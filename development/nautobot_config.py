"""Nautobot development configuration file."""
import os

from nautobot.core.settings import *  # noqa: F403
from nautobot.core.settings_funcs import is_truthy

#
# Debugging defaults to True rather than False for the development environment
#
DEBUG = is_truthy(os.getenv("NAUTOBOT_DEBUG", "True"))

# Django Debug Toolbar - enabled only when debugging
if DEBUG:
    if "debug_toolbar" not in INSTALLED_APPS:  # noqa: F405
        INSTALLED_APPS.append("debug_toolbar")  # noqa: F405
    if "debug_toolbar.middleware.DebugToolbarMiddleware" not in MIDDLEWARE:  # noqa: F405
        MIDDLEWARE.insert(0, "debug_toolbar.middleware.DebugToolbarMiddleware")  # noqa: F405
    # By default the toolbar only displays when the request is coming from one of INTERNAL_IPS.
    # For the Docker dev environment, we don't know in advance what that IP may be, so override to skip that check
    DEBUG_TOOLBAR_CONFIG = {"SHOW_TOOLBAR_CALLBACK": lambda _request: DEBUG}

#
# Logging for the development environment, taking into account the redefinition of DEBUG above
#

LOG_LEVEL = "DEBUG" if DEBUG else "INFO"
LOGGING["loggers"]["nautobot"]["handlers"] = ["verbose_console" if DEBUG else "normal_console"]  # noqa: F405
LOGGING["loggers"]["nautobot"]["level"] = LOG_LEVEL  # noqa: F405

#
# Plugins
#

PLUGINS = [
    "example_plugin",
]

<<<<<<< HEAD

#
# Development Environment for SSO
# Configure `invoke.yml` based on example for SSO development environment
#

# OIDC Dev ENV
if is_truthy(os.getenv("ENABLE_OIDC", "False")):
    import requests

    AUTHENTICATION_BACKENDS = (
        "social_core.backends.keycloak.KeycloakOAuth2",
        "nautobot.core.authentication.ObjectPermissionBackend",
    )
    SOCIAL_AUTH_KEYCLOAK_KEY = "nautobot"
    SOCIAL_AUTH_KEYCLOAK_SECRET = "7b1c3527-8702-4742-af69-2b74ee5742e8"
    SOCIAL_AUTH_KEYCLOAK_PUBLIC_KEY = requests.get("http://keycloak:8087/realms/nautobot/").json()["public_key"]
    SOCIAL_AUTH_KEYCLOAK_AUTHORIZATION_URL = "http://localhost:8087/realms/nautobot/protocol/openid-connect/auth"
    SOCIAL_AUTH_KEYCLOAK_ACCESS_TOKEN_URL = "http://keycloak:8087/realms/nautobot/protocol/openid-connect/token"
    SOCIAL_AUTH_KEYCLOAK_VERIFY_SSL = False

METRICS_ENABLED = True
=======
METRICS_ENABLED = True

CELERY_WORKER_PROMETHEUS_PORTS = [8080]
>>>>>>> 372d01e4
<|MERGE_RESOLUTION|>--- conflicted
+++ resolved
@@ -35,7 +35,6 @@
     "example_plugin",
 ]
 
-<<<<<<< HEAD
 
 #
 # Development Environment for SSO
@@ -58,8 +57,5 @@
     SOCIAL_AUTH_KEYCLOAK_VERIFY_SSL = False
 
 METRICS_ENABLED = True
-=======
-METRICS_ENABLED = True
 
-CELERY_WORKER_PROMETHEUS_PORTS = [8080]
->>>>>>> 372d01e4
+CELERY_WORKER_PROMETHEUS_PORTS = [8080]
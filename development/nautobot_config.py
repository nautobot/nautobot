--- conflicted
+++ resolved
@@ -33,39 +33,7 @@
 
 PLUGINS = [
     "example_plugin",
-<<<<<<< HEAD
 ]
-
-#
-# Redis
-#
-
-# The django-redis cache is used to establish concurrent locks using Redis. The
-# django-rq settings will use the same instance/database by default.
-#
-# This "default" server is now used by RQ_QUEUES.
-# >> See: nautobot.core.settings.RQ_QUEUES
-CACHES = {
-    "default": {
-        "BACKEND": "django_redis.cache.RedisCache",
-        "LOCATION": parse_redis_connection(redis_database=0),
-        "TIMEOUT": 300,
-        "OPTIONS": {
-            "CLIENT_CLASS": "django_redis.client.DefaultClient",
-        },
-    }
-}
-
-# RQ_QUEUES is not set here because it just uses the default that gets imported
-# up top via `from nautobot.core.settings import *`.
-
-# Redis Cacheops
-CACHEOPS_REDIS = parse_redis_connection(redis_database=1)
-
-#
-# Celery settings are not defined here because they can be overloaded with
-# environment variables. By default they use `CACHES["default"]["LOCATION"]`.
-#
 
 #
 # Development Environment for SSO
@@ -87,7 +55,4 @@
         f"{ os.getenv('SSO_HOST') }/auth/realms/nautobot/protocol/openid-connect/auth"
     )
     SOCIAL_AUTH_KEYCLOAK_ACCESS_TOKEN_URL = "https://keycloak:8443/auth/realms/nautobot/protocol/openid-connect/token"
-    SOCIAL_AUTH_KEYCLOAK_VERIFY_SSL = False
-=======
-]
->>>>>>> a18657ca
+    SOCIAL_AUTH_KEYCLOAK_VERIFY_SSL = False
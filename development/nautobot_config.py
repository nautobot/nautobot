"""Nautobot development configuration file."""
import os

from nautobot.core.settings import *  # noqa: F403
from nautobot.core.settings_funcs import is_truthy

#
# Debugging defaults to True rather than False for the development environment
#
DEBUG = is_truthy(os.getenv("NAUTOBOT_DEBUG", "True"))

# Django Debug Toolbar - enabled only when debugging
if DEBUG:
    if "debug_toolbar" not in INSTALLED_APPS:  # noqa: F405
        INSTALLED_APPS.append("debug_toolbar")  # noqa: F405
    if "debug_toolbar.middleware.DebugToolbarMiddleware" not in MIDDLEWARE:  # noqa: F405
        MIDDLEWARE.insert(0, "debug_toolbar.middleware.DebugToolbarMiddleware")  # noqa: F405
    # By default the toolbar only displays when the request is coming from one of INTERNAL_IPS.
    # For the Docker dev environment, we don't know in advance what that IP may be, so override to skip that check
    DEBUG_TOOLBAR_CONFIG = {"SHOW_TOOLBAR_CALLBACK": lambda _request: DEBUG}

#
# Logging for the development environment, taking into account the redefinition of DEBUG above
#

LOG_LEVEL = "DEBUG" if DEBUG else "INFO"
LOGGING["loggers"]["nautobot"]["handlers"] = ["verbose_console" if DEBUG else "normal_console"]  # noqa: F405
LOGGING["loggers"]["nautobot"]["level"] = LOG_LEVEL  # noqa: F405

#
# Plugins
#

PLUGINS = [
    "example_plugin",
]

<<<<<<< HEAD
CORS_ALLOWED_ORIGINS = ["http://localhost:3000"]
CORS_ALLOW_CREDENTIALS = True
SESSION_COOKIE_SAMESITE = None
=======

#
# Development Environment for SSO
# Configure `invoke.yml` based on example for SSO development environment
#

# OIDC Dev ENV
if is_truthy(os.getenv("ENABLE_OIDC", "False")):
    import requests

    AUTHENTICATION_BACKENDS = (
        "social_core.backends.keycloak.KeycloakOAuth2",
        "nautobot.core.authentication.ObjectPermissionBackend",
    )
    SOCIAL_AUTH_KEYCLOAK_KEY = "nautobot"
    SOCIAL_AUTH_KEYCLOAK_SECRET = "7b1c3527-8702-4742-af69-2b74ee5742e8"
    SOCIAL_AUTH_KEYCLOAK_PUBLIC_KEY = requests.get("http://keycloak:8087/realms/nautobot/", timeout=15).json()[
        "public_key"
    ]
    SOCIAL_AUTH_KEYCLOAK_AUTHORIZATION_URL = "http://localhost:8087/realms/nautobot/protocol/openid-connect/auth"
    SOCIAL_AUTH_KEYCLOAK_ACCESS_TOKEN_URL = "http://keycloak:8087/realms/nautobot/protocol/openid-connect/token"
    SOCIAL_AUTH_KEYCLOAK_VERIFY_SSL = False

>>>>>>> 29348b13
METRICS_ENABLED = True

CELERY_WORKER_PROMETHEUS_PORTS = [8080]<|MERGE_RESOLUTION|>--- conflicted
+++ resolved
@@ -35,11 +35,9 @@
     "example_plugin",
 ]
 
-<<<<<<< HEAD
 CORS_ALLOWED_ORIGINS = ["http://localhost:3000"]
 CORS_ALLOW_CREDENTIALS = True
 SESSION_COOKIE_SAMESITE = None
-=======
 
 #
 # Development Environment for SSO
@@ -63,7 +61,6 @@
     SOCIAL_AUTH_KEYCLOAK_ACCESS_TOKEN_URL = "http://keycloak:8087/realms/nautobot/protocol/openid-connect/token"
     SOCIAL_AUTH_KEYCLOAK_VERIFY_SSL = False
 
->>>>>>> 29348b13
 METRICS_ENABLED = True
 
 CELERY_WORKER_PROMETHEUS_PORTS = [8080]
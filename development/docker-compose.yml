---
version: "3"
services:
  nautobot:
    build:
      args:
        PYTHON_VER: "${PYTHON_VER}"
      context: ../
      dockerfile: docker/Dockerfile
      target: dev
    image: "networktocode/nautobot-dev-py${PYTHON_VER}:local"
    ports:
      - "8080:8080"
    depends_on:
      - postgres
      - redis
      - selenium
    env_file:
      - dev.env
    tty: true
  worker:
    image: "networktocode/nautobot-dev-py${PYTHON_VER}:local"
    entrypoint: "nautobot-server rqworker"
    healthcheck:
      interval: 5s
      timeout: 5s
      start_period: 5s
      retries: 3
      test: ["CMD", "nautobot-server", "health_check"]
    depends_on:
      - nautobot
    env_file:
      - ./dev.env
    tty: true
  celery_worker:
    image: "networktocode/nautobot-dev-py${PYTHON_VER}:local"
<<<<<<< HEAD
    entrypoint: "nautobot-server celery worker -l DEBUG"
    depends_on:
      - nautobot
      - redis
    env_file:
      - ./dev.env
    tty: true
  celery_beat:
    image: "networktocode/nautobot-dev-py${PYTHON_VER}:local"
    entrypoint: "nautobot-server celery beat -l DEBUG -s /tmp/celerybeat-schedule"
=======
    entrypoint: "nautobot-server celery worker -B -l INFO"
    healthcheck:
      interval: 5s
      timeout: 5s
      start_period: 5s
      retries: 3
      test: ["CMD", "nautobot-server", "health_check"]
>>>>>>> 67718f97
    depends_on:
      - nautobot
      - redis
    env_file:
      - ./dev.env
    tty: true
  postgres:
    image: postgres:13
    env_file:
      - dev.env
    volumes:
      - pgdata_nautobot:/var/lib/postgresql/data
  redis:
    image: redis:6-alpine
    command:
      - sh
      - -c # this is to evaluate the $REDIS_PASSWORD from the env
      - redis-server --appendonly yes --requirepass $$REDIS_PASSWORD ## $$ because of docker-compose
    env_file:
      - dev.env
  selenium:
    image: selenium/standalone-firefox:latest
    ports: 
        - "4444:4444"
    shm_size: 2g
volumes:
  pgdata_nautobot:<|MERGE_RESOLUTION|>--- conflicted
+++ resolved
@@ -34,8 +34,13 @@
     tty: true
   celery_worker:
     image: "networktocode/nautobot-dev-py${PYTHON_VER}:local"
-<<<<<<< HEAD
-    entrypoint: "nautobot-server celery worker -l DEBUG"
+    entrypoint: "nautobot-server celery worker -l INFO"
+    healthcheck:
+      interval: 5s
+      timeout: 5s
+      start_period: 5s
+      retries: 3
+      test: ["CMD", "nautobot-server", "health_check"]
     depends_on:
       - nautobot
       - redis
@@ -44,16 +49,13 @@
     tty: true
   celery_beat:
     image: "networktocode/nautobot-dev-py${PYTHON_VER}:local"
-    entrypoint: "nautobot-server celery beat -l DEBUG -s /tmp/celerybeat-schedule"
-=======
-    entrypoint: "nautobot-server celery worker -B -l INFO"
+    entrypoint: "nautobot-server celery beat -l INFO -s /tmp/celerybeat-schedule"
     healthcheck:
       interval: 5s
       timeout: 5s
       start_period: 5s
       retries: 3
       test: ["CMD", "nautobot-server", "health_check"]
->>>>>>> 67718f97
     depends_on:
       - nautobot
       - redis

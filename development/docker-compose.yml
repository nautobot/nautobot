---
version: "3.4"
services:
  nautobot:
    build:
      args:
        PYTHON_VER: "${PYTHON_VER}"
      context: ../
      dockerfile: docker/Dockerfile
      target: dev
    image: "local/nautobot-dev:local-py${PYTHON_VER}"
    ports:
      - "8080:8080"
    depends_on:
      - redis
      - selenium
      - db
    env_file:
      - dev.env
    tty: true
    healthcheck:
      interval: 5s
      timeout: 5s
      start_period: 45s
      retries: 3
      test:
        - "CMD"
        - "curl"
        - "-f"
        - "http://localhost:8080/health/"
  celery_worker:
<<<<<<< HEAD
    image: "networktocode/nautobot-dev-py${PYTHON_VER}:local"
    entrypoint: "watchmedo auto-restart --directory './' --pattern '*.py' --recursive -- nautobot-server celery worker -l INFO --events"
=======
    image: "local/nautobot-dev:local-py${PYTHON_VER}"
    entrypoint: "nautobot-server celery worker -l INFO"
>>>>>>> 4e436254
    healthcheck:
      interval: 60s
      timeout: 30s
      start_period: 30s
      retries: 3
      test:
        - "CMD"
        - "bash"
        - "-c"
        - "nautobot-server celery inspect ping --destination celery@$$HOSTNAME"
    depends_on:
      - nautobot
      - redis
    env_file:
      - ./dev.env
    tty: true
  celery_beat:
    image: "local/nautobot-dev:local-py${PYTHON_VER}"
    entrypoint: "nautobot-server celery beat -l INFO"
    healthcheck:
      disable: true
    #   interval: 5s
    #   timeout: 5s
    #   start_period: 5s
    #   retries: 3
    #   test: ["CMD", "nautobot-server", "health_check"]
    depends_on:
      - nautobot
      - redis
    env_file:
      - ./dev.env
    tty: true
  redis:
    image: redis:6-alpine
    command:
      - sh
      - -c # this is to evaluate the $REDIS_PASSWORD from the env
      - redis-server --appendonly yes --requirepass $$REDIS_PASSWORD ## $$ because of docker-compose
    env_file:
      - dev.env
  selenium:
    image: selenium/standalone-firefox:4.1.2
    ports:
        - "4444:4444"
        - "15900:5900"
    shm_size: 2g
  mkdocs:
    profiles:
      - mkdocs
    image: "local/nautobot-dev:local-py${PYTHON_VER}"
    entrypoint: "mkdocs serve -a '0.0.0.0:8001'"
    healthcheck:
      disable: true
    tty: true
    ports:
      - "8001:8001"<|MERGE_RESOLUTION|>--- conflicted
+++ resolved
@@ -29,13 +29,8 @@
         - "-f"
         - "http://localhost:8080/health/"
   celery_worker:
-<<<<<<< HEAD
-    image: "networktocode/nautobot-dev-py${PYTHON_VER}:local"
+    image: "local/nautobot-dev:local-py${PYTHON_VER}"
     entrypoint: "watchmedo auto-restart --directory './' --pattern '*.py' --recursive -- nautobot-server celery worker -l INFO --events"
-=======
-    image: "local/nautobot-dev:local-py${PYTHON_VER}"
-    entrypoint: "nautobot-server celery worker -l INFO"
->>>>>>> 4e436254
     healthcheck:
       interval: 60s
       timeout: 30s

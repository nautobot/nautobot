--- conflicted
+++ resolved
@@ -265,14 +265,8 @@
 #
 
 
-<<<<<<< HEAD
-class VirtualMachineForm(
-    BootstrapMixin, TenancyForm, CustomFieldModelForm, RelationshipModelForm, LocalContextModelForm
-):
+class VirtualMachineForm(NautobotModelForm, TenancyForm, LocalContextModelForm):
     name = forms.CharField(max_length=64, widget=forms.TextInput(attrs={"autofocus": True, "placeholder": "Name"}))
-=======
-class VirtualMachineForm(NautobotModelForm, TenancyForm, LocalContextModelForm):
->>>>>>> 48959715
     cluster_group = DynamicModelChoiceField(
         queryset=ClusterGroup.objects.all(),
         required=False,
@@ -287,7 +281,6 @@
     )
     platform = DynamicModelChoiceField(queryset=Platform.objects.all(), required=False)
     tags = DynamicModelMultipleChoiceField(queryset=Tag.objects.all(), required=False)
-
     class Meta:
         model = VirtualMachine
         fields = [

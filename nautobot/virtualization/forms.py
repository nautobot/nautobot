from django import forms
from django.contrib.contenttypes.models import ContentType
from django.core.exceptions import ValidationError

from nautobot.dcim.choices import InterfaceModeChoices
from nautobot.dcim.constants import INTERFACE_MTU_MAX, INTERFACE_MTU_MIN
from nautobot.dcim.forms import InterfaceCommonForm, INTERFACE_MODE_HELP_TEXT
from nautobot.dcim.form_mixins import (
    LocatableModelBulkEditFormMixin,
    LocatableModelCSVFormMixin,
    LocatableModelFilterFormMixin,
    LocatableModelFormMixin,
)
from nautobot.dcim.models import Device, DeviceRole, Location, Platform, Rack, Region, Site
from nautobot.extras.forms import (
    AddRemoveTagsForm,
    CustomFieldBulkCreateForm,
<<<<<<< HEAD
    CustomFieldBulkEditForm,
=======
    CustomFieldFilterForm,
>>>>>>> b610589a
    CustomFieldModelCSVForm,
    NautobotBulkEditForm,
    NautobotModelForm,
    NautobotFilterform,
    LocalContextFilterForm,
    LocalContextModelForm,
    LocalContextModelBulkEditForm,
    StatusBulkEditFormMixin,
    StatusModelCSVFormMixin,
    StatusFilterFormMixin,
)
from nautobot.extras.models import Status
from nautobot.ipam.models import IPAddress, VLAN
from nautobot.tenancy.forms import TenancyFilterForm, TenancyForm
from nautobot.tenancy.models import Tenant
from nautobot.utilities.forms import (
    add_blank_choice,
    BootstrapMixin,
    BulkEditNullBooleanSelect,
    BulkRenameForm,
    CommentField,
    ConfirmationForm,
    CSVChoiceField,
    CSVModelChoiceField,
    DynamicModelChoiceField,
    DynamicModelMultipleChoiceField,
    ExpandableNameField,
    form_from_model,
    SlugField,
    SmallTextarea,
    StaticSelect2,
    TagFilterField,
)
from nautobot.utilities.forms.constants import BOOLEAN_WITH_BLANK_CHOICES
from .models import Cluster, ClusterGroup, ClusterType, VirtualMachine, VMInterface


#
# Cluster types
#


class ClusterTypeForm(NautobotModelForm):
    slug = SlugField()

    class Meta:
        model = ClusterType
        fields = [
            "name",
            "slug",
            "description",
        ]


class ClusterTypeCSVForm(CustomFieldModelCSVForm):
    class Meta:
        model = ClusterType
        fields = ClusterType.csv_headers


#
# Cluster groups
#


class ClusterGroupForm(NautobotModelForm):
    slug = SlugField()

    class Meta:
        model = ClusterGroup
        fields = [
            "name",
            "slug",
            "description",
        ]


class ClusterGroupCSVForm(CustomFieldModelCSVForm):
    class Meta:
        model = ClusterGroup
        fields = ClusterGroup.csv_headers


#
# Clusters
#


class ClusterForm(LocatableModelFormMixin, NautobotModelForm, TenancyForm):
    type = DynamicModelChoiceField(queryset=ClusterType.objects.all())
    group = DynamicModelChoiceField(queryset=ClusterGroup.objects.all(), required=False)
    comments = CommentField()

    class Meta:
        model = Cluster
        fields = (
            "name",
            "type",
            "group",
            "tenant",
            "region",
            "site",
            "location",
            "comments",
            "tags",
        )


class ClusterCSVForm(LocatableModelCSVFormMixin, CustomFieldModelCSVForm):
    type = CSVModelChoiceField(
        queryset=ClusterType.objects.all(),
        to_field_name="name",
        help_text="Type of cluster",
    )
    group = CSVModelChoiceField(
        queryset=ClusterGroup.objects.all(),
        to_field_name="name",
        required=False,
        help_text="Assigned cluster group",
    )
    tenant = CSVModelChoiceField(
        queryset=Tenant.objects.all(),
        to_field_name="name",
        required=False,
        help_text="Assigned tenant",
    )

    class Meta:
        model = Cluster
        fields = Cluster.csv_headers


class ClusterBulkEditForm(
    AddRemoveTagsForm,
    LocatableModelBulkEditFormMixin,
    NautobotBulkEditForm,
):
    pk = forms.ModelMultipleChoiceField(queryset=Cluster.objects.all(), widget=forms.MultipleHiddenInput())
    type = DynamicModelChoiceField(queryset=ClusterType.objects.all(), required=False)
    group = DynamicModelChoiceField(queryset=ClusterGroup.objects.all(), required=False)
    tenant = DynamicModelChoiceField(queryset=Tenant.objects.all(), required=False)
    comments = CommentField(widget=SmallTextarea, label="Comments")

    class Meta:
        model = Cluster
        nullable_fields = [
            "group",
            "site",
            "location",
            "comments",
            "tenant",
        ]


class ClusterFilterForm(NautobotFilterform, LocatableModelFilterFormMixin, TenancyFilterForm):
    model = Cluster
    field_order = ["q", "type", "region", "site", "group", "tenant_group", "tenant"]
    q = forms.CharField(required=False, label="Search")
    type = DynamicModelMultipleChoiceField(queryset=ClusterType.objects.all(), to_field_name="slug", required=False)
    group = DynamicModelMultipleChoiceField(
        queryset=ClusterGroup.objects.all(),
        to_field_name="slug",
        required=False,
        null_option="None",
    )
    tag = TagFilterField(model)


class ClusterAddDevicesForm(BootstrapMixin, forms.Form):
    region = DynamicModelChoiceField(queryset=Region.objects.all(), required=False, null_option="None")
    site = DynamicModelChoiceField(
        queryset=Site.objects.all(),
        required=False,
        query_params={"region_id": "$region"},
    )
    location = DynamicModelChoiceField(
        queryset=Location.objects.all(),
        required=False,
        query_params={"content_type": "virtualization.cluster"},  # TODO: base_site: $site
    )
    rack = DynamicModelChoiceField(
        queryset=Rack.objects.all(),
        required=False,
        null_option="None",
        query_params={
            "site_id": "$site",
            "location_id": "$location",
        },
    )
    devices = DynamicModelMultipleChoiceField(
        queryset=Device.objects.all(),
        query_params={
            "site_id": "$site",
            "location_id": "$location",
            "rack_id": "$rack",
            "cluster_id": "null",
        },
    )

    class Meta:
        fields = [
            "region",
            "site",
            "location",
            "rack",
            "devices",
        ]

    def __init__(self, cluster, *args, **kwargs):

        self.cluster = cluster

        super().__init__(*args, **kwargs)

        self.fields["devices"].choices = []

    def clean(self):
        super().clean()

        # If the Cluster is assigned to a Site, all Devices must be assigned to that Site.
        if self.cluster.site is not None:
            for device in self.cleaned_data.get("devices", []):
                if device.site != self.cluster.site:
                    raise ValidationError(
                        {
                            "devices": "{} belongs to a different site ({}) than the cluster ({})".format(
                                device, device.site, self.cluster.site
                            )
                        }
                    )

        # If the Cluster is assigned to a Location, all Devices must exist within that Location
        if self.cluster.location is not None:
            for device in self.cleaned_data.get("devices", []):
                if device.location and self.cluster.location not in device.location.ancestors(include_self=True):
                    raise ValidationError(
                        {
                            "devices": f"{device} belongs to a location ({device.location}) that "
                            f"does not fall within this cluster's location ({self.cluster.location})."
                        }
                    )


class ClusterRemoveDevicesForm(ConfirmationForm):
    pk = forms.ModelMultipleChoiceField(queryset=Device.objects.all(), widget=forms.MultipleHiddenInput())


#
# Virtual Machines
#


class VirtualMachineForm(NautobotModelForm, TenancyForm, LocalContextModelForm):
    cluster_group = DynamicModelChoiceField(
        queryset=ClusterGroup.objects.all(),
        required=False,
        null_option="None",
        initial_params={"clusters": "$cluster"},
    )
    cluster = DynamicModelChoiceField(queryset=Cluster.objects.all(), query_params={"group_id": "$cluster_group"})
    role = DynamicModelChoiceField(
        queryset=DeviceRole.objects.all(),
        required=False,
        query_params={"vm_role": "True"},
    )
    platform = DynamicModelChoiceField(queryset=Platform.objects.all(), required=False)

    class Meta:
        model = VirtualMachine
        fields = [
            "name",
            "status",
            "cluster_group",
            "cluster",
            "role",
            "tenant_group",
            "tenant",
            "platform",
            "primary_ip4",
            "primary_ip6",
            "vcpus",
            "memory",
            "disk",
            "comments",
            "tags",
            "local_context_data",
            "local_context_schema",
        ]
        help_texts = {
            "local_context_data": "Local config context data overwrites all sources contexts in the final rendered "
            "config context",
        }
        widgets = {
            "primary_ip4": StaticSelect2(),
            "primary_ip6": StaticSelect2(),
        }

    def __init__(self, *args, **kwargs):
        super().__init__(*args, **kwargs)

        if self.instance.present_in_database:

            # Compile list of choices for primary IPv4 and IPv6 addresses
            for family in [4, 6]:
                ip_choices = [(None, "---------")]

                # Gather PKs of all interfaces belonging to this VM
                interface_ids = self.instance.interfaces.values_list("pk", flat=True)

                # Collect interface IPs
                interface_ips = IPAddress.objects.ip_family(family).filter(
                    assigned_object_type=ContentType.objects.get_for_model(VMInterface),
                    assigned_object_id__in=interface_ids,
                )
                if interface_ips:
                    ip_list = [(ip.id, f"{ip.address} ({ip.assigned_object})") for ip in interface_ips]
                    ip_choices.append(("Interface IPs", ip_list))
                # Collect NAT IPs
                nat_ips = (
                    IPAddress.objects.prefetch_related("nat_inside")
                    .ip_family(family)
                    .filter(
                        nat_inside__assigned_object_type=ContentType.objects.get_for_model(VMInterface),
                        nat_inside__assigned_object_id__in=interface_ids,
                    )
                )
                if nat_ips:
                    ip_list = [(ip.id, f"{ip.address} (NAT)") for ip in nat_ips]
                    ip_choices.append(("NAT IPs", ip_list))
                self.fields["primary_ip{}".format(family)].choices = ip_choices

        else:

            # An object that doesn't exist yet can't have any IPs assigned to it
            self.fields["primary_ip4"].choices = []
            self.fields["primary_ip4"].widget.attrs["readonly"] = True
            self.fields["primary_ip6"].choices = []
            self.fields["primary_ip6"].widget.attrs["readonly"] = True


class VirtualMachineCSVForm(StatusModelCSVFormMixin, CustomFieldModelCSVForm):
    cluster = CSVModelChoiceField(
        queryset=Cluster.objects.all(),
        to_field_name="name",
        help_text="Assigned cluster",
    )
    role = CSVModelChoiceField(
        queryset=DeviceRole.objects.filter(vm_role=True),
        required=False,
        to_field_name="name",
        help_text="Functional role",
    )
    tenant = CSVModelChoiceField(
        queryset=Tenant.objects.all(),
        required=False,
        to_field_name="name",
        help_text="Assigned tenant",
    )
    platform = CSVModelChoiceField(
        queryset=Platform.objects.all(),
        required=False,
        to_field_name="name",
        help_text="Assigned platform",
    )

    class Meta:
        model = VirtualMachine
        fields = VirtualMachine.csv_headers


class VirtualMachineBulkEditForm(
    AddRemoveTagsForm, StatusBulkEditFormMixin, NautobotBulkEditForm, LocalContextModelBulkEditForm
):
    pk = forms.ModelMultipleChoiceField(queryset=VirtualMachine.objects.all(), widget=forms.MultipleHiddenInput())
    cluster = DynamicModelChoiceField(queryset=Cluster.objects.all(), required=False)
    role = DynamicModelChoiceField(
        queryset=DeviceRole.objects.filter(vm_role=True),
        required=False,
        query_params={"vm_role": "True"},
    )
    tenant = DynamicModelChoiceField(queryset=Tenant.objects.all(), required=False)
    platform = DynamicModelChoiceField(queryset=Platform.objects.all(), required=False)
    vcpus = forms.IntegerField(required=False, label="vCPUs")
    memory = forms.IntegerField(required=False, label="Memory (MB)")
    disk = forms.IntegerField(required=False, label="Disk (GB)")
    comments = CommentField(widget=SmallTextarea, label="Comments")

    class Meta:
        nullable_fields = [
            "role",
            "tenant",
            "platform",
            "vcpus",
            "memory",
            "disk",
            "comments",
        ]


class VirtualMachineFilterForm(
    NautobotFilterform, LocatableModelFilterFormMixin, TenancyFilterForm, StatusFilterFormMixin, LocalContextFilterForm
):
    model = VirtualMachine
    field_order = [
        "q",
        "cluster_group",
        "cluster_type",
        "cluster_id",
        "status",
        "role",
        "region",
        "site",
        "location",
        "tenant_group",
        "tenant",
        "platform",
        "mac_address",
    ]
    q = forms.CharField(required=False, label="Search")
    cluster_group = DynamicModelMultipleChoiceField(
        queryset=ClusterGroup.objects.all(),
        to_field_name="slug",
        required=False,
        null_option="None",
    )
    cluster_type = DynamicModelMultipleChoiceField(
        queryset=ClusterType.objects.all(),
        to_field_name="slug",
        required=False,
        null_option="None",
    )
    cluster_id = DynamicModelMultipleChoiceField(queryset=Cluster.objects.all(), required=False, label="Cluster")
    role = DynamicModelMultipleChoiceField(
        queryset=DeviceRole.objects.filter(vm_role=True),
        to_field_name="slug",
        required=False,
        null_option="None",
        query_params={"vm_role": "True"},
    )
    platform = DynamicModelMultipleChoiceField(
        queryset=Platform.objects.all(),
        to_field_name="slug",
        required=False,
        null_option="None",
    )
    mac_address = forms.CharField(required=False, label="MAC address")
    has_primary_ip = forms.NullBooleanField(
        required=False,
        label="Has a primary IP",
        widget=StaticSelect2(choices=BOOLEAN_WITH_BLANK_CHOICES),
    )
    tag = TagFilterField(model)


#
# VM interfaces
#


class VMInterfaceForm(NautobotModelForm, InterfaceCommonForm):
    parent_interface = DynamicModelChoiceField(
        queryset=VMInterface.objects.all(),
        required=False,
        label="Parent interface",
        help_text="Assigned parent VMinterface",
    )
    bridge = DynamicModelChoiceField(
        queryset=VMInterface.objects.all(),
        required=False,
        label="Bridge interface",
        help_text="Assigned bridge VMinterface",
    )
    untagged_vlan = DynamicModelChoiceField(
        queryset=VLAN.objects.all(),
        required=False,
        label="Untagged VLAN",
        brief_mode=False,
        query_params={
            "site_id": "null",
        },
    )
    tagged_vlans = DynamicModelMultipleChoiceField(
        queryset=VLAN.objects.all(),
        required=False,
        label="Tagged VLANs",
        brief_mode=False,
        query_params={
            "site_id": "null",
        },
    )

    class Meta:
        model = VMInterface
        fields = [
            "virtual_machine",
            "name",
            "enabled",
            "parent_interface",
            "bridge",
            "mac_address",
            "mtu",
            "description",
            "mode",
            "tags",
            "untagged_vlan",
            "tagged_vlans",
            "status",
        ]
        widgets = {"virtual_machine": forms.HiddenInput(), "mode": StaticSelect2()}
        labels = {
            "mode": "802.1Q Mode",
        }
        help_texts = {
            "mode": INTERFACE_MODE_HELP_TEXT,
        }

    def __init__(self, *args, **kwargs):
        super().__init__(*args, **kwargs)
        vm_id = self.initial.get("virtual_machine") or self.data.get("virtual_machine")

        # Restrict parent interface assignment by VM
        self.fields["parent_interface"].widget.add_query_param("virtual_machine_id", vm_id)
        self.fields["bridge"].widget.add_query_param("virtual_machine_id", vm_id)

        virtual_machine = VirtualMachine.objects.get(
            pk=self.initial.get("virtual_machine") or self.data.get("virtual_machine")
        )

        # Add current site to VLANs query params
        site = virtual_machine.site
        if site:
            self.fields["untagged_vlan"].widget.add_query_param("site_id", site.pk)
            self.fields["tagged_vlans"].widget.add_query_param("site_id", site.pk)


class VMInterfaceCreateForm(BootstrapMixin, InterfaceCommonForm):
    virtual_machine = DynamicModelChoiceField(queryset=VirtualMachine.objects.all())
    name_pattern = ExpandableNameField(label="Name")
    enabled = forms.BooleanField(required=False, initial=True)
    parent_interface = DynamicModelChoiceField(
        queryset=VMInterface.objects.all(),
        required=False,
        query_params={
            "virtual_machine_id": "$virtual_machine",
        },
        help_text="Assigned parent VMinterface",
    )
    bridge = DynamicModelChoiceField(
        queryset=VMInterface.objects.all(),
        required=False,
        query_params={
            "virtual_machine_id": "$virtual_machine",
        },
        help_text="Assigned bridge VMinterface",
    )
    mtu = forms.IntegerField(
        required=False,
        min_value=INTERFACE_MTU_MIN,
        max_value=INTERFACE_MTU_MAX,
        label="MTU",
    )
    mac_address = forms.CharField(required=False, label="MAC Address")
    description = forms.CharField(max_length=100, required=False)
    mode = forms.ChoiceField(
        choices=add_blank_choice(InterfaceModeChoices),
        required=False,
        widget=StaticSelect2(),
    )
    untagged_vlan = DynamicModelChoiceField(
        queryset=VLAN.objects.all(),
        required=False,
        brief_mode=False,
        query_params={
            "site_id": "null",
        },
    )
    tagged_vlans = DynamicModelMultipleChoiceField(
        queryset=VLAN.objects.all(),
        required=False,
        brief_mode=False,
        query_params={
            "site_id": "null",
        },
    )
    status = DynamicModelChoiceField(
        queryset=Status.objects.all(),
        query_params={
            "content_types": VMInterface._meta.label_lower,
        },
    )

    def __init__(self, *args, **kwargs):
        super().__init__(*args, **kwargs)
        vm_id = self.initial.get("virtual_machine") or self.data.get("virtual_machine")

        # Restrict parent interface assignment by VM
        self.fields["parent_interface"].widget.add_query_param("virtual_machine_id", vm_id)
        self.fields["bridge"].widget.add_query_param("virtual_machine_id", vm_id)

        virtual_machine = VirtualMachine.objects.get(
            pk=self.initial.get("virtual_machine") or self.data.get("virtual_machine")
        )

        # Add current site to VLANs query params
        site = virtual_machine.site
        if site:
            self.fields["untagged_vlan"].widget.add_query_param("site_id", site.pk)
            self.fields["tagged_vlans"].widget.add_query_param("site_id", site.pk)


class VMInterfaceCSVForm(CustomFieldModelCSVForm, StatusModelCSVFormMixin):
    virtual_machine = CSVModelChoiceField(queryset=VirtualMachine.objects.all(), to_field_name="name")
    parent_interface = CSVModelChoiceField(
        queryset=VMInterface.objects.all(), required=False, to_field_name="name", help_text="Parent interface"
    )
    bridge = CSVModelChoiceField(
        queryset=VMInterface.objects.all(), required=False, to_field_name="name", help_text="Bridge interface"
    )
    mode = CSVChoiceField(
        choices=InterfaceModeChoices,
        required=False,
        help_text="IEEE 802.1Q operational mode (for L2 interfaces)",
    )

    class Meta:
        model = VMInterface
        fields = VMInterface.csv_headers

    def clean_enabled(self):
        # Make sure enabled is True when it's not included in the uploaded data
        if "enabled" not in self.data:
            return True
        else:
            return self.cleaned_data["enabled"]


class VMInterfaceBulkEditForm(AddRemoveTagsForm, StatusBulkEditFormMixin, NautobotBulkEditForm):
    pk = forms.ModelMultipleChoiceField(queryset=VMInterface.objects.all(), widget=forms.MultipleHiddenInput())
    virtual_machine = forms.ModelChoiceField(
        queryset=VirtualMachine.objects.all(),
        required=False,
        disabled=True,
        widget=forms.HiddenInput(),
    )
    parent_interface = DynamicModelChoiceField(
        queryset=VMInterface.objects.all(), required=False, display_field="display_name"
    )
    bridge = DynamicModelChoiceField(
        queryset=VMInterface.objects.all(),
        required=False,
    )
    enabled = forms.NullBooleanField(required=False, widget=BulkEditNullBooleanSelect())
    mtu = forms.IntegerField(
        required=False,
        min_value=INTERFACE_MTU_MIN,
        max_value=INTERFACE_MTU_MAX,
        label="MTU",
    )
    description = forms.CharField(max_length=100, required=False)
    mode = forms.ChoiceField(
        choices=add_blank_choice(InterfaceModeChoices),
        required=False,
        widget=StaticSelect2(),
    )
    untagged_vlan = DynamicModelChoiceField(
        queryset=VLAN.objects.all(),
        required=False,
        brief_mode=False,
        query_params={
            "site_id": "null",
        },
    )
    tagged_vlans = DynamicModelMultipleChoiceField(
        queryset=VLAN.objects.all(),
        required=False,
        brief_mode=False,
        query_params={
            "site_id": "null",
        },
    )

    class Meta:
        nullable_fields = [
            "parent_interface",
            "bridge",
            "mtu",
            "description",
        ]

    def __init__(self, *args, **kwargs):
        super().__init__(*args, **kwargs)
        vm_id = self.initial.get("virtual_machine") or self.data.get("virtual_machine")

        # Restrict parent/bridge interface assignment by VM
        self.fields["parent_interface"].widget.add_query_param("virtual_machine_id", vm_id)
        self.fields["bridge"].widget.add_query_param("virtual_machine_id", vm_id)

        # Limit available VLANs based on the parent VirtualMachine
        if "virtual_machine" in self.initial:
            parent_obj = VirtualMachine.objects.filter(pk=self.initial["virtual_machine"]).first()

            site = getattr(parent_obj.cluster, "site", None)
            if site is not None:
                # Add current site to VLANs query params
                self.fields["untagged_vlan"].widget.add_query_param("site_id", site.pk)
                self.fields["tagged_vlans"].widget.add_query_param("site_id", site.pk)

        self.fields["parent_interface"].choices = ()
        self.fields["parent_interface"].widget.attrs["disabled"] = True
        self.fields["bridge"].choices = ()
        self.fields["bridge"].widget.attrs["disabled"] = True


class VMInterfaceBulkRenameForm(BulkRenameForm):
    pk = forms.ModelMultipleChoiceField(queryset=VMInterface.objects.all(), widget=forms.MultipleHiddenInput())


class VMInterfaceFilterForm(NautobotFilterform, StatusFilterFormMixin):
    model = VMInterface
    cluster_id = DynamicModelMultipleChoiceField(queryset=Cluster.objects.all(), required=False, label="Cluster")
    virtual_machine_id = DynamicModelMultipleChoiceField(
        queryset=VirtualMachine.objects.all(),
        required=False,
        label="Virtual machine",
        query_params={"cluster_id": "$cluster_id"},
    )
    enabled = forms.NullBooleanField(required=False, widget=StaticSelect2(choices=BOOLEAN_WITH_BLANK_CHOICES))
    tag = TagFilterField(model)


#
# Bulk VirtualMachine component creation
#


class VirtualMachineBulkAddComponentForm(CustomFieldBulkCreateForm, BootstrapMixin, forms.Form):
    pk = forms.ModelMultipleChoiceField(queryset=VirtualMachine.objects.all(), widget=forms.MultipleHiddenInput())
    name_pattern = ExpandableNameField(label="Name")

    class Meta:
        nullable_fields = []


class VMInterfaceBulkCreateForm(
    form_from_model(VMInterface, ["enabled", "mtu", "description", "mode"]),
    VirtualMachineBulkAddComponentForm,
):
    field_order = (
        "name_pattern",
        "enabled",
        "mtu",
        "description",
        "mode",
        "tags",
    )<|MERGE_RESOLUTION|>--- conflicted
+++ resolved
@@ -15,15 +15,10 @@
 from nautobot.extras.forms import (
     AddRemoveTagsForm,
     CustomFieldBulkCreateForm,
-<<<<<<< HEAD
-    CustomFieldBulkEditForm,
-=======
-    CustomFieldFilterForm,
->>>>>>> b610589a
     CustomFieldModelCSVForm,
     NautobotBulkEditForm,
     NautobotModelForm,
-    NautobotFilterform,
+    NautobotFilterForm,
     LocalContextFilterForm,
     LocalContextModelForm,
     LocalContextModelBulkEditForm,
@@ -174,7 +169,7 @@
         ]
 
 
-class ClusterFilterForm(NautobotFilterform, LocatableModelFilterFormMixin, TenancyFilterForm):
+class ClusterFilterForm(NautobotFilterForm, LocatableModelFilterFormMixin, TenancyFilterForm):
     model = Cluster
     field_order = ["q", "type", "region", "site", "group", "tenant_group", "tenant"]
     q = forms.CharField(required=False, label="Search")
@@ -420,7 +415,7 @@
 
 
 class VirtualMachineFilterForm(
-    NautobotFilterform, LocatableModelFilterFormMixin, TenancyFilterForm, StatusFilterFormMixin, LocalContextFilterForm
+    NautobotFilterForm, LocatableModelFilterFormMixin, TenancyFilterForm, StatusFilterFormMixin, LocalContextFilterForm
 ):
     model = VirtualMachine
     field_order = [
@@ -737,7 +732,7 @@
     pk = forms.ModelMultipleChoiceField(queryset=VMInterface.objects.all(), widget=forms.MultipleHiddenInput())
 
 
-class VMInterfaceFilterForm(NautobotFilterform, StatusFilterFormMixin):
+class VMInterfaceFilterForm(NautobotFilterForm, StatusFilterFormMixin):
     model = VMInterface
     cluster_id = DynamicModelMultipleChoiceField(queryset=Cluster.objects.all(), required=False, label="Cluster")
     virtual_machine_id = DynamicModelMultipleChoiceField(

from django import forms
from django.contrib.contenttypes.models import ContentType
from django.core.exceptions import ValidationError

from nautobot.dcim.choices import InterfaceModeChoices
from nautobot.dcim.constants import INTERFACE_MTU_MAX, INTERFACE_MTU_MIN
from nautobot.dcim.forms import InterfaceCommonForm, INTERFACE_MODE_HELP_TEXT
from nautobot.dcim.form_mixins import (
    LocatableModelBulkEditFormMixin,
    LocatableModelCSVFormMixin,
    LocatableModelFilterFormMixin,
    LocatableModelFormMixin,
)
from nautobot.dcim.models import Device, DeviceRole, Location, Platform, Rack, Region, Site
from nautobot.extras.forms import (
    AddRemoveTagsForm,
    CustomFieldBulkCreateForm,
    CustomFieldBulkEditForm,
    CustomFieldModelCSVForm,
    NautobotModelForm,
    NautobotFilterform,
    LocalContextFilterForm,
    LocalContextModelForm,
    LocalContextModelBulkEditForm,
    StatusBulkEditFormMixin,
    StatusModelCSVFormMixin,
    StatusFilterFormMixin,
)
from nautobot.extras.models import Status
from nautobot.ipam.models import IPAddress, VLAN
from nautobot.tenancy.forms import TenancyFilterForm, TenancyForm
from nautobot.tenancy.models import Tenant
from nautobot.utilities.forms import (
    add_blank_choice,
    BootstrapMixin,
    BulkEditNullBooleanSelect,
    BulkRenameForm,
    CommentField,
    ConfirmationForm,
    CSVChoiceField,
    CSVModelChoiceField,
    DynamicModelChoiceField,
    DynamicModelMultipleChoiceField,
    ExpandableNameField,
    form_from_model,
    SlugField,
    SmallTextarea,
    StaticSelect2,
    TagFilterField,
)
from nautobot.utilities.forms.constants import BOOLEAN_WITH_BLANK_CHOICES
from .models import Cluster, ClusterGroup, ClusterType, VirtualMachine, VMInterface


#
# Cluster types
#


class ClusterTypeForm(NautobotModelForm):
    slug = SlugField()

    class Meta:
        model = ClusterType
        fields = [
            "name",
            "slug",
            "description",
        ]


class ClusterTypeCSVForm(CustomFieldModelCSVForm):
    class Meta:
        model = ClusterType
        fields = ClusterType.csv_headers


#
# Cluster groups
#


class ClusterGroupForm(NautobotModelForm):
    slug = SlugField()

    class Meta:
        model = ClusterGroup
        fields = [
            "name",
            "slug",
            "description",
        ]


class ClusterGroupCSVForm(CustomFieldModelCSVForm):
    class Meta:
        model = ClusterGroup
        fields = ClusterGroup.csv_headers


#
# Clusters
#


class ClusterForm(LocatableModelFormMixin, NautobotModelForm, TenancyForm):
    type = DynamicModelChoiceField(queryset=ClusterType.objects.all())
    group = DynamicModelChoiceField(queryset=ClusterGroup.objects.all(), required=False)
    comments = CommentField()

    class Meta:
        model = Cluster
        fields = (
            "name",
            "type",
            "group",
            "tenant",
            "region",
            "site",
            "location",
            "comments",
            "tags",
        )


class ClusterCSVForm(LocatableModelCSVFormMixin, CustomFieldModelCSVForm):
    type = CSVModelChoiceField(
        queryset=ClusterType.objects.all(),
        to_field_name="name",
        help_text="Type of cluster",
    )
    group = CSVModelChoiceField(
        queryset=ClusterGroup.objects.all(),
        to_field_name="name",
        required=False,
        help_text="Assigned cluster group",
    )
    tenant = CSVModelChoiceField(
        queryset=Tenant.objects.all(),
        to_field_name="name",
        required=False,
        help_text="Assigned tenant",
    )

    class Meta:
        model = Cluster
        fields = Cluster.csv_headers


class ClusterBulkEditForm(
    BootstrapMixin,
    AddRemoveTagsForm,
    LocatableModelBulkEditFormMixin,
    CustomFieldBulkEditForm,
):
    pk = forms.ModelMultipleChoiceField(queryset=Cluster.objects.all(), widget=forms.MultipleHiddenInput())
    type = DynamicModelChoiceField(queryset=ClusterType.objects.all(), required=False)
    group = DynamicModelChoiceField(queryset=ClusterGroup.objects.all(), required=False)
    tenant = DynamicModelChoiceField(queryset=Tenant.objects.all(), required=False)
    comments = CommentField(widget=SmallTextarea, label="Comments")

    class Meta:
        model = Cluster
        nullable_fields = [
            "group",
            "site",
            "location",
            "comments",
            "tenant",
        ]


<<<<<<< HEAD
class ClusterFilterForm(NautobotFilterform, TenancyFilterForm):
=======
class ClusterFilterForm(BootstrapMixin, LocatableModelFilterFormMixin, TenancyFilterForm, CustomFieldFilterForm):
>>>>>>> 07b2d6ca
    model = Cluster
    field_order = ["q", "type", "region", "site", "group", "tenant_group", "tenant"]
    q = forms.CharField(required=False, label="Search")
    type = DynamicModelMultipleChoiceField(queryset=ClusterType.objects.all(), to_field_name="slug", required=False)
    group = DynamicModelMultipleChoiceField(
        queryset=ClusterGroup.objects.all(),
        to_field_name="slug",
        required=False,
        null_option="None",
    )
    tag = TagFilterField(model)


class ClusterAddDevicesForm(BootstrapMixin, forms.Form):
    region = DynamicModelChoiceField(queryset=Region.objects.all(), required=False, null_option="None")
    site = DynamicModelChoiceField(
        queryset=Site.objects.all(),
        required=False,
        query_params={"region_id": "$region"},
    )
    location = DynamicModelChoiceField(
        queryset=Location.objects.all(),
        required=False,
        query_params={"content_type": "virtualization.cluster"},  # TODO: base_site: $site
    )
    rack = DynamicModelChoiceField(
        queryset=Rack.objects.all(),
        required=False,
        null_option="None",
        query_params={
            "site_id": "$site",
            "location_id": "$location",
        },
    )
    devices = DynamicModelMultipleChoiceField(
        queryset=Device.objects.all(),
        query_params={
            "site_id": "$site",
            "location_id": "$location",
            "rack_id": "$rack",
            "cluster_id": "null",
        },
    )

    class Meta:
        fields = [
            "region",
            "site",
            "location",
            "rack",
            "devices",
        ]

    def __init__(self, cluster, *args, **kwargs):

        self.cluster = cluster

        super().__init__(*args, **kwargs)

        self.fields["devices"].choices = []

    def clean(self):
        super().clean()

        # If the Cluster is assigned to a Site, all Devices must be assigned to that Site.
        if self.cluster.site is not None:
            for device in self.cleaned_data.get("devices", []):
                if device.site != self.cluster.site:
                    raise ValidationError(
                        {
                            "devices": "{} belongs to a different site ({}) than the cluster ({})".format(
                                device, device.site, self.cluster.site
                            )
                        }
                    )

        # If the Cluster is assigned to a Location, all Devices must exist within that Location
        if self.cluster.location is not None:
            for device in self.cleaned_data.get("devices", []):
                if device.location and self.cluster.location not in device.location.ancestors(include_self=True):
                    raise ValidationError(
                        {
                            "devices": f"{device} belongs to a location ({device.location}) that "
                            f"does not fall within this cluster's location ({self.cluster.location})."
                        }
                    )


class ClusterRemoveDevicesForm(ConfirmationForm):
    pk = forms.ModelMultipleChoiceField(queryset=Device.objects.all(), widget=forms.MultipleHiddenInput())


#
# Virtual Machines
#


class VirtualMachineForm(NautobotModelForm, TenancyForm, LocalContextModelForm):
    cluster_group = DynamicModelChoiceField(
        queryset=ClusterGroup.objects.all(),
        required=False,
        null_option="None",
        initial_params={"clusters": "$cluster"},
    )
    cluster = DynamicModelChoiceField(queryset=Cluster.objects.all(), query_params={"group_id": "$cluster_group"})
    role = DynamicModelChoiceField(
        queryset=DeviceRole.objects.all(),
        required=False,
        query_params={"vm_role": "True"},
    )
    platform = DynamicModelChoiceField(queryset=Platform.objects.all(), required=False)

    class Meta:
        model = VirtualMachine
        fields = [
            "name",
            "status",
            "cluster_group",
            "cluster",
            "role",
            "tenant_group",
            "tenant",
            "platform",
            "primary_ip4",
            "primary_ip6",
            "vcpus",
            "memory",
            "disk",
            "comments",
            "tags",
            "local_context_data",
            "local_context_schema",
        ]
        help_texts = {
            "local_context_data": "Local config context data overwrites all sources contexts in the final rendered "
            "config context",
        }
        widgets = {
            "primary_ip4": StaticSelect2(),
            "primary_ip6": StaticSelect2(),
        }

    def __init__(self, *args, **kwargs):
        super().__init__(*args, **kwargs)

        if self.instance.present_in_database:

            # Compile list of choices for primary IPv4 and IPv6 addresses
            for family in [4, 6]:
                ip_choices = [(None, "---------")]

                # Gather PKs of all interfaces belonging to this VM
                interface_ids = self.instance.interfaces.values_list("pk", flat=True)

                # Collect interface IPs
                interface_ips = IPAddress.objects.ip_family(family).filter(
                    assigned_object_type=ContentType.objects.get_for_model(VMInterface),
                    assigned_object_id__in=interface_ids,
                )
                if interface_ips:
                    ip_list = [(ip.id, f"{ip.address} ({ip.assigned_object})") for ip in interface_ips]
                    ip_choices.append(("Interface IPs", ip_list))
                # Collect NAT IPs
                nat_ips = (
                    IPAddress.objects.prefetch_related("nat_inside")
                    .ip_family(family)
                    .filter(
                        nat_inside__assigned_object_type=ContentType.objects.get_for_model(VMInterface),
                        nat_inside__assigned_object_id__in=interface_ids,
                    )
                )
                if nat_ips:
                    ip_list = [(ip.id, f"{ip.address} (NAT)") for ip in nat_ips]
                    ip_choices.append(("NAT IPs", ip_list))
                self.fields["primary_ip{}".format(family)].choices = ip_choices

        else:

            # An object that doesn't exist yet can't have any IPs assigned to it
            self.fields["primary_ip4"].choices = []
            self.fields["primary_ip4"].widget.attrs["readonly"] = True
            self.fields["primary_ip6"].choices = []
            self.fields["primary_ip6"].widget.attrs["readonly"] = True


class VirtualMachineCSVForm(StatusModelCSVFormMixin, CustomFieldModelCSVForm):
    cluster = CSVModelChoiceField(
        queryset=Cluster.objects.all(),
        to_field_name="name",
        help_text="Assigned cluster",
    )
    role = CSVModelChoiceField(
        queryset=DeviceRole.objects.filter(vm_role=True),
        required=False,
        to_field_name="name",
        help_text="Functional role",
    )
    tenant = CSVModelChoiceField(
        queryset=Tenant.objects.all(),
        required=False,
        to_field_name="name",
        help_text="Assigned tenant",
    )
    platform = CSVModelChoiceField(
        queryset=Platform.objects.all(),
        required=False,
        to_field_name="name",
        help_text="Assigned platform",
    )

    class Meta:
        model = VirtualMachine
        fields = VirtualMachine.csv_headers


class VirtualMachineBulkEditForm(
    BootstrapMixin, AddRemoveTagsForm, StatusBulkEditFormMixin, CustomFieldBulkEditForm, LocalContextModelBulkEditForm
):
    pk = forms.ModelMultipleChoiceField(queryset=VirtualMachine.objects.all(), widget=forms.MultipleHiddenInput())
    cluster = DynamicModelChoiceField(queryset=Cluster.objects.all(), required=False)
    role = DynamicModelChoiceField(
        queryset=DeviceRole.objects.filter(vm_role=True),
        required=False,
        query_params={"vm_role": "True"},
    )
    tenant = DynamicModelChoiceField(queryset=Tenant.objects.all(), required=False)
    platform = DynamicModelChoiceField(queryset=Platform.objects.all(), required=False)
    vcpus = forms.IntegerField(required=False, label="vCPUs")
    memory = forms.IntegerField(required=False, label="Memory (MB)")
    disk = forms.IntegerField(required=False, label="Disk (GB)")
    comments = CommentField(widget=SmallTextarea, label="Comments")

    class Meta:
        nullable_fields = [
            "role",
            "tenant",
            "platform",
            "vcpus",
            "memory",
            "disk",
            "comments",
        ]


<<<<<<< HEAD
class VirtualMachineFilterForm(NautobotFilterform, TenancyFilterForm, StatusFilterFormMixin, LocalContextFilterForm):
=======
class VirtualMachineFilterForm(
    BootstrapMixin,
    LocatableModelFilterFormMixin,
    TenancyFilterForm,
    StatusFilterFormMixin,
    CustomFieldFilterForm,
    LocalContextFilterForm,
):
>>>>>>> 07b2d6ca
    model = VirtualMachine
    field_order = [
        "q",
        "cluster_group",
        "cluster_type",
        "cluster_id",
        "status",
        "role",
        "region",
        "site",
        "location",
        "tenant_group",
        "tenant",
        "platform",
        "mac_address",
    ]
    q = forms.CharField(required=False, label="Search")
    cluster_group = DynamicModelMultipleChoiceField(
        queryset=ClusterGroup.objects.all(),
        to_field_name="slug",
        required=False,
        null_option="None",
    )
    cluster_type = DynamicModelMultipleChoiceField(
        queryset=ClusterType.objects.all(),
        to_field_name="slug",
        required=False,
        null_option="None",
    )
    cluster_id = DynamicModelMultipleChoiceField(queryset=Cluster.objects.all(), required=False, label="Cluster")
    role = DynamicModelMultipleChoiceField(
        queryset=DeviceRole.objects.filter(vm_role=True),
        to_field_name="slug",
        required=False,
        null_option="None",
        query_params={"vm_role": "True"},
    )
    platform = DynamicModelMultipleChoiceField(
        queryset=Platform.objects.all(),
        to_field_name="slug",
        required=False,
        null_option="None",
    )
    mac_address = forms.CharField(required=False, label="MAC address")
    has_primary_ip = forms.NullBooleanField(
        required=False,
        label="Has a primary IP",
        widget=StaticSelect2(choices=BOOLEAN_WITH_BLANK_CHOICES),
    )
    tag = TagFilterField(model)


#
# VM interfaces
#


class VMInterfaceForm(NautobotModelForm, InterfaceCommonForm):
    parent_interface = DynamicModelChoiceField(
        queryset=VMInterface.objects.all(),
        required=False,
        label="Parent interface",
        help_text="Assigned parent VMinterface",
    )
    bridge = DynamicModelChoiceField(
        queryset=VMInterface.objects.all(),
        required=False,
        label="Bridge interface",
        help_text="Assigned bridge VMinterface",
    )
    untagged_vlan = DynamicModelChoiceField(
        queryset=VLAN.objects.all(),
        required=False,
        label="Untagged VLAN",
        brief_mode=False,
        query_params={
            "site_id": "null",
        },
    )
    tagged_vlans = DynamicModelMultipleChoiceField(
        queryset=VLAN.objects.all(),
        required=False,
        label="Tagged VLANs",
        brief_mode=False,
        query_params={
            "site_id": "null",
        },
    )

    class Meta:
        model = VMInterface
        fields = [
            "virtual_machine",
            "name",
            "enabled",
            "parent_interface",
            "bridge",
            "mac_address",
            "mtu",
            "description",
            "mode",
            "tags",
            "untagged_vlan",
            "tagged_vlans",
            "status",
        ]
        widgets = {"virtual_machine": forms.HiddenInput(), "mode": StaticSelect2()}
        labels = {
            "mode": "802.1Q Mode",
        }
        help_texts = {
            "mode": INTERFACE_MODE_HELP_TEXT,
        }

    def __init__(self, *args, **kwargs):
        super().__init__(*args, **kwargs)
        vm_id = self.initial.get("virtual_machine") or self.data.get("virtual_machine")

        # Restrict parent interface assignment by VM
        self.fields["parent_interface"].widget.add_query_param("virtual_machine_id", vm_id)
        self.fields["bridge"].widget.add_query_param("virtual_machine_id", vm_id)

        virtual_machine = VirtualMachine.objects.get(
            pk=self.initial.get("virtual_machine") or self.data.get("virtual_machine")
        )

        # Add current site to VLANs query params
        site = virtual_machine.site
        if site:
            self.fields["untagged_vlan"].widget.add_query_param("site_id", site.pk)
            self.fields["tagged_vlans"].widget.add_query_param("site_id", site.pk)


class VMInterfaceCreateForm(BootstrapMixin, InterfaceCommonForm):
    virtual_machine = DynamicModelChoiceField(queryset=VirtualMachine.objects.all())
    name_pattern = ExpandableNameField(label="Name")
    enabled = forms.BooleanField(required=False, initial=True)
    parent_interface = DynamicModelChoiceField(
        queryset=VMInterface.objects.all(),
        required=False,
        query_params={
            "virtual_machine_id": "$virtual_machine",
        },
        help_text="Assigned parent VMinterface",
    )
    bridge = DynamicModelChoiceField(
        queryset=VMInterface.objects.all(),
        required=False,
        query_params={
            "virtual_machine_id": "$virtual_machine",
        },
        help_text="Assigned bridge VMinterface",
    )
    mtu = forms.IntegerField(
        required=False,
        min_value=INTERFACE_MTU_MIN,
        max_value=INTERFACE_MTU_MAX,
        label="MTU",
    )
    mac_address = forms.CharField(required=False, label="MAC Address")
    description = forms.CharField(max_length=100, required=False)
    mode = forms.ChoiceField(
        choices=add_blank_choice(InterfaceModeChoices),
        required=False,
        widget=StaticSelect2(),
    )
    untagged_vlan = DynamicModelChoiceField(
        queryset=VLAN.objects.all(),
        required=False,
        brief_mode=False,
        query_params={
            "site_id": "null",
        },
    )
    tagged_vlans = DynamicModelMultipleChoiceField(
        queryset=VLAN.objects.all(),
        required=False,
        brief_mode=False,
        query_params={
            "site_id": "null",
        },
    )
    status = DynamicModelChoiceField(
        queryset=Status.objects.all(),
        query_params={
            "content_types": VMInterface._meta.label_lower,
        },
    )

    def __init__(self, *args, **kwargs):
        super().__init__(*args, **kwargs)
        vm_id = self.initial.get("virtual_machine") or self.data.get("virtual_machine")

        # Restrict parent interface assignment by VM
        self.fields["parent_interface"].widget.add_query_param("virtual_machine_id", vm_id)
        self.fields["bridge"].widget.add_query_param("virtual_machine_id", vm_id)

        virtual_machine = VirtualMachine.objects.get(
            pk=self.initial.get("virtual_machine") or self.data.get("virtual_machine")
        )

        # Add current site to VLANs query params
        site = virtual_machine.site
        if site:
            self.fields["untagged_vlan"].widget.add_query_param("site_id", site.pk)
            self.fields["tagged_vlans"].widget.add_query_param("site_id", site.pk)


class VMInterfaceCSVForm(CustomFieldModelCSVForm, StatusModelCSVFormMixin):
    virtual_machine = CSVModelChoiceField(queryset=VirtualMachine.objects.all(), to_field_name="name")
    parent_interface = CSVModelChoiceField(
        queryset=VMInterface.objects.all(), required=False, to_field_name="name", help_text="Parent interface"
    )
    bridge = CSVModelChoiceField(
        queryset=VMInterface.objects.all(), required=False, to_field_name="name", help_text="Bridge interface"
    )
    mode = CSVChoiceField(
        choices=InterfaceModeChoices,
        required=False,
        help_text="IEEE 802.1Q operational mode (for L2 interfaces)",
    )

    class Meta:
        model = VMInterface
        fields = VMInterface.csv_headers

    def clean_enabled(self):
        # Make sure enabled is True when it's not included in the uploaded data
        if "enabled" not in self.data:
            return True
        else:
            return self.cleaned_data["enabled"]


class VMInterfaceBulkEditForm(BootstrapMixin, AddRemoveTagsForm, StatusBulkEditFormMixin, CustomFieldBulkEditForm):
    pk = forms.ModelMultipleChoiceField(queryset=VMInterface.objects.all(), widget=forms.MultipleHiddenInput())
    virtual_machine = forms.ModelChoiceField(
        queryset=VirtualMachine.objects.all(),
        required=False,
        disabled=True,
        widget=forms.HiddenInput(),
    )
    parent_interface = DynamicModelChoiceField(
        queryset=VMInterface.objects.all(), required=False, display_field="display_name"
    )
    bridge = DynamicModelChoiceField(
        queryset=VMInterface.objects.all(),
        required=False,
    )
    enabled = forms.NullBooleanField(required=False, widget=BulkEditNullBooleanSelect())
    mtu = forms.IntegerField(
        required=False,
        min_value=INTERFACE_MTU_MIN,
        max_value=INTERFACE_MTU_MAX,
        label="MTU",
    )
    description = forms.CharField(max_length=100, required=False)
    mode = forms.ChoiceField(
        choices=add_blank_choice(InterfaceModeChoices),
        required=False,
        widget=StaticSelect2(),
    )
    untagged_vlan = DynamicModelChoiceField(
        queryset=VLAN.objects.all(),
        required=False,
        brief_mode=False,
        query_params={
            "site_id": "null",
        },
    )
    tagged_vlans = DynamicModelMultipleChoiceField(
        queryset=VLAN.objects.all(),
        required=False,
        brief_mode=False,
        query_params={
            "site_id": "null",
        },
    )

    class Meta:
        nullable_fields = [
            "parent_interface",
            "bridge",
            "mtu",
            "description",
        ]

    def __init__(self, *args, **kwargs):
        super().__init__(*args, **kwargs)
        vm_id = self.initial.get("virtual_machine") or self.data.get("virtual_machine")

        # Restrict parent/bridge interface assignment by VM
        self.fields["parent_interface"].widget.add_query_param("virtual_machine_id", vm_id)
        self.fields["bridge"].widget.add_query_param("virtual_machine_id", vm_id)

        # Limit available VLANs based on the parent VirtualMachine
        if "virtual_machine" in self.initial:
            parent_obj = VirtualMachine.objects.filter(pk=self.initial["virtual_machine"]).first()

            site = getattr(parent_obj.cluster, "site", None)
            if site is not None:
                # Add current site to VLANs query params
                self.fields["untagged_vlan"].widget.add_query_param("site_id", site.pk)
                self.fields["tagged_vlans"].widget.add_query_param("site_id", site.pk)

        self.fields["parent_interface"].choices = ()
        self.fields["parent_interface"].widget.attrs["disabled"] = True
        self.fields["bridge"].choices = ()
        self.fields["bridge"].widget.attrs["disabled"] = True


class VMInterfaceBulkRenameForm(BulkRenameForm):
    pk = forms.ModelMultipleChoiceField(queryset=VMInterface.objects.all(), widget=forms.MultipleHiddenInput())


<<<<<<< HEAD
class VMInterfaceFilterForm(NautobotFilterform):
=======
class VMInterfaceFilterForm(BootstrapMixin, StatusFilterFormMixin, CustomFieldFilterForm):
>>>>>>> 07b2d6ca
    model = VMInterface
    cluster_id = DynamicModelMultipleChoiceField(queryset=Cluster.objects.all(), required=False, label="Cluster")
    virtual_machine_id = DynamicModelMultipleChoiceField(
        queryset=VirtualMachine.objects.all(),
        required=False,
        label="Virtual machine",
        query_params={"cluster_id": "$cluster_id"},
    )
    enabled = forms.NullBooleanField(required=False, widget=StaticSelect2(choices=BOOLEAN_WITH_BLANK_CHOICES))
    tag = TagFilterField(model)


#
# Bulk VirtualMachine component creation
#


class VirtualMachineBulkAddComponentForm(CustomFieldBulkCreateForm, BootstrapMixin, forms.Form):
    pk = forms.ModelMultipleChoiceField(queryset=VirtualMachine.objects.all(), widget=forms.MultipleHiddenInput())
    name_pattern = ExpandableNameField(label="Name")

    class Meta:
        nullable_fields = []


class VMInterfaceBulkCreateForm(
    form_from_model(VMInterface, ["enabled", "mtu", "description", "mode"]),
    VirtualMachineBulkAddComponentForm,
):
    field_order = (
        "name_pattern",
        "enabled",
        "mtu",
        "description",
        "mode",
        "tags",
    )<|MERGE_RESOLUTION|>--- conflicted
+++ resolved
@@ -170,11 +170,7 @@
         ]
 
 
-<<<<<<< HEAD
-class ClusterFilterForm(NautobotFilterform, TenancyFilterForm):
-=======
-class ClusterFilterForm(BootstrapMixin, LocatableModelFilterFormMixin, TenancyFilterForm, CustomFieldFilterForm):
->>>>>>> 07b2d6ca
+class ClusterFilterForm(NautobotFilterform, LocatableModelFilterFormMixin, TenancyFilterForm):
     model = Cluster
     field_order = ["q", "type", "region", "site", "group", "tenant_group", "tenant"]
     q = forms.CharField(required=False, label="Search")
@@ -419,18 +415,7 @@
         ]
 
 
-<<<<<<< HEAD
-class VirtualMachineFilterForm(NautobotFilterform, TenancyFilterForm, StatusFilterFormMixin, LocalContextFilterForm):
-=======
-class VirtualMachineFilterForm(
-    BootstrapMixin,
-    LocatableModelFilterFormMixin,
-    TenancyFilterForm,
-    StatusFilterFormMixin,
-    CustomFieldFilterForm,
-    LocalContextFilterForm,
-):
->>>>>>> 07b2d6ca
+class VirtualMachineFilterForm(NautobotFilterform, LocatableModelFilterFormMixin,TenancyFilterForm, StatusFilterFormMixin, LocalContextFilterForm):
     model = VirtualMachine
     field_order = [
         "q",
@@ -746,11 +731,7 @@
     pk = forms.ModelMultipleChoiceField(queryset=VMInterface.objects.all(), widget=forms.MultipleHiddenInput())
 
 
-<<<<<<< HEAD
-class VMInterfaceFilterForm(NautobotFilterform):
-=======
-class VMInterfaceFilterForm(BootstrapMixin, StatusFilterFormMixin, CustomFieldFilterForm):
->>>>>>> 07b2d6ca
+class VMInterfaceFilterForm(NautobotFilterform, StatusFilterFormMixin):
     model = VMInterface
     cluster_id = DynamicModelMultipleChoiceField(queryset=Cluster.objects.all(), required=False, label="Cluster")
     virtual_machine_id = DynamicModelMultipleChoiceField(

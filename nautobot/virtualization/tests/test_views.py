from django.test import override_settings
from django.contrib.contenttypes.models import ContentType
from netaddr import EUI

from nautobot.dcim.choices import InterfaceModeChoices
from nautobot.dcim.models import DeviceRole, Platform, Site
from nautobot.extras.models import ConfigContextSchema, CustomField, Status
from nautobot.ipam.models import VLAN
from nautobot.utilities.testing import ViewTestCases, post_data
from nautobot.virtualization.models import (
    Cluster,
    ClusterGroup,
    ClusterType,
    VirtualMachine,
    VMInterface,
)


class ClusterGroupTestCase(ViewTestCases.OrganizationalObjectViewTestCase):
    model = ClusterGroup

    @classmethod
    def setUpTestData(cls):

        ClusterGroup.objects.create(name="Cluster Group 1", slug="cluster-group-1")
        ClusterGroup.objects.create(name="Cluster Group 2", slug="cluster-group-2")
        ClusterGroup.objects.create(name="Cluster Group 3", slug="cluster-group-3")
        ClusterGroup.objects.create(name="Cluster Group 8")

        cls.form_data = {
            "name": "Cluster Group X",
            "slug": "cluster-group-x",
            "description": "A new cluster group",
        }

        cls.csv_data = (
            "name,slug,description",
            "Cluster Group 4,cluster-group-4,Fourth cluster group",
            "Cluster Group 5,cluster-group-5,Fifth cluster group",
            "Cluster Group 6,cluster-group-6,Sixth cluster group",
            "Cluster Group 7,,Seventh cluster group",
        )
        cls.slug_source = "name"
        cls.slug_test_object = "Cluster Group 8"


class ClusterTypeTestCase(ViewTestCases.OrganizationalObjectViewTestCase):
    model = ClusterType

    @classmethod
    def setUpTestData(cls):

        ClusterType.objects.create(name="Cluster Type 1", slug="cluster-type-1")
        ClusterType.objects.create(name="Cluster Type 2", slug="cluster-type-2")
        ClusterType.objects.create(name="Cluster Type 3", slug="cluster-type-3")
        ClusterType.objects.create(name="Cluster Type 8")

        cls.form_data = {
            "name": "Cluster Type X",
            "slug": "cluster-type-x",
            "description": "A new cluster type",
        }

        cls.csv_data = (
            "name,slug,description",
            "Cluster Type 4,cluster-type-4,Fourth cluster type",
            "Cluster Type 5,cluster-type-5,Fifth cluster type",
            "Cluster Type 6,cluster-type-6,Sixth cluster type",
            "Cluster Type 7,,Seventh cluster type",
        )
        cls.slug_source = "name"
        cls.slug_test_object = "Cluster Type 8"


class ClusterTestCase(ViewTestCases.PrimaryObjectViewTestCase):
    model = Cluster

    @classmethod
    def setUpTestData(cls):

        sites = (
            Site.objects.create(name="Site 1", slug="site-1"),
            Site.objects.create(name="Site 2", slug="site-2"),
        )

        clustergroups = (
            ClusterGroup.objects.create(name="Cluster Group 1", slug="cluster-group-1"),
            ClusterGroup.objects.create(name="Cluster Group 2", slug="cluster-group-2"),
        )

        clustertypes = (
            ClusterType.objects.create(name="Cluster Type 1", slug="cluster-type-1"),
            ClusterType.objects.create(name="Cluster Type 2", slug="cluster-type-2"),
        )

        Cluster.objects.create(
            name="Cluster 1",
            group=clustergroups[0],
            type=clustertypes[0],
            site=sites[0],
        )
        Cluster.objects.create(
            name="Cluster 2",
            group=clustergroups[0],
            type=clustertypes[0],
            site=sites[0],
        )
        Cluster.objects.create(
            name="Cluster 3",
            group=clustergroups[0],
            type=clustertypes[0],
            site=sites[0],
        )

        tags = cls.create_tags("Alpha", "Bravo", "Charlie")

        cls.form_data = {
            "name": "Cluster X",
            "group": clustergroups[1].pk,
            "type": clustertypes[1].pk,
            "tenant": None,
            "site": sites[1].pk,
            "comments": "Some comments",
            "tags": [t.pk for t in tags],
        }

        cls.csv_data = (
            "name,type",
            "Cluster 4,Cluster Type 1",
            "Cluster 5,Cluster Type 1",
            "Cluster 6,Cluster Type 1",
        )

        cls.bulk_edit_data = {
            "group": clustergroups[1].pk,
            "type": clustertypes[1].pk,
            "tenant": None,
            "site": sites[1].pk,
            "comments": "New comments",
        }


class VirtualMachineTestCase(ViewTestCases.PrimaryObjectViewTestCase):
    model = VirtualMachine

    @classmethod
    def setUpTestData(cls):

        deviceroles = (
            DeviceRole.objects.create(name="Device Role 1", slug="device-role-1"),
            DeviceRole.objects.create(name="Device Role 2", slug="device-role-2"),
        )

        platforms = (
            Platform.objects.create(name="Platform 1", slug="platform-1"),
            Platform.objects.create(name="Platform 2", slug="platform-2"),
        )

        clustertype = ClusterType.objects.create(name="Cluster Type 1", slug="cluster-type-1")

        clusters = (
            Cluster.objects.create(name="Cluster 1", type=clustertype),
            Cluster.objects.create(name="Cluster 2", type=clustertype),
        )

        statuses = Status.objects.get_for_model(VirtualMachine)
        status_staged = statuses.get(slug="staged")

        VirtualMachine.objects.create(
            name="Virtual Machine 1",
            cluster=clusters[0],
            role=deviceroles[0],
            platform=platforms[0],
            status=statuses[0],
        )
        VirtualMachine.objects.create(
            name="Virtual Machine 2",
            cluster=clusters[0],
            role=deviceroles[0],
            platform=platforms[0],
            status=statuses[0],
        )
        VirtualMachine.objects.create(
            name="Virtual Machine 3",
            cluster=clusters[0],
            role=deviceroles[0],
            platform=platforms[0],
            status=statuses[0],
        )

        tags = cls.create_tags("Alpha", "Bravo", "Charlie")

        cls.form_data = {
            "cluster": clusters[1].pk,
            "tenant": None,
            "platform": platforms[1].pk,
            "name": "Virtual Machine X",
            "status": status_staged.pk,
            "role": deviceroles[1].pk,
            "primary_ip4": None,
            "primary_ip6": None,
            "vcpus": 4,
            "memory": 32768,
            "disk": 4000,
            "comments": "Some comments",
            "tags": [t.pk for t in tags],
            "local_context_data": None,
        }

        cls.csv_data = (
            "name,cluster,status",
            "Virtual Machine 4,Cluster 1,active",
            "Virtual Machine 5,Cluster 1,active",
            "Virtual Machine 6,Cluster 1,staged",
        )

        cls.bulk_edit_data = {
            "cluster": clusters[1].pk,
            "tenant": None,
            "platform": platforms[1].pk,
            "status": status_staged.pk,
            "role": deviceroles[1].pk,
            "vcpus": 8,
            "memory": 65535,
            "disk": 8000,
            "comments": "New comments",
        }

    @override_settings(EXEMPT_VIEW_PERMISSIONS=["*"])
    def test_local_context_schema_validation_pass(self):
        """
        Given a config context schema
        And a vm with local context that conforms to that schema
        Assert that the local context passes schema validation via full_clean()
        """
        schema = ConfigContextSchema.objects.create(
            name="Schema 1", slug="schema-1", data_schema={"type": "object", "properties": {"foo": {"type": "string"}}}
        )
        self.add_permissions("virtualization.add_virtualmachine")

        form_data = self.form_data.copy()
        form_data["local_context_schema"] = schema.pk
        form_data["local_context_data"] = '{"foo": "bar"}'

        # Try POST with model-level permission
        request = {
            "path": self._get_url("add"),
            "data": post_data(form_data),
        }
        self.assertHttpStatus(self.client.post(**request), 302)
        self.assertEqual(self._get_queryset().get(name="Virtual Machine X").local_context_schema.pk, schema.pk)

    @override_settings(EXEMPT_VIEW_PERMISSIONS=["*"])
    def test_local_context_schema_validation_fails(self):
        """
        Given a config context schema
        And a vm with local context that *does not* conform to that schema
        Assert that the local context fails schema validation via full_clean()
        """
        schema = ConfigContextSchema.objects.create(
            name="Schema 1", slug="schema-1", data_schema={"type": "object", "properties": {"foo": {"type": "integer"}}}
        )
        self.add_permissions("virtualization.add_virtualmachine")

        form_data = self.form_data.copy()
        form_data["local_context_schema"] = schema.pk
        form_data["local_context_data"] = '{"foo": "bar"}'

        # Try POST with model-level permission
        request = {
            "path": self._get_url("add"),
            "data": post_data(form_data),
        }
        self.assertHttpStatus(self.client.post(**request), 200)
        self.assertEqual(self._get_queryset().filter(name="Virtual Machine X").count(), 0)


class VMInterfaceTestCase(ViewTestCases.DeviceComponentViewTestCase):
    model = VMInterface

    @classmethod
    def setUpTestData(cls):

        site = Site.objects.create(name="Site 1", slug="site-1")
        devicerole = DeviceRole.objects.create(name="Device Role 1", slug="device-role-1")
        clustertype = ClusterType.objects.create(name="Cluster Type 1", slug="cluster-type-1")
        cluster = Cluster.objects.create(name="Cluster 1", type=clustertype, site=site)
        virtualmachines = (
            VirtualMachine.objects.create(name="Virtual Machine 1", cluster=cluster, role=devicerole),
            VirtualMachine.objects.create(name="Virtual Machine 2", cluster=cluster, role=devicerole),
        )

        interfaces = (
            VMInterface.objects.create(virtual_machine=virtualmachines[0], name="Interface 1"),
            VMInterface.objects.create(virtual_machine=virtualmachines[0], name="Interface 2"),
            VMInterface.objects.create(virtual_machine=virtualmachines[0], name="Interface 3"),
            VMInterface.objects.create(virtual_machine=virtualmachines[1], name="BRIDGE"),
        )

        vlans = (
            VLAN.objects.create(vid=1, name="VLAN1", site=site),
            VLAN.objects.create(vid=101, name="VLAN101", site=site),
            VLAN.objects.create(vid=102, name="VLAN102", site=site),
            VLAN.objects.create(vid=103, name="VLAN103", site=site),
        )

        obj_type = ContentType.objects.get_for_model(VMInterface)
        cf = CustomField.objects.create(name="custom_field_1", type="text")
        cf.save()
        cf.content_types.set([obj_type])

        tags = cls.create_tags("Alpha", "Bravo", "Charlie")

        statuses = Status.objects.get_for_model(VMInterface)
        status_active = statuses.get(slug="active")

        cls.form_data = {
            "virtual_machine": virtualmachines[1].pk,
            "name": "Interface X",
            "status": status_active.pk,
            "enabled": False,
            "bridge": interfaces[3].pk,
            "mac_address": EUI("01-02-03-04-05-06"),
            "mtu": 2000,
            "description": "New description",
            "mode": InterfaceModeChoices.MODE_TAGGED,
            "untagged_vlan": vlans[0].pk,
            "tagged_vlans": [v.pk for v in vlans[1:4]],
            "custom_field_1": "Custom Field Data",
            "tags": [t.pk for t in tags],
        }

        cls.bulk_create_data = {
            "virtual_machine": virtualmachines[1].pk,
            "name_pattern": "Interface [4-6]",
            "enabled": False,
<<<<<<< HEAD
            "bridge": interfaces[3].pk,
=======
            "status": status_active.pk,
>>>>>>> 805047ad
            "mac_address": EUI("01-02-03-04-05-06"),
            "mtu": 2000,
            "description": "New description",
            "mode": InterfaceModeChoices.MODE_TAGGED,
            "untagged_vlan": vlans[0].pk,
            "tagged_vlans": [v.pk for v in vlans[1:4]],
            "custom_field_1": "Custom Field Data",
            "tags": [t.pk for t in tags],
        }

        cls.csv_data = (
            "virtual_machine,name,status",
            "Virtual Machine 2,Interface 4,active",
            "Virtual Machine 2,Interface 5,active",
            "Virtual Machine 2,Interface 6,active",
        )

        cls.bulk_edit_data = {
            "enabled": False,
            "mtu": 2000,
            "status": status_active.pk,
            "description": "New description",
            "mode": InterfaceModeChoices.MODE_TAGGED,
            "untagged_vlan": vlans[0].pk,
            "tagged_vlans": [v.pk for v in vlans[1:4]],
            "custom_field_1": "New Custom Field Data",
        }<|MERGE_RESOLUTION|>--- conflicted
+++ resolved
@@ -334,11 +334,8 @@
             "virtual_machine": virtualmachines[1].pk,
             "name_pattern": "Interface [4-6]",
             "enabled": False,
-<<<<<<< HEAD
             "bridge": interfaces[3].pk,
-=======
             "status": status_active.pk,
->>>>>>> 805047ad
             "mac_address": EUI("01-02-03-04-05-06"),
             "mtu": 2000,
             "description": "New description",

from django.test import TestCase

from nautobot.dcim.models import DeviceRole, Platform, Region, Site
from nautobot.extras.models import Status
from nautobot.ipam.models import IPAddress
from nautobot.tenancy.models import Tenant, TenantGroup
from nautobot.virtualization.filters import (
    ClusterTypeFilterSet,
    ClusterGroupFilterSet,
    ClusterFilterSet,
    VirtualMachineFilterSet,
    VMInterfaceFilterSet,
)
from nautobot.virtualization.models import (
    Cluster,
    ClusterGroup,
    ClusterType,
    VirtualMachine,
    VMInterface,
)


class ClusterTypeTestCase(TestCase):
    queryset = ClusterType.objects.all()
    filterset = ClusterTypeFilterSet

    @classmethod
    def setUpTestData(cls):

        ClusterType.objects.create(name="Cluster Type 1", slug="cluster-type-1", description="A")
        ClusterType.objects.create(name="Cluster Type 2", slug="cluster-type-2", description="B")
        ClusterType.objects.create(name="Cluster Type 3", slug="cluster-type-3", description="C")

    def test_id(self):
        params = {"id": self.queryset.values_list("pk", flat=True)[:2]}
        self.assertEqual(self.filterset(params, self.queryset).qs.count(), 2)

    def test_name(self):
        params = {"name": ["Cluster Type 1", "Cluster Type 2"]}
        self.assertEqual(self.filterset(params, self.queryset).qs.count(), 2)

    def test_slug(self):
        params = {"slug": ["cluster-type-1", "cluster-type-2"]}
        self.assertEqual(self.filterset(params, self.queryset).qs.count(), 2)

    def test_description(self):
        params = {"description": ["A", "B"]}
        self.assertEqual(self.filterset(params, self.queryset).qs.count(), 2)


class ClusterGroupTestCase(TestCase):
    queryset = ClusterGroup.objects.all()
    filterset = ClusterGroupFilterSet

    @classmethod
    def setUpTestData(cls):

        ClusterGroup.objects.create(name="Cluster Group 1", slug="cluster-group-1", description="A")
        ClusterGroup.objects.create(name="Cluster Group 2", slug="cluster-group-2", description="B")
        ClusterGroup.objects.create(name="Cluster Group 3", slug="cluster-group-3", description="C")

    def test_id(self):
        params = {"id": self.queryset.values_list("pk", flat=True)[:2]}
        self.assertEqual(self.filterset(params, self.queryset).qs.count(), 2)

    def test_name(self):
        params = {"name": ["Cluster Group 1", "Cluster Group 2"]}
        self.assertEqual(self.filterset(params, self.queryset).qs.count(), 2)

    def test_slug(self):
        params = {"slug": ["cluster-group-1", "cluster-group-2"]}
        self.assertEqual(self.filterset(params, self.queryset).qs.count(), 2)

    def test_description(self):
        params = {"description": ["A", "B"]}
        self.assertEqual(self.filterset(params, self.queryset).qs.count(), 2)


class ClusterTestCase(TestCase):
    queryset = Cluster.objects.all()
    filterset = ClusterFilterSet

    @classmethod
    def setUpTestData(cls):

        cluster_types = (
            ClusterType.objects.create(name="Cluster Type 1", slug="cluster-type-1"),
            ClusterType.objects.create(name="Cluster Type 2", slug="cluster-type-2"),
            ClusterType.objects.create(name="Cluster Type 3", slug="cluster-type-3"),
        )

        cluster_groups = (
            ClusterGroup.objects.create(name="Cluster Group 1", slug="cluster-group-1"),
            ClusterGroup.objects.create(name="Cluster Group 2", slug="cluster-group-2"),
            ClusterGroup.objects.create(name="Cluster Group 3", slug="cluster-group-3"),
        )

        regions = (
            Region.objects.create(name="Test Region 1", slug="test-region-1"),
            Region.objects.create(name="Test Region 2", slug="test-region-2"),
            Region.objects.create(name="Test Region 3", slug="test-region-3"),
        )

        sites = (
            Site.objects.create(name="Test Site 1", slug="test-site-1", region=regions[0]),
            Site.objects.create(name="Test Site 2", slug="test-site-2", region=regions[1]),
            Site.objects.create(name="Test Site 3", slug="test-site-3", region=regions[2]),
        )

        tenant_groups = (
            TenantGroup.objects.create(name="Tenant group 1", slug="tenant-group-1"),
            TenantGroup.objects.create(name="Tenant group 2", slug="tenant-group-2"),
            TenantGroup.objects.create(name="Tenant group 3", slug="tenant-group-3"),
        )

        tenants = (
            Tenant.objects.create(name="Tenant 1", slug="tenant-1", group=tenant_groups[0]),
            Tenant.objects.create(name="Tenant 2", slug="tenant-2", group=tenant_groups[1]),
            Tenant.objects.create(name="Tenant 3", slug="tenant-3", group=tenant_groups[2]),
        )

        Cluster.objects.create(
            name="Cluster 1",
            type=cluster_types[0],
            group=cluster_groups[0],
            site=sites[0],
            tenant=tenants[0],
        )
        Cluster.objects.create(
            name="Cluster 2",
            type=cluster_types[1],
            group=cluster_groups[1],
            site=sites[1],
            tenant=tenants[1],
        )
        Cluster.objects.create(
            name="Cluster 3",
            type=cluster_types[2],
            group=cluster_groups[2],
            site=sites[2],
            tenant=tenants[2],
        )

    def test_id(self):
        params = {"id": self.queryset.values_list("pk", flat=True)[:2]}
        self.assertEqual(self.filterset(params, self.queryset).qs.count(), 2)

    def test_name(self):
        params = {"name": ["Cluster 1", "Cluster 2"]}
        self.assertEqual(self.filterset(params, self.queryset).qs.count(), 2)

    def test_region(self):
        regions = Region.objects.all()[:2]
        params = {"region_id": [regions[0].pk, regions[1].pk]}
        self.assertEqual(self.filterset(params, self.queryset).qs.count(), 2)
        params = {"region": [regions[0].slug, regions[1].slug]}
        self.assertEqual(self.filterset(params, self.queryset).qs.count(), 2)

    def test_site(self):
        sites = Site.objects.all()[:2]
        params = {"site_id": [sites[0].pk, sites[1].pk]}
        self.assertEqual(self.filterset(params, self.queryset).qs.count(), 2)
        params = {"site": [sites[0].slug, sites[1].slug]}
        self.assertEqual(self.filterset(params, self.queryset).qs.count(), 2)

    def test_group(self):
        groups = ClusterGroup.objects.all()[:2]
        params = {"group_id": [groups[0].pk, groups[1].pk]}
        self.assertEqual(self.filterset(params, self.queryset).qs.count(), 2)
        params = {"group": [groups[0].slug, groups[1].slug]}
        self.assertEqual(self.filterset(params, self.queryset).qs.count(), 2)

    def test_type(self):
        types = ClusterType.objects.all()[:2]
        params = {"type_id": [types[0].pk, types[1].pk]}
        self.assertEqual(self.filterset(params, self.queryset).qs.count(), 2)
        params = {"type": [types[0].slug, types[1].slug]}
        self.assertEqual(self.filterset(params, self.queryset).qs.count(), 2)

    def test_tenant(self):
        tenants = Tenant.objects.all()[:2]
        params = {"tenant_id": [tenants[0].pk, tenants[1].pk]}
        self.assertEqual(self.filterset(params, self.queryset).qs.count(), 2)
        params = {"tenant": [tenants[0].slug, tenants[1].slug]}
        self.assertEqual(self.filterset(params, self.queryset).qs.count(), 2)

    def test_tenant_group(self):
        tenant_groups = TenantGroup.objects.all()[:2]
        params = {"tenant_group_id": [tenant_groups[0].pk, tenant_groups[1].pk]}
        self.assertEqual(self.filterset(params, self.queryset).qs.count(), 2)
        params = {"tenant_group": [tenant_groups[0].slug, tenant_groups[1].slug]}
        self.assertEqual(self.filterset(params, self.queryset).qs.count(), 2)

    def test_search(self):
        value = self.queryset.values_list("pk", flat=True)[0]
        params = {"q": value}
        self.assertEqual(self.filterset(params, self.queryset).qs.values_list("pk", flat=True)[0], value)


class VirtualMachineTestCase(TestCase):
    queryset = VirtualMachine.objects.all()
    filterset = VirtualMachineFilterSet

    @classmethod
    def setUpTestData(cls):

        cluster_types = (
            ClusterType.objects.create(name="Cluster Type 1", slug="cluster-type-1"),
            ClusterType.objects.create(name="Cluster Type 2", slug="cluster-type-2"),
            ClusterType.objects.create(name="Cluster Type 3", slug="cluster-type-3"),
        )

        cluster_groups = (
            ClusterGroup.objects.create(name="Cluster Group 1", slug="cluster-group-1"),
            ClusterGroup.objects.create(name="Cluster Group 2", slug="cluster-group-2"),
            ClusterGroup.objects.create(name="Cluster Group 3", slug="cluster-group-3"),
        )

        regions = (
            Region.objects.create(name="Test Region 1", slug="test-region-1"),
            Region.objects.create(name="Test Region 2", slug="test-region-2"),
            Region.objects.create(name="Test Region 3", slug="test-region-3"),
        )

        sites = (
            Site.objects.create(name="Test Site 1", slug="test-site-1", region=regions[0]),
            Site.objects.create(name="Test Site 2", slug="test-site-2", region=regions[1]),
            Site.objects.create(name="Test Site 3", slug="test-site-3", region=regions[2]),
        )

        clusters = (
            Cluster.objects.create(
                name="Cluster 1",
                type=cluster_types[0],
                group=cluster_groups[0],
                site=sites[0],
            ),
            Cluster.objects.create(
                name="Cluster 2",
                type=cluster_types[1],
                group=cluster_groups[1],
                site=sites[1],
            ),
            Cluster.objects.create(
                name="Cluster 3",
                type=cluster_types[2],
                group=cluster_groups[2],
                site=sites[2],
            ),
        )

        platforms = (
            Platform.objects.create(name="Platform 1", slug="platform-1"),
            Platform.objects.create(name="Platform 2", slug="platform-2"),
            Platform.objects.create(name="Platform 3", slug="platform-3"),
        )

        roles = (
            DeviceRole.objects.create(name="Device Role 1", slug="device-role-1"),
            DeviceRole.objects.create(name="Device Role 2", slug="device-role-2"),
            DeviceRole.objects.create(name="Device Role 3", slug="device-role-3"),
        )

        tenant_groups = (
            TenantGroup.objects.create(name="Tenant group 1", slug="tenant-group-1"),
            TenantGroup.objects.create(name="Tenant group 2", slug="tenant-group-2"),
            TenantGroup.objects.create(name="Tenant group 3", slug="tenant-group-3"),
        )

        tenants = (
            Tenant.objects.create(name="Tenant 1", slug="tenant-1", group=tenant_groups[0]),
            Tenant.objects.create(name="Tenant 2", slug="tenant-2", group=tenant_groups[1]),
            Tenant.objects.create(name="Tenant 3", slug="tenant-3", group=tenant_groups[2]),
        )

        statuses = Status.objects.get_for_model(VirtualMachine)
        status_map = {s.slug: s for s in statuses.all()}

        vms = (
            VirtualMachine.objects.create(
                name="Virtual Machine 1",
                cluster=clusters[0],
                platform=platforms[0],
                role=roles[0],
                tenant=tenants[0],
                status=status_map["active"],
                vcpus=1,
                memory=1,
                disk=1,
                local_context_data={"foo": 123},
            ),
            VirtualMachine.objects.create(
                name="Virtual Machine 2",
                cluster=clusters[1],
                platform=platforms[1],
                role=roles[1],
                tenant=tenants[1],
                status=status_map["staged"],
                vcpus=2,
                memory=2,
                disk=2,
            ),
            VirtualMachine.objects.create(
                name="Virtual Machine 3",
                cluster=clusters[2],
                platform=platforms[2],
                role=roles[2],
                tenant=tenants[2],
                status=status_map["offline"],
                vcpus=3,
                memory=3,
                disk=3,
            ),
        )

        interfaces = (
            VMInterface.objects.create(
                virtual_machine=vms[0],
                name="Interface 1",
                mac_address="00-00-00-00-00-01",
            ),
            VMInterface.objects.create(
                virtual_machine=vms[1],
                name="Interface 2",
                mac_address="00-00-00-00-00-02",
            ),
            VMInterface.objects.create(
                virtual_machine=vms[2],
                name="Interface 3",
                mac_address="00-00-00-00-00-03",
            ),
        )

        # Assign primary IPs for filtering
        ipaddresses = (
            IPAddress.objects.create(address="192.0.2.1/24", assigned_object=interfaces[0]),
            IPAddress.objects.create(address="192.0.2.2/24", assigned_object=interfaces[1]),
        )

        VirtualMachine.objects.filter(pk=vms[0].pk).update(primary_ip4=ipaddresses[0])
        VirtualMachine.objects.filter(pk=vms[1].pk).update(primary_ip4=ipaddresses[1])

    def test_id(self):
        params = {"id": self.queryset.values_list("pk", flat=True)[:2]}
        self.assertEqual(self.filterset(params, self.queryset).qs.count(), 2)

    def test_name(self):
        params = {"name": ["Virtual Machine 1", "Virtual Machine 2"]}
        self.assertEqual(self.filterset(params, self.queryset).qs.count(), 2)

    def test_vcpus(self):
        params = {"vcpus": [1, 2]}
        self.assertEqual(self.filterset(params, self.queryset).qs.count(), 2)

    def test_memory(self):
        params = {"memory": [1, 2]}
        self.assertEqual(self.filterset(params, self.queryset).qs.count(), 2)

    def test_disk(self):
        params = {"disk": [1, 2]}
        self.assertEqual(self.filterset(params, self.queryset).qs.count(), 2)

    def test_status(self):
        params = {"status": ["active", "staged"]}
        self.assertEqual(self.filterset(params, self.queryset).qs.count(), 2)

    def test_cluster_group(self):
        groups = ClusterGroup.objects.all()[:2]
        params = {"cluster_group_id": [groups[0].pk, groups[1].pk]}
        self.assertEqual(self.filterset(params, self.queryset).qs.count(), 2)
        params = {"cluster_group": [groups[0].slug, groups[1].slug]}
        self.assertEqual(self.filterset(params, self.queryset).qs.count(), 2)

    def test_cluster_type(self):
        types = ClusterType.objects.all()[:2]
        params = {"cluster_type_id": [types[0].pk, types[1].pk]}
        self.assertEqual(self.filterset(params, self.queryset).qs.count(), 2)
        params = {"cluster_type": [types[0].slug, types[1].slug]}
        self.assertEqual(self.filterset(params, self.queryset).qs.count(), 2)

    def test_cluster(self):
        clusters = Cluster.objects.all()[:2]
        params = {"cluster_id": [clusters[0].pk, clusters[1].pk]}
        self.assertEqual(self.filterset(params, self.queryset).qs.count(), 2)
        # TODO: 'cluster' should match on name
        # params = {'cluster': [clusters[0].name, clusters[1].name]}
        # self.assertEqual(self.filterset(params, self.queryset).qs.count(), 2)

    def test_region(self):
        regions = Region.objects.all()[:2]
        params = {"region_id": [regions[0].pk, regions[1].pk]}
        self.assertEqual(self.filterset(params, self.queryset).qs.count(), 2)
        params = {"region": [regions[0].slug, regions[1].slug]}
        self.assertEqual(self.filterset(params, self.queryset).qs.count(), 2)

    def test_site(self):
        sites = Site.objects.all()[:2]
        params = {"site_id": [sites[0].pk, sites[1].pk]}
        self.assertEqual(self.filterset(params, self.queryset).qs.count(), 2)
        params = {"site": [sites[0].slug, sites[1].slug]}
        self.assertEqual(self.filterset(params, self.queryset).qs.count(), 2)

    def test_role(self):
        roles = DeviceRole.objects.all()[:2]
        params = {"role_id": [roles[0].pk, roles[1].pk]}
        self.assertEqual(self.filterset(params, self.queryset).qs.count(), 2)
        params = {"role": [roles[0].slug, roles[1].slug]}
        self.assertEqual(self.filterset(params, self.queryset).qs.count(), 2)

    def test_platform(self):
        platforms = Platform.objects.all()[:2]
        params = {"platform_id": [platforms[0].pk, platforms[1].pk]}
        self.assertEqual(self.filterset(params, self.queryset).qs.count(), 2)
        params = {"platform": [platforms[0].slug, platforms[1].slug]}
        self.assertEqual(self.filterset(params, self.queryset).qs.count(), 2)

    def test_mac_address(self):
        params = {"mac_address": ["00-00-00-00-00-01", "00-00-00-00-00-02"]}
        self.assertEqual(self.filterset(params, self.queryset).qs.count(), 2)

    def test_has_primary_ip(self):
        params = {"has_primary_ip": "true"}
        self.assertEqual(self.filterset(params, self.queryset).qs.count(), 2)
        params = {"has_primary_ip": "false"}
        self.assertEqual(self.filterset(params, self.queryset).qs.count(), 1)

    def test_local_context_data(self):
        params = {"local_context_data": "true"}
        self.assertEqual(self.filterset(params, self.queryset).qs.count(), 1)
        params = {"local_context_data": "false"}
        self.assertEqual(self.filterset(params, self.queryset).qs.count(), 2)

    def test_tenant(self):
        tenants = Tenant.objects.all()[:2]
        params = {"tenant_id": [tenants[0].pk, tenants[1].pk]}
        self.assertEqual(self.filterset(params, self.queryset).qs.count(), 2)
        params = {"tenant": [tenants[0].slug, tenants[1].slug]}
        self.assertEqual(self.filterset(params, self.queryset).qs.count(), 2)

    def test_tenant_group(self):
        tenant_groups = TenantGroup.objects.all()[:2]
        params = {"tenant_group_id": [tenant_groups[0].pk, tenant_groups[1].pk]}
        self.assertEqual(self.filterset(params, self.queryset).qs.count(), 2)
        params = {"tenant_group": [tenant_groups[0].slug, tenant_groups[1].slug]}
        self.assertEqual(self.filterset(params, self.queryset).qs.count(), 2)

    def test_search(self):
        value = self.queryset.values_list("pk", flat=True)[0]
        params = {"q": value}
        self.assertEqual(self.filterset(params, self.queryset).qs.values_list("pk", flat=True)[0], value)


class VMInterfaceTestCase(TestCase):
    queryset = VMInterface.objects.all()
    filterset = VMInterfaceFilterSet

    @classmethod
    def setUpTestData(cls):

        cluster_types = (
            ClusterType.objects.create(name="Cluster Type 1", slug="cluster-type-1"),
            ClusterType.objects.create(name="Cluster Type 2", slug="cluster-type-2"),
            ClusterType.objects.create(name="Cluster Type 3", slug="cluster-type-3"),
        )

        clusters = (
            Cluster.objects.create(name="Cluster 1", type=cluster_types[0]),
            Cluster.objects.create(name="Cluster 2", type=cluster_types[1]),
            Cluster.objects.create(name="Cluster 3", type=cluster_types[2]),
        )

        vms = (
            VirtualMachine.objects.create(name="Virtual Machine 1", cluster=clusters[0]),
            VirtualMachine.objects.create(name="Virtual Machine 2", cluster=clusters[1]),
            VirtualMachine.objects.create(name="Virtual Machine 3", cluster=clusters[2]),
        )

        statuses = Status.objects.get_for_model(VMInterface)

        VMInterface.objects.create(
            virtual_machine=vms[0],
            name="Interface 1",
            enabled=True,
            mtu=100,
            mac_address="00-00-00-00-00-01",
            status=statuses.get(slug="active"),
        )
        VMInterface.objects.create(
            virtual_machine=vms[1],
            name="Interface 2",
            enabled=True,
            mtu=200,
            mac_address="00-00-00-00-00-02",
            status=statuses.get(slug="active"),
        )
        VMInterface.objects.create(
            virtual_machine=vms[2],
            name="Interface 3",
            enabled=False,
            mtu=300,
            mac_address="00-00-00-00-00-03",
            status=statuses.get(slug="planned"),
        )

    def test_id(self):
        id_list = self.queryset.values_list("id", flat=True)[:2]
        params = {"id": [str(id) for id in id_list]}
        self.assertEqual(self.filterset(params, self.queryset).qs.count(), 2)

    def test_name(self):
        params = {"name": ["Interface 1", "Interface 2"]}
        self.assertEqual(self.filterset(params, self.queryset).qs.count(), 2)

    def test_assigned_to_interface(self):
        params = {"enabled": "true"}
        self.assertEqual(self.filterset(params, self.queryset).qs.count(), 2)
        params = {"enabled": "false"}
        self.assertEqual(self.filterset(params, self.queryset).qs.count(), 1)

    def test_mtu(self):
        params = {"mtu": [100, 200]}
        self.assertEqual(self.filterset(params, self.queryset).qs.count(), 2)

    def test_virtual_machine(self):
        vms = VirtualMachine.objects.all()[:2]
        params = {"virtual_machine_id": [vms[0].pk, vms[1].pk]}
        self.assertEqual(self.filterset(params, self.queryset).qs.count(), 2)
        params = {"virtual_machine": [vms[0].name, vms[1].name]}
        self.assertEqual(self.filterset(params, self.queryset).qs.count(), 2)

    def test_mac_address(self):
        params = {"mac_address": ["00-00-00-00-00-01", "00-00-00-00-00-02"]}
        self.assertEqual(self.filterset(params, self.queryset).qs.count(), 2)

<<<<<<< HEAD
    def test_status(self):
        params = {"status": ["active"]}
        self.assertEqual(self.filterset(params, self.queryset).qs.count(), 2)
=======
    def test_search(self):
        value = self.queryset.values_list("pk", flat=True)[0]
        params = {"q": value}
        self.assertEqual(self.filterset(params, self.queryset).qs.values_list("pk", flat=True)[0], value)
>>>>>>> 379a901f
<|MERGE_RESOLUTION|>--- conflicted
+++ resolved
@@ -532,13 +532,11 @@
         params = {"mac_address": ["00-00-00-00-00-01", "00-00-00-00-00-02"]}
         self.assertEqual(self.filterset(params, self.queryset).qs.count(), 2)
 
-<<<<<<< HEAD
     def test_status(self):
         params = {"status": ["active"]}
         self.assertEqual(self.filterset(params, self.queryset).qs.count(), 2)
-=======
+
     def test_search(self):
         value = self.queryset.values_list("pk", flat=True)[0]
         params = {"q": value}
-        self.assertEqual(self.filterset(params, self.queryset).qs.values_list("pk", flat=True)[0], value)
->>>>>>> 379a901f
+        self.assertEqual(self.filterset(params, self.queryset).qs.values_list("pk", flat=True)[0], value)
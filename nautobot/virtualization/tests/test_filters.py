--- conflicted
+++ resolved
@@ -427,18 +427,18 @@
         )
 
         cls.namespace = Namespace.objects.first()
-        cls.prefix4 = Prefix.objects.create(prefix="192.0.2.0/24", namespace=cls.namespace)
-        cls.prefix6 = Prefix.objects.create(prefix="fe80::8ef:3eff:fe4c:3895/24", namespace=cls.namespace)
+        cls.prefix_status = Status.objects.get_for_model(Prefix).first()
+        cls.ipadd_status = Status.objects.get_for_model(IPAddress).first()
+        cls.prefix4 = Prefix.objects.create(prefix="192.0.2.0/24", namespace=cls.namespace, status=cls.prefix_status)
+        cls.prefix6 = Prefix.objects.create(
+            prefix="fe80::8ef:3eff:fe4c:3895/24", namespace=cls.namespace, status=cls.prefix_status
+        )
         # Assign primary IPs for filtering
-        ip_status = Status.objects.get_for_model(IPAddress).first()
         cls.ipaddresses = (
-<<<<<<< HEAD
-            IPAddress.objects.create(address="192.0.2.1/24", status=ip_status),
-            IPAddress.objects.create(address="fe80::8ef:3eff:fe4c:3895/24", status=ip_status),
-=======
-            IPAddress.objects.create(address="192.0.2.1/24", namespace=cls.namespace),
-            IPAddress.objects.create(address="fe80::8ef:3eff:fe4c:3895/24", namespace=cls.namespace),
->>>>>>> 26ae57ab
+            IPAddress.objects.create(address="192.0.2.1/24", namespace=cls.namespace, status=cls.ipadd_status),
+            IPAddress.objects.create(
+                address="fe80::8ef:3eff:fe4c:3895/24", namespace=cls.namespace, status=cls.ipadd_status
+            ),
         )
         cls.interfaces[0].add_ip_addresses(cls.ipaddresses[0])
         cls.interfaces[1].add_ip_addresses(cls.ipaddresses[1])

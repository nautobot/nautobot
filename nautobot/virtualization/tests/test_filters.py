--- conflicted
+++ resolved
@@ -206,13 +206,7 @@
     tenancy_related_name = "virtual_machines"
 
     generic_filter_tests = (
-<<<<<<< HEAD
         ["ip_addresses", "interfaces__ip_addresses__id"],
-        ["software_image_files", "software_image_files__id"],
-        ["software_image_files", "software_image_files__image_file_name"],
-        ["software_version", "software_version__id"],
-        ["software_version", "software_version__version"],
-=======
         ("cluster", "cluster__id"),
         ("cluster", "cluster__name"),
         ("cluster_group", "cluster__cluster_group__id"),
@@ -244,7 +238,6 @@
         ("status", "status__id"),
         ("status", "status__name"),
         ("vcpus",),
->>>>>>> 6b6c762c
     )
 
     @classmethod
@@ -462,7 +455,6 @@
             virtual_machines[i].save()
         return super().test_filters_generic()
 
-<<<<<<< HEAD
     def test_name(self):
         params = {"name": ["Virtual Machine 1", "Virtual Machine 2"]}
         self.assertEqual(self.filterset(params, self.queryset).qs.count(), 2)
@@ -479,8 +471,6 @@
             self.queryset.filter(interfaces__ip_addresses__in=ipaddresses).distinct(),
         )
 
-=======
->>>>>>> 6b6c762c
     def test_primary_ip4(self):
         params = {"primary_ip4": ["192.0.2.1/24", self.ipaddresses[0].pk]}
         self.assertEqual(self.filterset(params, self.queryset).qs.count(), 1)

--- conflicted
+++ resolved
@@ -1,11 +1,6 @@
 import graphene
 from graphene_django import DjangoObjectType
 
-<<<<<<< HEAD
-from nautobot.virtualization.models import VMInterface
-from nautobot.virtualization.filters import VMInterfaceFilterSet
-=======
-from nautobot.dcim.graphql.types import CableTerminationMixin
 from nautobot.virtualization.models import VirtualMachine, VMInterface
 from nautobot.virtualization.filters import VirtualMachineFilterSet, VMInterfaceFilterSet
 
@@ -16,7 +11,6 @@
     class Meta:
         model = VirtualMachine
         filterset_class = VirtualMachineFilterSet
->>>>>>> d45a22a2
 
 
 class VMInterfaceType(DjangoObjectType):

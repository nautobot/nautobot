from django.urls import path

from nautobot.core.views.routers import NautobotUIViewSetRouter
from nautobot.extras.views import ObjectChangeLogView, ObjectDynamicGroupsView, ObjectNotesView
from nautobot.ipam.views import ServiceEditView

from . import views
<<<<<<< HEAD
from .models import Cluster, ClusterGroup, VirtualMachine, VMInterface
=======
from .models import Cluster, ClusterType, VirtualMachine, VMInterface
>>>>>>> 88b27636

app_name = "virtualization"

router = NautobotUIViewSetRouter()
<<<<<<< HEAD
router.register("cluster-types", views.ClusterTypeUIViewSet)


urlpatterns = [
    # Cluster groups
    path(
        "cluster-groups/",
        views.ClusterGroupListView.as_view(),
        name="clustergroup_list",
    ),
    path(
        "cluster-groups/add/",
        views.ClusterGroupEditView.as_view(),
        name="clustergroup_add",
    ),
    path(
        "cluster-groups/import/",
        views.ClusterGroupBulkImportView.as_view(),  # 3.0 TODO: remove, unused
        name="clustergroup_import",
    ),
    path(
        "cluster-groups/delete/",
        views.ClusterGroupBulkDeleteView.as_view(),
        name="clustergroup_bulk_delete",
    ),
    path(
        "cluster-groups/<uuid:pk>/",
        views.ClusterGroupView.as_view(),
        name="clustergroup",
    ),
    path(
        "cluster-groups/<uuid:pk>/edit/",
        views.ClusterGroupEditView.as_view(),
        name="clustergroup_edit",
    ),
    path(
        "cluster-groups/<uuid:pk>/delete/",
        views.ClusterGroupDeleteView.as_view(),
        name="clustergroup_delete",
    ),
    path(
        "cluster-groups/<uuid:pk>/changelog/",
        ObjectChangeLogView.as_view(),
        name="clustergroup_changelog",
        kwargs={"model": ClusterGroup},
    ),
    path(
        "cluster-groups/<uuid:pk>/notes/",
        ObjectNotesView.as_view(),
        name="clustergroup_notes",
        kwargs={"model": ClusterGroup},
=======
router.register("cluster-groups", views.ClusterGroupUIViewSet)

urlpatterns = [
    # Cluster types
    path("cluster-types/", views.ClusterTypeListView.as_view(), name="clustertype_list"),
    path(
        "cluster-types/add/",
        views.ClusterTypeEditView.as_view(),
        name="clustertype_add",
    ),
    path(
        "cluster-types/import/",
        views.ClusterTypeBulkImportView.as_view(),  # 3.0 TODO: remove, unused
        name="clustertype_import",
    ),
    path(
        "cluster-types/delete/",
        views.ClusterTypeBulkDeleteView.as_view(),
        name="clustertype_bulk_delete",
    ),
    path(
        "cluster-types/<uuid:pk>/",
        views.ClusterTypeView.as_view(),
        name="clustertype",
    ),
    path(
        "cluster-types/<uuid:pk>/edit/",
        views.ClusterTypeEditView.as_view(),
        name="clustertype_edit",
    ),
    path(
        "cluster-types/<uuid:pk>/delete/",
        views.ClusterTypeDeleteView.as_view(),
        name="clustertype_delete",
    ),
    path(
        "cluster-types/<uuid:pk>/changelog/",
        ObjectChangeLogView.as_view(),
        name="clustertype_changelog",
        kwargs={"model": ClusterType},
    ),
    path(
        "cluster-types/<uuid:pk>/notes/",
        ObjectNotesView.as_view(),
        name="clustertype_notes",
        kwargs={"model": ClusterType},
>>>>>>> 88b27636
    ),
    # Clusters
    path("clusters/", views.ClusterListView.as_view(), name="cluster_list"),
    path("clusters/add/", views.ClusterEditView.as_view(), name="cluster_add"),
    path("clusters/import/", views.ClusterBulkImportView.as_view(), name="cluster_import"),  # 3.0 TODO: remove, unused
    path("clusters/edit/", views.ClusterBulkEditView.as_view(), name="cluster_bulk_edit"),
    path(
        "clusters/delete/",
        views.ClusterBulkDeleteView.as_view(),
        name="cluster_bulk_delete",
    ),
    path("clusters/<uuid:pk>/", views.ClusterView.as_view(), name="cluster"),
    path("clusters/<uuid:pk>/edit/", views.ClusterEditView.as_view(), name="cluster_edit"),
    path(
        "clusters/<uuid:pk>/delete/",
        views.ClusterDeleteView.as_view(),
        name="cluster_delete",
    ),
    path(
        "clusters/<uuid:pk>/changelog/",
        ObjectChangeLogView.as_view(),
        name="cluster_changelog",
        kwargs={"model": Cluster},
    ),
    path(  # 3.0 TODO: remove, no longer needed/used since 2.3
        "clusters/<uuid:pk>/dynamic-groups/",
        ObjectDynamicGroupsView.as_view(),
        name="cluster_dynamicgroups",
        kwargs={"model": Cluster},
    ),
    path(
        "clusters/<uuid:pk>/notes/",
        ObjectNotesView.as_view(),
        name="cluster_notes",
        kwargs={"model": Cluster},
    ),
    path(
        "clusters/<uuid:pk>/devices/add/",
        views.ClusterAddDevicesView.as_view(),
        name="cluster_add_devices",
    ),
    path(
        "clusters/<uuid:pk>/devices/remove/",
        views.ClusterRemoveDevicesView.as_view(),
        name="cluster_remove_devices",
    ),
    # Virtual machines
    path(
        "virtual-machines/",
        views.VirtualMachineListView.as_view(),
        name="virtualmachine_list",
    ),
    path(
        "virtual-machines/add/",
        views.VirtualMachineEditView.as_view(),
        name="virtualmachine_add",
    ),
    path(
        "virtual-machines/import/",
        views.VirtualMachineBulkImportView.as_view(),  # 3.0 TODO: remove, unused
        name="virtualmachine_import",
    ),
    path(
        "virtual-machines/edit/",
        views.VirtualMachineBulkEditView.as_view(),
        name="virtualmachine_bulk_edit",
    ),
    path(
        "virtual-machines/delete/",
        views.VirtualMachineBulkDeleteView.as_view(),
        name="virtualmachine_bulk_delete",
    ),
    path(
        "virtual-machines/<uuid:pk>/",
        views.VirtualMachineView.as_view(),
        name="virtualmachine",
    ),
    path(
        "virtual-machines/<uuid:pk>/edit/",
        views.VirtualMachineEditView.as_view(),
        name="virtualmachine_edit",
    ),
    path(
        "virtual-machines/<uuid:pk>/delete/",
        views.VirtualMachineDeleteView.as_view(),
        name="virtualmachine_delete",
    ),
    path(
        "virtual-machines/<uuid:pk>/config-context/",
        views.VirtualMachineConfigContextView.as_view(),
        name="virtualmachine_configcontext",
    ),
    path(
        "virtual-machines/<uuid:pk>/changelog/",
        ObjectChangeLogView.as_view(),
        name="virtualmachine_changelog",
        kwargs={"model": VirtualMachine},
    ),
    path(  # 3.0 TODO: remove, no longer needed/used since 2.3
        "virtual-machines/<uuid:pk>/dynamic-groups/",
        ObjectDynamicGroupsView.as_view(),
        name="virtualmachine_dynamicgroups",
        kwargs={"model": VirtualMachine},
    ),
    path(
        "virtual-machines/<uuid:pk>/notes/",
        ObjectNotesView.as_view(),
        name="virtualmachine_notes",
        kwargs={"model": VirtualMachine},
    ),
    path(
        "virtual-machines/<uuid:virtualmachine>/services/assign/",
        ServiceEditView.as_view(),
        name="virtualmachine_service_assign",
    ),
    # VM interfaces
    path("interfaces/", views.VMInterfaceListView.as_view(), name="vminterface_list"),
    path("interfaces/add/", views.VMInterfaceCreateView.as_view(), name="vminterface_add"),
    path(
        "interfaces/import/",
        views.VMInterfaceBulkImportView.as_view(),  # 3.0 TODO: remove, unused
        name="vminterface_import",
    ),
    path(
        "interfaces/edit/",
        views.VMInterfaceBulkEditView.as_view(),
        name="vminterface_bulk_edit",
    ),
    path(
        "interfaces/rename/",
        views.VMInterfaceBulkRenameView.as_view(),
        name="vminterface_bulk_rename",
    ),
    path(
        "interfaces/delete/",
        views.VMInterfaceBulkDeleteView.as_view(),
        name="vminterface_bulk_delete",
    ),
    path("interfaces/<uuid:pk>/", views.VMInterfaceView.as_view(), name="vminterface"),
    path(
        "interfaces/<uuid:pk>/edit/",
        views.VMInterfaceEditView.as_view(),
        name="vminterface_edit",
    ),
    path(
        "interfaces/<uuid:pk>/delete/",
        views.VMInterfaceDeleteView.as_view(),
        name="vminterface_delete",
    ),
    path(
        "interfaces/<uuid:pk>/changelog/",
        ObjectChangeLogView.as_view(),
        name="vminterface_changelog",
        kwargs={"model": VMInterface},
    ),
    path(
        "interfaces/<uuid:pk>/notes/",
        ObjectNotesView.as_view(),
        name="vminterface_notes",
        kwargs={"model": VMInterface},
    ),
    path(
        "virtual-machines/interfaces/add/",
        views.VirtualMachineBulkAddInterfaceView.as_view(),
        name="virtualmachine_bulk_add_vminterface",
    ),
]

urlpatterns += router.urls<|MERGE_RESOLUTION|>--- conflicted
+++ resolved
@@ -5,116 +5,16 @@
 from nautobot.ipam.views import ServiceEditView
 
 from . import views
-<<<<<<< HEAD
-from .models import Cluster, ClusterGroup, VirtualMachine, VMInterface
-=======
-from .models import Cluster, ClusterType, VirtualMachine, VMInterface
->>>>>>> 88b27636
+from .models import Cluster, VirtualMachine, VMInterface
 
 app_name = "virtualization"
 
 router = NautobotUIViewSetRouter()
-<<<<<<< HEAD
+router.register("cluster-groups", views.ClusterGroupUIViewSet)
 router.register("cluster-types", views.ClusterTypeUIViewSet)
 
 
 urlpatterns = [
-    # Cluster groups
-    path(
-        "cluster-groups/",
-        views.ClusterGroupListView.as_view(),
-        name="clustergroup_list",
-    ),
-    path(
-        "cluster-groups/add/",
-        views.ClusterGroupEditView.as_view(),
-        name="clustergroup_add",
-    ),
-    path(
-        "cluster-groups/import/",
-        views.ClusterGroupBulkImportView.as_view(),  # 3.0 TODO: remove, unused
-        name="clustergroup_import",
-    ),
-    path(
-        "cluster-groups/delete/",
-        views.ClusterGroupBulkDeleteView.as_view(),
-        name="clustergroup_bulk_delete",
-    ),
-    path(
-        "cluster-groups/<uuid:pk>/",
-        views.ClusterGroupView.as_view(),
-        name="clustergroup",
-    ),
-    path(
-        "cluster-groups/<uuid:pk>/edit/",
-        views.ClusterGroupEditView.as_view(),
-        name="clustergroup_edit",
-    ),
-    path(
-        "cluster-groups/<uuid:pk>/delete/",
-        views.ClusterGroupDeleteView.as_view(),
-        name="clustergroup_delete",
-    ),
-    path(
-        "cluster-groups/<uuid:pk>/changelog/",
-        ObjectChangeLogView.as_view(),
-        name="clustergroup_changelog",
-        kwargs={"model": ClusterGroup},
-    ),
-    path(
-        "cluster-groups/<uuid:pk>/notes/",
-        ObjectNotesView.as_view(),
-        name="clustergroup_notes",
-        kwargs={"model": ClusterGroup},
-=======
-router.register("cluster-groups", views.ClusterGroupUIViewSet)
-
-urlpatterns = [
-    # Cluster types
-    path("cluster-types/", views.ClusterTypeListView.as_view(), name="clustertype_list"),
-    path(
-        "cluster-types/add/",
-        views.ClusterTypeEditView.as_view(),
-        name="clustertype_add",
-    ),
-    path(
-        "cluster-types/import/",
-        views.ClusterTypeBulkImportView.as_view(),  # 3.0 TODO: remove, unused
-        name="clustertype_import",
-    ),
-    path(
-        "cluster-types/delete/",
-        views.ClusterTypeBulkDeleteView.as_view(),
-        name="clustertype_bulk_delete",
-    ),
-    path(
-        "cluster-types/<uuid:pk>/",
-        views.ClusterTypeView.as_view(),
-        name="clustertype",
-    ),
-    path(
-        "cluster-types/<uuid:pk>/edit/",
-        views.ClusterTypeEditView.as_view(),
-        name="clustertype_edit",
-    ),
-    path(
-        "cluster-types/<uuid:pk>/delete/",
-        views.ClusterTypeDeleteView.as_view(),
-        name="clustertype_delete",
-    ),
-    path(
-        "cluster-types/<uuid:pk>/changelog/",
-        ObjectChangeLogView.as_view(),
-        name="clustertype_changelog",
-        kwargs={"model": ClusterType},
-    ),
-    path(
-        "cluster-types/<uuid:pk>/notes/",
-        ObjectNotesView.as_view(),
-        name="clustertype_notes",
-        kwargs={"model": ClusterType},
->>>>>>> 88b27636
-    ),
     # Clusters
     path("clusters/", views.ClusterListView.as_view(), name="cluster_list"),
     path("clusters/add/", views.ClusterEditView.as_view(), name="cluster_add"),

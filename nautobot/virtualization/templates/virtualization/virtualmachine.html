<<<<<<< HEAD
{% extends 'generic/object_retrieve.html' %}
{% load helpers %}
{% load static %}

{% block drawer %}
    {% if vminterface_table %}
        {% table_config_form vminterface_table %}
    {% endif %}
{% endblock %}

{% block extra_buttons %}
        {% if perms.virtualization.add_vminterface %}
            <a href="{% url 'virtualization:vminterface_add' %}?virtual_machine={{ object.pk }}&return_url={{ object.get_absolute_url }}" class="btn btn-primary">
                <span class="mdi mdi-plus-thick" aria-hidden="true"></span> Add Interfaces
            </a>
        {% endif %}
{% endblock extra_buttons %}


{% block extra_nav_tabs %}
        {% if perms.extras.view_configcontext %}
            <li class="nav-item" role="presentation">
                <a href="{% url 'virtualization:virtualmachine_configcontext' pk=object.pk %}" class="nav-link{% if active_tab == 'config-context' %} active{% endif %}">Config Context</a>
            </li>
        {% endif %}
{% endblock extra_nav_tabs %}


{% block content_left_page %}
        <div class="panel panel-default">
            <div class="panel-heading">
                <strong>Virtual Machine</strong>
            </div>
            <table class="table table-hover panel-body attr-table">
                <tr>
                    <td>Name</td>
                    <td>{{ object }}</td>
                </tr>
                <tr>
                    <td>Status</td>
                    <td>
                        {{ object.status| hyperlinked_object_with_color }}
                    </td>
                </tr>
                <tr>
                    <td>Role</td>
                    <td>
                        {{ object.role | hyperlinked_object_with_color }}
                    </td>
                </tr>
                <tr>
                    <td>Platform</td>
                    <td>
                        {% if object.platform %}
                            <a href="{% url 'virtualization:virtualmachine_list' %}?platform={{ object.platform.name }}">{{ object.platform }}</a>
                        {% else %}
                            <span class="text-muted">None</span>
                        {% endif %}
                    </td>
                </tr>
                {% include 'inc/tenant_table_row.html' %}
                <tr>
                    <td>Primary IPv4</td>
                    <td>
                        {% if object.primary_ip4 %}
                            <span>
                                {{ object.primary_ip4|hyperlinked_object|add_html_id:"ipv4" }} ({{ object.primary_ip4.parent.namespace|hyperlinked_object }})
                                {% if object.primary_ip4.nat_inside %}
                                    <span>(NAT for {{ object.primary_ip4.nat_inside.address.ip }})</span>
                                {% elif object.primary_ip4.nat_outside_list.exists %}
                                    <br /><span>NAT: </span>
                                    <ul>
                                        {% for nat in object.primary_ip4.nat_outside_list.all %}
                                            <li>{{ nat|hyperlinked_object }}</li>
                                        {% endfor %}
                                    </ul>
                                {% endif %}
                                <button class="btn btn-secondary nb-btn-inline-hover" data-clipboard-target="#ipv4">
                                    <span aria-hidden="true" class="mdi mdi-content-copy"></span>
                                    <span class="visually-hidden">Copy</span>
                                </button>
                            </span>
                        {% else %}
                            <span class="text-muted">&mdash;</span>
                        {% endif %}
                    </td>
                </tr>
                <tr>
                    <td>Primary IPv6</td>
                    <td>
                        {% if object.primary_ip6 %}
                            <span>
                                {{ object.primary_ip6|hyperlinked_object|add_html_id:"ipv6" }} ({{ object.primary_ip6.parent.namespace|hyperlinked_object }})
                                {% if object.primary_ip6.nat_inside %}
                                    <span>(NAT for {{ object.primary_ip6.nat_inside.address.ip }})</span>
                                {% elif object.primary_ip6.nat_outside_list.exists %}
                                    <br /><span>NAT: </span>
                                    <ul>
                                        {% for nat in object.primary_ip6.nat_outside_list.all %}
                                            <li>{{ nat|hyperlinked_object }}</li>
                                        {% endfor %}
                                    </ul>
                                {% endif %}
                                <button class="btn btn-secondary nb-btn-inline-hover" data-clipboard-target="#ipv6">
                                    <span aria-hidden="true" class="mdi mdi-content-copy"></span>
                                    <span class="visually-hidden">Copy</span>
                                </button>
                            </span>
                        {% else %}
                            <span class="text-muted">&mdash;</span>
                        {% endif %}
                    </td>
                </tr>
                {% include 'dcim/inc/detail_softwareversion_softwareimagefile_rows.html' %}
            </table>
        </div>
        <div class="panel panel-default">
            <div class="panel-heading">
                <strong>Comments</strong>
            </div>
            <div class="panel-body nb-rendered-markdown">
                {% if object.comments %}
                    {{ object.comments|render_markdown }}
                {% else %}
                    <span class="text-muted">None</span>
                {% endif %}
            </div>
        </div>
{% endblock content_left_page %}

{% block content_right_page %}
        {% include 'panel_table.html' with table=vrf_table heading="Assigned VRFs" %}
        <div class="panel panel-default">
            <div class="panel-heading">
                <strong>Cluster</strong>
            </div>
            <table class="table table-hover panel-body attr-table">
                <tr>
                    <td>Cluster</td>
                    <td>
                        {% if object.cluster.cluster_group %}
                            {{ object.cluster.cluster_group|hyperlinked_object }} /
                        {% endif %}
                        {{ object.cluster|hyperlinked_object }}
                    </td>
                </tr>
                <tr>
                    <td>Cluster Type</td>
                    <td>{{ object.cluster.cluster_type }}</td>
                </tr>
            </table>
        </div>
        <div class="panel panel-default">
            <div class="panel-heading">
                <strong>Resources</strong>
            </div>
            <table class="table table-hover panel-body attr-table">
                <tr>
                    <td><i class="mdi mdi-gauge"></i> Virtual CPUs</td>
                    <td>{{ object.vcpus|placeholder }}</td>
                </tr>
                <tr>
                    <td><i class="mdi mdi-chip"></i> Memory</td>
                    <td>
                        {% if object.memory %}
                            {{ object.memory }} MB
                        {% else %}
                            <span class="text-muted">&mdash;</span>
                        {% endif %}
                    </td>
                </tr>
                <tr>
                    <td><i class="mdi mdi-harddisk"></i> Disk Space</td>
                    <td>
                        {% if object.disk %}
                            {{ object.disk }} GB
                        {% else %}
                            <span class="text-muted">&mdash;</span>
                        {% endif %}
                    </td>
                </tr>
            </table>
        </div>
        <div class="panel panel-default">
            <div class="panel-heading">
                <strong>Services</strong>
            </div>
            {% if services %}
                <table class="table table-hover panel-body">
                    {% for service in services %}
                        {% include 'ipam/inc/service.html' %}
                    {% endfor %}
                </table>
            {% else %}
                <div class="panel-body text-muted">
                    None
                </div>
            {% endif %}
            {% if perms.ipam.add_service %}
                <div class="panel-footer text-right d-print-none">
                    <a href="{% url 'virtualization:virtualmachine_service_assign' virtualmachine=object.pk %}" class="btn btn-xs btn-primary">
                        <span class="mdi mdi-plus-thick" aria-hidden="true"></span> Assign service
                    </a>
                </div>
            {% endif %}
        </div>
{% endblock content_right_page %}

{% block content_full_width_page %}
        <form method="post">
            {% csrf_token %}
            <input type="hidden" name="virtual_machine" value="{{ object.pk }}" />
            <div class="panel panel-default">
                <div class="panel-heading">
                    <strong>Interfaces</strong>
                    <div class="pull-right col-md-2 d-print-none">
                        <input class="form-control interface-filter" type="text" placeholder="Filter" title="Filter text (regular expressions supported)" style="height: 23px" />
                    </div>
                </div>
                {% include 'responsive_table.html' with table=vminterface_table %}
                {% if perms.virtualization.add_vminterface or perms.virtualization.delete_vminterface %}
                    <div class="panel-footer d-print-none">
                        {% if interfaces and perms.virtualization.change_vminterface %}
                            <button type="submit" name="_rename" formaction="{% url 'virtualization:vminterface_bulk_rename' %}?return_url={{ object.get_absolute_url }}" class="btn btn-warning btn-xs">
                                <span class="mdi mdi-pencil" aria-hidden="true"></span> Rename
                            </button>
                            <button type="submit" name="_edit" formaction="{% url 'virtualization:vminterface_bulk_edit' %}?return_url={{ object.get_absolute_url }}" class="btn btn-warning btn-xs">
                                <span class="mdi mdi-pencil" aria-hidden="true"></span> Edit
                            </button>
                        {% endif %}
                        {% if interfaces and perms.virtualization.delete_vminterface %}
                            <button type="submit" name="_delete" formaction="{% url 'virtualization:vminterface_bulk_delete' %}?return_url={{ object.get_absolute_url }}" class="btn btn-danger btn-xs">
                                <span class="mdi mdi-trash-can-outline" aria-hidden="true"></span> Delete
                            </button>
                        {% endif %}
                        {% if perms.virtualization.add_vminterface %}
                            <div class="pull-right">
                                <a href="{% url 'virtualization:vminterface_add' %}?virtual_machine={{ object.pk }}&return_url={{ object.get_absolute_url }}" class="btn btn-primary btn-xs">
                                    <span class="mdi mdi-plus-thick" aria-hidden="true"></span> Add interfaces
                                </a>
                            </div>
                            <div class="clearfix"></div>
                        {% endif %}
                     </div>
                {% endif %}
            </div>
        </form>
{% endblock content_full_width_page %}

{% block javascript %}
    <script src="{% versioned_static 'js/interface_filtering.js' %}"></script>
    <script src="{% versioned_static 'js/tableconfig.js' %}"></script>
    {{ block.super }}
{% endblock javascript %}
=======
{% extends 'virtualization/virtualmachine_retrieve.html' %}
{% comment %}3.0 TODO: remove this template, which only exists for backward compatibility with 2.4 and earlier{% endcomment %}
>>>>>>> 191a83ef
<|MERGE_RESOLUTION|>--- conflicted
+++ resolved
@@ -1,259 +1,2 @@
-<<<<<<< HEAD
-{% extends 'generic/object_retrieve.html' %}
-{% load helpers %}
-{% load static %}
-
-{% block drawer %}
-    {% if vminterface_table %}
-        {% table_config_form vminterface_table %}
-    {% endif %}
-{% endblock %}
-
-{% block extra_buttons %}
-        {% if perms.virtualization.add_vminterface %}
-            <a href="{% url 'virtualization:vminterface_add' %}?virtual_machine={{ object.pk }}&return_url={{ object.get_absolute_url }}" class="btn btn-primary">
-                <span class="mdi mdi-plus-thick" aria-hidden="true"></span> Add Interfaces
-            </a>
-        {% endif %}
-{% endblock extra_buttons %}
-
-
-{% block extra_nav_tabs %}
-        {% if perms.extras.view_configcontext %}
-            <li class="nav-item" role="presentation">
-                <a href="{% url 'virtualization:virtualmachine_configcontext' pk=object.pk %}" class="nav-link{% if active_tab == 'config-context' %} active{% endif %}">Config Context</a>
-            </li>
-        {% endif %}
-{% endblock extra_nav_tabs %}
-
-
-{% block content_left_page %}
-        <div class="panel panel-default">
-            <div class="panel-heading">
-                <strong>Virtual Machine</strong>
-            </div>
-            <table class="table table-hover panel-body attr-table">
-                <tr>
-                    <td>Name</td>
-                    <td>{{ object }}</td>
-                </tr>
-                <tr>
-                    <td>Status</td>
-                    <td>
-                        {{ object.status| hyperlinked_object_with_color }}
-                    </td>
-                </tr>
-                <tr>
-                    <td>Role</td>
-                    <td>
-                        {{ object.role | hyperlinked_object_with_color }}
-                    </td>
-                </tr>
-                <tr>
-                    <td>Platform</td>
-                    <td>
-                        {% if object.platform %}
-                            <a href="{% url 'virtualization:virtualmachine_list' %}?platform={{ object.platform.name }}">{{ object.platform }}</a>
-                        {% else %}
-                            <span class="text-muted">None</span>
-                        {% endif %}
-                    </td>
-                </tr>
-                {% include 'inc/tenant_table_row.html' %}
-                <tr>
-                    <td>Primary IPv4</td>
-                    <td>
-                        {% if object.primary_ip4 %}
-                            <span>
-                                {{ object.primary_ip4|hyperlinked_object|add_html_id:"ipv4" }} ({{ object.primary_ip4.parent.namespace|hyperlinked_object }})
-                                {% if object.primary_ip4.nat_inside %}
-                                    <span>(NAT for {{ object.primary_ip4.nat_inside.address.ip }})</span>
-                                {% elif object.primary_ip4.nat_outside_list.exists %}
-                                    <br /><span>NAT: </span>
-                                    <ul>
-                                        {% for nat in object.primary_ip4.nat_outside_list.all %}
-                                            <li>{{ nat|hyperlinked_object }}</li>
-                                        {% endfor %}
-                                    </ul>
-                                {% endif %}
-                                <button class="btn btn-secondary nb-btn-inline-hover" data-clipboard-target="#ipv4">
-                                    <span aria-hidden="true" class="mdi mdi-content-copy"></span>
-                                    <span class="visually-hidden">Copy</span>
-                                </button>
-                            </span>
-                        {% else %}
-                            <span class="text-muted">&mdash;</span>
-                        {% endif %}
-                    </td>
-                </tr>
-                <tr>
-                    <td>Primary IPv6</td>
-                    <td>
-                        {% if object.primary_ip6 %}
-                            <span>
-                                {{ object.primary_ip6|hyperlinked_object|add_html_id:"ipv6" }} ({{ object.primary_ip6.parent.namespace|hyperlinked_object }})
-                                {% if object.primary_ip6.nat_inside %}
-                                    <span>(NAT for {{ object.primary_ip6.nat_inside.address.ip }})</span>
-                                {% elif object.primary_ip6.nat_outside_list.exists %}
-                                    <br /><span>NAT: </span>
-                                    <ul>
-                                        {% for nat in object.primary_ip6.nat_outside_list.all %}
-                                            <li>{{ nat|hyperlinked_object }}</li>
-                                        {% endfor %}
-                                    </ul>
-                                {% endif %}
-                                <button class="btn btn-secondary nb-btn-inline-hover" data-clipboard-target="#ipv6">
-                                    <span aria-hidden="true" class="mdi mdi-content-copy"></span>
-                                    <span class="visually-hidden">Copy</span>
-                                </button>
-                            </span>
-                        {% else %}
-                            <span class="text-muted">&mdash;</span>
-                        {% endif %}
-                    </td>
-                </tr>
-                {% include 'dcim/inc/detail_softwareversion_softwareimagefile_rows.html' %}
-            </table>
-        </div>
-        <div class="panel panel-default">
-            <div class="panel-heading">
-                <strong>Comments</strong>
-            </div>
-            <div class="panel-body nb-rendered-markdown">
-                {% if object.comments %}
-                    {{ object.comments|render_markdown }}
-                {% else %}
-                    <span class="text-muted">None</span>
-                {% endif %}
-            </div>
-        </div>
-{% endblock content_left_page %}
-
-{% block content_right_page %}
-        {% include 'panel_table.html' with table=vrf_table heading="Assigned VRFs" %}
-        <div class="panel panel-default">
-            <div class="panel-heading">
-                <strong>Cluster</strong>
-            </div>
-            <table class="table table-hover panel-body attr-table">
-                <tr>
-                    <td>Cluster</td>
-                    <td>
-                        {% if object.cluster.cluster_group %}
-                            {{ object.cluster.cluster_group|hyperlinked_object }} /
-                        {% endif %}
-                        {{ object.cluster|hyperlinked_object }}
-                    </td>
-                </tr>
-                <tr>
-                    <td>Cluster Type</td>
-                    <td>{{ object.cluster.cluster_type }}</td>
-                </tr>
-            </table>
-        </div>
-        <div class="panel panel-default">
-            <div class="panel-heading">
-                <strong>Resources</strong>
-            </div>
-            <table class="table table-hover panel-body attr-table">
-                <tr>
-                    <td><i class="mdi mdi-gauge"></i> Virtual CPUs</td>
-                    <td>{{ object.vcpus|placeholder }}</td>
-                </tr>
-                <tr>
-                    <td><i class="mdi mdi-chip"></i> Memory</td>
-                    <td>
-                        {% if object.memory %}
-                            {{ object.memory }} MB
-                        {% else %}
-                            <span class="text-muted">&mdash;</span>
-                        {% endif %}
-                    </td>
-                </tr>
-                <tr>
-                    <td><i class="mdi mdi-harddisk"></i> Disk Space</td>
-                    <td>
-                        {% if object.disk %}
-                            {{ object.disk }} GB
-                        {% else %}
-                            <span class="text-muted">&mdash;</span>
-                        {% endif %}
-                    </td>
-                </tr>
-            </table>
-        </div>
-        <div class="panel panel-default">
-            <div class="panel-heading">
-                <strong>Services</strong>
-            </div>
-            {% if services %}
-                <table class="table table-hover panel-body">
-                    {% for service in services %}
-                        {% include 'ipam/inc/service.html' %}
-                    {% endfor %}
-                </table>
-            {% else %}
-                <div class="panel-body text-muted">
-                    None
-                </div>
-            {% endif %}
-            {% if perms.ipam.add_service %}
-                <div class="panel-footer text-right d-print-none">
-                    <a href="{% url 'virtualization:virtualmachine_service_assign' virtualmachine=object.pk %}" class="btn btn-xs btn-primary">
-                        <span class="mdi mdi-plus-thick" aria-hidden="true"></span> Assign service
-                    </a>
-                </div>
-            {% endif %}
-        </div>
-{% endblock content_right_page %}
-
-{% block content_full_width_page %}
-        <form method="post">
-            {% csrf_token %}
-            <input type="hidden" name="virtual_machine" value="{{ object.pk }}" />
-            <div class="panel panel-default">
-                <div class="panel-heading">
-                    <strong>Interfaces</strong>
-                    <div class="pull-right col-md-2 d-print-none">
-                        <input class="form-control interface-filter" type="text" placeholder="Filter" title="Filter text (regular expressions supported)" style="height: 23px" />
-                    </div>
-                </div>
-                {% include 'responsive_table.html' with table=vminterface_table %}
-                {% if perms.virtualization.add_vminterface or perms.virtualization.delete_vminterface %}
-                    <div class="panel-footer d-print-none">
-                        {% if interfaces and perms.virtualization.change_vminterface %}
-                            <button type="submit" name="_rename" formaction="{% url 'virtualization:vminterface_bulk_rename' %}?return_url={{ object.get_absolute_url }}" class="btn btn-warning btn-xs">
-                                <span class="mdi mdi-pencil" aria-hidden="true"></span> Rename
-                            </button>
-                            <button type="submit" name="_edit" formaction="{% url 'virtualization:vminterface_bulk_edit' %}?return_url={{ object.get_absolute_url }}" class="btn btn-warning btn-xs">
-                                <span class="mdi mdi-pencil" aria-hidden="true"></span> Edit
-                            </button>
-                        {% endif %}
-                        {% if interfaces and perms.virtualization.delete_vminterface %}
-                            <button type="submit" name="_delete" formaction="{% url 'virtualization:vminterface_bulk_delete' %}?return_url={{ object.get_absolute_url }}" class="btn btn-danger btn-xs">
-                                <span class="mdi mdi-trash-can-outline" aria-hidden="true"></span> Delete
-                            </button>
-                        {% endif %}
-                        {% if perms.virtualization.add_vminterface %}
-                            <div class="pull-right">
-                                <a href="{% url 'virtualization:vminterface_add' %}?virtual_machine={{ object.pk }}&return_url={{ object.get_absolute_url }}" class="btn btn-primary btn-xs">
-                                    <span class="mdi mdi-plus-thick" aria-hidden="true"></span> Add interfaces
-                                </a>
-                            </div>
-                            <div class="clearfix"></div>
-                        {% endif %}
-                     </div>
-                {% endif %}
-            </div>
-        </form>
-{% endblock content_full_width_page %}
-
-{% block javascript %}
-    <script src="{% versioned_static 'js/interface_filtering.js' %}"></script>
-    <script src="{% versioned_static 'js/tableconfig.js' %}"></script>
-    {{ block.super }}
-{% endblock javascript %}
-=======
 {% extends 'virtualization/virtualmachine_retrieve.html' %}
-{% comment %}3.0 TODO: remove this template, which only exists for backward compatibility with 2.4 and earlier{% endcomment %}
->>>>>>> 191a83ef
+{% comment %}3.0 TODO: remove this template, which only exists for backward compatibility with 2.4 and earlier{% endcomment %}
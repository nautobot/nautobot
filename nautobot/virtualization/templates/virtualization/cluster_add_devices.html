{% extends 'base.html' %}
{% load static %}
{% load form_helpers %}

{% block content %}
    <form action="." method="post" class="h-100 vstack">
        {% csrf_token %}
        {% for field in form.hidden_fields %}
            {{ field }}
        {% endfor %}
        <div class="row align-content-start flex-fill">
            <div class="col-md-6 offset-md-3">
                <h3 class="mb-16">{% block title %}Add Devices to Cluster {{ cluster }}{% endblock %}</h3>
                {% if form.non_field_errors %}
                    <div class="card border-danger mb-16">
                        <div class="card-header bg-danger-subtle border-danger text-body">
                            <strong>Errors</strong>
                        </div>
                        <div class="card-body">
                            {{ form.non_field_errors }}
                        </div>
                    </div>
                {% endif %}
                <div class="card mb-16">
                    <div class="card-header"><strong>Device Selection</strong></div>
                    <div class="card-body">
                        {% render_form form %}
                    </div>
                </div>
            </div>
        </div>
<<<<<<< HEAD
        <div class="row">
            <div class="col-md-6 col-md-offset-3 text-right d-print-none">
                <button type="submit" name="_add" class="btn btn-primary">Add Devices</button>
                <a href="{{ return_url }}" class="btn btn-default">Cancel</a>
            </div>
=======
        <div class="nb-form-sticky-footer">
            <button type="submit" name="_add" class="btn btn-primary">
                <span aria-hidden="true" class="mdi mdi-check me-4"></span><!--
                -->Add Devices
            </button>
            <a href="{{ return_url }}" class="btn btn-secondary">
                <span aria-hidden="true" class="mdi mdi-close me-4"></span><!--
                -->Cancel
            </a>
>>>>>>> fb69eb36
        </div>
    </form>
{% endblock %}<|MERGE_RESOLUTION|>--- conflicted
+++ resolved
@@ -29,14 +29,7 @@
                 </div>
             </div>
         </div>
-<<<<<<< HEAD
-        <div class="row">
-            <div class="col-md-6 col-md-offset-3 text-right d-print-none">
-                <button type="submit" name="_add" class="btn btn-primary">Add Devices</button>
-                <a href="{{ return_url }}" class="btn btn-default">Cancel</a>
-            </div>
-=======
-        <div class="nb-form-sticky-footer">
+        <div class="d-print-none nb-form-sticky-footer">
             <button type="submit" name="_add" class="btn btn-primary">
                 <span aria-hidden="true" class="mdi mdi-check me-4"></span><!--
                 -->Add Devices
@@ -45,7 +38,6 @@
                 <span aria-hidden="true" class="mdi mdi-close me-4"></span><!--
                 -->Cancel
             </a>
->>>>>>> fb69eb36
         </div>
     </form>
 {% endblock %}
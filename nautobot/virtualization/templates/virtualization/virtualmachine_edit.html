--- conflicted
+++ resolved
@@ -1,80 +1,2 @@
-<<<<<<< HEAD
-{% extends 'generic/object_create.html' %}
-{% load form_helpers %}
-{% load static %}
-
-{% block form %}
-    <div class="panel panel-default">
-        <div class="panel-heading"><strong>Virtual Machine</strong></div>
-        <div class="panel-body">
-            {% render_field form.name %}
-            {% render_field form.role %}
-            {% render_field form.status %}
-        </div>
-    </div>
-    <div class="panel panel-default">
-        <div class="panel-heading"><strong>Cluster</strong></div>
-        <div class="panel-body">
-            {% render_field form.cluster_group %}
-            {% render_field form.cluster %}
-        </div>
-    </div>
-    <div class="panel panel-default">
-        <div class="panel-heading"><strong>VRF Assignment</strong></div>
-        <div class="panel-body">
-            {% render_field form.vrfs %}
-        </div>
-    </div>
-    <div class="panel panel-default">
-        <div class="panel-heading"><strong>Management</strong></div>
-        <div class="panel-body">
-            {% render_field form.platform %}
-            {% render_field form.primary_ip4 %}
-            {% render_field form.primary_ip6 %}
-            {% render_field form.software_version %}
-            <div class="form-group" id="software_version_image_container" style="display:none">
-                <div class="col-md-3"></div>
-                <div class="col-md-9">
-                    <span class="form-text">
-                        <span id="software_version_image_description"><img src="{% static 'img/ajax-loader.gif' %}"></span>
-                        <ul id="software_version_image_list">
-                            <li> Software images for the selected software version will appear here </li>
-                        </ul>
-                    </span>
-                </div>
-            </div>
-            {% render_field form.software_image_files %}
-        </div>
-    </div>
-    <div class="panel panel-default">
-        <div class="panel-heading"><strong>Resources</strong></div>
-        <div class="panel-body">
-            {% render_field form.vcpus %}
-            {% render_field form.memory %}
-            {% render_field form.disk %}
-        </div>
-    </div>
-    {% include 'inc/tenancy_form_panel.html' %}
-    {% include 'inc/extras_features_edit_form_fields.html' %}
-    <div class="panel panel-default">
-        <div class="panel-heading"><strong>Local Config Context Data</strong></div>
-        <div class="panel-body">
-            {% render_field form.local_config_context_schema %}
-            {% render_field form.local_config_context_data %}
-        </div>
-    </div>
-    <div class="panel panel-default">
-        <div class="panel-heading"><strong>Comments</strong></div>
-        <div class="panel-body">
-            {% render_field form.comments %}
-        </div>
-    </div>
-{% endblock %}
-
-{% block javascript %}
-    {% include 'dcim/inc/edit_form_softwareversion_js.html' %}
-{% endblock %}
-=======
 {% extends 'virtualization/virtualmachine_update.html' %}
-{% comment %}3.0 TODO: remove this template, which only exists for backward compatibility with 2.4 and earlier{% endcomment %}
->>>>>>> 191a83ef
+{% comment %}3.0 TODO: remove this template, which only exists for backward compatibility with 2.4 and earlier{% endcomment %}
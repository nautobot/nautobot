--- conflicted
+++ resolved
@@ -1,13 +1,8 @@
 import django_filters
 from django.db.models import Q
 
-<<<<<<< HEAD
-from nautobot.dcim.filter_mixins import LocatableModelFilterSetMixin
-from nautobot.dcim.models import Device, Location, Platform, Region, Site
-=======
 from nautobot.dcim.filters import LocatableModelFilterSetMixin
 from nautobot.dcim.models import Device, DeviceRole, Location, Platform, Region, Site
->>>>>>> 45c0066e
 from nautobot.extras.filters import (
     CustomFieldModelFilterSetMixin,
     LocalContextModelFilterSetMixin,
@@ -124,14 +119,11 @@
 
 
 class VirtualMachineFilterSet(
-<<<<<<< HEAD
-    NautobotFilterSet, LocalContextFilterSet, TenancyFilterSet, StatusModelFilterSetMixin, RoleModelFilterSetMixin
-=======
     NautobotFilterSet,
     LocalContextModelFilterSetMixin,
     TenancyModelFilterSetMixin,
     StatusModelFilterSetMixin,
->>>>>>> 45c0066e
+    RoleModelFilterSetMixin
 ):
     q = SearchFilter(
         filter_predicates={

<!-- markdownlint-disable MD024 -->
# Nautobot v1.4

This document describes all new features and changes in Nautobot 1.4.

If you are a user migrating from NetBox to Nautobot, please refer to the ["Migrating from NetBox"](../installation/migrating-from-netbox.md) documentation.

## Release Overview

### Added

#### Custom Template (CSS, HTML, JavaScript) on Job Forms ([#1865](https://github.com/nautobot/nautobot/issues/1865))

Jobs can now specify a `template_name` property and provide a custom template with additional JavaScript and CSS to help with user input on the Job submission form.

You can refer to the [Job class metadata attribute documentation](../additional-features/jobs.md#template_name) on how to build and define this template.

#### Dark Mode UI ([#729](https://github.com/nautobot/nautobot/issues/729))

Nautobot's UI now supports dark mode, both explicitly and via browser preference selection.

The "Theme" link in the footer provides a modal popup to select the preferred theme. This preference is saved per browser via `localStorage`.

#### Improved Filter Coverage for DCIM, Virtualization Models

- DCIM: [#1729](https://github.com/nautobot/nautobot/issues/1729)
- Virtualization: [#1735](https://github.com/nautobot/nautobot/issues/1735)

The DCIM, Virtualization FilterSets have been updated with over 150 new filters, including hybrid filters that support filtering on both `pk` and `slug` (or `pk` and `name` where `slug` is not available). A new filter class `NaturalKeyOrPKMultipleChoiceFilter` was added to `nautobot.utilities.filters` to support filtering on multiple fields of a related object. See the [Best Practices](../development/best-practices/#mapping-model-fields-to-filters) documentation for more information.

#### Location Data Model ([#1052](https://github.com/nautobot/nautobot/issues/1052))

To locate network information more precisely than a Site defines, you can now define a hierarchy of Location Types (for example, `Building` ← `Floor` ← `Room`) and then create Locations corresponding to these types within each Site. Data objects such as devices, prefixes, VLAN groups, etc. can thus be mapped or assigned to Location representing a specific building, wing, floor, room, etc. as appropriate to your needs.

!!! info
    At present, Locations fill the conceptual space between the more abstract Region and Site models and the more concrete Rack Group model. In a future Nautobot release, some or all of these other models may be collapsed into Locations. That is to say, in the future you might not deal with Regions and Sites as distinct models, but instead your Location Type hierarchy might include these higher-level categories, becoming something like Country ← City ← Site ← Building ← Floor ← Room.

#### Object Detail Tabs ([#1000](https://github.com/nautobot/nautobot/issues/1000))

A plugin may now define extra tabs which will be appended to the object view's list of tabs.

You can refer to the [plugin development guide](../plugins/development.md##adding-extra-tabs) on how to add tabs to existing object detail views.

#### Parent Interfaces and Bridge Interfaces ([#1455](https://github.com/nautobot/nautobot/issues/1455))

Interface and VMInterface models now have `parent_interface` and `bridge` keys. An interface of type `Virtual` can now associate to a parent physical interface on the same device, virtual chassis, or virtual machine, and an interface of any type can specify another interface as its associated bridge interface. (A new `Bridge` interface type has also been added, but the `bridge` interface property is not restricted to interfaces of this type.)

#### Rackview UI - Add Option to Truncate Device Name ([#1119](https://github.com/nautobot/nautobot/issues/1119))

Users can now toggle device full name and truncated name in the rack elevation view. The truncating function is customizable in `nautobot_config.py` via defining `UI_RACK_VIEW_TRUNCATE_FUNCTION`. Default behavior is to split on `.` and return the first item in the list.

"Save SVG" link presents the same view as what is currently displayed on screen

Current preferred toggle state is preserved across tabs (requires refresh) and persists in-browser until local storage is cleared. This presents a consistent behavior when browsing between multiple racks.

#### Status Field on Interface, VMInterface Models ([#984](https://github.com/nautobot/nautobot/issues/984))

Interface and VMInterface models now support a status. Default statuses that are available to be set are: Active, Planned, Maintenance, Failed, and Decommissioned. During migration all existing interfaces will be set to the status of "Active".

A new version of the `/dcim/interfaces/*` REST API endpoints have been implemented. By default this endpoint continues to demonstrate the pre-1.4 behavior unless the REST API client explicitly requests API version=1.4. If you continue to use the pre-1.4 API endpoints, status is defaulted to "Active".

Visit the documentation on [REST API versioning](../rest-api/overview/#versioning) for more information on using the versioned APIs.

<<<<<<< HEAD
#### Object Detail Tabs

A plugin may now define extra tabs which will be appended to the object view's list of tabs ([#1000](https://github.com/nautobot/nautobot/issues/1000)).

#### Improved Filter Coverage for DCIM models ([#1729](https://github.com/nautobot/nautobot/issues/1729))

The DCIM FilterSets have been updated with 103 new filters, including hybrid filters that support filtering on both `pk` and `slug` (or `pk` and `name` where `slug` is not available). A new filter class `NaturalKeyOrPKMultipleChoiceFilter` was added to `nautobot.utilities.filters` to support filtering on multiple fields of a related object. See the [Best Practices](../development/best-practices/#mapping-model-fields-to-filters) documentation for more information.

#### Notes ([#767](https://github.com/nautobot/nautobot/issues/767))

Primary and Organizational models now support notes. A notes tab has been added to the Object Detail view for all models that inherit the Primary or Organizational base abstract models.

!!! warning
    Any plugin that inherits from one of these two models and uses the `ViewTestCases.PrimaryObjectViewTestCase` or `ViewTestCases.OrganizationalObjectViewTestCase` for their test will need to add the `NotesObjectView` to the objects URLs.

=======
>>>>>>> 0bf77a46
### Changed

#### Strict Filter Validation by Default ([#1736](https://github.com/nautobot/nautobot/issues/1736))

Filtering of object lists in the UI and in the REST API will now report an error if an unknown or unrecognized filter parameter is specified. _This is a behavior change from previous Nautobot releases, in which unknown filter parameters would be silently discarded and ignored._

A new configuration setting, [`STRICT_FILTERING`](../configuration/optional-settings.md#strict_filtering) has been added. It defaults to `True`, enabling strict validation of filter parameters, but can be set to `False` to disable this validation.

!!! warning
    Setting `STRICT_FILTERING` to `False` can result in unexpected filtering results in the case of user error, for example a request to `/api/dcim/devices/?has_primry_ip=false` (note the typo `primry`) will result in a list of all devices, rather than the intended list of only devices that lack a primary IP address. In the case of Jobs or external automation making use of such a filter, this could have wide-ranging consequences.

#### Moved Registry Template Context ([#1945](https://github.com/nautobot/nautobot/issues/1945))

The `settings_and_registry` default context processor was changed to purely `settings` - the (large) Nautobot application registry dictionary is no longer provided as part of the render context for all templates by default. Added a new `registry` template tag that can be invoked by specific templates to provide this variable where needed.

## v1.4.0a3 (2022-MM-DD)

### Added

- [#1735](https://github.com/nautobot/nautobot/issues/1735) - Added missing filters to model FilterSets for Virtualization models.
- [#1865](https://github.com/nautobot/nautobot/issues/1865) - Added support for a custom template on Job forms.
- [#2035](https://github.com/nautobot/nautobot/pull/2035) - Added change source context to object change context manager.
- [#2051](https://github.com/nautobot/nautobot/issues/2051) - Add changelog url for Relationships.

### Changed

- [#2049](https://github.com/nautobot/nautobot/pull/2049) - Moved get_changelog_url to a method on objects that support changelogs, updated template context.

### Fixed

## v1.4.0a2 (2022-07-11)

!!! attention
    `next` and `develop` introduced conflicting migration numbers during the release cycle. This necessitates reordering the migration in `next`. If you installed `v1.4.0a1`, you will need to roll back a migration before upgrading/installing `v1.4.0a2` and newer. If you have not installed `v1.4.0a` this will not be an issue.

    Before upgrading, run: `nautobot-server migrate extras 0033_add__optimized_indexing`. This will revert the reordered migration `0034_configcontextschema__remove_name_unique__create_constraint_unique_name_owner`, which is now number `0035`.

    Perform the Nautobot upgrade as usual and proceed with post-installation migration.

    No data loss is expected as the reordered migration only modified indexing on existing fields.

### Added

- [#1000](https://github.com/nautobot/nautobot/issues/1000) - Object detail views can now have extra UI tabs which are defined by a plugin.
- [#1052](https://github.com/nautobot/nautobot/issues/1052) - Initial prototype implementation of Location data model
- [#1318](https://github.com/nautobot/nautobot/issues/1318) - Added `nautobot.extras.forms.NautobotBulkEditForm` base class. All bulk-edit forms for models that support both custom fields and relationships now inherit from this class.
- [#1466](https://github.com/nautobot/nautobot/issues/1466) - Plugins can now override views.
- [#1729](https://github.com/nautobot/nautobot/issues/1729) - Add new filter class `NaturalKeyOrPKMultipleChoiceFilter` to `nautobot.utilities.filters`.
- [#1729](https://github.com/nautobot/nautobot/issues/1729) - Add 137 new filters to `nautobot.dcim.filters` FilterSets.
- [#1729](https://github.com/nautobot/nautobot/issues/1729) - Add `cable_terminations` to the `model_features` registry.
- [#1893](https://github.com/nautobot/nautobot/issues/1893) - Added an object detail view for Relationships.
- [#1949](https://github.com/nautobot/nautobot/issues/1949) - Added TestCaseMixin for Helper Functions across all test case bases.

### Changed

- [#1908](https://github.com/nautobot/nautobot/pull/1908) - Update dependency Markdown to ~3.3.7
- [#1909](https://github.com/nautobot/nautobot/pull/1909) - Update dependency MarkupSafe to ~2.1.1
- [#1912](https://github.com/nautobot/nautobot/pull/1912) - Update dependency celery to ~5.2.7
- [#1913](https://github.com/nautobot/nautobot/pull/1913) - Update dependency django-jinja to ~2.10.2
- [#1915](https://github.com/nautobot/nautobot/pull/1915) - Update dependency invoke to ~1.7.1
- [#1917](https://github.com/nautobot/nautobot/pull/1917) - Update dependency svgwrite to ~1.4.2
- [#1919](https://github.com/nautobot/nautobot/pull/1919) - Update dependency Pillow to ~9.1.1
- [#1920](https://github.com/nautobot/nautobot/pull/1920) - Update dependency coverage to ~6.4.1
- [#1921](https://github.com/nautobot/nautobot/pull/1921) - Update dependency django-auth-ldap to ~4.1.0
- [#1924](https://github.com/nautobot/nautobot/pull/1924) - Update dependency django-cors-headers to ~3.13.0
- [#1925](https://github.com/nautobot/nautobot/pull/1925) - Update dependency django-debug-toolbar to ~3.4.0
- [#1928](https://github.com/nautobot/nautobot/pull/1928) - Update dependency napalm to ~3.4.1
- [#1929](https://github.com/nautobot/nautobot/pull/1929) - Update dependency selenium to ~4.2.0
- [#1945](https://github.com/nautobot/nautobot/issues/1945) - Change the `settings_and_registry` default context processor to purely `settings`, moving registry dictionary to be accessible via `registry` template tag.

### Fixed

- [#1898](https://github.com/nautobot/nautobot/issues/1898) - Browsable API is now properly styled as the rest of the app.

### Removed

- [#1462](https://github.com/nautobot/nautobot/issues/1462) - Removed job source tab from Job and Job Result view.
- [#2002](https://github.com/nautobot/nautobot/issues/2002) - Removed rqworker container from default Docker development environment.

## v1.4.0a1 (2022-06-13)

### Added

- [#729](https://github.com/nautobot/nautobot/issues/729) - Added UI dark mode.
- [#984](https://github.com/nautobot/nautobot/issues/984) - Added status field to Interface, VMInterface models.
- [#1119](https://github.com/nautobot/nautobot/issues/1119) - Added truncated device name functionality to Rackview UI.
- [#1455](https://github.com/nautobot/nautobot/issues/1455) - Added `parent_interface` and `bridge` fields to Interface and VMInterface models.

### Changed

- [#1736](https://github.com/nautobot/nautobot/issues/1736) - `STRICT_FILTERING` setting is added and enabled by default.
- [#1793](https://github.com/nautobot/nautobot/pull/1793) - Added index notes to fields from analysis, relaxed ConfigContextSchema constraint (unique on name, owner_content_type, owner_object_id instead of just name).

### Fixed

- [#1815](https://github.com/nautobot/nautobot/issues/1815) - Fix theme link style in footer.
- [#1831](https://github.com/nautobot/nautobot/issues/1831) - Fixed missing `parent_interface` and `bridge` from 1.4 serializer of Interfaces.<|MERGE_RESOLUTION|>--- conflicted
+++ resolved
@@ -61,7 +61,6 @@
 
 Visit the documentation on [REST API versioning](../rest-api/overview/#versioning) for more information on using the versioned APIs.
 
-<<<<<<< HEAD
 #### Object Detail Tabs
 
 A plugin may now define extra tabs which will be appended to the object view's list of tabs ([#1000](https://github.com/nautobot/nautobot/issues/1000)).
@@ -77,8 +76,6 @@
 !!! warning
     Any plugin that inherits from one of these two models and uses the `ViewTestCases.PrimaryObjectViewTestCase` or `ViewTestCases.OrganizationalObjectViewTestCase` for their test will need to add the `NotesObjectView` to the objects URLs.
 
-=======
->>>>>>> 0bf77a46
 ### Changed
 
 #### Strict Filter Validation by Default ([#1736](https://github.com/nautobot/nautobot/issues/1736))

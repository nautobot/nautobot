--- conflicted
+++ resolved
@@ -1,4 +1,5 @@
 <!-- markdownlint-disable MD024 -->
+
 # Nautobot v1.4
 
 This document describes all new features and changes in Nautobot 1.4.
@@ -61,7 +62,7 @@
 To locate network information more precisely than a Site defines, you can now define a hierarchy of Location Types (for example, `Building` ← `Floor` ← `Room`) and then create Locations corresponding to these types within each Site. Data objects such as devices, prefixes, VLAN groups, etc. can thus be mapped or assigned to Location representing a specific building, wing, floor, room, etc. as appropriate to your needs.
 
 !!! info
-    At present, Locations fill the conceptual space between the more abstract Region and Site models and the more concrete Rack Group model. In a future Nautobot release, some or all of these other models may be collapsed into Locations. That is to say, in the future you might not deal with Regions and Sites as distinct models, but instead your Location Type hierarchy might include these higher-level categories, becoming something like Country ← City ← Site ← Building ← Floor ← Room.
+At present, Locations fill the conceptual space between the more abstract Region and Site models and the more concrete Rack Group model. In a future Nautobot release, some or all of these other models may be collapsed into Locations. That is to say, in the future you might not deal with Regions and Sites as distinct models, but instead your Location Type hierarchy might include these higher-level categories, becoming something like Country ← City ← Site ← Building ← Floor ← Room.
 
 #### Parent Interfaces and Bridge Interfaces ([#1455](https://github.com/nautobot/nautobot/issues/1455))
 
@@ -94,12 +95,12 @@
 Primary and Organizational models now support notes. A notes tab has been added to the Object Detail view for all models that inherit the Primary or Organizational base abstract models.
 
 !!! warning
-    Any plugin that inherits from one of these two models and uses the `ViewTestCases.PrimaryObjectViewTestCase` or `ViewTestCases.OrganizationalObjectViewTestCase` for their test will need to add the `NotesObjectView` to the objects URLs. See [Plugin Development](../plugins/development.md#note-url-endpoint) for more details.
+Any plugin that inherits from one of these two models and uses the `ViewTestCases.PrimaryObjectViewTestCase` or `ViewTestCases.OrganizationalObjectViewTestCase` for their test will need to add the `NotesObjectView` to the objects URLs. See [Plugin Development](../plugins/development.md#note-url-endpoint) for more details.
 
 Notes can also be used via the REST API at endpoint `/api/extras/notes` or per object at the object's `/notes` endpoint.
 
 !!! info
-    For implementers of REST API views (core and/or plugins), a new `nautobot.extras.api.views.NautobotModelViewSet` base class has been added. Use of this class ensures that all features from `PrimaryModel` or `OrganizationalModel` are accessible through the API. This includes custom fields and notes.
+For implementers of REST API views (core and/or plugins), a new `nautobot.extras.api.views.NautobotModelViewSet` base class has been added. Use of this class ensures that all features from `PrimaryModel` or `OrganizationalModel` are accessible through the API. This includes custom fields and notes.
 
 ### Changed
 
@@ -108,7 +109,7 @@
 Dynamic Groups may now be nested in parent/child relationships. The Dynamic Group edit view now has a "Child Groups" tab that allows one to make other Dynamic Groups of the same content type children of the parent group. Any filters provided by the child groups are used to filter the members from the parent group using one of three operators: "Restrict (AND)", "Include (OR)", or "Exclude (NOT)". This allows for logical parenthetical grouping of nested groups by the operator you choose for that child group association to the parent.
 
 !!! warning
-    The default behavior of Dynamic Groups with an empty filter (`{}`) has been inverted to include all objects matching the content type by default instead of matching no objects. This was necessary to implement the progressive layering of child filters similarly to how we use filters to reduce desired objects from basic list view filters.
+The default behavior of Dynamic Groups with an empty filter (`{}`) has been inverted to include all objects matching the content type by default instead of matching no objects. This was necessary to implement the progressive layering of child filters similarly to how we use filters to reduce desired objects from basic list view filters.
 
 #### Renamed Mixin Classes ([#2135](https://github.com/nautobot/nautobot/issues/2135))
 
@@ -132,7 +133,7 @@
 A new configuration setting, [`STRICT_FILTERING`](../configuration/optional-settings.md#strict_filtering) has been added. It defaults to `True`, enabling strict validation of filter parameters, but can be set to `False` to disable this validation.
 
 !!! warning
-    Setting `STRICT_FILTERING` to `False` can result in unexpected filtering results in the case of user error, for example a request to `/api/dcim/devices/?has_primry_ip=false` (note the typo `primry`) will result in a list of all devices, rather than the intended list of only devices that lack a primary IP address. In the case of Jobs or external automation making use of such a filter, this could have wide-ranging consequences.
+Setting `STRICT_FILTERING` to `False` can result in unexpected filtering results in the case of user error, for example a request to `/api/dcim/devices/?has_primry_ip=false` (note the typo `primry`) will result in a list of all devices, rather than the intended list of only devices that lack a primary IP address. In the case of Jobs or external automation making use of such a filter, this could have wide-ranging consequences.
 
 #### Moved Registry Template Context ([#1945](https://github.com/nautobot/nautobot/issues/1945))
 
@@ -152,11 +153,8 @@
 
 ### Fixed
 
-<<<<<<< HEAD
 - [#1304](https://github.com/nautobot/nautobot/issues/1304) - Fixed incorrect display of connection counts on home page.
-=======
 - [#1996](https://github.com/nautobot/nautobot/issues/1996) - Fixed Menu Item `link_text` render on top of buttons.
->>>>>>> dfc05d07
 - [#2178](https://github.com/nautobot/nautobot/issues/2178) - Fixed "invalid filter" error when filtering JobResults in the UI.
 - [#2191](https://github.com/nautobot/nautobot/pull/2191) - Fix widget for boolean filters fields when generating filter form for a Dynamic Group
 - [#2192](https://github.com/nautobot/nautobot/issues/2178) - Fixed job.request removed from job instance in `v1.4.0b1`.
@@ -220,7 +218,7 @@
 ## v1.4.0a2 (2022-07-11)
 
 !!! attention
-    `next` and `develop` introduced conflicting migration numbers during the release cycle. This necessitates reordering the migration in `next`. If you installed `v1.4.0a1`, you will need to roll back a migration before upgrading/installing `v1.4.0a2` and newer. If you have not installed `v1.4.0a` this will not be an issue.
+`next` and `develop` introduced conflicting migration numbers during the release cycle. This necessitates reordering the migration in `next`. If you installed `v1.4.0a1`, you will need to roll back a migration before upgrading/installing `v1.4.0a2` and newer. If you have not installed `v1.4.0a` this will not be an issue.
 
     Before upgrading, run: `nautobot-server migrate extras 0033_add__optimized_indexing`. This will revert the reordered migration `0034_configcontextschema__remove_name_unique__create_constraint_unique_name_owner`, which is now number `0035`.
 

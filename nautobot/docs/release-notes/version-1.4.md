--- conflicted
+++ resolved
@@ -130,11 +130,8 @@
 
 ### Fixed
 
-<<<<<<< HEAD
 - [#2090](https://github.com/nautobot/nautobot/issues/2090) - Fixed an issue where a REST API PATCH of a Tag could inadvertently reset its associated content-types.
-=======
 - [#2150](https://github.com/nautobot/nautobot/issues/2150) - Fixed unit tests performance degradation.
->>>>>>> 4f8035fe
 - [#2132](https://github.com/nautobot/nautobot/pull/2132) - Updated job hooks to use slugs in urls instead of pk.
 - [#2133](https://github.com/nautobot/nautobot/pull/2133) - Update documentation for job hooks, make it reachable from the Nautobot UI.
 - [#2137](https://github.com/nautobot/nautobot/issues/2137) - Fixed incorrect parameter name in `NaturalKeyOrPKMultipleChoiceFilter` documentation.

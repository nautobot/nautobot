<!-- markdownlint-disable MD024 -->

# Nautobot v1.4

This document describes all new features and changes in Nautobot 1.4.

If you are a user migrating from NetBox to Nautobot, please refer to the ["Migrating from NetBox"](../installation/migrating-from-netbox.md) documentation.

## Release Overview

### Added

#### Custom Field Extended Filtering ([#1498](https://github.com/nautobot/nautobot/issues/1498))

Objects with custom fields now support [filter lookup expressions](../rest-api/filtering/#lookup-expressions) for filtering by custom field values, such as `cf_date_field__gte=2022-08-11` to select objects whose `date_field` custom field has a date of 2022-08-11 or later.

#### Custom Field Slugs ([#1962](https://github.com/nautobot/nautobot/issues/1962))

Custom fields now have a distinct `slug` field. The custom field `name` attribute should be considered deprecated, and will be removed in a future major release (see also [#824](https://github.com/nautobot/nautobot/issues/824).) Additionally, the `label` attribute, while currently optional in the database, will become mandatory in that same future release as a consequence. When migrating from an earlier Nautobot release to version 1.4 or later, the `slug` and `label` for all existing custom fields will be automatically populated if not previously defined.

A new version of the `/api/extras/custom-fields/` REST API endpoints has been implemented. By default this endpoint continues to demonstrate the pre-1.4 behavior (`name` required, `slug` and `label` optional; if unspecified, the `slug` and `label` will receive default values based on the provided `name`). A REST API client can request API version 1.4, in which case the updated API will require `slug` and `label` parameters in place of `name`.

Additionally, REST API serialization of custom field data is itself now versioned. For _all_ object endpoints that include custom field data under the `custom_fields` key, REST API versions 1.3 and earlier will continue the previous behavior of indexing the `custom_fields` dictionary by fields' `name` values, but when REST API version 1.4 or later is requested, the `custom_fields` data will be indexed by `slug` instead.

For technical reasons of backwards-compatibility, the database (ORM) and GraphQL interfaces continue to access and store object custom field data exclusively under the `name` key; this will change to use the `slug` in a future major release. Again, watch [#824](https://github.com/nautobot/nautobot/issues/824) for plans in that regard.

#### Custom Tabs in Object Detail Views ([#1000](https://github.com/nautobot/nautobot/issues/1000))

A plugin may now define extra tabs which will be appended to the object view's list of tabs.

You can refer to the [plugin development guide](../plugins/development.md#adding-extra-tabs) on how to add tabs to existing object detail views.

#### Custom Template (CSS, HTML, JavaScript) on Job Forms ([#1865](https://github.com/nautobot/nautobot/issues/1865))

Jobs can now specify a `template_name` property and provide a custom template with additional JavaScript and CSS to help with user input on the Job submission form.

You can refer to the [Job class metadata attribute documentation](../additional-features/jobs.md#template_name) on how to build and define this template.

#### Dynamic Groups Support Additional Models ([#2200](https://github.com/nautobot/nautobot/pull/2200))

Cluster, IP Address, Prefix, and Rack models can now be filtered on in Dynamic Groups and can also support nested or groups of Dynamic Groups. Some fields have been excluded from filtering until a sensible widget can be provided.

#### Dark Mode UI ([#729](https://github.com/nautobot/nautobot/issues/729))

Nautobot's UI now supports dark mode, both explicitly and via browser preference selection.

The "Theme" link in the footer provides a modal popup to select the preferred theme. This preference is saved per browser via `localStorage`.

#### Improved Filter Coverage for DCIM and Virtualization Models

- DCIM: [#1729](https://github.com/nautobot/nautobot/issues/1729)
- Virtualization: [#1735](https://github.com/nautobot/nautobot/issues/1735)

The DCIM, Virtualization FilterSets have been updated with over 150 new filters, including hybrid filters that support filtering on both `pk` and `slug` (or `pk` and `name` where `slug` is not available). A new filter class `NaturalKeyOrPKMultipleChoiceFilter` was added to `nautobot.utilities.filters` to support filtering on multiple fields of a related object. See the [Best Practices](../development/best-practices/#mapping-model-fields-to-filters) documentation for more information.

#### Job Hooks ([#1878](https://github.com/nautobot/nautobot/issues/1878))

Jobs can now be configured to run automatically when a change event occurs on a Nautobot object. Job hooks associate jobs to content types and actions to run jobs when a create, update or delete action occurs on the selected content type. A new job base class `JobHookReceiver` was introduced that jobs must subclass to be associated with a job hook. See the [Job Hooks](../additional-features/job-hooks/) documentation for more information.

#### Job Re-Runs ([#1875](https://github.com/nautobot/nautobot/issues/1875))

JobResult records now save the arguments with which the Job was called, allowing for easy re-execution of the Job with the same arguments as before. A "re-run" button has been added to the JobResult list view and detail view.

#### Location Data Model ([#1052](https://github.com/nautobot/nautobot/issues/1052))

To locate network information more precisely than a Site defines, you can now define a hierarchy of Location Types (for example, `Building` ← `Floor` ← `Room`) and then create Locations corresponding to these types within each Site. Data objects such as devices, prefixes, VLAN groups, etc. can thus be mapped or assigned to Location representing a specific building, wing, floor, room, etc. as appropriate to your needs.

!!! info
At present, Locations fill the conceptual space between the more abstract Region and Site models and the more concrete Rack Group model. In a future Nautobot release, some or all of these other models may be collapsed into Locations. That is to say, in the future you might not deal with Regions and Sites as distinct models, but instead your Location Type hierarchy might include these higher-level categories, becoming something like Country ← City ← Site ← Building ← Floor ← Room.

#### Parent Interfaces and Bridge Interfaces ([#1455](https://github.com/nautobot/nautobot/issues/1455))

Interface and VMInterface models now have `parent_interface` and `bridge` keys. An interface of type `Virtual` can now associate to a parent physical interface on the same device, virtual chassis, or virtual machine, and an interface of any type can specify another interface as its associated bridge interface. (A new `Bridge` interface type has also been added, but the `bridge` interface property is not restricted to interfaces of this type.)

#### Rackview UI - Add Option to Truncate Device Name ([#1119](https://github.com/nautobot/nautobot/issues/1119))

Users can now toggle device full name and truncated name in the rack elevation view. The truncating function is customizable in `nautobot_config.py` via defining `UI_RACK_VIEW_TRUNCATE_FUNCTION`. Default behavior is to split on `.` and return the first item in the list.

"Save SVG" link presents the same view as what is currently displayed on screen

Current preferred toggle state is preserved across tabs (requires refresh) and persists in-browser until local storage is cleared. This presents a consistent behavior when browsing between multiple racks.

#### REST API Enhancements ([#1463](https://github.com/nautobot/nautobot/issues/1463))

- For all models that support Relationships, their corresponding list and detail REST API endpoints now include the option to include data on their associated Relationships and related objects by specifying `include=relationships` as a query parameter.
- Relationship associations on a model can be edited by a PATCH to the appropriate nested value, such as `"relationships" -> <relationship-slug> -> "source"` or `"relationships" -> <relationship-slug> -> "destination"`.
- For implementers of REST API serializers (core and/or plugins), a new `nautobot.extras.api.serializers.NautobotModelSerializer` base class has been added. Using this class guarantees support for relationships, custom fields, and computed fields on the serializer, and provides for a streamlined developer experience.

#### Status Field on Interface, VMInterface Models ([#984](https://github.com/nautobot/nautobot/issues/984))

Interface and VMInterface models now support a status. Default statuses that are available to be set are: Active, Planned, Maintenance, Failed, and Decommissioned. During migration all existing interfaces will be set to the status of "Active".

A new version of the `/dcim/interfaces/*` REST API endpoints have been implemented. By default this endpoint continues to demonstrate the pre-1.4 behavior unless the REST API client explicitly requests API version=1.4. If you continue to use the pre-1.4 API endpoints, status is defaulted to "Active".

Visit the documentation on [REST API versioning](../rest-api/overview/#versioning) for more information on using the versioned APIs.

#### NautobotUIViewSet ([#1812](https://github.com/nautobot/nautobot/issues/1812))

New in Nautobot 1.4 is the debut of `NautobotUIViewSet`: A powerful plugin development tool that can save plugin developer hundreds of lines of code compared to using legacy `generic.views`. Using it to gain access to default functionalities previous provided by `generic.views` such as `create()`, `bulk_create()`, `update()`, `partial_update()`, `bulk_update()`, `destroy()`, `bulk_destroy()`, `retrieve()` and `list()` actions.

Note that this ViewSet is catered specifically to the UI, not the API.

Concrete examples on how to use `NautobotUIViewSet` resides in `nautobot.circuits.views`.

Visit the documentation on [plugins/development.md](/docs/plugins/development.md) for more information on how to use `NautobotUIViewSet`.

#### Notes ([#767](https://github.com/nautobot/nautobot/issues/767))

Primary and Organizational models now support notes. A notes tab has been added to the Object Detail view for all models that inherit the Primary or Organizational base abstract models.

!!! warning
Any plugin that inherits from one of these two models and uses the `ViewTestCases.PrimaryObjectViewTestCase` or `ViewTestCases.OrganizationalObjectViewTestCase` for their test will need to add the `NotesObjectView` to the objects URLs. See [Plugin Development](../plugins/development.md#note-url-endpoint) for more details.

Notes can also be used via the REST API at endpoint `/api/extras/notes` or per object at the object's `/notes` endpoint.

!!! info
For implementers of REST API views (core and/or plugins), a new `nautobot.extras.api.views.NautobotModelViewSet` base class has been added. Use of this class ensures that all features from `PrimaryModel` or `OrganizationalModel` are accessible through the API. This includes custom fields and notes.

### Changed

#### Dynamic Groups of Dynamic Groups ([#1614](https://github.com/nautobot/nautobot/issues/1614))

Dynamic Groups may now be nested in parent/child relationships. The Dynamic Group edit view now has a "Child Groups" tab that allows one to make other Dynamic Groups of the same content type children of the parent group. Any filters provided by the child groups are used to filter the members from the parent group using one of three operators: "Restrict (AND)", "Include (OR)", or "Exclude (NOT)". This allows for logical parenthetical grouping of nested groups by the operator you choose for that child group association to the parent.

!!! warning
The default behavior of Dynamic Groups with an empty filter (`{}`) has been inverted to include all objects matching the content type by default instead of matching no objects. This was necessary to implement the progressive layering of child filters similarly to how we use filters to reduce desired objects from basic list view filters.

#### Renamed Mixin Classes ([#2135](https://github.com/nautobot/nautobot/issues/2135))

A number of mixin classes have been renamed for improved self-consistency and clarity of usage. The former names of these mixins are still available for now as aliases, but inheriting from these mixins will raise a `DeprecationWarning`, and these aliases will be removed in a future major release.

| Former Name                 | New Name                            |
| --------------------------- | ----------------------------------- |
| `AddRemoveTagsForm`         | `TagsBulkEditFormMixin`             |
| `CustomFieldBulkCreateForm` | `CustomFieldModelBulkEditFormMixin` |
| `CustomFieldBulkEditForm`   | `CustomFieldModelBulkEditFormMixin` |
| `CustomFieldFilterForm`     | `CustomFieldModelFilterFormMixin`   |
| `CustomFieldModelForm`      | `CustomFieldModelFormMixin`         |
| `RelationshipModelForm`     | `RelationshipModelFormMixin`        |
| `StatusBulkEditFormMixin`   | `StatusModelBulkEditFormMixin`      |
| `StatusFilterFormMixin`     | `StatusModelFilterFormMixin`        |

#### Strict Filter Validation by Default ([#1736](https://github.com/nautobot/nautobot/issues/1736))

Filtering of object lists in the UI and in the REST API will now report an error if an unknown or unrecognized filter parameter is specified. _This is a behavior change from previous Nautobot releases, in which unknown filter parameters would be silently discarded and ignored._

A new configuration setting, [`STRICT_FILTERING`](../configuration/optional-settings.md#strict_filtering) has been added. It defaults to `True`, enabling strict validation of filter parameters, but can be set to `False` to disable this validation.

!!! warning
Setting `STRICT_FILTERING` to `False` can result in unexpected filtering results in the case of user error, for example a request to `/api/dcim/devices/?has_primry_ip=false` (note the typo `primry`) will result in a list of all devices, rather than the intended list of only devices that lack a primary IP address. In the case of Jobs or external automation making use of such a filter, this could have wide-ranging consequences.

#### Moved Registry Template Context ([#1945](https://github.com/nautobot/nautobot/issues/1945))

The `settings_and_registry` default context processor was changed to purely `settings` - the (large) Nautobot application registry dictionary is no longer provided as part of the render context for all templates by default. Added a new `registry` template tag that can be invoked by specific templates to provide this variable where needed.

<<<<<<< HEAD
## v1.4.1 (2022-08-22)

### Fixed

- [#2215](https://github.com/nautobot/nautobot/issues/2215) - Fixed error seen in migration from 1.3.x if certain default Statuses had been modified.
=======
## v1.4.1 (2022-MM-DD)

### Added

### Changed

### Fixed
>>>>>>> 78d0a081

## v1.4.0 (2022-08-15)

### Added

- [#1812](https://github.com/nautobot/nautobot/issues/1812) - Added `NautobotViewSet` and accompanying helper methods, documentation.
- [#2173](https://github.com/nautobot/nautobot/pull/2173) - Added flake8 linting and black formatting settings to vscode workspace settings.
- [#2105](https://github.com/nautobot/nautobot/issues/2105) - Added support for Notes in NautobotBulkEditForm and NautobotEditForm.
- [#2200](https://github.com/nautobot/nautobot/pull/2200) - Added Dynamic Groups support for Cluster, IP Address, Prefix, and Rack.

### Changed

- [#1812](https://github.com/nautobot/nautobot/issues/1812) - Changed Circuit app models to use `NautobotViewSet`s.
- [#2029](https://github.com/nautobot/nautobot/pull/2029) - Updated optional settings docs to call out environment variable only settings.
- [#2176](https://github.com/nautobot/nautobot/pull/2176) - Update invoke task output to use rich formatting, print full Docker Compose commands.
- [#2183](https://github.com/nautobot/nautobot/pull/2183) - Update dependency django to ~3.2.15.
- [#2193](https://github.com/nautobot/nautobot/issues/2193) - Updated Postgres/MySQL `dumpdata` docs to exclude `django_rq` exports.
- [#2200](https://github.com/nautobot/nautobot/pull/2200) - Group of dynamic group membership links now link to the group's membership table view.

### Fixed

- [#1304](https://github.com/nautobot/nautobot/issues/1304) - Fixed incorrect display of connection counts on home page.
- [#1845](https://github.com/nautobot/nautobot/issues/1845) - Fixed not being able to schedule job with 'immediate' schedule via API.
- [#1996](https://github.com/nautobot/nautobot/issues/1996) - Fixed Menu Item `link_text` render on top of buttons.
- [#2178](https://github.com/nautobot/nautobot/issues/2178) - Fixed "invalid filter" error when filtering JobResults in the UI.
- [#2184](https://github.com/nautobot/nautobot/issues/2184) - Fixed job re-run not honoring `has_sensitive_variables`.
- [#2190](https://github.com/nautobot/nautobot/pull/2190) - Fixed tags missing from Location forms.
- [#2191](https://github.com/nautobot/nautobot/pull/2191) - Fix widget for boolean filters fields when generating filter form for a Dynamic Group
- [#2192](https://github.com/nautobot/nautobot/issues/2178) - Fixed job.request removed from job instance in `v1.4.0b1`.
- [#2197](https://github.com/nautobot/nautobot/pull/2197) - Fixed some display issues in the Dynamic Groups detail view.

## v1.4.0rc1 (2022-08-10)

### Added

- [#767](https://github.com/nautobot/nautobot/issues/767) - Added notes field to Primary and Organizational models.
- [#1498](https://github.com/nautobot/nautobot/issues/1498) - Added extended lookup expression filters to custom fields.
- [#1962](https://github.com/nautobot/nautobot/issues/1962) - Added `slug` field to Custom Field model, added 1.4 REST API version of the `api/extras/custom-fields/` endpoints.
- [#2106](https://github.com/nautobot/nautobot/issues/2106) - Added support for listing/creating Notes via REST API.

### Changed

- [#2156](https://github.com/nautobot/nautobot/pull/2156) - Update network automation apps listed on overview of docs.
- [#2168](https://github.com/nautobot/nautobot/pull/2168) - Added model toggle to skip adding missing Dynamic Group filter fields for use in easing integration of new models into Dynamic Groups.

### Fixed

- [#2090](https://github.com/nautobot/nautobot/issues/2090) - Fixed an issue where a REST API PATCH of a Tag could inadvertently reset its associated content-types.
- [#2150](https://github.com/nautobot/nautobot/issues/2150) - Fixed unit tests performance degradation.
- [#2132](https://github.com/nautobot/nautobot/pull/2132) - Updated job hooks to use slugs in urls instead of pk.
- [#2133](https://github.com/nautobot/nautobot/pull/2133) - Update documentation for job hooks, make it reachable from the Nautobot UI.
- [#2135](https://github.com/nautobot/nautobot/issues/2135) - Fixed ImportError on `RelationshipModelForm`, renamed other mixins and added aliases for backwards compatibility.
- [#2137](https://github.com/nautobot/nautobot/issues/2137) - Fixed incorrect parameter name in `NaturalKeyOrPKMultipleChoiceFilter` documentation.
- [#2142](https://github.com/nautobot/nautobot/pull/2142) - Fixed incorrect URL field in REST API nested relationship representation.
- [#2165](https://github.com/nautobot/nautobot/pull/2165) - Fix up relationship-association API test issue.

## v1.4.0b1 (2022-07-30)

### Added

- [#1463](https://github.com/nautobot/nautobot/issues/1463) - Added REST API support for opt-in `relationships` data on model endpoints; added `NautobotModelSerializer` base class.
- [#1614](https://github.com/nautobot/nautobot/issues/1614) - Added support for nesting of Dynamic Groups, allowing inclusion/exclusion rules of sub-group members.
- [#1735](https://github.com/nautobot/nautobot/issues/1735) - Added missing filters to model FilterSets for Virtualization models.
- [#1865](https://github.com/nautobot/nautobot/issues/1865) - Added support for a custom template on Job forms.
- [#1875](https://github.com/nautobot/nautobot/issues/1875) - Add ability to quickly re-submit a previously run `Job` with the same parameters.
- [#1877](https://github.com/nautobot/nautobot/issues/1877) - Add new job base class JobHookReceiver to support triggering job execution from change events.
- [#1878](https://github.com/nautobot/nautobot/issues/1878) - Add job hooks feature.
- [#1883](https://github.com/nautobot/nautobot/issues/1883) - Add ability to filter objects by their relationships into the existing FilterSet.
- [#1884](https://github.com/nautobot/nautobot/issues/1884) - Add ability to set the relationship filter via the filter form.
- [#2035](https://github.com/nautobot/nautobot/pull/2035) - Added change source context to object change context manager.
- [#2051](https://github.com/nautobot/nautobot/issues/2051) - Add changelog url for Relationships.
- [#2061](https://github.com/nautobot/nautobot/pull/2061) - Add draggable child groups to Dynamic Groups edit view in UI, recompute and hide weights.
- [#2072](https://github.com/nautobot/nautobot/pull/2072) - Expand on `query_params` for `ObjectVar` in Jobs documentation.

### Changed

- [#2049](https://github.com/nautobot/nautobot/pull/2049) - Moved `get_changelog_url` to a method on objects that support changelogs, updated template context.
- [#2116](https://github.com/nautobot/nautobot/pull/2116) - Updated package dependencies: Pillow `~9.1.1` -> `~9.2.0`, black `~22.3.0` -> `~22.6.0`, coverage `6.4.1` -> `6.4.2`, django-cacheops `6.0` -> `6.1`, django-cryptography `1.0` -> `1.1`, django-debug-toolbar `~3.4.0` -> `~3.5.0`, django-extensions `~3.1.5` -> `~3.2.0`, drf-yasg `~1.20.0` -> `^1.20.0`, importlib-metadata `~4.4` -> `^4.4.0`, jsonschema `~4.4.0` -> `~4.8.0`, mkdocs `1.3.0` -> `1.3.1`, mkdocs `==1.3.0` -> `==1.3.1`, mkdocs-include-markdown-plugin `~3.2.3` -> `~3.6.0`, mkdocs-include-markdown-plugin `==3.2.3` -> `==3.6.1`, social-auth-core `~4.2.0` -> `~4.3.0`, svgwrite `1.4.2` -> `1.4.3`

### Fixed

- [#1710](https://github.com/nautobot/nautobot/issues/1710) - Fixed invalid CSS when clicking "Add another" row buttons for formsets on Secrets Groups, Dynamic Groups edit view in the UI.
- [#2069](https://github.com/nautobot/nautobot/issues/2069) - Addressed numerous UX improvements for Dynamic Groups of Dynamic Groups feature to ease usability of this feature.
- [#2109](https://github.com/nautobot/nautobot/issues/2109) - Fixed Relationship Filters are not Applied with "And" Operator.
- [#2111](https://github.com/nautobot/nautobot/issues/2111) - Fixed Invalid filter error thrown for `__source` with message: "" is not a valid UUID.

## v1.4.0a2 (2022-07-11)

!!! attention
`next` and `develop` introduced conflicting migration numbers during the release cycle. This necessitates reordering the migration in `next`. If you installed `v1.4.0a1`, you will need to roll back a migration before upgrading/installing `v1.4.0a2` and newer. If you have not installed `v1.4.0a` this will not be an issue.

    Before upgrading, run: `nautobot-server migrate extras 0033_add__optimized_indexing`. This will revert the reordered migration `0034_configcontextschema__remove_name_unique__create_constraint_unique_name_owner`, which is now number `0035`.

    Perform the Nautobot upgrade as usual and proceed with post-installation migration.

    No data loss is expected as the reordered migration only modified indexing on existing fields.

### Added

- [#1000](https://github.com/nautobot/nautobot/issues/1000) - Object detail views can now have extra UI tabs which are defined by a plugin.
- [#1052](https://github.com/nautobot/nautobot/issues/1052) - Initial prototype implementation of Location data model.
- [#1318](https://github.com/nautobot/nautobot/issues/1318) - Added `nautobot.extras.forms.NautobotBulkEditForm` base class. All bulk-edit forms for models that support both custom fields and relationships now inherit from this class.
- [#1466](https://github.com/nautobot/nautobot/issues/1466) - Plugins can now override views.
- [#1729](https://github.com/nautobot/nautobot/issues/1729) - Add new filter class `NaturalKeyOrPKMultipleChoiceFilter` to `nautobot.utilities.filters`.
- [#1729](https://github.com/nautobot/nautobot/issues/1729) - Add 137 new filters to `nautobot.dcim.filters` FilterSets.
- [#1729](https://github.com/nautobot/nautobot/issues/1729) - Add `cable_terminations` to the `model_features` registry.
- [#1893](https://github.com/nautobot/nautobot/issues/1893) - Added an object detail view for Relationships.
- [#1949](https://github.com/nautobot/nautobot/issues/1949) - Added TestCaseMixin for Helper Functions across all test case bases.

### Changed

- [#1908](https://github.com/nautobot/nautobot/pull/1908) - Update dependency Markdown to ~3.3.7
- [#1909](https://github.com/nautobot/nautobot/pull/1909) - Update dependency MarkupSafe to ~2.1.1
- [#1912](https://github.com/nautobot/nautobot/pull/1912) - Update dependency celery to ~5.2.7
- [#1913](https://github.com/nautobot/nautobot/pull/1913) - Update dependency django-jinja to ~2.10.2
- [#1915](https://github.com/nautobot/nautobot/pull/1915) - Update dependency invoke to ~1.7.1
- [#1917](https://github.com/nautobot/nautobot/pull/1917) - Update dependency svgwrite to ~1.4.2
- [#1919](https://github.com/nautobot/nautobot/pull/1919) - Update dependency Pillow to ~9.1.1
- [#1920](https://github.com/nautobot/nautobot/pull/1920) - Update dependency coverage to ~6.4.1
- [#1921](https://github.com/nautobot/nautobot/pull/1921) - Update dependency django-auth-ldap to ~4.1.0
- [#1924](https://github.com/nautobot/nautobot/pull/1924) - Update dependency django-cors-headers to ~3.13.0
- [#1925](https://github.com/nautobot/nautobot/pull/1925) - Update dependency django-debug-toolbar to ~3.4.0
- [#1928](https://github.com/nautobot/nautobot/pull/1928) - Update dependency napalm to ~3.4.1
- [#1929](https://github.com/nautobot/nautobot/pull/1929) - Update dependency selenium to ~4.2.0
- [#1945](https://github.com/nautobot/nautobot/issues/1945) - Change the `settings_and_registry` default context processor to purely `settings`, moving registry dictionary to be accessible via `registry` template tag.

### Fixed

- [#1898](https://github.com/nautobot/nautobot/issues/1898) - Browsable API is now properly styled as the rest of the app.

### Removed

- [#1462](https://github.com/nautobot/nautobot/issues/1462) - Removed job source tab from Job and Job Result view.
- [#2002](https://github.com/nautobot/nautobot/issues/2002) - Removed rqworker container from default Docker development environment.

## v1.4.0a1 (2022-06-13)

### Added

- [#729](https://github.com/nautobot/nautobot/issues/729) - Added UI dark mode.
- [#984](https://github.com/nautobot/nautobot/issues/984) - Added status field to Interface, VMInterface models.
- [#1119](https://github.com/nautobot/nautobot/issues/1119) - Added truncated device name functionality to Rackview UI.
- [#1455](https://github.com/nautobot/nautobot/issues/1455) - Added `parent_interface` and `bridge` fields to Interface and VMInterface models.
- [#1833](https://github.com/nautobot/nautobot/pull/1833) - Added `hyperlinked_object` template filter to consistently reference objects in templates.

### Changed

- [#1736](https://github.com/nautobot/nautobot/issues/1736) - `STRICT_FILTERING` setting is added and enabled by default.
- [#1793](https://github.com/nautobot/nautobot/pull/1793) - Added index notes to fields from analysis, relaxed ConfigContextSchema constraint (unique on `name`, `owner_content_type`, `owner_object_id` instead of just `name`).

### Fixed

- [#1815](https://github.com/nautobot/nautobot/issues/1815) - Fix theme link style in footer.
- [#1831](https://github.com/nautobot/nautobot/issues/1831) - Fixed missing `parent_interface` and `bridge` from 1.4 serializer of Interfaces.<|MERGE_RESOLUTION|>--- conflicted
+++ resolved
@@ -153,21 +153,15 @@
 
 The `settings_and_registry` default context processor was changed to purely `settings` - the (large) Nautobot application registry dictionary is no longer provided as part of the render context for all templates by default. Added a new `registry` template tag that can be invoked by specific templates to provide this variable where needed.
 
-<<<<<<< HEAD
-## v1.4.1 (2022-08-22)
+## v1.4.1 (2022-MM-DD)
+
+### Added
+
+### Changed
 
 ### Fixed
 
 - [#2215](https://github.com/nautobot/nautobot/issues/2215) - Fixed error seen in migration from 1.3.x if certain default Statuses had been modified.
-=======
-## v1.4.1 (2022-MM-DD)
-
-### Added
-
-### Changed
-
-### Fixed
->>>>>>> 78d0a081
 
 ## v1.4.0 (2022-08-15)
 

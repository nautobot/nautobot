<!-- markdownlint-disable MD012 MD024 -->

# Nautobot v1.4

This document describes all new features and changes in Nautobot 1.4.

If you are a user migrating from NetBox to Nautobot, please refer to the ["Migrating from NetBox"](../installation/migrating-from-netbox.md) documentation.

## Release Overview

### Added

#### Custom Field Extended Filtering ([#1498](https://github.com/nautobot/nautobot/issues/1498))

Objects with custom fields now support [filter lookup expressions](../rest-api/filtering.md#lookup-expressions) for filtering by custom field values, such as `cf_date_field__gte=2022-08-11` to select objects whose `date_field` custom field has a date of 2022-08-11 or later.

#### Custom Field Slugs ([#1962](https://github.com/nautobot/nautobot/issues/1962))

Custom fields now have a distinct `slug` field. The custom field `name` attribute should be considered deprecated, and will be removed in a future major release (see also [#824](https://github.com/nautobot/nautobot/issues/824).) Additionally, the `label` attribute, while currently optional in the database, will become mandatory in that same future release as a consequence. When migrating from an earlier Nautobot release to version 1.4 or later, the `slug` and `label` for all existing custom fields will be automatically populated if not previously defined.

A new version of the `/api/extras/custom-fields/` REST API endpoints has been implemented. By default this endpoint continues to demonstrate the pre-1.4 behavior (`name` required, `slug` and `label` optional; if unspecified, the `slug` and `label` will receive default values based on the provided `name`). A REST API client can request API version 1.4, in which case the updated API will require `slug` and `label` parameters in place of `name`.

Additionally, REST API serialization of custom field data is itself now versioned. For _all_ object endpoints that include custom field data under the `custom_fields` key, REST API versions 1.3 and earlier will continue the previous behavior of indexing the `custom_fields` dictionary by fields' `name` values, but when REST API version 1.4 or later is requested, the `custom_fields` data will be indexed by `slug` instead.

For technical reasons of backwards-compatibility, the database (ORM) and GraphQL interfaces continue to access and store object custom field data exclusively under the `name` key; this will change to use the `slug` in a future major release. Again, watch [#824](https://github.com/nautobot/nautobot/issues/824) for plans in that regard.

#### Custom Tabs in Object Detail Views ([#1000](https://github.com/nautobot/nautobot/issues/1000))

A plugin may now define extra tabs which will be appended to the object view's list of tabs.

You can refer to the [plugin development guide](../plugins/development.md#adding-extra-tabs) on how to add tabs to existing object detail views.

#### Custom Template (CSS, HTML, JavaScript) on Job Forms ([#1865](https://github.com/nautobot/nautobot/issues/1865))

Jobs can now specify a `template_name` property and provide a custom template with additional JavaScript and CSS to help with user input on the Job submission form.

You can refer to the [Job class metadata attribute documentation](../additional-features/jobs.md#template_name) on how to build and define this template.

#### Dynamic Groups Support Additional Models ([#2200](https://github.com/nautobot/nautobot/pull/2200))

Cluster, IP Address, Prefix, and Rack models can now be filtered on in Dynamic Groups and can also support nested or groups of Dynamic Groups. Some fields have been excluded from filtering until a sensible widget can be provided.

#### Dark Mode UI ([#729](https://github.com/nautobot/nautobot/issues/729))

Nautobot's UI now supports dark mode, both explicitly and via browser preference selection.

The "Theme" link in the footer provides a modal popup to select the preferred theme. This preference is saved per browser via `localStorage`.

#### Improved Filter Coverage for DCIM and Virtualization Models

- DCIM: [#1729](https://github.com/nautobot/nautobot/issues/1729)
- Virtualization: [#1735](https://github.com/nautobot/nautobot/issues/1735)

The DCIM, Virtualization FilterSets have been updated with over 150 new filters, including hybrid filters that support filtering on both `pk` and `slug` (or `pk` and `name` where `slug` is not available). A new filter class `NaturalKeyOrPKMultipleChoiceFilter` was added to `nautobot.utilities.filters` to support filtering on multiple fields of a related object.

Please see the documentation on [best practices for mapping model fields to filters](../development/best-practices.md#mapping-model-fields-to-filters) for more information.

#### Job Hooks ([#1878](https://github.com/nautobot/nautobot/issues/1878))

Jobs can now be configured to run automatically when a change event occurs on a Nautobot object. Job hooks associate jobs to content types and actions to run jobs when a create, update or delete action occurs on the selected content type. A new job base class `JobHookReceiver` was introduced that jobs must subclass to be associated with a job hook.

Please see the documentation on [Job Hooks](../models/extras/jobhook.md) for more information.

#### Job Re-Runs ([#1875](https://github.com/nautobot/nautobot/issues/1875))

JobResult records now save the arguments with which the Job was called, allowing for easy re-execution of the Job with the same arguments as before. A "re-run" button has been added to the JobResult list view and detail view.

#### Location Data Model ([#1052](https://github.com/nautobot/nautobot/issues/1052))

To locate network information more precisely than a Site defines, you can now define a hierarchy of Location Types (for example, `Building` ← `Floor` ← `Room`) and then create Locations corresponding to these types within each Site. Data objects such as devices, prefixes, VLAN groups, etc. can thus be mapped or assigned to Location representing a specific building, wing, floor, room, etc. as appropriate to your needs.

!!! info
    At present, Locations fill the conceptual space between the more abstract Region and Site models and the more concrete Rack Group model. In a future Nautobot release, some or all of these other models may be collapsed into Locations. That is to say, in the future you might not deal with Regions and Sites as distinct models, but instead your Location Type hierarchy might include these higher-level categories, becoming something like Country ← City ← Site ← Building ← Floor ← Room.

#### Parent Interfaces and Bridge Interfaces ([#1455](https://github.com/nautobot/nautobot/issues/1455))

Interface and VMInterface models now have `parent_interface` and `bridge` keys. An interface of type `Virtual` can now associate to a parent physical interface on the same device, virtual chassis, or virtual machine, and an interface of any type can specify another interface as its associated bridge interface. (A new `Bridge` interface type has also been added, but the `bridge` interface property is not restricted to interfaces of this type.)

#### Rackview UI - Add Option to Truncate Device Name ([#1119](https://github.com/nautobot/nautobot/issues/1119))

Users can now toggle device full name and truncated name in the rack elevation view. The truncating function is customizable in `nautobot_config.py` via defining `UI_RACK_VIEW_TRUNCATE_FUNCTION`. Default behavior is to split on `.` and return the first item in the list.

"Save SVG" link presents the same view as what is currently displayed on screen

Current preferred toggle state is preserved across tabs (requires refresh) and persists in-browser until local storage is cleared. This presents a consistent behavior when browsing between multiple racks.

#### REST API Enhancements ([#1463](https://github.com/nautobot/nautobot/issues/1463))

- For all models that support Relationships, their corresponding list and detail REST API endpoints now include the option to include data on their associated Relationships and related objects by specifying `include=relationships` as a query parameter.
- Relationship associations on a model can be edited by a PATCH to the appropriate nested value, such as `"relationships" -> <relationship-slug> -> "source"` or `"relationships" -> <relationship-slug> -> "destination"`.
- For implementers of REST API serializers (core and/or plugins), a new `nautobot.extras.api.serializers.NautobotModelSerializer` base class has been added. Using this class guarantees support for relationships, custom fields, and computed fields on the serializer, and provides for a streamlined developer experience.

#### Status Field on Interface, VMInterface Models ([#984](https://github.com/nautobot/nautobot/issues/984))

Interface and VMInterface models now support a status. Default statuses that are available to be set are: Active, Planned, Maintenance, Failed, and Decommissioned. During migration all existing interfaces will be set to the status of "Active".

A new version of the `/dcim/interfaces/*` REST API endpoints have been implemented. By default this endpoint continues to demonstrate the pre-1.4 behavior unless the REST API client explicitly requests API version=1.4. If you continue to use the pre-1.4 API endpoints, status is defaulted to "Active".

Visit the documentation on [REST API versioning](../rest-api/overview.md#versioning) for more information on using the versioned APIs.

#### NautobotUIViewSet ([#1812](https://github.com/nautobot/nautobot/issues/1812))

New in Nautobot 1.4 is the debut of `NautobotUIViewSet`: A powerful plugin development tool that can save plugin developer hundreds of lines of code compared to using legacy `generic.views`. Using it to gain access to default functionalities previous provided by `generic.views` such as `create()`, `bulk_create()`, `update()`, `partial_update()`, `bulk_update()`, `destroy()`, `bulk_destroy()`, `retrieve()` and `list()` actions.

Note that this ViewSet is catered specifically to the UI, not the API.

Concrete examples on how to use `NautobotUIViewSet` resides in `nautobot.circuits.views`.

Please visit the [plugin development guide on `NautobotViewSet`](../plugins/development.md#nautobotuiviewset) for more information.

#### Notes ([#767](https://github.com/nautobot/nautobot/issues/767))

Primary and Organizational models now support notes. A notes tab has been added to the Object Detail view for all models that inherit the Primary or Organizational base abstract models.

!!! warning
    Any plugin that inherits from one of these two models and uses the `ViewTestCases.PrimaryObjectViewTestCase` or `ViewTestCases.OrganizationalObjectViewTestCase` for their test will need to add the `NotesObjectView` to the objects URLs.

Notes can also be used via the REST API at endpoint `/api/extras/notes/` or per object detail endpoint at the object's nested `/notes/` endpoint.

!!! info
    For implementers of REST API views (core and/or plugins), a new `nautobot.extras.api.views.NautobotModelViewSet` base class has been added. Use of this class ensures that all features from `PrimaryModel` or `OrganizationalModel` are accessible through the API. This includes custom fields and notes.

Please see the on [plugin development guide on Notes](../plugins/development.md#note-url-endpoint) for more details.

### Changed

#### Dynamic Groups of Dynamic Groups ([#1614](https://github.com/nautobot/nautobot/issues/1614))

Dynamic Groups may now be nested in parent/child relationships. The Dynamic Group edit view now has a "Child Groups" tab that allows one to make other Dynamic Groups of the same content type children of the parent group. Any filters provided by the child groups are used to filter the members from the parent group using one of three operators: "Restrict (AND)", "Include (OR)", or "Exclude (NOT)". This allows for logical parenthetical grouping of nested groups by the operator you choose for that child group association to the parent.

!!! warning
    The default behavior of Dynamic Groups with an empty filter (`{}`) has been inverted to include all objects matching the content type by default instead of matching no objects. This was necessary to implement the progressive layering of child filters similarly to how we use filters to reduce desired objects from basic list view filters.

Please see the greatly-expanded documentation on [Dynamic Groups](../models/extras/dynamicgroup.md) for more information.

#### Renamed Mixin Classes ([#2135](https://github.com/nautobot/nautobot/issues/2135))

A number of mixin classes have been renamed for improved self-consistency and clarity of usage. The former names of these mixins are still available for now as aliases, but inheriting from these mixins will raise a `DeprecationWarning`, and these aliases will be removed in a future major release.

| Former Name                 | New Name                            |
| --------------------------- | ----------------------------------- |
| `AddRemoveTagsForm`         | `TagsBulkEditFormMixin`             |
| `CustomFieldBulkCreateForm` | `CustomFieldModelBulkEditFormMixin` |
| `CustomFieldBulkEditForm`   | `CustomFieldModelBulkEditFormMixin` |
| `CustomFieldFilterForm`     | `CustomFieldModelFilterFormMixin`   |
| `CustomFieldModelForm`      | `CustomFieldModelFormMixin`         |
| `RelationshipModelForm`     | `RelationshipModelFormMixin`        |
| `StatusBulkEditFormMixin`   | `StatusModelBulkEditFormMixin`      |
| `StatusFilterFormMixin`     | `StatusModelFilterFormMixin`        |

#### Strict Filter Validation by Default ([#1736](https://github.com/nautobot/nautobot/issues/1736))

Filtering of object lists in the UI and in the REST API will now report an error if an unknown or unrecognized filter parameter is specified. _This is a behavior change from previous Nautobot releases, in which unknown filter parameters would be silently discarded and ignored._

A new configuration setting, [`STRICT_FILTERING`](../configuration/optional-settings.md#strict_filtering) has been added. It defaults to `True`, enabling strict validation of filter parameters, but can be set to `False` to disable this validation.

!!! warning
    Setting [`STRICT_FILTERING`](../configuration/optional-settings.md#strict_filtering) to `False` can result in unexpected filtering results in the case of user error, for example a request to `/api/dcim/devices/?has_primry_ip=false` (note the typo `primry`) will result in a list of all devices, rather than the intended list of only devices that lack a primary IP address. In the case of Jobs or external automation making use of such a filter, this could have wide-ranging consequences.

#### Moved Registry Template Context ([#1945](https://github.com/nautobot/nautobot/issues/1945))

The `settings_and_registry` default context processor was changed to purely `settings` - the (large) Nautobot application registry dictionary is no longer provided as part of the render context for all templates by default. Added a new `registry` template tag that can be invoked by specific templates to provide this variable where needed.

<<<<<<< HEAD
<!-- towncrier release notes start -->
## v1.4.2 (2022-MM-DD)
=======
## v1.4.3 (2022-MM-DD)

### Added

### Changed

### Fixed

## v1.4.2 (2022-09-05)
>>>>>>> b027b641

### Added

- [#983](https://github.com/nautobot/nautobot/issues/983) - Added functionalities to specify `args` and `kwargs` to `NavMenuItem`.
- [#2250](https://github.com/nautobot/nautobot/issues/2250) - Added "Stats" and "Rack Groups" to Location detail view, added "Locations" to Site detail view.
- [#2273](https://github.com/nautobot/nautobot/issues/2273) - Added custom markdownlint rule to check for invalid relative links in the documentation.
- [#2307](https://github.com/nautobot/nautobot/issues/2307) - Added `dynamic_groups` field in GraphQL on objects that can belong to dynamic groups.
- [#2314](https://github.com/nautobot/nautobot/pull/2314) - Added `pylint` to linting suite and CI.
- [#2339](https://github.com/nautobot/nautobot/pull/2339) - Enabled and addressed additional `pylint` checkers.
- [#2360](https://github.com/nautobot/nautobot/pull/2360) - Added Django natural key to `extras.Tag`.

### Changed

- [#2011](https://github.com/nautobot/nautobot/issues/2011) - replaced all .format() strings and C format strings with fstrings.
- [#2293](https://github.com/nautobot/nautobot/pull/2293) - Updated GitHub bug report template.
- [#2296](https://github.com/nautobot/nautobot/pull/2296) - Updated `netutils` dependency from 1.1.x to 1.2.x.
- [#2347](https://github.com/nautobot/nautobot/pull/2347) - Revamped documentation look and feel.
- [#2349](https://github.com/nautobot/nautobot/pull/2349) - Docker images are now built with Poetry 1.2.0.
- [#2360](https://github.com/nautobot/nautobot/pull/2360) - Django natural key for Status is now `name` rather than `slug`.
- [#2363](https://github.com/nautobot/nautobot/pull/2363) - Update app icons for consistency
- [#2365](https://github.com/nautobot/nautobot/pull/2365) - Update Network to Code branding name
- [#2367](https://github.com/nautobot/nautobot/pull/2367) - Remove coming soon from projects that exists

### Fixed

- [#449](https://github.com/nautobot/nautobot/issues/449) - Improved error checking and reporting when syncing Git repositories.
- [#1227](https://github.com/nautobot/nautobot/issues/1227) - The NAUTOBOT_DOCKER_SKIP_INIT environment variable can now be set to "false" (case-insensitive),
- [#1807](https://github.com/nautobot/nautobot/issues/1807) - Fixed post_run method fails to add exceptions to job log.
- [#2085](https://github.com/nautobot/nautobot/issues/2085) - The log entries table on a job result page can now be filtered by log level or message and hitting the return key has no effect.
- [#2107](https://github.com/nautobot/nautobot/issues/2107) - Fixed a TypeError when a view defines `action_buttons = None`.
- [#2237](https://github.com/nautobot/nautobot/issues/2237) - Fixed several issues with permissions enforcement for Note creation and viewing.
- [#2268](https://github.com/nautobot/nautobot/pull/2268) - Fixed broken links in documentation.
- [#2269](https://github.com/nautobot/nautobot/issues/2269) - Fixed missing JS code causing rendering errors on GraphQL Query and Rack Reservation detail views.
- [#2278](https://github.com/nautobot/nautobot/issues/2278) - Fixed incorrect permissions check on "Installed Plugins" menu item.
- [#2290](https://github.com/nautobot/nautobot/issues/2290) - Fixed inheritance of ObjectListViewMixin for CircuitTypeUIViewSet.
- [#2311](https://github.com/nautobot/nautobot/issues/2311) - Fixed autopopulation of "Parent" selection when editing an existing Location.
- [#2341](https://github.com/nautobot/nautobot/issues/2341) - Fixed omission of docs from published Python packages.
- [#2342](https://github.com/nautobot/nautobot/issues/2342) - Reduced file size of `nautobot-dev` Docker images by clearing Poetry cache
- [#2350](https://github.com/nautobot/nautobot/issues/2350) - Fixed potential Redis deadlock if Nautobot server restarts at an unfortunate time.

## v1.4.1 (2022-08-22)

### Added

- [#1809](https://github.com/nautobot/nautobot/issues/1809) - Added Django natural key to `extras.Status` to simplify exporting and importing of database dumps for `Status` objects.
- [#2202](https://github.com/nautobot/nautobot/pull/2202) - Added `validate_models` management command to validate each instance in the database.
- [#2213](https://github.com/nautobot/nautobot/issues/2213) - Added a new `--pull` parameter for `invoke build` to tell Docker to pull images when building containers.

### Changed

- [#2206](https://github.com/nautobot/nautobot/issues/2206) - Changed Run button on Job Result to always be displayed, "Re-Run" if available.
- [#2252](https://github.com/nautobot/nautobot/pull/2252) - Updated Poetry install command for Development Getting Started guide.

### Fixed

- [#2209](https://github.com/nautobot/nautobot/issues/2209) - Fixed lack of dark-mode support in GraphiQL page.
- [#2215](https://github.com/nautobot/nautobot/issues/2215) - Fixed error seen in migration from 1.3.x if certain default Statuses had been modified.
- [#2218](https://github.com/nautobot/nautobot/pull/2218) - Fixed typos/links in release notes and Dynamic Groups docs.
- [#2219](https://github.com/nautobot/nautobot/pull/2219) - Fixed broken pagination in Dynamic Group detail "Members" tab.
- [#2220](https://github.com/nautobot/nautobot/pull/2220) - Narrowed scope of auto-formatting in VSCode to only apply to Python files.
- [#2222](https://github.com/nautobot/nautobot/issues/2222) - Fixed missing app headings in Swagger UI.
- [#2229](https://github.com/nautobot/nautobot/issues/2229) - Fixed `render_form.html` include template to not render a duplicate `object_note` field.
- [#2232](https://github.com/nautobot/nautobot/issues/2232) - Fixed incorrect API URLs and incorrect inclusion of Circuits UI URLs in Swagger UI.
- [#2241](https://github.com/nautobot/nautobot/issues/2241) - Fixed `DynamicGroup.objects.get_for_model()` to support nested Dynamic Groups.
- [#2259](https://github.com/nautobot/nautobot/issues/2259) - Fixed footer not bound to bottom of Device View.

## v1.4.0 (2022-08-15)

### Added

- [#1812](https://github.com/nautobot/nautobot/issues/1812) - Added `NautobotViewSet` and accompanying helper methods, documentation.
- [#2173](https://github.com/nautobot/nautobot/pull/2173) - Added flake8 linting and black formatting settings to vscode workspace settings.
- [#2105](https://github.com/nautobot/nautobot/issues/2105) - Added support for Notes in NautobotBulkEditForm and NautobotEditForm.
- [#2200](https://github.com/nautobot/nautobot/pull/2200) - Added Dynamic Groups support for Cluster, IP Address, Prefix, and Rack.

### Changed

- [#1812](https://github.com/nautobot/nautobot/issues/1812) - Changed Circuit app models to use `NautobotViewSet`s.
- [#2029](https://github.com/nautobot/nautobot/pull/2029) - Updated optional settings docs to call out environment variable only settings.
- [#2176](https://github.com/nautobot/nautobot/pull/2176) - Update invoke task output to use rich formatting, print full Docker Compose commands.
- [#2183](https://github.com/nautobot/nautobot/pull/2183) - Update dependency django to ~3.2.15.
- [#2193](https://github.com/nautobot/nautobot/issues/2193) - Updated Postgres/MySQL `dumpdata` docs to exclude `django_rq` exports.
- [#2200](https://github.com/nautobot/nautobot/pull/2200) - Group of dynamic group membership links now link to the group's membership table view.

### Fixed

- [#1304](https://github.com/nautobot/nautobot/issues/1304) - Fixed incorrect display of connection counts on home page.
- [#1845](https://github.com/nautobot/nautobot/issues/1845) - Fixed not being able to schedule job with 'immediate' schedule via API.
- [#1996](https://github.com/nautobot/nautobot/issues/1996) - Fixed Menu Item `link_text` render on top of buttons.
- [#2178](https://github.com/nautobot/nautobot/issues/2178) - Fixed "invalid filter" error when filtering JobResults in the UI.
- [#2184](https://github.com/nautobot/nautobot/issues/2184) - Fixed job re-run not honoring `has_sensitive_variables`.
- [#2190](https://github.com/nautobot/nautobot/pull/2190) - Fixed tags missing from Location forms.
- [#2191](https://github.com/nautobot/nautobot/pull/2191) - Fix widget for boolean filters fields when generating filter form for a Dynamic Group
- [#2192](https://github.com/nautobot/nautobot/issues/2178) - Fixed job.request removed from job instance in `v1.4.0b1`.
- [#2197](https://github.com/nautobot/nautobot/pull/2197) - Fixed some display issues in the Dynamic Groups detail view.

## v1.4.0rc1 (2022-08-10)

### Added

- [#767](https://github.com/nautobot/nautobot/issues/767) - Added notes field to Primary and Organizational models.
- [#1498](https://github.com/nautobot/nautobot/issues/1498) - Added extended lookup expression filters to custom fields.
- [#1962](https://github.com/nautobot/nautobot/issues/1962) - Added `slug` field to Custom Field model, added 1.4 REST API version of the `api/extras/custom-fields/` endpoints.
- [#2106](https://github.com/nautobot/nautobot/issues/2106) - Added support for listing/creating Notes via REST API.

### Changed

- [#2156](https://github.com/nautobot/nautobot/pull/2156) - Update network automation apps listed on overview of docs.
- [#2168](https://github.com/nautobot/nautobot/pull/2168) - Added model toggle to skip adding missing Dynamic Group filter fields for use in easing integration of new models into Dynamic Groups.

### Fixed

- [#2090](https://github.com/nautobot/nautobot/issues/2090) - Fixed an issue where a REST API PATCH of a Tag could inadvertently reset its associated content-types.
- [#2150](https://github.com/nautobot/nautobot/issues/2150) - Fixed unit tests performance degradation.
- [#2132](https://github.com/nautobot/nautobot/pull/2132) - Updated job hooks to use slugs in urls instead of pk.
- [#2133](https://github.com/nautobot/nautobot/pull/2133) - Update documentation for job hooks, make it reachable from the Nautobot UI.
- [#2135](https://github.com/nautobot/nautobot/issues/2135) - Fixed ImportError on `RelationshipModelForm`, renamed other mixins and added aliases for backwards compatibility.
- [#2137](https://github.com/nautobot/nautobot/issues/2137) - Fixed incorrect parameter name in `NaturalKeyOrPKMultipleChoiceFilter` documentation.
- [#2142](https://github.com/nautobot/nautobot/pull/2142) - Fixed incorrect URL field in REST API nested relationship representation.
- [#2165](https://github.com/nautobot/nautobot/pull/2165) - Fix up relationship-association API test issue.

## v1.4.0b1 (2022-07-30)

### Added

- [#1463](https://github.com/nautobot/nautobot/issues/1463) - Added REST API support for opt-in `relationships` data on model endpoints; added `NautobotModelSerializer` base class.
- [#1614](https://github.com/nautobot/nautobot/issues/1614) - Added support for nesting of Dynamic Groups, allowing inclusion/exclusion rules of sub-group members.
- [#1735](https://github.com/nautobot/nautobot/issues/1735) - Added missing filters to model FilterSets for Virtualization models.
- [#1865](https://github.com/nautobot/nautobot/issues/1865) - Added support for a custom template on Job forms.
- [#1875](https://github.com/nautobot/nautobot/issues/1875) - Add ability to quickly re-submit a previously run `Job` with the same parameters.
- [#1877](https://github.com/nautobot/nautobot/issues/1877) - Add new job base class JobHookReceiver to support triggering job execution from change events.
- [#1878](https://github.com/nautobot/nautobot/issues/1878) - Add job hooks feature.
- [#1883](https://github.com/nautobot/nautobot/issues/1883) - Add ability to filter objects by their relationships into the existing FilterSet.
- [#1884](https://github.com/nautobot/nautobot/issues/1884) - Add ability to set the relationship filter via the filter form.
- [#2035](https://github.com/nautobot/nautobot/pull/2035) - Added change source context to object change context manager.
- [#2051](https://github.com/nautobot/nautobot/issues/2051) - Add changelog url for Relationships.
- [#2061](https://github.com/nautobot/nautobot/pull/2061) - Add draggable child groups to Dynamic Groups edit view in UI, recompute and hide weights.
- [#2072](https://github.com/nautobot/nautobot/pull/2072) - Expand on `query_params` for `ObjectVar` in Jobs documentation.

### Changed

- [#2049](https://github.com/nautobot/nautobot/pull/2049) - Moved `get_changelog_url` to a method on objects that support changelogs, updated template context.
- [#2116](https://github.com/nautobot/nautobot/pull/2116) - Updated package dependencies: Pillow `~9.1.1` -> `~9.2.0`, black `~22.3.0` -> `~22.6.0`, coverage `6.4.1` -> `6.4.2`, django-cacheops `6.0` -> `6.1`, django-cryptography `1.0` -> `1.1`, django-debug-toolbar `~3.4.0` -> `~3.5.0`, django-extensions `~3.1.5` -> `~3.2.0`, drf-yasg `~1.20.0` -> `^1.20.0`, importlib-metadata `~4.4` -> `^4.4.0`, jsonschema `~4.4.0` -> `~4.8.0`, mkdocs `1.3.0` -> `1.3.1`, mkdocs `==1.3.0` -> `==1.3.1`, mkdocs-include-markdown-plugin `~3.2.3` -> `~3.6.0`, mkdocs-include-markdown-plugin `==3.2.3` -> `==3.6.1`, social-auth-core `~4.2.0` -> `~4.3.0`, svgwrite `1.4.2` -> `1.4.3`

### Fixed

- [#1710](https://github.com/nautobot/nautobot/issues/1710) - Fixed invalid CSS when clicking "Add another" row buttons for formsets on Secrets Groups, Dynamic Groups edit view in the UI.
- [#2069](https://github.com/nautobot/nautobot/issues/2069) - Addressed numerous UX improvements for Dynamic Groups of Dynamic Groups feature to ease usability of this feature.
- [#2109](https://github.com/nautobot/nautobot/issues/2109) - Fixed Relationship Filters are not Applied with "And" Operator.
- [#2111](https://github.com/nautobot/nautobot/issues/2111) - Fixed Invalid filter error thrown for `__source` with message: "" is not a valid UUID.

## v1.4.0a2 (2022-07-11)

!!! attention
    The  `next` and `develop` branches introduced conflicting migration numbers during the release cycle. This necessitates reordering the migration in `next`. If you installed `v1.4.0a1`, you will need to roll back a migration before upgrading/installing `v1.4.0a2` and newer. If you have not installed `v1.4.0a` this will not be an issue.

    Before upgrading, run: `nautobot-server migrate extras 0033_add__optimized_indexing`. This will revert the reordered migration `0034_configcontextschema__remove_name_unique__create_constraint_unique_name_owner`, which is now number `0035`.

    Perform the Nautobot upgrade as usual and proceed with post-installation migration.

    No data loss is expected as the reordered migration only modified indexing on existing fields.

### Added

- [#1000](https://github.com/nautobot/nautobot/issues/1000) - Object detail views can now have extra UI tabs which are defined by a plugin.
- [#1052](https://github.com/nautobot/nautobot/issues/1052) - Initial prototype implementation of Location data model.
- [#1318](https://github.com/nautobot/nautobot/issues/1318) - Added `nautobot.extras.forms.NautobotBulkEditForm` base class. All bulk-edit forms for models that support both custom fields and relationships now inherit from this class.
- [#1466](https://github.com/nautobot/nautobot/issues/1466) - Plugins can now override views.
- [#1729](https://github.com/nautobot/nautobot/issues/1729) - Add new filter class `NaturalKeyOrPKMultipleChoiceFilter` to `nautobot.utilities.filters`.
- [#1729](https://github.com/nautobot/nautobot/issues/1729) - Add 137 new filters to `nautobot.dcim.filters` FilterSets.
- [#1729](https://github.com/nautobot/nautobot/issues/1729) - Add `cable_terminations` to the `model_features` registry.
- [#1893](https://github.com/nautobot/nautobot/issues/1893) - Added an object detail view for Relationships.
- [#1949](https://github.com/nautobot/nautobot/issues/1949) - Added TestCaseMixin for Helper Functions across all test case bases.

### Changed

- [#1908](https://github.com/nautobot/nautobot/pull/1908) - Update dependency Markdown to ~3.3.7
- [#1909](https://github.com/nautobot/nautobot/pull/1909) - Update dependency MarkupSafe to ~2.1.1
- [#1912](https://github.com/nautobot/nautobot/pull/1912) - Update dependency celery to ~5.2.7
- [#1913](https://github.com/nautobot/nautobot/pull/1913) - Update dependency django-jinja to ~2.10.2
- [#1915](https://github.com/nautobot/nautobot/pull/1915) - Update dependency invoke to ~1.7.1
- [#1917](https://github.com/nautobot/nautobot/pull/1917) - Update dependency svgwrite to ~1.4.2
- [#1919](https://github.com/nautobot/nautobot/pull/1919) - Update dependency Pillow to ~9.1.1
- [#1920](https://github.com/nautobot/nautobot/pull/1920) - Update dependency coverage to ~6.4.1
- [#1921](https://github.com/nautobot/nautobot/pull/1921) - Update dependency django-auth-ldap to ~4.1.0
- [#1924](https://github.com/nautobot/nautobot/pull/1924) - Update dependency django-cors-headers to ~3.13.0
- [#1925](https://github.com/nautobot/nautobot/pull/1925) - Update dependency django-debug-toolbar to ~3.4.0
- [#1928](https://github.com/nautobot/nautobot/pull/1928) - Update dependency napalm to ~3.4.1
- [#1929](https://github.com/nautobot/nautobot/pull/1929) - Update dependency selenium to ~4.2.0
- [#1945](https://github.com/nautobot/nautobot/issues/1945) - Change the `settings_and_registry` default context processor to purely `settings`, moving registry dictionary to be accessible via `registry` template tag.

### Fixed

- [#1898](https://github.com/nautobot/nautobot/issues/1898) - Browsable API is now properly styled as the rest of the app.

### Removed

- [#1462](https://github.com/nautobot/nautobot/issues/1462) - Removed job source tab from Job and Job Result view.
- [#2002](https://github.com/nautobot/nautobot/issues/2002) - Removed rqworker container from default Docker development environment.

## v1.4.0a1 (2022-06-13)

### Added

- [#729](https://github.com/nautobot/nautobot/issues/729) - Added UI dark mode.
- [#984](https://github.com/nautobot/nautobot/issues/984) - Added status field to Interface, VMInterface models.
- [#1119](https://github.com/nautobot/nautobot/issues/1119) - Added truncated device name functionality to Rackview UI.
- [#1455](https://github.com/nautobot/nautobot/issues/1455) - Added `parent_interface` and `bridge` fields to Interface and VMInterface models.
- [#1833](https://github.com/nautobot/nautobot/pull/1833) - Added `hyperlinked_object` template filter to consistently reference objects in templates.

### Changed

- [#1736](https://github.com/nautobot/nautobot/issues/1736) - `STRICT_FILTERING` setting is added and enabled by default.
- [#1793](https://github.com/nautobot/nautobot/pull/1793) - Added index notes to fields from analysis, relaxed ConfigContextSchema constraint (unique on `name`, `owner_content_type`, `owner_object_id` instead of just `name`).

### Fixed

- [#1815](https://github.com/nautobot/nautobot/issues/1815) - Fix theme link style in footer.
- [#1831](https://github.com/nautobot/nautobot/issues/1831) - Fixed missing `parent_interface` and `bridge` from 1.4 serializer of Interfaces.<|MERGE_RESOLUTION|>--- conflicted
+++ resolved
@@ -161,20 +161,8 @@
 
 The `settings_and_registry` default context processor was changed to purely `settings` - the (large) Nautobot application registry dictionary is no longer provided as part of the render context for all templates by default. Added a new `registry` template tag that can be invoked by specific templates to provide this variable where needed.
 
-<<<<<<< HEAD
 <!-- towncrier release notes start -->
-## v1.4.2 (2022-MM-DD)
-=======
-## v1.4.3 (2022-MM-DD)
-
-### Added
-
-### Changed
-
-### Fixed
-
 ## v1.4.2 (2022-09-05)
->>>>>>> b027b641
 
 ### Added
 

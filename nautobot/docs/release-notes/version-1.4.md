<!-- markdownlint-disable MD024 -->
# Nautobot v1.4

This document describes all new features and changes in Nautobot 1.4.

If you are a user migrating from NetBox to Nautobot, please refer to the ["Migrating from NetBox"](../installation/migrating-from-netbox.md) documentation.

## Release Overview

### Added

#### Custom Field Slugs ([#1962](https://github.com/nautobot/nautobot/issues/1962))

Custom fields now have a distinct `slug` field. The custom field `name` attribute should be considered deprecated, and will be removed in a future major release (see also [#824](https://github.com/nautobot/nautobot/issues/824).) Additionally, the `label` attribute, while currently optional in the database, will become mandatory in that same future release as a consequence. When migrating from an earlier Nautobot release to version 1.4 or later, the `slug` and `label` for all existing custom fields will be automatically populated if not previously defined.

A new version of the `/api/extras/custom-fields/` REST API endpoints has been implemented. By default this endpoint continues to demonstrate the pre-1.4 behavior (`name` required, `slug` and `label` optional; if unspecified, the `slug` and `label` will receive default values based on the provided `name`). A REST API client can request API version 1.4, in which case the updated API will require `slug` and `label` parameters in place of `name`.

Additionally, REST API serialization of custom field data is itself now versioned. For _all_ object endpoints that include custom field data under the `custom_fields` key, REST API versions 1.3 and earlier will continue the previous behavior of indexing the `custom_fields` dictionary by fields' `name` values, but when REST API version 1.4 or later is requested, the `custom_fields` data will be indexed by `slug` instead.

For technical reasons of backwards-compatibility, the database (ORM) and GraphQL interfaces continue to access and store object custom field data exclusively under the `name` key; this will change to use the `slug` in a future major release. Again, watch [#824](https://github.com/nautobot/nautobot/issues/824) for plans in that regard.

#### Custom Tabs in Object Detail Views ([#1000](https://github.com/nautobot/nautobot/issues/1000))

A plugin may now define extra tabs which will be appended to the object view's list of tabs.

You can refer to the [plugin development guide](../plugins/development.md#adding-extra-tabs) on how to add tabs to existing object detail views.

#### Custom Template (CSS, HTML, JavaScript) on Job Forms ([#1865](https://github.com/nautobot/nautobot/issues/1865))

Jobs can now specify a `template_name` property and provide a custom template with additional JavaScript and CSS to help with user input on the Job submission form.

You can refer to the [Job class metadata attribute documentation](../additional-features/jobs.md#template_name) on how to build and define this template.

#### Dark Mode UI ([#729](https://github.com/nautobot/nautobot/issues/729))

Nautobot's UI now supports dark mode, both explicitly and via browser preference selection.

The "Theme" link in the footer provides a modal popup to select the preferred theme. This preference is saved per browser via `localStorage`.

#### Improved Filter Coverage for DCIM and Virtualization Models

- DCIM: [#1729](https://github.com/nautobot/nautobot/issues/1729)
- Virtualization: [#1735](https://github.com/nautobot/nautobot/issues/1735)

The DCIM, Virtualization FilterSets have been updated with over 150 new filters, including hybrid filters that support filtering on both `pk` and `slug` (or `pk` and `name` where `slug` is not available). A new filter class `NaturalKeyOrPKMultipleChoiceFilter` was added to `nautobot.utilities.filters` to support filtering on multiple fields of a related object. See the [Best Practices](../development/best-practices/#mapping-model-fields-to-filters) documentation for more information.

#### Job Hooks ([#1878](https://github.com/nautobot/nautobot/issues/1878))

Jobs can now be configured to run automatically when a change event occurs on a Nautobot object. Job hooks associate jobs to content types and actions to run jobs when a create, update or delete action occurs on the selected content type. A new job base class `JobHookReceiver` was introduced that jobs must subclass to be associated with a job hook. See the [Job Hooks](../additional-features/job-hooks/) documentation for more information.

#### Job Re-Runs ([#1875](https://github.com/nautobot/nautobot/issues/1875))

JobResult records now save the arguments with which the Job was called, allowing for easy re-execution of the Job with the same arguments as before. A "re-run" button has been added to the JobResult list view and detail view.

#### Location Data Model ([#1052](https://github.com/nautobot/nautobot/issues/1052))

To locate network information more precisely than a Site defines, you can now define a hierarchy of Location Types (for example, `Building` ← `Floor` ← `Room`) and then create Locations corresponding to these types within each Site. Data objects such as devices, prefixes, VLAN groups, etc. can thus be mapped or assigned to Location representing a specific building, wing, floor, room, etc. as appropriate to your needs.

!!! info
    At present, Locations fill the conceptual space between the more abstract Region and Site models and the more concrete Rack Group model. In a future Nautobot release, some or all of these other models may be collapsed into Locations. That is to say, in the future you might not deal with Regions and Sites as distinct models, but instead your Location Type hierarchy might include these higher-level categories, becoming something like Country ← City ← Site ← Building ← Floor ← Room.

#### Parent Interfaces and Bridge Interfaces ([#1455](https://github.com/nautobot/nautobot/issues/1455))

Interface and VMInterface models now have `parent_interface` and `bridge` keys. An interface of type `Virtual` can now associate to a parent physical interface on the same device, virtual chassis, or virtual machine, and an interface of any type can specify another interface as its associated bridge interface. (A new `Bridge` interface type has also been added, but the `bridge` interface property is not restricted to interfaces of this type.)

#### Rackview UI - Add Option to Truncate Device Name ([#1119](https://github.com/nautobot/nautobot/issues/1119))

Users can now toggle device full name and truncated name in the rack elevation view. The truncating function is customizable in `nautobot_config.py` via defining `UI_RACK_VIEW_TRUNCATE_FUNCTION`. Default behavior is to split on `.` and return the first item in the list.

"Save SVG" link presents the same view as what is currently displayed on screen

Current preferred toggle state is preserved across tabs (requires refresh) and persists in-browser until local storage is cleared. This presents a consistent behavior when browsing between multiple racks.

#### REST API Enhancements ([#1463](https://github.com/nautobot/nautobot/issues/1463))

- For all models that support Relationships, their corresponding list and detail REST API endpoints now include the option to include data on their associated Relationships and related objects by specifying `include=relationships` as a query parameter.
- Relationship associations on a model can be edited by a PATCH to the appropriate nested value, such as `"relationships" -> <relationship-slug> -> "source"` or `"relationships" -> <relationship-slug> -> "destination"`.
- For implementers of REST API serializers (core and/or plugins), a new `nautobot.extras.api.serializers.NautobotModelSerializer` base class has been added. Using this class guarantees support for relationships, custom fields, and computed fields on the serializer, and provides for a streamlined developer experience.

#### Status Field on Interface, VMInterface Models ([#984](https://github.com/nautobot/nautobot/issues/984))

Interface and VMInterface models now support a status. Default statuses that are available to be set are: Active, Planned, Maintenance, Failed, and Decommissioned. During migration all existing interfaces will be set to the status of "Active".

A new version of the `/dcim/interfaces/*` REST API endpoints have been implemented. By default this endpoint continues to demonstrate the pre-1.4 behavior unless the REST API client explicitly requests API version=1.4. If you continue to use the pre-1.4 API endpoints, status is defaulted to "Active".

Visit the documentation on [REST API versioning](../rest-api/overview/#versioning) for more information on using the versioned APIs.

#### Notes ([#767](https://github.com/nautobot/nautobot/issues/767))

Primary and Organizational models now support notes. A notes tab has been added to the Object Detail view for all models that inherit the Primary or Organizational base abstract models.

!!! warning
    Any plugin that inherits from one of these two models and uses the `ViewTestCases.PrimaryObjectViewTestCase` or `ViewTestCases.OrganizationalObjectViewTestCase` for their test will need to add the `NotesObjectView` to the objects URLs. See [Plugin Development](../plugins/development.md#note-url-endpoint) for more details.

Notes can also be used via the REST API at endpoint `/api/extras/notes` or per object at the object's `/notes` endpoint.

!!! info
    For implementers of REST API views (core and/or plugins), a new `nautobot.extras.api.views.NautobotModelViewSet` base class has been added. Use of this class ensures that all features from `PrimaryModel` or `OrganizationalModel` are accessible through the API. This includes custom fields and notes.

### Changed

#### Dynamic Groups of Dynamic Groups ([#1614](https://github.com/nautobot/nautobot/issues/1614))

Dynamic Groups may now be nested in parent/child relationships. The Dynamic Group edit view now has a "Child Groups" tab that allows one to make other Dynamic Groups of the same content type children of the parent group. Any filters provided by the child groups are used to filter the members from the parent group using one of three operators: "Restrict (AND)", "Include (OR)", or "Exclude (NOT)". This allows for logical parenthetical grouping of nested groups by the operator you choose for that child group association to the parent.

!!! warning
    The default behavior of Dynamic Groups with an empty filter (`{}`) has been inverted to include all objects matching the content type by default instead of matching no objects. This was necessary to implement the progressive layering of child filters similarly to how we use filters to reduce desired objects from basic list view filters.

#### Renamed Mixin Classes ([#2135](https://github.com/nautobot/nautobot/issues/2135))

A number of mixin classes have been renamed for improved self-consistency and clarity of usage. The former names of these mixins are still available for now as aliases, but inheriting from these mixins will raise a `DeprecationWarning`, and these aliases will be removed in a future major release.

| Former Name                 | New Name                            |
| --------------------------- | ----------------------------------- |
| `AddRemoveTagsForm`         | `TagsBulkEditFormMixin`             |
| `CustomFieldBulkCreateForm` | `CustomFieldModelBulkEditFormMixin` |
| `CustomFieldBulkEditForm`   | `CustomFieldModelBulkEditFormMixin` |
| `CustomFieldFilterForm`     | `CustomFieldModelFilterFormMixin`   |
| `CustomFieldModelForm`      | `CustomFieldModelFormMixin`         |
| `RelationshipModelForm`     | `RelationshipModelFormMixin`        |
| `StatusBulkEditFormMixin`   | `StatusModelBulkEditFormMixin`      |
| `StatusFilterFormMixin`     | `StatusModelFilterFormMixin`        |

#### Strict Filter Validation by Default ([#1736](https://github.com/nautobot/nautobot/issues/1736))

Filtering of object lists in the UI and in the REST API will now report an error if an unknown or unrecognized filter parameter is specified. _This is a behavior change from previous Nautobot releases, in which unknown filter parameters would be silently discarded and ignored._

A new configuration setting, [`STRICT_FILTERING`](../configuration/optional-settings.md#strict_filtering) has been added. It defaults to `True`, enabling strict validation of filter parameters, but can be set to `False` to disable this validation.

!!! warning
    Setting `STRICT_FILTERING` to `False` can result in unexpected filtering results in the case of user error, for example a request to `/api/dcim/devices/?has_primry_ip=false` (note the typo `primry`) will result in a list of all devices, rather than the intended list of only devices that lack a primary IP address. In the case of Jobs or external automation making use of such a filter, this could have wide-ranging consequences.

#### Moved Registry Template Context ([#1945](https://github.com/nautobot/nautobot/issues/1945))

The `settings_and_registry` default context processor was changed to purely `settings` - the (large) Nautobot application registry dictionary is no longer provided as part of the render context for all templates by default. Added a new `registry` template tag that can be invoked by specific templates to provide this variable where needed.

## v1.4.0 (2022-MM-DD)

### Added

- [#2173](https://github.com/nautobot/nautobot/pull/2173) - Added flake8 linting and black formatting settings to vscode workspace settings.
- [#2105](https://github.com/nautobot/nautobot/issues/2105) - Added support for Notes in NautobotBulkEditForm and NautobotEditForm.

### Changed

### Fixed

<<<<<<< HEAD
- [#1304](https://github.com/nautobot/nautobot/issues/1304) - Fixed incorrect display of connection counts on home page.
=======
- [#2178](https://github.com/nautobot/nautobot/issues/2178) - Fixed "invalid filter" error when filtering JobResults in the UI.
>>>>>>> 7c3cbd9a

## v1.4.0rc1 (2022-08-10)

### Added

- [#767](https://github.com/nautobot/nautobot/issues/767) - Added notes field to Primary and Organizational models.
- [#1962](https://github.com/nautobot/nautobot/issues/1962) - Added `slug` field to Custom Field model, added 1.4 REST API version of the `api/extras/custom-fields/` endpoints.
- [#2106](https://github.com/nautobot/nautobot/issues/2106) - Added support for listing/creating Notes via REST API.

### Changed

- [#2156](https://github.com/nautobot/nautobot/pull/2156) - Update network automation apps listed on overview of docs.
- [#2168](https://github.com/nautobot/nautobot/pull/2168) - Added model toggle to skip adding missing Dynamic Group filter fields for use in easing integration of new models into Dynamic Groups.

### Fixed

- [#2090](https://github.com/nautobot/nautobot/issues/2090) - Fixed an issue where a REST API PATCH of a Tag could inadvertently reset its associated content-types.
- [#2150](https://github.com/nautobot/nautobot/issues/2150) - Fixed unit tests performance degradation.
- [#2132](https://github.com/nautobot/nautobot/pull/2132) - Updated job hooks to use slugs in urls instead of pk.
- [#2133](https://github.com/nautobot/nautobot/pull/2133) - Update documentation for job hooks, make it reachable from the Nautobot UI.
- [#2135](https://github.com/nautobot/nautobot/issues/2135) - Fixed ImportError on `RelationshipModelForm`, renamed other mixins and added aliases for backwards compatibility.
- [#2137](https://github.com/nautobot/nautobot/issues/2137) - Fixed incorrect parameter name in `NaturalKeyOrPKMultipleChoiceFilter` documentation.
- [#2142](https://github.com/nautobot/nautobot/pull/2142) - Fixed incorrect URL field in REST API nested relationship representation.
- [#2165](https://github.com/nautobot/nautobot/pull/2165) - Fix up relationship-association API test issue.

## v1.4.0b1 (2022-07-30)

### Added

- [#1463](https://github.com/nautobot/nautobot/issues/1463) - Added REST API support for opt-in `relationships` data on model endpoints; added `NautobotModelSerializer` base class.
- [#1614](https://github.com/nautobot/nautobot/issues/1614) - Added support for nesting of Dynamic Groups, allowing inclusion/exclusion rules of sub-group members.
- [#1735](https://github.com/nautobot/nautobot/issues/1735) - Added missing filters to model FilterSets for Virtualization models.
- [#1865](https://github.com/nautobot/nautobot/issues/1865) - Added support for a custom template on Job forms.
- [#1875](https://github.com/nautobot/nautobot/issues/1875) - Add ability to quickly re-submit a previously run `Job` with the same parameters.
- [#1877](https://github.com/nautobot/nautobot/issues/1877) - Add new job base class JobHookReceiver to support triggering job execution from change events.
- [#1878](https://github.com/nautobot/nautobot/issues/1878) - Add job hooks feature.
- [#1883](https://github.com/nautobot/nautobot/issues/1883) - Add ability to filter objects by their relationships into the existing FilterSet.
- [#1884](https://github.com/nautobot/nautobot/issues/1884) - Add ability to set the relationship filter via the filter form.
- [#2035](https://github.com/nautobot/nautobot/pull/2035) - Added change source context to object change context manager.
- [#2051](https://github.com/nautobot/nautobot/issues/2051) - Add changelog url for Relationships.
- [#2061](https://github.com/nautobot/nautobot/pull/2061) - Add draggable child groups to Dynamic Groups edit view in UI, recompute and hide weights.
- [#2072](https://github.com/nautobot/nautobot/pull/2072) - Expand on `query_params` for `ObjectVar` in Jobs documentation.

### Changed

- [#2049](https://github.com/nautobot/nautobot/pull/2049) - Moved `get_changelog_url` to a method on objects that support changelogs, updated template context.
- [#2116](https://github.com/nautobot/nautobot/pull/2116) - Updated package dependencies: Pillow `~9.1.1` -> `~9.2.0`, black `~22.3.0` -> `~22.6.0`, coverage `6.4.1` -> `6.4.2`, django-cacheops `6.0` -> `6.1`, django-cryptography `1.0` -> `1.1`, django-debug-toolbar `~3.4.0` -> `~3.5.0`, django-extensions `~3.1.5` -> `~3.2.0`, drf-yasg `~1.20.0` -> `^1.20.0`, importlib-metadata `~4.4` -> `^4.4.0`, jsonschema `~4.4.0` -> `~4.8.0`, mkdocs `1.3.0` -> `1.3.1`, mkdocs `==1.3.0` -> `==1.3.1`, mkdocs-include-markdown-plugin `~3.2.3` -> `~3.6.0`, mkdocs-include-markdown-plugin `==3.2.3` -> `==3.6.1`, social-auth-core `~4.2.0` -> `~4.3.0`, svgwrite `1.4.2` -> `1.4.3`

### Fixed

- [#1710](https://github.com/nautobot/nautobot/issues/1710) - Fixed invalid CSS when clicking "Add another" row buttons for formsets on Secrets Groups, Dynamic Groups edit view in the UI.
- [#2069](https://github.com/nautobot/nautobot/issues/2069) - Addressed numerous UX improvements for Dynamic Groups of Dynamic Groups feature to ease usability of this feature.
- [#2109](https://github.com/nautobot/nautobot/issues/2109) - Fixed Relationship Filters are not Applied with "And" Operator.
- [#2111](https://github.com/nautobot/nautobot/issues/2111) - Fixed Invalid filter error thrown for `__source` with message: "" is not a valid UUID.

## v1.4.0a2 (2022-07-11)

!!! attention
    `next` and `develop` introduced conflicting migration numbers during the release cycle. This necessitates reordering the migration in `next`. If you installed `v1.4.0a1`, you will need to roll back a migration before upgrading/installing `v1.4.0a2` and newer. If you have not installed `v1.4.0a` this will not be an issue.

    Before upgrading, run: `nautobot-server migrate extras 0033_add__optimized_indexing`. This will revert the reordered migration `0034_configcontextschema__remove_name_unique__create_constraint_unique_name_owner`, which is now number `0035`.

    Perform the Nautobot upgrade as usual and proceed with post-installation migration.

    No data loss is expected as the reordered migration only modified indexing on existing fields.

### Added

- [#1000](https://github.com/nautobot/nautobot/issues/1000) - Object detail views can now have extra UI tabs which are defined by a plugin.
- [#1052](https://github.com/nautobot/nautobot/issues/1052) - Initial prototype implementation of Location data model.
- [#1318](https://github.com/nautobot/nautobot/issues/1318) - Added `nautobot.extras.forms.NautobotBulkEditForm` base class. All bulk-edit forms for models that support both custom fields and relationships now inherit from this class.
- [#1466](https://github.com/nautobot/nautobot/issues/1466) - Plugins can now override views.
- [#1729](https://github.com/nautobot/nautobot/issues/1729) - Add new filter class `NaturalKeyOrPKMultipleChoiceFilter` to `nautobot.utilities.filters`.
- [#1729](https://github.com/nautobot/nautobot/issues/1729) - Add 137 new filters to `nautobot.dcim.filters` FilterSets.
- [#1729](https://github.com/nautobot/nautobot/issues/1729) - Add `cable_terminations` to the `model_features` registry.
- [#1893](https://github.com/nautobot/nautobot/issues/1893) - Added an object detail view for Relationships.
- [#1949](https://github.com/nautobot/nautobot/issues/1949) - Added TestCaseMixin for Helper Functions across all test case bases.

### Changed

- [#1908](https://github.com/nautobot/nautobot/pull/1908) - Update dependency Markdown to ~3.3.7
- [#1909](https://github.com/nautobot/nautobot/pull/1909) - Update dependency MarkupSafe to ~2.1.1
- [#1912](https://github.com/nautobot/nautobot/pull/1912) - Update dependency celery to ~5.2.7
- [#1913](https://github.com/nautobot/nautobot/pull/1913) - Update dependency django-jinja to ~2.10.2
- [#1915](https://github.com/nautobot/nautobot/pull/1915) - Update dependency invoke to ~1.7.1
- [#1917](https://github.com/nautobot/nautobot/pull/1917) - Update dependency svgwrite to ~1.4.2
- [#1919](https://github.com/nautobot/nautobot/pull/1919) - Update dependency Pillow to ~9.1.1
- [#1920](https://github.com/nautobot/nautobot/pull/1920) - Update dependency coverage to ~6.4.1
- [#1921](https://github.com/nautobot/nautobot/pull/1921) - Update dependency django-auth-ldap to ~4.1.0
- [#1924](https://github.com/nautobot/nautobot/pull/1924) - Update dependency django-cors-headers to ~3.13.0
- [#1925](https://github.com/nautobot/nautobot/pull/1925) - Update dependency django-debug-toolbar to ~3.4.0
- [#1928](https://github.com/nautobot/nautobot/pull/1928) - Update dependency napalm to ~3.4.1
- [#1929](https://github.com/nautobot/nautobot/pull/1929) - Update dependency selenium to ~4.2.0
- [#1945](https://github.com/nautobot/nautobot/issues/1945) - Change the `settings_and_registry` default context processor to purely `settings`, moving registry dictionary to be accessible via `registry` template tag.

### Fixed

- [#1898](https://github.com/nautobot/nautobot/issues/1898) - Browsable API is now properly styled as the rest of the app.

### Removed

- [#1462](https://github.com/nautobot/nautobot/issues/1462) - Removed job source tab from Job and Job Result view.
- [#2002](https://github.com/nautobot/nautobot/issues/2002) - Removed rqworker container from default Docker development environment.

## v1.4.0a1 (2022-06-13)

### Added

- [#729](https://github.com/nautobot/nautobot/issues/729) - Added UI dark mode.
- [#984](https://github.com/nautobot/nautobot/issues/984) - Added status field to Interface, VMInterface models.
- [#1119](https://github.com/nautobot/nautobot/issues/1119) - Added truncated device name functionality to Rackview UI.
- [#1455](https://github.com/nautobot/nautobot/issues/1455) - Added `parent_interface` and `bridge` fields to Interface and VMInterface models.
- [#1833](https://github.com/nautobot/nautobot/pull/1833) - Added `hyperlinked_object` template filter to consistently reference objects in templates.

### Changed

- [#1736](https://github.com/nautobot/nautobot/issues/1736) - `STRICT_FILTERING` setting is added and enabled by default.
- [#1793](https://github.com/nautobot/nautobot/pull/1793) - Added index notes to fields from analysis, relaxed ConfigContextSchema constraint (unique on `name`, `owner_content_type`, `owner_object_id` instead of just `name`).

### Fixed

- [#1815](https://github.com/nautobot/nautobot/issues/1815) - Fix theme link style in footer.
- [#1831](https://github.com/nautobot/nautobot/issues/1831) - Fixed missing `parent_interface` and `bridge` from 1.4 serializer of Interfaces.<|MERGE_RESOLUTION|>--- conflicted
+++ resolved
@@ -145,11 +145,8 @@
 
 ### Fixed
 
-<<<<<<< HEAD
 - [#1304](https://github.com/nautobot/nautobot/issues/1304) - Fixed incorrect display of connection counts on home page.
-=======
 - [#2178](https://github.com/nautobot/nautobot/issues/2178) - Fixed "invalid filter" error when filtering JobResults in the UI.
->>>>>>> 7c3cbd9a
 
 ## v1.4.0rc1 (2022-08-10)
 

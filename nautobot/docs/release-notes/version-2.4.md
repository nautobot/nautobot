--- conflicted
+++ resolved
@@ -6,16 +6,10 @@
 
 ### Administrators
 
-<<<<<<< HEAD
 - Nautobot 2.4 [drops support for Python 3.8](#removed-python-38-support), so any existing Nautobot deployment using Python 3.8 will need upgrade to a newer Python version **before** upgrading to Nautobot v2.4 or later.
 - Administrators should familiarize themselves with the new [Event Publication Framework](#event-publication-framework) and the possibilities it enables for improved monitoring of Nautobot operations and integration with distributed automation platforms.
 - Administrators of Kubernetes-based Nautobot deployments should familiarize themselves with the new [capabilities](#kubernetes-job-execution-and-job-queue-data-model-experimental) that Nautobot v2.4 provides for Job execution in such environments and may wish to update their Nautobot configuration to take advantage of these capabilities. Please note that this feature set is considered Experimental in v2.4.0 and is subject to change in future releases.
-=======
-- Nautobot 2.4 [drops support for Python 3.8](#removed-python-38-support), so any existing Nautobot deployment using Python 3.8 will need to upgrade to a newer Python version **before** upgrading to Nautobot v2.4 or later.
-- Administrators should familiarize themselves with the new [Event Publication Framework](#event-publication-framework) and the possibilities it enables for improved monitoring of Nautobot operations.
-- Administrators of Kubernetes-based Nautobot deployments should familiarize themselves with the new [capabilities](#kubernetes-job-execution-and-job-queue-data-model) that Nautobot 2.4 provides for Job execution in such environments and may wish to update their Nautobot configuration to take advantage of these capabilities.
 - Nautobot 2.4 includes an About page which is capable of displaying the status of Network to Code support contracts, dictated by the [`NTC_SUPPORT_CONTRACT_EXPIRATION_DATE`](../user-guide/administration/configuration/settings.md#ntc_support_contract_expiration_date) configuration setting.
->>>>>>> 9e739e3a
 
 ### Job Authors & App Developers
 

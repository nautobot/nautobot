# Nautobot v2.4

This document describes all new features and changes in Nautobot 2.4.

## Upgrade Actions

### Administrators

- Nautobot 2.4 [drops support for Python 3.8](#removed-python-38-support), so any existing Nautobot deployment using Python 3.8 will need upgrade to a newer Python version **before** upgrading to Nautobot v2.4 or later.
- Administrators should familiarize themselves with the new [Event Publication Framework](#event-publication-framework) and the possibilities it enables for improved monitoring of Nautobot operations and integration with distributed automation platforms.
- Administrators of Kubernetes-based Nautobot deployments should familiarize themselves with the new [capabilities](#kubernetes-job-execution-and-job-queue-data-model-experimental) that Nautobot v2.4 provides for Job execution in such environments and may wish to update their Nautobot configuration to take advantage of these capabilities. Please note that this feature set is considered Experimental in v2.4.0 and is subject to change in future releases.
- Nautobot 2.4 includes an About page which is capable of displaying the status of Network to Code support contracts, dictated by the [`NTC_SUPPORT_CONTRACT_EXPIRATION_DATE`](../user-guide/administration/configuration/settings.md#ntc_support_contract_expiration_date) configuration setting.

### Job Authors & App Developers

- App developers should begin to adopt the [UI Component Framework](#ui-component-framework) introduced in Nautobot v2.4, as this will reduce the amount of boilerplate HTML/CSS content that they need to develop and maintain, and will help insulate Apps from future CSS and layout design changes planned for Nautobot v3.
- Additionally, App developers should familiarize themselves with the new [Event Publication Framework](#event-publication-framework) and the possibilities it enables for Apps to publish their own relevant events to configured message brokers.
- As a side benefit of adding [REST API `exclude_m2m` support](#rest-api-exclude_m2m-support), the Nautobot REST API `ViewSet` classes now attempt to intelligently apply `select_related()` and/or `prefetch_related()` optimizations to the `queryset` associated to a given REST API viewset. Apps defining their own REST API viewsets (and requiring Nautobot v2.4.0 or later) can typically remove most explicit calls to `select_related()` and `prefetch_related()`; furthermore, in order to benefit most from the `exclude_m2m=true` query parameter, apps in Nautobot v2.4.0 and later **should not** explicitly `prefetch_related()` many-to-many related fields any longer. (Explicit calls to `select_related()` and `prefetch_related()` may still be necessary and appropriate if your API serializer needs to perform nested lookups, as the automatic optimization here currently only understands directly related object lookups.)
- Job authors should be aware of the ability to log [`success`](#job-success-log-level) messages in Nautobot v2.4.0 and later and should adopt this log level as appropriate.
- Job authors should be aware of the introduction of [Job Queues](#kubernetes-job-execution-and-job-queue-data-model-experimental) as a general-purpose replacement for the Celery-specific `Job.task_queues` attribute, and if a Job specifies its preferred `task_queues`, should verify that the queue selected as its `default_job_queue` after the Nautobot upgrade is correct.

## Release Overview

### Added

#### Virtual Device Context Data Models

Nautobot 2.4 adds a [`VirtualDeviceContext`](../user-guide/core-data-model/dcim/virtualdevicecontext.md) data model to support modeling of logical partitions of physical network devices, such as Cisco Nexus Virtual Device Contexts, Juniper Logical Systems, Arista Multi-instance EOS, and so forth. Device Interfaces can be associated to Virtual Device Contexts via the new `InterfaceVDCAssignment` model as well.

#### Wireless Data Models

Nautobot 2.4 adds the data models [`WirelessNetwork`](../user-guide/core-data-model/wireless/wirelessnetwork.md), [`RadioProfile`](../user-guide/core-data-model/wireless/radioprofile.md), and [`SupportedDataRate`](../user-guide/core-data-model/wireless/supporteddatarate.md), enabling Nautobot to model campus wireless networks. In support of this functionality, the [`Controller`](../user-guide/core-data-model/dcim/controller.md) and [`ControllerManagedDeviceGroup`](../user-guide/core-data-model/dcim/controllermanageddevicegroup.md) models have been enhanced with additional capabilities as well.

Refer to the [Wireless](../user-guide/core-data-model/wireless/index.md) documentation for more details.

#### Apps Marketplace Page and Installed Apps Page Tile View

Nautobot v2.4 introduces the Apps Marketplace, containing information about available Nautobot Apps. In addition to that, the Installed Apps page has added a tile-view option, similar to the Apps Marketplace.

#### Event Publication Framework

Nautobot now includes a general-purpose, extensible [event publication framework](../user-guide/platform-functionality/events.md) for publication of event notifications to other systems such as Redis publish/subscribe, Kafka, syslog, and others. An abstract `EventBroker` API can be implemented and extended with system-specific functionality to enable publication of Nautobot events to any desired message broker.

As of v2.4.0, Nautobot publishes events with the following topics:

Data model manipulation:
- `nautobot.create.<app>.<model>`
- `nautobot.update.<app>.<model>`
- `nautobot.delete.<app>.<model>`

User interaction:
- `nautobot.users.user.login`
- `nautobot.users.user.logout`
- `nautobot.users.user.change_password`
- `nautobot.admin.user.change_password`

Jobs:
- `nautobot.jobs.job.started`
- `nautobot.jobs.job.completed`
- `nautobot.jobs.approval.approved`
- `nautobot.jobs.approval.denied`

The payload of each topic is a data representaton of the corresponding event, such as the object created, or the Job that started execution. Events are published to configured event brokers, and may be filtered.

Nautobot Apps can also make use of this framework to publish additional event topics, specific to the App's functionality as desired.

#### Jinja2 Template Rendering Tool

Nautobot v2.4 adds a new tool to render Jinja2 templates directly from the UI. Users may supply their own template body and context data to be rendered, with access to to Nautobot's built-in Jinja2 tags and filters. Additionally, a new REST API endpoint `/api/core/render-jinja-template/` has been added to achieve the same functionaly. This can be used by users and Apps such as [Nautobot Golden Config](https://docs.nautobot.com/projects/golden-config/en/latest/) to assist with the development and validation of Jinja2 template content. This functionality will be extended in the future to more easily access context aware data in Nautobot such as Devices and Config Contexts.

#### Job `success` Log Level

Jobs can now log `success` messages as a new logging level which will be appropriately labeled and colorized in Job Result views.

```python
self.logger.success("All data is valid.")
```

#### Kubernetes Job Execution and Job Queue Data Model (Experimental)

*Please note that this functionality is considered Experimental in the v2.4.0 release and is subject to change in the future.*

When running in a Kubernetes (k8s) deployment, such as with Nautobot's [Helm chart](https://docs.nautobot.com/projects/helm-charts/en/stable/), Nautobot now supports an alternative method of running Nautobot Jobs - instead of (or in addition to) running one or more Celery Workers as long-lived persistent pods, Nautobot can dispatch Nautobot Jobs to be executed as short-lived [Kubernetes Job](https://kubernetes.io/docs/concepts/workloads/controllers/job/) pods.

In support of this functionality, Nautobot now supports the definition of [`JobQueue` records](../user-guide/platform-functionality/jobs/jobqueue.md), which represent either a Celery task queue **or** a Kubernetes Job queue. Nautobot Jobs can be associated to queues of either or both types, and the Job Queue selected when submitting a Job will dictate whether it is executed via Celery or via Kubernetes.

Nautobot Jobs support the same feature sets, regardless if they are executed on Celery Job queues or Kubernetes Job queues.

Refer to the [Jobs documentation](../user-guide/platform-functionality/jobs/index.md) for more details.

#### Singleton Jobs

Job authors can now set their jobs to only allow a single concurrent execution across all workers, preventing mistakes where, e.g., data synchronization jobs accidentally run twice and create multiple instances of the same data. This functionality and the corresponding setting are documented in [the section on developing Jobs](../development/jobs/index.md).

#### Per-user Time Zone Support

Users can now configure their preferred display time zone via the User Preferences UI under their user profile and Nautobot will display dates and times in the configured time zone for each user.

#### REST API `exclude_m2m` Support

Added REST API support for an `?exclude_m2m=true` query parameter. Specifying this parameter prevents the API from retrieving and serializing many-to-many relations on the requested object(s) (for example, the list of all Prefixes associated with a given VRF), which can in some cases greatly improve the performance of the API and reduce memory and network overhead substantially.

A future Nautobot major release may change the REST API behavior to make `exclude_m2m=true` the default behavior.

Additionally, the `DynamicModelChoiceField` and related form fields have been enhanced to use `exclude_m2m=true` when querying the REST API to populate their options, which can in some cases significantly improve the responsiveness of these fields.

#### UI Component Framework

Nautobot's new [UI Component Framework](../development/core/ui-component-framework.md) provides a set of Python APIs for defining parts of the Nautobot UI without needing, in many cases, to write custom HTML templates. In v2.4.0, the focus is primarily on the definition of object "detail" views as those were the most common cases where custom templates have been required in the past.

[Adoption of this framework](../development/apps/migration/ui-component-framework/index.md) significantly reduces the amount of boilerplate needed to define an object detail view, drives increased self-consistency across views, and encourages code reuse. It also insulates Apps from the details of Nautobot's CSS and layout (Bootstrap 3 framework), smoothing the way for Nautobot to adopt UI changes in the future with minimal impact to compliant apps.

App [template extensions](../development/apps/api/ui-extensions/object-views.md)--which are used to inject App content into Nautobot Core views--offer new implementation patterns using the UI Component Framework and it is highly recomended that App developers take this opportunity to adopt, as old methods have been deprecated in some cases (see below).

As of Nautobot 2.4.0, the following detail views have been migrated to use the UI Component Framework, and any app template extensions targeting these models should adopt:

- Circuit
- Cluster Type
- Device ("Add Components" buttons only)
- External Integration
- Location Type
- Provider
- Route Target
- Secret
- Tenant
- VRF

### Deprecated

#### `FilterTestCases.NameOnlyFilterTestCase` and `FilterTestCases.NameSlugFilterTestCase`

These two generic base test classes are deprecated. Apps should migrate to using `FilterTestCases.FilterTestCase` with an appropriately defined list of `generic_filter_tests` instead.

#### Job `task_queues` and `ScheduledJob.queue`

The `Job.task_queues` field (a list of queue name strings) is deprecated in favor of the new `Job.job_queues` relationship to the [`JobQueue` model](../user-guide/platform-functionality/jobs/jobqueue.md). `task_queues` is still readable and settable for backward compatibility purposes but code using this attribute should migrate to using `job_queues` instead.

Similarly, `ScheduledJob.queue` is deprecated in favor of `ScheduledJob.job_queue`.

#### `TemplateExtension.detail_tabs()`, `TemplateExtension.left_page()` and others

With the introduction of the UI Component Framework (described [above](#ui-component-framework)), new APIs are available for Apps to extend core Nautobot views with additional content using this framework. A number of new APIs have been added to the `TemplateExtension` base class in support of this functionality, and several existing `TemplateExtension` APIs have been deprecated in favor of these new APIs. Refer to the [App development documentation](../development/apps/api/ui-extensions/object-views.md) for details.

### Dependencies

#### Removed Python 3.8 Support

As Python 3.8 has reached end-of-life, Nautobot 2.4 requires a minimum of Python 3.9. Note that existing installs using Python 3.8 will need to upgrade their Python version prior to initiating the Nautobot v2.4 upgrade.

<!-- pyml disable-num-lines 2 blanks-around-headers -->

<!-- towncrier release notes start -->
## v2.4.1 (2025-01-21)

### Security in v2.4.1

- [#6780](https://github.com/nautobot/nautobot/issues/6780) - Updated `Django` to `4.2.18` to address `CVE-2024-56374`.

### Fixed in v2.4.1

- [#6427](https://github.com/nautobot/nautobot/issues/6427) - Fixed a bug which allowed several wireless interface types to accept cables.
- [#6489](https://github.com/nautobot/nautobot/issues/6489) - Fixed partial-match filters (such as `__ic` and `__isw`) on fields that have restricted choices (`Prefix.type`, `Interface.type`, etc.) so that partial values are no longer rejected.
- [#6763](https://github.com/nautobot/nautobot/issues/6763) - Fixed the issue where the Wireless Network detail view fails to render when any record in the Controller Managed Device Groups table is missing a VLAN.
<<<<<<< HEAD
- [#6770](https://github.com/nautobot/nautobot/issues/6770) - Fixed JobButtons to now trigger jobs on click
- [#6771](https://github.com/nautobot/nautobot/issues/6771) - Reverted breaking changes to various generic View base class attributes.
=======
- [#6770](https://github.com/nautobot/nautobot/issues/6770) - Fixed breakage of JobButton functionality.
>>>>>>> 5c2bc009
- [#6773](https://github.com/nautobot/nautobot/issues/6773) - Fixed an exception when trying to render a Job class to a form when no corresponding Job database record exists.
- [#6776](https://github.com/nautobot/nautobot/issues/6776) - Fixed `FilterTestCase.generic_filter_tests` to again be optional as intended.
- [#6779](https://github.com/nautobot/nautobot/issues/6779) - Fixed Object Bulk Delete and Object Bulk Edit functionalities.
- [#6783](https://github.com/nautobot/nautobot/issues/6783) - Fixed `NautobotDataBaseScheduler` unable to run Scheduled Jobs without job queues assigned.
- [#6786](https://github.com/nautobot/nautobot/issues/6786) - Fixed incorrect marking of `capabilities` field as required on Controller and ControllerManagedDeviceGroup REST APIs.
- [#6792](https://github.com/nautobot/nautobot/issues/6792) - Fixed `natural_key_field_lookups` for proxy models.

### Housekeeping in v2.4.1

- [#6768](https://github.com/nautobot/nautobot/issues/6768) - Fixed link to changelog fragment documentation.
- [#6794](https://github.com/nautobot/nautobot/issues/6794) - Fixed Device factory to ensure that it only selects SoftwareImageFiles that are permitted for a given Device.

## v2.4.0 (2025-01-10)

### Added in v2.4.0

- [#1004](https://github.com/nautobot/nautobot/issues/1004) - Added singleton job functionality to limit specified jobs to one concurrent execution.
- [#6353](https://github.com/nautobot/nautobot/issues/6353) - Added "Bulk Delete Objects" system Job.
- [#6354](https://github.com/nautobot/nautobot/issues/6354) - Added "Bulk Edit Objects" system job.
- [#6462](https://github.com/nautobot/nautobot/issues/6462) - Added tenant relationship to the `ControllerManagedDeviceGroup`
- [#6462](https://github.com/nautobot/nautobot/issues/6462) - Added `tenant` and `description` fields to forms, filtersets and tables for `Controller` and `ControllerManagedDeviceGroup`
- [#6556](https://github.com/nautobot/nautobot/issues/6556) - Added REST API support for an `?exclude_m2m=true` query parameter. Specifying this parameter prevents the API from retrieving and serializing many-to-many relations on the requested object(s) (for example, the list of all Prefixes associated with a given VRF), which can in some cases greatly improve the performance of the API and reduce memory and network overhead substantially.
- [#6556](https://github.com/nautobot/nautobot/issues/6556) - Added automatic optimization of REST API querysets via appropriate `select_related` and `prefetch_related` calls.
- [#6556](https://github.com/nautobot/nautobot/issues/6556) - Enhanced generic REST API test methods `ListObjectsViewTestCase.test_list_objects_depth_0` and `ListObjectsViewTestCase.test_list_objects_depth_1` to test the `?exclude_m2m=true` query parameter. This enhancement includes checks for missing related fields in the serialized data, which may result in new test failures being seen in Apps using this test class.
- [#6556](https://github.com/nautobot/nautobot/issues/6556) - Enhanced generic REST API test method `UpdateObjectViewTestCase.test_update_object` to include an idempotency test in combination with the `?exclude_m2m=true` query parameter. This may result in new test failures being seen in Apps using this test class.
- [#6597](https://github.com/nautobot/nautobot/issues/6597) - Added an about page that displays Nautobot and support contract information.
- [#6597](https://github.com/nautobot/nautobot/issues/6597) - Added `NTC_SUPPORT_CONTRACT_EXPIRATION_DATE` configuration setting.
- [#6684](https://github.com/nautobot/nautobot/issues/6684) - Added support for `label-transparent` CSS class.
- [#6684](https://github.com/nautobot/nautobot/issues/6684) - Added "success" log entry counts to the Job Result table.
- [#6751](https://github.com/nautobot/nautobot/issues/6751) - Added NetObs and Load Balancer to Apps Marketplace.

### Changed in v2.4.0

- [#6463](https://github.com/nautobot/nautobot/issues/6463) - Reorganized parts of the Device and VirtualMachine create/edit forms for consistency and clarity.
- [#6529](https://github.com/nautobot/nautobot/issues/6529) - Added VRF's to the Prefixes API.
- [#6556](https://github.com/nautobot/nautobot/issues/6556) - Changed `DynamicModelChoiceField`, `DynamicModelMultipleChoiceField`, and `MultiMatchModelMultipleChoiceField` default behavior to include `?exclude_m2m=true` as a query parameter to the REST API, improving the typical performance of populating such fields with options.
- [#6652](https://github.com/nautobot/nautobot/issues/6652) - Refined the App Marketplace and Installed Apps views based on stakeholder feedback.
- [#6684](https://github.com/nautobot/nautobot/issues/6684) - Changed the `add` navigation menu buttons to be styled as `primary` (light blue) rather than `info` (darker blue).
- [#6684](https://github.com/nautobot/nautobot/issues/6684) - Updated the "author" and "availability" text in App Marketplace data for clarity.
- [#6684](https://github.com/nautobot/nautobot/issues/6684) - Adjusted the layout and rendering of the App Marketplace and Installed Apps views based on stakeholder feedback.

### Fixed in v2.4.0

- [#6461](https://github.com/nautobot/nautobot/issues/6461) - Fixed inconsistent rendering of DynamicModelChoiceField throughout the UI.
- [#6462](https://github.com/nautobot/nautobot/issues/6462) - Fixed `JSONArrayFormField` error that field is required when default value is used.
- [#6526](https://github.com/nautobot/nautobot/issues/6526) - Fixed an AttributeError that occurred in the UI when editing a `DynamicGroup` with `ipam|prefix` as its content-type and changing the value of the "Present in VRF" field.
- [#6556](https://github.com/nautobot/nautobot/issues/6556) - Added missing `tags` field to `CircuitTermination`, `Contact`, `DeviceFamily`, `GitRepository`, `MetadataType`, `Team`, `VirtualDeviceContext` REST APIs.
- [#6556](https://github.com/nautobot/nautobot/issues/6556) - Fixed incorrect field identification logic in REST API testing helper method `ListObjectsViewTestCase.get_depth_fields()`. This may result in new detection of latent issues in Apps by this test case.
- [#6556](https://github.com/nautobot/nautobot/issues/6556) - Fixed incorrect test logic in REST API generic test case `UpdateObjectViewTestCase.test_update_object()`. This may result in new detection of latent issues in Apps by this test case.
- [#6556](https://github.com/nautobot/nautobot/issues/6556) - Fixed `?depth` query parameter support in `Contact` and `Team` REST APIs.
- [#6601](https://github.com/nautobot/nautobot/issues/6601) - Fixed whitespace in Jinja template renderer.
- [#6602](https://github.com/nautobot/nautobot/issues/6602) - Fixed incorrect naming of `controller_managed_device_groups` filter on the RadioProfile and WirelessNetwork filtersets.
- [#6629](https://github.com/nautobot/nautobot/issues/6629) - Fixed an `AttributeError` that could be raised if a `DynamicModelChoiceField` uses a non-standard `widget`.
- [#6661](https://github.com/nautobot/nautobot/issues/6661) - Fixed the rendering of the dynamic group associable model list tables.
- [#6663](https://github.com/nautobot/nautobot/issues/6663) - Fixed `test_cable_cannot_terminate_to_a_virtual_interface` and `test_cable_cannot_terminate_to_a_wireless_interface` tests so they fail properly.
- [#6738](https://github.com/nautobot/nautobot/issues/6738) - Fixed an exception when cleaning a Prefix that was defined by specifying `network` and `prefix_length`.
- [#6743](https://github.com/nautobot/nautobot/issues/6743) - Fixed incorrect rendering of the "Assigned" column in the IPAddress list view.
- [#6745](https://github.com/nautobot/nautobot/issues/6745) - Restored indentation of child prefixes in Prefix detail view.
- [#6745](https://github.com/nautobot/nautobot/issues/6745) - Improved logic for generation of "available" child prefixes in Prefix detail view.

### Dependencies in v2.4.0

- [#6424](https://github.com/nautobot/nautobot/issues/6424) - Updated `django-structlog` dependency to `^9.0.0`.

### Documentation in v2.4.0

- [#6436](https://github.com/nautobot/nautobot/issues/6436) - Clarified NGINX user in installation documentation.
- [#6480](https://github.com/nautobot/nautobot/issues/6480) - Added kubernetes-related job documentation and removed kubernetes-kind-related documentation.
- [#6512](https://github.com/nautobot/nautobot/issues/6512) - Improved screenshots of UI Component Framework examples.
- [#6512](https://github.com/nautobot/nautobot/issues/6512) - Added before/after example in Migration guide for UI Component Framework.
- [#6639](https://github.com/nautobot/nautobot/issues/6639) - Added User Guide for Wireless Networks.
- [#6654](https://github.com/nautobot/nautobot/issues/6654) - Improved REST API documentation about query parameters and filtering of fields.

### Housekeeping in v2.4.0

- [#6424](https://github.com/nautobot/nautobot/issues/6424) - Updated development dependencies `faker` to `>=33.1.0,<33.2.0` and `watchdog` to `~6.0.0`.
- [#6612](https://github.com/nautobot/nautobot/issues/6612) - Replaced `markdownlint-cli` development dependency with Python package `pymarkdownlnt` and removed Node.js and `npm` from the development Docker images.
- [#6659](https://github.com/nautobot/nautobot/issues/6659) - Enhanced development environment and associated `invoke` tasks to be Nautobot major/minor version aware, such that a different Docker compose `project-name` (and different local Docker image label) will be used for containers in a `develop`-based branch versus a `next`-based branch.
- [#6715](https://github.com/nautobot/nautobot/issues/6715) - Updated development dependency `ruff` to `~0.8.5` and addressed new rules added in that version.
- [#6742](https://github.com/nautobot/nautobot/issues/6742) - Updated various development dependencies to the latest versions available as of January 7.

## v2.4.0b1 (2024-11-25)

### Added in v2.4.0b1

- [#3263](https://github.com/nautobot/nautobot/issues/3263) - Added support for users to specify their timezone from the user Preferences UI.
- [#6087](https://github.com/nautobot/nautobot/issues/6087) - Added JobQueue and JobQueueAssignment models, GraphQL, UI and API.
- [#6087](https://github.com/nautobot/nautobot/issues/6087) - Added a data migration to replace `Job.task_queues` with `JobQueue` instances.
- [#6087](https://github.com/nautobot/nautobot/issues/6087) - Added a data migration to replace `ScheduledJob.queue` with a `JobQueue` instance.
- [#6089](https://github.com/nautobot/nautobot/issues/6089) - Added enforcement of the Job execution soft time limit to the `nautobot-server runjob --local ...` management command.
- [#6089](https://github.com/nautobot/nautobot/issues/6089) - Added automatic refreshing of Git repository Jobs to the `nautobot-server runjob` management command.
- [#6133](https://github.com/nautobot/nautobot/issues/6133) - Added `ObjectDetailContent`, `Tab`, and `Panel` UI component Python classes.
- [#6133](https://github.com/nautobot/nautobot/issues/6133) - Added support for defining an `object_detail_content` attribute on object detail view classes to use the new UI framework.
- [#6134](https://github.com/nautobot/nautobot/issues/6134) - Added support for ordering `Tab` and `Panel` instances by `weight` in code-defined detail views.
- [#6134](https://github.com/nautobot/nautobot/issues/6134) - Added `ObjectsTablePanel` class for rendering related-object tables in code-defined detail views.
- [#6135](https://github.com/nautobot/nautobot/issues/6135) - Enhanced ObjectFieldsPanel: Include TreeModel Hierarchy display, copy button at row level and url fields automatically hyperlinked features.
- [#6136](https://github.com/nautobot/nautobot/issues/6136) - Enhanced `ObjectsTablePanel`: Include features like `include/exclude columns`, set limits of rows, change table panel header title.
- [#6137](https://github.com/nautobot/nautobot/issues/6137) - Added `DataTablePanel` UI component.
- [#6137](https://github.com/nautobot/nautobot/issues/6137) - Added support for `context_table_key` parameter to `ObjectsTablePanel.__init__()`.
- [#6137](https://github.com/nautobot/nautobot/issues/6137) - Added automatic formatting of `JSONField` in `ObjectFieldsPanel`.
- [#6138](https://github.com/nautobot/nautobot/issues/6138) - Added `BaseTextPanel.RenderOptions.CODE` option to render values inside `<pre>` tags using the `TextPanel` and `ObjectTextPanel`.
- [#6139](https://github.com/nautobot/nautobot/issues/6139) - Added `ObjectTextPanel` for rendering text with markdown/json/yaml from given object field.
- [#6139](https://github.com/nautobot/nautobot/issues/6139) - Added `TextPanel` for rendering text with markdown/json/yaml from given value in the context.
- [#6140](https://github.com/nautobot/nautobot/issues/6140) - Added `StatsPanel` UI component Python class.
- [#6141](https://github.com/nautobot/nautobot/issues/6141) - Added `KeyValueTablePanel` and `GroupedKeyValueTablePanel` generic panel classes to Python UI framework.
- [#6141](https://github.com/nautobot/nautobot/issues/6141) - Added `RelationshipModel.get_relationships_with_related_objects()` API allowing direct querying for all objects related to a given object by Relationships.
- [#6141](https://github.com/nautobot/nautobot/issues/6141) - Added object `tags` display to detail views using the Python UI framework.
- [#6142](https://github.com/nautobot/nautobot/issues/6142) - Added `Button` UI framework class and `ObjectDetailContent.extra_buttons` attribute, enabling declarative specification of custom buttons in an object detail view.
- [#6142](https://github.com/nautobot/nautobot/issues/6142) - Added support for App `TemplateExtension` implementations to define `object_detail_buttons`.
- [#6144](https://github.com/nautobot/nautobot/issues/6144) - Added Virtual Device Context Model, API, UI.
- [#6196](https://github.com/nautobot/nautobot/issues/6196) - Added Wireless Models.
- [#6208](https://github.com/nautobot/nautobot/issues/6208) - Added `nautobot.core.events` module, Redis and syslog event brokers, and event publication of CRUD events.
- [#6211](https://github.com/nautobot/nautobot/issues/6211) - Added InterfaceVDCAssignment model and API.
- [#6241](https://github.com/nautobot/nautobot/issues/6241) - Added REST API for Wireless models.
- [#6255](https://github.com/nautobot/nautobot/issues/6255) - Added `KUBERNETES_DEFAULT_SERVICE_ADDRESS`, `KUBERNETES_JOB_MANIFEST`, `KUBERNETES_JOB_POD_NAME`, `KUBERNETES_JOB_POD_NAMESPACE`, `KUBERNETES_SSL_CA_CERT_PATH` and `KUBERNETES_TOKEN_PATH` settings variables to support Kubernetes Job execution.
- [#6258](https://github.com/nautobot/nautobot/issues/6258) - Added optional `role` field to `VirtualDeviceContext`.
- [#6259](https://github.com/nautobot/nautobot/issues/6259) - Added `default_job_queue` field to the Job Model.
- [#6276](https://github.com/nautobot/nautobot/issues/6276) - Added support for Apps to define `object_detail_panels` and `object_detail_tabs` in their `TemplateExtension` classes.
- [#6276](https://github.com/nautobot/nautobot/issues/6276) - Added `nautobot.apps.ui.DistinctViewTab` class for defining detail-view tabs that exist as a distinct view.
- [#6276](https://github.com/nautobot/nautobot/issues/6276) - Added `nautobot.apps.ui.render_component_template` helper function.
- [#6323](https://github.com/nautobot/nautobot/issues/6323) - Added Scheduled Job support for Kubernetes Job Execution.
- [#6324](https://github.com/nautobot/nautobot/issues/6324) - Added Event Broker Config
- [#6325](https://github.com/nautobot/nautobot/issues/6325) - Added event publishing for events: user login, user logout, job failed, user changed password and admin changes user's password.
- [#6326](https://github.com/nautobot/nautobot/issues/6326) - Added event publishing for events: job started, job completed, job failed, schedule job approved and scheduled job denied.
- [#6338](https://github.com/nautobot/nautobot/issues/6338) - Added UI Components for Wireless models.
- [#6348](https://github.com/nautobot/nautobot/issues/6348) - Added "Add virtual device contexts" to the Virtual Device Contexts panel in Device detail view.
- [#6377](https://github.com/nautobot/nautobot/issues/6377) - Added support for `hide_hierarchy_ui` option in `ObjectsTablePanel`.
- [#6387](https://github.com/nautobot/nautobot/issues/6387) - Added a custom SUCCESS log level for use in Nautobot and Nautobot Jobs.
- [#6446](https://github.com/nautobot/nautobot/issues/6446) - Added support for `query_params` to NavMenuItem and NavMenuButton.
- [#6446](https://github.com/nautobot/nautobot/issues/6446) - Added `capabilities` field to Controller and ControllerManagedDeviceGroup.
- [#6488](https://github.com/nautobot/nautobot/issues/6488) - Added a REST API endpoint for rendering Jinja2 templates.
- [#6504](https://github.com/nautobot/nautobot/issues/6504) - Added Apps Marketplace page.
- [#6513](https://github.com/nautobot/nautobot/issues/6513) - Added `pre_tag` helper/filter method to wrap content within `<pre>` tags.
- [#6537](https://github.com/nautobot/nautobot/issues/6537) - Added logic to prevent users from modifying device on Virtual Device Contexts.
- [#6539](https://github.com/nautobot/nautobot/issues/6539) - Added Installed Apps page tile view.
- [#6555](https://github.com/nautobot/nautobot/issues/6555) - Added a Jinja template renderer to the UI.

### Changed in v2.4.0b1

- [#6125](https://github.com/nautobot/nautobot/issues/6125) - Refactored Job run related code to be able to use Job Queues.
- [#6133](https://github.com/nautobot/nautobot/issues/6133) - Converted `Circuit` detail view to use the new UI framework.
- [#6137](https://github.com/nautobot/nautobot/issues/6137) - Converted example app `ExampleModel` detail view to use UI component framework.
- [#6137](https://github.com/nautobot/nautobot/issues/6137) - Converted `ExternalIntegration` detail view to use UI component framework.
- [#6138](https://github.com/nautobot/nautobot/issues/6138) - Changed `ExampleModelUIViewSet` with added example of `TextPanel` usage.
- [#6139](https://github.com/nautobot/nautobot/issues/6139) - Changed `_ObjectCommentPanel` to be subclass of `ObjectTextPanel` and use newly created text panel component.
- [#6140](https://github.com/nautobot/nautobot/issues/6140) - Refactored Tenant detail view to use UI component Python classes.
- [#6142](https://github.com/nautobot/nautobot/issues/6142) - Converted `Secret` related views to use NautobotUIViewSet and UI Framework.
- [#6142](https://github.com/nautobot/nautobot/issues/6142) - Converted `Device` detail view to use UI Framework to define the "Add Components" dropdown.
- [#6196](https://github.com/nautobot/nautobot/issues/6196) - `JSONArrayField` now allows `choices` to be provided in the `base_field` declaration.
- [#6205](https://github.com/nautobot/nautobot/issues/6205) - Changed initial `Nautobot initialized!` message logged on startup to include the Nautobot version number.
- [#6330](https://github.com/nautobot/nautobot/issues/6330) - Refactored `ObjectsTablePanel` to accept either a table class and a queryset or an already initialized table.
- [#6377](https://github.com/nautobot/nautobot/issues/6377) - Converted VRF and RouteTarget UI views to use `NautobotUIViewSet` and `object_detail_content`.
- [#6476](https://github.com/nautobot/nautobot/issues/6476) - Converted `ClusterType` detail view to use UI framework.
- [#6503](https://github.com/nautobot/nautobot/issues/6503) - Addressed Wireless models UI Feedback.

### Deprecated in v2.4.0b1

- [#6108](https://github.com/nautobot/nautobot/issues/6108) - Deprecated the `FilterTestCases.NameOnlyFilterTestCase` and `FilterTestCases.NameSlugFilterTestCase` generic test classes. Apps should migrate to `FilterTestCases.FilterTestCase` with an appropriately defined list of `generic_filter_tests` instead.
- [#6142](https://github.com/nautobot/nautobot/issues/6142) - Deprecated the `TemplateExtension.buttons()` API in favor of `TemplateExtension.object_detail_buttons` implementation based around the UI Component Framework.
- [#6276](https://github.com/nautobot/nautobot/issues/6276) - Deprecated the `TemplateExtension.left_page()`, `TemplateExtension.right_page()`, and `TemplateExtension.full_width_page()` APIs in favor of `TemplateExtension.object_detail_panels` implementation based around the UI Component Framework.

### Removed in v2.4.0b1

- [#6108](https://github.com/nautobot/nautobot/issues/6108) - Removed the previously deprecated `ViewTestCases.BulkImportObjectsViewTestCase` generic test class as obsolete.
- [#6342](https://github.com/nautobot/nautobot/issues/6342) - Removed remnants of the React UI prototype - `NavContext`, `NavGrouping`, `NavItem`, `GetMenuAPIView`, `GetObjectCountsView`, `ViewConfigException`, `get_all_new_ui_ready_routes()`, `get_only_new_ui_ready_routes()`, `is_route_new_ui_ready()`.

### Fixed in v2.4.0b1

- [#6089](https://github.com/nautobot/nautobot/issues/6089) - Fixed warning message `No sanitizer support for <class 'NoneType'> data` emitted by the `nautobot-server runjob --local ...` command.
- [#6108](https://github.com/nautobot/nautobot/issues/6108) - Fixed incorrect definition of `VirtualMachineFilterSet.cluster` filter.
- [#6137](https://github.com/nautobot/nautobot/issues/6137) - Fixed `ObjectsTablePanel.related_field_name` fallback logic to be more correct.
- [#6137](https://github.com/nautobot/nautobot/issues/6137) - Fixed incorrect configuration of "Contacts", "Dynamic Groups", and "Object Metadata" tables in component-based views.
- [#6139](https://github.com/nautobot/nautobot/issues/6139) - Fixed `body_content_text.html` to properly render different formats like json, yaml or markdown.
- [#6208](https://github.com/nautobot/nautobot/issues/6208) - Fixed duplicate loading of `nautobot_config.py` during Nautobot startup.
- [#6246](https://github.com/nautobot/nautobot/issues/6246) - Fixed accordion collapse/expand behavior when grouped computed fields and/or custom fields are present in a detail view.
- [#6331](https://github.com/nautobot/nautobot/issues/6331) - Added missing `role` field in Virtual Device Context detail view and edit view.
- [#6331](https://github.com/nautobot/nautobot/issues/6331) - Fixed Virtual Device Context edit view layout.
- [#6337](https://github.com/nautobot/nautobot/issues/6337) - Added exception handling and fallback logic for Constance config lookups as `django-constance` 4.x removed some built-in exception handling.
- [#6338](https://github.com/nautobot/nautobot/issues/6338) - Fixed NumericArrayField not respecting numerical order.
- [#6377](https://github.com/nautobot/nautobot/issues/6377) - Fixed Panel rendering to not include the header or footer if the content is only whitespace.
- [#6377](https://github.com/nautobot/nautobot/issues/6377) - Fixed incorrect/unnecessary rendering of many-to-many fields in ObjectFieldsPanel.
- [#6377](https://github.com/nautobot/nautobot/issues/6377) - Fixed various references to `context["object"]` to use `get_obj_from_context()` appropriately.
- [#6394](https://github.com/nautobot/nautobot/issues/6394) - Fixed unexpected error `{'default_job_queue': ['This field cannot be null.']}` on Job Bulk Update.
- [#6394](https://github.com/nautobot/nautobot/issues/6394) - Fixed overriding custom `job_queues` on Job Bulk Update when no changes made on this field.
- [#6395](https://github.com/nautobot/nautobot/issues/6395) - Corrected name of IPAM migration 0050 to match the one released in v2.3.6.
- [#6397](https://github.com/nautobot/nautobot/issues/6397) - Fixed incorrect handling of JobQueue objects in `get_worker_count()`.
- [#6403](https://github.com/nautobot/nautobot/issues/6403) - Fixed wrong Primary IPv6 field label on VirtualDeviceContextForm.
- [#6428](https://github.com/nautobot/nautobot/issues/6428) - Fixed some issues causing failures with reverse migrations.
- [#6537](https://github.com/nautobot/nautobot/issues/6537) - Fixed unexpected failure when adding an interface component to a device from the Device detail view.
- [#6546](https://github.com/nautobot/nautobot/issues/6546) - Fixed inconsistent rendering of the Role column on the Virtual Device Context list table.
- [#6549](https://github.com/nautobot/nautobot/issues/6549) - Added missing `/` to `/api/core/render-jinja-template/` URL.

### Dependencies in v2.4.0b1

- [#5963](https://github.com/nautobot/nautobot/issues/5963) - Updated `django-taggit` to `~6.1.0`.
- [#6252](https://github.com/nautobot/nautobot/issues/6252) - Dropped support for Python 3.8. Python 3.9 is now the minimum version required by Nautobot.
- [#6254](https://github.com/nautobot/nautobot/issues/6254) - Added `kubernetes==31.0.0` development dependency.
- [#6342](https://github.com/nautobot/nautobot/issues/6342) - Removed dependency on `drf-react-template-framework`.
- [#6363](https://github.com/nautobot/nautobot/issues/6363) - Removed direct dependency on `MarkupSafe` as Nautobot does not use it directly, only through the `Jinja2` dependency.
- [#6363](https://github.com/nautobot/nautobot/issues/6363) - Updated dependency `Pillow` to `~11.0.0`.
- [#6363](https://github.com/nautobot/nautobot/issues/6363) - Updated dependency `django-auth-ldap` to `~5.1.0`.
- [#6469](https://github.com/nautobot/nautobot/issues/6469) - Updated dependency `django-silk` to `~5.3.0`.
- [#6549](https://github.com/nautobot/nautobot/issues/6549) - Moved `kubernetes` from a development-only dependency to a required dependency.

### Documentation in v2.4.0b1

- [#6144](https://github.com/nautobot/nautobot/issues/6144) - Added documentation for Virtual Device Contexts.
- [#6254](https://github.com/nautobot/nautobot/issues/6254) - Added documentation of how to use K8s Kind cluster for local K8s integrations development.
- [#6275](https://github.com/nautobot/nautobot/issues/6275) - Added documentation about migration from template-based views into UI Component Framework.
- [#6275](https://github.com/nautobot/nautobot/issues/6275) - Added UI Component Framework documentation.
- [#6275](https://github.com/nautobot/nautobot/issues/6275) - Updated documentation of `development/apps/api/views/` to inform users about preferred usage of UI Component Framework.
- [#6275](https://github.com/nautobot/nautobot/issues/6275) - Updated docstrings for some of UI related classes to improve auto-generated docs.
- [#6381](https://github.com/nautobot/nautobot/issues/6381) - Added Wireless Model documentation.
- [#6549](https://github.com/nautobot/nautobot/issues/6549) - Added 2.4 release overview.

### Housekeeping in v2.4.0b1

- [#5963](https://github.com/nautobot/nautobot/issues/5963) - Updated development dependency `faker` to `>=30.1.0,<30.2.0`.
- [#5963](https://github.com/nautobot/nautobot/issues/5963) - Updated documentation dependency `towncrier` to `~24.8.0`.
- [#5963](https://github.com/nautobot/nautobot/issues/5963) - Updated `watchdog` to `~5.0.0`.
- [#6108](https://github.com/nautobot/nautobot/issues/6108) - Removed roughly 800 redundant and/or obsolete test cases.
- [#6108](https://github.com/nautobot/nautobot/issues/6108) - Merged the `APIViewTestCases.NotesURLViewTestCase.test_notes_url_on_object` generic test function into `APIViewTestCases.GetObjectViewTestCase.test_get_object` generic test function to reduce redundant code and improve test speed.
- [#6108](https://github.com/nautobot/nautobot/issues/6108) - Merged the `FilterTestCases.FilterTestCase.test_id` generic test function into `FilterTestCases.FilterTestCase.test_filters_generic` generic test function to reduce redundant code and improve test speed.
- [#6108](https://github.com/nautobot/nautobot/issues/6108) - Removed the `FilterTestCases.FilterTestCase.test_q_filter_exists` generic test function as redundant.
- [#6108](https://github.com/nautobot/nautobot/issues/6108) - Merged the `ViewTestCases.GetObjectViewTestCase.test_has_advanced_tab` generic test function into `ViewTestCases.GetObjectViewTestCase.test_get_object_with_permission` generic test function to reduce redundant code and improve test speed.
- [#6108](https://github.com/nautobot/nautobot/issues/6108) - Removed the `ViewTestCases.CreateObjectViewTestCase.test_slug_autocreation` and `test_slug_not_modified` generic test functions as obsolete.
- [#6108](https://github.com/nautobot/nautobot/issues/6108) - Merged the `ViewTestCases.ListObjectsViewTestCase.test_list_view_app_banner` generic test function into `ViewTestCases.ListObjectsViewTestCase.test_list_objects_with_permission` generic test function to reduce redundant code and improve test speed.
- [#6133](https://github.com/nautobot/nautobot/issues/6133) - Moved definition of nav and homepage base classes from `nautobot.core.apps` to new `nautobot.core.ui` module. (These classes are still available to App authors via the same `nautobot.apps.ui` import aliases as previously).
- [#6133](https://github.com/nautobot/nautobot/issues/6133) - Added support for `--quiet` option to `invoke nbshell` task.
- [#6250](https://github.com/nautobot/nautobot/issues/6250) - Improved speed of `JobQueueFactory` when a large number of Jobs are installed.
- [#6275](https://github.com/nautobot/nautobot/issues/6275) - Added parameter `--fix` to `invoke markdownlint`.
- [#6320](https://github.com/nautobot/nautobot/issues/6320) - Fixed an error when rerunning a test with cached test fixtures that included default job queues.
- [#6493](https://github.com/nautobot/nautobot/issues/6493) - Moved runjob helper functions from `nautobot.extras.management.__init__.py` to `nautobot.extras.management.utils.py`.<|MERGE_RESOLUTION|>--- conflicted
+++ resolved
@@ -161,12 +161,8 @@
 - [#6427](https://github.com/nautobot/nautobot/issues/6427) - Fixed a bug which allowed several wireless interface types to accept cables.
 - [#6489](https://github.com/nautobot/nautobot/issues/6489) - Fixed partial-match filters (such as `__ic` and `__isw`) on fields that have restricted choices (`Prefix.type`, `Interface.type`, etc.) so that partial values are no longer rejected.
 - [#6763](https://github.com/nautobot/nautobot/issues/6763) - Fixed the issue where the Wireless Network detail view fails to render when any record in the Controller Managed Device Groups table is missing a VLAN.
-<<<<<<< HEAD
-- [#6770](https://github.com/nautobot/nautobot/issues/6770) - Fixed JobButtons to now trigger jobs on click
+- [#6770](https://github.com/nautobot/nautobot/issues/6770) - Fixed breakage of JobButton functionality.
 - [#6771](https://github.com/nautobot/nautobot/issues/6771) - Reverted breaking changes to various generic View base class attributes.
-=======
-- [#6770](https://github.com/nautobot/nautobot/issues/6770) - Fixed breakage of JobButton functionality.
->>>>>>> 5c2bc009
 - [#6773](https://github.com/nautobot/nautobot/issues/6773) - Fixed an exception when trying to render a Job class to a form when no corresponding Job database record exists.
 - [#6776](https://github.com/nautobot/nautobot/issues/6776) - Fixed `FilterTestCase.generic_filter_tests` to again be optional as intended.
 - [#6779](https://github.com/nautobot/nautobot/issues/6779) - Fixed Object Bulk Delete and Object Bulk Edit functionalities.

--- conflicted
+++ resolved
@@ -125,11 +125,6 @@
 
 <!-- towncrier release notes start -->
 ## v2.3.13 (2024-12-10)
-<<<<<<< HEAD
-
-## v2.3.13 (2024-12-10)
-=======
->>>>>>> a8b57e97
 
 ### Security
 

<!-- markdownlint-disable MD024 -->

# Nautobot v2.3

This document describes all new features and changes in Nautobot 2.3.

## Upgrade Actions

### Administrators

Administrators should plan to take these actions during or immediately after upgrade from a previous version. New installations should also take note of these actions where appropriate.

- Python 3.12 is now the default recommended version of Python.

!!! warning "Python 3.12"
    Because Nautobot prior to 2.3.0 did not declare support for Python 3.12, most Apps similarly needed to previously declare an upper bound of Python 3.11 for their own compatibility. Therefore, older versions of most Apps **will not be installable** under Python 3.12. Before migrating your Nautobot environment to Python 3.12, it is your responsibility to confirm that all relevant Apps in your environment are also compatible and installable.

    There is a minor "chicken-and-egg" problem here in that Apps generally cannot declare support for a new Python version before Nautobot itself publishes a release that does so; therefore, as of the 2.3.0 Nautobot release day, most Apps have not yet been updated to declare support for Python 3.12. We'll be working in the following days to promptly update our supported Apps as needed, so stay tuned.

!!! warning "Docker images"
    As has been Nautobot's policy since version 1.6.1, our published Docker images _that are not tagged with a specific Python version_ implicitly always include the _latest_ supported version of Python. This means that as of the release of Nautobot 2.3.0, the tags `latest`, `stable`, `2.3`, and `2.3.0` will all indicate Docker images that include Python 3.12, whereas previously these indicated Python 3.11 images. As noted above and below, updating to Python 3.12 may not be immediately desirable (or even possible, depending on the status of your Apps) as a "day one" action.

    If you need to stay with a given Python version for the time being, you must make sure that you're relying on an appropriately specific image tag, such as `2.3-py3.11`, `stable-py3.10`, etc.

- As noted [below](#dynamic-group-cache-changes-5473), a new system job is provided for automated Dynamic Group cache updates. Administrators should schedule this system job to run on a recurring basis within the Jobs UI, after the upgrade, or on new install. Configuration referencing the `DYNAMIC_GROUPS_MEMBER_CACHE_TIMEOUT` setting can be safely removed, as it is no longer used. If this setting was being used previously, it is recommended to set the new scheduled job's interval to the same value.
- As noted [below](#log-cleanup-as-system-job-3749), change logging retention cleanup is now handled via a system job. Administrators should schedule this job to run on a recurring basis to meet their needs. The `CHANGELOG_RETENTION` setting is still used to define the retention period, but the scheduled system job will perform the actual cleanup, if any needed.

### Job Authors & App Developers

Job Authors and App Developers should take these actions to ensure compatibility with their Jobs and Apps.

- Job Authors and App Developers should carefully consider the [updates to the DynamicGroup API](#dynamic-group-cache-changes-5473) and decide if their use cases dictate changing their group membership access patterns to use `DynamicGroup.update_cached_members()` to find the correct balance between Dynamic Group performance and membership updates.
- Job Authors and App Developers should carefully consider the [updates to the TreeManager default behavior](#changed-treemanager-default-behavior-5786) and make necessary changes to their access of Tree based models.
- Django 4.2 is now required by Nautobot, replacing the previous Django 3.2 dependency. Job Authors and App Developers should carefully consider the updates and changes in the Django release-notes ([4.0](https://docs.djangoproject.com/en/4.2/releases/4.0/), [4.1](https://docs.djangoproject.com/en/4.2/releases/4.1/), [4.2](https://docs.djangoproject.com/en/4.2/releases/4.2/)), especially the relevant "Backwards incompatible changes" sections, to proactively identify any impact to their Apps.

!!! warning "Django 4"
    Django 4 includes a small number of breaking changes compared to Django 3. In our experience, most Apps have required few (or zero) updates to be Django 4 compatible, but your mileage may vary.

- Python 3.12 is now supported by Nautobot and is now the default recommended version of Python. Apps will likely need to update their packaging in order to explicitly declare support for Python 3.12.
- App Developers should review the feature set of their data models and consider whether their models should opt into or out of inclusion in Dynamic Groups, Contacts/Teams, Object Metadata, and Saved Views via the inclusion or omission of appropriate model mixins and flag variables. Refer to the [developer documentation](../development/apps/api/models/index.md#adding-database-models) for details.

## Release Overview

### Added

#### Cloud Models ([#5716](https://github.com/nautobot/nautobot/issues/5716), [#5719](https://github.com/nautobot/nautobot/issues/5719), [#5721](https://github.com/nautobot/nautobot/issues/5721), [#5872](https://github.com/nautobot/nautobot/issues/5872))

Added the new models `CloudAccount`, `CloudResourceType`, `CloudNetwork`, and `CloudService` to support recording of cloud provider accounts (AWS, Azure, GCP, DigitalOcean, etc.), cloud resource types (AWS EC2, Azure Virtual Machine Service, Google App Engine, etc.), cloud services (specific instances of services described by cloud resource types) and cloud network objects (such as VPCs) in Nautobot.

#### Device Modules ([#2101](https://github.com/nautobot/nautobot/issues/2101))

Added new models for `ModuleBay`, `Module`, `ModuleType`, and `ModuleBayTemplate` to support modeling line cards and other modular components of a device. These models allow you to define a hierarchy of module bays and modules within a device, and to assign components (such as interfaces, power ports, etc.) to specific modules.

#### Dynamic Group Enhancements ([#5472](https://github.com/nautobot/nautobot/issues/5472), [#5786](https://github.com/nautobot/nautobot/issues/5786))

Dynamic Groups now have a `group_type` field, which specifies whether this group is defined by an object filter, defined by aggregating other groups via set operations, or defined via static assignment of objects as group members (this third type is new in Nautobot 2.3). Additionally, you can now assign a tenant and/or tags to each Dynamic Group, and many more models now can be included in Dynamic Groups.

A new model, `StaticGroupAssociation`, and associated REST API, have been added in support of the new "static" group type. See also "[Dynamic Group Cache Changes](#dynamic-group-cache-changes-5473)" below.

For more details, refer to the [Dynamic Group](../user-guide/platform-functionality/dynamicgroup.md) documentation.

#### Interface and VMInterface Roles ([#4406](https://github.com/nautobot/nautobot/issues/4406))

Added an optional `role` field to Interface and VMInterface models to track common interface configurations. Now the users can create [Role](../user-guide/platform-functionality/role.md) instances that can be assigned to [interfaces](../user-guide/core-data-model/dcim/interface.md) and [vminterfaces](../user-guide/core-data-model/virtualization/vminterface.md).

#### Object Metadata Models ([#5663](https://github.com/nautobot/nautobot/issues/5663))

Added [a set of functionality](../user-guide/platform-functionality/objectmetadata.md) for defining and managing object metadata, that is to say, data _about_ the network data managed in Nautobot, such as data provenance, data ownership, and data classification. For more details, refer to the linked documentation.

#### Python 3.12 Support ([#5429](https://github.com/nautobot/nautobot/issues/5429))

Nautobot now supports Python 3.12, and Python 3.12 is now the default Python version included in the `nautobot` Docker images.

#### VLANGroup Model Enhancement ([#6309](https://github.com/nautobot/nautobot/issues/6309))

+++ 2.3.6

Added a `range` field on the `VLANGroup` model with a default value of `1-4094`. `VLANGroup` model now also supports `custom_links`, `export_templates`, `tags`, and `webhooks`.

#### Saved Views ([#1758](https://github.com/nautobot/nautobot/issues/1758))

Added the ability for users to save multiple configurations of list views (table columns, filtering, pagination and sorting) for ease of later use and reuse. Refer to the [Saved View](../user-guide/platform-functionality/savedview.md) documentation for more details and on how to use saved views.

#### Worker Status Page ([#5873](https://github.com/nautobot/nautobot/issues/5873))

User accounts with the `is_staff` flag set can access a new worker status page at `/worker-status/` to view the status of the Celery worker(s) and the configured queues. The link to this page appears in the "User" dropdown at the bottom of the navigation menu, under the link to the "Profile" page. Use this page with caution as it runs a live query against the Celery worker(s) and may impact performance of your web service.

### Changed

#### Changed TreeManager Default Behavior ([#5786](https://github.com/nautobot/nautobot/issues/5786))

The `TreeManager` class (used for tree-models such as Location, RackGroup, and TenantGroup) default behavior has changed from `with_tree_fields` to `without_tree_fields`. This should improve performance in many cases but may impact Apps or Jobs that were relying on the old default; such code should be updated to explicitly call `.with_tree_fields()` where appropriate.

#### Dynamic Group Cache Changes ([#5473](https://github.com/nautobot/nautobot/issues/5473))

To improve performance of the Dynamic Groups feature, a number of changes have been made:

- Dynamic Groups now always use `StaticGroupAssociation` records as a database cache of their member objects, rather than optionally caching their members in Redis for a limited time period. For Dynamic Groups of types other than the new "static" group type, these `StaticGroupAssociation` records are hidden by default from the UI and REST API.
- The `DYNAMIC_GROUPS_MEMBER_CACHE_TIMEOUT` setting variable is deprecated, as it no longer influences Dynamic Group cache behavior.
- The APIs `DynamicGroup.members`, `DynamicGroup.count`, `DynamicGroup.has_member()`, and `object.dynamic_groups` now always use the database cache rather than being recalculated on the fly.
- The APIs `DynamicGroup.members_cached`, `DynamicGroup.members_cache_key`, `object.dynamic_groups_cached`, `object.dynamic_groups_list`, and `object.dynamic_groups_list_cached` are now deprecated.
- Editing a Dynamic Group definition refreshes its cached members and those of any "parent" groups that use it.
- Viewing a Dynamic Group detail view in the UI refreshes its cached members (only).
- A new System Job, `Refresh Dynamic Group Caches`, can be run or scheduled as appropriate to refresh Dynamic Group member caches on demand.
- The existing API `DynamicGroup.update_cached_members()` can be called by Apps or Jobs needing to ensure that the cache is up-to-date for any given Dynamic Group.

#### Log Cleanup as System Job ([#3749](https://github.com/nautobot/nautobot/issues/3749))

Cleanup of the change log (deletion of `ObjectChange` records older than a given cutoff) is now handled by the new `LogsCleanup` system Job, rather than occurring at random as a side effect of new change log records being created. Admins desiring automatic cleanup are encouraged to schedule this job to run at an appropriate interval suitable to your deployment's needs.

!!! info
    Setting [`CHANGELOG_RETENTION`](../user-guide/administration/configuration/settings.md#changelog_retention) in your Nautobot configuration by itself no longer directly results in periodic cleanup of `ObjectChange` records. You must run (or schedule to periodically run) the `LogsCleanup` Job for this to occur.

As an additional enhancement, the `LogsCleanup` Job can also be used to cleanup `JobResult` records if desired as well.

#### UI Button Consolidation ([#5869](https://github.com/nautobot/nautobot/issues/5869), [#5870](https://github.com/nautobot/nautobot/issues/5870), [#5871](https://github.com/nautobot/nautobot/issues/5871))

Various button groups in the "object list" and "object detail" views have been consolidated following a common UI pattern of a single button for the most common action plus a popup menu for less common actions.

### Dependencies

#### Updated to Django 4.2 ([#3581](https://github.com/nautobot/nautobot/issues/3581))

As Django 3.2 has reached end-of-life, Nautobot 2.3 requires Django 4.2, the next long-term-support (LTS) version of Django. There are a number of changes in Django itself as a result of this upgrade; Nautobot App maintainers are urged to review the Django release-notes ([4.0](https://docs.djangoproject.com/en/4.2/releases/4.0/), [4.1](https://docs.djangoproject.com/en/4.2/releases/4.1/), [4.2](https://docs.djangoproject.com/en/4.2/releases/4.2/)), especially the relevant "Backwards incompatible changes" sections, to proactively identify any impact to their Apps.

<!-- towncrier release notes start -->
<<<<<<< HEAD
=======
## v2.3.10 (2024-10-29)

### Added

- [#6421](https://github.com/nautobot/nautobot/issues/6421) - Added cacheable `CustomField.objects.keys_for_model(model)` API.
- [#6421](https://github.com/nautobot/nautobot/issues/6421) - Added queryset caching in `web_request_context` for more efficient JobHook and Webhook dispatching on bulk requests.
- [#6421](https://github.com/nautobot/nautobot/issues/6421) - Added logging to JobResults for CustomField provisioning background tasks.
- [#6421](https://github.com/nautobot/nautobot/issues/6421) - Added more efficient database calls for most cases of bulk-provisioning CustomField data on model objects.

### Changed

- [#6421](https://github.com/nautobot/nautobot/issues/6421) - Increased soft/hard time limits on CustomField provisioning background tasks to 1800 and 2000 seconds respectively.

### Fixed

- [#6421](https://github.com/nautobot/nautobot/issues/6421) - Fixed long-running-at-scale transaction lock on records while adding/removing a CustomField definition.
- [#6441](https://github.com/nautobot/nautobot/issues/6441) - Fixed a regression in 2.3.9 that broke the rendering of the Device create/edit form.

### Dependencies

- [#6423](https://github.com/nautobot/nautobot/issues/6423) - Updated `mysqlclient` to `~2.2.5`.

### Housekeeping

- [#6423](https://github.com/nautobot/nautobot/issues/6423) - Updated documentation dependency `mkdocs-material` to `~9.5.42`.

## v2.3.9 (2024-10-28)

### Added

- [#4899](https://github.com/nautobot/nautobot/issues/4899) - Added TableExtension class to allow app developers to add columns to core tables.
- [#6336](https://github.com/nautobot/nautobot/issues/6336) - Added logic to ModuleBay model to ensure that if the `position` field is empty, its value will be automatically populated from the `name` of the Module Bay instance.
- [#6372](https://github.com/nautobot/nautobot/issues/6372) - Added environment variable support for setting `CSRF_TRUSTED_ORIGINS`.

### Changed

- [#6336](https://github.com/nautobot/nautobot/issues/6336) - Enhanced `position` fields on ModuleBayCreate/UpdateForms to auto-populate their values from `name` fields.
- [#6386](https://github.com/nautobot/nautobot/issues/6386) - Changed `GitRepositorySync` system Job to run atomically (all-or-nothing), such that any failure in the resync will cause all associated database updates to be reverted.
- [#6386](https://github.com/nautobot/nautobot/issues/6386) - Changed behavior of change logging `web_request_context()` to only reload Job code when a relevant JobHook is found to apply to the change in question.

### Fixed

- [#6297](https://github.com/nautobot/nautobot/issues/6297) - Fixed overly broad scope of the TreeModel `invalidate_max_depth_cache` signal so that it now correctly only fires for TreeModel instances rather than all models.
- [#6297](https://github.com/nautobot/nautobot/issues/6297) - Improved performance of DynamicGroup membership updates/recalculations when dealing with large numbers of member objects.
- [#6386](https://github.com/nautobot/nautobot/issues/6386) - Fixed reversed chronological ordering of JobHooks and Webhooks sent from a single `web_request_context` session.
- [#6400](https://github.com/nautobot/nautobot/issues/6400) - Removed misleading help text from ModularComponentForm, as the `{module}` auto-substitution in names only applies through component _templates_ at present.
- [#6415](https://github.com/nautobot/nautobot/issues/6415) - Added missing column `software_version` to the Device Table in Device List View.
- [#6425](https://github.com/nautobot/nautobot/issues/6425) - Fixed bug in which ColoredLabelColumn() wasn't being applied to the `role' column on Device/VM interfaces.

### Dependencies

- [#6362](https://github.com/nautobot/nautobot/issues/6362) - Updated `psycopg2-binary` dependency to `~2.9.10`.

### Housekeeping

- [#6362](https://github.com/nautobot/nautobot/issues/6362) - Updated documentation dependency `mkdocs-material` to `~9.5.41`.

>>>>>>> 9359009b
## v2.3.8 (2024-10-18)

### Fixed

- [#5050](https://github.com/nautobot/nautobot/issues/5050) - Changed logic to permit VLANs assigned to a device's location's parent locations (including parents of parents, etc.) to be assigned to that device's interfaces.
- [#6297](https://github.com/nautobot/nautobot/issues/6297) - Fixed paginator widget to display the current selected `per_page` value even if it's not one of the `PER_PAGE_DEFAULTS` options.
- [#6297](https://github.com/nautobot/nautobot/issues/6297) - Added pagination of related-object tables to many IPAM views to avoid errors when very large quantities of related records are present.
- [#6380](https://github.com/nautobot/nautobot/issues/6380) - Fixed issue with Installed Apps page trying to render invalid links.
- [#6385](https://github.com/nautobot/nautobot/issues/6385) - Restored `Prefix.get_child_ips()` API mistakenly removed from v2.3.5 through v2.3.7.

## v2.3.7 (2024-10-15)

### Added

- [#2784](https://github.com/nautobot/nautobot/issues/2784) - Added `assertBodyContains()` test helper API to `NautobotTestCaseMixin`.

### Changed

- [#6205](https://github.com/nautobot/nautobot/issues/6205) - Changed initial `Nautobot initialized!` message logged on startup to include the Nautobot version number.
- [#6350](https://github.com/nautobot/nautobot/issues/6350) - Changed the way that `ensure_git_repository` logs hashes to include the name of the repository.

### Fixed

- [#6158](https://github.com/nautobot/nautobot/issues/6158) - Fixed a UI overflow issue with the Tenant Stats panel.
- [#6299](https://github.com/nautobot/nautobot/issues/6299) - Added retry logic and error handling for several cases where an intermittent Redis connection error could cause Celery to throw an exception.
- [#6318](https://github.com/nautobot/nautobot/issues/6318) - Fixed duplicate loading of `nautobot_config.py` during Nautobot startup.
- [#6329](https://github.com/nautobot/nautobot/issues/6329) - Added a data migration to fix DynamicGroup `group_type` values set incorrectly in upgrading to Nautobot 2.3.x.

### Dependencies

- [#6299](https://github.com/nautobot/nautobot/issues/6299) - Added a direct dependency on `kombu` to guarantee the presence of some essential fixes for this Celery dependency.

### Housekeeping

- [#2784](https://github.com/nautobot/nautobot/issues/2784) - Added usage of `extract_page_body()` to many view-related test cases in order to make their failure output more readable.
- [#2784](https://github.com/nautobot/nautobot/issues/2784) - Modified many view-related test cases to use new `assertBodyContains()` test helper method for brevity.
- [#6283](https://github.com/nautobot/nautobot/issues/6283) - Updated documentation dependency `mkdocs-material` to `~9.5.39`.
- [#6318](https://github.com/nautobot/nautobot/issues/6318) - Fixed an error when rerunning parallel tests with a cached database and test factories enabled.
- [#6318](https://github.com/nautobot/nautobot/issues/6318) - Fixed a permission-denied error on the `MEDIA_ROOT` volume when running the local development environment with `docker-compose.final.yml`.
- [#6318](https://github.com/nautobot/nautobot/issues/6318) - Increased the healthcheck `start_period` in the local development environment to 10 minutes.
- [#6318](https://github.com/nautobot/nautobot/issues/6318) - Added `--remove-orphans` to the docker compose commands for `invoke stop` and `invoke destroy`.

## v2.3.6 (2024-10-02)

### Added

- [#5903](https://github.com/nautobot/nautobot/issues/5903) - Added range field on `VLANGroup` model.
- [#5903](https://github.com/nautobot/nautobot/issues/5903) - Added tags on `VLANGroup` model.

### Fixed

- [#6304](https://github.com/nautobot/nautobot/issues/6304) - Fixed an error during startup when an App included a REST API serializer inheriting from an unexpected base class.
- [#6304](https://github.com/nautobot/nautobot/issues/6304) - Fixed a warning during startup about the `extras.FileAttachment` model.

### Documentation

- [#6304](https://github.com/nautobot/nautobot/issues/6304) - Added a note to the release overview section for app developers regarding opt-in/opt-out of model features.
- [#6304](https://github.com/nautobot/nautobot/issues/6304) - Updated app model developer documentation with more details about feature opt-out.

### Housekeeping

- [#6308](https://github.com/nautobot/nautobot/issues/6308) - Increase the minimum number of content-types to three and capped the maximum to five for MetadataType instances created by MetadataTypeFactory.

## v2.3.5 (2024-09-30)

### Added

- [#6257](https://github.com/nautobot/nautobot/issues/6257) - Added `is_occupied` boolean filter to the Rack elevation API endpoint to allow filtering by occupied or unoccupied units.
- [#6289](https://github.com/nautobot/nautobot/issues/6289) - Added the add button to IPAM Services.

### Changed

- [#6057](https://github.com/nautobot/nautobot/issues/6057) - Enhanced job delete functions to prevent users from deleting system jobs from the UI and the API.

### Fixed

- [#5802](https://github.com/nautobot/nautobot/issues/5802) - Override `get_required_permission()` in SavedViewUIViewSet to achieve the intended behavior.
- [#5924](https://github.com/nautobot/nautobot/issues/5924) - Fixed the redirect URL for the Device Bay Populate/Depopulate view to take the user back to the Device Bays tab on the Device page.
- [#6170](https://github.com/nautobot/nautobot/issues/6170) - Fix Prefix IPAddresses not accounting for Child Prefix IPAddresses in the UI.
- [#6217](https://github.com/nautobot/nautobot/issues/6217) - Fixed SavedView functionality not working in Rack Elevation List View.
- [#6233](https://github.com/nautobot/nautobot/issues/6233) - Corrected presentation of rendered Markdown content in Notes table.
- [#6248](https://github.com/nautobot/nautobot/issues/6248) - Fixed Device Type link and count from Device Family Detail View.
- [#6257](https://github.com/nautobot/nautobot/issues/6257) - Fixed the selection options for `position` on the device add/edit form to disable RUs that are currently occupied.
- [#6289](https://github.com/nautobot/nautobot/issues/6289) - Fixed lookup of IP Addresses in the Service form.

### Dependencies

- [#6247](https://github.com/nautobot/nautobot/issues/6247) - Updated documentation dependency `mkdocs-material` to `~9.5.35`.
- [#6287](https://github.com/nautobot/nautobot/issues/6287) - Replaced incorrect `django-structlog[all]` dependency with `django-structlog[celery]`.

### Documentation

- [#6264](https://github.com/nautobot/nautobot/issues/6264) - Added to the core developer documentation a warning against the use of data factories within test case code.

### Housekeeping

- [#5802](https://github.com/nautobot/nautobot/issues/5802) - Override `get_required_permission()` in SavedViewUIViewSet to achieve the intended behavior.
- [#6264](https://github.com/nautobot/nautobot/issues/6264) - Changed `invoke unittest` to default to `--parallel` even when a `--label` value is specified.
- [#6264](https://github.com/nautobot/nautobot/issues/6264) - Added support for `invoke unittest --no-parallel`.
- [#6285](https://github.com/nautobot/nautobot/issues/6285) - Added support for `invoke unittest --no-reusedb` and `nautobot-server test --no-reusedb` to streamline testing when switching frequently between branches.
- [#6292](https://github.com/nautobot/nautobot/issues/6292) - Corrected logic of several VLAN test cases.

## v2.3.4 (2024-09-18)

### Added

- [#5795](https://github.com/nautobot/nautobot/issues/5795) - Added support for `NAUTOBOT_CACHES_TIMEOUT` environment variable.
- [#6207](https://github.com/nautobot/nautobot/issues/6207) - Added the ability to filter virtual machines by their `cluster` names or IDs.

### Changed

- [#5795](https://github.com/nautobot/nautobot/issues/5795) - Changed default cache timeout for Constance configuration from 1 day to 300 seconds to match other caches.

### Fixed

- [#6207](https://github.com/nautobot/nautobot/issues/6207) - Fixed incorrect link in ClusterTable for device count column.
- [#6207](https://github.com/nautobot/nautobot/issues/6207) - Fixed incorrect link in PowerPanelTable for power feed count column.
- [#6230](https://github.com/nautobot/nautobot/issues/6230) - Fixed an issue with Celery Scheduler around datetime imports.

### Documentation

- [#5795](https://github.com/nautobot/nautobot/issues/5795) - Consolidated "Required Settings" and "Optional Settings" docs into a single unified "Settings" document.
- [#5795](https://github.com/nautobot/nautobot/issues/5795) - Consolidated "Administration: Installation Extras" docs section into the "Administration: Guides" section.
- [#5795](https://github.com/nautobot/nautobot/issues/5795) - Moved "Caching" content from the "Administration: Guides" section into the "Administration: Configuration" section as a new "Redis" document.
- [#5795](https://github.com/nautobot/nautobot/issues/5795) - Added `environment_variables` keys to `settings.yaml` to more accurately document settings that are influenced by multiple environment variables together.
- [#5795](https://github.com/nautobot/nautobot/issues/5795) - Removed `is_required_setting` keys from `settings.yaml` as no longer relevant.

### Housekeeping

- [#5859](https://github.com/nautobot/nautobot/issues/5859) - Changed `--cache-test-fixtures` and `--keepdb` flags from opt-in to opt-out for `invoke unittest` and `invoke integration-test` commands.
- [#5859](https://github.com/nautobot/nautobot/issues/5859) - Changed `invoke unittest` to automatically include `--parallel` flag when running the entire unit test suite.
- [#6222](https://github.com/nautobot/nautobot/issues/6222) - Fixed `plugin_upstream_testing_base.yml` to work with app cookiecutter v2.3 Dockerfile.
- [#6227](https://github.com/nautobot/nautobot/issues/6227) - Fixed typo in app upstream testing workflow.

## v2.3.3 (2024-09-16)

### Security

- [#6212](https://github.com/nautobot/nautobot/issues/6212) - Updated `Django` to `~4.2.16` to address `CVE-2024-45230` and `CVE-2024-45231`.

### Fixed

- [#6184](https://github.com/nautobot/nautobot/issues/6184) - Fixed an exception in `extras.models.groups._map_filter_fields` method when certain App `filter_extensions` were present.
- [#6190](https://github.com/nautobot/nautobot/issues/6190) - Added `display` property to Prefix to display its namespace along with the prefix to allow differentiation between prefixes in the UI.
- [#6197](https://github.com/nautobot/nautobot/issues/6197) - Fixed an exception in `core.utils.lookup.get_model_for_view_name` function when rendering certain App object list views.
- [#6203](https://github.com/nautobot/nautobot/issues/6203) - Fixed a performance regression observed when change logging resulted in a large number of ObjectChange records (such as in an SSOT Job).

### Dependencies

- [#6084](https://github.com/nautobot/nautobot/issues/6084) - Updated `pyuwsgi` to `~2.0.26` and `PyYAML` to `~6.0.2`.

### Housekeeping

- [#5376](https://github.com/nautobot/nautobot/issues/5376) - Disabled `coverage` during initial test database setup to improve test performance.
- [#6084](https://github.com/nautobot/nautobot/issues/6084) - Updated development dependencies `factory-boy` to `~3.3.1`, `ruff` to `~0.5.7`, and `watchdog` to `~4.0.2`.
- [#6084](https://github.com/nautobot/nautobot/issues/6084) - Updated documentation dependency `mkdocs-material` to `~9.5.33`.
- [#6155](https://github.com/nautobot/nautobot/issues/6155) - Updated the invoke.yml.example dev file to use latest values.
- [#6212](https://github.com/nautobot/nautobot/issues/6212) - Updated documentation dependencies `mkdocs` to `~1.6.1`, `mkdocs-material` to `~9.5.34`, and `mkdocstrings-python` to `~1.10.9`.
- [#6212](https://github.com/nautobot/nautobot/issues/6212) - Updated development dependency `pylint` to `~3.2.7`.

## v2.3.2 (2024-09-03)

### Security

- [#6182](https://github.com/nautobot/nautobot/issues/6182) - Updated `cryptography` to `43.0.1` to address `GHSA-h4gh-qq45-vh27`. This is not a direct dependency so will not auto-update when upgrading. Please be sure to upgrade your local environment.

### Added

- [#5180](https://github.com/nautobot/nautobot/issues/5180) - Add filtering Job Results by Scheduled Job.
- [#5591](https://github.com/nautobot/nautobot/issues/5591) - Added `time_zone` field to `ScheduledJob` model.
- [#6120](https://github.com/nautobot/nautobot/issues/6120) - Added Status Field to VRF model.
- [#6129](https://github.com/nautobot/nautobot/issues/6129) - Added collapsible icon rotation to homepage panels.

### Fixed

- [#5591](https://github.com/nautobot/nautobot/issues/5591) - Corrected several bugs around handling of `ScheduledJob` execution when `settings.TIME_ZONE` is other than "UTC".
- [#5591](https://github.com/nautobot/nautobot/issues/5591) - Added missing `Meta.ordering` definition to `ScheduledJob` model.
- [#6123](https://github.com/nautobot/nautobot/issues/6123) - Fixed cable status coloring for `DeviceModule*Table` rows in dark mode.
- [#6131](https://github.com/nautobot/nautobot/issues/6131) - Fixed a regression in which IP addresses and prefixes created through the `/api/ipam/prefixes/<uuid>/available-ips/` and `/api/ipam/prefixes/<uuid>/available-prefixes/` REST API endpoints could not be assigned custom field data during their creation.
- [#6146](https://github.com/nautobot/nautobot/issues/6146) - Added missing DynamicGroup content to Device Detail View and Software Image File Detail View.
- [#6175](https://github.com/nautobot/nautobot/issues/6175) - Prevented some `AttributeError` exceptions from being raised when an App contains a model that doesn't inherit from `BaseModel`.

### Housekeeping

- [#5591](https://github.com/nautobot/nautobot/issues/5591) - Added `watchmedo` to `celery_beat` development container.
- [#5591](https://github.com/nautobot/nautobot/issues/5591) - Added `time-machine` as a development environment (test execution) dependency.
- [#6147](https://github.com/nautobot/nautobot/issues/6147) - Fixed some points of non-determinism in the data generated by `nautobot-server generate_test_data`.
- [#6147](https://github.com/nautobot/nautobot/issues/6147) - Added `development/cleanup_factory_dump.py` helper script to aid in identifying other issues with test data.

## v2.3.1 (2024-08-19)

### Added

- [#5232](https://github.com/nautobot/nautobot/issues/5232) - Added support for groupings to computed fields.
- [#5494](https://github.com/nautobot/nautobot/issues/5494) - Added validation logic to `DeviceForm` `clean()` method to raise a validation error if there is any invalid software image file specified.
- [#5915](https://github.com/nautobot/nautobot/issues/5915) - Enhanced `IPAddress.objects.get_or_create` method to permit specifying a namespace as an alternative to a parent prefix.

### Changed

- [#5970](https://github.com/nautobot/nautobot/issues/5970) - Removed indentations for PrefixTable in various locations in the UI.

### Fixed

- [#5494](https://github.com/nautobot/nautobot/issues/5494) - Fixed `Device` model `clean()` validation logic to allow user to specify a software version on a device without specifying any software image files.
- [#6096](https://github.com/nautobot/nautobot/issues/6096) - Updated CloudAccount UI: Set the `secrets_group` form field to be optional.
- [#6097](https://github.com/nautobot/nautobot/issues/6097) - Updated ContactAssociation API: Set the role field to be required.
- [#6116](https://github.com/nautobot/nautobot/issues/6116) - Added handling for an `OperationalError` that might be raised when running `pylint-nautobot` or similar linters that depend on successfully running `nautobot.setup()`.

### Housekeeping

- [#6107](https://github.com/nautobot/nautobot/issues/6107) - Updated documentation dependency `mkdocstrings-python` to `~1.10.8`.

## v2.3.0 (2024-08-08)

### Security

- [#6073](https://github.com/nautobot/nautobot/issues/6073) - Updated `Django` to `~4.2.15` due to `CVE-2024-41989`, `CVE-2024-41990`, `CVE-2024-41991`, and `CVE-2024-42005`.

### Added

- [#5996](https://github.com/nautobot/nautobot/issues/5996) - Added missing `comments` field to DeviceType bulk edit.
- [#5996](https://github.com/nautobot/nautobot/issues/5996) - Added `comments` field to ModuleType.
- [#6039](https://github.com/nautobot/nautobot/issues/6039) - Added `Cloud Networks` column to `PrefixTable`.
- [#6039](https://github.com/nautobot/nautobot/issues/6039) - Added `prefixes` filter to `CloudNetworkFilterSet`.
- [#6039](https://github.com/nautobot/nautobot/issues/6039) - Added `parent__name` and `parent__description` to `CloudNetworkFilterSet` `q` filter.
- [#6039](https://github.com/nautobot/nautobot/issues/6039) - Added support for querying `GenericRelation` relationships (reverse of `GenericForeignKey`) in GraphQL.
- [#6039](https://github.com/nautobot/nautobot/issues/6039) - Added support for filtering an object's `associated_contacts` in GraphQL.

### Changed

- [#6003](https://github.com/nautobot/nautobot/issues/6003) - Changed rendering of `scoped_fields` column in `ObjectMetadataTable`.
- [#6003](https://github.com/nautobot/nautobot/issues/6003) - Changed default ordering of `ObjectMetadata` list views.
- [#6039](https://github.com/nautobot/nautobot/issues/6039) - Renamed `associated_object_metadatas` GenericRelation to `associated_object_metadata`.
- [#6039](https://github.com/nautobot/nautobot/issues/6039) - Renamed `object_metadatas` reverse-relations to `object_metadata`.
- [#6039](https://github.com/nautobot/nautobot/issues/6039) - Changed `CloudNetwork.parent` foreign-key `on_delete` behavior to `PROTECT`.
- [#6070](https://github.com/nautobot/nautobot/issues/6070) - Marked the `Note` model as `is_metadata_associable_model = False`.

### Removed

- [#6005](https://github.com/nautobot/nautobot/issues/6005) - Removed "delete" and "bulk-delete" functionalities from the ObjectMetadata views.
- [#6039](https://github.com/nautobot/nautobot/issues/6039) - Removed unneeded `CloudNetworkPrefixAssignmentTable`.

### Fixed

- [#5967](https://github.com/nautobot/nautobot/issues/5967) - Fixed a regression in the display of custom fields in object-edit forms.
- [#5996](https://github.com/nautobot/nautobot/issues/5996) - Fixed URL typo in module and module type list views.
- [#6003](https://github.com/nautobot/nautobot/issues/6003) - Added missing `blank=True` to `ObjectMetadata.scoped_fields`.
- [#6019](https://github.com/nautobot/nautobot/issues/6019) - Marked the `JobLogEntry` model as invalid for association of `ObjectMetadata`.
- [#6039](https://github.com/nautobot/nautobot/issues/6039) - Added missing `Config Schema` display to detail view of `CloudResourceType`.
- [#6039](https://github.com/nautobot/nautobot/issues/6039) - Added missing `Description` display to detail view of `CloudService`.
- [#6045](https://github.com/nautobot/nautobot/issues/6045) - Fixed interfaces of Virtual Chassis Master missing other member's interfaces.
- [#6051](https://github.com/nautobot/nautobot/issues/6051) - Fixed improper escaping of saved-view name in success message.
- [#6051](https://github.com/nautobot/nautobot/issues/6051) - Fixed incorrect ordering of items in Tenant detail view.
- [#6051](https://github.com/nautobot/nautobot/issues/6051) - Fixed query parameters for `CloudNetwork.parent` form field.
- [#6056](https://github.com/nautobot/nautobot/issues/6056) - Fixed the order of object deletion by constructing delete success message before the object is deleted.
- [#6064](https://github.com/nautobot/nautobot/issues/6064) - Reverted an undesired change to `IPAddressFilterSet.device` filter.
- [#6064](https://github.com/nautobot/nautobot/issues/6064) - Reverted an undesired change to `ServiceForm.ip_addresses` valid addresses.

### Documentation

- [#5920](https://github.com/nautobot/nautobot/issues/5920) - Updated documentation for installation under Ubuntu 24.04 LTS, Fedora 40, AlmaLinux 9, and similar distros.
- [#6019](https://github.com/nautobot/nautobot/issues/6019) - Updated the installation documentation to recommend a more secure set of filesystem permissions.
- [#6050](https://github.com/nautobot/nautobot/issues/6050) - Updated model development docs with information about object metadata and dynamic groups features.
- [#6050](https://github.com/nautobot/nautobot/issues/6050) - Added some crosslinks within the DCIM model documentation.
- [#6062](https://github.com/nautobot/nautobot/issues/6062) - Updated Configuration Context docs with additional examples for dictionary of dictionaries.

### Housekeeping

- [#5962](https://github.com/nautobot/nautobot/issues/5962) - Updated development dependency `ruff` to `~0.5.6`.
- [#5962](https://github.com/nautobot/nautobot/issues/5962) - Updated documentation dependencies: `mkdocs-material` to `~9.5.31`, `mkdocstrings` to `~0.25.2`, and `mkdocstrings-python` to `~1.10.7`.
- [#6003](https://github.com/nautobot/nautobot/issues/6003) - Updated `ObjectMetadataFactory` to produce more realistic `scoped_fields` values.
- [#6014](https://github.com/nautobot/nautobot/issues/6014) - Fixed intermittent `ObjectMetadata` factory failures.
- [#6047](https://github.com/nautobot/nautobot/issues/6047) - Made sure that there is a sufficient amount of `Contact` and `Team` instances exist in the database when testing `contacts` and `teams` filters of an object's filterset.
- [#6055](https://github.com/nautobot/nautobot/issues/6055) - Added migrations check to upstream testing workflow.
- [#6071](https://github.com/nautobot/nautobot/issues/6071) - Fixed incorrect generic-test logic in `FilterTestCase.test_q_filter_valid` for `q` filters containing `iexact` lookups.

## v2.3.0-beta.1 (2024-07-25)

### Security

- [#5889](https://github.com/nautobot/nautobot/issues/5889) - Updated `Django` to `~4.2.14` due to `CVE-2024-38875`, `CVE-2024-39329`, `CVE-2024-39330`, and `CVE-2024-39614`.

### Added

- [#1758](https://github.com/nautobot/nautobot/issues/1758) - Implemented SavedView model.
- [#2101](https://github.com/nautobot/nautobot/issues/2101) - Added ModuleBay, Module, ModuleType and ModuleBayTemplate models to support modeling line cards and other modular components of a device.
- [#3749](https://github.com/nautobot/nautobot/issues/3749) - Added "Logs Cleanup" system Job, which can be run to delete ObjectChange and/or JobResult records older than a given cutoff.
- [#4406](https://github.com/nautobot/nautobot/issues/4406) - Added `role` field to `Interface` and `VMInterface` models.
- [#5212](https://github.com/nautobot/nautobot/issues/5212) - Added `contacts` and `teams` filters to appropriate FilterSets and filter forms.
- [#5348](https://github.com/nautobot/nautobot/issues/5348) - Enhanced UI to include arrow indicators for sorted table columns.
- [#5429](https://github.com/nautobot/nautobot/issues/5429) - Added Python 3.12 support.
- [#5442](https://github.com/nautobot/nautobot/issues/5442) - Added `JobResultFactory`, `JobLogEntryFactory`, and `ObjectChangeFactory` classes and added creation of fake `JobResult`, `JobLogEntry`, and `ObjectChange` records to the `nautobot-server generate_test_data` command.
- [#5471](https://github.com/nautobot/nautobot/issues/5471) - Added the ability to set Global and User default saved view.
- [#5471](https://github.com/nautobot/nautobot/issues/5471) - Added the ability to set public and private saved view.
- [#5472](https://github.com/nautobot/nautobot/issues/5472) - Added `StaticGroup` and `StaticGroupAssociation` data models, used for statically defining groups of Nautobot objects.
- [#5472](https://github.com/nautobot/nautobot/issues/5472) - Added `feature` filter to `/api/extras/content-types/`.
- [#5472](https://github.com/nautobot/nautobot/issues/5472) - Added `static_groups` filter to all applicable models via the `BaseFilterSet` class.
- [#5472](https://github.com/nautobot/nautobot/issues/5472) - Added `static_groups` field to applicable model create/edit forms via the `StaticGroupModelFormMixin` class (included in `NautobotModelForm` class automatically).
- [#5472](https://github.com/nautobot/nautobot/issues/5472) - Added `Static Groups` column to applicable model tables.
- [#5472](https://github.com/nautobot/nautobot/issues/5472) - Added `static_groups` and `associated_contacts` to applicable GraphQL types.
- [#5472](https://github.com/nautobot/nautobot/issues/5472) - Enhanced `BaseTable` class to automatically apply appropriate `count_related` annotations for any `LinkedCountColumn`.
- [#5473](https://github.com/nautobot/nautobot/issues/5473) - Added support for objects to "opt out" of change logging by returning `None` from their `to_objectchange()` method.
- [#5473](https://github.com/nautobot/nautobot/issues/5473) - Added `description` strings to all system Jobs.
- [#5473](https://github.com/nautobot/nautobot/issues/5473) - Added `Refresh Dynamic Group Caches` system Job.
- [#5631](https://github.com/nautobot/nautobot/issues/5631) - Added `ContactMixin` and `StaticGroupMixin` abstract model mixin classes. Models that inherit from `OrganizationalModel` or `PrimaryModel` will automatically include these mixins.
- [#5663](https://github.com/nautobot/nautobot/issues/5663) - Added `MetadataType` and `MetadataChoice` data models, REST API, and UI.
- [#5664](https://github.com/nautobot/nautobot/issues/5664) - Added `ObjectMetadata` data models, UI and REST API.
- [#5687](https://github.com/nautobot/nautobot/issues/5687) - Added `setup_structlog_logging()` to allow using structlog from `nautobot_config.py` file.
- [#5716](https://github.com/nautobot/nautobot/issues/5716) - Added CloudNetwork model, UI, GraphQL and REST API.
- [#5716](https://github.com/nautobot/nautobot/issues/5716) - Added CloudNetwork to CircuitTermination model, UI, and REST API.
- [#5716](https://github.com/nautobot/nautobot/issues/5716) - Added CloudNetwork to Prefix View.
- [#5719](https://github.com/nautobot/nautobot/issues/5719) - Added CloudAccount Model, UI, GraphQL and REST API.
- [#5721](https://github.com/nautobot/nautobot/issues/5721) - Added ~~`CloudType`~~ `CloudResourceType` Model, UI, GraphQL and REST API.
- [#5730](https://github.com/nautobot/nautobot/issues/5730) - Added a feature that replaces `{module}`, `{module.parent}`, `{module.parent.parent}`, etc. with the selected module's `parent_module_bay` `position` when creating a component in a module.
- [#5732](https://github.com/nautobot/nautobot/issues/5732) - Added indices on `StaticGroupAssociation` table for common lookup patterns.
- [#5786](https://github.com/nautobot/nautobot/issues/5786) - Added `DynamicGroup.group_type` field with options `dynamic-filter`, `dynamic-set`, and `static`. Existing DynamicGroups will automatically be set to either `dynamic-filter` or `dynamic-set` as befits their definitions.
- [#5786](https://github.com/nautobot/nautobot/issues/5786) - Added `DynamicGroup.tenant` and `DynamicGroup.tags` fields.
- [#5786](https://github.com/nautobot/nautobot/issues/5786) - Added Dynamic Group support to many more Nautobot models.
- [#5791](https://github.com/nautobot/nautobot/issues/5791) - Added support for specifying a Device's Primary IP from an interface on a child Module.
- [#5792](https://github.com/nautobot/nautobot/issues/5792) - Added display of components from installed modules to the Device Component tabs.
- [#5817](https://github.com/nautobot/nautobot/issues/5817) - Added Celery Worker details to the Job Result Advanced Tab.
- [#5817](https://github.com/nautobot/nautobot/issues/5817) - Added `advanced_content_left_page` block to the Advanced Tab.
- [#5872](https://github.com/nautobot/nautobot/issues/5872) - Added CloudService Model, UI, GraphQL and REST API.
- [#5873](https://github.com/nautobot/nautobot/issues/5873) - Added worker status page for staff users.
- [#5890](https://github.com/nautobot/nautobot/issues/5890) - Add CSS class to pagination dropdown to resolve issue with color-scheme.
- [#5923](https://github.com/nautobot/nautobot/issues/5923) - Added `prefers_id` keyword argument to NaturalKeyOrPKMultipleChoiceFilter initialization to use the object ID instead of the `to_field_name` when automatically generating a form field for the filter.
- [#5933](https://github.com/nautobot/nautobot/issues/5933) - Added tables of related `CloudService` and/or `CloudNetwork` instances to the `CloudResourceType` detail view.
- [#5933](https://github.com/nautobot/nautobot/issues/5933) - Added `description` field to `CloudService` model.

### Changed

- [#2101](https://github.com/nautobot/nautobot/issues/2101) - Updated device interfaces filter to support filtering by interface name as well as by ID.
- [#3749](https://github.com/nautobot/nautobot/issues/3749) - Changed behavior of the `CHANGELOG_RETENTION` setting; it no longer applies automatically to force cleanup of ObjectChange records over a certain age cutoff, but instead serves as the default cutoff age whenever running the new "Logs Cleanup" system Job.
- [#5429](https://github.com/nautobot/nautobot/issues/5429) - Changed default Docker image Python version to 3.12.
- [#5473](https://github.com/nautobot/nautobot/issues/5473) - Changed object "detail" views to only show `Dynamic Groups` tab if the object belongs to at least one such group.
- [#5473](https://github.com/nautobot/nautobot/issues/5473) - Replaced Redis implementation of Dynamic Group membership caches with a database cache implementation using the StaticGroupAssociation model.
- [#5473](https://github.com/nautobot/nautobot/issues/5473) - Changed `DynamicGroup.members`, `DynamicGroup.has_member()`, and `DynamicGroupMixin.dynamic_groups` APIs to always use the database cache.
- [#5631](https://github.com/nautobot/nautobot/issues/5631) - Changed behavior of models that inherit directly from `BaseModel` (not `OrganizationalModel` or `PrimaryModel`) to default to `is_contact_associable_model = False`.
- [#5786](https://github.com/nautobot/nautobot/issues/5786) - Changed `TreeManager` class (used for tree-models such as Location, RackGroup, and TenantGroup) default behavior from `with_tree_fields` to `without_tree_fields`. This should improve performance in many cases but may impact Apps or Jobs that were relying on the old default; such code should be updated to explicitly call `.with_tree_fields()` where appropriate.
- [#5786](https://github.com/nautobot/nautobot/issues/5786) - Merged the `StaticGroup` model added in [#5472](https://github.com/nautobot/nautobot/issues/5472) into the existing `DynamicGroup` model as a special type of group.
- [#5786](https://github.com/nautobot/nautobot/issues/5786) - Replaced `static_groups` filter added in [#5472](https://github.com/nautobot/nautobot/issues/5472) with a `dynamic_groups` filter.
- [#5786](https://github.com/nautobot/nautobot/issues/5786) - Replaced `static_groups` model form field added in [#5472](https://github.com/nautobot/nautobot/issues/5472) with a `dynamic_groups` field.
- [#5786](https://github.com/nautobot/nautobot/issues/5786) - Replaced `Static Groups` object table column added in [#5472](https://github.com/nautobot/nautobot/issues/5472) with a `Dynamic Groups` column.
- [#5786](https://github.com/nautobot/nautobot/issues/5786) - Replaced `static_groups` GraphQL field added in [#5472](https://github.com/nautobot/nautobot/issues/5472) with a `dynamic_groups` field.
- [#5786](https://github.com/nautobot/nautobot/issues/5786) - Replaced `StaticGroupMixin` model mixin class added in [#5631](https://github.com/nautobot/nautobot/pull/5631) with a `DynamicGroupsModelMixin` class. Still included by default in `OrganizationalModel` and `PrimaryModel`.
- [#5790](https://github.com/nautobot/nautobot/issues/5790) - Updated Cable table to display the parent Device of Cables connected to Modules in a Device.
- [#5790](https://github.com/nautobot/nautobot/issues/5790) - Updated device and `device_id` filters for Cables, Interfaces, and other modular device components to recognize components that are nested in Modules in a Device.
- [#5790](https://github.com/nautobot/nautobot/issues/5790) - Updated Cable connect form to allow connecting to Console Ports, Console Server Ports, Interfaces, Power Ports, Power Outlets, Front Ports, and Rear Ports that are nested in Modules in a Device.
- [#5790](https://github.com/nautobot/nautobot/issues/5790) - Updated Interface `device` filter to allow filtering on Device `name` or `id`.
- [#5790](https://github.com/nautobot/nautobot/issues/5790) - Updated `Cable._termination_a_device` and `Cable._termination_b_device` to cache the Device when cables are connected to an Interface or Port of a Module in a Device.
- [#5817](https://github.com/nautobot/nautobot/issues/5817) - Removed Additional Data tab on Job Result view and collapsed the data into Advanced Tab.
- [#5826](https://github.com/nautobot/nautobot/issues/5826) - Moved `SavedView` model from `users` app to `extras` app.
- [#5841](https://github.com/nautobot/nautobot/issues/5841) - Added role field as a default column for Device Interface tab and VirtualMachine VMInterface table.
- [#5869](https://github.com/nautobot/nautobot/issues/5869) - Combined bulk-edit/bulk-delete/bulk-group-update buttons into a single button with a pop-up menu when appropriate.
- [#5870](https://github.com/nautobot/nautobot/issues/5870) - Consolidated List View Action buttons into a single button with a dropdown menu.
- [#5871](https://github.com/nautobot/nautobot/issues/5871) - Consolidated Detail View Action buttons into a single button with a dropdown menu.
- [#5873](https://github.com/nautobot/nautobot/issues/5873) - Updated the job run form to use more of the horizontal whitespace on the page.
- [#5933](https://github.com/nautobot/nautobot/issues/5933) - Renamed `CloudType` model to `CloudResourceType` for improved clarity.
- [#5977](https://github.com/nautobot/nautobot/issues/5977) - Changed the provider field help text of CloudAccount and CloudResourceType model classes and forms.
- [#5978](https://github.com/nautobot/nautobot/issues/5978) - Changed CloudService `cloud_network` field from a ForeignKey to a ManyToMany called `cloud_networks`.

### Deprecated

- [#5473](https://github.com/nautobot/nautobot/issues/5473) - Deprecated the properties `DynamicGroup.members_cached`, `DynamicGroup.members_cache_key`, `DynamicGroupMixin.dynamic_groups_cached`, `DynamicGroupMixin.dynamic_groups_list`, and `DynamicGroupMixin.dynamic_groups_list_cached`.
- [#5786](https://github.com/nautobot/nautobot/issues/5786) - Deprecated the `DynamicGroupMixin` model mixin class. Models supporting Dynamic Groups should use `DynamicGroupsModelMixin` instead.
- [#5870](https://github.com/nautobot/nautobot/issues/5870) - Deprecated the blocks `block export_button` and `block import_button` in `generic/object_list.html`. Apps and templates should migrate to using `block export_list_element` and `block import_list_element` respectively.

### Removed

- [#3749](https://github.com/nautobot/nautobot/issues/3749) - Removed automatic random cleanup of ObjectChange records when processing requests and signals.
- [#5473](https://github.com/nautobot/nautobot/issues/5473) - Removed `DYNAMIC_GROUPS_MEMBER_CACHE_TIMEOUT` setting as it is no longer relevant after refactoring the Dynamic Group membership caching implementation.
- [#5786](https://github.com/nautobot/nautobot/issues/5786) - Removed the `StaticGroup` model added in #5472, replacing it with a subtype of the `DynamicGroup` model.

### Fixed

- [#2352](https://github.com/nautobot/nautobot/issues/2352) - Fixed random deadlocks in long-running Jobs resulting from the ObjectChange automatic cleanup signal.
- [#5123](https://github.com/nautobot/nautobot/issues/5123) - Fixed an unhandled `ValueError` when filtering on `vlans` by their UUID rather than their VLAN ID.
- [#5442](https://github.com/nautobot/nautobot/issues/5442) - Replaced overly broad `invalidate_models_cache` signal handler with two more narrowly scoped handlers, preventing the signal handler from being invoked for operations on irrelevant models.
- [#5442](https://github.com/nautobot/nautobot/issues/5442) - Fixed incorrect linkification of JobLogEntry table rows when a record had a `log_object` but no `absolute_url`.
- [#5473](https://github.com/nautobot/nautobot/issues/5473) - Significantly improved performance of Dynamic Group UI views.
- [#5774](https://github.com/nautobot/nautobot/issues/5774) - Fixed the bug that required users and administrators to manage additional permission to be able to use saved views.
- [#5814](https://github.com/nautobot/nautobot/issues/5814) - Fixed style issues with Saved Views and other language code blocks.
- [#5818](https://github.com/nautobot/nautobot/issues/5818) - Fixed broken table configure buttons in device and module component tabs.
- [#5842](https://github.com/nautobot/nautobot/issues/5842) - Fixed missing classes when importing `*` from nautobot.ipam.models.
- [#5877](https://github.com/nautobot/nautobot/issues/5877) - Resolved issue with tags not saving on Dynamic Groups.
- [#5880](https://github.com/nautobot/nautobot/issues/5880) - Fixed overflowing device component tables in device and module component tabs.
- [#5880](https://github.com/nautobot/nautobot/issues/5880) - Fixed an exception when trying to edit an IPAddress that had a NAT Inside IPAddress that was related to a component attached to a module.
- [#5880](https://github.com/nautobot/nautobot/issues/5880) - Fixed incorrect sort order of interfaces in the device and module interface tabs.
- [#5898](https://github.com/nautobot/nautobot/issues/5898) - Replaced `object-metadatas` in UI and REST API urls with `object-metadata`.
- [#5932](https://github.com/nautobot/nautobot/issues/5932) - Fixed visual bug in consolidated action button for list views.
- [#5933](https://github.com/nautobot/nautobot/issues/5933) - Fixed missing `cloud.cloudservice` content-type option on `CloudResourceType` model.
- [#5933](https://github.com/nautobot/nautobot/issues/5933) - Fixed incorrect submenu heading in `Cloud` navigation menu.
- [#5933](https://github.com/nautobot/nautobot/issues/5933) - Fixed incorrect rendering of `Tags` column in Cloud object tables.
- [#5939](https://github.com/nautobot/nautobot/issues/5939) - Fixed the usage of incorrect model in Cloud Service list view action buttons.
- [#5951](https://github.com/nautobot/nautobot/issues/5951) - Removed unused consolidated action button on job list view.
- [#5952](https://github.com/nautobot/nautobot/issues/5952) - Changed generic "Bulk Actions" dropup button styling to match generic "Actions" dropdown button.

### Dependencies

- [#1758](https://github.com/nautobot/nautobot/issues/1758) - Updated `materialdesignicons` to version 7.4.47.
- [#4616](https://github.com/nautobot/nautobot/issues/4616) - Updated `django-taggit` to `~5.0.0`.
- [#4616](https://github.com/nautobot/nautobot/issues/4616) - Updated `netaddr` to `~1.3.0`.
- [#5160](https://github.com/nautobot/nautobot/issues/5160) - Updated `Django` to version `~4.2.13`.
- [#5160](https://github.com/nautobot/nautobot/issues/5160) - Updated `django-db-file-storage` to version `~0.5.6.1`.
- [#5160](https://github.com/nautobot/nautobot/issues/5160) - Updated `django-timezone-field` to version `~6.1.0`.
- [#5429](https://github.com/nautobot/nautobot/issues/5429) - Updated Docker build and CI to use `poetry` `1.8.2`.
- [#5429](https://github.com/nautobot/nautobot/issues/5429) - Removed development dependency on `mkdocs-include-markdown-plugin` as it's no longer used in Nautobot's documentation.
- [#5518](https://github.com/nautobot/nautobot/issues/5518) - Updated `drf-spectacular` to version `0.27.2`.
- [#5687](https://github.com/nautobot/nautobot/issues/5687) - Added [django-structlog](https://django-structlog.readthedocs.io/en/latest/) dependency.
- [#5734](https://github.com/nautobot/nautobot/issues/5734) - Updated `django-auth-ldap` dependency to `~4.8`.
- [#5734](https://github.com/nautobot/nautobot/issues/5734) - Updated `django-tree-queries` dependency to `~0.19`.
- [#5734](https://github.com/nautobot/nautobot/issues/5734) - Updated `Markdown` dependency to `~3.6`.
- [#5735](https://github.com/nautobot/nautobot/issues/5735) - Updated `django-constance` dependency to `~3.1.0`
- [#5735](https://github.com/nautobot/nautobot/issues/5735) - Updated `emoji` dependency to `~2.12.1`.
- [#5735](https://github.com/nautobot/nautobot/issues/5735) - Widened `napalm` dependency to permit version 5.x.
- [#5865](https://github.com/nautobot/nautobot/issues/5865) - Updated `celery` to `~5.3.6`.
- [#5865](https://github.com/nautobot/nautobot/issues/5865) - Updated `django-cors-headers` to `~4.4.0`.
- [#5865](https://github.com/nautobot/nautobot/issues/5865) - Updated `django-health-check` to `~3.18.3`.
- [#5865](https://github.com/nautobot/nautobot/issues/5865) - Updated `django-structlog` to `^8.1.0`.
- [#5865](https://github.com/nautobot/nautobot/issues/5865) - Updated `djangorestframework` to `~3.15.2`.
- [#5889](https://github.com/nautobot/nautobot/issues/5889) - Updated `django-filter` to version `~24.2`.
- [#5889](https://github.com/nautobot/nautobot/issues/5889) - Updated `django-timezone-field` to version `~7.0`.

### Documentation

- [#5699](https://github.com/nautobot/nautobot/issues/5699) - Fixed a number of broken links within the documentation.
- [#5895](https://github.com/nautobot/nautobot/issues/5895) - Added missing model documentation for `CloudNetwork`, `CloudNetworkPrefixAssignment`, `CloudService` and ~~`CloudType`~~ `CloudResourceType`.
- [#5934](https://github.com/nautobot/nautobot/issues/5934) - Add Cloud Model Example and Entity Diagram.

### Housekeeping

- [#5160](https://github.com/nautobot/nautobot/issues/5160) - Replaced references to `pytz` with `zoneinfo` in keeping with Django 4.
- [#5212](https://github.com/nautobot/nautobot/issues/5212) - Enhanced `nautobot.core.testing.filters.FilterTestCases.BaseFilterTestCase.test_filters_generic()` test case to test for the presence and proper functioning of the `contacts` and `teams` filters on any appropriate model FilterSet.
- [#5429](https://github.com/nautobot/nautobot/issues/5429) - Added Python 3.12 to CI.
- [#5429](https://github.com/nautobot/nautobot/issues/5429) - Updated CI to use `poetry` 1.8.2 and use action `networktocode/gh-action-setup-poetry-environment@v6`.
- [#5429](https://github.com/nautobot/nautobot/issues/5429) - Removed CI workaround for old Poetry versions.
- [#5473](https://github.com/nautobot/nautobot/issues/5473) - Added `assertApproximateNumQueries` test-case helper method.
- [#5524](https://github.com/nautobot/nautobot/issues/5524) - Deleted unnecessary special case handling for `test_view_with_content_types`.
- [#5663](https://github.com/nautobot/nautobot/issues/5663) - Added support for `django_get_or_create` property in `BaseModelFactory`.
- [#5699](https://github.com/nautobot/nautobot/issues/5699) - Updated to `mkdocs~1.6.0` and `mkdocs-material~9.5.23`.
- [#5725](https://github.com/nautobot/nautobot/issues/5725) - Updated development dependencies `pylint` to `3.2.0`, `ruff` to `0.4.0`, and `selenium` to `4.21`.
- [#5735](https://github.com/nautobot/nautobot/issues/5735) - Updated `mkdocstrings` to `~0.25.1` and `mkdocstrings-python` to `~1.10.2`.
- [#5786](https://github.com/nautobot/nautobot/issues/5786) - Substantially reduced the setup overhead (time/memory) of `OpenAPISchemaTestCases` tests.
- [#5842](https://github.com/nautobot/nautobot/issues/5842) - Fixed missing mysqldump client when trying to run tests with --parallel on mysql.
- [#5865](https://github.com/nautobot/nautobot/issues/5865) - Updated `django-debug-toolbar` development dependency to `~4.4.0`.
- [#5865](https://github.com/nautobot/nautobot/issues/5865) - Updated `mkdocs-include-markdown-plugin` documentation dependency to `6.2.1`.
- [#5865](https://github.com/nautobot/nautobot/issues/5865) - Updated `mkdocs-material` documentation dependency to `9.5.27`.
- [#5865](https://github.com/nautobot/nautobot/issues/5865) - Updated `mkdocs-section-index` documentation dependency to `0.3.9`.
- [#5865](https://github.com/nautobot/nautobot/issues/5865) - Updated `mkdocstrings-python` documentation dependency to `1.10.5`.
- [#5865](https://github.com/nautobot/nautobot/issues/5865) - Updated `pylint` development dependency to `~3.2.5`.
- [#5865](https://github.com/nautobot/nautobot/issues/5865) - Updated `ruff` development dependency to `~0.5.0`.
- [#5865](https://github.com/nautobot/nautobot/issues/5865) - Updated `selenium` development dependency to `~4.22.0`.
- [#5986](https://github.com/nautobot/nautobot/issues/5986) - Fixed multiple intermittent failures in unit tests.<|MERGE_RESOLUTION|>--- conflicted
+++ resolved
@@ -124,8 +124,6 @@
 As Django 3.2 has reached end-of-life, Nautobot 2.3 requires Django 4.2, the next long-term-support (LTS) version of Django. There are a number of changes in Django itself as a result of this upgrade; Nautobot App maintainers are urged to review the Django release-notes ([4.0](https://docs.djangoproject.com/en/4.2/releases/4.0/), [4.1](https://docs.djangoproject.com/en/4.2/releases/4.1/), [4.2](https://docs.djangoproject.com/en/4.2/releases/4.2/)), especially the relevant "Backwards incompatible changes" sections, to proactively identify any impact to their Apps.
 
 <!-- towncrier release notes start -->
-<<<<<<< HEAD
-=======
 ## v2.3.10 (2024-10-29)
 
 ### Added
@@ -183,7 +181,6 @@
 
 - [#6362](https://github.com/nautobot/nautobot/issues/6362) - Updated documentation dependency `mkdocs-material` to `~9.5.41`.
 
->>>>>>> 9359009b
 ## v2.3.8 (2024-10-18)
 
 ### Fixed

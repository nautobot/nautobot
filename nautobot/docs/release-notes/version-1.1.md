# Nautobot v1.1

This document describes all new features and changes in Nautobot 1.1

Users migrating from NetBox to Nautobot should also refer to the ["Migrating from NetBox"](../installation/migrating-from-netbox.md) documentation as well.

## Release Overview

### Added

<<<<<<< HEAD
#### App Defined Navigation [#485](https://github.com/nautobot/nautobot/issues/485)

Applications can now define tabs, groups, items and buttons in the navigation menu. Using navigation objects a developer can add items to any section of the navigation using key names and weight values. Please see [Application Registry](../development/application-registry.md) for more details.
=======
#### GraphQL ORM Functions

Two new [GraphQL utility functions](../plugins/development.md) have been added to allow easy access to the GraphQL system from source code. Both can be accessed by using `from nautobot.core.graphql import execute_saved_query, execute_query`.

1) `execute_query()`: Runs string as a query against GraphQL.
2) `execute_saved_query()`: Execute a saved query from Nautobot database.
>>>>>>> 5999195a

#### Read Only Jobs [#200](https://github.com/nautobot/nautobot/issues/200)

Jobs may be optionally marked as read only by setting the `read_only = True` meta attribute. This prevents the job from making any changes to nautobot data and suppresses certain log messages. Read only jobs can be a great way to safely develop new jobs, and for working with reporting use cases. Please see the [Jobs documentation](../additional-features/jobs.md) for more details.

#### Saved GraphQL Queries [#3](https://github.com/nautobot/nautobot/issues/3)

[Saved GraphQL queries](../additional-features/graphql.md#saved-queries) offers a new model where reusable queries can be stored in Nautobot. New views for managing saved queries are available; additionally, the GraphiQL interface has been augmented to allow populating the interface from a saved query, editing and saving new queries.

Saved queries can easily be imported into the GraphiQL interface by using the new navigation tab located on the right side of the navbar. Inside the new tab are also buttons for editing and saving queries directly into Nautobot's databases.

### Changed

### Removed


## v1.1.0 (2021-MM-DD)

### Added

- [#3](https://github.com/nautobot/nautobot/issues/3) - GraphQL queries can now be saved for later execution
- [#200](https://github.com/nautobot/nautobot/issues/200) - Jobs can be marked as read-only

### Changed

### Fixed

### Removed<|MERGE_RESOLUTION|>--- conflicted
+++ resolved
@@ -8,18 +8,16 @@
 
 ### Added
 
-<<<<<<< HEAD
 #### App Defined Navigation [#485](https://github.com/nautobot/nautobot/issues/485)
 
 Applications can now define tabs, groups, items and buttons in the navigation menu. Using navigation objects a developer can add items to any section of the navigation using key names and weight values. Please see [Application Registry](../development/application-registry.md) for more details.
-=======
+
 #### GraphQL ORM Functions
 
 Two new [GraphQL utility functions](../plugins/development.md) have been added to allow easy access to the GraphQL system from source code. Both can be accessed by using `from nautobot.core.graphql import execute_saved_query, execute_query`.
 
 1) `execute_query()`: Runs string as a query against GraphQL.
 2) `execute_saved_query()`: Execute a saved query from Nautobot database.
->>>>>>> 5999195a
 
 #### Read Only Jobs [#200](https://github.com/nautobot/nautobot/issues/200)
 

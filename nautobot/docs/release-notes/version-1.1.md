# Nautobot v1.1

This document describes all new features and changes in Nautobot 1.1

If you are a user migrating from NetBox to Nautobot, please refer to the ["Migrating from NetBox"](../installation/migrating-from-netbox.md) documentation.

## Release Overview

### Added

#### Saved GraphQL Queries ([#3](https://github.com/nautobot/nautobot/issues/3))

[Saved GraphQL queries](../additional-features/graphql.md#saved-queries) offers a new model where reusable queries can be stored in Nautobot. New views for managing saved queries are available; additionally, the GraphiQL interface has been augmented to allow populating the interface from a saved query, editing and saving new queries.

Saved queries can easily be imported into the GraphiQL interface by using the new navigation tab located on the right side of the navbar. Inside the new tab are also buttons for editing and saving queries directly into Nautobot's databases.

#### App Defined Navigation ([#12](https://github.com/nautobot/nautobot/pull/485))

Applications can now define tabs, groups, items and buttons in the navigation menu. Using navigation objects a developer can add items to any section of the navigation using key names and weight values. Please see [Application Registry](../development/application-registry.md) for more details.

#### GraphQL ORM Functions

Two new [GraphQL utility functions](../plugins/development.md) have been added to allow easy access to the GraphQL system from source code. Both can be accessed by using `from nautobot.core.graphql import execute_saved_query, execute_query`.

1. `execute_query()`: Runs string as a query against GraphQL.
2. `execute_saved_query()`: Execute a saved query from Nautobot database.

#### MySQL Database Support ([#17](https://github.com/nautobot/nautobot/issues/17))

MySQL 8.x is now fully supported as a database backend!

The installation and configuration guides have been revised to include MySQL. If you prefer MySQL or it is more easily supported in your environment, configuring Nautobot to use MySQL is as easy as changing value of `ENGINE` in your `DATABASES` setting to point to `django.db.backends.mysql` and installing the MySQL Python driver using `pip3 install nautobot[mysql]`.

!!! note
    You will not be able to directly migrate your data from PostgreSQL to MySQL. A fresh start is required.

A new `NAUTOBOT_DB_ENGINE` environment variable has been added to allow for specifying the desired database engine at runtime without needing to modify your `nautobot_config.py`. Please see the [configuration guide on `DATABASES`](../configuration/required-settings.md#databases) for more details on how to configure Nautobot to use MySQL.

Please see the MySQL setup guides for [Ubuntu](../installation/ubuntu.md#mysql-setup) and [CentOS](../installation/centos.md#mysql-setup) to get started.

#### Read Only Jobs ([#200](https://github.com/nautobot/nautobot/issues/200))

Jobs may be optionally marked as read only by setting the `read_only = True` meta attribute. This prevents the job from making any changes to nautobot data and suppresses certain log messages. Read only jobs can be a great way to safely develop new jobs, and for working with reporting use cases. Please see the [Jobs documentation](../additional-features/jobs.md) for more details.

#### Config Context Schemas ([#274](https://github.com/nautobot/nautobot/issues/274))

While config contexts allow for arbitrary data structures to be stored within Nautobot, at scale it is desirable to apply validation constraints to that data to ensure its consistency and to avoid data entry errors. To service this need, Nautobot supports optionally backing config contexts with [JSON Schemas](https://json-schema.org/) for validation. These schema are managed via the config context schema model and are optionally linked to config context instances, in addition to devices and virtual machines for the purpose of validating their local context data. Please see the [docs](../additional-features/config-contexts.md#config-context-schemas) for more details.

<<<<<<< HEAD
#### Background Tasks now use Celery ([#223](https://github.com/nautobot/nautobot/issues/223))

Celery has been introduced to eventually replace RQ for executing background tasks within Nautobot. All core usage of RQ has been migrated to use Celery.

Prior to version 1.1.0, Nautobot utilized RQ as the primary background task worker. As of Nautobot 1.1.0, RQ is now *deprecated*. RQ and the `@job` decorator for custom tasks are still supported for now, but will no longer be documented, and support for RQ will be removed in a future release.

RQ support for custom tasks was not removed in order to give plugin authors time to migrate, however, to continue to utilize advanced Nautobot features such as Git repository synchronization, webhooks, jobs, etc. you must migrate your `nautobot-worker` deployment from RQ to Celery.

Please see the section on [migrating to Celery from RQ](../installation/services.md#migrating-to-celery-from-rq) for more information on how to easily migrate your deployment.
=======
#### Plugin Defined Navigation [#12](https://github.com/nautobot/nautobot/pull/572)

Plugins can now define tabs, groups, items and buttons in the navigation menu. Using navigation objects a developer can add items to any section of the navigation using key names and weight values. Please see [Application Registry](../development/navigation-menu.md) for more details.
>>>>>>> f08b0633

### Changed

### Removed

## v1.1.0 (2021-MM-DD)

### Added

- [#3](https://github.com/nautobot/nautobot/issues/3) - GraphQL queries can now be saved for later execution
- [#17](https://github.com/nautobot/nautobot/issues/17) - MySQL 8.x is now fully supported as a database backend
- [#200](https://github.com/nautobot/nautobot/issues/200) - Jobs can be marked as read-only
- [#274](https://github.com/nautobot/nautobot/issues/274) - Added config context schemas to optionally validate config and local context data against JSON Schemas
- [#297](https://github.com/nautobot/nautobot/issues/297) -  Added an anonymous health-checking endpoint at `/health/`using, also introducing a `nautobot-server health_check` command.
- [#485](https://github.com/nautobot/nautobot/pulls/485) - Applications can define navbar properties through `navigation.py`
- [#561](https://github.com/nautobot/nautobot/pulls/561) - Added autodetection of `mime_type` on `export_templates` provided by Git datasources
- [#636](https://github.com/nautobot/nautobot/pull/636) - Added custom fields to `JobResult` model, with minor changes to job result detail page

### Changed

### Fixed

### Removed<|MERGE_RESOLUTION|>--- conflicted
+++ resolved
@@ -46,7 +46,6 @@
 
 While config contexts allow for arbitrary data structures to be stored within Nautobot, at scale it is desirable to apply validation constraints to that data to ensure its consistency and to avoid data entry errors. To service this need, Nautobot supports optionally backing config contexts with [JSON Schemas](https://json-schema.org/) for validation. These schema are managed via the config context schema model and are optionally linked to config context instances, in addition to devices and virtual machines for the purpose of validating their local context data. Please see the [docs](../additional-features/config-contexts.md#config-context-schemas) for more details.
 
-<<<<<<< HEAD
 #### Background Tasks now use Celery ([#223](https://github.com/nautobot/nautobot/issues/223))
 
 Celery has been introduced to eventually replace RQ for executing background tasks within Nautobot. All core usage of RQ has been migrated to use Celery.
@@ -56,11 +55,10 @@
 RQ support for custom tasks was not removed in order to give plugin authors time to migrate, however, to continue to utilize advanced Nautobot features such as Git repository synchronization, webhooks, jobs, etc. you must migrate your `nautobot-worker` deployment from RQ to Celery.
 
 Please see the section on [migrating to Celery from RQ](../installation/services.md#migrating-to-celery-from-rq) for more information on how to easily migrate your deployment.
-=======
-#### Plugin Defined Navigation [#12](https://github.com/nautobot/nautobot/pull/572)
+
+#### Plugin Defined Navigation ([#12](https://github.com/nautobot/nautobot/pull/572))
 
 Plugins can now define tabs, groups, items and buttons in the navigation menu. Using navigation objects a developer can add items to any section of the navigation using key names and weight values. Please see [Application Registry](../development/navigation-menu.md) for more details.
->>>>>>> f08b0633
 
 ### Changed
 

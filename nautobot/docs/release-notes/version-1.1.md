--- conflicted
+++ resolved
@@ -8,18 +8,13 @@
 
 ### Added
 
-<<<<<<< HEAD
 #### App Defined Navigation ([#12](https://github.com/nautobot/nautobot/pull/485))
-=======
-#### Computed Fields [#4](https://github.com/nautobot/nautobot/issues/4)
+
+Applications can now define tabs, groups, items and buttons in the navigation menu. Using navigation objects a developer can add items to any section of the navigation using key names and weight values. Please see [Application Registry](../development/application-registry.md) for more details.
+
+#### Computed Fields ([#4](https://github.com/nautobot/nautobot/issues/4))
 
 [Computed fields](../additional-features/computed-fields.md) offers users the ability to create read-only custom fields using existing data already stored in the database. Users define Jinja2 templates that populate the value of these fields. Computed fields are available on all data models that currently support custom fields.
-
-
-#### Saved GraphQL Queries [#3](https://github.com/nautobot/nautobot/issues/3)
->>>>>>> c7de8da1
-
-Applications can now define tabs, groups, items and buttons in the navigation menu. Using navigation objects a developer can add items to any section of the navigation using key names and weight values. Please see [Application Registry](../development/application-registry.md) for more details.
 
 #### Config Context Schemas ([#274](https://github.com/nautobot/nautobot/issues/274))
 
@@ -45,6 +40,10 @@
 
 Please see the MySQL setup guides for [Ubuntu](../installation/ubuntu.md#mysql-setup) and [CentOS](../installation/centos.md#mysql-setup) to get started.
 
+#### Plugin Defined Navigation ([#12](https://github.com/nautobot/nautobot/pull/572))
+
+Plugins can now define tabs, groups, items and buttons in the navigation menu. Using navigation objects a developer can add items to any section of the navigation using key names and weight values. Please see [Application Registry](../development/navigation-menu.md) for more details.
+
 #### Read Only Jobs ([#200](https://github.com/nautobot/nautobot/issues/200))
 
 Jobs may be optionally marked as read only by setting the `read_only = True` meta attribute. This prevents the job from making any changes to nautobot data and suppresses certain log messages. Read only jobs can be a great way to safely develop new jobs, and for working with reporting use cases. Please see the [Jobs documentation](../additional-features/jobs.md) for more details.
@@ -67,10 +66,6 @@
 
 Please see the section on [migrating to Celery from RQ](../installation/services.md#migrating-to-celery-from-rq) for more information on how to easily migrate your deployment.
 
-#### Plugin Defined Navigation ([#12](https://github.com/nautobot/nautobot/pull/572))
-
-Plugins can now define tabs, groups, items and buttons in the navigation menu. Using navigation objects a developer can add items to any section of the navigation using key names and weight values. Please see [Application Registry](../development/navigation-menu.md) for more details.
-
 ### Removed
 
 ## v1.1.0 (2021-MM-DD)

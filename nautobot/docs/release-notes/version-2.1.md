--- conflicted
+++ resolved
@@ -13,11 +13,10 @@
 !!! info
     The specific storage backend used to retain such files is controlled by the [`JOB_FILE_IO_STORAGE`](../user-guide/administration/configuration/optional-settings.md#job_file_io_storage) settings variable. The default value of this setting uses the Nautobot database to store output files, which should work in all deployments but is generally not optimal and better alternatives may exist in your specific deployment. Refer to the documentation link above for more details.
 
-<<<<<<< HEAD
 #### External Integration Model ([#4694](https://github.com/nautobot/nautobot/issues/4694))
 
 A new [`ExternalIntegration` model](../user-guide/platform-functionality/externalintegration.md) has been added which provides a centralized store for data such as URLs and credentials that are used to access systems external to Nautobot. This information can then be used by jobs or apps to perform actions such as creating DNS records or updating configuration management tickets.
-=======
+
 ### Changed
 
 #### Data Exports as a System Job ([#4745](https://github.com/nautobot/nautobot/issues/4745))
@@ -26,6 +25,5 @@
 
 !!! tip
     Users now must have `run_job` permission for the `nautobot.core.jobs.ExportObjectList` Job in order to export objects, in addition to the normal `view_<object_type>` permissions for the objects being exported.
->>>>>>> a8804049
 
 <!-- towncrier release notes start -->
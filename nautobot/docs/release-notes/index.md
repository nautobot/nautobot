# Release Notes

## [2.4 - November 2024](version-2.4.md)

- Apps Marketplace Page and Installed Apps Page Tile View
- Event Publication Framework
- Jinja2 Template Rendering REST API
- Job `success` Log Level
- Kubernetes Job Execution and Job Queue Data Model
- Per-User Time Zone Support
<<<<<<< HEAD
- REST API `exclude_m2m` Support
=======
- Singleton Jobs
>>>>>>> 7774c0b5
- UI Component Framework
- Virtual Device Context Data Models
- Wireless Data Models

## [2.3 - August 2024](version-2.3.md)

- Cloud Models
- Device Modules Model
- Dynamic Group Enhancements
- Interface Roles
- Object Metadata Framework & Models
- Saved Views
- Worker Status Page

## [2.2 - March 2024](version-2.2.md)

- Contacts & Teams Models
- Controller Model
- DeviceFamily Model
- Prefix and VLAN Many Locations
- Software Image File and Software Version Models
- Syntax Highlighting

## [2.1 - December 2023](version-2.1.md)

- Django Admin Log Entries
- External Integration Model
- Home Page Panels Can Be Customized
- Job File Outputs
- Job JSONVar inputs
- UI/API `isnull` Filter on Nullable Fields

## [2.0 - September 2023](version-2.0.md)

- Assign an IP Address to Multiple Interfaces
- Generic Role Model
- IPAM Namespaces Model
- Natural Key Support Across Nautobot Models
- REST API Query Depth Parameter
- Site Fields Added to Location

## [1.6 - August 2023](version-1.6.md)

- Custom Field "Markdown" Type
- Caching of Dynamic Groups and Content Types
- Interface Redundancy Groups
- Installation Metrics
- `Platform.network_driver` and related fields

## [1.5 - November 2022](version-1.5.md)

- Custom Field Grouping
- Custom Celery Task Queues
- Device Redundancy Groups
- Nautobot Apps API
- Nestable LocationTypes
- Required Relationships

## [1.4 - August 2022](version-1.4.md)

- Custom Field Extended Filtering
- Custom Field Slugs
- Custom Tabs in Object Detail Views
- Custom Template (CSS, HTML, JavaScript) on Job Forms
- Dark Mode UI
- Job Hooks
- Job Re-Runs
- Location Data Model
- Parent Interfaces and Bridge Interfaces
- Status Field on Interface, VMInterface Models
- NautobotUIViewSet

## [1.3 - April 2022](version-1.3.md)

- Dynamic Group Model
- Extend FilterSets and Filter Forms via Plugins
- GraphQL Pagination
- Job Database Model
- Jobs With Sensitive Parameters
- JSON Type for Custom Fields
- Overlapping/Multiple NAT Support
- Provider Network Model
- Regular Expression Support in API Filtering
- REST API Token Provisioning
- REST API Versioning
- Webhook Pre/Post-change Data Added to Request Body

## [1.2 - December 2021](version-1.2.md)

- Admin Configuration UI
- Common Base Template for Object Detail Views
- Custom Fields are now User Configurable
- Custom Field Webhooks
- Database Ready Signal
- GraphQL Filters at All Levels
- Installed Plugins List and Detail Views, Plugin Config and Home Views
- IPAM custom lookups for filtering
- Job Approval
- Job Scheduling
- Networking Template Filters
- Organizational Branding
- Plugin Banners
- Same-Type and Symmetric Relationships
- Secrets Integration
- Software-Defined Home Page

## [1.1 - July 2021](version-1.1.md)

- Computed Fields
- Config Context JSON Schemas
- Dynamic Navigation Menus
- MySQL Database Support
- Plugin Defined Jinja2 Filters
- Read Only Jobs
- Saved GraphQL Queries

## [1.0 - April 2021](version-1.0.md)

- Configuration Context Association to Device Types
- Custom Fields on All Models
- Customizable Statuses
- Data Validation Plugin API
- Detail Views for more Models
- Docker-Based Development Environment
- Git Integration as a Data Source
- GraphQL Support
- Installable Python Package
- Plugin API Enhancements
- Single Sign-On / Social Authentication Support
- User-Defined Relationships<|MERGE_RESOLUTION|>--- conflicted
+++ resolved
@@ -1,6 +1,6 @@
 # Release Notes
 
-## [2.4 - November 2024](version-2.4.md)
+## [2.4 - December 2024](version-2.4.md)
 
 - Apps Marketplace Page and Installed Apps Page Tile View
 - Event Publication Framework
@@ -8,11 +8,8 @@
 - Job `success` Log Level
 - Kubernetes Job Execution and Job Queue Data Model
 - Per-User Time Zone Support
-<<<<<<< HEAD
 - REST API `exclude_m2m` Support
-=======
 - Singleton Jobs
->>>>>>> 7774c0b5
 - UI Component Framework
 - Virtual Device Context Data Models
 - Wireless Data Models

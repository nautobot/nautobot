--- conflicted
+++ resolved
@@ -52,11 +52,7 @@
 - [#863](https://github.com/nautobot/nautobot/issues/863) - Added the ability to hide a job in the UI by setting `hidden = True` in the Job's inner `Meta` class
 - [#881](https://github.com/nautobot/nautobot/issues/881) - Improved the UX of the main Jobs by adding accordion style interface that can collapse/expand jobs provided by each module
 - [#885](https://github.com/nautobot/nautobot/issues/885) - Added the ability to define a `soft_time_limit` and `time_limit` in seconds as attributes of a Job's `Meta`.
-<<<<<<< HEAD
-- [#898](https://github.com/nautobot/nautobot/issues/898) - Added support for moving a CustomField, Relationship or ComputedField from the main tab of an object's detail page in the UI to the "Advanced" tab.
-=======
 - [#1001](https://github.com/nautobot/nautobot/issues/1001) - Added Job database model and associated functionality.
->>>>>>> 62de29b1
 - [#1109](https://github.com/nautobot/nautobot/issues/1109) - Added pagination support for GraphQL list queries.
 - [#1255](https://github.com/nautobot/nautobot/pull/1255) - Added Python 3.10 support.
 - [#1411](https://github.com/nautobot/nautobot/pull/1411) - Added concrete Job database model; added database signals to populate Job records in the database; added detail, edit, and delete views for Job records.

<!-- markdownlint-disable MD024 -->
# Nautobot v1.3

This document describes all new features and changes in Nautobot 1.3.

If you are a user migrating from NetBox to Nautobot, please refer to the ["Migrating from NetBox"](../installation/migrating-from-netbox.md) documentation.

## Release Overview

### Added

#### Dynamic Group Model ([#896](https://github.com/nautobot/nautobot/issues/896))

A new data model for representing [dynamic groups](../models/extras/dynamicgroup.md) of objects has been implemented. Dynamic groups can be used to organize objects together by matching criteria such as their site location or region, for example, and are dynamically updated whenever new matching objects are created, or existing objects are updated.

For the initial release only dynamic groups of `Device` and `VirtualMachine` objects are supported.

#### Extend FilterSets and Filter Forms via Plugins ([#1470](https://github.com/nautobot/nautobot/issues/1470))

Plugins can now extend existing FilterSets and Filter Forms. This allows plugins to provide alternative lookup methods or custom queries in the UI or API that may not already exist today.

You can refer to the [development guide](../development/#extending-filters) on how to create new filters and fields.

#### GraphQL Pagination ([#1109](https://github.com/nautobot/nautobot/issues/1109))

GraphQL list queries can now be paginated by specifying the filter parameters `limit` and `offset`. Refer to the [user guide](../user-guides/graphql.md#filtering-queries) for examples.

#### Job Database Model ([#1001](https://github.com/nautobot/nautobot/issues/1001))

Installed Jobs are now represented by a data model in the Nautobot database. This allows for new functionality including:

- The Jobs listing UI view can now be filtered and searched like most other Nautobot table/list views.
- Job attributes (name, description, approval requirements, etc.) can now be managed via the Nautobot UI by an administrator or user with appropriate permissions to customize or override the attributes defined in the Job source code.
- Jobs can now be identified by a `slug` as well as by their `class_path`.
- A new set of REST API endpoints have been added to `/api/extras/jobs/<uuid>/`. The existing `/api/extras/jobs/<class_path>/` REST API endpoints continue to work but should be considered as deprecated.
    - A new version of the REST API `/api/extras/jobs/` list endpoint has been implemented as well, but by default this endpoint continues to demonstrate the pre-1.3 behavior unless the REST API client explicitly requests API `version=1.3`. See the section on REST API versioning, below, for more details.
- As a minor security measure, newly installed Jobs default to `enabled = False`, preventing them from being run until an administrator or user with appropriate permissions updates them to be enabled for running.

!!! note
    As a convenience measure, when initially upgrading to Nautobot 1.3.x, any existing Jobs that have been run or scheduled previously (i.e., have at least one associated JobResult and/or ScheduledJob record) will instead default to `enabled = True` so that they may continue to be run without requiring changes.

For more details please refer to the [Jobs feature documentation](../additional-features/jobs.md) as well as the [Job data model documentation](../models/extras/job.md).

#### JSON Type for Custom Fields ([#897](https://github.com/nautobot/nautobot/issues/897))

Custom fields can now have a type of "json". Fields of this type can be used to store arbitrary JSON data.

#### Overlapping/Multiple NAT Support ([#630](https://github.com/nautobot/nautobot/issues/630))

IP addresses can now be associated with multiple outside NAT IP addresses. To do this, set more than one IP Address to have the same NAT inside IP address.

A new version of the REST API `/api/ipam/ip-addresses/*` endpoints have been implemented as well, but by default this endpoint continues to demonstrate the pre-1.3 behavior unless the REST API client explicitly requests API `version=1.3`. See the section on REST API versioning, below, for more details.

!!! note
    There are some guardrails on this feature to support backwards compatibility. If you consume the API without specifying the version header or query argument and start associating multiple IPs to have the same NAT inside IP address, an error will be thrown. Existing schema returns `nat_outside` as a single object, where as 1.3 and beyond will return this as a list.

#### Provider Network Model ([#724](https://github.com/nautobot/nautobot/issues/724))

A [data model](../models/circuits/providernetwork.md) has been added to support representing the termination of a circuit to an external provider's network.

#### Python 3.10 Support ([#1255](https://github.com/nautobot/nautobot/pull/1255))

Python 3.10 is officially supported by Nautobot now, and we are building and publishing Docker images with Python 3.10 now.

#### Regular Expression Support in API Filtering ([#1525](https://github.com/nautobot/nautobot/issues/1525))

[New lookup expressions for using regular expressions](../rest-api/filtering.md#string-fields) to filter objects by string (char) fields in the API have been added to all core filters.

The expressions `re` (regex), `nre` (negated regex), `ire` (case-insensitive regex), and `nire` (negated case-insensitive regex) lookup expressions are now dynamically-generated for filter fields inherited by subclasses of `nautobot.utilities.filters.BaseFilterSet`.

#### REST API Token Provisioning ([#1374](https://github.com/nautobot/nautobot/issues/1374))

Introduce the `/api/users/tokens/` REST API endpoint, which includes a child endpoint that can be employed by a user to provision a new REST API token. This allows a user to gain REST API access without needing to first create a token via the web UI.

```bash
$ curl -X POST \
-H "Accept: application/json; indent=4" \
-u "hankhill:I<3C3H8" \
https://nautobot/api/users/tokens/
```

This endpoint specifically supports Basic Authentication in addition to the other REST API authentication methods.

#### REST API Versioning ([#1465](https://github.com/nautobot/nautobot/issues/1465))

Nautobot's REST API now supports multiple versions, which may requested by modifying the HTTP Accept header on any requests sent by a REST API client. Details are in the [REST API documentation](../rest-api/overview.md#versioning), but in brief:

- The REST API endpoints that are versioned in the 1.3.0 release are
    - `/api/extras/jobs/` listing endpoint
    - `/api/extras/tags/` create/put/patch endpoint
    - `/api/ipam/ip-addresses/` endpoints
- All others endpoints are currently un-versioned. However, over time more versioned REST APIs will be developed, so this is important to understand for all REST API consumers.
- If a REST API client does not request a specific REST API version (in other words, requests `Accept: application/json` rather than `Accept: application/json; version=1.3`) the API behavior will be compatible with Nautobot 1.2, at a minimum for the remainder of the Nautobot 1.x release cycle.
- The API behavior may change to a newer default version in a Nautobot major release (e.g. 2.0).
- To request an updated (non-backwards-compatible) API endpoint, an API version must be requested corresponding at a minimum to the Nautobot `major.minor` version where the updated API endpoint was introduced (so to interact with the new Jobs REST API, `Accept: application/json; version=1.3`).

!!! tip
    As a best practice, when developing a Nautobot REST API integration, your client should _always_ request the current API version it is being developed against, rather than relying on the default API behavior (which may change with a new Nautobot major release, as noted, and which also may not include the latest and greatest API endpoints already available but not yet made default in the current release).

#### Webhook Pre/Post-change Data Added to Request Body ([#330](https://github.com/nautobot/nautobot/issues/330))

Webhooks now provide a snapshot of data before and after a change. This also includes the differences between the old and new data. See the default request body section in webhook docs [here](../models/extras/webhook.md#default-request-body).

### Changed

#### Update Jinja2 to 3.x ([#1474](https://github.com/nautobot/nautobot/pull/1474))

We've updated the Jinja2 dependency from version 2.11 to version 3.0.3. This may affect the syntax of any `nautobot.extras.models.ComputedField` objects in your database... Specifically, the `template` attribute, which is parsed as a Jinja2 template. Please refer to [Jinja2 3.0.x's release notes](https://jinja.palletsprojects.com/en/3.0.x/changes/) to check if any changes might be required in your computed fields' templates.

#### Docker Images Now Default to Python 3.7 ([#1252](https://github.com/nautobot/nautobot/pull/1252))

As Python 3.6 has reached end-of-life, the default Docker images published for this release (i.e. `1.3.0`, `stable`, `latest`) have been updated to use Python 3.7 instead.

#### Job Approval Now Controlled By `extras.approve_job` Permission ([#1490](https://github.com/nautobot/nautobot/pull/1490))

Similar to the existing `extras.run_job` permission, a new `extras.approve_job` permission is now enforced by the UI and the REST API when approving scheduled jobs. Only users with this permission can approve or deny approval requests; additionally such users also now require the `extras.view_scheduledjob`, `extras.change_scheduledjob`, and `extras.delete_scheduledjob` permissions as well.

#### OpenAPI 3.0 REST API documentation ([#595](https://github.com/nautobot/nautobot/issues/595))

The online REST API Swagger documentation (`/api/docs/`) has been updated from OpenAPI 2.0 format to OpenAPI 3.0 format and now supports Nautobot's [REST API versioning](#rest-api-versioning-1465) as described above. Try `/api/docs/?api_version=1.3` as an example.

#### Tag restriction by content-type ([#872](https://github.com/nautobot/nautobot/issues/872))

When created, a `Tag` can be associated to one or more model content-types using a many-to-many relationship. The tag will then apply only to models belonging to those associated content-types.

For users migrating from an earlier Nautobot release, any existing tags will default to being enabled for all content-types for compatibility purposes. Individual tags may subsequently edited to remove any content-types that they do not need to apply to.

Note that a Tag created programmatically via the ORM without assigning any `content_types` will not be applicable to any model until content-types are assigned to it.


### Removed

#### Python 3.6 No Longer Supported ([#1268](https://github.com/nautobot/nautobot/issues/1268))

As Python 3.6 has reached end-of-life, and many of Nautobot's dependencies have already dropped support for Python 3.6 as a consequence, Nautobot 1.3 and later do not support installation under Python 3.6.

## v1.3.0b2 (2022-MM-DD)

### Added

- [#630](https://github.com/nautobot/nautobot/issues/630) - Added support for multiple NAT outside IP addresses.
- [#872](https://github.com/nautobot/nautobot/issues/872) - Added ability to scope tags to content types.
- [#896](https://github.com/nautobot/nautobot/issues/896) - Implemented support for Dynamic Groups objects.
- [#897](https://github.com/nautobot/nautobot/issues/897) - Added JSON type for custom fields.
- [#1374](https://github.com/nautobot/nautobot/issues/1374) - Added REST API Token Provisioning. (Port of [NetBox #6592](https://github.com/netbox-community/netbox/pull/6592) and subsequent fixes)
- [#1465](https://github.com/nautobot/nautobot/issues/1465) - Implemented REST API versioning.
- [#1525](https://github.com/nautobot/nautobot/issues/1525) - Implemented support for regex lookup expressions for `BaseFilterSet` filter fields in the API.

### Changed

- [#595](https://github.com/nautobot/nautobot/issues/595) - Migrated from `drf-yasg` (OpenAPI 2.0) to `drf-spectacular` (OpenAPI 3.0) for REST API interactive Swagger documentation.
- [#792](https://github.com/nautobot/nautobot/issues/792) - Poetry-installed dependencies are now identical between `dev` and `final` images.
- [#814](https://github.com/nautobot/nautobot/issues/814) - Extended documentation for configuring Celery for use Redis Sentinel clustering.
- [#1225](https://github.com/nautobot/nautobot/issues/1225) - Relaxed uniqueness constraint on Webhook creation, allowing multiple webhooks to send to the same target address so long as their content-type(s) and action(s) do not overlap.
- [#1478](https://github.com/nautobot/nautobot/issues/1478) - ScheduledJob REST API endpoints now enforce `extras.approve_job` permissions as appropriate.
- [#1479](https://github.com/nautobot/nautobot/issues/1479) - Updated Jobs documentation regarding the concrete Job database model.
- [#1502](https://github.com/nautobot/nautobot/issues/1502) Finalized Dynamic Groups implementation for 1.3 release (including documentation and integration tests).
- [#1521](https://github.com/nautobot/nautobot/pull/1521) - Consolidated Job REST API endpoints, taking advantage of REST API versioning.
- [#1556](https://github.com/nautobot/nautobot/issues/1556) - Cleaned up typos and formatting issues across docs, few code spots.

### Fixed

- [#794](https://github.com/nautobot/nautobot/issues/794) - Fixed health check issue when using Redis Sentinel for caching with Cacheops. The Redis health check backend is now aware of Redis Sentinel.
- [#1311](https://github.com/nautobot/nautobot/issues/1311) - Fixed a where it was not possible to set the rack height to `0` when performing a bulk edit of device types.
- [#1476](https://github.com/nautobot/nautobot/issues/1476) - Fixed a bug wherein a Job run via the REST API with a missing `schedule` would allow `approval_required` to be bypassed.
- [#1504](https://github.com/nautobot/nautobot/issues/1504) - Fixed an error that could be encountered when migrating from Nautobot 1.1 or earlier with JobResults with very long log entries.
- [#1515](https://github.com/nautobot/nautobot/issues/1515) - Fix Job Result rendering performance issue causing Bad Gateway errors.
- [#1516](https://github.com/nautobot/nautobot/issues/1516) - Fixed MySQL unit tests running in Docker environment and revised recommended MySQL encoding settings
- [#1562](https://github.com/nautobot/nautobot/issues/1562) - Fixed JobResult filter form UI pointing to the wrong endpoint.
- [#1563](https://github.com/nautobot/nautobot/issues/1563) - Fixed UI crash when trying to execute Jobs provided by disabled plugins. A friendly error message will now be displayed.
<<<<<<< HEAD
=======
- [#1582](https://github.com/nautobot/nautobot/issues/1582) - Fixed a timing issue with editing a record while its custom field(s) are in the process of being cleaned up by a background task.
- [#1632](https://github.com/nautobot/nautobot/pull/1632) - Fixed issue accessing request attributes when request may be None.
- [#1637](https://github.com/nautobot/nautobot/pull/1637) - Fixed warnings logged during REST API schema generation.
>>>>>>> d647b5b5

## v1.3.0b1 (2022-03-11)

### Added

- [#5](https://github.com/nautobot/nautobot/issues/5) - Added the option to perform a "dry run" of Git repository syncing.
- [#330](https://github.com/nautobot/nautobot/issues/330) - Added pre-/post-change data to WebHooks leveraging snapshots.
- [#498](https://github.com/nautobot/nautobot/issues/498) - Added custom-validator support to the RelationshipAssociation model.
- [#724](https://github.com/nautobot/nautobot/issues/724) - Added Provider Network data model. (Partially based on [NetBox #5986](https://github.com/netbox-community/netbox/issues/5986).)
- [#795](https://github.com/nautobot/nautobot/issues/795) - Added ability to filter objects missing custom field values by using `null`.
- [#803](https://github.com/nautobot/nautobot/issues/803) - Added a `render_boolean` template filter, which renders computed boolean values as HTML in a consistent manner.
- [#863](https://github.com/nautobot/nautobot/issues/863) - Added the ability to hide a job in the UI by setting `hidden = True` in the Job's inner `Meta` class.
- [#881](https://github.com/nautobot/nautobot/issues/881) - Improved the UX of the main Jobs list by adding accordion style interface that can collapse/expand jobs provided by each module.
- [#885](https://github.com/nautobot/nautobot/issues/885) - Added the ability to define a `soft_time_limit` and `time_limit` in seconds as attributes of a Job's `Meta`.
- [#894](https://github.com/nautobot/nautobot/issues/894) - Added the ability to view computed fields in an object list.
- [#898](https://github.com/nautobot/nautobot/issues/898) - Added support for moving a CustomField, Relationship or ComputedField from the main tab of an object's detail page in the UI to the "Advanced" tab.
- [#1001](https://github.com/nautobot/nautobot/issues/1001) - Added Job database model and associated functionality.
- [#1109](https://github.com/nautobot/nautobot/issues/1109) - Added pagination support for GraphQL list queries.
- [#1255](https://github.com/nautobot/nautobot/pull/1255) - Added Python 3.10 support.
- [#1350](https://github.com/nautobot/nautobot/issues/1350) - Added missing methods on Circuit Termination detail view.
- [#1411](https://github.com/nautobot/nautobot/pull/1411) - Added concrete Job database model; added database signals to populate Job records in the database; added detail, edit, and delete views for Job records.
- [#1457](https://github.com/nautobot/nautobot/pull/1457) - Added new Jobs REST API, added control logic to use JobModel rather than JobClass where appropriate; improved permissions enforcement for Jobs.
- [#1470](https://github.com/nautobot/nautobot/issues/1470) - Added plugin framework for extending FilterSets and Filter Forms.

### Changed

- [#368](https://github.com/nautobot/nautobot/issues/368) - Added `nautobot.extras.forms.NautobotModelForm` and `nautobot.extras.filters.NautobotFilterSet` base classes. All form classes which inherited from all three of (`BootstrapMixin`, `CustomFieldModelForm`, and `RelationshipModelForm`) now inherit from `NautobotModelForm` as their base class. All filterset classes which inherited from all three of (`BaseFilterSet`, `CreatedUpdatedFilterSet`, and `CustomFieldModelFilterSet`) now inherit from `NautobotFilterSet` as their base class.
- [#443](https://github.com/nautobot/nautobot/issues/443) - The provided "Dummy Plugin" has been renamed to "Example Plugin".
- [#591](https://github.com/nautobot/nautobot/issues/591) - All uses of `type()` are now refactored to use `isinstance()` where applicable.
- [#880](https://github.com/nautobot/nautobot/issues/880) - Jobs menu items now form their own top-level menu instead of a sub-section under the Extensibility menu.
- [#909](https://github.com/nautobot/nautobot/issues/909) - Device, InventoryItem, and Rack serial numbers can now be up to 255 characters in length.
- [#916](https://github.com/nautobot/nautobot/issues/916) - A `Job.Meta.description` can now contain markdown-formatted multi-line text.
- [#1107](https://github.com/nautobot/nautobot/issues/1107) - Circuit Provider account numbers can now be up to 100 characters in length.
- [#1252](https://github.com/nautobot/nautobot/pull/1252) - As Python 3.6 has reached end-of-life, the default Docker images published for this release (i.e. `1.3.0`, `stable`, `latest`) have been updated to use Python 3.7 instead.
- [#1277](https://github.com/nautobot/nautobot/issues/1277) - Updated Django dependency to 3.2.X LTS.
- [#1307](https://github.com/nautobot/nautobot/pull/1307) - Updated various Python package dependencies to their latest compatible versions.
- [#1314](https://github.com/nautobot/nautobot/pull/1314) - Updated various development-only Python package dependencies to their latest compatible versions.
- [#1321](https://github.com/nautobot/nautobot/pull/1321) - Updates to various browser package dependencies. This includes updating from Material Design Icons 5.x to 6.x, which has a potential impact on plugins: a [small number of icons have been removed or renamed](https://dev.materialdesignicons.com/upgrade#5.9.55-to-6.1.95) as a result of this change.
- [#1367](https://github.com/nautobot/nautobot/pull/1367) - Extracted Job-related models to submodule `nautobot.extras.models.jobs`; refined Job testing best practices.
- [#1391](https://github.com/nautobot/nautobot/issues/1391) - Updated Jinja2 dependency to 3.0.X.
- [#1435](https://github.com/nautobot/nautobot/issues/1435) - Update to Selenium 4.X.

### Fixed

- [#1440](https://github.com/nautobot/nautobot/issues/1440) - Handle models missing serializer methods, dependent from adding pre-/post-change data to WebHooks.

### Removed

- [#1268](https://github.com/nautobot/nautobot/issues/1268) - Drop Support for Python 3.6.<|MERGE_RESOLUTION|>--- conflicted
+++ resolved
@@ -168,12 +168,9 @@
 - [#1516](https://github.com/nautobot/nautobot/issues/1516) - Fixed MySQL unit tests running in Docker environment and revised recommended MySQL encoding settings
 - [#1562](https://github.com/nautobot/nautobot/issues/1562) - Fixed JobResult filter form UI pointing to the wrong endpoint.
 - [#1563](https://github.com/nautobot/nautobot/issues/1563) - Fixed UI crash when trying to execute Jobs provided by disabled plugins. A friendly error message will now be displayed.
-<<<<<<< HEAD
-=======
 - [#1582](https://github.com/nautobot/nautobot/issues/1582) - Fixed a timing issue with editing a record while its custom field(s) are in the process of being cleaned up by a background task.
 - [#1632](https://github.com/nautobot/nautobot/pull/1632) - Fixed issue accessing request attributes when request may be None.
 - [#1637](https://github.com/nautobot/nautobot/pull/1637) - Fixed warnings logged during REST API schema generation.
->>>>>>> d647b5b5
 
 ## v1.3.0b1 (2022-03-11)
 

--- conflicted
+++ resolved
@@ -49,7 +49,6 @@
 
 Python 3.10 is officially supported by Nautobot now, and we are building and publishing Docker images with Python 3.10 now.
 
-<<<<<<< HEAD
 #### REST API Token Provisioning ([#1374](https://github.com/nautobot/nautobot/issues/1374))
 Based on a feature from NetBox 3 originally authored by Jeremy Stretch.
 Introduce the `/api/users/tokens/` REST API endpoint, which includes a child endpoint that can be employed by a user to provision a new REST API token. This allows a user to gain REST API access without needing to first create a token via the web UI.
@@ -66,7 +65,6 @@
 ```
 
 If the supplied credentials are valid, Nautobot will create and return a new token for the user.
-=======
 #### REST API Versioning ([#1465](https://github.com/nautobot/nautobot/issues/1465))
 
 Nautobot's REST API now supports multiple versions, which may requested by modifying the HTTP Accept header on any requests sent by a REST API client. Details are in the [REST API documentation](../rest-api/overview.md#versioning), but in brief:
@@ -78,7 +76,6 @@
 
 !!! tip
     As a best practice, when developing a Nautobot REST API integration, your client should _always_ request the current API version it is being developed against, rather than relying on the default API behavior (which may change with a new Nautobot major release, as noted, and which also may not include the latest and greatest API endpoints already available but not yet made default in the current release).
->>>>>>> ed331122
 
 ### Changed
 

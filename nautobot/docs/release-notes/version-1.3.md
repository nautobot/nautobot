--- conflicted
+++ resolved
@@ -46,7 +46,6 @@
 
 Python 3.10 is officially supported by Nautobot now, and we are building and publishing Docker images with Python 3.10 now.
 
-<<<<<<< HEAD
 #### REST API Token Provisioning ([#1374](https://github.com/nautobot/nautobot/issues/1374))
 Introduce the `/api/users/tokens/` REST API endpoint, which includes a child endpoint that can be employed by a user to provision a new REST API token. This allows a user to gain REST API access without needing to first create a token via the web UI.
 
@@ -58,14 +57,12 @@
 ```
 
 Basic Authentication is provided by this endpoint exclusively but also support other configured authentication methods.
-=======
 #### Regular Expression Support in API Filtering ([#1525](https://github.com/nautobot/nautobot/issues/1525))
 
 [New lookup expressions for using regular expressions](../rest-api/filtering.md#string-fields) to filter objects by string (char) fields in the API have been added to all core filters.
 
 The expressions `re` (regex), `nre` (negated regex), `ire` (case-insensitive regex), and `nire` (negated case-insensitive regex) lookup expressions are now dynamically-generated for filter fields inherited by subclasses of `nautobot.utilities.filters.BaseFilterSet`.
 
->>>>>>> 5d4acdc8
 #### REST API Versioning ([#1465](https://github.com/nautobot/nautobot/issues/1465))
 
 Nautobot's REST API now supports multiple versions, which may requested by modifying the HTTP Accept header on any requests sent by a REST API client. Details are in the [REST API documentation](../rest-api/overview.md#versioning), but in brief:

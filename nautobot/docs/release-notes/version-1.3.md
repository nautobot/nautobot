--- conflicted
+++ resolved
@@ -109,15 +109,14 @@
 
 Similar to the existing `extras.run_job` permission, a new `extras.approve_job` permission is now enforced by the UI and the REST API when approving scheduled jobs. Only users with this permission can approve or deny approval requests; additionally such users also now require the `extras.view_scheduledjob`, `extras.change_scheduledjob`, and `extras.delete_scheduledjob` permissions as well.
 
-<<<<<<< HEAD
 #### Tags without content_types ([#1505](https://github.com/nautobot/nautobot/pull/1505))
 
 Note that Tags created programmatically via the ORM without assigning a content_types will not be applicable to any model until content-types are assigned to it.
-=======
+
 #### OpenAPI 3.0 REST API documentation ([#595](https://github.com/nautobot/nautobot/issues/595))
 
 The online REST API Swagger documentation (`/api/docs/`) has been updated from OpenAPI 2.0 format to OpenAPI 3.0 format and now supports Nautobot's [REST API versioning](#rest-api-versioning-1465) as described above. Try `/api/docs/?api_version=1.3` as an example.
->>>>>>> 7083c3b7
+
 
 ### Removed
 

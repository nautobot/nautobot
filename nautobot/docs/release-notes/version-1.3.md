--- conflicted
+++ resolved
@@ -52,11 +52,8 @@
 - [#1107](https://github.com/nautobot/nautobot/issues/1107) - Circuit Provider account numbers can now be up to 100 characters in length.
 - [#1252](https://github.com/nautobot/nautobot/pull/1252) - As Python 3.6 has reached end-of-life, the default Docker images published for this release (i.e. `1.3.0`, `stable`, `latest`) have been updated to use Python 3.7 instead.
 - [#1307](https://github.com/nautobot/nautobot/pull/1307) - Updated various Python package dependencies to their latest compatible versions.
-<<<<<<< HEAD
+- [#1314](https://github.com/nautobot/nautobot/pull/1314) - Updated various development-only Python package dependencies to their latest compatible versions.
 - [#1321](https://github.com/nautobot/nautobot/pull/1321) - Updates to various browser package dependencies. This includes updating from Material Design Icons 5.x to 6.x, which has a potential impact on plugins: a [small number of icons have been removed or renamed](https://dev.materialdesignicons.com/upgrade#5.9.55-to-6.1.95) as a result of this change.
-=======
-- [#1314](https://github.com/nautobot/nautobot/pull/1314) - Updated various development-only Python package dependencies to their latest compatible versions.
->>>>>>> 64805ef6
 
 ### Fixed
 

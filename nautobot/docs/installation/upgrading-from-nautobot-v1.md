# Upgrading from Nautobot v1.X

## Dependency Changes

- Nautobot no longer uses or supports the use of `django-mptt`.
- Nautobot no longer uses or supports the use of `django-rq`.

## Database (ORM) Changes

### Database Behavior Changes

| Model        | Field          | Changes                                                                           |
|--------------|----------------|-----------------------------------------------------------------------------------|
| (all)        | `created`      | Changed from DateField to DateTimeField                                           |
| JobLogEntry  | `absolute_url` | No longer accepts `null` values, use `""` instead                                 |
|              | `log_object`   | No longer accepts `null` values, use `""` instead                                 |
| Prefix       | `is_pool`      | Replaced by new field `type`, valid choices are "Container", "Network" and "Pool" |
|              | `status`       | Container status has been replaced by new field `type`                            |
| ScheduledJob | `queue`        | No longer accepts `null` values, use `""` instead                                 |
| Webhook      | `ca_file_path` | No longer accepts `null` values, use `""` instead                                 |

### Renamed Database Fields

| Model                   | Renamed Field                           | New Name                                       |
|-------------------------|-----------------------------------------|------------------------------------------------|
| CablePath               | `circuittermination`                    | `circuit_terminations`                         |
|                         | `consoleport`                           | `console_ports`                                |
|                         | `consoleserverport`                     | `console_server_ports`                         |
|                         | `interface`                             | `interfaces`                                   |
|                         | `powerfeed`                             | `power_feeds`                                  |
|                         | `poweroutlet`                           | `power_outlets`                                |
|                         | `powerport`                             | `power_ports`                                  |
| Circuit                 | `termination_a`                         | `circuit_termination_a`                        |
|                         | `termination_z`                         | `circuit_termination_z`                        |
|                         | `terminations`                          | `circuit_terminations`                         |
|                         | `type`                                  | `circuit_type`                                 |
| Cluster                 | `group`                                 | `cluster_group`                                |
|                         | `type`                                  | `cluster_type`                                 |
| ConfigContextSchema     | `schema`                                | `config_context_schema`                        |
|                         | `device_set`                            | `devices`                                      |
|                         | `virtualmachine_set`                    | `virtual_machines`                             |
| ContentType             | `computedfield_set`                     | `computed_fields`                              |
|                         | `configcontext_set`                     | `config_contexts`                              |
|                         | `configcontextschema_set`               | `config_context_schemas`                       |
|                         | `customlink_set`                        | `custom_links`                                 |
|                         | `dcim_device_related`                   | `devices`                                      |
|                         | `dynamicgroup_set`                      | `dynamic_groups`                               |
|                         | `exporttemplate_set`                    | `export_templates`                             |
|                         | `imageattachment_set`                   | `image_attachments`                            |
|                         | `note_set`                              | `notes`                                        |
|                         | `virtualization_virtualmachine_related` | `virtual_machines`                             |
| CustomFieldChoice       | `field`                                 | `custom_field`                                 |
| CustomField             | `choices`                               | `custom_field_choices`                         |
| Device                  | `consoleports`                          | `console_ports`                                |
|                         | `consoleserverports`                    | `console_server_ports`                         |
|                         | `devicebays`                            | `device_bays`                                  |
|                         | `device_role`                           | `role`                                         |
|                         | `frontports`                            | `front_ports`                                  |
|                         | `inventoryitems`                        | `inventory_items`                              |
|                         | `local_context_data`                    | `local_config_context_data`                    |
|                         | `local_context_data_owner_content_type` | `local_config_context_data_owner_content_type` |
|                         | `local_context_data_owner_object_id`    | `local_config_context_data_owner_object_id`    |
|                         | `local_context_schema`                  | `local_config_context_schema`                  |
|                         | `poweroutlets`                          | `power_outlets`                                |
|                         | `powerports`                            | `power_ports`                                  |
|                         | `rearports`                             | `rear_ports`                                   |
| DeviceRedundancyGroup   | `members`                               | `devices`                                      |
| DeviceType              | `consoleporttemplates`                  | `console_port_templates`                       |
|                         | `consoleserverporttemplates`            | `console_server_port_templates`                |
|                         | `devicebaytemplates`                    | `device_bay_templates`                         |
|                         | `frontporttemplates`                    | `front_port_templates`                         |
|                         | `interfacetemplates`                    | `interface_templates`                          |
|                         | `instances`                             | `devices`                                      |
|                         | `poweroutlettemplates`                  | `power_outlet_templates`                       |
|                         | `powerporttemplates`                    | `power_port_templates`                         |
|                         | `rearporttemplates`                     | `rear_port_templates`                          |
| FrontPortTemplate       | `rear_port`                             | `rear_port_template`                           |
| InventoryItem           | `child_items`                           | `children`                                     |
|                         | `level`                                 | `tree_depth`                                   |
| Job                     | `job_hook`                              | `job_hooks`                                    |
|                         | `results`                               | `job_results`                                  |
| JobResult               | `logs`                                  | `job_log_entries`                              |
|                         | `schedule`                              | `scheduled_job`                                |
| Location                | `powerpanels`                           | `power_panels`                                 |
| PowerOutletTemplate     | `power_port`                            | `power_port_template`                          |
| PowerPanel              | `powerfeeds`                            | `power_feeds`                                  |
| PowerPort               | `poweroutlets`                          | `power_outlets`                                |
| PowerPortTemplate       | `poweroutlet_templates`                 | `power_outlet_templates`                       |
| Rack                    | `group`                                 | `rack_group`                                   |
|                         | `powerfeed_set`                         | `power_feeds`                                  |
|                         | `reservations`                          | `rack_reservations`                            |
| RackGroup               | `level`                                 | `tree_depth`                                   |
|                         | `powerpanel_set`                        | `power_panels`                                 |
| RearPort                | `frontports`                            | `front_ports`                                  |
| RearPortTemplate        | `frontport_templates`                   | `front_port_templates`                         |
| Region                  | `level`                                 | `tree_depth`                                   |
| Relationship            | `associations`                          | `relationship_associations`                    |
| Secret                  | `groups`                                | `secrets_groups`                               |
|                         | `secretsgroupassociation_set`           | `secrets_group_associations`                   |
| RIR                     | `aggregates`                            | [`prefixes`](#aggregate-migrated-to-prefix)    |
| SecretsGroup            | `device_set`                            | `devices`                                      |
|                         | `deviceredundancygroup_set`             | `device_redundancy_groups`                     |
|                         | `gitrepository_set`                     | `git_repositories`                             |
|                         | `secretsgroupassociation_set`           | `secrets_group_associations`                   |
| SecretsGroupAssociation | `group`                                 | `secrets_group`                                |
| Service                 | `ipaddresses`                           | `ip_addresses`                                 |
| Status                  | `circuits_circuit_related`              | `circuits`                                     |
|                         | `dcim_cable_related`                    | `cables`                                       |
|                         | `dcim_device_related`                   | `devices`                                      |
|                         | `dcim_deviceredundancygroup_related`    | `device_redundancy_groups`                     |
|                         | `dcim_interface_related`                | `interfaces`                                   |
|                         | `dcim_location_related`                 | `locations`                                    |
|                         | `dcim_powerfeed_related`                | `power_feeds`                                  |
|                         | `dcim_rack_related`                     | `racks`                                        |
|                         | `ipam_ipaddress_related`                | `ip_addresses`                                 |
|                         | `ipam_prefix_related`                   | `prefixes`                                     |
|                         | `ipam_vlan_related`                     | `vlans`                                        |
|                         | `virtualization_virtualmachine_related` | `virtual_machines`                             |
|                         | `virtualization_vminterface_related`    | `vm_interfaces`                                |
| Tenant                  | `group`                                 | `tenant_group`                                 |
|                         | `rackreservations`                      | `rack_reservations`                            |
| TenantGroup             | `level`                                 | `tree_depth`                                   |
| User                    | `changes`                               | `object_changes`                               |
|                         | `note`                                  | `notes`                                        |
|                         | `rackreservation_set`                   | `rack_reservations`                            |
| VirtualMachine          | `local_context_data`                    | `local_config_context_data`                    |
|                         | `local_context_data_owner_content_type` | `local_config_context_data_owner_content_type` |
|                         | `local_context_data_owner_object_id`    | `local_config_context_data_owner_object_id`    |
|                         | `local_context_schema`                  | `local_config_context_schema`                  |
| VLAN                    | `group`                                 | `vlan_group`                                   |

### Removed Database Fields

| Model              | Removed Field |
|--------------------|---------------|
| CircuitTermination | `site`        |
| Cluster            | `site`        |
| ConfigContext      | `sites`       |
|                    | `regions`     |
| Device             | `site`        |
| InventoryItem      | `lft`         |
|                    | `rght`        |
|                    | `tree_id`     |
| Location           | `site`        |
| Rack               | `site`        |
| RackGroup          | `lft`         |
|                    | `rght`        |
|                    | `tree_id`     |
| PowerFeed          | `site`        |
| PowerPanel         | `site`        |
| Prefix             | `is_pool`     |
|                    | `site`        |
| Region             | `lft`         |
|                    | `rght`        |
|                    | `tree_id`     |
| TenantGroup        | `lft`         |
|                    | `rght`        |
|                    | `tree_id`     |
| VLAN               | `site`        |
| VLANGroup          | `site`        |

### Replaced Models

#### Generic Role Model

The `ipam.Role`, `dcim.RackRole`, and `dcim.DeviceRole` models have been removed and replaced by a single `extras.Role` model. This means that any references to the removed models in the code now use the `extras.Role` model instead.

| Removed Model     | Replaced With  |
|-------------------|----------------|
| `dcim.DeviceRole` | `extras.Role`  |
| `dcim.RackRole`   | `extras.Role`  |
| `ipam.Role`       | `extras.Role`  |

#### Site and Region Models

The `dcim.Region` and `dcim.Site` models have been removed and replaced by `dcim.Location` model. This means that any references to the removed models in the code now use the `dcim.Location` model instead with `LocationType` "Site" and "Region".

!!! important
    If you are a Nautobot App developer, or have any Apps installed that include data models that reference `Site` or `Region`, please review the [Region and Site Related Data Model Migration Guide](../installation/region-and-site-data-migration-guide.md#region-and-site-related-data-model-migration-guide-for-existing-nautobot-app-installations) to learn how to migrate your apps and models from `Site` and `Region` to `Location`.

| Removed Model     | Replaced With  |
|-------------------|----------------|
| `dcim.Region`     | `dcim.Location`|
| `dcim.Site`       | `dcim.Location`|

#### Aggregate Migrated to Prefix

The `ipam.Aggregate` model has been removed and all existing Aggregates will be migrated to `ipam.Prefix` records with their `type` set to "Container". The `Aggregate.date_added` field will be migrated to `Prefix.date_allocated` and changed from a Date field to a DateTime field with the time set to `00:00` UTC. `Aggregate.tenant`, `Aggregate.rir` and `Aggregate.description` will be migrated over to the equivalent fields on the new `Prefix`. ObjectChanges, Tags, Notes, Permissions, Custom Fields, Custom Links, Computed Fields and Relationships will be migrated to relate to the new `Prefix` as well.

If a `Prefix` already exists with the same network and prefix length as a previous `Aggregate`, the `rir` and `date_added` fields will be copied to the `rir` and `date_allocated` fields on the existing Prefix object. Messages will be output during migration (`nautobot-server migrate` or `nautobot-server post_upgrade`) if the `tenant`, `description` or `type` fields need to be manually migrated.

| Aggregate        | Prefix               |
|------------------|----------------------|
| `broadcast`      | `broadcast`          |
| **`date_added`** | **`date_allocated`** |
| `description`    | `description`        |
| `network`        | `network`            |
| `prefix_length`  | `prefix_length`      |
| `rir`            | `rir`                |
| `tenant`         | `tenant`             |

## GraphQL and REST API Changes

### API Behavior Changes

| Model                 | Field          | Changes                                                                                                  |
|-----------------------|----------------|----------------------------------------------------------------------------------------------------------|
| (all)                 | `created`      | Now is a date/time (`"2023-02-14T19:57:45.320232Z"`) rather than only a date                             |
| Cable                 | `status`       | Now uses a nested Status serializer, rather than `{"value": "<slug>", "label": "<name>"}`                |
| Circuit               | `status`       | Now uses a nested Status serializer, rather than `{"value": "<slug>", "label": "<name>"}`                |
| Device                | `location`     | Now `location` has changed to a required field on this model Serializer                                  |
|                       | `status`       | Now uses a nested Status serializer, rather than `{"value": "<slug>", "label": "<name>"}`                |
| DeviceRedundancyGroup | `status`       | Now uses a nested Status serializer, rather than `{"value": "<slug>", "label": "<name>"}`                |
| Interface             | `status`       | Now uses a nested Status serializer, rather than `{"value": "<slug>", "label": "<name>"}`                |
| IPAddress             | `role`         | `/ipam/ip-addresses/` endpoint now uses role nested serializer for the role field, rather than a string. |
|                       | `status`       | Now uses a nested Status serializer, rather than `{"value": "<slug>", "label": "<name>"}`                |
| Location              | `status`       | Now uses a nested Status serializer, rather than `{"value": "<slug>", "label": "<name>"}`                |
| PowerFeed             | `status`       | Now uses a nested Status serializer, rather than `{"value": "<slug>", "label": "<name>"}`                |
| PowerPanel            | `location`     | Now `location` has changed to a required field on this model Serializer                                  |
| Prefix                | `status`       | Now uses a nested Status serializer, rather than `{"value": "<slug>", "label": "<name>"}`                |
| Rack                  | `location`     | Now `location` has changed to a required field on this model Serializer                                  |
|                       | `status`       | Now uses a nested Status serializer, rather than `{"value": "<slug>", "label": "<name>"}`                |
| RackGroup             | `location`     | Now `location` has changed to a required field on this model Serializer                                  |
|                       | `rack_count`   | Now only counts Racks directly belonging to this RackGroup, not those belonging to its descendants.      |
| Region                | `site_count`   | Now only counts Sites directly belonging to this Region, not those belonging to its descendants.         |
| Site                  | `status`       | Now uses a nested Status serializer, rather than `{"value": "<slug>", "label": "<name>"}`                |
| TenantGroup           | `tenant_count` | Now only counts Tenants directly belonging to this TenantGroup, not those belonging to its descendants.  |
| VirtualMachine        | `status`       | Now uses a nested Status serializer, rather than `{"value": "<slug>", "label": "<name>"}`                |
| VLAN                  | `status`       | Now uses a nested Status serializer, rather than `{"value": "<slug>", "label": "<name>"}`                |
| VMInterface           | `status`       | Now uses a nested Status serializer, rather than `{"value": "<slug>", "label": "<name>"}`                |

### Renamed Serializer Fields

| Model                   | Renamed Field          | New Name                      |
|-------------------------|------------------------|-------------------------------|
| Circuit                 | `termination_a`        | `circuit_termination_a`       |
|                         | `termination_z`        | `circuit_termination_z`       |
|                         | `type`                 | `circuit_type`                |
| ConfigContext           | `schema`               | `config_context_schema`       |
| Cluster                 | `group`                | `cluster_group`               |
|                         | `type`                 | `cluster_type`                |
| CustomFieldChoice       | `field`                | `custom_field`                |
| Device                  | `device_role`          | `role`                        |
|                         | `local_context_data`   | `local_config_context_data`   |
|                         | `local_context_schema` | `local_config_context_schema` |
| FrontPortTemplate       | `rear_port`            | `rear_port_template`          |
| Interface               | `count_ipaddresses`    | `ip_address_count`            |
| InventoryItem           | `_depth`               | `tree_depth`                  |
| Location                | `virtualmachine_count` | `virtual_machine_count`       |
| Manufacturer            | `devicetype_count`     | `device_type_count`           |
|                         | `inventoryitem_count`  | `inventory_item_count`        |
| Platform                | `virtualmachine_count` | `virtual_machine_count`       |
| PowerOutletTemplate     | `power_port`           | `power_port_template`         |
| PowerPanel              | `powerfeed_count`      | `power_feed_count`            |
| Rack                    | `group`                | `rack_group`                  |
|                         | `powerfeed_count`      | `power_feed_count`            |
| JobResult               | `schedule`             | `scheduled_job`               |
| RackGroup               | `_depth`               | `tree_depth`                  |
| Region                  | `_depth`               | `tree_depth`                  |
| SecretsGroupAssociation | `group`                | `secrets_group`               |
| Service                 | `ipaddresses`          | `ip_addresses`                |
| Tenant                  | `group`                | `tenant_group`                |
| TenantGroup             | `_depth`               | `tree_depth`                  |
| VirtualMachine          | `local_context_data`   | `local_config_context_data`   |
|                         | `local_context_schema` | `local_config_context_schema` |
| VLAN                    | `group`                | `vlan_group`                  |

### Removed Serializer Fields

| Model/Endpoint                    | Removed Field        | Comments                                              |
|-----------------------------------|----------------------|-------------------------------------------------------|
| `/api/status/`                    | `rq-workers-running` | Removed as RQ is no longer supported                  |
| `/ipam/prefixes/`                 | `is_pool`            | Functionality replaced by `type` field                |
| `/circuits/circuit-terminations/` | `site`               | `Site` and `Region` models are replaced by `Location` |
| `/virtualization/clusters/`       | `site`               | `Site` and `Region` models are replaced by `Location` |
| `/extras/config-contexts/`        | `regions`            | `Site` and `Region` models are replaced by `Location` |
|                                   | `sites`              | `Site` and `Region` models are replaced by `Location` |
| `/dcim/devices/`                  | `site`               | `Site` and `Region` models are replaced by `Location` |
| `/dcim/locations/`                | `site`               | `Site` and `Region` models are replaced by `Location` |
| `/dcim/power-feeds/`              | `site`               | `Site` and `Region` models are replaced by `Location` |
| `/dcim/power-panels/`             | `site`               | `Site` and `Region` models are replaced by `Location` |
| `/dcim/racks/`                    | `site`               | `Site` and `Region` models are replaced by `Location` |
| `/dcim/rack-groups/`              | `site`               | `Site` and `Region` models are replaced by `Location` |
| `/ipam/prefixes/`                 | `site`               | `Site` and `Region` models are replaced by `Location` |
| `/ipam/vlans/`                    | `site`               | `Site` and `Region` models are replaced by `Location` |
| `/ipam/vlangroups/`               | `site`               | `Site` and `Region` models are replaced by `Location` |

### Removed 1.X Version Endpoints and Serializer Representations

Nautobot 2.0 removes support for 1.X versioned REST APIs and their Serializers. Requesting [older API versions](../rest-api/overview.md#versioning) will result in a `400 Bad Request` error.

Please ensure you are using the latest representations of request/response representations as seen in the API docs or Swagger.

### Replaced Endpoints

These endpoints `/ipam/roles/`, `/dcim/rack-roles/` and `/dcim/device-roles/` are no longer available. Instead,  use the `/extras/roles/` endpoint to retrieve and manipulate `role` data.

| Removed Endpoints     | Replaced With    |
|-----------------------|------------------|
| `/dcim/device-roles/` | `/extras/roles/` |
| `/dcim/rack-roles/`   | `/extras/roles/` |
| `/ipam/roles/`        | `/extras/roles/` |

## UI, GraphQL, and REST API Filter Changes

### Renamed Filter Fields

| Model                   | Renamed Filter Field      | New Name                         | UI and Rest API endpoints Available in v2.X                               |
|-------------------------|---------------------------|----------------------------------|---------------------------------------------------------------------------|
| Cable                   | `tag`                     | `tags`                           | `/dcim/cables/?tags=<slug>`                                               |
| Circuit                 | `tag`                     | `tags`                           | `/circuits/circuits/?tags=<slug>`                                         |
|                         | `type`                    | `circuit_type`                   | `/circuits/circuits/?circuit_type=<uuid/slug>`                            |
| ConsolePort             | `cabled`                  | `has_cable`                      | `/dcim/console-ports/?has_cable=True/False`                               |
| ConsoleServerPort       | `cabled`                  | `has_cable`                      | `/dcim/console-server-ports/?has_cable=True/False`                        |
| CustomFieldChoice       | `field`                   | `custom_field`                   | `/extras/custom-field-choices/?custom_field=<uuid/name>`                  |
| Device                  | `cluster_id`              | `cluster`                        | `/dcim/devices/?cluster=<uuid/slug>`                                      |
|                         | `device_type_id`          | `device_type`                    | `/dcim/devices/?device_type=<uuid/slug>`                                  |
|                         | `local_context_data`      | `local_config_context_data`      | `/dcim/devices/?local_config_context_data=True/False`                     |
|                         | `local_context_schema_id` | `local_config_context_schema_id` | `/dcim/devices/?local_config_context_schema_id=<uuid>`                    |
|                         | `local_context_schema`    | `local_config_context_schema`    | `/dcim/devices/?local_config_context_schema=<slug>`                       |
|                         | `rack_group_id`           | `rack_group`                     | `/dcim/devices/?rack_group=<uuid/slug>`                                   |
|                         | `rack_id`                 | `rack`                           | `/dcim/devices/?rack=<uuid/slug>`                                         |
|                         | `tag`                     | `tags`                           | `/dcim/devices/?tags=<slug>`                                              |
|                         | `virtual_chassis_id`      | `virtual_chassis`                | `/dcim/devices/?virtual_chassis=<uuid/slug>`                              |
| DeviceBay               | `tag`                     | `tags`                           | `/dcim/device-bays/?tags=<slug>`                                          |
| DeviceRedundancyGroup   | `tag`                     | `tags`                           | `/dcim/device-redundancy-groups/?tag=<slug>`                              |
| DeviceType              | `has_instances`           | `has_devices`                    | `/dcim/device-types/?has_devices=True/False`                              |
|                         | `instances`               | `devices`                        | `/dcim/device-types/?devices=<uuid>`                                      |
|                         | `tag`                     | `tags`                           | `/dcim/device-types/?tags=<slug>`                                         |
| FrontPort               | `cabled`                  | `has_cable`                      | `/dcim/front-ports/?has_cable=True/False`                                 |
|                         | `tag`                     | `tags`                           | `/dcim/front-ports/?tags=<slug>`                                          |
| Interface               | `cabled`                  | `has_cable`                      | `/dcim/interfaces/?has_cable=True/False`                                  |
| InventoryItem           | `child_items`             | `children`                       | `/dcim/inventory-items/?children=<uuid/name>`                             |
|                         | `has_child_items`         | `has_children`                   | `/dcim/inventory-items/?has_children=True/False`                          |
|                         | `tag`                     | `tags`                           | `/dcim/inventory-items/?tags=<slug>`                                      |
| Location                | `tag`                     | `tags`                           | `/dcim/locations/?tags=<slug>`                                            |
| ObjectPermission        | `group`                   | `groups`                         | `/users/permissions/?groups=<slug>`                                       |
|                         | `group_id`                | `groups_id`                      | `/users/permissions/?groups_id=<id>`                                      |
|                         | `user`                    | `users`                          | `/users/permissions/?users=<uuid/username>`                               |
| PowerFeed               | `cabled`                  | `has_cable`                      | `/dcim/power-feeds/?has_cable=True/False`                                 |
|                         | `tag`                     | `tags`                           | `/dcim/power-feeds/?tags=<slug>`                                          |
| PowerOutlet             | `cabled`                  | `has_cable`                      | `/dcim/power-outlets/?has_cable=True/False`                               |
| PowerPanel              | `tag`                     | `tags`                           | `/dcim/power-panels/?tags=<slug>`                                         |
| PowerPort               | `cabled`                  | `has_cable`                      | `/dcim/power-ports/?has_cable=True/False`                                 |
| Prefix                  | `is_pool`                 | `type`                           | `/ipam/prefixes/?type=<container/network/pool>`                           |
| Provider                | `tag`                     | `tags`                           | `/circuits/provider/?tags=<slug>`                                         |
| ProviderNetwork         | `tag`                     | `tags`                           | `/circuits/provider-networks/?tags=<slug>`                                |
| Rack                    | `group`                   | `rack_group`                     | `/dcim/racks/?rack_group=<uuid/slug>`                                     |
|                         | `has_reservations`        | `has_rack_reservations`          | `/dcim/racks/?has_rack_reservations=True/False`                           |
|                         | `reservations`            | `rack_reservations`              | `/dcim/racks/?rack_reservations=<uuid>`                                   |
|                         | `tag`                     | `tags`                           | `/dcim/racks/?tags=<slug>`                                                |
| RackReservation         | `group`                   | `rack_group`                     | `/dcim/rack-reservations/?rack_group=<uuid/slug>`                         |
|                         | `tag`                     | `tags`                           | `/dcim/rack-reservations/?tags=<slug>`                                    |
| RearPort                | `cabled`                  | `has_cable`                      | `/dcim/rear-ports/?has_cable=True/False`                                  |
|                         | `tag`                     | `tags`                           | `/dcim/rear-ports/?tags=<slug>`                                           |
| SecretsGroupAssociation | `group`                   | `secrets_group`                  | `/extras/secrets-groups-associations/?secrets_group=<uuid/slug>`          |
| Site                    | `tag`                     | `tags`                           | `/dcim/sites/?tags=<slug>`                                                |
| Tenant                  | `tag`                     | `tags`                           | `/tenancy/tenants/?tags=<slug>`                                           |
| User                    | `changes`                 | `object_changes`                 | `/users/users/?object_changes=<id>`                                       |
|                         | `has_changes`             | `has_object_changes`             | `/users/users/?has_object_changes=True/False`                             |
|                         | `group`                   | `groups`                         | `/users/users/?groups=<slug>`                                             |
|                         | `group_id`                | `groups_id`                      | `/users/users/?groups_id=<id>`                                            |
| VirtualMachine          | `local_context_data`      | `local_config_context_data`      | `/virtualization/virtual-machines/?local_config_context_data=True/False`  |
|                         | `local_context_schema_id` | `local_config_context_schema_id` | `/virtualization/virtual-machines/?local_config_context_schema_id=<uuid>` |
|                         | `local_context_schema`    | `local_config_context_schema`    | `/virtualization/virtual-machines/?local_config_context_schema=<slug>`    |

### Enhanced Filter Fields

Below is a table documenting [enhanced filter field changes](../release-notes/version-2.0.md#enhanced-filter-fields-2804) in v2.x.

| Model             | Enhanced Filter Field  | Changes                                                    | UI and Rest API endpoints Available in v2.X               |
|-------------------|------------------------|------------------------------------------------------------|-----------------------------------------------------------|
| (all)             | `created[__(gte/lte)]` | Enhanced to support date/time in addition to date alone    | `?created__gte=2023-02-14%2012:00:00`                     |
| Circuit           | `circuit_type`         | Enhanced to support primary key UUIDs in addition to slugs | `/circuits/circuits/?circuit_type=<uuid/slug>`            |
|                   | `provider`             | Enhanced to support primary key UUIDs in addition to slugs | `/circuits/circuits/?provider=<uuid/slug>`                |
|                   | `site`                 | Enhanced to support primary key UUIDs in addition to slugs | `/circuits/circuits/?site=<uuid/slug>`                    |
| ConsolePort       | `device`               | Enhanced to support primary key UUIDs in addition to names | `/dcim/console-ports/?device=<uuid/name>`                 |
| ConsoleServerPort | `device`               | Enhanced to support primary key UUIDs in addition to names | `/dcim/console-server-ports/?device=<uuid/name>`          |
| Device            | `cluster_id`           | Enhanced to support primary key UUIDs in addition to slugs | `/dcim/devices/?cluster=<uuid/slug>`                      |
|                   | `device_type_id`       | Enhanced to support primary key UUIDs in addition to slugs | `/dcim/devices/?device_type=<uuid/slug>`                  |
|                   | `manufacturer`         | Enhanced to support primary key UUIDs in addition to slugs | `/dcim/devices/?manufacturer=<uuid/slug>`                 |
|                   | `model`                | Enhanced to support primary key UUIDs in addition to slugs | `/dcim/devices/?model=<uuid/slug>`                        |
|                   | `platform`             | Enhanced to support primary key UUIDs in addition to slugs | `/dcim/devices/?platform=<uuid/slug>`                     |
|                   | `role`                 | Enhanced to support primary key UUIDs in addition to slugs | `/dcim/devices/?role=<uuid/slug>`                         |
|                   | `rack_id`              | Enhanced to support primary key UUIDs in addition to slugs | `/dcim/devices/?rack=<uuid/slug>`                         |
|                   | `rack_group_id`        | Enhanced to support primary key UUIDs in addition to slugs | `/dcim/devices/?rack_group=<uuid/slug>`                   |
|                   | `serial`               | Enhanced to permit filtering on multiple values            | `/dcim/devices/?serial=<value>&serial=<value>...`         |
|                   | `secrets_group`        | Enhanced to support primary key UUIDs in addition to slugs | `/dcim/devices/?secrets_group=<uuid/slug>`                |
|                   | `site`                 | Enhanced to support primary key UUIDs in addition to slugs | `/dcim/devices/?site=<uuid/slug>`                         |
|                   | `virtual_chassis_id`   | Enhanced to support primary key UUIDs in addition to slugs | `/dcim/devices/?virtual_chassis=<uuid/slug>`              |
| DeviceBay         | `cable`                | Enhanced to support primary key UUIDs in addition to slugs | `/dcim/regions/?parent=<uuid/slug>`                       |
|                   | `device`               | Enhanced to support primary key UUIDs in addition to names | `/dcim/device-bays/?device=<uuid/name>`                   |
| DeviceType        | `manufacturer`         | Enhanced to support primary key UUIDs in addition to slugs | `/dcim/device-types/?manufacturer=<uuid/slug>`            |
| FrontPort         | `device`               | Enhanced to support primary key UUIDs in addition to names | `/dcim/front-ports/?device=<uuid/name>`                   |
| Interface         | `device`               | Enhanced to support primary key UUIDs in addition to names | `/dcim/interfaces/?device=<uuid/name>`                    |
| InventoryItem     | `device`               | Enhanced to support primary key UUIDs in addition to name  | `/dcim/inventory-items/?device=<uuid/name>`               |
|                   | `manufacturer`         | Enhanced to support primary key UUIDs in addition to slugs | `/dcim/inventory-items/?manufacturer=<uuid/slug>`         |
|                   | `serial`               | Enhanced to permit filtering on multiple values            | `/dcim/inventory-items/?serial=<value>&serial=<value>...` |
|                   | `site`                 | Enhanced to support primary key UUIDs in addition to slugs | `/dcim/inventory-items/?site=<uuid/slug>`                 |
| Platform          | `manufacturer`         | Enhanced to support primary key UUIDs in addition to slugs | `/dcim/platforms/?manufacturer=<uuid/slug>`               |
| PowerFeed         | `site`                 | Enhanced to support primary key UUIDs in addition to slugs | `/dcim/power-feeds/?site=<uuid/slug>`                     |
| PowerOutlet       | `device`               | Enhanced to support primary key UUIDs in addition to names | `/dcim/power-outlets/?device=<uuid/name>`                 |
| PowerPort         | `device`               | Enhanced to support primary key UUIDs in addition to names | `/dcim/power-ports/?device=<uuid/name>`                   |
| Provider          | `site`                 | Enhanced to support primary key UUIDs in addition to slugs | `/circuits/providers/?site=<uuid/slug>`                   |
| ProviderNetwork   | `provider`             | Enhanced to support primary key UUIDs in addition to slugs | `/circuits/provider-networks/?provider=<uuid/slug>`       |
| Rack              | `role`                 | Enhanced to support primary key UUIDs in addition to slugs | `/dcim/racks/?role=<uuid/slug>`                           |
|                   | `serial`               | Enhanced to permit filtering on multiple values            | `/dcim/racks/?serial=<value>&serial=<value>...`           |
| RackGroup         | `parent`               | Enhanced to support primary key UUIDs in addition to slugs | `/dcim/rack-groups/?parent=<uuid/slug>`                   |
| RackReservation   | `user`                 | Enhanced to support primary key UUIDs in addition to slugs | `/dcim/rack-reservations/?user=<uuid/slug>`               |
| RearPort          | `device`               | Enhanced to support primary key UUIDs in addition to names | `/dcim/rear-ports/?device=<uuid/name>`                    |
| Region            | `parent`               | Enhanced to support primary key UUIDs in addition to slugs | `/dcim/regions/?parent=<uuid/slug>`                       |
| Tenant            | `tenant_group`         | Enhanced to support primary key UUIDs in addition to slugs | `/tenancy/tenants/?tenant_group=<uuid/slug>`              |
| VirtualChassis    | `master`               | Enhanced to support primary key UUIDs in addition to name  | `/dcim/virtual-chassis/?master=<uuid/name>`               |
|                   | `site`                 | Enhanced to support primary key UUIDs in addition to slugs | `/dcim/virtual-chassis/?site=<uuid/slug>`                 |
|                   | `tenant`               | Enhanced to support primary key UUIDs in addition to slugs | `/dcim/virtual-chassis/?tenant=<uuid/slug>`               |
| VLAN              | `vlan_group`           | Enhanced to support primary key UUIDs in addition to slugs | `/ipam/vlans/?vlan_group=<uuid/slug>`                     |

### Corrected Filter Fields

Below is a table documenting [corrected filter field changes](../release-notes/version-2.0.md#corrected-filter-fields-2804) in v2.x.

| Model  | Changed Filter Field   | Before                                     | After                                                                                    |
|--------|------------------------|--------------------------------------------|------------------------------------------------------------------------------------------|
| Device | `console_ports`        | `/dcim/devices/?console_ports=True`        | `/dcim/devices/?console_ports=<uuid>` or `?has_console_ports=<True/False>`               |
|        | `console_server_ports` | `/dcim/devices/?console_server_ports=True` | `/dcim/devices/?console_server_ports=<uuid>` or `?has_console_server_ports=<True/False>` |
|        | `device_bays`          | `/dcim/devices/?device_bays=True`          | `/dcim/devices/?device_bays=<uuid>` or `?has_device_bays=<True/False>`                   |
|        | `front_ports`          | `/dcim/devices/?front_ports=True`          | `/dcim/devices/?front_ports=<uuid>` or `?has_front_ports=<True/False>`                   |
|        | `interfaces`           | `/dcim/devices/?interfaces=True`           | `/dcim/devices/?interfaces=<uuid>` or `?has_interfaces=<True/False>`                     |
|        | `power_ports`          | `/dcim/devices/?power_ports=True`          | `/dcim/devices/?power_ports=<uuid>` or `?has_power_ports=<True/False>`                   |
|        | `power_outlets`        | `/dcim/devices/?power_outlets=True`        | `/dcim/devices/?power_outlets=<uuid>` or `?has_power_outlets=<True/False>`               |
|        | `rear_ports`           | `/dcim/devices/?rear_ports=True`           | `/dcim/devices/?rear_ports=<uuid>` or `?has_rear_ports=<True/False>`                     |

### Removed Filter Fields

Below is a table documenting [removed filter field changes](../release-notes/version-2.0.md#removed-filter-fields-2804) in v2.x.
Unless stated otherwise, all of the `*_id=<uuid>` filters have been replaced by generic filters that support both uuid and slug.
For example `/circuits/circuits/?provider_id=<uuid>` has been replaced by `/circuits/circuits/?provider=<uuid>`.

In addition, `region_id`/`region` and `site_id`/`site` are all being removed because `Region` and `Site` Models are being collapsed into `Location` Model.
Their filters are also being replaced by `?location=<uuid/slug>`. For example `/dcim/devices/?site=ams-01` is replaced by `/dcim/devices/?location=ams-01`.

| Model                   | Removed Filter Field  | UI and API endpoints that are no longer supported in v2.X                                     |
|-------------------------|-----------------------|-----------------------------------------------------------------------------------------------|
| Aggregate               | `tenant_group_id`     |                                                                                               |
| Circuit                 | `provider_id`         |                                                                                               |
|                         | `provider_network_id` |                                                                                               |
|                         | `region`              |                                                                                               |
|                         | `region_id`           |                                                                                               |
|                         | `site`                |                                                                                               |
|                         | `site_id`             |                                                                                               |
|                         | `tenant_group_id`     |                                                                                               |
|                         | `type_id`             | instead of `/circuits/circuits/?type_id=<uuid>`, use `circuit_type=<uuid>`                    |
| CircuitTermination      | `circuit_id`          |                                                                                               |
|                         | `provider_network_id` |                                                                                               |
|                         | `region_id`           |                                                                                               |
|                         | `region`              |                                                                                               |
|                         | `site`                |                                                                                               |
|                         | `site_id`             |                                                                                               |
| Cluster                 | `region`              |                                                                                               |
|                         | `region_id`           |                                                                                               |
|                         | `site`                |                                                                                               |
|                         | `site_id`             |                                                                                               |
|                         | `tenant_group_id`     |                                                                                               |
| ConfigContext           | `region`              |                                                                                               |
|                         | `region_id`           |                                                                                               |
|                         | `role_id`             |                                                                                               |
|                         | `site`                |                                                                                               |
|                         | `site_id`             |                                                                                               |
| ConsolePort             | `device_id`           |                                                                                               |
|                         | `region`              |                                                                                               |
|                         | `region_id`           |                                                                                               |
|                         | `site`                |                                                                                               |
|                         | `site_id`             |                                                                                               |
| ConsoleServerPort       | `device_id`           |                                                                                               |
|                         | `region`              |                                                                                               |
|                         | `region_id`           |                                                                                               |
|                         | `site`                |                                                                                               |
|                         | `site_id`             |                                                                                               |
| CustomFieldChoice       | `field_id`            | instead of `/extras/custom-field-choices/?field_id=<uuid>`, use `custom_field=<uuid>`         |
| Device                  | `manufacturer_id`     |                                                                                               |
|                         | `model`               | instead of `/dcim/devices/?model=<uuid>`, use `device_type=<uuid>`                            |
|                         | `pass_through_ports`  | instead of `/dcim/devices/?pass_through_ports=<bool>`, use `has_front_ports`/`has_rear_ports` |
|                         | `platform_id`         |                                                                                               |
|                         | `region`              |                                                                                               |
|                         | `region_id`           |                                                                                               |
|                         | `role_id`             |                                                                                               |
|                         | `secrets_group_id`    |                                                                                               |
|                         | `site`                |                                                                                               |
|                         | `site_id`             |                                                                                               |
|                         | `tenant_group_id`     |                                                                                               |
| DeviceBay               | `device_id`           |                                                                                               |
|                         | `region`              |                                                                                               |
|                         | `region_id`           |                                                                                               |
|                         | `site`                |                                                                                               |
|                         | `site_id`             |                                                                                               |
| DeviceType              | `manufacturer_id`     |                                                                                               |
| FrontPort               | `device_id`           |                                                                                               |
|                         | `region`              |                                                                                               |
|                         | `region_id`           |                                                                                               |
|                         | `site`                |                                                                                               |
|                         | `site_id`             |                                                                                               |
| Interface               | `bridge_id`           |                                                                                               |
|                         | `device_id`           |                                                                                               |
|                         | `lag_id`              |                                                                                               |
|                         | `parent_interface_id` |                                                                                               |
|                         | `region`              |                                                                                               |
|                         | `region_id`           |                                                                                               |
|                         | `site`                |                                                                                               |
|                         | `site_id`             |                                                                                               |
| InventoryItem           | `device_id`           |                                                                                               |
|                         | `manufacturer_id`     |                                                                                               |
|                         | `parent_id`           |                                                                                               |
|                         | `region`              |                                                                                               |
|                         | `region_id`           |                                                                                               |
|                         | `site`                |                                                                                               |
|                         | `site_id`             |                                                                                               |
| IPAddress               | `tenant_group_id`     |                                                                                               |
| Location                | `tenant_group_id`     |                                                                                               |
|                         | `region`              |                                                                                               |
|                         | `region_id`           |                                                                                               |
|                         | `site`                |                                                                                               |
|                         | `site_id`             |                                                                                               |
| Provider                | `region`              |                                                                                               |
| ObjectPermission        | `user_id`             | instead of `/users/permissions/?user_id=<uuid>`, use `users=<uuid>`                           |
|                         | `region_id`           |                                                                                               |
|                         | `site`                |                                                                                               |
|                         | `site_id`             |                                                                                               |
| ProviderNetwork         | `provider_id`         |                                                                                               |
| Rack                    | `group_id`            |                                                                                               |
|                         | `region`              |                                                                                               |
|                         | `region_id`           |                                                                                               |
|                         | `role_id`             |                                                                                               |
|                         | `site`                |                                                                                               |
|                         | `site_id`             |                                                                                               |
|                         | `tenant_group_id`     |                                                                                               |
| RackGroup               | `parent_id`           |                                                                                               |
|                         | `region`              |                                                                                               |
|                         | `region_id`           |                                                                                               |
|                         | `site`                |                                                                                               |
|                         | `site_id`             |                                                                                               |
| RackReservation         | `group_id`            |                                                                                               |
|                         | `rack_id`             |                                                                                               |
|                         | `site`                |                                                                                               |
|                         | `site_id`             |                                                                                               |
|                         | `tenant_group_id`     |                                                                                               |
|                         | `user_id`             |                                                                                               |
| RearPort                | `device_id`           |                                                                                               |
|                         | `region`              |                                                                                               |
|                         | `region_id`           |                                                                                               |
|                         | `site`                |                                                                                               |
|                         | `site_id`             |                                                                                               |
| Region                  | `parent_id`           |                                                                                               |
| RouteTarget             | `tenant_group_id`     |                                                                                               |
| Platform                | `manufacturer_id`     |                                                                                               |
| PowerOutlet             | `device_id`           |                                                                                               |
|                         | `region`              |                                                                                               |
|                         | `region_id`           |                                                                                               |
|                         | `site`                |                                                                                               |
|                         | `site_id`             |                                                                                               |
| PowerFeed               | `power_panel_id`      |                                                                                               |
|                         | `rack_id`             |                                                                                               |
|                         | `region`              |                                                                                               |
|                         | `region_id`           |                                                                                               |
|                         | `site`                |                                                                                               |
|                         | `site_id`             |                                                                                               |
| PowerPanel              | `rack_group_id`       |                                                                                               |
|                         | `region`              |                                                                                               |
|                         | `region_id`           |                                                                                               |
|                         | `site`                |                                                                                               |
|                         | `site_id`             |                                                                                               |
| PowerPort               | `device_id`           |                                                                                               |
|                         | `region`              |                                                                                               |
|                         | `region_id`           |                                                                                               |
|                         | `site`                |                                                                                               |
|                         | `site_id`             |                                                                                               |
| Prefix                  | `region`              |                                                                                               |
|                         | `region_id`           |                                                                                               |
|                         | `site`                |                                                                                               |
|                         | `site_id`             |                                                                                               |
|                         | `tenant_group_id`     |                                                                                               |
| SecretsGroupAssociation | `group_id`            | instead of `/extras/secrets-groups-associations/?group_id=<uuid>`, use `secrets_group=<uuid>` |
| Site                    | `region`              |                                                                                               |
|                         | `region_id`           |                                                                                               |
|                         | `tenant_group_id`     |                                                                                               |
| Tenant                  | `aggregates`          |                                                                                               |
|                         | `group_id`            |                                                                                               |
|                         | `has_aggregates`      |                                                                                               |
|                         | `has_sites`           |                                                                                               |
|                         | `sites`               |                                                                                               |
| TenantGroup             | `parent_id`           |                                                                                               |
| VirtualChassis          | `master_id`           |                                                                                               |
|                         | `region`              |                                                                                               |
|                         | `region_id`           |                                                                                               |
|                         | `site`                |                                                                                               |
|                         | `site_id`             |                                                                                               |
|                         | `tenant_id`           |                                                                                               |
| VirtualMachine          | `tenant_group_id`     |                                                                                               |
| VLANGroup               | `region`              |                                                                                               |
|                         | `region_id`           |                                                                                               |
|                         | `site`                |                                                                                               |
|                         | `site_id`             |                                                                                               |
| VLAN                    | `group_id`            |                                                                                               |
|                         | `group`               | instead of `/ipam/vlans/?group=<slug>`, use `vlan_group=<slug>`                               |
|                         | `region`              |                                                                                               |
|                         | `region_id`           |                                                                                               |
|                         | `site`                |                                                                                               |
|                         | `site_id`             |                                                                                               |
|                         | `tenant_group_id`     |                                                                                               |
| VMInterface             | `bridge_id`           |                                                                                               |
|                         | `parent_interface_id` |                                                                                               |
| VRF                     | `tenant_group_id`     |                                                                                               |

## Python Code Location Changes

The below is mostly relevant only to authors of Jobs and Nautobot Apps. End users should not be impacted by the changes in this section.

| Old Module                           | Class/Function(s)                                           | New Module                             |
|--------------------------------------|-------------------------------------------------------------|----------------------------------------|
| `nautobot.core.api.utils`            | `TreeModelSerializerMixin`                                  | `nautobot.core.api.serializers`        |
| `nautobot.core.fields`               | `*`                                                         | `nautobot.core.models.fields`          |
| `nautobot.core.forms`                | `SearchForm`                                                | `nautobot.core.forms.search`           |
| `nautobot.core.utilities`            | `*`                                                         | `nautobot.core.views.utils`            |
| `nautobot.dcim.fields`               | `MACAddressCharField`                                       | `nautobot.core.models.fields`          |
| `nautobot.dcim.forms`                | `MACAddressField`                                           | `nautobot.core.forms`                  |
| `nautobot.utilities.api`             | `*`                                                         | `nautobot.core.api.utils`              |
| `nautobot.utilities.apps`            | `*`                                                         | `nautobot.core.apps`                   |
| `nautobot.utilities.checks`          | `*`                                                         | `nautobot.core.checks`                 |
| `nautobot.utilities.choices`         | `*`                                                         | `nautobot.core.choices`                |
| `nautobot.utilities.config`          | `*`                                                         | `nautobot.core.utils.config`           |
| `nautobot.utilities.constants`       | `*`                                                         | `nautobot.core.constants`              |
| `nautobot.utilities.deprecation`     | `*`                                                         | `nautobot.core.utils.deprecation`      |
| `nautobot.utilities.error_handlers`  | `*`                                                         | `nautobot.core.views.utils`            |
| `nautobot.utilities.exceptions`      | `*`                                                         | `nautobot.core.exceptions`             |
| `nautobot.utilities.factory`         | `*`                                                         | `nautobot.core.factory`                |
| `nautobot.utilities.fields`          | `*`                                                         | `nautobot.core.models.fields`          |
| `nautobot.utilities.filters`         | `*`                                                         | `nautobot.core.filters`                |
| `nautobot.utilities.forms`           | `*`                                                         | `nautobot.core.forms`                  |
| `nautobot.utilities.git`             | `*`                                                         | `nautobot.core.utils.git`              |
| `nautobot.utilities.logging`         | `*`                                                         | `nautobot.core.utils.logging`          |
| `nautobot.utilities.management`      | `*`                                                         | `nautobot.core.management`             |
| `nautobot.utilities.ordering`        | `*`                                                         | `nautobot.core.utils.ordering`         |
| `nautobot.utilities.paginator`       | `*`                                                         | `nautobot.core.views.paginator`        |
| `nautobot.utilities.permissions`     | `*`                                                         | `nautobot.core.utils.permissions`      |
| `nautobot.utilities.query_functions` | `*`                                                         | `nautobot.core.models.query_functions` |
| `nautobot.utilities.querysets`       | `*`                                                         | `nautobot.core.models.querysets`       |
| `nautobot.utilities.tables`          | `*`                                                         | `nautobot.core.tables`                 |
| `nautobot.utilities.tasks`           | `*`                                                         | `nautobot.core.tasks`                  |
| `nautobot.utilities.templatetags`    | `*`                                                         | `nautobot.core.templatetags`           |
| `nautobot.utilities.testing`         | `*`                                                         | `nautobot.core.testing`                |
| `nautobot.utilities.tree_queries`    | `*`                                                         | `nautobot.core.models.tree_queries`    |
| `nautobot.utilities.utils`           | `array_to_string`                                           | `nautobot.core.models.utils`           |
|                                      | `convert_querydict_to_factory_formset_acceptable_querydict` | `nautobot.core.utils.requests`         |
|                                      | `copy_safe_request`                                         | `nautobot.core.utils.requests`         |
|                                      | `count_related`                                             | `nautobot.core.models.querysets`       |
|                                      | `csv_format`                                                | `nautobot.core.views.utils`            |
|                                      | `deepmerge`                                                 | `nautobot.core.utils.data`             |
|                                      | `dict_to_filter_params`                                     | `nautobot.core.api.utils`              |
|                                      | `dynamic_import`                                            | `nautobot.core.api.utils`              |
|                                      | `ensure_content_type_and_field_name_inquery_params`         | `nautobot.core.utils.requests`         |
|                                      | `flatten_dict`                                              | `nautobot.core.utils.data`             |
|                                      | `flatten_iterable`                                          | `nautobot.core.utils.data`             |
|                                      | `foreground_color`                                          | `nautobot.core.utils.color`            |
|                                      | `get_all_lookup_expr_for_field`                             | `nautobot.core.utils.filtering`        |
|                                      | `get_api_version_serializer`                                | `nautobot.core.api.utils`              |
|                                      | `get_changes_for_model`                                     | `nautobot.core.utils.lookup`           |
|                                      | `get_filterset_field`                                       | `nautobot.core.utils.filtering`        |
|                                      | `get_filterset_for_model`                                   | `nautobot.core.utils.lookup`           |
|                                      | `get_filterable_params_from_filter_params`                  | `nautobot.core.utils.requests`         |
|                                      | `get_form_for_model`                                        | `nautobot.core.utils.lookup`           |
|                                      | `get_model_from_name`                                       | `nautobot.core.utils.lookup`           |
|                                      | `get_related_class_for_model`                               | `nautobot.core.utils.lookup`           |
|                                      | `get_route_for_model`                                       | `nautobot.core.utils.lookup`           |
|                                      | `get_table_for_model`                                       | `nautobot.core.utils.lookup`           |
|                                      | `hex_to_rgb`                                                | `nautobot.core.utils.color`            |
|                                      | `is_taggable`                                               | `nautobot.core.models.utils`           |
|                                      | `is_uuid`                                                   | `nautobot.core.utils.data`             |
|                                      | `lighten_color`                                             | `nautobot.core.utils.color`            |
|                                      | `normalize_querydict`                                       | `nautobot.core.utils.requests`         |
|                                      | `prepare_cloned_fields`                                     | `nautobot.core.views.utils`            |
|                                      | `pretty_print_query`                                        | `nautobot.core.models.utils`           |
|                                      | `render_jinja2`                                             | `nautobot.core.utils.data`             |
|                                      | `rgb_to_hex`                                                | `nautobot.core.utils.color`            |
|                                      | `SerializerForAPIVersions`                                  | `nautobot.core.api.utils`              |
|                                      | `serialize_object`                                          | `nautobot.core.models.utils`           |
|                                      | `serialize_object_v2`                                       | `nautobot.core.models.utils`           |
|                                      | `shallow_compare_dict`                                      | `nautobot.core.utils.data`             |
|                                      | `slugify_dots_to_dashes`                                    | `nautobot.core.models.fields`          |
|                                      | `slugify_dashes_to_underscores`                             | `nautobot.core.models.fields`          |
|                                      | `to_meters`                                                 | `nautobot.core.utils.data`             |
|                                      | `UtilizationData`                                           | `nautobot.core.utils.data`             |
|                                      | `versioned_serializer_selector`                             | `nautobot.core.api.utils`              |
| `nautobot.utilities.validators`      | `*`                                                         | `nautobot.core.models.validators`      |
| `nautobot.utilities.views`           | `*`                                                         | `nautobot.core.views.mixins`           |

<<<<<<< HEAD
## Logging Changes

Where applicable, `logging.getLogger("module_name")` is replaced with `logging.getLogger(__name__)` or `logging.getLogger(__name__ + ".MyFeature")`.

Below is a table documenting changes in logger names that could potentially affect existing deployments with expectations around specific logger names used for specific purposes.

| Old Logger Name                          | New Logger Name                                       |
|------------------------------------------|-------------------------------------------------------|
| `nautobot.authentication`                | `nautobot.core.authentication`                        |
| `nautobot.datasources.git`               | `nautobot.extras.datasources.git`                     |
| `nautobot.datasources.utils`             | `nautobot.extras.datasources.utils`                   |
| `nautobot.dcim.cable`                    | `nautobot.dcim.signals.cable`                         |
| `nautobot.graphql.generators`            | `nautobot.core.graphql.generators`                    |
| `nautobot.graphql.schema`                | `nautobot.core.graphql.schema`                        |
| `nautobot.jobs`                          | `nautobot.extras.jobs`                                |
| `nautobot.jobs.*`                        | `nautobot.extras.jobs.*`                              |
| `nautobot.releases`                      | `nautobot.core.releases`                              |
| `nautobot.releases`                      | `nautobot.utilities.tasks`                            |
| `nautobot.plugins`                       | `nautobot.extras.templatetags.plugins`                |
| `nautobot.plugins`                       | `nautobot.extras.plugins.utils`                       |
| `nautobot.views.ObjectEditView`          | `nautobot.core.views.generic.ObjectEditView`          |
| `nautobot.views.ObjectDeleteView`        | `nautobot.core.views.generic.ObjectDeleteView`        |
| `nautobot.views.BulkCreateView`          | `nautobot.core.views.generic.BulkCreateView`          |
| `nautobot.views.ObjectImportView`        | `nautobot.core.views.generic.ObjectImportView`        |
| `nautobot.views.BulkImportView`          | `nautobot.core.views.generic.BulkImportView`          |
| `nautobot.views.BulkEditView`            | `nautobot.core.views.generic.BulkEditView`            |
| `nautobot.views.BulkRenameView`          | `nautobot.core.views.generic.BulkRenameView`          |
| `nautobot.views.BulkDeleteView`          | `nautobot.core.views.generic.BulkDeleteView`          |
| `nautobot.views.ComponentCreateView`     | `nautobot.core.views.generic.ComponentCreateView`     |
| `nautobot.views.BulkComponentCreateView` | `nautobot.core.views.generic.BulkComponentCreateView` |
=======
## Git Data Source Changes

The Configuration Contexts Metadata key `schema` has been replaced with `config_context_schema`. This means that any `schema` references in your git repository's data must be updated to reflect this change.
>>>>>>> e671a75a
<|MERGE_RESOLUTION|>--- conflicted
+++ resolved
@@ -692,7 +692,10 @@
 | `nautobot.utilities.validators`      | `*`                                                         | `nautobot.core.models.validators`      |
 | `nautobot.utilities.views`           | `*`                                                         | `nautobot.core.views.mixins`           |
 
-<<<<<<< HEAD
+## Git Data Source Changes
+
+The Configuration Contexts Metadata key `schema` has been replaced with `config_context_schema`. This means that any `schema` references in your git repository's data must be updated to reflect this change.
+
 ## Logging Changes
 
 Where applicable, `logging.getLogger("module_name")` is replaced with `logging.getLogger(__name__)` or `logging.getLogger(__name__ + ".MyFeature")`.
@@ -722,9 +725,4 @@
 | `nautobot.views.BulkRenameView`          | `nautobot.core.views.generic.BulkRenameView`          |
 | `nautobot.views.BulkDeleteView`          | `nautobot.core.views.generic.BulkDeleteView`          |
 | `nautobot.views.ComponentCreateView`     | `nautobot.core.views.generic.ComponentCreateView`     |
-| `nautobot.views.BulkComponentCreateView` | `nautobot.core.views.generic.BulkComponentCreateView` |
-=======
-## Git Data Source Changes
-
-The Configuration Contexts Metadata key `schema` has been replaced with `config_context_schema`. This means that any `schema` references in your git repository's data must be updated to reflect this change.
->>>>>>> e671a75a
+| `nautobot.views.BulkComponentCreateView` | `nautobot.core.views.generic.BulkComponentCreateView` |
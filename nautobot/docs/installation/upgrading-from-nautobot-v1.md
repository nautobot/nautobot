# Upgrading from Nautobot v1.X

## Dependency Changes

- Nautobot no longer uses or supports the use of `django-mptt`.
- Nautobot no longer uses or supports the use of `django-rq`.

## Database (ORM) Changes

### Database Behavior Changes

| Model        | Field          | Changes                                                                      |
|--------------|----------------|------------------------------------------------------------------------------|
| Interface    | `parent`       | No longer shadows the `device` field. Use `device` instead                   |
| JobLogEntry  | `absolute_url` | No longer accepts `null` values, use `""` instead                            |
|              | `log_object`   | No longer accepts `null` values, use `""` instead                            |
| ScheduledJob | `queue`        | No longer accepts `null` values, use `""` instead                            |
| VMInterface  | `parent`       | No longer shadows the `virtual_machine` field. Use `virtual_machine` instead |
| Webhook      | `ca_file_path` | No longer accepts `null` values, use `""` instead                            |

### Renamed Database Fields

<<<<<<< HEAD
| Model               | Renamed Field                           | New Name                                       |
|---------------------|-----------------------------------------|------------------------------------------------|
| Cluster             | `group`                                 | `cluster_group`                                |
|                     | `type`                                  | `cluster_type`                                 |
| ConfigContextSchema | `device_set`                            | `dcim_device_related`                          |
|                     | `virtualmachine_set`                    | `virtualization_virtualmachine_related`        |
| Device              | `local_context_data`                    | `local_config_context_data`                    |
|                     | `local_context_data_owner_content_type` | `local_config_context_data_owner_content_type` |
|                     | `local_context_data_owner_object_id`    | `local_config_context_data_owner_object_id`    |
|                     | `local_context_schema`                  | `local_config_context_schema`                  |
| InventoryItem       | `child_items`                           | `children`                                     |
|                     | `level`                                 | `tree_depth`                                   |
| RackGroup           | `level`                                 | `tree_depth`                                   |
| Region              | `level`                                 | `tree_depth`                                   |
| TenantGroup         | `level`                                 | `tree_depth`                                   |
| VirtualMachine      | `local_context_data`                    | `local_config_context_data`                    |
|                     | `local_context_data_owner_content_type` | `local_config_context_data_owner_content_type` |
|                     | `local_context_data_owner_object_id`    | `local_config_context_data_owner_object_id`    |
|                     | `local_context_schema`                  | `local_config_context_schema`                  |
=======
| Model         | Renamed Field | New Name     |
|---------------|---------------|--------------|
| Device        | `device_role` | `role`       |
| InventoryItem | `child_items` | `children`   |
|               | `level`       | `tree_depth` |
| RackGroup     | `level`       | `tree_depth` |
| Region        | `level`       | `tree_depth` |
| TenantGroup   | `level`       | `tree_depth` |
>>>>>>> 1a096459

### Removed Database Fields

| Model         | Removed Field |
|---------------|---------------|
| InventoryItem | `lft`         |
|               | `rght`        |
|               | `tree_id`     |
| RackGroup     | `lft`         |
|               | `rght`        |
|               | `tree_id`     |
| Region        | `lft`         |
|               | `rght`        |
|               | `tree_id`     |
| TenantGroup   | `lft`         |
|               | `rght`        |
|               | `tree_id`     |

### Replaced Models

The `ipam.Role`, `dcim.RackRole`, and `dcim.DeviceRole` models have been removed and replaced by a single `extras.Role` model. This means that any references to the removed models in the code now use the `extras.Role` model instead.

| Removed Model     | Replaced With  |
|-------------------|----------------|
| `dcim.DeviceRole` | `extras.Role`  |
| `dcim.RackRole`   | `extras.Role`  |
| `ipam.Role`       | `extras.Role`  |

## GraphQL and REST API Changes

### API Behavior Changes

| Model       | Field          | Changes                                                                                                  |
|-------------|----------------|----------------------------------------------------------------------------------------------------------|
| IPAddress   | `role`         | `/ipam/ip-addresses/` endpoint now uses role nested serializer for the role field, rather than a string. |
| RackGroup   | `rack_count`   | Now only counts Racks directly belonging to this RackGroup, not those belonging to its descendants.      |
| Region      | `site_count`   | Now only counts Sites directly belonging to this Region, not those belonging to its descendants.         |
| TenantGroup | `tenant_count` | Now only counts Tenants directly belonging to this TenantGroup, not those belonging to its descendants.  |

### Renamed Serializer Fields

<<<<<<< HEAD
| Model                 | Renamed Field           | New Name                      |
|-----------------------|-------------------------|-------------------------------|
| Cluster               | `group`                 | `cluster_group`               |
|                       | `type`                  | `cluster_type`                |
| Device                | `local_context_data`    | `local_config_context_data`   |
|                       | `local_context_schema`  | `local_config_context_schema` |
| InventoryItem         | `_depth`                | `tree_depth`                  |
| RackGroup             | `_depth`                | `tree_depth`                  |
| Region                | `_depth`                | `tree_depth`                  |
| TenantGroup           | `_depth`                | `tree_depth`                  |
| VirtualMachine        | `local_context_data`    | `local_config_context_data`   |
|                       | `local_context_schema`  | `local_config_context_schema` |
=======
| Model         | Renamed Field | New Name     |
|---------------|---------------|--------------|
| Device        | `device_role` | `role`       |
| InventoryItem | `_depth`      | `tree_depth` |
| RackGroup     | `_depth`      | `tree_depth` |
| Region        | `_depth`      | `tree_depth` |
| TenantGroup   | `_depth`      | `tree_depth` |
>>>>>>> 1a096459

### Removed Serializer Fields

| Model/Endpoint | Removed Field        | Comments                             |
|----------------|----------------------|--------------------------------------|
| `/api/status/` | `rq-workers-running` | Removed as RQ is no longer supported |

### Replaced Endpoints

These endpoints `/ipam/roles/`, `/dcim/rack-roles/` and `/dcim/device-roles/` are no longer available. Instead,  use the `/extras/roles/` endpoint to retrieve and manipulate `role` data.

| Removed Endpoints      | Replaced With      |
|------------------------|--------------------|
| `/dcim/device-roles/`  | `/extras/roles/`  |
| `/dcim/rack-roles/`    | `/extras/roles/`  |
| `/ipam/roles/`         | `/extras/roles/`  |

## UI, GraphQL, and REST API Filter Changes

### Renamed Filter Fields

| Model                 | Renamed Filter Field      | New Name                         | UI and Rest API endpoints Available in v2.X                               |
|-----------------------|---------------------------|----------------------------------|---------------------------------------------------------------------------|
| ConsolePort           | `cabled`                  | `has_cable`                      | `/dcim/console-ports/?has_cable=True/False`                               |
| ConsoleServerPort     | `cabled`                  | `has_cable`                      | `/dcim/console-server-ports/?has_cable=True/False`                        |
| Device                | `cluster_id`              | `cluster`                        | `/dcim/devices/?cluster=<uuid/slug>`                                      |
|                       | `device_type_id`          | `device_type`                    | `/dcim/devices/?device_type=<uuid/slug>`                                  |
|                       | `local_context_data`      | `local_config_context_data`      | `/dcim/devices/?local_config_context_data=True/False`                     |
|                       | `local_context_schema_id` | `local_config_context_schema_id` | `/dcim/devices/?local_config_context_schema_id=<uuid>`                    |
|                       | `local_context_schema`    | `local_config_context_schema`    | `/dcim/devices/?local_config_context_schema=<slug>`                       |
|                       | `rack_group_id`           | `rack_group`                     | `/dcim/devices/?rack_group=<uuid/slug>`                                   |
|                       | `rack_id`                 | `rack`                           | `/dcim/devices/?rack=<uuid/slug>`                                         |
|                       | `virtual_chassis_id`      | `virtual_chassis`                | `/dcim/devices/?virtual_chassis=<uuid/slug>`                              |
| FrontPort             | `cabled`                  | `has_cable`                      | `/dcim/front-ports/?has_cable=True/False`                                 |
| Interface             | `cabled`                  | `has_cable`                      | `/dcim/interfaces/?has_cable=True/False`                                  |
| InventoryItem         | `child_items`             | `children`                       | `/dcim/inventory-items/?children=<uuid/name>`                             |
|                       | `has_child_items`         | `has_children`                   | `/dcim/inventory-items/?has_children=True/False`                          |
| PowerFeed             | `cabled`                  | `has_cable`                      | `/dcim/power-feeds/?has_cable=True/False`                                 |
| PowerOutlet           | `cabled`                  | `has_cable`                      |  `/dcim/power-outlets/?has_cable=True/False`                              |
| PowerPort             | `cabled`                  | `has_cable`                      | `/dcim/power-ports/?has_cable=True/False`                                 |
| RearPort              | `cabled`                  | `has_cable`                      | `/dcim/rear-ports/?has_cable=True/False`                                  |
| VirtualMachine        | `local_context_data`      | `local_config_context_data`      | `/virtualization/virtual-machines/?local_config_context_data=True/False`  |
|                       | `local_context_schema_id` | `local_config_context_schema_id` | `/virtualization/virtual-machines/?local_config_context_schema_id=<uuid>` |
|                       | `local_context_schema`    | `local_config_context_schema`    | `/virtualization/virtual-machines/?local_config_context_schema=<slug>`    |

### Enhanced Filter Fields

Below is a table documenting [enhanced filter field changes](../release-notes/version-2.0.md#enhanced-filter-fields-2804) in v2.x.

| Model                 | Enhanced Filter Field | Changes                                                    | UI and Rest API endpoints Available in v2.X|
|-----------------------|-----------------------|------------------------------------------------------------|----------------------------------------------|
| ConsolePort           | `device`              | Enhanced to support primary key UUIDs in addition to names | `/dcim/console-ports/?device=<uuid/name>`|
| ConsoleServerPort     | `device`              | Enhanced to support primary key UUIDs in addition to names | `/dcim/console-server-ports/?device=<uuid/name>`|
| Device                | `manufacturer`        | Enhanced to support primary key UUIDs in addition to slugs | `/dcim/devices/?manufacturer=<uuid/slug>`|
|                       | `device_type_id`      | Enhanced to support primary key UUIDs in addition to slugs | `/dcim/devices/?device_type=<uuid/slug>`|
|                       | `role`                | Enhanced to support primary key UUIDs in addition to slugs | `/dcim/devices/?role=<uuid/slug>`|
|                       | `platform`            | Enhanced to support primary key UUIDs in addition to slugs | `/dcim/devices/?platform=<uuid/slug>`|
|                       | `rack_group_id`       | Enhanced to support primary key UUIDs in addition to slugs | `/dcim/devices/?rack_group=<uuid/slug>`|
|                       | `rack_id`             | Enhanced to support primary key UUIDs in addition to slugs | `/dcim/devices/?rack=<uuid/slug>`|
|                       | `cluster_id`          | Enhanced to support primary key UUIDs in addition to slugs | `/dcim/devices/?cluster=<uuid/slug>`|
|                       | `model`               | Enhanced to support primary key UUIDs in addition to slugs | `/dcim/devices/?model=<uuid/slug>`|
|                       | `serial`              | Enhanced to permit filtering on multiple values            | `/dcim/devices/?serial=<value>&serial=<value>...`|
|                       | `secrets_group`       | Enhanced to support primary key UUIDs in addition to slugs | `/dcim/devices/?secrets_group=<uuid/slug>`|
|                       | `virtual_chassis_id`  | Enhanced to support primary key UUIDs in addition to slugs | `/dcim/devices/?virtual_chassis=<uuid/slug>`|
|                       | `site`                | Enhanced to support primary key UUIDs in addition to slugs | `/dcim/devices/?site=<uuid/slug>`|
| DeviceBay             | `device`              | Enhanced to support primary key UUIDs in addition to names | `/dcim/device-bays/?device=<uuid/name>`|
|                       | `cable`               | Enhanced to support primary key UUIDs in addition to slugs | `/dcim/regions/?parent=<uuid/slug>`|
| DeviceType            | `manufacturer`        | Enhanced to support primary key UUIDs in addition to slugs | `/dcim/device-types/?manufacturer=<uuid/slug>`|
| FrontPort             | `device`              | Enhanced to support primary key UUIDs in addition to names | `/dcim/front-ports/?device=<uuid/name>`
| Interface             | `device`              | Enhanced to support primary key UUIDs in addition to names | `/dcim/interfaces/?device=<uuid/name>`|
| InventoryItem         | `site`                | Enhanced to support primary key UUIDs in addition to slugs | `/dcim/inventory-items/?site=<uuid/slug>`|
|                       | `device`              | Enhanced to support primary key UUIDs in addition to name  | `/dcim/inventory-items/?device=<uuid/name>`|
|                       | `manufacturer`        | Enhanced to support primary key UUIDs in addition to slugs | `/dcim/inventory-items/?manufacturer=<uuid/slug>`|
|                       | `serial`              | Enhanced to permit filtering on multiple values            | `/dcim/inventory-items/?serial=<value>&serial=<value>...`|
| Platform              | `manufacturer`        | Enhanced to support primary key UUIDs in addition to slugs | `/dcim/platforms/?manufacturer=<uuid/slug>`|
| PowerFeed             | `site`                | Enhanced to support primary key UUIDs in addition to slugs | `/dcim/power-feeds/?site=<uuid/slug>`|
| PowerOutlet           | `device`              | Enhanced to support primary key UUIDs in addition to names | `/dcim/power-outlets/?device=<uuid/name>`|
| PowerPort             | `device`              | Enhanced to support primary key UUIDs in addition to names | `/dcim/power-ports/?device=<uuid/name>`|
| Rack                  | `role`                | Enhanced to support primary key UUIDs in addition to slugs | `/dcim/racks/?role=<uuid/slug>`|
|                       | `serial`              | Enhanced to permit filtering on multiple values            | `/dcim/racks/?serial=<value>&serial=<value>...`|
| RackGroup             | `parent`              | Enhanced to support primary key UUIDs in addition to slugs | `/dcim/rack-groups/?parent=<uuid/slug>`|
| RackReservation       | `user`                | Enhanced to support primary key UUIDs in addition to slugs | `/dcim/rack-reservations/?user=<uuid/slug>`|
| RearPort              | `device`              | Enhanced to support primary key UUIDs in addition to names | `/dcim/rear-ports/?device=<uuid/name>`|
| Region                | `parent`              | Enhanced to support primary key UUIDs in addition to slugs | `/dcim/regions/?parent=<uuid/slug>`|
| VirtualChassis        | `site`                | Enhanced to support primary key UUIDs in addition to slugs | `/dcim/virtual-chassis/?site=<uuid/slug>`|
|                       | `master`              | Enhanced to support primary key UUIDs in addition to name  | `/dcim/virtual-chassis/?master=<uuid/name>`|
|                       | `tenant`              | Enhanced to support primary key UUIDs in addition to slugs | `/dcim/virtual-chassis/?tenant=<uuid/slug>`|

### Corrected Filter Fields

Below is a table documenting [corrected filter field changes](../release-notes/version-2.0.md#corrected-filter-fields-2804) in v2.x.

| Model  | Changed Filter Field   | Before                                     | After                                                                                   |
|--------|------------------------|--------------------------------------------|-----------------------------------------------------------------------------------------|
| Device | `console_ports`        | `/dcim/devices/?console_ports=True`        | `/dcim/devices/?console_ports=<uuid>` or `?has_console_ports=<True/False>`              |
|        | `console_server_ports` | `/dcim/devices/?console_server_ports=True` | `/dcim/devices/?console_server_ports=<uuid>` or `?has_console_server_ports=<True/False>`|
|        | `device_bays`          | `/dcim/devices/?device_bays=True`          | `/dcim/devices/?device_bays=<uuid>` or `?has_device_bays=<True/False>`                  |
|        | `front_ports`          | `/dcim/devices/?front_ports=True`          | `/dcim/devices/?front_ports=<uuid>` or `?has_front_ports=<True/False>`                  |
|        | `interfaces`           | `/dcim/devices/?interfaces=True`           | `/dcim/devices/?interfaces=<uuid>` or `?has_interfaces=<True/False>`                    |
|        | `rear_ports`           | `/dcim/devices/?rear_ports=True`           | `/dcim/devices/?rear_ports=<uuid>` or `?has_rear_ports=<True/False>`                    |
|        | `power_ports`          | `/dcim/devices/?power_ports=True`          | `/dcim/devices/?power_ports=<uuid>` or `?has_power_ports=<True/False>`                  |
|        | `power_outlets`        | `/dcim/devices/?power_outlets=True`        | `/dcim/devices/?power_outlets=<uuid>` or `?has_power_outlets=<True/False>`              |

### Removed Redundant Filter Fields

Below is a table documenting [removed redundant filter field changes](../release-notes/version-2.0.md#removed-redundant-filter-fields-2804) in v2.x.

| Model              | Removed Filter Field | UI and API endpoints that are no longer supported in v2.X                             |
|--------------------|----------------------|---------------------------------------------------------------------------------------|
| CircuitTermination | `region_id`          | instead of `/circuits/circuit-terminations/?region_id=<uuid>`, use `region=<uuid>`    |
|                    | `site_id`            | instead of `/circuits/circuit-terminations/?site_id=<uuid>`, use `site=<uuid>`        |
| Cluster            | `region_id`          | instead of `/virtualization/clusters/?region_id=<uuid>`, use `region=<uuid>`          |
|                    | `site_id`            | instead of `/virtualization/clusters/?site_id=<uuid>` , use `site=<uuid>`             |
| ConfigContext      | `role_id`            | instead of `/extras/config-contexts/?role_id=<uuid>`, use `role=<uuid>`               |
| ConsolePort        | `region_id`          | instead of `/dcim/console-ports/?region_id=<uuid>`, use `region=<uuid>`               |
|                    | `device_id`          | instead of `/dcim/console-ports/?device_id=<uuid>`, use `device=<uuid>`               |
| ConsoleServerPort  | `region_id`          | instead of `/dcim/console-server-ports/?region_id=<uuid>`, use `region=<uuid>`        |
|                    | `device_id`          | instead of `/dcim/console-server-ports/?device_id=<uuid>`, use `device=<uuid>`        |
| Device             | `region_id`          | instead of `/dcim/devices/?region_id=<uuid>`, use `region=<uuid>`                     |
|                    | `site_id`            | instead of `/dcim/devices/?site_id=<uuid>`, use `site=<uuid>`                         |
|                    | `manufacturer_id`    | instead of `/dcim/devices/?manufacturer_id=<uuid>`, use `manufacturer=<uuid>`         |
|                    | `model`              | instead of `/dcim/devices/?model=<uuid>`, use `device_type=<uuid>`                    |
|                    | `role_id`            | instead of `/dcim/devices/?role_id=<uuid>`, use `role=<uuid>`                         |
|                    | `platform_id`        | instead of `/dcim/devices/?platform_id=<uuid>`, use `platform=<uuid>`                 |
|                    | `secrets_group_id`   | instead of `/dcim/devices/?secrets_group_id=<uuid>`, use `secrets_group=<uuid>`       |
|                    | `pass_through_ports` | instead of `/dcim/devices/?pass_through_ports=<bool>`, use `has_front                 |rear_ports`      |
| DeviceBay          | `region_id`          | instead of `/dcim/device-bays/?region_id=<uuid>`, use `region=<uuid>`                 |
|                    | `device_id`          | instead of `/dcim/device-bays/?device_id=<uuid>`, use `device=<uuid>`                 |
| DeviceType         | `manufacturer_id`    | instead of `/dcim/device-types/?manufacturer_id=<uuid>`, use `manufacturer=<uuid>`    |
| FrontPort          | `region_id`          | instead of `/dcim/front-ports/?region_id=<uuid>`, use `region=<uuid>`                 |
|                    | `device_id`          | instead of `/dcim/front-ports/?device_id=<uuid>`, use `device=<uuid>`                 |
| Interface          | `region_id`          | instead of `/dcim/interfaces/?region_id=<uuid>`, use `region=<uuid>`                  |
|                    | `device_id`          | instead of `/dcim/interfaces/?device_id=<uuid>`, use `device=<uuid>`                  |
|                    | `lag_id`             | instead of `/dcim/interfaces/?lag_id=<uuid>`, use `lag=<uuid>`                        |
| InventoryItem      | `region_id`          | instead of `/dcim/inventory-items/?region_id=<uuid>`, use `region=<uuid>`             |
|                    | `site_id`            | instead of `/dcim/inventory-items/?site_id=<uuid>`, use `site=<uuid>`                 |
|                    | `device_id`          | instead of `/dcim/inventory-items/?device_id=<uuid>`, use `device=<uuid>`             |
|                    | `parent_id`          | instead of `/dcim/inventory-items/?parent_id=<uuid>`, use `parent=<uuid>`             |
|                    | `manufacturer_id`    | instead of `/dcim/inventory-items/?manufacturer_id=<uuid>`, use `manufacturer=<uuid>` |
| Rack               | `region_id`          | instead of `/dcim/racks/?region_id=<uuid>`, use `region=<uuid>`                       |
|                    | `site_id`            | instead of `/dcim/racks/?site_id=<uuid>`, use `site=<uuid>`                           |
|                    | `group_id`           | instead of `/dcim/racks/?group_id=<uuid>`, use `group=<uuid>`                         |
|                    | `role_id`            | instead of `/dcim/racks/?role_id=<uuid>`, use `role=<uuid>`                           |
| RackGroup          | `region_id`          | instead of `/dcim/rack-groups/?region_id=<uuid>`, use `region=<uuid>`                 |
|                    | `site_id`            | instead of `/dcim/rack-groups/?site_id=<uuid>`, use `site=<uuid>`                     |
|                    | `parent_id`          | instead of `/dcim/rack-groups/?parent_id=<uuid>`, use `parent=<uuid>`                 |
| RackReservation    | `rack_id`            | instead of `/dcim/rack-reservations/?rack_id=<uuid>`, use `rack=<uuid>`               |
|                    | `group_id`           | instead of `/dcim/rack-reservations/?group_id=<uuid>`, use `group=<uuid>`             |
|                    | `user_id`            | instead of `/dcim/rack-reservations/?user_id=<uuid>`, use `user=<uuid>`               |
|                    | `site_id`            | instead of `/dcim/rack-reservations/?site_id=<uuid>`, use `site=<uuid>`               |
| RearPort           | `region_id`          | instead of `/dcim/rear-ports/?region_id=<uuid>`, use `region=<uuid>`                  |
|                    | `device_id`          | instead of `/dcim/rear-ports/?device_id=<uuid>`, use `device=<uuid>`                  |
| Region             | `parent_id`          | instead of `/dcim/regions/?parent_id=<uuid>`, use `parent=<uuid>`                     |
| Platform           | `manufacturer_id`    | instead of `/dcim/platforms/?manufacturer_id=<uuid>`, use `manufacturer=<uuid>`       |
| PowerOutlet        | `region_id`          | instead of `/dcim/power-outlets/?region_id=<uuid>`, use `region=<uuid>`               |
|                    | `device_id`          | instead of `/dcim/power-outlets/?device_id=<uuid>`, use `device=<uuid>`               |
| PowerFeed          | `region_id`          | instead of `/dcim/power-feeds/?region_id=<uuid>`, use `region=<uuid>`                 |
|                    | `site_id`            | instead of `/dcim/power-feeds/?site_id=<uuid>`, use `site=<uuid>`                     |
|                    | `power_panel_id`     | instead of `/dcim/power-feeds/?power_panel_id=<uuid>`, use `power_panel=<uuid>`       |
|                    | `rack_id`            | instead of `/dcim/power-feeds/?rack_id=<uuid>`, use `rack=<uuid>`                     |
| PowerPanel         | `region_id`          | instead of `/dcim/power-panels/?region_id=<uuid>`, use `region=<uuid>`                |
|                    | `site_id`            | instead of `/dcim/power-panels/?site_id=<uuid>`, use `site=<uuid>`                    |
|                    | `rack_group_id`      | instead of `/dcim/power-panels/?rack_group_id=<uuid>`, use `rack_group=<uuid>`        |
| PowerPort          | `region_id`          | instead of `/dcim/power-ports/?region_id=<uuid>`, use `region=<uuid>`                 |
|                    | `device_id`          | instead of `/dcim/power-ports/?device_id=<uuid>`, use `device=<uuid>`                 |
| Prefix             | `region_id`          | instead of `/ipam/prefixes/?region_id=<uuid>`, use `region=<uuid>`                    |
|                    | `site_id`            | instead of `/ipam/prefixes/?site_id=<uuid>`, use `site=<uuid>`                        |
| Site               | `region_id`          | instead of `/dcim/sites/?region_id=<uuid>`, use `region=<uuid>`                       |
| VirtualChassis     | `region_id`          | instead of `/dcim/virtual-chassis/?region_id=<uuid>`, use `region=<uuid>`             |
|                    | `site_id`            | instead of `/dcim/virtual-chassis/?site_id=<uuid>`, use `site=<uuid>`                 |
|                    | `master_id`          | instead of `/dcim/virtual-chassis/?master_id=<uuid>`, use `master=<uuid>`             |
|                    | `tenant_id`          | instead of `/dcim/virtual-chassis/?tenant_id=<uuid>`, use `tenant=<uuid>`             |
| VLANGroup          | `region_id`          | instead of `/ipam/vlan-groups/?region_id=<uuid>`, use `region=<uuid>`                 |
|                    | `site_id`            | instead of `/ipam/vlan-groups/?site_id=<uuid>`, use `site=<uuid>`                     |
| VLAN               | `region_id`          | instead of `/ipam/vlans/?region_id=<uuid>`, use `region=<uuid>`                       |
|                    | `site_id`            | instead of `/ipam/vlans/?site_id=<uuid>`, use `site=<uuid>`                           |<|MERGE_RESOLUTION|>--- conflicted
+++ resolved
@@ -20,14 +20,14 @@
 
 ### Renamed Database Fields
 
-<<<<<<< HEAD
 | Model               | Renamed Field                           | New Name                                       |
 |---------------------|-----------------------------------------|------------------------------------------------|
 | Cluster             | `group`                                 | `cluster_group`                                |
 |                     | `type`                                  | `cluster_type`                                 |
 | ConfigContextSchema | `device_set`                            | `dcim_device_related`                          |
 |                     | `virtualmachine_set`                    | `virtualization_virtualmachine_related`        |
-| Device              | `local_context_data`                    | `local_config_context_data`                    |
+| Device              | `device_role`                           | `role`                                         |
+|                     | `local_context_data`                    | `local_config_context_data`                    |
 |                     | `local_context_data_owner_content_type` | `local_config_context_data_owner_content_type` |
 |                     | `local_context_data_owner_object_id`    | `local_config_context_data_owner_object_id`    |
 |                     | `local_context_schema`                  | `local_config_context_schema`                  |
@@ -40,16 +40,6 @@
 |                     | `local_context_data_owner_content_type` | `local_config_context_data_owner_content_type` |
 |                     | `local_context_data_owner_object_id`    | `local_config_context_data_owner_object_id`    |
 |                     | `local_context_schema`                  | `local_config_context_schema`                  |
-=======
-| Model         | Renamed Field | New Name     |
-|---------------|---------------|--------------|
-| Device        | `device_role` | `role`       |
-| InventoryItem | `child_items` | `children`   |
-|               | `level`       | `tree_depth` |
-| RackGroup     | `level`       | `tree_depth` |
-| Region        | `level`       | `tree_depth` |
-| TenantGroup   | `level`       | `tree_depth` |
->>>>>>> 1a096459
 
 ### Removed Database Fields
 
@@ -91,12 +81,12 @@
 
 ### Renamed Serializer Fields
 
-<<<<<<< HEAD
 | Model                 | Renamed Field           | New Name                      |
 |-----------------------|-------------------------|-------------------------------|
 | Cluster               | `group`                 | `cluster_group`               |
 |                       | `type`                  | `cluster_type`                |
-| Device                | `local_context_data`    | `local_config_context_data`   |
+| Device                | `device_role`           | `role`                        |
+|                       | `local_context_data`    | `local_config_context_data`   |
 |                       | `local_context_schema`  | `local_config_context_schema` |
 | InventoryItem         | `_depth`                | `tree_depth`                  |
 | RackGroup             | `_depth`                | `tree_depth`                  |
@@ -104,15 +94,6 @@
 | TenantGroup           | `_depth`                | `tree_depth`                  |
 | VirtualMachine        | `local_context_data`    | `local_config_context_data`   |
 |                       | `local_context_schema`  | `local_config_context_schema` |
-=======
-| Model         | Renamed Field | New Name     |
-|---------------|---------------|--------------|
-| Device        | `device_role` | `role`       |
-| InventoryItem | `_depth`      | `tree_depth` |
-| RackGroup     | `_depth`      | `tree_depth` |
-| Region        | `_depth`      | `tree_depth` |
-| TenantGroup   | `_depth`      | `tree_depth` |
->>>>>>> 1a096459
 
 ### Removed Serializer Fields
 

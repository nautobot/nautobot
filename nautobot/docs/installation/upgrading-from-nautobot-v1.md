--- conflicted
+++ resolved
@@ -18,19 +18,6 @@
 
 ### Renamed Database Fields
 
-<<<<<<< HEAD
-| Model         | Renamed Field          | New Name        |
-|---------------|------------------------|-----------------|
-| Device        | `device_role`          | `role`          |
-| InventoryItem | `child_items`          | `children`      |
-|               | `level`                | `tree_depth`    |
-| RackGroup     | `level`                | `tree_depth`    |
-| Region        | `level`                | `tree_depth`    |
-| Service       | `ipaddresses`          | `ip_addresses`  |
-| Tenant        | `group`                | `tenant_group`  |
-| TenantGroup   | `level`                | `tree_depth`    |
-| VLAN          | `group`                | `vlan_group`    |
-=======
 | Model               | Renamed Field                           | New Name                                       |
 |---------------------|-----------------------------------------|------------------------------------------------|
 | Cluster             | `group`                                 | `cluster_group`                                |
@@ -46,12 +33,15 @@
 |                     | `level`                                 | `tree_depth`                                   |
 | RackGroup           | `level`                                 | `tree_depth`                                   |
 | Region              | `level`                                 | `tree_depth`                                   |
+| Service             | `ipaddresses`                           | `ip_addresses`                                 |
+| Tenant              | `group`                                 | `tenant_group`                                 |
 | TenantGroup         | `level`                                 | `tree_depth`                                   |
 | VirtualMachine      | `local_context_data`                    | `local_config_context_data`                    |
 |                     | `local_context_data_owner_content_type` | `local_config_context_data_owner_content_type` |
 |                     | `local_context_data_owner_object_id`    | `local_config_context_data_owner_object_id`    |
 |                     | `local_context_schema`                  | `local_config_context_schema`                  |
->>>>>>> a8fcce1a
+| VLAN                | `group`                                 | `vlan_group`                                   |
+
 
 ### Removed Database Fields
 
@@ -93,18 +83,6 @@
 
 ### Renamed Serializer Fields
 
-<<<<<<< HEAD
-| Model         | Renamed Field | New Name        |
-|---------------|---------------|-----------------|
-| Device        | `device_role` | `role`          |
-| InventoryItem | `_depth`      | `tree_depth`    |
-| RackGroup     | `_depth`      | `tree_depth`    |
-| Region        | `_depth`      | `tree_depth`    |
-| Service       | `ipaddresses` | `ip_addresses`  |
-| Tenant        | `group`       | `tenant_group`  |
-| TenantGroup   | `_depth`      | `tree_depth`    |
-| VLAN          | `group`       | `vlan_group`    |
-=======
 | Model                 | Renamed Field          | New Name                      |
 |-----------------------|------------------------|-------------------------------|
 | Cluster               | `group`                | `cluster_group`               |
@@ -115,10 +93,13 @@
 | InventoryItem         | `_depth`               | `tree_depth`                  |
 | RackGroup             | `_depth`               | `tree_depth`                  |
 | Region                | `_depth`               | `tree_depth`                  |
+| Service               | `ipaddresses`          | `ip_addresses`                |
+| Tenant                | `group`                | `tenant_group`                |
 | TenantGroup           | `_depth`               | `tree_depth`                  |
 | VirtualMachine        | `local_context_data`   | `local_config_context_data`   |
 |                       | `local_context_schema` | `local_config_context_schema` |
->>>>>>> a8fcce1a
+| VLAN                  | `group`                | `vlan_group`                  |
+
 
 ### Removed Serializer Fields
 
@@ -168,48 +149,6 @@
 
 Below is a table documenting [enhanced filter field changes](../release-notes/version-2.0.md#enhanced-filter-fields-2804) in v2.x.
 
-<<<<<<< HEAD
-| Model                 | Enhanced Filter Field| Changes                                                    | UI and Rest API endpoints Available in v2.X|
-|-----------------------|----------------------|------------------------------------------------------------|----------------------------------------------|
-| ConsolePort           | `device`             | Enhanced to support primary key UUIDs in addition to names | `/dcim/console-ports/?device=<uuid/name>`|
-| ConsoleServerPort     | `device`             | Enhanced to support primary key UUIDs in addition to names | `/dcim/console-server-ports/?device=<uuid/name>`|
-| Device                | `manufacturer`       | Enhanced to support primary key UUIDs in addition to slugs | `/dcim/devices/?manufacturer=<uuid/slug>`|
-|                       | `device_type_id`     | Enhanced to support primary key UUIDs in addition to slugs | `/dcim/devices/?device_type=<uuid/slug>`|
-|                       | `role`               | Enhanced to support primary key UUIDs in addition to slugs | `/dcim/devices/?role=<uuid/slug>`|
-|                       | `platform`           | Enhanced to support primary key UUIDs in addition to slugs | `/dcim/devices/?platform=<uuid/slug>`|
-|                       | `rack_group_id`      | Enhanced to support primary key UUIDs in addition to slugs | `/dcim/devices/?rack_group=<uuid/slug>`|
-|                       | `rack_id`            | Enhanced to support primary key UUIDs in addition to slugs | `/dcim/devices/?rack=<uuid/slug>`|
-|                       | `cluster_id`         | Enhanced to support primary key UUIDs in addition to slugs | `/dcim/devices/?cluster=<uuid/slug>`|
-|                       | `model`              | Enhanced to support primary key UUIDs in addition to slugs | `/dcim/devices/?model=<uuid/slug>`|
-|                       | `serial`             | Enhanced to permit filtering on multiple values            | `/dcim/devices/?serial=<value>&serial=<value>...`|
-|                       | `secrets_group`      | Enhanced to support primary key UUIDs in addition to slugs | `/dcim/devices/?secrets_group=<uuid/slug>`|
-|                       | `virtual_chassis_id` | Enhanced to support primary key UUIDs in addition to slugs | `/dcim/devices/?virtual_chassis=<uuid/slug>`|
-|                       | `site`               | Enhanced to support primary key UUIDs in addition to slugs | `/dcim/devices/?site=<uuid/slug>`|
-| DeviceBay             | `device`             | Enhanced to support primary key UUIDs in addition to names | `/dcim/device-bays/?device=<uuid/name>`|
-|                       | `cable`              | Enhanced to support primary key UUIDs in addition to slugs | `/dcim/regions/?parent=<uuid/slug>`|
-| DeviceType            | `manufacturer`       | Enhanced to support primary key UUIDs in addition to slugs | `/dcim/device-types/?manufacturer=<uuid/slug>`|
-| FrontPort             | `device`             | Enhanced to support primary key UUIDs in addition to names | `/dcim/front-ports/?device=<uuid/name>`
-| Interface             | `device`             | Enhanced to support primary key UUIDs in addition to names | `/dcim/interfaces/?device=<uuid/name>`|
-| InventoryItem         | `site`               | Enhanced to support primary key UUIDs in addition to slugs | `/dcim/inventory-items/?site=<uuid/slug>`|
-|                       | `device`             | Enhanced to support primary key UUIDs in addition to name  | `/dcim/inventory-items/?device=<uuid/name>`|
-|                       | `manufacturer`       | Enhanced to support primary key UUIDs in addition to slugs | `/dcim/inventory-items/?manufacturer=<uuid/slug>`|
-|                       | `serial`             | Enhanced to permit filtering on multiple values            | `/dcim/inventory-items/?serial=<value>&serial=<value>...`|
-| Platform              | `manufacturer`       | Enhanced to support primary key UUIDs in addition to slugs | `/dcim/platforms/?manufacturer=<uuid/slug>`|
-| PowerFeed             | `site`               | Enhanced to support primary key UUIDs in addition to slugs | `/dcim/power-feeds/?site=<uuid/slug>`|
-| PowerOutlet           | `device`             | Enhanced to support primary key UUIDs in addition to names | `/dcim/power-outlets/?device=<uuid/name>`|
-| PowerPort             | `device`             | Enhanced to support primary key UUIDs in addition to names | `/dcim/power-ports/?device=<uuid/name>`|
-| Rack                  | `role`               | Enhanced to support primary key UUIDs in addition to slugs | `/dcim/racks/?role=<uuid/slug>`|
-|                       | `serial`             | Enhanced to permit filtering on multiple values            | `/dcim/racks/?serial=<value>&serial=<value>...`|
-| RackGroup             | `parent`             | Enhanced to support primary key UUIDs in addition to slugs | `/dcim/rack-groups/?parent=<uuid/slug>`|
-| RackReservation       | `user`               | Enhanced to support primary key UUIDs in addition to slugs | `/dcim/rack-reservations/?user=<uuid/slug>`|
-| RearPort              | `device`             | Enhanced to support primary key UUIDs in addition to names | `/dcim/rear-ports/?device=<uuid/name>`|
-| Region                | `parent`             | Enhanced to support primary key UUIDs in addition to slugs | `/dcim/regions/?parent=<uuid/slug>`|
-| Tenant                | `tenant_group`       | Enhanced to support primary key UUIDs in addition to slugs | `/tenancy/tenants/?tenant_group=<uuid/slug>`|
-| VirtualChassis        | `site`               | Enhanced to support primary key UUIDs in addition to slugs | `/dcim/virtual-chassis/?site=<uuid/slug>`|
-|                       | `master`             | Enhanced to support primary key UUIDs in addition to name  | `/dcim/virtual-chassis/?master=<uuid/name>`|
-|                       | `tenant`             | Enhanced to support primary key UUIDs in addition to slugs | `/dcim/virtual-chassis/?tenant=<uuid/slug>`|
-| VLAN                  | `vlan_group`         | Enhanced to support primary key UUIDs in addition to slugs | `/ipam/vlans/?vlan_group=<uuid/slug>`|
-=======
 | Model                 | Enhanced Filter Field | Changes                                                    | UI and Rest API endpoints Available in v2.X|
 |-----------------------|-----------------------|------------------------------------------------------------|----------------------------------------------|
 | ConsolePort           | `device`              | Enhanced to support primary key UUIDs in addition to names | `/dcim/console-ports/?device=<uuid/name>`|
@@ -245,10 +184,11 @@
 | RackReservation       | `user`                | Enhanced to support primary key UUIDs in addition to slugs | `/dcim/rack-reservations/?user=<uuid/slug>`|
 | RearPort              | `device`              | Enhanced to support primary key UUIDs in addition to names | `/dcim/rear-ports/?device=<uuid/name>`|
 | Region                | `parent`              | Enhanced to support primary key UUIDs in addition to slugs | `/dcim/regions/?parent=<uuid/slug>`|
+| Tenant                | `tenant_group`        | Enhanced to support primary key UUIDs in addition to slugs | `/tenancy/tenants/?tenant_group=<uuid/slug>`|
 | VirtualChassis        | `site`                | Enhanced to support primary key UUIDs in addition to slugs | `/dcim/virtual-chassis/?site=<uuid/slug>`|
 |                       | `master`              | Enhanced to support primary key UUIDs in addition to name  | `/dcim/virtual-chassis/?master=<uuid/name>`|
 |                       | `tenant`              | Enhanced to support primary key UUIDs in addition to slugs | `/dcim/virtual-chassis/?tenant=<uuid/slug>`|
->>>>>>> a8fcce1a
+| VLAN                  | `vlan_group`          | Enhanced to support primary key UUIDs in addition to slugs | `/ipam/vlans/?vlan_group=<uuid/slug>`|
 
 ### Corrected Filter Fields
 

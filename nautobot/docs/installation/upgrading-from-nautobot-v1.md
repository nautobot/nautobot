--- conflicted
+++ resolved
@@ -20,9 +20,19 @@
 
 ### Renamed Database Fields
 
-<<<<<<< HEAD
 | Model                   | Renamed Field                           | New Name                                       |
 |-------------------------|-----------------------------------------|------------------------------------------------|
+| CablePath               | `circuittermination`                    | `circuits_circuittermination_related`          |
+|                         | `consoleport`                           | `dcim_consoleport_related`                     |
+|                         | `consoleserverport`                     | `dcim_consoleserverport_related`               |
+|                         | `interface`                             | `dcim_interface_related`                       |
+|                         | `powerfeed`                             | `dcim_powerfeed_related`                       |
+|                         | `poweroutlet`                           | `dcim_poweroutlet_related`                     |
+|                         | `powerport`                             | `dcim_powerport_related`                       |   
+| Circuit                 | `termination_a`                         | `circuit_termination_a`                        |
+|                         | `termination_z`                         | `circuit_termination_z`                        |
+|                         | `terminations`                          | `circuit_terminations`                         |
+|                         | `type`                                  | `circuit_type`                                 |                                  
 | Cluster                 | `group`                                 | `cluster_group`                                |
 |                         | `type`                                  | `cluster_type`                                 |
 | ConfigContextSchema     | `schema`                                | `config_context_schema`                        |
@@ -69,42 +79,6 @@
 | User                    | `changes`                               | `object_changes`                               |
 |                         | `note`                                  | `notes`                                        |
 | VLAN                    | `group`                                 | `vlan_group`                                   |
-=======
-| Model                | Renamed Field                           | New Name                                       |
-|----------------------|-----------------------------------------|------------------------------------------------|
-| CablePath            | `circuittermination`                    | `circuits_circuittermination_related`          |
-|                      | `consoleport`                           | `dcim_consoleport_related`                     |
-|                      | `consoleserverport`                     | `dcim_consoleserverport_related`               |
-|                      | `interface`                             | `dcim_interface_related`                       |
-|                      | `powerfeed`                             | `dcim_powerfeed_related`                       |
-|                      | `poweroutlet`                           | `dcim_poweroutlet_related`                     |
-|                      | `powerport`                             | `dcim_powerport_related`                       |
-| Circuit              | `termination_a`                         | `circuit_termination_a`                        |
-|                      | `termination_z`                         | `circuit_termination_z`                        |
-|                      | `terminations`                          | `circuit_terminations`                         |
-|                      | `type`                                  | `circuit_type`                                 |
-| Cluster              | `group`                                 | `cluster_group`                                |
-|                      | `type`                                  | `cluster_type`                                 |
-| ConfigContextSchema  | `device_set`                            | `dcim_device_related`                          |
-|                      | `virtualmachine_set`                    | `virtualization_virtualmachine_related`        |
-| Device               | `device_role`                           | `role`                                         |
-|                      | `local_context_data`                    | `local_config_context_data`                    |
-|                      | `local_context_data_owner_content_type` | `local_config_context_data_owner_content_type` |
-|                      | `local_context_data_owner_object_id`    | `local_config_context_data_owner_object_id`    |
-|                      | `local_context_schema`                  | `local_config_context_schema`                  |
-| InventoryItem        | `child_items`                           | `children`                                     |
-|                      | `level`                                 | `tree_depth`                                   |
-| RackGroup            | `level`                                 | `tree_depth`                                   |
-| Region               | `level`                                 | `tree_depth`                                   |
-| Service              | `ipaddresses`                           | `ip_addresses`                                 |
-| Tenant               | `group`                                 | `tenant_group`                                 |
-| TenantGroup          | `level`                                 | `tree_depth`                                   |
-| VirtualMachine       | `local_context_data`                    | `local_config_context_data`                    |
-|                      | `local_context_data_owner_content_type` | `local_config_context_data_owner_content_type` |
-|                      | `local_context_data_owner_object_id`    | `local_config_context_data_owner_object_id`    |
-|                      | `local_context_schema`                  | `local_config_context_schema`                  |
-| VLAN                 | `group`                                 | `vlan_group`                                   |
->>>>>>> 728e7be1
 
 ### Removed Database Fields
 
@@ -161,49 +135,30 @@
 
 ### Renamed Serializer Fields
 
-<<<<<<< HEAD
-| Model                     | Renamed Field          | New Name                      |
-|---------------------------|------------------------|-------------------------------|
-| ConfigContext             | `schema`               | `config_context_schema`       |
-| Cluster                   | `group`                | `cluster_group`               |
-|                           | `type`                 | `cluster_type`                |
-| CustomFieldChoice         | `field`                | `custom_field`                |
-| Device                    | `device_role`          | `role`                        |
-|                           | `local_context_data`   | `local_config_context_data`   |
-|                           | `local_context_schema` | `local_config_context_schema` |
-| InventoryItem             | `_depth`               | `tree_depth`                  |
-| JobResult                 | `schedule`             | `scheduled_job`               |
-| RackGroup                 | `_depth`               | `tree_depth`                  |
-| Region                    | `_depth`               | `tree_depth`                  |
-| ScheduledJob              | `job_model`            | `job`                         |
-| SecretsGroupAssociation   | `group`                | `secrets_group`               |
-| Service                   | `ipaddresses`          | `ip_addresses`                |
-| Tenant                    | `group`                | `tenant_group`                |
-| TenantGroup               | `_depth`               | `tree_depth`                  |
-| VirtualMachine            | `local_context_data`   | `local_config_context_data`   |
-|                           | `local_context_schema` | `local_config_context_schema` |
-| VLAN                      | `group`                | `vlan_group`                  |
-=======
-| Model                 | Renamed Field          | New Name                      |
-|-----------------------|------------------------|-------------------------------|
-| Circuit               | `termination_a`        | `circuit_termination_a`       |
-|                       | `termination_z`        | `circuit_termination_z`       |
-|                       | `type`                 | `circuit_type`                |
-| Cluster               | `group`                | `cluster_group`               |
-|                       | `type`                 | `cluster_type`                |
-| Device                | `device_role`          | `role`                        |
-|                       | `local_context_data`   | `local_config_context_data`   |
-|                       | `local_context_schema` | `local_config_context_schema` |
-| InventoryItem         | `_depth`               | `tree_depth`                  |
-| RackGroup             | `_depth`               | `tree_depth`                  |
-| Region                | `_depth`               | `tree_depth`                  |
-| Service               | `ipaddresses`          | `ip_addresses`                |
-| Tenant                | `group`                | `tenant_group`                |
-| TenantGroup           | `_depth`               | `tree_depth`                  |
-| VirtualMachine        | `local_context_data`   | `local_config_context_data`   |
-|                       | `local_context_schema` | `local_config_context_schema` |
-| VLAN                  | `group`                | `vlan_group`                  |
->>>>>>> 728e7be1
+| Model                   | Renamed Field          | New Name                      |
+|-------------------------|------------------------|-------------------------------|
+| Circuit                 | `termination_a`        | `circuit_termination_a`       |
+|                         | `termination_z`        | `circuit_termination_z`       |
+|                         | `type`                 | `circuit_type`                | 
+| ConfigContext           | `schema`               | `config_context_schema`       |
+| Cluster                 | `group`                | `cluster_group`               |
+|                         | `type`                 | `cluster_type`                |
+| CustomFieldChoice       | `field`                | `custom_field`                |
+| Device                  | `device_role`          | `role`                        |
+|                         | `local_context_data`   | `local_config_context_data`   |
+|                         | `local_context_schema` | `local_config_context_schema` |
+| InventoryItem           | `_depth`               | `tree_depth`                  |
+| JobResult               | `schedule`             | `scheduled_job`               |
+| RackGroup               | `_depth`               | `tree_depth`                  |
+| Region                  | `_depth`               | `tree_depth`                  |
+| ScheduledJob            | `job_model`            | `job`                         |
+| SecretsGroupAssociation | `group`                | `secrets_group`               |
+| Service                 | `ipaddresses`          | `ip_addresses`                |
+| Tenant                  | `group`                | `tenant_group`                |
+| TenantGroup             | `_depth`               | `tree_depth`                  |
+| VirtualMachine          | `local_context_data`   | `local_config_context_data`   |
+|                         | `local_context_schema` | `local_config_context_schema` |
+| VLAN                    | `group`                | `vlan_group`                  |
 
 ### Removed Serializer Fields
 

--- conflicted
+++ resolved
@@ -582,15 +582,11 @@
 | Site                    | `region`              |                                                                                               |
 |                         | `region_id`           |                                                                                               |
 |                         | `tenant_group_id`     |                                                                                               |
-<<<<<<< HEAD
 | Tenant                  | `aggregates`          |                                                                                               |
+|                         | `group_id`            |                                                                                               |
 |                         | `has_aggregates`      |                                                                                               |
-|                         | `group_id`            |                                                                                               |
-=======
-| Tenant                  | `group_id`            |                                                                                               |
 |                         | `has_sites`           |                                                                                               |
-|                         | `sites`               |
->>>>>>> 251a9808
+|                         | `sites`               |                                                                                               |
 | TenantGroup             | `parent_id`           |                                                                                               |
 | VirtualChassis          | `master_id`           |                                                                                               |
 |                         | `region`              |                                                                                               |

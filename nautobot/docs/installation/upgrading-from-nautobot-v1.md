# Upgrading from Nautobot v1.X

## Dependency Changes

- Nautobot no longer uses or supports the use of `django-mptt`.
- Nautobot no longer uses or supports the use of `django-rq`.

## Database (ORM) Changes

### Database Behavior Changes

| Model        | Field          | Changes                                                                           |
|--------------|----------------|-----------------------------------------------------------------------------------|
| (all)        | `created`      | Changed from DateField to DateTimeField                                           |
| JobLogEntry  | `absolute_url` | No longer accepts `null` values, use `""` instead                                 |
|              | `log_object`   | No longer accepts `null` values, use `""` instead                                 |
| Prefix       | `is_pool`      | Replaced by new field `type`, valid choices are "Container", "Network" and "Pool" |
|              | `status`       | Container status has been replaced by new field `type`                            |
| ScheduledJob | `queue`        | No longer accepts `null` values, use `""` instead                                 |
| Webhook      | `ca_file_path` | No longer accepts `null` values, use `""` instead                                 |

### Renamed Database Fields

<<<<<<< HEAD
| Model                   | Renamed Field                           | New Name                                       |
|-------------------------|-----------------------------------------|------------------------------------------------|
| CablePath               | `circuittermination`                    | `circuit_terminations`          |
|                         | `consoleport`                           | `console_ports`                     |
|                         | `consoleserverport`                     | `console_server_ports`               |
|                         | `interface`                             | `interfaces`                       |
|                         | `powerfeed`                             | `power_feeds `                       |
|                         | `poweroutlet`                           | `power_outlets`                     |
|                         | `powerport`                             | `power_ports`                       |
| Circuit                 | `termination_a`                         | `circuit_termination_a`                        |
|                         | `termination_z`                         | `circuit_termination_z`                        |
|                         | `terminations`                          | `circuit_terminations`                         |
|                         | `type`                                  | `circuit_type`                                 |
| Cluster                 | `group`                                 | `cluster_group`                                |
|                         | `type`                                  | `cluster_type`                                 |
| ConfigContextSchema     | `schema`                                | `config_context_schema`                        |
|                         | `device_set`                            | `dcim_device_related`                          |
|                         | `virtualmachine_set`                    | `virtualization_virtualmachine_related`        |
| ContentType             | `computedfield_set`                     | `computed_fields`                              |
|                         | `configcontext_set`                     | `config_contexts`                              |
|                         | `configcontextschema_set`               | `config_context_schemas`                       |
|                         | `customlink_set`                        | `custom_links`                                 |
|                         | `dynamicgroup_set`                      | `dynamic_groups`                               |
|                         | `exporttemplate_set`                    | `export_templates`                             |
|                         | `imageattachment_set`                   | `image_attachments`                            |
|                         | `note_set`                              | `notes`                                        |
| CustomFieldChoice       | `field`                                 | `custom_field`                                 |
| CustomField             | `choices`                               | `custom_field_choices`                         |
| Device                  | `consoleports`                          | `console_ports`                                |
|                         | `consoleserverports`                    | `console_server_ports`                         |
|                         | `devicebays`                            | `device_bays`                                  |
|                         | `device_role`                           | `role`                                         |
|                         | `frontports`                            | `front_ports`                                  |
|                         | `inventoryitems`                        | `inventory_items`                              |
|                         | `local_context_data`                    | `local_config_context_data`                    |
|                         | `local_context_data_owner_content_type` | `local_config_context_data_owner_content_type` |
|                         | `local_context_data_owner_object_id`    | `local_config_context_data_owner_object_id`    |
|                         | `local_context_schema`                  | `local_config_context_schema`                  |
|                         | `poweroutlets`                          | `power_outlets`                                |
|                         | `powerports`                            | `power_ports`                                  |
|                         | `rearports`                             | `rear_ports`                                   |
| DeviceRedundancyGroup   | `members`                               | `devices`                                      |
| DeviceType              | `consoleporttemplates`                  | `console_port_templates`                       |
|                         | `consoleserverporttemplates`            | `console_server_port_templates`                |
|                         | `devicebaytemplates`                    | `device_bay_templates`                         |
|                         | `frontporttemplates`                    | `front_port_templates`                         |
|                         | `interfacetemplates`                    | `interface_templates`                          |
|                         | `instances`                             | `devices`                                      |
|                         | `poweroutlettemplates`                  | `power_outlet_templates`                       |
|                         | `powerporttemplates`                    | `power_port_templates`                         |
|                         | `rearporttemplates`                     | `rear_port_templates`                          |
| FrontPortTemplate       | `rear_port`                             | `rear_port_template`                           |
| InventoryItem           | `child_items`                           | `children`                                     |
|                         | `level`                                 | `tree_depth`                                   |
| Job                     | `job_hook`                              | `job_hooks`                                    |
|                         | `results`                               | `job_results`                                  |
| JobResult               | `logs`                                  | `job_log_entries`                              |
|                         | `schedule`                              | `scheduled_job`                                |
| Location                | `powerpanels`                           | `power_panels`                                 |
| PowerOutletTemplate     | `power_port`                            | `power_port_template`                          |
| PowerPanel              | `powerfeeds`                            | `power_feeds`                                  |
| PowerPort               | `poweroutlets`                          | `power_outlets`                                |
| PowerPortTemplate       | `poweroutlet_templates`                 | `power_outlet_templates`                       |
| Rack                    | `group`                                 | `rack_group`                                   |
|                         | `powerfeed_set`                         | `power_feeds`                                  |
|                         | `reservations`                          | `rack_reservations`                            |
| RackGroup               | `level`                                 | `tree_depth`                                   |
|                         | `powerpanel_set`                        | `power_panels`                                 |
| RearPort                | `frontports`                            | `front_ports`                                  |
| RearPortTemplate        | `frontport_templates`                   | `front_port_templates`                         |
| Region                  | `level`                                 | `tree_depth`                                   |
| Relationship            | `associations`                          | `relationship_associations`                    |
| Secret                  | `groups`                                | `secrets_groups`                               |
|                         | `secretsgroupassociation_set`           | `secrets_group_associations`                   |
| SecretsGroup            | `device_set`                            | `devices`                                      |
|                         | `deviceredundancygroup_set`             | `device_redundancy_groups`                     |
|                         | `gitrepository_set`                     | `git_repositories`                             |
|                         | `secretsgroupassociation_set`           | `secrets_group_associations`                   |
| SecretsGroupAssociation | `group`                                 | `secrets_group`                                |
| Service                 | `ipaddresses`                           | `ip_addresses`                                 |
| Tenant                  | `group`                                 | `tenant_group`                                 |
|                         | `rackreservations`                      | `rack_reservations`                            |
| TenantGroup             | `level`                                 | `tree_depth`                                   |
| User                    | `changes`                               | `object_changes`                               |
|                         | `note`                                  | `notes`                                        |
|                         | `rackreservation_set`                   | `rack_reservations`                            |
| VirtualMachine          | `local_context_data`                    | `local_config_context_data`                    |
|                         | `local_context_data_owner_content_type` | `local_config_context_data_owner_content_type` |
|                         | `local_context_data_owner_object_id`    | `local_config_context_data_owner_object_id`    |
|                         | `local_context_schema`                  | `local_config_context_schema`                  |
| VLAN                    | `group`                                 | `vlan_group`                                   |
=======
| Model                 | Renamed Field                           | New Name                                       |
|-----------------------|-----------------------------------------|------------------------------------------------|
| CablePath             | `circuittermination`                    | `circuit_terminations`                         |
|                       | `consoleport`                           | `console_ports`                                |
|                       | `consoleserverport`                     | `console_server_ports`                         |
|                       | `interface`                             | `interfaces`                                   |
|                       | `powerfeed`                             | `power_feeds`                                  |
|                       | `poweroutlet`                           | `power_outlets`                                |
|                       | `powerport`                             | `power_ports`                                  |
| Circuit               | `termination_a`                         | `circuit_termination_a`                        |
|                       | `termination_z`                         | `circuit_termination_z`                        |
|                       | `terminations`                          | `circuit_terminations`                         |
|                       | `type`                                  | `circuit_type`                                 |
| Cluster               | `group`                                 | `cluster_group`                                |
|                       | `type`                                  | `cluster_type`                                 |
| ConfigContextSchema   | `device_set`                            | `devices`                                      |
|                       | `virtualmachine_set`                    | `virtual_machines`                             |
| ContentType           | `dcim_device_related`                   | `devices`                                      |
|                       | `virtualization_virtualmachine_related` | `virtual_machines`                             |
| Device                | `consoleports`                          | `console_ports`                                |
|                       | `consoleserverports`                    | `console_server_ports`                         |
|                       | `devicebays`                            | `device_bays`                                  |
|                       | `device_role`                           | `role`                                         |
|                       | `frontports`                            | `front_ports`                                  |
|                       | `inventoryitems`                        | `inventory_items`                              |
|                       | `local_context_data`                    | `local_config_context_data`                    |
|                       | `local_context_data_owner_content_type` | `local_config_context_data_owner_content_type` |
|                       | `local_context_data_owner_object_id`    | `local_config_context_data_owner_object_id`    |
|                       | `local_context_schema`                  | `local_config_context_schema`                  |
|                       | `poweroutlets`                          | `power_outlets`                                |
|                       | `powerports`                            | `power_ports`                                  |
|                       | `rearports`                             | `rear_ports`                                   |
| DeviceRedundancyGroup | `members`                               | `devices`                                      |
| DeviceType            | `consoleporttemplates`                  | `console_port_templates`                       |
|                       | `consoleserverporttemplates`            | `console_server_port_templates`                |
|                       | `devicebaytemplates`                    | `device_bay_templates`                         |
|                       | `frontporttemplates`                    | `front_port_templates`                         |
|                       | `interfacetemplates`                    | `interface_templates`                          |
|                       | `instances`                             | `devices`                                      |
|                       | `poweroutlettemplates`                  | `power_outlet_templates`                       |
|                       | `powerporttemplates`                    | `power_port_templates`                         |
|                       | `rearporttemplates`                     | `rear_port_templates`                          |
| FrontPortTemplate     | `rear_port`                             | `rear_port_template`                           |
| InventoryItem         | `child_items`                           | `children`                                     |
|                       | `level`                                 | `tree_depth`                                   |
| Location              | `powerpanels`                           | `power_panels`                                 |
| PowerOutletTemplate   | `power_port`                            | `power_port_template`                          |
| PowerPanel            | `powerfeeds`                            | `power_feeds`                                  |
| PowerPort             | `poweroutlets`                          | `power_outlets`                                |
| PowerPortTemplate     | `poweroutlet_templates`                 | `power_outlet_templates`                       |
| Rack                  | `group`                                 | `rack_group`                                   |
|                       | `powerfeed_set`                         | `power_feeds`                                  |
|                       | `reservations`                          | `rack_reservations`                            |
| RackGroup             | `level`                                 | `tree_depth`                                   |
|                       | `powerpanel_set`                        | `power_panels`                                 |
| RearPort              | `frontports`                            | `front_ports`                                  |
| RearPortTemplate      | `frontport_templates`                   | `front_port_templates`                         |
| Region                | `level`                                 | `tree_depth`                                   |
| SecretsGroup          | `device_set`                            | `devices`                                      |
|                       | `deviceredundancygroup_set`             | `device_redundancy_groups`                     |
| Service               | `ipaddresses`                           | `ip_addresses`                                 |
| Status                | `circuits_circuit_related`              | `circuits`                                     |
|                       | `dcim_cable_related`                    | `cables`                                       |
|                       | `dcim_device_related`                   | `devices`                                      |
|                       | `dcim_deviceredundancygroup_related`    | `device_redundancy_groups`                     |
|                       | `dcim_interface_related`                | `interfaces`                                   |
|                       | `dcim_location_related`                 | `locations`                                    |
|                       | `dcim_powerfeed_related`                | `power_feeds`                                  |
|                       | `dcim_rack_related`                     | `racks`                                        |
|                       | `ipam_ipaddress_related`                | `ip_addresses`                                 |
|                       | `ipam_prefix_related`                   | `prefixes`                                     |
|                       | `ipam_vlan_related`                     | `vlans`                                        |
|                       | `virtualization_virtualmachine_related` | `virtual_machines`                             |
|                       | `virtualization_vminterface_related`    | `vm_interfaces`                                |
| Tenant                | `group`                                 | `tenant_group`                                 |
|                       | `rackreservations`                      | `rack_reservations`                            |
| TenantGroup           | `level`                                 | `tree_depth`                                   |
| User                  | `rackreservation_set`                   | `rack_reservations`                            |
| VirtualMachine        | `local_context_data`                    | `local_config_context_data`                    |
|                       | `local_context_data_owner_content_type` | `local_config_context_data_owner_content_type` |
|                       | `local_context_data_owner_object_id`    | `local_config_context_data_owner_object_id`    |
|                       | `local_context_schema`                  | `local_config_context_schema`                  |
| VLAN                  | `group`                                 | `vlan_group`                                   |
>>>>>>> bfe41bf8

### Removed Database Fields

| Model              | Removed Field |
|--------------------|---------------|
| CircuitTermination | `site`        |
| Cluster            | `site`        |
| ConfigContext      | `sites`       |
|                    | `regions`     |
| Device             | `site`        |
| InventoryItem      | `lft`         |
|                    | `rght`        |
|                    | `tree_id`     |
| Location           | `site`        |
| Rack               | `site`        |
| RackGroup          | `lft`         |
|                    | `rght`        |
|                    | `tree_id`     |
| PowerFeed          | `site`        |
| PowerPanel         | `site`        |
| Prefix             | `is_pool`     |
|                    | `site`        |
| Region             | `lft`         |
|                    | `rght`        |
|                    | `tree_id`     |
| TenantGroup        | `lft`         |
|                    | `rght`        |
|                    | `tree_id`     |
| VLAN               | `site`        |
| VLANGroup          | `site`        |

### Replaced Models

The `ipam.Role`, `dcim.RackRole`, and `dcim.DeviceRole` models have been removed and replaced by a single `extras.Role` model. This means that any references to the removed models in the code now use the `extras.Role` model instead.

The `dcim.Region` and `dcim.Site` models have been removed and replaced by `dcim.Location` model. This means that any references to the removed models in the code now use the `dcim.Location` model instead with `LocationType` "Site" and "Region".

| Removed Model     | Replaced With   |
|-------------------|-----------------|
| `dcim.DeviceRole` | `extras.Role`   |
| `dcim.RackRole`   | `extras.Role`   |
| `dcim.Region`     | `dcim.Location` |
| `dcim.Site`       | `dcim.Location` |
| `ipam.Role`       | `extras.Role`   |

## GraphQL and REST API Changes

### API Behavior Changes

| Model                 | Field          | Changes                                                                                                  |
|-----------------------|----------------|----------------------------------------------------------------------------------------------------------|
| (all)                 | `created`      | Now is a date/time (`"2023-02-14T19:57:45.320232Z"`) rather than only a date                             |
| Cable                 | `status`       | Now uses a nested Status serializer, rather than `{"value": "<slug>", "label": "<name>"}`                |
| Circuit               | `status`       | Now uses a nested Status serializer, rather than `{"value": "<slug>", "label": "<name>"}`                |
| Device                | `location`     | Now `location` has changed to a required field on this model Serializer                                  |
|                       | `status`       | Now uses a nested Status serializer, rather than `{"value": "<slug>", "label": "<name>"}`                |
| DeviceRedundancyGroup | `status`       | Now uses a nested Status serializer, rather than `{"value": "<slug>", "label": "<name>"}`                |
| Interface             | `status`       | Now uses a nested Status serializer, rather than `{"value": "<slug>", "label": "<name>"}`                |
| IPAddress             | `role`         | `/ipam/ip-addresses/` endpoint now uses role nested serializer for the role field, rather than a string. |
|                       | `status`       | Now uses a nested Status serializer, rather than `{"value": "<slug>", "label": "<name>"}`                |
| Location              | `status`       | Now uses a nested Status serializer, rather than `{"value": "<slug>", "label": "<name>"}`                |
| PowerFeed             | `status`       | Now uses a nested Status serializer, rather than `{"value": "<slug>", "label": "<name>"}`                |
| PowerPanel            | `location`     | Now `location` has changed to a required field on this model Serializer                                  |
| Prefix                | `status`       | Now uses a nested Status serializer, rather than `{"value": "<slug>", "label": "<name>"}`                |
| Rack                  | `location`     | Now `location` has changed to a required field on this model Serializer                                  |
|                       | `status`       | Now uses a nested Status serializer, rather than `{"value": "<slug>", "label": "<name>"}`                |
| RackGroup             | `location`     | Now `location` has changed to a required field on this model Serializer                                  |
|                       | `rack_count`   | Now only counts Racks directly belonging to this RackGroup, not those belonging to its descendants.      |
| Region                | `site_count`   | Now only counts Sites directly belonging to this Region, not those belonging to its descendants.         |
| Site                  | `status`       | Now uses a nested Status serializer, rather than `{"value": "<slug>", "label": "<name>"}`                |
| TenantGroup           | `tenant_count` | Now only counts Tenants directly belonging to this TenantGroup, not those belonging to its descendants.  |
| VirtualMachine        | `status`       | Now uses a nested Status serializer, rather than `{"value": "<slug>", "label": "<name>"}`                |
| VLAN                  | `status`       | Now uses a nested Status serializer, rather than `{"value": "<slug>", "label": "<name>"}`                |
| VMInterface           | `status`       | Now uses a nested Status serializer, rather than `{"value": "<slug>", "label": "<name>"}`                |

### Renamed Serializer Fields

| Model                   | Renamed Field          | New Name                      |
|-------------------------|------------------------|-------------------------------|
| Circuit                 | `termination_a`        | `circuit_termination_a`       |
|                         | `termination_z`        | `circuit_termination_z`       |
|                         | `type`                 | `circuit_type`                |
| ConfigContext           | `schema`               | `config_context_schema`       |
| Cluster                 | `group`                | `cluster_group`               |
|                         | `type`                 | `cluster_type`                |
| CustomFieldChoice       | `field`                | `custom_field`                |
| Device                  | `device_role`          | `role`                        |
|                         | `local_context_data`   | `local_config_context_data`   |
|                         | `local_context_schema` | `local_config_context_schema` |
| FrontPortTemplate       | `rear_port`            | `rear_port_template`          |
| Interface               | `count_ipaddresses`    | `ip_address_count`            |
| InventoryItem           | `_depth`               | `tree_depth`                  |
| Location                | `virtualmachine_count` | `virtual_machine_count`       |
| Manufacturer            | `devicetype_count`     | `device_type_count`           |
|                         | `inventoryitem_count`  | `inventory_item_count`        |
| Platform                | `virtualmachine_count` | `virtual_machine_count`       |
| PowerOutletTemplate     | `power_port`           | `power_port_template`         |
| PowerPanel              | `powerfeed_count`      | `power_feed_count`            |
| Rack                    | `group`                | `rack_group`                  |
|                         | `powerfeed_count`      | `power_feed_count`            |
| JobResult               | `schedule`             | `scheduled_job`               |
| RackGroup               | `_depth`               | `tree_depth`                  |
| Region                  | `_depth`               | `tree_depth`                  |
| SecretsGroupAssociation | `group`                | `secrets_group`               |
| Service                 | `ipaddresses`          | `ip_addresses`                |
| Tenant                  | `group`                | `tenant_group`                |
| TenantGroup             | `_depth`               | `tree_depth`                  |
| VirtualMachine          | `local_context_data`   | `local_config_context_data`   |
|                         | `local_context_schema` | `local_config_context_schema` |
| VLAN                    | `group`                | `vlan_group`                  |

### Removed Serializer Fields

| Model/Endpoint                    | Removed Field        | Comments                                              |
|-----------------------------------|----------------------|-------------------------------------------------------|
| `/api/status/`                    | `rq-workers-running` | Removed as RQ is no longer supported                  |
| `/ipam/prefixes/`                 | `is_pool`            | Functionality replaced by `type` field                |
| `/circuits/circuit-terminations/` | `site`               | `Site` and `Region` models are replaced by `Location` |
| `/virtualization/clusters/`       | `site`               | `Site` and `Region` models are replaced by `Location` |
| `/extras/config-contexts/`        | `regions`            | `Site` and `Region` models are replaced by `Location` |
|                                   | `sites`              | `Site` and `Region` models are replaced by `Location` |
| `/dcim/devices/`                  | `site`               | `Site` and `Region` models are replaced by `Location` |
| `/dcim/locations/`                | `site`               | `Site` and `Region` models are replaced by `Location` |
| `/dcim/power-feeds/`              | `site`               | `Site` and `Region` models are replaced by `Location` |
| `/dcim/power-panels/`             | `site`               | `Site` and `Region` models are replaced by `Location` |
| `/dcim/racks/`                    | `site`               | `Site` and `Region` models are replaced by `Location` |
| `/dcim/rack-groups/`              | `site`               | `Site` and `Region` models are replaced by `Location` |
| `/ipam/prefixes/`                 | `site`               | `Site` and `Region` models are replaced by `Location` |
| `/ipam/vlans/`                    | `site`               | `Site` and `Region` models are replaced by `Location` |
| `/ipam/vlangroups/`               | `site`               | `Site` and `Region` models are replaced by `Location` |

### Removed 1.X Version Endpoints and Serializer Representations

Nautobot 2.0 removes support for 1.X versioned REST APIs and their Serializers. Requesting [older API versions](../rest-api/overview.md#versioning) will result in a `400 Bad Request` error.

Please ensure you are using the latest representations of request/response representations as seen in the API docs or Swagger.

### Replaced Endpoints

These endpoints `/ipam/roles/`, `/dcim/rack-roles/` and `/dcim/device-roles/` are no longer available. Instead,  use the `/extras/roles/` endpoint to retrieve and manipulate `role` data.

| Removed Endpoints     | Replaced With    |
|-----------------------|------------------|
| `/dcim/device-roles/` | `/extras/roles/` |
| `/dcim/rack-roles/`   | `/extras/roles/` |
| `/ipam/roles/`        | `/extras/roles/` |

## UI, GraphQL, and REST API Filter Changes

### Renamed Filter Fields

| Model                   | Renamed Filter Field      | New Name                         | UI and Rest API endpoints Available in v2.X                               |
|-------------------------|---------------------------|----------------------------------|---------------------------------------------------------------------------|
| Cable                   | `tag`                     | `tags`                           | `/dcim/cables/?tags=<slug>`                                               |
| Circuit                 | `tag`                     | `tags`                           | `/circuits/circuits/?tags=<slug>`                                         |
|                         | `type`                    | `circuit_type`                   | `/circuits/circuits/?circuit_type=<uuid/slug>`                            |
| ConsolePort             | `cabled`                  | `has_cable`                      | `/dcim/console-ports/?has_cable=True/False`                               |
| ConsoleServerPort       | `cabled`                  | `has_cable`                      | `/dcim/console-server-ports/?has_cable=True/False`                        |
| CustomFieldChoice       | `field`                   | `custom_field`                   | `/extras/custom-field-choices/?custom_field=<uuid/name>`                  |
| Device                  | `cluster_id`              | `cluster`                        | `/dcim/devices/?cluster=<uuid/slug>`                                      |
|                         | `device_type_id`          | `device_type`                    | `/dcim/devices/?device_type=<uuid/slug>`                                  |
|                         | `local_context_data`      | `local_config_context_data`      | `/dcim/devices/?local_config_context_data=True/False`                     |
|                         | `local_context_schema_id` | `local_config_context_schema_id` | `/dcim/devices/?local_config_context_schema_id=<uuid>`                    |
|                         | `local_context_schema`    | `local_config_context_schema`    | `/dcim/devices/?local_config_context_schema=<slug>`                       |
|                         | `rack_group_id`           | `rack_group`                     | `/dcim/devices/?rack_group=<uuid/slug>`                                   |
|                         | `rack_id`                 | `rack`                           | `/dcim/devices/?rack=<uuid/slug>`                                         |
|                         | `tag`                     | `tags`                           | `/dcim/devices/?tags=<slug>`                                              |
|                         | `virtual_chassis_id`      | `virtual_chassis`                | `/dcim/devices/?virtual_chassis=<uuid/slug>`                              |
| DeviceBay               | `tag`                     | `tags`                           | `/dcim/device-bays/?tags=<slug>`                                          |
| DeviceRedundancyGroup   | `tag`                     | `tags`                           | `/dcim/device-redundancy-groups/?tag=<slug>`                              |
| DeviceType              | `has_instances`           | `has_devices`                    | `/dcim/device-types/?has_devices=True/False`                              |
|                         | `instances`               | `devices`                        | `/dcim/device-types/?devices=<uuid>`                                      |
|                         | `tag`                     | `tags`                           | `/dcim/device-types/?tags=<slug>`                                         |
| FrontPort               | `cabled`                  | `has_cable`                      | `/dcim/front-ports/?has_cable=True/False`                                 |
|                         | `tag`                     | `tags`                           | `/dcim/front-ports/?tags=<slug>`                                          |
| Interface               | `cabled`                  | `has_cable`                      | `/dcim/interfaces/?has_cable=True/False`                                  |
| InventoryItem           | `child_items`             | `children`                       | `/dcim/inventory-items/?children=<uuid/name>`                             |
|                         | `has_child_items`         | `has_children`                   | `/dcim/inventory-items/?has_children=True/False`                          |
|                         | `tag`                     | `tags`                           | `/dcim/inventory-items/?tags=<slug>`                                      |
| Location                | `tag`                     | `tags`                           | `/dcim/locations/?tags=<slug>`                                            |
| ObjectPermission        | `group`                   | `groups`                         | `/users/permissions/?groups=<slug>`                                       |
|                         | `group_id`                | `groups_id`                      | `/users/permissions/?groups_id=<id>`                                      |
|                         | `user`                    | `users`                          | `/users/permissions/?users=<uuid/username>`                               |
| PowerFeed               | `cabled`                  | `has_cable`                      | `/dcim/power-feeds/?has_cable=True/False`                                 |
|                         | `tag`                     | `tags`                           | `/dcim/power-feeds/?tags=<slug>`                                          |
| PowerOutlet             | `cabled`                  | `has_cable`                      | `/dcim/power-outlets/?has_cable=True/False`                               |
| PowerPanel              | `tag`                     | `tags`                           | `/dcim/power-panels/?tags=<slug>`                                         |
| PowerPort               | `cabled`                  | `has_cable`                      | `/dcim/power-ports/?has_cable=True/False`                                 |
| Prefix                  | `is_pool`                 | `type`                           | `/ipam/prefixes/?type=<container/network/pool>`                           |
| Provider                | `tag`                     | `tags`                           | `/circuits/provider/?tags=<slug>`                                         |
| ProviderNetwork         | `tag`                     | `tags`                           | `/circuits/provider-networks/?tags=<slug>`                                |
| Rack                    | `group`                   | `rack_group`                     | `/dcim/racks/?rack_group=<uuid/slug>`                                     |
|                         | `has_reservations`        | `has_rack_reservations`          | `/dcim/racks/?has_rack_reservations=True/False`                           |
|                         | `reservations`            | `rack_reservations`              | `/dcim/racks/?rack_reservations=<uuid>`                                   |
|                         | `tag`                     | `tags`                           | `/dcim/racks/?tags=<slug>`                                                |
| RackReservation         | `group`                   | `rack_group`                     | `/dcim/rack-reservations/?rack_group=<uuid/slug>`                         |
|                         | `tag`                     | `tags`                           | `/dcim/rack-reservations/?tags=<slug>`                                    |
| RearPort                | `cabled`                  | `has_cable`                      | `/dcim/rear-ports/?has_cable=True/False`                                  |
|                         | `tag`                     | `tags`                           | `/dcim/rear-ports/?tags=<slug>`                                           |
| SecretsGroupAssociation | `group`                   | `secrets_group`                  | `/extras/secrets-groups-associations/?secrets_group=<uuid/slug>`          |
| Site                    | `tag`                     | `tags`                           | `/dcim/sites/?tags=<slug>`                                                |
| Tenant                  | `tag`                     | `tags`                           | `/tenancy/tenants/?tags=<slug>`                                           |
| User                    | `changes`                 | `object_changes`                 | `/users/users/?object_changes=<id>`                                       |
|                         | `has_changes`             | `has_object_changes`             | `/users/users/?has_object_changes=True/False`                             |
|                         | `group`                   | `groups`                         | `/users/users/?groups=<slug>`                                             |
|                         | `group_id`                | `groups_id`                      | `/users/users/?groups_id=<id>`                                            |
| VirtualMachine          | `local_context_data`      | `local_config_context_data`      | `/virtualization/virtual-machines/?local_config_context_data=True/False`  |
|                         | `local_context_schema_id` | `local_config_context_schema_id` | `/virtualization/virtual-machines/?local_config_context_schema_id=<uuid>` |
|                         | `local_context_schema`    | `local_config_context_schema`    | `/virtualization/virtual-machines/?local_config_context_schema=<slug>`    |

### Enhanced Filter Fields

Below is a table documenting [enhanced filter field changes](../release-notes/version-2.0.md#enhanced-filter-fields-2804) in v2.x.

| Model             | Enhanced Filter Field  | Changes                                                    | UI and Rest API endpoints Available in v2.X               |
|-------------------|------------------------|------------------------------------------------------------|-----------------------------------------------------------|
| (all)             | `created[__(gte/lte)]` | Enhanced to support date/time in addition to date alone    | `?created__gte=2023-02-14%2012:00:00`                     |
| Circuit           | `circuit_type`         | Enhanced to support primary key UUIDs in addition to slugs | `/circuits/circuits/?circuit_type=<uuid/slug>`            |
|                   | `provider`             | Enhanced to support primary key UUIDs in addition to slugs | `/circuits/circuits/?provider=<uuid/slug>`                |
|                   | `site`                 | Enhanced to support primary key UUIDs in addition to slugs | `/circuits/circuits/?site=<uuid/slug>`                    |
| ConsolePort       | `device`               | Enhanced to support primary key UUIDs in addition to names | `/dcim/console-ports/?device=<uuid/name>`                 |
| ConsoleServerPort | `device`               | Enhanced to support primary key UUIDs in addition to names | `/dcim/console-server-ports/?device=<uuid/name>`          |
| Device            | `cluster_id`           | Enhanced to support primary key UUIDs in addition to slugs | `/dcim/devices/?cluster=<uuid/slug>`                      |
|                   | `device_type_id`       | Enhanced to support primary key UUIDs in addition to slugs | `/dcim/devices/?device_type=<uuid/slug>`                  |
|                   | `manufacturer`         | Enhanced to support primary key UUIDs in addition to slugs | `/dcim/devices/?manufacturer=<uuid/slug>`                 |
|                   | `model`                | Enhanced to support primary key UUIDs in addition to slugs | `/dcim/devices/?model=<uuid/slug>`                        |
|                   | `platform`             | Enhanced to support primary key UUIDs in addition to slugs | `/dcim/devices/?platform=<uuid/slug>`                     |
|                   | `role`                 | Enhanced to support primary key UUIDs in addition to slugs | `/dcim/devices/?role=<uuid/slug>`                         |
|                   | `rack_id`              | Enhanced to support primary key UUIDs in addition to slugs | `/dcim/devices/?rack=<uuid/slug>`                         |
|                   | `rack_group_id`        | Enhanced to support primary key UUIDs in addition to slugs | `/dcim/devices/?rack_group=<uuid/slug>`                   |
|                   | `serial`               | Enhanced to permit filtering on multiple values            | `/dcim/devices/?serial=<value>&serial=<value>...`         |
|                   | `secrets_group`        | Enhanced to support primary key UUIDs in addition to slugs | `/dcim/devices/?secrets_group=<uuid/slug>`                |
|                   | `site`                 | Enhanced to support primary key UUIDs in addition to slugs | `/dcim/devices/?site=<uuid/slug>`                         |
|                   | `virtual_chassis_id`   | Enhanced to support primary key UUIDs in addition to slugs | `/dcim/devices/?virtual_chassis=<uuid/slug>`              |
| DeviceBay         | `cable`                | Enhanced to support primary key UUIDs in addition to slugs | `/dcim/regions/?parent=<uuid/slug>`                       |
|                   | `device`               | Enhanced to support primary key UUIDs in addition to names | `/dcim/device-bays/?device=<uuid/name>`                   |
| DeviceType        | `manufacturer`         | Enhanced to support primary key UUIDs in addition to slugs | `/dcim/device-types/?manufacturer=<uuid/slug>`            |
| FrontPort         | `device`               | Enhanced to support primary key UUIDs in addition to names | `/dcim/front-ports/?device=<uuid/name>`                   |
| Interface         | `device`               | Enhanced to support primary key UUIDs in addition to names | `/dcim/interfaces/?device=<uuid/name>`                    |
| InventoryItem     | `device`               | Enhanced to support primary key UUIDs in addition to name  | `/dcim/inventory-items/?device=<uuid/name>`               |
|                   | `manufacturer`         | Enhanced to support primary key UUIDs in addition to slugs | `/dcim/inventory-items/?manufacturer=<uuid/slug>`         |
|                   | `serial`               | Enhanced to permit filtering on multiple values            | `/dcim/inventory-items/?serial=<value>&serial=<value>...` |
|                   | `site`                 | Enhanced to support primary key UUIDs in addition to slugs | `/dcim/inventory-items/?site=<uuid/slug>`                 |
| Platform          | `manufacturer`         | Enhanced to support primary key UUIDs in addition to slugs | `/dcim/platforms/?manufacturer=<uuid/slug>`               |
| PowerFeed         | `site`                 | Enhanced to support primary key UUIDs in addition to slugs | `/dcim/power-feeds/?site=<uuid/slug>`                     |
| PowerOutlet       | `device`               | Enhanced to support primary key UUIDs in addition to names | `/dcim/power-outlets/?device=<uuid/name>`                 |
| PowerPort         | `device`               | Enhanced to support primary key UUIDs in addition to names | `/dcim/power-ports/?device=<uuid/name>`                   |
| Provider          | `site`                 | Enhanced to support primary key UUIDs in addition to slugs | `/circuits/providers/?site=<uuid/slug>`                   |
| ProviderNetwork   | `provider`             | Enhanced to support primary key UUIDs in addition to slugs | `/circuits/provider-networks/?provider=<uuid/slug>`       |
| Rack              | `role`                 | Enhanced to support primary key UUIDs in addition to slugs | `/dcim/racks/?role=<uuid/slug>`                           |
|                   | `serial`               | Enhanced to permit filtering on multiple values            | `/dcim/racks/?serial=<value>&serial=<value>...`           |
| RackGroup         | `parent`               | Enhanced to support primary key UUIDs in addition to slugs | `/dcim/rack-groups/?parent=<uuid/slug>`                   |
| RackReservation   | `user`                 | Enhanced to support primary key UUIDs in addition to slugs | `/dcim/rack-reservations/?user=<uuid/slug>`               |
| RearPort          | `device`               | Enhanced to support primary key UUIDs in addition to names | `/dcim/rear-ports/?device=<uuid/name>`                    |
| Region            | `parent`               | Enhanced to support primary key UUIDs in addition to slugs | `/dcim/regions/?parent=<uuid/slug>`                       |
| Tenant            | `tenant_group`         | Enhanced to support primary key UUIDs in addition to slugs | `/tenancy/tenants/?tenant_group=<uuid/slug>`              |
| VirtualChassis    | `master`               | Enhanced to support primary key UUIDs in addition to name  | `/dcim/virtual-chassis/?master=<uuid/name>`               |
|                   | `site`                 | Enhanced to support primary key UUIDs in addition to slugs | `/dcim/virtual-chassis/?site=<uuid/slug>`                 |
|                   | `tenant`               | Enhanced to support primary key UUIDs in addition to slugs | `/dcim/virtual-chassis/?tenant=<uuid/slug>`               |
| VLAN              | `vlan_group`           | Enhanced to support primary key UUIDs in addition to slugs | `/ipam/vlans/?vlan_group=<uuid/slug>`                     |

### Corrected Filter Fields

Below is a table documenting [corrected filter field changes](../release-notes/version-2.0.md#corrected-filter-fields-2804) in v2.x.

| Model  | Changed Filter Field   | Before                                     | After                                                                                    |
|--------|------------------------|--------------------------------------------|------------------------------------------------------------------------------------------|
| Device | `console_ports`        | `/dcim/devices/?console_ports=True`        | `/dcim/devices/?console_ports=<uuid>` or `?has_console_ports=<True/False>`               |
|        | `console_server_ports` | `/dcim/devices/?console_server_ports=True` | `/dcim/devices/?console_server_ports=<uuid>` or `?has_console_server_ports=<True/False>` |
|        | `device_bays`          | `/dcim/devices/?device_bays=True`          | `/dcim/devices/?device_bays=<uuid>` or `?has_device_bays=<True/False>`                   |
|        | `front_ports`          | `/dcim/devices/?front_ports=True`          | `/dcim/devices/?front_ports=<uuid>` or `?has_front_ports=<True/False>`                   |
|        | `interfaces`           | `/dcim/devices/?interfaces=True`           | `/dcim/devices/?interfaces=<uuid>` or `?has_interfaces=<True/False>`                     |
|        | `power_ports`          | `/dcim/devices/?power_ports=True`          | `/dcim/devices/?power_ports=<uuid>` or `?has_power_ports=<True/False>`                   |
|        | `power_outlets`        | `/dcim/devices/?power_outlets=True`        | `/dcim/devices/?power_outlets=<uuid>` or `?has_power_outlets=<True/False>`               |
|        | `rear_ports`           | `/dcim/devices/?rear_ports=True`           | `/dcim/devices/?rear_ports=<uuid>` or `?has_rear_ports=<True/False>`                     |

### Removed Redundant Filter Fields

Below is a table documenting [removed redundant filter field changes](../release-notes/version-2.0.md#removed-redundant-filter-fields-2804) in v2.x.
Unless stated otherwise, all of the `*_id=<uuid>` filters have been replaced by generic filters that support both uuid and slug.
For example `/circuits/circuits/?provider_id=<uuid>` has been replaced by `/circuits/circuits/?provider=<uuid>`.

In addition, `region_id`/`region` and `site_id`/`site` are all being removed because `Region` and `Site` Models are being collapsed into `Location` Model.
Their filters are also being replaced by `?location=<uuid/slug>`. For example `/dcim/devices/?site=ams-01` is replaced by `/dcim/devices/?location=ams-01`.

| Model                   | Removed Filter Field  | UI and API endpoints that are no longer supported in v2.X                                     |
|-------------------------|-----------------------|-----------------------------------------------------------------------------------------------|
| Aggregate               | `tenant_group_id`     |                                                                                               |
| Circuit                 | `provider_id`         |                                                                                               |
|                         | `provider_network_id` |                                                                                               |
|                         | `region`              |                                                                                               |
|                         | `region_id`           |                                                                                               |
|                         | `site`                |                                                                                               |
|                         | `site_id`             |                                                                                               |
|                         | `tenant_group_id`     |                                                                                               |
|                         | `type_id`             | instead of `/circuits/circuits/?type_id=<uuid>`, use `circuit_type=<uuid>`                    |
| CircuitTermination      | `circuit_id`          |                                                                                               |
|                         | `provider_network_id` |                                                                                               |
|                         | `region_id`           |                                                                                               |
|                         | `region`              |                                                                                               |
|                         | `site`                |                                                                                               |
|                         | `site_id`             |                                                                                               |
| Cluster                 | `region`              |                                                                                               |
|                         | `region_id`           |                                                                                               |
|                         | `site`                |                                                                                               |
|                         | `site_id`             |                                                                                               |
|                         | `tenant_group_id`     |                                                                                               |
| ConfigContext           | `region`              |                                                                                               |
|                         | `region_id`           |                                                                                               |
|                         | `role_id`             |                                                                                               |
|                         | `site`                |                                                                                               |
|                         | `site_id`             |                                                                                               |
| ConsolePort             | `device_id`           |                                                                                               |
|                         | `region`              |                                                                                               |
|                         | `region_id`           |                                                                                               |
|                         | `site`                |                                                                                               |
|                         | `site_id`             |                                                                                               |
| ConsoleServerPort       | `device_id`           |                                                                                               |
|                         | `region`              |                                                                                               |
|                         | `region_id`           |                                                                                               |
|                         | `site`                |                                                                                               |
|                         | `site_id`             |                                                                                               |
| CustomFieldChoice       | `field_id`            | instead of `/extras/custom-field-choices/?field_id=<uuid>`, use `custom_field=<uuid>`         |
| Device                  | `manufacturer_id`     |                                                                                               |
|                         | `model`               | instead of `/dcim/devices/?model=<uuid>`, use `device_type=<uuid>`                            |
|                         | `pass_through_ports`  | instead of `/dcim/devices/?pass_through_ports=<bool>`, use `has_front_ports`/`has_rear_ports` |
|                         | `platform_id`         |                                                                                               |
|                         | `region`              |                                                                                               |
|                         | `region_id`           |                                                                                               |
|                         | `role_id`             |                                                                                               |
|                         | `secrets_group_id`    |                                                                                               |
|                         | `site`                |                                                                                               |
|                         | `site_id`             |                                                                                               |
|                         | `tenant_group_id`     |                                                                                               |
| DeviceBay               | `device_id`           |                                                                                               |
|                         | `region`              |                                                                                               |
|                         | `region_id`           |                                                                                               |
|                         | `site`                |                                                                                               |
|                         | `site_id`             |                                                                                               |
| DeviceType              | `manufacturer_id`     |                                                                                               |
| FrontPort               | `device_id`           |                                                                                               |
|                         | `region`              |                                                                                               |
|                         | `region_id`           |                                                                                               |
|                         | `site`                |                                                                                               |
|                         | `site_id`             |                                                                                               |
| Interface               | `bridge_id`           |                                                                                               |
|                         | `device_id`           |                                                                                               |
|                         | `lag_id`              |                                                                                               |
|                         | `parent_interface_id` |                                                                                               |
|                         | `region`              |                                                                                               |
|                         | `region_id`           |                                                                                               |
|                         | `site`                |                                                                                               |
|                         | `site_id`             |                                                                                               |
| InventoryItem           | `device_id`           |                                                                                               |
|                         | `manufacturer_id`     |                                                                                               |
|                         | `parent_id`           |                                                                                               |
|                         | `region`              |                                                                                               |
|                         | `region_id`           |                                                                                               |
|                         | `site`                |                                                                                               |
|                         | `site_id`             |                                                                                               |
| IPAddress               | `tenant_group_id`     |                                                                                               |
| Location                | `tenant_group_id`     |                                                                                               |
|                         | `region`              |                                                                                               |
|                         | `region_id`           |                                                                                               |
|                         | `site`                |                                                                                               |
|                         | `site_id`             |                                                                                               |
| Provider                | `region`              |                                                                                               |
| ObjectPermission        | `user_id`             | instead of `/users/permissions/?user_id=<uuid>`, use `users=<uuid>`                           |
|                         | `region_id`           |                                                                                               |
|                         | `site`                |                                                                                               |
|                         | `site_id`             |                                                                                               |
| ProviderNetwork         | `provider_id`         |                                                                                               |
| Rack                    | `group_id`            |                                                                                               |
|                         | `region`              |                                                                                               |
|                         | `region_id`           |                                                                                               |
|                         | `role_id`             |                                                                                               |
|                         | `site`                |                                                                                               |
|                         | `site_id`             |                                                                                               |
|                         | `tenant_group_id`     |                                                                                               |
| RackGroup               | `parent_id`           |                                                                                               |
|                         | `region`              |                                                                                               |
|                         | `region_id`           |                                                                                               |
|                         | `site`                |                                                                                               |
|                         | `site_id`             |                                                                                               |
| RackReservation         | `group_id`            |                                                                                               |
|                         | `rack_id`             |                                                                                               |
|                         | `site`                |                                                                                               |
|                         | `site_id`             |                                                                                               |
|                         | `tenant_group_id`     |                                                                                               |
|                         | `user_id`             |                                                                                               |
| RearPort                | `device_id`           |                                                                                               |
|                         | `region`              |                                                                                               |
|                         | `region_id`           |                                                                                               |
|                         | `site`                |                                                                                               |
|                         | `site_id`             |                                                                                               |
| Region                  | `parent_id`           |                                                                                               |
| RouteTarget             | `tenant_group_id`     |                                                                                               |
| Platform                | `manufacturer_id`     |                                                                                               |
| PowerOutlet             | `device_id`           |                                                                                               |
|                         | `region`              |                                                                                               |
|                         | `region_id`           |                                                                                               |
|                         | `site`                |                                                                                               |
|                         | `site_id`             |                                                                                               |
| PowerFeed               | `power_panel_id`      |                                                                                               |
|                         | `rack_id`             |                                                                                               |
|                         | `region`              |                                                                                               |
|                         | `region_id`           |                                                                                               |
|                         | `site`                |                                                                                               |
|                         | `site_id`             |                                                                                               |
| PowerPanel              | `rack_group_id`       |                                                                                               |
|                         | `region`              |                                                                                               |
|                         | `region_id`           |                                                                                               |
|                         | `site`                |                                                                                               |
|                         | `site_id`             |                                                                                               |
| PowerPort               | `device_id`           |                                                                                               |
|                         | `region`              |                                                                                               |
|                         | `region_id`           |                                                                                               |
|                         | `site`                |                                                                                               |
|                         | `site_id`             |                                                                                               |
| Prefix                  | `region`              |                                                                                               |
|                         | `region_id`           |                                                                                               |
|                         | `site`                |                                                                                               |
|                         | `site_id`             |                                                                                               |
|                         | `tenant_group_id`     |                                                                                               |
| SecretsGroupAssociation | `group_id`            | instead of `/extras/secrets-groups-associations/?group_id=<uuid>`, use `secrets_group=<uuid>` |
| Site                    | `region`              |                                                                                               |
|                         | `region_id`           |                                                                                               |
|                         | `tenant_group_id`     |                                                                                               |
| Tenant                  | `group_id`            |                                                                                               |
| TenantGroup             | `parent_id`           |                                                                                               |
| VirtualChassis          | `master_id`           |                                                                                               |
|                         | `region`              |                                                                                               |
|                         | `region_id`           |                                                                                               |
|                         | `site`                |                                                                                               |
|                         | `site_id`             |                                                                                               |
|                         | `tenant_id`           |                                                                                               |
| VirtualMachine          | `tenant_group_id`     |                                                                                               |
| VLANGroup               | `region`              |                                                                                               |
|                         | `region_id`           |                                                                                               |
|                         | `site`                |                                                                                               |
|                         | `site_id`             |                                                                                               |
| VLAN                    | `group_id`            |                                                                                               |
|                         | `group`               | instead of `/ipam/vlans/?group=<slug>`, use `vlan_group=<slug>`                               |
|                         | `region`              |                                                                                               |
|                         | `region_id`           |                                                                                               |
|                         | `site`                |                                                                                               |
|                         | `site_id`             |                                                                                               |
|                         | `tenant_group_id`     |                                                                                               |
| VMInterface             | `bridge_id`           |                                                                                               |
|                         | `parent_interface_id` |                                                                                               |
| VRF                     | `tenant_group_id`     |                                                                                               |

## Python Code Location Changes

The below is mostly relevant only to authors of Jobs and Nautobot Apps. End users should not be impacted by the changes in this section.

| Old Module                           | Class/Function(s)                                           | New Module                             |
|--------------------------------------|-------------------------------------------------------------|----------------------------------------|
| `nautobot.core.api.utils`            | `TreeModelSerializerMixin`                                  | `nautobot.core.api.serializers`        |
| `nautobot.core.fields`               | `*`                                                         | `nautobot.core.models.fields`          |
| `nautobot.core.forms`                | `SearchForm`                                                | `nautobot.core.forms.search`           |
| `nautobot.core.utilities`            | `*`                                                         | `nautobot.core.views.utils`            |
| `nautobot.dcim.fields`               | `MACAddressCharField`                                       | `nautobot.core.models.fields`          |
| `nautobot.dcim.forms`                | `MACAddressField`                                           | `nautobot.core.forms`                  |
| `nautobot.utilities.api`             | `*`                                                         | `nautobot.core.api.utils`              |
| `nautobot.utilities.apps`            | `*`                                                         | `nautobot.core.apps`                   |
| `nautobot.utilities.checks`          | `*`                                                         | `nautobot.core.checks`                 |
| `nautobot.utilities.choices`         | `*`                                                         | `nautobot.core.choices`                |
| `nautobot.utilities.config`          | `*`                                                         | `nautobot.core.utils.config`           |
| `nautobot.utilities.constants`       | `*`                                                         | `nautobot.core.constants`              |
| `nautobot.utilities.deprecation`     | `*`                                                         | `nautobot.core.utils.deprecation`      |
| `nautobot.utilities.error_handlers`  | `*`                                                         | `nautobot.core.views.utils`            |
| `nautobot.utilities.exceptions`      | `*`                                                         | `nautobot.core.exceptions`             |
| `nautobot.utilities.factory`         | `*`                                                         | `nautobot.core.factory`                |
| `nautobot.utilities.fields`          | `*`                                                         | `nautobot.core.models.fields`          |
| `nautobot.utilities.filters`         | `*`                                                         | `nautobot.core.filters`                |
| `nautobot.utilities.forms`           | `*`                                                         | `nautobot.core.forms`                  |
| `nautobot.utilities.git`             | `*`                                                         | `nautobot.core.utils.git`              |
| `nautobot.utilities.logging`         | `*`                                                         | `nautobot.core.utils.logging`          |
| `nautobot.utilities.management`      | `*`                                                         | `nautobot.core.management`             |
| `nautobot.utilities.ordering`        | `*`                                                         | `nautobot.core.utils.ordering`         |
| `nautobot.utilities.paginator`       | `*`                                                         | `nautobot.core.views.paginator`        |
| `nautobot.utilities.permissions`     | `*`                                                         | `nautobot.core.utils.permissions`      |
| `nautobot.utilities.query_functions` | `*`                                                         | `nautobot.core.models.query_functions` |
| `nautobot.utilities.querysets`       | `*`                                                         | `nautobot.core.models.querysets`       |
| `nautobot.utilities.tables`          | `*`                                                         | `nautobot.core.tables`                 |
| `nautobot.utilities.tasks`           | `*`                                                         | `nautobot.core.tasks`                  |
| `nautobot.utilities.templatetags`    | `*`                                                         | `nautobot.core.templatetags`           |
| `nautobot.utilities.testing`         | `*`                                                         | `nautobot.core.testing`                |
| `nautobot.utilities.tree_queries`    | `*`                                                         | `nautobot.core.models.tree_queries`    |
| `nautobot.utilities.utils`           | `array_to_string`                                           | `nautobot.core.models.utils`           |
|                                      | `convert_querydict_to_factory_formset_acceptable_querydict` | `nautobot.core.utils.requests`         |
|                                      | `copy_safe_request`                                         | `nautobot.core.utils.requests`         |
|                                      | `count_related`                                             | `nautobot.core.models.querysets`       |
|                                      | `csv_format`                                                | `nautobot.core.views.utils`            |
|                                      | `deepmerge`                                                 | `nautobot.core.utils.data`             |
|                                      | `dict_to_filter_params`                                     | `nautobot.core.api.utils`              |
|                                      | `dynamic_import`                                            | `nautobot.core.api.utils`              |
|                                      | `ensure_content_type_and_field_name_inquery_params`         | `nautobot.core.utils.requests`         |
|                                      | `flatten_dict`                                              | `nautobot.core.utils.data`             |
|                                      | `flatten_iterable`                                          | `nautobot.core.utils.data`             |
|                                      | `foreground_color`                                          | `nautobot.core.utils.color`            |
|                                      | `get_all_lookup_expr_for_field`                             | `nautobot.core.utils.filtering`        |
|                                      | `get_api_version_serializer`                                | `nautobot.core.api.utils`              |
|                                      | `get_changes_for_model`                                     | `nautobot.core.utils.lookup`           |
|                                      | `get_filterset_field`                                       | `nautobot.core.utils.filtering`        |
|                                      | `get_filterset_for_model`                                   | `nautobot.core.utils.lookup`           |
|                                      | `get_filterable_params_from_filter_params`                  | `nautobot.core.utils.requests`         |
|                                      | `get_form_for_model`                                        | `nautobot.core.utils.lookup`           |
|                                      | `get_model_from_name`                                       | `nautobot.core.utils.lookup`           |
|                                      | `get_related_class_for_model`                               | `nautobot.core.utils.lookup`           |
|                                      | `get_route_for_model`                                       | `nautobot.core.utils.lookup`           |
|                                      | `get_table_for_model`                                       | `nautobot.core.utils.lookup`           |
|                                      | `hex_to_rgb`                                                | `nautobot.core.utils.color`            |
|                                      | `is_taggable`                                               | `nautobot.core.models.utils`           |
|                                      | `is_uuid`                                                   | `nautobot.core.utils.data`             |
|                                      | `lighten_color`                                             | `nautobot.core.utils.color`            |
|                                      | `normalize_querydict`                                       | `nautobot.core.utils.requests`         |
|                                      | `prepare_cloned_fields`                                     | `nautobot.core.views.utils`            |
|                                      | `pretty_print_query`                                        | `nautobot.core.models.utils`           |
|                                      | `render_jinja2`                                             | `nautobot.core.utils.data`             |
|                                      | `rgb_to_hex`                                                | `nautobot.core.utils.color`            |
|                                      | `SerializerForAPIVersions`                                  | `nautobot.core.api.utils`              |
|                                      | `serialize_object`                                          | `nautobot.core.models.utils`           |
|                                      | `serialize_object_v2`                                       | `nautobot.core.models.utils`           |
|                                      | `shallow_compare_dict`                                      | `nautobot.core.utils.data`             |
|                                      | `slugify_dots_to_dashes`                                    | `nautobot.core.models.fields`          |
|                                      | `slugify_dashes_to_underscores`                             | `nautobot.core.models.fields`          |
|                                      | `to_meters`                                                 | `nautobot.core.utils.data`             |
|                                      | `UtilizationData`                                           | `nautobot.core.utils.data`             |
|                                      | `versioned_serializer_selector`                             | `nautobot.core.api.utils`              |
| `nautobot.utilities.validators`      | `*`                                                         | `nautobot.core.models.validators`      |
| `nautobot.utilities.views`           | `*`                                                         | `nautobot.core.views.mixins`           |

## Git Data Source Changes

The Configuration Contexts Metadata key `schema` has been replaced with `config_context_schema`. This means that any `schema` references in your git repository's data must be updated to reflect this change.<|MERGE_RESOLUTION|>--- conflicted
+++ resolved
@@ -21,16 +21,15 @@
 
 ### Renamed Database Fields
 
-<<<<<<< HEAD
 | Model                   | Renamed Field                           | New Name                                       |
 |-------------------------|-----------------------------------------|------------------------------------------------|
-| CablePath               | `circuittermination`                    | `circuit_terminations`          |
-|                         | `consoleport`                           | `console_ports`                     |
-|                         | `consoleserverport`                     | `console_server_ports`               |
-|                         | `interface`                             | `interfaces`                       |
-|                         | `powerfeed`                             | `power_feeds `                       |
-|                         | `poweroutlet`                           | `power_outlets`                     |
-|                         | `powerport`                             | `power_ports`                       |
+| CablePath               | `circuittermination`                    | `circuit_terminations`                         |
+|                         | `consoleport`                           | `console_ports`                                |
+|                         | `consoleserverport`                     | `console_server_ports`                         |
+|                         | `interface`                             | `interfaces`                                   |
+|                         | `powerfeed`                             | `power_feeds `                                 |
+|                         | `poweroutlet`                           | `power_outlets`                                |
+|                         | `powerport`                             | `power_ports`                                  |
 | Circuit                 | `termination_a`                         | `circuit_termination_a`                        |
 |                         | `termination_z`                         | `circuit_termination_z`                        |
 |                         | `terminations`                          | `circuit_terminations`                         |
@@ -38,8 +37,10 @@
 | Cluster                 | `group`                                 | `cluster_group`                                |
 |                         | `type`                                  | `cluster_type`                                 |
 | ConfigContextSchema     | `schema`                                | `config_context_schema`                        |
-|                         | `device_set`                            | `dcim_device_related`                          |
-|                         | `virtualmachine_set`                    | `virtualization_virtualmachine_related`        |
+|                         | `device_set`                            | `devices`                                      |
+|                         | `virtualmachine_set`                    | `virtual_machines`                             |
+| ContentType             | `dcim_device_related`                   | `devices`                                      |
+|                         | `virtualization_virtualmachine_related` | `virtual_machines`                             |
 | ContentType             | `computedfield_set`                     | `computed_fields`                              |
 |                         | `configcontext_set`                     | `config_contexts`                              |
 |                         | `configcontextschema_set`               | `config_context_schemas`                       |
@@ -102,6 +103,19 @@
 |                         | `secretsgroupassociation_set`           | `secrets_group_associations`                   |
 | SecretsGroupAssociation | `group`                                 | `secrets_group`                                |
 | Service                 | `ipaddresses`                           | `ip_addresses`                                 |
+| Status                  | `circuits_circuit_related`              | `circuits`                                     |
+|                         | `dcim_cable_related`                    | `cables`                                       |
+|                         | `dcim_device_related`                   | `devices`                                      |
+|                         | `dcim_deviceredundancygroup_related`    | `device_redundancy_groups`                     |
+|                         | `dcim_interface_related`                | `interfaces`                                   |
+|                         | `dcim_location_related`                 | `locations`                                    |
+|                         | `dcim_powerfeed_related`                | `power_feeds`                                  |
+|                         | `dcim_rack_related`                     | `racks`                                        |
+|                         | `ipam_ipaddress_related`                | `ip_addresses`                                 |
+|                         | `ipam_prefix_related`                   | `prefixes`                                     |
+|                         | `ipam_vlan_related`                     | `vlans`                                        |
+|                         | `virtualization_virtualmachine_related` | `virtual_machines`                             |
+|                         | `virtualization_vminterface_related`    | `vm_interfaces`                                |
 | Tenant                  | `group`                                 | `tenant_group`                                 |
 |                         | `rackreservations`                      | `rack_reservations`                            |
 | TenantGroup             | `level`                                 | `tree_depth`                                   |
@@ -113,91 +127,6 @@
 |                         | `local_context_data_owner_object_id`    | `local_config_context_data_owner_object_id`    |
 |                         | `local_context_schema`                  | `local_config_context_schema`                  |
 | VLAN                    | `group`                                 | `vlan_group`                                   |
-=======
-| Model                 | Renamed Field                           | New Name                                       |
-|-----------------------|-----------------------------------------|------------------------------------------------|
-| CablePath             | `circuittermination`                    | `circuit_terminations`                         |
-|                       | `consoleport`                           | `console_ports`                                |
-|                       | `consoleserverport`                     | `console_server_ports`                         |
-|                       | `interface`                             | `interfaces`                                   |
-|                       | `powerfeed`                             | `power_feeds`                                  |
-|                       | `poweroutlet`                           | `power_outlets`                                |
-|                       | `powerport`                             | `power_ports`                                  |
-| Circuit               | `termination_a`                         | `circuit_termination_a`                        |
-|                       | `termination_z`                         | `circuit_termination_z`                        |
-|                       | `terminations`                          | `circuit_terminations`                         |
-|                       | `type`                                  | `circuit_type`                                 |
-| Cluster               | `group`                                 | `cluster_group`                                |
-|                       | `type`                                  | `cluster_type`                                 |
-| ConfigContextSchema   | `device_set`                            | `devices`                                      |
-|                       | `virtualmachine_set`                    | `virtual_machines`                             |
-| ContentType           | `dcim_device_related`                   | `devices`                                      |
-|                       | `virtualization_virtualmachine_related` | `virtual_machines`                             |
-| Device                | `consoleports`                          | `console_ports`                                |
-|                       | `consoleserverports`                    | `console_server_ports`                         |
-|                       | `devicebays`                            | `device_bays`                                  |
-|                       | `device_role`                           | `role`                                         |
-|                       | `frontports`                            | `front_ports`                                  |
-|                       | `inventoryitems`                        | `inventory_items`                              |
-|                       | `local_context_data`                    | `local_config_context_data`                    |
-|                       | `local_context_data_owner_content_type` | `local_config_context_data_owner_content_type` |
-|                       | `local_context_data_owner_object_id`    | `local_config_context_data_owner_object_id`    |
-|                       | `local_context_schema`                  | `local_config_context_schema`                  |
-|                       | `poweroutlets`                          | `power_outlets`                                |
-|                       | `powerports`                            | `power_ports`                                  |
-|                       | `rearports`                             | `rear_ports`                                   |
-| DeviceRedundancyGroup | `members`                               | `devices`                                      |
-| DeviceType            | `consoleporttemplates`                  | `console_port_templates`                       |
-|                       | `consoleserverporttemplates`            | `console_server_port_templates`                |
-|                       | `devicebaytemplates`                    | `device_bay_templates`                         |
-|                       | `frontporttemplates`                    | `front_port_templates`                         |
-|                       | `interfacetemplates`                    | `interface_templates`                          |
-|                       | `instances`                             | `devices`                                      |
-|                       | `poweroutlettemplates`                  | `power_outlet_templates`                       |
-|                       | `powerporttemplates`                    | `power_port_templates`                         |
-|                       | `rearporttemplates`                     | `rear_port_templates`                          |
-| FrontPortTemplate     | `rear_port`                             | `rear_port_template`                           |
-| InventoryItem         | `child_items`                           | `children`                                     |
-|                       | `level`                                 | `tree_depth`                                   |
-| Location              | `powerpanels`                           | `power_panels`                                 |
-| PowerOutletTemplate   | `power_port`                            | `power_port_template`                          |
-| PowerPanel            | `powerfeeds`                            | `power_feeds`                                  |
-| PowerPort             | `poweroutlets`                          | `power_outlets`                                |
-| PowerPortTemplate     | `poweroutlet_templates`                 | `power_outlet_templates`                       |
-| Rack                  | `group`                                 | `rack_group`                                   |
-|                       | `powerfeed_set`                         | `power_feeds`                                  |
-|                       | `reservations`                          | `rack_reservations`                            |
-| RackGroup             | `level`                                 | `tree_depth`                                   |
-|                       | `powerpanel_set`                        | `power_panels`                                 |
-| RearPort              | `frontports`                            | `front_ports`                                  |
-| RearPortTemplate      | `frontport_templates`                   | `front_port_templates`                         |
-| Region                | `level`                                 | `tree_depth`                                   |
-| SecretsGroup          | `device_set`                            | `devices`                                      |
-|                       | `deviceredundancygroup_set`             | `device_redundancy_groups`                     |
-| Service               | `ipaddresses`                           | `ip_addresses`                                 |
-| Status                | `circuits_circuit_related`              | `circuits`                                     |
-|                       | `dcim_cable_related`                    | `cables`                                       |
-|                       | `dcim_device_related`                   | `devices`                                      |
-|                       | `dcim_deviceredundancygroup_related`    | `device_redundancy_groups`                     |
-|                       | `dcim_interface_related`                | `interfaces`                                   |
-|                       | `dcim_location_related`                 | `locations`                                    |
-|                       | `dcim_powerfeed_related`                | `power_feeds`                                  |
-|                       | `dcim_rack_related`                     | `racks`                                        |
-|                       | `ipam_ipaddress_related`                | `ip_addresses`                                 |
-|                       | `ipam_prefix_related`                   | `prefixes`                                     |
-|                       | `ipam_vlan_related`                     | `vlans`                                        |
-|                       | `virtualization_virtualmachine_related` | `virtual_machines`                             |
-|                       | `virtualization_vminterface_related`    | `vm_interfaces`                                |
-| Tenant                | `group`                                 | `tenant_group`                                 |
-|                       | `rackreservations`                      | `rack_reservations`                            |
-| TenantGroup           | `level`                                 | `tree_depth`                                   |
-| User                  | `rackreservation_set`                   | `rack_reservations`                            |
-| VirtualMachine        | `local_context_data`                    | `local_config_context_data`                    |
-|                       | `local_context_data_owner_content_type` | `local_config_context_data_owner_content_type` |
-|                       | `local_context_data_owner_object_id`    | `local_config_context_data_owner_object_id`    |
-|                       | `local_context_schema`                  | `local_config_context_schema`                  |
-| VLAN                  | `group`                                 | `vlan_group`                                   |
->>>>>>> bfe41bf8
 
 ### Removed Database Fields
 

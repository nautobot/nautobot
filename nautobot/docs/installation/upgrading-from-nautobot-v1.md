# Upgrading from Nautobot v1.X

## Dependency Changes

- Nautobot no longer uses or supports the use of `django-mptt`.
- Nautobot no longer uses or supports the use of `django-rq`.

## Database (ORM) Changes

### Database Behavior Changes

| Model        | Field          | Changes                                                                           |
|--------------|----------------|-----------------------------------------------------------------------------------|
| (all)        | `created`      | Changed from DateField to DateTimeField                                           |
| JobLogEntry  | `absolute_url` | No longer accepts `null` values, use `""` instead                                 |
|              | `log_object`   | No longer accepts `null` values, use `""` instead                                 |
| Prefix       | `is_pool`      | Replaced by new field `type`, valid choices are "Container", "Network" and "Pool" |
|              | `status`       | Container status has been replaced by new field `type`                            |
| ScheduledJob | `queue`        | No longer accepts `null` values, use `""` instead                                 |
| Webhook      | `ca_file_path` | No longer accepts `null` values, use `""` instead                                 |

### Renamed Database Fields

| Model                   | Renamed Field                           | New Name                                       |
|-------------------------|-----------------------------------------|------------------------------------------------|
| CablePath               | `circuittermination`                    | `circuit_terminations`                         |
|                         | `consoleport`                           | `console_ports`                                |
|                         | `consoleserverport`                     | `console_server_ports`                         |
|                         | `interface`                             | `interfaces`                                   |
|                         | `powerfeed`                             | `power_feeds`                                  |
|                         | `poweroutlet`                           | `power_outlets`                                |
|                         | `powerport`                             | `power_ports`                                  |
| Circuit                 | `termination_a`                         | `circuit_termination_a`                        |
|                         | `termination_z`                         | `circuit_termination_z`                        |
|                         | `terminations`                          | `circuit_terminations`                         |
|                         | `type`                                  | `circuit_type`                                 |
| Cluster                 | `group`                                 | `cluster_group`                                |
|                         | `type`                                  | `cluster_type`                                 |
| ConfigContextSchema     | `schema`                                | `config_context_schema`                        |
|                         | `device_set`                            | `devices`                                      |
|                         | `virtualmachine_set`                    | `virtual_machines`                             |
| ContentType             | `dcim_device_related`                   | `devices`                                      |
|                         | `virtualization_virtualmachine_related` | `virtual_machines`                             |
| ContentType             | `computedfield_set`                     | `computed_fields`                              |
|                         | `configcontext_set`                     | `config_contexts`                              |
|                         | `configcontextschema_set`               | `config_context_schemas`                       |
|                         | `customlink_set`                        | `custom_links`                                 |
|                         | `dynamicgroup_set`                      | `dynamic_groups`                               |
|                         | `exporttemplate_set`                    | `export_templates`                             |
|                         | `imageattachment_set`                   | `image_attachments`                            |
|                         | `note_set`                              | `notes`                                        |
| CustomFieldChoice       | `field`                                 | `custom_field`                                 |
| CustomField             | `choices`                               | `custom_field_choices`                         |
| Device                  | `consoleports`                          | `console_ports`                                |
|                         | `consoleserverports`                    | `console_server_ports`                         |
|                         | `devicebays`                            | `device_bays`                                  |
|                         | `device_role`                           | `role`                                         |
|                         | `frontports`                            | `front_ports`                                  |
|                         | `inventoryitems`                        | `inventory_items`                              |
|                         | `local_context_data`                    | `local_config_context_data`                    |
|                         | `local_context_data_owner_content_type` | `local_config_context_data_owner_content_type` |
|                         | `local_context_data_owner_object_id`    | `local_config_context_data_owner_object_id`    |
|                         | `local_context_schema`                  | `local_config_context_schema`                  |
|                         | `poweroutlets`                          | `power_outlets`                                |
|                         | `powerports`                            | `power_ports`                                  |
|                         | `rearports`                             | `rear_ports`                                   |
| DeviceRedundancyGroup   | `members`                               | `devices`                                      |
| DeviceType              | `consoleporttemplates`                  | `console_port_templates`                       |
|                         | `consoleserverporttemplates`            | `console_server_port_templates`                |
|                         | `devicebaytemplates`                    | `device_bay_templates`                         |
|                         | `frontporttemplates`                    | `front_port_templates`                         |
|                         | `interfacetemplates`                    | `interface_templates`                          |
|                         | `instances`                             | `devices`                                      |
|                         | `poweroutlettemplates`                  | `power_outlet_templates`                       |
|                         | `powerporttemplates`                    | `power_port_templates`                         |
|                         | `rearporttemplates`                     | `rear_port_templates`                          |
| FrontPortTemplate       | `rear_port`                             | `rear_port_template`                           |
| InventoryItem           | `child_items`                           | `children`                                     |
|                         | `level`                                 | `tree_depth`                                   |
| Job                     | `job_hook`                              | `job_hooks`                                    |
|                         | `results`                               | `job_results`                                  |
| JobResult               | `logs`                                  | `job_log_entries`                              |
|                         | `schedule`                              | `scheduled_job`                                |
| Location                | `powerpanels`                           | `power_panels`                                 |
| PowerOutletTemplate     | `power_port`                            | `power_port_template`                          |
| PowerPanel              | `powerfeeds`                            | `power_feeds`                                  |
| PowerPort               | `poweroutlets`                          | `power_outlets`                                |
| PowerPortTemplate       | `poweroutlet_templates`                 | `power_outlet_templates`                       |
| Rack                    | `group`                                 | `rack_group`                                   |
|                         | `powerfeed_set`                         | `power_feeds`                                  |
|                         | `reservations`                          | `rack_reservations`                            |
| RackGroup               | `level`                                 | `tree_depth`                                   |
|                         | `powerpanel_set`                        | `power_panels`                                 |
| RearPort                | `frontports`                            | `front_ports`                                  |
| RearPortTemplate        | `frontport_templates`                   | `front_port_templates`                         |
| Region                  | `level`                                 | `tree_depth`                                   |
| Relationship            | `associations`                          | `relationship_associations`                    |
| Secret                  | `groups`                                | `secrets_groups`                               |
|                         | `secretsgroupassociation_set`           | `secrets_group_associations`                   |
| SecretsGroup            | `device_set`                            | `devices`                                      |
|                         | `deviceredundancygroup_set`             | `device_redundancy_groups`                     |
|                         | `gitrepository_set`                     | `git_repositories`                             |
|                         | `secretsgroupassociation_set`           | `secrets_group_associations`                   |
| SecretsGroupAssociation | `group`                                 | `secrets_group`                                |
| Service                 | `ipaddresses`                           | `ip_addresses`                                 |
| Status                  | `circuits_circuit_related`              | `circuits`                                     |
|                         | `dcim_cable_related`                    | `cables`                                       |
|                         | `dcim_device_related`                   | `devices`                                      |
|                         | `dcim_deviceredundancygroup_related`    | `device_redundancy_groups`                     |
|                         | `dcim_interface_related`                | `interfaces`                                   |
|                         | `dcim_location_related`                 | `locations`                                    |
|                         | `dcim_powerfeed_related`                | `power_feeds`                                  |
|                         | `dcim_rack_related`                     | `racks`                                        |
|                         | `ipam_ipaddress_related`                | `ip_addresses`                                 |
|                         | `ipam_prefix_related`                   | `prefixes`                                     |
|                         | `ipam_vlan_related`                     | `vlans`                                        |
|                         | `virtualization_virtualmachine_related` | `virtual_machines`                             |
|                         | `virtualization_vminterface_related`    | `vm_interfaces`                                |
| Tenant                  | `group`                                 | `tenant_group`                                 |
|                         | `rackreservations`                      | `rack_reservations`                            |
| TenantGroup             | `level`                                 | `tree_depth`                                   |
| User                    | `changes`                               | `object_changes`                               |
|                         | `note`                                  | `notes`                                        |
|                         | `rackreservation_set`                   | `rack_reservations`                            |
| VirtualMachine          | `local_context_data`                    | `local_config_context_data`                    |
|                         | `local_context_data_owner_content_type` | `local_config_context_data_owner_content_type` |
|                         | `local_context_data_owner_object_id`    | `local_config_context_data_owner_object_id`    |
|                         | `local_context_schema`                  | `local_config_context_schema`                  |
| VLAN                    | `group`                                 | `vlan_group`                                   |

### Removed Database Fields

| Model              | Removed Field |
|--------------------|---------------|
| CircuitTermination | `site`        |
| Cluster            | `site`        |
| ConfigContext      | `sites`       |
|                    | `regions`     |
| Device             | `site`        |
| InventoryItem      | `lft`         |
|                    | `rght`        |
|                    | `tree_id`     |
| Location           | `site`        |
| Rack               | `site`        |
| RackGroup          | `lft`         |
|                    | `rght`        |
|                    | `tree_id`     |
| PowerFeed          | `site`        |
| PowerPanel         | `site`        |
| Prefix             | `is_pool`     |
|                    | `site`        |
| Region             | `lft`         |
|                    | `rght`        |
|                    | `tree_id`     |
| TenantGroup        | `lft`         |
|                    | `rght`        |
|                    | `tree_id`     |
| VLAN               | `site`        |
| VLANGroup          | `site`        |

### Replaced Models

The `ipam.Role`, `dcim.RackRole`, and `dcim.DeviceRole` models have been removed and replaced by a single `extras.Role` model. This means that any references to the removed models in the code now use the `extras.Role` model instead.

The `dcim.Region` and `dcim.Site` models have been removed and replaced by `dcim.Location` model. This means that any references to the removed models in the code now use the `dcim.Location` model instead with `LocationType` "Site" and "Region".

!!! important
    If you are a Nautobot App developer, or have any Apps installed that include data models that reference `Site` or `Region`, please review the [Region and Site Related Data Model Migration Guide](../installation/region-and-site-data-migration-guide.md#region-and-site-related-data-model-migration-guide-for-existing-nautobot-app-installations) to learn how to migrate your apps and models from `Site` and `Region` to `Location`.

| Removed Model     | Replaced With   |
|-------------------|-----------------|
| `dcim.DeviceRole` | `extras.Role`   |
| `dcim.RackRole`   | `extras.Role`   |
| `dcim.Region`     | `dcim.Location` |
| `dcim.Site`       | `dcim.Location` |
| `ipam.Role`       | `extras.Role`   |

## GraphQL and REST API Changes

### API Behavior Changes

| Model                 | Field          | Changes                                                                                                  |
|-----------------------|----------------|----------------------------------------------------------------------------------------------------------|
| (all)                 | `created`      | Now is a date/time (`"2023-02-14T19:57:45.320232Z"`) rather than only a date                             |
| Cable                 | `status`       | Now uses a nested Status serializer, rather than `{"value": "<slug>", "label": "<name>"}`                |
| Circuit               | `status`       | Now uses a nested Status serializer, rather than `{"value": "<slug>", "label": "<name>"}`                |
| Device                | `location`     | Now `location` has changed to a required field on this model Serializer                                  |
|                       | `status`       | Now uses a nested Status serializer, rather than `{"value": "<slug>", "label": "<name>"}`                |
| DeviceRedundancyGroup | `status`       | Now uses a nested Status serializer, rather than `{"value": "<slug>", "label": "<name>"}`                |
| Interface             | `status`       | Now uses a nested Status serializer, rather than `{"value": "<slug>", "label": "<name>"}`                |
| IPAddress             | `role`         | `/ipam/ip-addresses/` endpoint now uses role nested serializer for the role field, rather than a string. |
|                       | `status`       | Now uses a nested Status serializer, rather than `{"value": "<slug>", "label": "<name>"}`                |
| Location              | `status`       | Now uses a nested Status serializer, rather than `{"value": "<slug>", "label": "<name>"}`                |
| PowerFeed             | `status`       | Now uses a nested Status serializer, rather than `{"value": "<slug>", "label": "<name>"}`                |
| PowerPanel            | `location`     | Now `location` has changed to a required field on this model Serializer                                  |
| Prefix                | `status`       | Now uses a nested Status serializer, rather than `{"value": "<slug>", "label": "<name>"}`                |
| Rack                  | `location`     | Now `location` has changed to a required field on this model Serializer                                  |
|                       | `status`       | Now uses a nested Status serializer, rather than `{"value": "<slug>", "label": "<name>"}`                |
| RackGroup             | `location`     | Now `location` has changed to a required field on this model Serializer                                  |
|                       | `rack_count`   | Now only counts Racks directly belonging to this RackGroup, not those belonging to its descendants.      |
| Region                | `site_count`   | Now only counts Sites directly belonging to this Region, not those belonging to its descendants.         |
| Site                  | `status`       | Now uses a nested Status serializer, rather than `{"value": "<slug>", "label": "<name>"}`                |
| TenantGroup           | `tenant_count` | Now only counts Tenants directly belonging to this TenantGroup, not those belonging to its descendants.  |
| VirtualMachine        | `status`       | Now uses a nested Status serializer, rather than `{"value": "<slug>", "label": "<name>"}`                |
| VLAN                  | `status`       | Now uses a nested Status serializer, rather than `{"value": "<slug>", "label": "<name>"}`                |
| VMInterface           | `status`       | Now uses a nested Status serializer, rather than `{"value": "<slug>", "label": "<name>"}`                |

### Renamed Serializer Fields

| Model                   | Renamed Field          | New Name                      |
|-------------------------|------------------------|-------------------------------|
| Circuit                 | `termination_a`        | `circuit_termination_a`       |
|                         | `termination_z`        | `circuit_termination_z`       |
|                         | `type`                 | `circuit_type`                |
| ConfigContext           | `schema`               | `config_context_schema`       |
| Cluster                 | `group`                | `cluster_group`               |
|                         | `type`                 | `cluster_type`                |
| CustomFieldChoice       | `field`                | `custom_field`                |
| Device                  | `device_role`          | `role`                        |
|                         | `local_context_data`   | `local_config_context_data`   |
|                         | `local_context_schema` | `local_config_context_schema` |
| FrontPortTemplate       | `rear_port`            | `rear_port_template`          |
| Interface               | `count_ipaddresses`    | `ip_address_count`            |
| InventoryItem           | `_depth`               | `tree_depth`                  |
| Location                | `virtualmachine_count` | `virtual_machine_count`       |
| Manufacturer            | `devicetype_count`     | `device_type_count`           |
|                         | `inventoryitem_count`  | `inventory_item_count`        |
| Platform                | `virtualmachine_count` | `virtual_machine_count`       |
| PowerOutletTemplate     | `power_port`           | `power_port_template`         |
| PowerPanel              | `powerfeed_count`      | `power_feed_count`            |
| Rack                    | `group`                | `rack_group`                  |
|                         | `powerfeed_count`      | `power_feed_count`            |
| JobResult               | `schedule`             | `scheduled_job`               |
| RackGroup               | `_depth`               | `tree_depth`                  |
| Region                  | `_depth`               | `tree_depth`                  |
| SecretsGroupAssociation | `group`                | `secrets_group`               |
| Service                 | `ipaddresses`          | `ip_addresses`                |
| Tenant                  | `group`                | `tenant_group`                |
| TenantGroup             | `_depth`               | `tree_depth`                  |
| VirtualMachine          | `local_context_data`   | `local_config_context_data`   |
|                         | `local_context_schema` | `local_config_context_schema` |
| VLAN                    | `group`                | `vlan_group`                  |

### Removed Serializer Fields

<<<<<<< HEAD
| Model/Endpoint                   | Removed Field        | Comments                                             |
|----------------------------------|----------------------|------------------------------------------------------|
| `/api/status/`                   | `rq-workers-running` | Removed as RQ is no longer supported                 |
| `/ipam/prefixes/`                | `is_pool`            | Functionality replaced by `type` field               |
| `/circuits/circuit-terminations/`| `site`               | `Site` and `Region` models are replaced by `Location`|
| `/virtualization/clusters/`      | `site`               | `Site` and `Region` models are replaced by `Location`|
| `/extras/config-contexts/`       | `regions`            | `Site` and `Region` models are replaced by `Location`|
|                                  | `sites`              | `Site` and `Region` models are replaced by `Location`|
| `/dcim/devices/`                 | `site`               | `Site` and `Region` models are replaced by `Location`|
| `/dcim/locations/`               | `site`               | `Site` and `Region` models are replaced by `Location`|
| `/dcim/power-feeds/`             | `site`               | `Site` and `Region` models are replaced by `Location`|
| `/dcim/power-panels/`            | `site`               | `Site` and `Region` models are replaced by `Location`|
| `/dcim/racks/`                   | `site`               | `Site` and `Region` models are replaced by `Location`|
| `/dcim/rack-groups/`             | `site`               | `Site` and `Region` models are replaced by `Location`|
| `/ipam/prefixes/`                | `site`               | `Site` and `Region` models are replaced by `Location`|
| `/ipam/vlans/`                   | `site`               | `Site` and `Region` models are replaced by `Location`|
| `/ipam/vlangroups/`              | `site`               | `Site` and `Region` models are replaced by `Location`|
| `/tenancy/tenants/`              | `site_count`         | `Site` and `Region` models are replaced by `Location`|
=======
| Model/Endpoint                    | Removed Field        | Comments                                              |
|-----------------------------------|----------------------|-------------------------------------------------------|
| `/api/status/`                    | `rq-workers-running` | Removed as RQ is no longer supported                  |
| `/ipam/prefixes/`                 | `is_pool`            | Functionality replaced by `type` field                |
| `/circuits/circuit-terminations/` | `site`               | `Site` and `Region` models are replaced by `Location` |
| `/virtualization/clusters/`       | `site`               | `Site` and `Region` models are replaced by `Location` |
| `/extras/config-contexts/`        | `regions`            | `Site` and `Region` models are replaced by `Location` |
|                                   | `sites`              | `Site` and `Region` models are replaced by `Location` |
| `/dcim/devices/`                  | `site`               | `Site` and `Region` models are replaced by `Location` |
| `/dcim/locations/`                | `site`               | `Site` and `Region` models are replaced by `Location` |
| `/dcim/power-feeds/`              | `site`               | `Site` and `Region` models are replaced by `Location` |
| `/dcim/power-panels/`             | `site`               | `Site` and `Region` models are replaced by `Location` |
| `/dcim/racks/`                    | `site`               | `Site` and `Region` models are replaced by `Location` |
| `/dcim/rack-groups/`              | `site`               | `Site` and `Region` models are replaced by `Location` |
| `/ipam/prefixes/`                 | `site`               | `Site` and `Region` models are replaced by `Location` |
| `/ipam/vlans/`                    | `site`               | `Site` and `Region` models are replaced by `Location` |
| `/ipam/vlangroups/`               | `site`               | `Site` and `Region` models are replaced by `Location` |
>>>>>>> db4fa3a1

### Removed 1.X Version Endpoints and Serializer Representations

Nautobot 2.0 removes support for 1.X versioned REST APIs and their Serializers. Requesting [older API versions](../rest-api/overview.md#versioning) will result in a `400 Bad Request` error.

Please ensure you are using the latest representations of request/response representations as seen in the API docs or Swagger.

### Replaced Endpoints

These endpoints `/ipam/roles/`, `/dcim/rack-roles/` and `/dcim/device-roles/` are no longer available. Instead,  use the `/extras/roles/` endpoint to retrieve and manipulate `role` data.

| Removed Endpoints     | Replaced With    |
|-----------------------|------------------|
| `/dcim/device-roles/` | `/extras/roles/` |
| `/dcim/rack-roles/`   | `/extras/roles/` |
| `/ipam/roles/`        | `/extras/roles/` |

## UI, GraphQL, and REST API Filter Changes

### Renamed Filter Fields

| Model                   | Renamed Filter Field      | New Name                         | UI and Rest API endpoints Available in v2.X                               |
|-------------------------|---------------------------|----------------------------------|---------------------------------------------------------------------------|
| Cable                   | `tag`                     | `tags`                           | `/dcim/cables/?tags=<slug>`                                               |
| Circuit                 | `tag`                     | `tags`                           | `/circuits/circuits/?tags=<slug>`                                         |
|                         | `type`                    | `circuit_type`                   | `/circuits/circuits/?circuit_type=<uuid/slug>`                            |
| ConsolePort             | `cabled`                  | `has_cable`                      | `/dcim/console-ports/?has_cable=True/False`                               |
| ConsoleServerPort       | `cabled`                  | `has_cable`                      | `/dcim/console-server-ports/?has_cable=True/False`                        |
| CustomFieldChoice       | `field`                   | `custom_field`                   | `/extras/custom-field-choices/?custom_field=<uuid/name>`                  |
| Device                  | `cluster_id`              | `cluster`                        | `/dcim/devices/?cluster=<uuid/slug>`                                      |
|                         | `device_type_id`          | `device_type`                    | `/dcim/devices/?device_type=<uuid/slug>`                                  |
|                         | `local_context_data`      | `local_config_context_data`      | `/dcim/devices/?local_config_context_data=True/False`                     |
|                         | `local_context_schema_id` | `local_config_context_schema_id` | `/dcim/devices/?local_config_context_schema_id=<uuid>`                    |
|                         | `local_context_schema`    | `local_config_context_schema`    | `/dcim/devices/?local_config_context_schema=<slug>`                       |
|                         | `rack_group_id`           | `rack_group`                     | `/dcim/devices/?rack_group=<uuid/slug>`                                   |
|                         | `rack_id`                 | `rack`                           | `/dcim/devices/?rack=<uuid/slug>`                                         |
|                         | `tag`                     | `tags`                           | `/dcim/devices/?tags=<slug>`                                              |
|                         | `virtual_chassis_id`      | `virtual_chassis`                | `/dcim/devices/?virtual_chassis=<uuid/slug>`                              |
| DeviceBay               | `tag`                     | `tags`                           | `/dcim/device-bays/?tags=<slug>`                                          |
| DeviceRedundancyGroup   | `tag`                     | `tags`                           | `/dcim/device-redundancy-groups/?tag=<slug>`                              |
| DeviceType              | `has_instances`           | `has_devices`                    | `/dcim/device-types/?has_devices=True/False`                              |
|                         | `instances`               | `devices`                        | `/dcim/device-types/?devices=<uuid>`                                      |
|                         | `tag`                     | `tags`                           | `/dcim/device-types/?tags=<slug>`                                         |
| FrontPort               | `cabled`                  | `has_cable`                      | `/dcim/front-ports/?has_cable=True/False`                                 |
|                         | `tag`                     | `tags`                           | `/dcim/front-ports/?tags=<slug>`                                          |
| Interface               | `cabled`                  | `has_cable`                      | `/dcim/interfaces/?has_cable=True/False`                                  |
| InventoryItem           | `child_items`             | `children`                       | `/dcim/inventory-items/?children=<uuid/name>`                             |
|                         | `has_child_items`         | `has_children`                   | `/dcim/inventory-items/?has_children=True/False`                          |
|                         | `tag`                     | `tags`                           | `/dcim/inventory-items/?tags=<slug>`                                      |
| Location                | `tag`                     | `tags`                           | `/dcim/locations/?tags=<slug>`                                            |
| ObjectPermission        | `group`                   | `groups`                         | `/users/permissions/?groups=<slug>`                                       |
|                         | `group_id`                | `groups_id`                      | `/users/permissions/?groups_id=<id>`                                      |
|                         | `user`                    | `users`                          | `/users/permissions/?users=<uuid/username>`                               |
| PowerFeed               | `cabled`                  | `has_cable`                      | `/dcim/power-feeds/?has_cable=True/False`                                 |
|                         | `tag`                     | `tags`                           | `/dcim/power-feeds/?tags=<slug>`                                          |
| PowerOutlet             | `cabled`                  | `has_cable`                      | `/dcim/power-outlets/?has_cable=True/False`                               |
| PowerPanel              | `tag`                     | `tags`                           | `/dcim/power-panels/?tags=<slug>`                                         |
| PowerPort               | `cabled`                  | `has_cable`                      | `/dcim/power-ports/?has_cable=True/False`                                 |
| Prefix                  | `is_pool`                 | `type`                           | `/ipam/prefixes/?type=<container/network/pool>`                           |
| Provider                | `tag`                     | `tags`                           | `/circuits/provider/?tags=<slug>`                                         |
| ProviderNetwork         | `tag`                     | `tags`                           | `/circuits/provider-networks/?tags=<slug>`                                |
| Rack                    | `group`                   | `rack_group`                     | `/dcim/racks/?rack_group=<uuid/slug>`                                     |
|                         | `has_reservations`        | `has_rack_reservations`          | `/dcim/racks/?has_rack_reservations=True/False`                           |
|                         | `reservations`            | `rack_reservations`              | `/dcim/racks/?rack_reservations=<uuid>`                                   |
|                         | `tag`                     | `tags`                           | `/dcim/racks/?tags=<slug>`                                                |
| RackReservation         | `group`                   | `rack_group`                     | `/dcim/rack-reservations/?rack_group=<uuid/slug>`                         |
|                         | `tag`                     | `tags`                           | `/dcim/rack-reservations/?tags=<slug>`                                    |
| RearPort                | `cabled`                  | `has_cable`                      | `/dcim/rear-ports/?has_cable=True/False`                                  |
|                         | `tag`                     | `tags`                           | `/dcim/rear-ports/?tags=<slug>`                                           |
| SecretsGroupAssociation | `group`                   | `secrets_group`                  | `/extras/secrets-groups-associations/?secrets_group=<uuid/slug>`          |
| Site                    | `tag`                     | `tags`                           | `/dcim/sites/?tags=<slug>`                                                |
| Tenant                  | `tag`                     | `tags`                           | `/tenancy/tenants/?tags=<slug>`                                           |
| User                    | `changes`                 | `object_changes`                 | `/users/users/?object_changes=<id>`                                       |
|                         | `has_changes`             | `has_object_changes`             | `/users/users/?has_object_changes=True/False`                             |
|                         | `group`                   | `groups`                         | `/users/users/?groups=<slug>`                                             |
|                         | `group_id`                | `groups_id`                      | `/users/users/?groups_id=<id>`                                            |
| VirtualMachine          | `local_context_data`      | `local_config_context_data`      | `/virtualization/virtual-machines/?local_config_context_data=True/False`  |
|                         | `local_context_schema_id` | `local_config_context_schema_id` | `/virtualization/virtual-machines/?local_config_context_schema_id=<uuid>` |
|                         | `local_context_schema`    | `local_config_context_schema`    | `/virtualization/virtual-machines/?local_config_context_schema=<slug>`    |

### Enhanced Filter Fields

Below is a table documenting [enhanced filter field changes](../release-notes/version-2.0.md#enhanced-filter-fields-2804) in v2.x.

| Model             | Enhanced Filter Field  | Changes                                                    | UI and Rest API endpoints Available in v2.X               |
|-------------------|------------------------|------------------------------------------------------------|-----------------------------------------------------------|
| (all)             | `created[__(gte/lte)]` | Enhanced to support date/time in addition to date alone    | `?created__gte=2023-02-14%2012:00:00`                     |
| Circuit           | `circuit_type`         | Enhanced to support primary key UUIDs in addition to slugs | `/circuits/circuits/?circuit_type=<uuid/slug>`            |
|                   | `provider`             | Enhanced to support primary key UUIDs in addition to slugs | `/circuits/circuits/?provider=<uuid/slug>`                |
|                   | `site`                 | Enhanced to support primary key UUIDs in addition to slugs | `/circuits/circuits/?site=<uuid/slug>`                    |
| ConsolePort       | `device`               | Enhanced to support primary key UUIDs in addition to names | `/dcim/console-ports/?device=<uuid/name>`                 |
| ConsoleServerPort | `device`               | Enhanced to support primary key UUIDs in addition to names | `/dcim/console-server-ports/?device=<uuid/name>`          |
| Device            | `cluster_id`           | Enhanced to support primary key UUIDs in addition to slugs | `/dcim/devices/?cluster=<uuid/slug>`                      |
|                   | `device_type_id`       | Enhanced to support primary key UUIDs in addition to slugs | `/dcim/devices/?device_type=<uuid/slug>`                  |
|                   | `manufacturer`         | Enhanced to support primary key UUIDs in addition to slugs | `/dcim/devices/?manufacturer=<uuid/slug>`                 |
|                   | `model`                | Enhanced to support primary key UUIDs in addition to slugs | `/dcim/devices/?model=<uuid/slug>`                        |
|                   | `platform`             | Enhanced to support primary key UUIDs in addition to slugs | `/dcim/devices/?platform=<uuid/slug>`                     |
|                   | `role`                 | Enhanced to support primary key UUIDs in addition to slugs | `/dcim/devices/?role=<uuid/slug>`                         |
|                   | `rack_id`              | Enhanced to support primary key UUIDs in addition to slugs | `/dcim/devices/?rack=<uuid/slug>`                         |
|                   | `rack_group_id`        | Enhanced to support primary key UUIDs in addition to slugs | `/dcim/devices/?rack_group=<uuid/slug>`                   |
|                   | `serial`               | Enhanced to permit filtering on multiple values            | `/dcim/devices/?serial=<value>&serial=<value>...`         |
|                   | `secrets_group`        | Enhanced to support primary key UUIDs in addition to slugs | `/dcim/devices/?secrets_group=<uuid/slug>`                |
|                   | `site`                 | Enhanced to support primary key UUIDs in addition to slugs | `/dcim/devices/?site=<uuid/slug>`                         |
|                   | `virtual_chassis_id`   | Enhanced to support primary key UUIDs in addition to slugs | `/dcim/devices/?virtual_chassis=<uuid/slug>`              |
| DeviceBay         | `cable`                | Enhanced to support primary key UUIDs in addition to slugs | `/dcim/regions/?parent=<uuid/slug>`                       |
|                   | `device`               | Enhanced to support primary key UUIDs in addition to names | `/dcim/device-bays/?device=<uuid/name>`                   |
| DeviceType        | `manufacturer`         | Enhanced to support primary key UUIDs in addition to slugs | `/dcim/device-types/?manufacturer=<uuid/slug>`            |
| FrontPort         | `device`               | Enhanced to support primary key UUIDs in addition to names | `/dcim/front-ports/?device=<uuid/name>`                   |
| Interface         | `device`               | Enhanced to support primary key UUIDs in addition to names | `/dcim/interfaces/?device=<uuid/name>`                    |
| InventoryItem     | `device`               | Enhanced to support primary key UUIDs in addition to name  | `/dcim/inventory-items/?device=<uuid/name>`               |
|                   | `manufacturer`         | Enhanced to support primary key UUIDs in addition to slugs | `/dcim/inventory-items/?manufacturer=<uuid/slug>`         |
|                   | `serial`               | Enhanced to permit filtering on multiple values            | `/dcim/inventory-items/?serial=<value>&serial=<value>...` |
|                   | `site`                 | Enhanced to support primary key UUIDs in addition to slugs | `/dcim/inventory-items/?site=<uuid/slug>`                 |
| Platform          | `manufacturer`         | Enhanced to support primary key UUIDs in addition to slugs | `/dcim/platforms/?manufacturer=<uuid/slug>`               |
| PowerFeed         | `site`                 | Enhanced to support primary key UUIDs in addition to slugs | `/dcim/power-feeds/?site=<uuid/slug>`                     |
| PowerOutlet       | `device`               | Enhanced to support primary key UUIDs in addition to names | `/dcim/power-outlets/?device=<uuid/name>`                 |
| PowerPort         | `device`               | Enhanced to support primary key UUIDs in addition to names | `/dcim/power-ports/?device=<uuid/name>`                   |
| Provider          | `site`                 | Enhanced to support primary key UUIDs in addition to slugs | `/circuits/providers/?site=<uuid/slug>`                   |
| ProviderNetwork   | `provider`             | Enhanced to support primary key UUIDs in addition to slugs | `/circuits/provider-networks/?provider=<uuid/slug>`       |
| Rack              | `role`                 | Enhanced to support primary key UUIDs in addition to slugs | `/dcim/racks/?role=<uuid/slug>`                           |
|                   | `serial`               | Enhanced to permit filtering on multiple values            | `/dcim/racks/?serial=<value>&serial=<value>...`           |
| RackGroup         | `parent`               | Enhanced to support primary key UUIDs in addition to slugs | `/dcim/rack-groups/?parent=<uuid/slug>`                   |
| RackReservation   | `user`                 | Enhanced to support primary key UUIDs in addition to slugs | `/dcim/rack-reservations/?user=<uuid/slug>`               |
| RearPort          | `device`               | Enhanced to support primary key UUIDs in addition to names | `/dcim/rear-ports/?device=<uuid/name>`                    |
| Region            | `parent`               | Enhanced to support primary key UUIDs in addition to slugs | `/dcim/regions/?parent=<uuid/slug>`                       |
| Tenant            | `tenant_group`         | Enhanced to support primary key UUIDs in addition to slugs | `/tenancy/tenants/?tenant_group=<uuid/slug>`              |
| VirtualChassis    | `master`               | Enhanced to support primary key UUIDs in addition to name  | `/dcim/virtual-chassis/?master=<uuid/name>`               |
|                   | `site`                 | Enhanced to support primary key UUIDs in addition to slugs | `/dcim/virtual-chassis/?site=<uuid/slug>`                 |
|                   | `tenant`               | Enhanced to support primary key UUIDs in addition to slugs | `/dcim/virtual-chassis/?tenant=<uuid/slug>`               |
| VLAN              | `vlan_group`           | Enhanced to support primary key UUIDs in addition to slugs | `/ipam/vlans/?vlan_group=<uuid/slug>`                     |

### Corrected Filter Fields

Below is a table documenting [corrected filter field changes](../release-notes/version-2.0.md#corrected-filter-fields-2804) in v2.x.

| Model  | Changed Filter Field   | Before                                     | After                                                                                    |
|--------|------------------------|--------------------------------------------|------------------------------------------------------------------------------------------|
| Device | `console_ports`        | `/dcim/devices/?console_ports=True`        | `/dcim/devices/?console_ports=<uuid>` or `?has_console_ports=<True/False>`               |
|        | `console_server_ports` | `/dcim/devices/?console_server_ports=True` | `/dcim/devices/?console_server_ports=<uuid>` or `?has_console_server_ports=<True/False>` |
|        | `device_bays`          | `/dcim/devices/?device_bays=True`          | `/dcim/devices/?device_bays=<uuid>` or `?has_device_bays=<True/False>`                   |
|        | `front_ports`          | `/dcim/devices/?front_ports=True`          | `/dcim/devices/?front_ports=<uuid>` or `?has_front_ports=<True/False>`                   |
|        | `interfaces`           | `/dcim/devices/?interfaces=True`           | `/dcim/devices/?interfaces=<uuid>` or `?has_interfaces=<True/False>`                     |
|        | `power_ports`          | `/dcim/devices/?power_ports=True`          | `/dcim/devices/?power_ports=<uuid>` or `?has_power_ports=<True/False>`                   |
|        | `power_outlets`        | `/dcim/devices/?power_outlets=True`        | `/dcim/devices/?power_outlets=<uuid>` or `?has_power_outlets=<True/False>`               |
|        | `rear_ports`           | `/dcim/devices/?rear_ports=True`           | `/dcim/devices/?rear_ports=<uuid>` or `?has_rear_ports=<True/False>`                     |

### Removed Filter Fields

Below is a table documenting [removed filter field changes](../release-notes/version-2.0.md#removed-filter-fields-2804) in v2.x.
Unless stated otherwise, all of the `*_id=<uuid>` filters have been replaced by generic filters that support both uuid and slug.
For example `/circuits/circuits/?provider_id=<uuid>` has been replaced by `/circuits/circuits/?provider=<uuid>`.

In addition, `region_id`/`region` and `site_id`/`site` are all being removed because `Region` and `Site` Models are being collapsed into `Location` Model.
Their filters are also being replaced by `?location=<uuid/slug>`. For example `/dcim/devices/?site=ams-01` is replaced by `/dcim/devices/?location=ams-01`.

<<<<<<< HEAD
| Model              | Removed Filter Field  | UI and API endpoints that are no longer supported in v2.X                                     |
|--------------------|-----------------------|-----------------------------------------------------------------------------------------------|
| Aggregate          | `tenant_group_id`     |                                                                                               |
| Circuit            | `provider_id`         |                                                                                               |
|                    | `provider_network_id` |                                                                                               |
|                    | `region`              |                                                                                               |
|                    | `region_id`           |                                                                                               |
|                    | `site`                |                                                                                               |
|                    | `site_id`             |                                                                                               |
|                    | `tenant_group_id`     |                                                                                               |
|                    | `type_id`             | instead of `/circuits/circuits/?type_id=<uuid>`, use `circuit_type=<uuid>`                    |
| CircuitTermination | `circuit_id`          |                                                                                               |
|                    | `provider_network_id` |                                                                                               |
|                    | `region_id`           |                                                                                               |
|                    | `region`              |                                                                                               |
|                    | `site`                |                                                                                               |
|                    | `site_id`             |                                                                                               |
| Cluster            | `region`              |                                                                                               |
|                    | `region_id`           |                                                                                               |
|                    | `site`                |                                                                                               |
|                    | `site_id`             |                                                                                               |
|                    | `tenant_group_id`     |                                                                                               |
| ConfigContext      | `region`              |                                                                                               |
|                    | `region_id`           |                                                                                               |
|                    | `role_id`             |                                                                                               |
|                    | `site`                |                                                                                               |
|                    | `site_id`             |                                                                                               |
| ConsolePort        | `device_id`           |                                                                                               |
|                    | `region`              |                                                                                               |
|                    | `region_id`           |                                                                                               |
|                    | `site`                |                                                                                               |
|                    | `site_id`             |                                                                                               |
| ConsoleServerPort  | `device_id`           |                                                                                               |
|                    | `region`              |                                                                                               |
|                    | `region_id`           |                                                                                               |
|                    | `site`                |                                                                                               |
|                    | `site_id`             |                                                                                               |
| Device             | `manufacturer_id`     |                                                                                               |
|                    | `model`               | instead of `/dcim/devices/?model=<uuid>`, use `device_type=<uuid>`                            |
|                    | `pass_through_ports`  | instead of `/dcim/devices/?pass_through_ports=<bool>`, use `has_front_ports`/`has_rear_ports` |
|                    | `platform_id`         |                                                                                               |
|                    | `region`              |                                                                                               |
|                    | `region_id`           |                                                                                               |
|                    | `role_id`             |                                                                                               |
|                    | `secrets_group_id`    |                                                                                               |
|                    | `site`                |                                                                                               |
|                    | `site_id`             |                                                                                               |
|                    | `tenant_group_id`     |                                                                                               |
| DeviceBay          | `device_id`           |                                                                                               |
|                    | `region`              |                                                                                               |
|                    | `region_id`           |                                                                                               |
|                    | `site`                |                                                                                               |
|                    | `site_id`             |                                                                                               |
| DeviceType         | `manufacturer_id`     |                                                                                               |
| FrontPort          | `device_id`           |                                                                                               |
|                    | `region`              |                                                                                               |
|                    | `region_id`           |                                                                                               |
|                    | `site`                |                                                                                               |
|                    | `site_id`             |                                                                                               |
| Interface          | `bridge_id`           |                                                                                               |
|                    | `device_id`           |                                                                                               |
|                    | `lag_id`              |                                                                                               |
|                    | `parent_interface_id` |                                                                                               |
|                    | `region`              |                                                                                               |
|                    | `region_id`           |                                                                                               |
|                    | `site`                |                                                                                               |
|                    | `site_id`             |                                                                                               |
| InventoryItem      | `device_id`           |                                                                                               |
|                    | `manufacturer_id`     |                                                                                               |
|                    | `parent_id`           |                                                                                               |
|                    | `region`              |                                                                                               |
|                    | `region_id`           |                                                                                               |
|                    | `site`                |                                                                                               |
|                    | `site_id`             |                                                                                               |
| IPAddress          | `tenant_group_id`     |                                                                                               |
| Location           | `tenant_group_id`     |                                                                                               |
|                    | `region`              |                                                                                               |
|                    | `region_id`           |                                                                                               |
|                    | `site`                |                                                                                               |
|                    | `site_id`             |                                                                                               |
| Provider           | `region`              |                                                                                               |
| ObjectPermission   | `user_id`             | instead of `/users/users/?user_id=<uuid>`, use `users=<uuid>`                                 |
|                    | `region_id`           |                                                                                               |
|                    | `site`                |                                                                                               |
|                    | `site_id`             |                                                                                               |
| ProviderNetwork    | `provider_id`         |                                                                                               |
| Rack               | `group_id`            |                                                                                               |
|                    | `region`              |                                                                                               |
|                    | `region_id`           |                                                                                               |
|                    | `role_id`             |                                                                                               |
|                    | `site`                |                                                                                               |
|                    | `site_id`             |                                                                                               |
|                    | `tenant_group_id`     |                                                                                               |
| RackGroup          | `parent_id`           |                                                                                               |
|                    | `region`              |                                                                                               |
|                    | `region_id`           |                                                                                               |
|                    | `site`                |                                                                                               |
|                    | `site_id`             |                                                                                               |
| RackReservation    | `group_id`            |                                                                                               |
|                    | `rack_id`             |                                                                                               |
|                    | `site`                |                                                                                               |
|                    | `site_id`             |                                                                                               |
|                    | `tenant_group_id`     |                                                                                               |
|                    | `user_id`             |                                                                                               |
| RearPort           | `device_id`           |                                                                                               |
|                    | `region`              |                                                                                               |
|                    | `region_id`           |                                                                                               |
|                    | `site`                |                                                                                               |
|                    | `site_id`             |                                                                                               |
| Region             | `parent_id`           |                                                                                               |
| RouteTarget        | `tenant_group_id`     |                                                                                               |
| Platform           | `manufacturer_id`     |                                                                                               |
| PowerOutlet        | `device_id`           |                                                                                               |
|                    | `region`              |                                                                                               |
|                    | `region_id`           |                                                                                               |
|                    | `site`                |                                                                                               |
|                    | `site_id`             |                                                                                               |
| PowerFeed          | `power_panel_id`      |                                                                                               |
|                    | `rack_id`             |                                                                                               |
|                    | `region`              |                                                                                               |
|                    | `region_id`           |                                                                                               |
|                    | `site`                |                                                                                               |
|                    | `site_id`             |                                                                                               |
| PowerPanel         | `rack_group_id`       |                                                                                               |
|                    | `region`              |                                                                                               |
|                    | `region_id`           |                                                                                               |
|                    | `site`                |                                                                                               |
|                    | `site_id`             |                                                                                               |
| PowerPort          | `device_id`           |                                                                                               |
|                    | `region`              |                                                                                               |
|                    | `region_id`           |                                                                                               |
|                    | `site`                |                                                                                               |
|                    | `site_id`             |                                                                                               |
| Prefix             | `region`              |                                                                                               |
|                    | `region_id`           |                                                                                               |
|                    | `site`                |                                                                                               |
|                    | `site_id`             |                                                                                               |
|                    | `tenant_group_id`     |                                                                                               |
| Site               | `region`              |                                                                                               |
|                    | `region_id`           |                                                                                               |
|                    | `tenant_group_id`     |                                                                                               |
| Tenant             | `group_id`            |                                                                                               |
|                    | `has_sites`           |                                                                                               |
|                    | `sites`               |                                                                                               |
| TenantGroup        | `parent_id`           |                                                                                               |
| VirtualChassis     | `master_id`           |                                                                                               |
|                    | `region`              |                                                                                               |
|                    | `region_id`           |                                                                                               |
|                    | `site`                |                                                                                               |
|                    | `site_id`             |                                                                                               |
|                    | `tenant_id`           |                                                                                               |
| VirtualMachine     | `tenant_group_id`     |                                                                                               |
| VLANGroup          | `region`              |                                                                                               |
|                    | `region_id`           |                                                                                               |
|                    | `site`                |                                                                                               |
|                    | `site_id`             |                                                                                               |
| VLAN               | `group_id`            |                                                                                               |
|                    | `group`               | instead of `/ipam/vlans/?group=<slug>`, use `vlan_group=<slug>`                               |
|                    | `region`              |                                                                                               |
|                    | `region_id`           |                                                                                               |
|                    | `site`                |                                                                                               |
|                    | `site_id`             |                                                                                               |
|                    | `tenant_group_id`     |                                                                                               |
| VMInterface        | `bridge_id`           |                                                                                               |
|                    | `parent_interface_id` |                                                                                               |
| VRF                | `tenant_group_id`     |                                                                                               |
=======
| Model                   | Removed Filter Field  | UI and API endpoints that are no longer supported in v2.X                                     |
|-------------------------|-----------------------|-----------------------------------------------------------------------------------------------|
| Aggregate               | `tenant_group_id`     |                                                                                               |
| Circuit                 | `provider_id`         |                                                                                               |
|                         | `provider_network_id` |                                                                                               |
|                         | `region`              |                                                                                               |
|                         | `region_id`           |                                                                                               |
|                         | `site`                |                                                                                               |
|                         | `site_id`             |                                                                                               |
|                         | `tenant_group_id`     |                                                                                               |
|                         | `type_id`             | instead of `/circuits/circuits/?type_id=<uuid>`, use `circuit_type=<uuid>`                    |
| CircuitTermination      | `circuit_id`          |                                                                                               |
|                         | `provider_network_id` |                                                                                               |
|                         | `region_id`           |                                                                                               |
|                         | `region`              |                                                                                               |
|                         | `site`                |                                                                                               |
|                         | `site_id`             |                                                                                               |
| Cluster                 | `region`              |                                                                                               |
|                         | `region_id`           |                                                                                               |
|                         | `site`                |                                                                                               |
|                         | `site_id`             |                                                                                               |
|                         | `tenant_group_id`     |                                                                                               |
| ConfigContext           | `region`              |                                                                                               |
|                         | `region_id`           |                                                                                               |
|                         | `role_id`             |                                                                                               |
|                         | `site`                |                                                                                               |
|                         | `site_id`             |                                                                                               |
| ConsolePort             | `device_id`           |                                                                                               |
|                         | `region`              |                                                                                               |
|                         | `region_id`           |                                                                                               |
|                         | `site`                |                                                                                               |
|                         | `site_id`             |                                                                                               |
| ConsoleServerPort       | `device_id`           |                                                                                               |
|                         | `region`              |                                                                                               |
|                         | `region_id`           |                                                                                               |
|                         | `site`                |                                                                                               |
|                         | `site_id`             |                                                                                               |
| CustomFieldChoice       | `field_id`            | instead of `/extras/custom-field-choices/?field_id=<uuid>`, use `custom_field=<uuid>`         |
| Device                  | `manufacturer_id`     |                                                                                               |
|                         | `model`               | instead of `/dcim/devices/?model=<uuid>`, use `device_type=<uuid>`                            |
|                         | `pass_through_ports`  | instead of `/dcim/devices/?pass_through_ports=<bool>`, use `has_front_ports`/`has_rear_ports` |
|                         | `platform_id`         |                                                                                               |
|                         | `region`              |                                                                                               |
|                         | `region_id`           |                                                                                               |
|                         | `role_id`             |                                                                                               |
|                         | `secrets_group_id`    |                                                                                               |
|                         | `site`                |                                                                                               |
|                         | `site_id`             |                                                                                               |
|                         | `tenant_group_id`     |                                                                                               |
| DeviceBay               | `device_id`           |                                                                                               |
|                         | `region`              |                                                                                               |
|                         | `region_id`           |                                                                                               |
|                         | `site`                |                                                                                               |
|                         | `site_id`             |                                                                                               |
| DeviceType              | `manufacturer_id`     |                                                                                               |
| FrontPort               | `device_id`           |                                                                                               |
|                         | `region`              |                                                                                               |
|                         | `region_id`           |                                                                                               |
|                         | `site`                |                                                                                               |
|                         | `site_id`             |                                                                                               |
| Interface               | `bridge_id`           |                                                                                               |
|                         | `device_id`           |                                                                                               |
|                         | `lag_id`              |                                                                                               |
|                         | `parent_interface_id` |                                                                                               |
|                         | `region`              |                                                                                               |
|                         | `region_id`           |                                                                                               |
|                         | `site`                |                                                                                               |
|                         | `site_id`             |                                                                                               |
| InventoryItem           | `device_id`           |                                                                                               |
|                         | `manufacturer_id`     |                                                                                               |
|                         | `parent_id`           |                                                                                               |
|                         | `region`              |                                                                                               |
|                         | `region_id`           |                                                                                               |
|                         | `site`                |                                                                                               |
|                         | `site_id`             |                                                                                               |
| IPAddress               | `tenant_group_id`     |                                                                                               |
| Location                | `tenant_group_id`     |                                                                                               |
|                         | `region`              |                                                                                               |
|                         | `region_id`           |                                                                                               |
|                         | `site`                |                                                                                               |
|                         | `site_id`             |                                                                                               |
| Provider                | `region`              |                                                                                               |
| ObjectPermission        | `user_id`             | instead of `/users/permissions/?user_id=<uuid>`, use `users=<uuid>`                           |
|                         | `region_id`           |                                                                                               |
|                         | `site`                |                                                                                               |
|                         | `site_id`             |                                                                                               |
| ProviderNetwork         | `provider_id`         |                                                                                               |
| Rack                    | `group_id`            |                                                                                               |
|                         | `region`              |                                                                                               |
|                         | `region_id`           |                                                                                               |
|                         | `role_id`             |                                                                                               |
|                         | `site`                |                                                                                               |
|                         | `site_id`             |                                                                                               |
|                         | `tenant_group_id`     |                                                                                               |
| RackGroup               | `parent_id`           |                                                                                               |
|                         | `region`              |                                                                                               |
|                         | `region_id`           |                                                                                               |
|                         | `site`                |                                                                                               |
|                         | `site_id`             |                                                                                               |
| RackReservation         | `group_id`            |                                                                                               |
|                         | `rack_id`             |                                                                                               |
|                         | `site`                |                                                                                               |
|                         | `site_id`             |                                                                                               |
|                         | `tenant_group_id`     |                                                                                               |
|                         | `user_id`             |                                                                                               |
| RearPort                | `device_id`           |                                                                                               |
|                         | `region`              |                                                                                               |
|                         | `region_id`           |                                                                                               |
|                         | `site`                |                                                                                               |
|                         | `site_id`             |                                                                                               |
| Region                  | `parent_id`           |                                                                                               |
| RouteTarget             | `tenant_group_id`     |                                                                                               |
| Platform                | `manufacturer_id`     |                                                                                               |
| PowerOutlet             | `device_id`           |                                                                                               |
|                         | `region`              |                                                                                               |
|                         | `region_id`           |                                                                                               |
|                         | `site`                |                                                                                               |
|                         | `site_id`             |                                                                                               |
| PowerFeed               | `power_panel_id`      |                                                                                               |
|                         | `rack_id`             |                                                                                               |
|                         | `region`              |                                                                                               |
|                         | `region_id`           |                                                                                               |
|                         | `site`                |                                                                                               |
|                         | `site_id`             |                                                                                               |
| PowerPanel              | `rack_group_id`       |                                                                                               |
|                         | `region`              |                                                                                               |
|                         | `region_id`           |                                                                                               |
|                         | `site`                |                                                                                               |
|                         | `site_id`             |                                                                                               |
| PowerPort               | `device_id`           |                                                                                               |
|                         | `region`              |                                                                                               |
|                         | `region_id`           |                                                                                               |
|                         | `site`                |                                                                                               |
|                         | `site_id`             |                                                                                               |
| Prefix                  | `region`              |                                                                                               |
|                         | `region_id`           |                                                                                               |
|                         | `site`                |                                                                                               |
|                         | `site_id`             |                                                                                               |
|                         | `tenant_group_id`     |                                                                                               |
| SecretsGroupAssociation | `group_id`            | instead of `/extras/secrets-groups-associations/?group_id=<uuid>`, use `secrets_group=<uuid>` |
| Site                    | `region`              |                                                                                               |
|                         | `region_id`           |                                                                                               |
|                         | `tenant_group_id`     |                                                                                               |
| Tenant                  | `group_id`            |                                                                                               |
| TenantGroup             | `parent_id`           |                                                                                               |
| VirtualChassis          | `master_id`           |                                                                                               |
|                         | `region`              |                                                                                               |
|                         | `region_id`           |                                                                                               |
|                         | `site`                |                                                                                               |
|                         | `site_id`             |                                                                                               |
|                         | `tenant_id`           |                                                                                               |
| VirtualMachine          | `tenant_group_id`     |                                                                                               |
| VLANGroup               | `region`              |                                                                                               |
|                         | `region_id`           |                                                                                               |
|                         | `site`                |                                                                                               |
|                         | `site_id`             |                                                                                               |
| VLAN                    | `group_id`            |                                                                                               |
|                         | `group`               | instead of `/ipam/vlans/?group=<slug>`, use `vlan_group=<slug>`                               |
|                         | `region`              |                                                                                               |
|                         | `region_id`           |                                                                                               |
|                         | `site`                |                                                                                               |
|                         | `site_id`             |                                                                                               |
|                         | `tenant_group_id`     |                                                                                               |
| VMInterface             | `bridge_id`           |                                                                                               |
|                         | `parent_interface_id` |                                                                                               |
| VRF                     | `tenant_group_id`     |                                                                                               |
>>>>>>> db4fa3a1

## Python Code Location Changes

The below is mostly relevant only to authors of Jobs and Nautobot Apps. End users should not be impacted by the changes in this section.

| Old Module                           | Class/Function(s)                                           | New Module                             |
|--------------------------------------|-------------------------------------------------------------|----------------------------------------|
| `nautobot.core.api.utils`            | `TreeModelSerializerMixin`                                  | `nautobot.core.api.serializers`        |
| `nautobot.core.fields`               | `*`                                                         | `nautobot.core.models.fields`          |
| `nautobot.core.forms`                | `SearchForm`                                                | `nautobot.core.forms.search`           |
| `nautobot.core.utilities`            | `*`                                                         | `nautobot.core.views.utils`            |
| `nautobot.dcim.fields`               | `MACAddressCharField`                                       | `nautobot.core.models.fields`          |
| `nautobot.dcim.forms`                | `MACAddressField`                                           | `nautobot.core.forms`                  |
| `nautobot.utilities.api`             | `*`                                                         | `nautobot.core.api.utils`              |
| `nautobot.utilities.apps`            | `*`                                                         | `nautobot.core.apps`                   |
| `nautobot.utilities.checks`          | `*`                                                         | `nautobot.core.checks`                 |
| `nautobot.utilities.choices`         | `*`                                                         | `nautobot.core.choices`                |
| `nautobot.utilities.config`          | `*`                                                         | `nautobot.core.utils.config`           |
| `nautobot.utilities.constants`       | `*`                                                         | `nautobot.core.constants`              |
| `nautobot.utilities.deprecation`     | `*`                                                         | `nautobot.core.utils.deprecation`      |
| `nautobot.utilities.error_handlers`  | `*`                                                         | `nautobot.core.views.utils`            |
| `nautobot.utilities.exceptions`      | `*`                                                         | `nautobot.core.exceptions`             |
| `nautobot.utilities.factory`         | `*`                                                         | `nautobot.core.factory`                |
| `nautobot.utilities.fields`          | `*`                                                         | `nautobot.core.models.fields`          |
| `nautobot.utilities.filters`         | `*`                                                         | `nautobot.core.filters`                |
| `nautobot.utilities.forms`           | `*`                                                         | `nautobot.core.forms`                  |
| `nautobot.utilities.git`             | `*`                                                         | `nautobot.core.utils.git`              |
| `nautobot.utilities.logging`         | `*`                                                         | `nautobot.core.utils.logging`          |
| `nautobot.utilities.management`      | `*`                                                         | `nautobot.core.management`             |
| `nautobot.utilities.ordering`        | `*`                                                         | `nautobot.core.utils.ordering`         |
| `nautobot.utilities.paginator`       | `*`                                                         | `nautobot.core.views.paginator`        |
| `nautobot.utilities.permissions`     | `*`                                                         | `nautobot.core.utils.permissions`      |
| `nautobot.utilities.query_functions` | `*`                                                         | `nautobot.core.models.query_functions` |
| `nautobot.utilities.querysets`       | `*`                                                         | `nautobot.core.models.querysets`       |
| `nautobot.utilities.tables`          | `*`                                                         | `nautobot.core.tables`                 |
| `nautobot.utilities.tasks`           | `*`                                                         | `nautobot.core.tasks`                  |
| `nautobot.utilities.templatetags`    | `*`                                                         | `nautobot.core.templatetags`           |
| `nautobot.utilities.testing`         | `*`                                                         | `nautobot.core.testing`                |
| `nautobot.utilities.tree_queries`    | `*`                                                         | `nautobot.core.models.tree_queries`    |
| `nautobot.utilities.utils`           | `array_to_string`                                           | `nautobot.core.models.utils`           |
|                                      | `convert_querydict_to_factory_formset_acceptable_querydict` | `nautobot.core.utils.requests`         |
|                                      | `copy_safe_request`                                         | `nautobot.core.utils.requests`         |
|                                      | `count_related`                                             | `nautobot.core.models.querysets`       |
|                                      | `csv_format`                                                | `nautobot.core.views.utils`            |
|                                      | `deepmerge`                                                 | `nautobot.core.utils.data`             |
|                                      | `dict_to_filter_params`                                     | `nautobot.core.api.utils`              |
|                                      | `dynamic_import`                                            | `nautobot.core.api.utils`              |
|                                      | `ensure_content_type_and_field_name_inquery_params`         | `nautobot.core.utils.requests`         |
|                                      | `flatten_dict`                                              | `nautobot.core.utils.data`             |
|                                      | `flatten_iterable`                                          | `nautobot.core.utils.data`             |
|                                      | `foreground_color`                                          | `nautobot.core.utils.color`            |
|                                      | `get_all_lookup_expr_for_field`                             | `nautobot.core.utils.filtering`        |
|                                      | `get_api_version_serializer`                                | `nautobot.core.api.utils`              |
|                                      | `get_changes_for_model`                                     | `nautobot.core.utils.lookup`           |
|                                      | `get_filterset_field`                                       | `nautobot.core.utils.filtering`        |
|                                      | `get_filterset_for_model`                                   | `nautobot.core.utils.lookup`           |
|                                      | `get_filterable_params_from_filter_params`                  | `nautobot.core.utils.requests`         |
|                                      | `get_form_for_model`                                        | `nautobot.core.utils.lookup`           |
|                                      | `get_model_from_name`                                       | `nautobot.core.utils.lookup`           |
|                                      | `get_related_class_for_model`                               | `nautobot.core.utils.lookup`           |
|                                      | `get_route_for_model`                                       | `nautobot.core.utils.lookup`           |
|                                      | `get_table_for_model`                                       | `nautobot.core.utils.lookup`           |
|                                      | `hex_to_rgb`                                                | `nautobot.core.utils.color`            |
|                                      | `is_taggable`                                               | `nautobot.core.models.utils`           |
|                                      | `is_uuid`                                                   | `nautobot.core.utils.data`             |
|                                      | `lighten_color`                                             | `nautobot.core.utils.color`            |
|                                      | `normalize_querydict`                                       | `nautobot.core.utils.requests`         |
|                                      | `prepare_cloned_fields`                                     | `nautobot.core.views.utils`            |
|                                      | `pretty_print_query`                                        | `nautobot.core.models.utils`           |
|                                      | `render_jinja2`                                             | `nautobot.core.utils.data`             |
|                                      | `rgb_to_hex`                                                | `nautobot.core.utils.color`            |
|                                      | `SerializerForAPIVersions`                                  | `nautobot.core.api.utils`              |
|                                      | `serialize_object`                                          | `nautobot.core.models.utils`           |
|                                      | `serialize_object_v2`                                       | `nautobot.core.models.utils`           |
|                                      | `shallow_compare_dict`                                      | `nautobot.core.utils.data`             |
|                                      | `slugify_dots_to_dashes`                                    | `nautobot.core.models.fields`          |
|                                      | `slugify_dashes_to_underscores`                             | `nautobot.core.models.fields`          |
|                                      | `to_meters`                                                 | `nautobot.core.utils.data`             |
|                                      | `UtilizationData`                                           | `nautobot.core.utils.data`             |
|                                      | `versioned_serializer_selector`                             | `nautobot.core.api.utils`              |
| `nautobot.utilities.validators`      | `*`                                                         | `nautobot.core.models.validators`      |
| `nautobot.utilities.views`           | `*`                                                         | `nautobot.core.views.mixins`           |

## Git Data Source Changes

The Configuration Contexts Metadata key `schema` has been replaced with `config_context_schema`. This means that any `schema` references in your git repository's data must be updated to reflect this change.<|MERGE_RESOLUTION|>--- conflicted
+++ resolved
@@ -243,26 +243,6 @@
 
 ### Removed Serializer Fields
 
-<<<<<<< HEAD
-| Model/Endpoint                   | Removed Field        | Comments                                             |
-|----------------------------------|----------------------|------------------------------------------------------|
-| `/api/status/`                   | `rq-workers-running` | Removed as RQ is no longer supported                 |
-| `/ipam/prefixes/`                | `is_pool`            | Functionality replaced by `type` field               |
-| `/circuits/circuit-terminations/`| `site`               | `Site` and `Region` models are replaced by `Location`|
-| `/virtualization/clusters/`      | `site`               | `Site` and `Region` models are replaced by `Location`|
-| `/extras/config-contexts/`       | `regions`            | `Site` and `Region` models are replaced by `Location`|
-|                                  | `sites`              | `Site` and `Region` models are replaced by `Location`|
-| `/dcim/devices/`                 | `site`               | `Site` and `Region` models are replaced by `Location`|
-| `/dcim/locations/`               | `site`               | `Site` and `Region` models are replaced by `Location`|
-| `/dcim/power-feeds/`             | `site`               | `Site` and `Region` models are replaced by `Location`|
-| `/dcim/power-panels/`            | `site`               | `Site` and `Region` models are replaced by `Location`|
-| `/dcim/racks/`                   | `site`               | `Site` and `Region` models are replaced by `Location`|
-| `/dcim/rack-groups/`             | `site`               | `Site` and `Region` models are replaced by `Location`|
-| `/ipam/prefixes/`                | `site`               | `Site` and `Region` models are replaced by `Location`|
-| `/ipam/vlans/`                   | `site`               | `Site` and `Region` models are replaced by `Location`|
-| `/ipam/vlangroups/`              | `site`               | `Site` and `Region` models are replaced by `Location`|
-| `/tenancy/tenants/`              | `site_count`         | `Site` and `Region` models are replaced by `Location`|
-=======
 | Model/Endpoint                    | Removed Field        | Comments                                              |
 |-----------------------------------|----------------------|-------------------------------------------------------|
 | `/api/status/`                    | `rq-workers-running` | Removed as RQ is no longer supported                  |
@@ -280,7 +260,6 @@
 | `/ipam/prefixes/`                 | `site`               | `Site` and `Region` models are replaced by `Location` |
 | `/ipam/vlans/`                    | `site`               | `Site` and `Region` models are replaced by `Location` |
 | `/ipam/vlangroups/`               | `site`               | `Site` and `Region` models are replaced by `Location` |
->>>>>>> db4fa3a1
 
 ### Removed 1.X Version Endpoints and Serializer Representations
 
@@ -436,174 +415,6 @@
 In addition, `region_id`/`region` and `site_id`/`site` are all being removed because `Region` and `Site` Models are being collapsed into `Location` Model.
 Their filters are also being replaced by `?location=<uuid/slug>`. For example `/dcim/devices/?site=ams-01` is replaced by `/dcim/devices/?location=ams-01`.
 
-<<<<<<< HEAD
-| Model              | Removed Filter Field  | UI and API endpoints that are no longer supported in v2.X                                     |
-|--------------------|-----------------------|-----------------------------------------------------------------------------------------------|
-| Aggregate          | `tenant_group_id`     |                                                                                               |
-| Circuit            | `provider_id`         |                                                                                               |
-|                    | `provider_network_id` |                                                                                               |
-|                    | `region`              |                                                                                               |
-|                    | `region_id`           |                                                                                               |
-|                    | `site`                |                                                                                               |
-|                    | `site_id`             |                                                                                               |
-|                    | `tenant_group_id`     |                                                                                               |
-|                    | `type_id`             | instead of `/circuits/circuits/?type_id=<uuid>`, use `circuit_type=<uuid>`                    |
-| CircuitTermination | `circuit_id`          |                                                                                               |
-|                    | `provider_network_id` |                                                                                               |
-|                    | `region_id`           |                                                                                               |
-|                    | `region`              |                                                                                               |
-|                    | `site`                |                                                                                               |
-|                    | `site_id`             |                                                                                               |
-| Cluster            | `region`              |                                                                                               |
-|                    | `region_id`           |                                                                                               |
-|                    | `site`                |                                                                                               |
-|                    | `site_id`             |                                                                                               |
-|                    | `tenant_group_id`     |                                                                                               |
-| ConfigContext      | `region`              |                                                                                               |
-|                    | `region_id`           |                                                                                               |
-|                    | `role_id`             |                                                                                               |
-|                    | `site`                |                                                                                               |
-|                    | `site_id`             |                                                                                               |
-| ConsolePort        | `device_id`           |                                                                                               |
-|                    | `region`              |                                                                                               |
-|                    | `region_id`           |                                                                                               |
-|                    | `site`                |                                                                                               |
-|                    | `site_id`             |                                                                                               |
-| ConsoleServerPort  | `device_id`           |                                                                                               |
-|                    | `region`              |                                                                                               |
-|                    | `region_id`           |                                                                                               |
-|                    | `site`                |                                                                                               |
-|                    | `site_id`             |                                                                                               |
-| Device             | `manufacturer_id`     |                                                                                               |
-|                    | `model`               | instead of `/dcim/devices/?model=<uuid>`, use `device_type=<uuid>`                            |
-|                    | `pass_through_ports`  | instead of `/dcim/devices/?pass_through_ports=<bool>`, use `has_front_ports`/`has_rear_ports` |
-|                    | `platform_id`         |                                                                                               |
-|                    | `region`              |                                                                                               |
-|                    | `region_id`           |                                                                                               |
-|                    | `role_id`             |                                                                                               |
-|                    | `secrets_group_id`    |                                                                                               |
-|                    | `site`                |                                                                                               |
-|                    | `site_id`             |                                                                                               |
-|                    | `tenant_group_id`     |                                                                                               |
-| DeviceBay          | `device_id`           |                                                                                               |
-|                    | `region`              |                                                                                               |
-|                    | `region_id`           |                                                                                               |
-|                    | `site`                |                                                                                               |
-|                    | `site_id`             |                                                                                               |
-| DeviceType         | `manufacturer_id`     |                                                                                               |
-| FrontPort          | `device_id`           |                                                                                               |
-|                    | `region`              |                                                                                               |
-|                    | `region_id`           |                                                                                               |
-|                    | `site`                |                                                                                               |
-|                    | `site_id`             |                                                                                               |
-| Interface          | `bridge_id`           |                                                                                               |
-|                    | `device_id`           |                                                                                               |
-|                    | `lag_id`              |                                                                                               |
-|                    | `parent_interface_id` |                                                                                               |
-|                    | `region`              |                                                                                               |
-|                    | `region_id`           |                                                                                               |
-|                    | `site`                |                                                                                               |
-|                    | `site_id`             |                                                                                               |
-| InventoryItem      | `device_id`           |                                                                                               |
-|                    | `manufacturer_id`     |                                                                                               |
-|                    | `parent_id`           |                                                                                               |
-|                    | `region`              |                                                                                               |
-|                    | `region_id`           |                                                                                               |
-|                    | `site`                |                                                                                               |
-|                    | `site_id`             |                                                                                               |
-| IPAddress          | `tenant_group_id`     |                                                                                               |
-| Location           | `tenant_group_id`     |                                                                                               |
-|                    | `region`              |                                                                                               |
-|                    | `region_id`           |                                                                                               |
-|                    | `site`                |                                                                                               |
-|                    | `site_id`             |                                                                                               |
-| Provider           | `region`              |                                                                                               |
-| ObjectPermission   | `user_id`             | instead of `/users/users/?user_id=<uuid>`, use `users=<uuid>`                                 |
-|                    | `region_id`           |                                                                                               |
-|                    | `site`                |                                                                                               |
-|                    | `site_id`             |                                                                                               |
-| ProviderNetwork    | `provider_id`         |                                                                                               |
-| Rack               | `group_id`            |                                                                                               |
-|                    | `region`              |                                                                                               |
-|                    | `region_id`           |                                                                                               |
-|                    | `role_id`             |                                                                                               |
-|                    | `site`                |                                                                                               |
-|                    | `site_id`             |                                                                                               |
-|                    | `tenant_group_id`     |                                                                                               |
-| RackGroup          | `parent_id`           |                                                                                               |
-|                    | `region`              |                                                                                               |
-|                    | `region_id`           |                                                                                               |
-|                    | `site`                |                                                                                               |
-|                    | `site_id`             |                                                                                               |
-| RackReservation    | `group_id`            |                                                                                               |
-|                    | `rack_id`             |                                                                                               |
-|                    | `site`                |                                                                                               |
-|                    | `site_id`             |                                                                                               |
-|                    | `tenant_group_id`     |                                                                                               |
-|                    | `user_id`             |                                                                                               |
-| RearPort           | `device_id`           |                                                                                               |
-|                    | `region`              |                                                                                               |
-|                    | `region_id`           |                                                                                               |
-|                    | `site`                |                                                                                               |
-|                    | `site_id`             |                                                                                               |
-| Region             | `parent_id`           |                                                                                               |
-| RouteTarget        | `tenant_group_id`     |                                                                                               |
-| Platform           | `manufacturer_id`     |                                                                                               |
-| PowerOutlet        | `device_id`           |                                                                                               |
-|                    | `region`              |                                                                                               |
-|                    | `region_id`           |                                                                                               |
-|                    | `site`                |                                                                                               |
-|                    | `site_id`             |                                                                                               |
-| PowerFeed          | `power_panel_id`      |                                                                                               |
-|                    | `rack_id`             |                                                                                               |
-|                    | `region`              |                                                                                               |
-|                    | `region_id`           |                                                                                               |
-|                    | `site`                |                                                                                               |
-|                    | `site_id`             |                                                                                               |
-| PowerPanel         | `rack_group_id`       |                                                                                               |
-|                    | `region`              |                                                                                               |
-|                    | `region_id`           |                                                                                               |
-|                    | `site`                |                                                                                               |
-|                    | `site_id`             |                                                                                               |
-| PowerPort          | `device_id`           |                                                                                               |
-|                    | `region`              |                                                                                               |
-|                    | `region_id`           |                                                                                               |
-|                    | `site`                |                                                                                               |
-|                    | `site_id`             |                                                                                               |
-| Prefix             | `region`              |                                                                                               |
-|                    | `region_id`           |                                                                                               |
-|                    | `site`                |                                                                                               |
-|                    | `site_id`             |                                                                                               |
-|                    | `tenant_group_id`     |                                                                                               |
-| Site               | `region`              |                                                                                               |
-|                    | `region_id`           |                                                                                               |
-|                    | `tenant_group_id`     |                                                                                               |
-| Tenant             | `group_id`            |                                                                                               |
-|                    | `has_sites`           |                                                                                               |
-|                    | `sites`               |                                                                                               |
-| TenantGroup        | `parent_id`           |                                                                                               |
-| VirtualChassis     | `master_id`           |                                                                                               |
-|                    | `region`              |                                                                                               |
-|                    | `region_id`           |                                                                                               |
-|                    | `site`                |                                                                                               |
-|                    | `site_id`             |                                                                                               |
-|                    | `tenant_id`           |                                                                                               |
-| VirtualMachine     | `tenant_group_id`     |                                                                                               |
-| VLANGroup          | `region`              |                                                                                               |
-|                    | `region_id`           |                                                                                               |
-|                    | `site`                |                                                                                               |
-|                    | `site_id`             |                                                                                               |
-| VLAN               | `group_id`            |                                                                                               |
-|                    | `group`               | instead of `/ipam/vlans/?group=<slug>`, use `vlan_group=<slug>`                               |
-|                    | `region`              |                                                                                               |
-|                    | `region_id`           |                                                                                               |
-|                    | `site`                |                                                                                               |
-|                    | `site_id`             |                                                                                               |
-|                    | `tenant_group_id`     |                                                                                               |
-| VMInterface        | `bridge_id`           |                                                                                               |
-|                    | `parent_interface_id` |                                                                                               |
-| VRF                | `tenant_group_id`     |                                                                                               |
-=======
 | Model                   | Removed Filter Field  | UI and API endpoints that are no longer supported in v2.X                                     |
 |-------------------------|-----------------------|-----------------------------------------------------------------------------------------------|
 | Aggregate               | `tenant_group_id`     |                                                                                               |
@@ -748,6 +559,8 @@
 |                         | `region_id`           |                                                                                               |
 |                         | `tenant_group_id`     |                                                                                               |
 | Tenant                  | `group_id`            |                                                                                               |
+|                         | `has_sites`           |                                                                                               |
+|                         | `sites`               |
 | TenantGroup             | `parent_id`           |                                                                                               |
 | VirtualChassis          | `master_id`           |                                                                                               |
 |                         | `region`              |                                                                                               |
@@ -770,7 +583,6 @@
 | VMInterface             | `bridge_id`           |                                                                                               |
 |                         | `parent_interface_id` |                                                                                               |
 | VRF                     | `tenant_group_id`     |                                                                                               |
->>>>>>> db4fa3a1
 
 ## Python Code Location Changes
 

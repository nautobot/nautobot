# Upgrading from Nautobot v1.X

## Dependency Changes

- Nautobot no longer uses or supports the use of `django-mptt`.
- Nautobot no longer uses or supports the use of `django-rq`.

## Database (ORM) Changes

### Database Behavior Changes

| Model        | Field          | Changes                                           |
|--------------|----------------|---------------------------------------------------|
| (all)        | `created`      | Changed from DateField to DateTimeField           |
| JobLogEntry  | `absolute_url` | No longer accepts `null` values, use `""` instead |
|              | `log_object`   | No longer accepts `null` values, use `""` instead |
| Prefix       | `is_pool`      | Replaced by new field `type`, valid choices are "Container", "Network" and "Pool" |
|              | `status`       | Container status has been replaced by new field `type` |
| ScheduledJob | `queue`        | No longer accepts `null` values, use `""` instead |
| Webhook      | `ca_file_path` | No longer accepts `null` values, use `""` instead |

### Renamed Database Fields

| Model                   | Renamed Field                           | New Name                                       |
|-------------------------|-----------------------------------------|------------------------------------------------|
| CablePath               | `circuittermination`                    | `circuits_circuittermination_related`          |
|                         | `consoleport`                           | `dcim_consoleport_related`                     |
|                         | `consoleserverport`                     | `dcim_consoleserverport_related`               |
|                         | `interface`                             | `dcim_interface_related`                       |
|                         | `powerfeed`                             | `dcim_powerfeed_related`                       |
|                         | `poweroutlet`                           | `dcim_poweroutlet_related`                     |
|                         | `powerport`                             | `dcim_powerport_related`                       |
| Circuit                 | `termination_a`                         | `circuit_termination_a`                        |
|                         | `termination_z`                         | `circuit_termination_z`                        |
|                         | `terminations`                          | `circuit_terminations`                         |
|                         | `type`                                  | `circuit_type`                                 |
| Cluster                 | `group`                                 | `cluster_group`                                |
|                         | `type`                                  | `cluster_type`                                 |
| ConfigContextSchema     | `schema`                                | `config_context_schema`                        |
|                         | `device_set`                            | `dcim_device_related`                          |
|                         | `virtualmachine_set`                    | `virtualization_virtualmachine_related`        |
| ContentType             | `computedfield`                         | `computed_fields`                              |
|                         | `configcontext`                         | `config_contexts`                              |
|                         | `configcontextschema`                   | `config_context_schemas`                       |
|                         | `customlink`                            | `custom_links`                                 |
|                         | `dynamicgroup`                          | `dynamic_groups`                               |
|                         | `exporttemplate`                        | `export_templates`                             |
|                         | `imageattachment`                       | `image_attachments`                            |
|                         | `note`                                  | `notes`                                        |
| CustomFieldChoice       | `field`                                 | `custom_field`                                 |
| CustomField             | `choices`                               | `custom_field_choices`                         |
| Device                  | `device_role`                           | `role`                                         |
|                         | `local_context_data`                    | `local_config_context_data`                    |
|                         | `local_context_data_owner_content_type` | `local_config_context_data_owner_content_type` |
|                         | `local_context_data_owner_object_id`    | `local_config_context_data_owner_object_id`    |
|                         | `local_context_schema`                  | `local_config_context_schema`                  |
| InventoryItem           | `child_items`                           | `children`                                     |
|                         | `level`                                 | `tree_depth`                                   |
| Job                     | `job_hook`                              | `job_hooks`                                    |
|                         | `results`                               | `job_results`                                  |
| JobResult               | `logs`                                  | `job_log_entries`                              |
|                         | `schedule`                              | `scheduled_job`                                |
| RackGroup               | `level`                                 | `tree_depth`                                   |
| Region                  | `level`                                 | `tree_depth`                                   |
| Relationship            | `associations`                          | `relationship_associations`                    |
| Secret                  | `groups`                                | `secrets_groups`                               |
|                         | `secretsgroupassociation`               | `secrets_group_associations`                   |
| SecretsGroup            | `gitrepository`                         | `git_repositories`                             |
|                         | `secretsgroupassociation`               | `secrets_group_associations`                   |
| SecretsGroupAssociation | `group`                                 | `secrets_group`                                |
| Service                 | `ipaddresses`                           | `ip_addresses`                                 |
| Tenant                  | `group`                                 | `tenant_group`                                 |
| TenantGroup             | `level`                                 | `tree_depth`                                   |
| VirtualMachine          | `local_context_data`                    | `local_config_context_data`                    |
|                         | `local_context_data_owner_content_type` | `local_config_context_data_owner_content_type` |
|                         | `local_context_data_owner_object_id`    | `local_config_context_data_owner_object_id`    |
|                         | `local_context_schema`                  | `local_config_context_schema`                  |
| User                    | `changes`                               | `object_changes`                               |
|                         | `note`                                  | `notes`                                        |
| VLAN                    | `group`                                 | `vlan_group`                                   |

### Removed Database Fields

| Model             | Removed Field |
|-------------------|---------------|
| CircuitTermination| `site`        |
| Cluster           | `site`        |
| ConfigContext     | `sites`       |
|                   | `regions`     |
| Device            | `site`        |
| InventoryItem     | `lft`         |
|                   | `rght`        |
|                   | `tree_id`     |
| Location          | `site`        |
| Rack              | `site`        |
| RackGroup         | `lft`         |
|                   | `rght`        |
|                   | `tree_id`     |
| PowerFeed         | `site`        |
| PowerPanel        | `site`        |
| Prefix            | `is_pool`     |
|                   | `site`        |
| Region            | `lft`         |
|                   | `rght`        |
|                   | `tree_id`     |
| TenantGroup       | `lft`         |
|                   | `rght`        |
|                   | `tree_id`     |
| VLAN              | `site`        |
| VLANGroup         | `site`        |

### Replaced Models

The `ipam.Role`, `dcim.RackRole`, and `dcim.DeviceRole` models have been removed and replaced by a single `extras.Role` model. This means that any references to the removed models in the code now use the `extras.Role` model instead.

The `dcim.Region` and `dcim.Site` models have been removed and replaced by `dcim.Location` model. This means that any references to the removed models in the code now use the `dcim.Location` model instead with `LocationType` "Site" and "Region".

| Removed Model     | Replaced With  |
|-------------------|----------------|
| `dcim.DeviceRole` | `extras.Role`  |
| `dcim.RackRole`   | `extras.Role`  |
| `dcim.Region`     | `dcim.Location`|
| `dcim.Site`       | `dcim.Location`|
| `ipam.Role`       | `extras.Role`  |

## GraphQL and REST API Changes

### API Behavior Changes

| Model                 | Field          | Changes                                                                                                  |
|-----------------------|----------------|----------------------------------------------------------------------------------------------------------|
| (all)                 | `created`      | Now is a date/time (`"2023-02-14T19:57:45.320232Z"`) rather than only a date                             |
| Cable                 | `status`       | Now uses a nested Status serializer, rather than `{"value": "<slug>", "label": "<name>"}`                |
| Circuit               | `status`       | Now uses a nested Status serializer, rather than `{"value": "<slug>", "label": "<name>"}`                |
| Device                | `location`     | Now `location` has changed to a required field on this model Serializer                                  |
|                       | `status`       | Now uses a nested Status serializer, rather than `{"value": "<slug>", "label": "<name>"}`                |
| DeviceRedundancyGroup | `status`       | Now uses a nested Status serializer, rather than `{"value": "<slug>", "label": "<name>"}`                |
| Interface             | `status`       | Now uses a nested Status serializer, rather than `{"value": "<slug>", "label": "<name>"}`                |
| IPAddress             | `role`         | `/ipam/ip-addresses/` endpoint now uses role nested serializer for the role field, rather than a string. |
|                       | `status`       | Now uses a nested Status serializer, rather than `{"value": "<slug>", "label": "<name>"}`                |
| Location              | `status`       | Now uses a nested Status serializer, rather than `{"value": "<slug>", "label": "<name>"}`                |
| PowerFeed             | `status`       | Now uses a nested Status serializer, rather than `{"value": "<slug>", "label": "<name>"}`                |
| PowerPanel            | `location`     | Now `location` has changed to a required field on this model Serializer                                  |
| Prefix                | `status`       | Now uses a nested Status serializer, rather than `{"value": "<slug>", "label": "<name>"}`                |
| Rack                  | `location`     | Now `location` has changed to a required field on this model Serializer                                  |
|                       | `status`       | Now uses a nested Status serializer, rather than `{"value": "<slug>", "label": "<name>"}`                |
| RackGroup             | `location`     | Now `location` has changed to a required field on this model Serializer                                  |
|                       | `rack_count`   | Now only counts Racks directly belonging to this RackGroup, not those belonging to its descendants.      |
| Region                | `site_count`   | Now only counts Sites directly belonging to this Region, not those belonging to its descendants.         |
| Site                  | `status`       | Now uses a nested Status serializer, rather than `{"value": "<slug>", "label": "<name>"}`                |
| TenantGroup           | `tenant_count` | Now only counts Tenants directly belonging to this TenantGroup, not those belonging to its descendants.  |
| VirtualMachine        | `status`       | Now uses a nested Status serializer, rather than `{"value": "<slug>", "label": "<name>"}`                |
| VLAN                  | `status`       | Now uses a nested Status serializer, rather than `{"value": "<slug>", "label": "<name>"}`                |
| VMInterface           | `status`       | Now uses a nested Status serializer, rather than `{"value": "<slug>", "label": "<name>"}`                |

### Renamed Serializer Fields

| Model                   | Renamed Field          | New Name                      |
|-------------------------|------------------------|-------------------------------|
| Circuit                 | `termination_a`        | `circuit_termination_a`       |
|                         | `termination_z`        | `circuit_termination_z`       |
|                         | `type`                 | `circuit_type`                |
| ConfigContext           | `schema`               | `config_context_schema`       |
| Cluster                 | `group`                | `cluster_group`               |
|                         | `type`                 | `cluster_type`                |
| CustomFieldChoice       | `field`                | `custom_field`                |
| Device                  | `device_role`          | `role`                        |
|                         | `local_context_data`   | `local_config_context_data`   |
|                         | `local_context_schema` | `local_config_context_schema` |
| InventoryItem           | `_depth`               | `tree_depth`                  |
| JobResult               | `schedule`             | `scheduled_job`               |
| RackGroup               | `_depth`               | `tree_depth`                  |
| Region                  | `_depth`               | `tree_depth`                  |
| SecretsGroupAssociation | `group`                | `secrets_group`               |
| Service                 | `ipaddresses`          | `ip_addresses`                |
| Tenant                  | `group`                | `tenant_group`                |
| TenantGroup             | `_depth`               | `tree_depth`                  |
| VirtualMachine          | `local_context_data`   | `local_config_context_data`   |
|                         | `local_context_schema` | `local_config_context_schema` |
| VLAN                    | `group`                | `vlan_group`                  |

### Removed Serializer Fields

| Model/Endpoint                   | Removed Field        | Comments                                             |
|----------------------------------|----------------------|------------------------------------------------------|
| `/api/status/`                   | `rq-workers-running` | Removed as RQ is no longer supported                 |
| `/ipam/prefixes/`                | `is_pool`            | Functionality replaced by `type` field               |
| `/circuits/circuit-terminations/`| `site`               | `Site` and `Region` models are replaced by `Location`|
| `/virtualization/clusters/`      | `site`               | `Site` and `Region` models are replaced by `Location`|
| `/extras/config-contexts/`       | `regions`            | `Site` and `Region` models are replaced by `Location`|
|                                  | `sites`              | `Site` and `Region` models are replaced by `Location`|
| `/dcim/devices/`                 | `site`               | `Site` and `Region` models are replaced by `Location`|
| `/dcim/locations/`               | `site`               | `Site` and `Region` models are replaced by `Location`|
| `/dcim/power-feeds/`             | `site`               | `Site` and `Region` models are replaced by `Location`|
| `/dcim/power-panels/`            | `site`               | `Site` and `Region` models are replaced by `Location`|
| `/dcim/racks/`                   | `site`               | `Site` and `Region` models are replaced by `Location`|
| `/dcim/rack-groups/`             | `site`               | `Site` and `Region` models are replaced by `Location`|
| `/ipam/prefixes/`                | `site`               | `Site` and `Region` models are replaced by `Location`|
| `/ipam/vlans/`                   | `site`               | `Site` and `Region` models are replaced by `Location`|
| `/ipam/vlangroups/`              | `site`               | `Site` and `Region` models are replaced by `Location`|

### Removed 1.X Version Endpoints and Serializer Representations

Nautobot 2.0 removes support for 1.X versioned REST APIs and their Serializers. Requesting [older API versions](../rest-api/overview.md#versioning) will result in a `400 Bad Request` error.

Please ensure you are using the latest representations of request/response representations as seen in the API docs or Swagger.

### Replaced Endpoints

These endpoints `/ipam/roles/`, `/dcim/rack-roles/` and `/dcim/device-roles/` are no longer available. Instead,  use the `/extras/roles/` endpoint to retrieve and manipulate `role` data.

| Removed Endpoints     | Replaced With    |
|-----------------------|------------------|
| `/dcim/device-roles/` | `/extras/roles/` |
| `/dcim/rack-roles/`   | `/extras/roles/` |
| `/ipam/roles/`        | `/extras/roles/` |

## UI, GraphQL, and REST API Filter Changes

### Renamed Filter Fields

<<<<<<< HEAD
| Model                    | Renamed Filter Field      | New Name                         | UI and Rest API endpoints Available in v2.X                               |
|--------------------------|---------------------------|----------------------------------|---------------------------------------------------------------------------|
| Cable                    | `tag`                     | `tags`                           | `/dcim/cables/?tags=<slug>`                                               |
| Circuit                  | `tag`                     | `tags`                           | `/circuits/circuits/?tags=<slug>`                                         |
|                          | `type`                    | `circuit_type`                   | `/circuits/circuits/?circuit_type=<uuid/slug>`                            |
| ConsolePort              | `cabled`                  | `has_cable`                      | `/dcim/console-ports/?has_cable=True/False`                               |
| ConsoleServerPort        | `cabled`                  | `has_cable`                      | `/dcim/console-server-ports/?has_cable=True/False`                        |
| CustomFieldChoice        | `field`                   | `custom_field`                   | `/extras/custom-field-choices/?custom_field=<uuid/name>`                  |
| Device                   | `cluster_id`              | `cluster`                        | `/dcim/devices/?cluster=<uuid/slug>`                                      |
|                          | `device_type_id`          | `device_type`                    | `/dcim/devices/?device_type=<uuid/slug>`                                  |
|                          | `local_context_data`      | `local_config_context_data`      | `/dcim/devices/?local_config_context_data=True/False`                     |
|                          | `local_context_schema_id` | `local_config_context_schema_id` | `/dcim/devices/?local_config_context_schema_id=<uuid>`                    |
|                          | `local_context_schema`    | `local_config_context_schema`    | `/dcim/devices/?local_config_context_schema=<slug>`                       |
|                          | `rack_group_id`           | `rack_group`                     | `/dcim/devices/?rack_group=<uuid/slug>`                                   |
|                          | `rack_id`                 | `rack`                           | `/dcim/devices/?rack=<uuid/slug>`                                         |
|                          | `tag`                     | `tags`                           | `/dcim/devices/?tags=<slug>`                                              |
|                          | `virtual_chassis_id`      | `virtual_chassis`                | `/dcim/devices/?virtual_chassis=<uuid/slug>`                              |
| DeviceBay                | `tag`                     | `tags`                           | `/dcim/device-bays/?tags=<slug>`                                          |
| DeviceRedundancyGroup    | `tag`                     | `tags`                           | `/dcim/device-redundancy-groups/?tag=<slug>`                              |
| DeviceType               | `tag`                     | `tags`                           | `/dcim/device-types/?tags=<slug>`                                         |
| FrontPort                | `cabled`                  | `has_cable`                      | `/dcim/front-ports/?has_cable=True/False`                                 |
|                          | `tag`                     | `tags`                           | `/dcim/front-ports/?tags=<slug>`                                          |
| Interface                | `cabled`                  | `has_cable`                      | `/dcim/interfaces/?has_cable=True/False`                                  |
| InventoryItem            | `child_items`             | `children`                       | `/dcim/inventory-items/?children=<uuid/name>`                             |
|                          | `has_child_items`         | `has_children`                   | `/dcim/inventory-items/?has_children=True/False`                          |
|                          | `tag`                     | `tags`                           | `/dcim/inventory-items/?tags=<slug>`                                      |
| Location                 | `tag`                     | `tags`                           | `/dcim/locations/?tags=<slug>`                                            |
| PowerFeed                | `cabled`                  | `has_cable`                      | `/dcim/power-feeds/?has_cable=True/False`                                 |
|                          | `tag`                     | `tags`                           | `/dcim/power-feeds/?tags=<slug>`                                          |
| PowerOutlet              | `cabled`                  | `has_cable`                      | `/dcim/power-outlets/?has_cable=True/False`                               |
| PowerPanel               | `tag`                     | `tags`                           | `/dcim/power-panels/?tags=<slug>`                                         |
| PowerPort                | `cabled`                  | `has_cable`                      | `/dcim/power-ports/?has_cable=True/False`                                 |
| Prefix                   | `is_pool`                 | `type`                           | `/ipam/prefixes/?type=<container/network/pool>`                           |
| Provider                 | `tag`                     | `tags`                           | `/circuits/provider/?tags=<slug>`                                         |
| ProviderNetwork          | `tag`                     | `tags`                           | `/circuits/provider-networks/?tags=<slug>`                                |
| Rack                     | `tag`                     | `tags`                           | `/dcim/racks/?tags=<slug>`                                                |
| RackReservation          | `tag`                     | `tags`                           | `/dcim/rack-reservations/?tags=<slug>`                                    |
| RearPort                 | `cabled`                  | `has_cable`                      | `/dcim/rear-ports/?has_cable=True/False`                                  |
|                          | `tag`                     | `tags`                           | `/dcim/rear-ports/?tags=<slug>`                                           |
| SecretsGroupAssociation  | `group`                   | `secrets_group`                  | `/extras/secrets-groups-associations/?secrets_group=<uuid/slug>`          |
| Site                     | `tag`                     | `tags`                           | `/dcim/sites/?tags=<slug>`                                                |
| Tenant                   | `tag`                     | `tags`                           | `/tenancy/tenants/?tags=<slug>`                                           |
| VirtualMachine           | `local_context_data`      | `local_config_context_data`      | `/virtualization/virtual-machines/?local_config_context_data=True/False`  |
|                          | `local_context_schema_id` | `local_config_context_schema_id` | `/virtualization/virtual-machines/?local_config_context_schema_id=<uuid>` |
|                          | `local_context_schema`    | `local_config_context_schema`    | `/virtualization/virtual-machines/?local_config_context_schema=<slug>`    |
=======
| Model                 | Renamed Filter Field      | New Name                         | UI and Rest API endpoints Available in v2.X                               |
|-----------------------|---------------------------|----------------------------------|---------------------------------------------------------------------------|
| Cable                 | `tag`                     | `tags`                           | `/dcim/cables/?tags=<slug>`                                               |
| Circuit               | `tag`                     | `tags`                           | `/circuits/circuits/?tags=<slug>`                                         |
|                       | `type`                    | `circuit_type`                   | `/circuits/circuits/?circuit_type=<uuid/slug>`                            |
| ConsolePort           | `cabled`                  | `has_cable`                      | `/dcim/console-ports/?has_cable=True/False`                               |
| ConsoleServerPort     | `cabled`                  | `has_cable`                      | `/dcim/console-server-ports/?has_cable=True/False`                        |
| Device                | `cluster_id`              | `cluster`                        | `/dcim/devices/?cluster=<uuid/slug>`                                      |
|                       | `device_type_id`          | `device_type`                    | `/dcim/devices/?device_type=<uuid/slug>`                                  |
|                       | `local_context_data`      | `local_config_context_data`      | `/dcim/devices/?local_config_context_data=True/False`                     |
|                       | `local_context_schema_id` | `local_config_context_schema_id` | `/dcim/devices/?local_config_context_schema_id=<uuid>`                    |
|                       | `local_context_schema`    | `local_config_context_schema`    | `/dcim/devices/?local_config_context_schema=<slug>`                       |
|                       | `rack_group_id`           | `rack_group`                     | `/dcim/devices/?rack_group=<uuid/slug>`                                   |
|                       | `rack_id`                 | `rack`                           | `/dcim/devices/?rack=<uuid/slug>`                                         |
|                       | `tag`                     | `tags`                           | `/dcim/devices/?tags=<slug>`                                              |
|                       | `virtual_chassis_id`      | `virtual_chassis`                | `/dcim/devices/?virtual_chassis=<uuid/slug>`                              |
| DeviceBay             | `tag`                     | `tags`                           | `/dcim/device-bays/?tags=<slug>`                                          |
| DeviceRedundancyGroup | `tag`                     | `tags`                           | `/dcim/device-redundancy-groups/?tag=<slug>`                              |
| DeviceType            | `tag`                     | `tags`                           | `/dcim/device-types/?tags=<slug>`                                         |
| FrontPort             | `cabled`                  | `has_cable`                      | `/dcim/front-ports/?has_cable=True/False`                                 |
|                       | `tag`                     | `tags`                           | `/dcim/front-ports/?tags=<slug>`                                          |
| Interface             | `cabled`                  | `has_cable`                      | `/dcim/interfaces/?has_cable=True/False`                                  |
| InventoryItem         | `child_items`             | `children`                       | `/dcim/inventory-items/?children=<uuid/name>`                             |
|                       | `has_child_items`         | `has_children`                   | `/dcim/inventory-items/?has_children=True/False`                          |
|                       | `tag`                     | `tags`                           | `/dcim/inventory-items/?tags=<slug>`                                      |
| Location              | `tag`                     | `tags`                           | `/dcim/locations/?tags=<slug>`                                            |
| ObjectPermission      | `group`                   | `groups`                         | `/users/permissions/?groups=<slug>`                                       |
|                       | `group_id`                | `groups_id`                      | `/users/permissions/?groups_id=<id>`                                      |
|                       | `user`                    | `users`                          | `/users/permissions/?user=<uuid/username>`                                |
| PowerFeed             | `cabled`                  | `has_cable`                      | `/dcim/power-feeds/?has_cable=True/False`                                 |
|                       | `tag`                     | `tags`                           | `/dcim/power-feeds/?tags=<slug>`                                          |
| PowerOutlet           | `cabled`                  | `has_cable`                      | `/dcim/power-outlets/?has_cable=True/False`                               |
| PowerPanel            | `tag`                     | `tags`                           | `/dcim/power-panels/?tags=<slug>`                                         |
| PowerPort             | `cabled`                  | `has_cable`                      | `/dcim/power-ports/?has_cable=True/False`                                 |
| Prefix                | `is_pool`                 | `type`                           | `/ipam/prefixes/?type=<container/network/pool>`                           |
| Provider              | `tag`                     | `tags`                           | `/circuits/provider/?tags=<slug>`                                         |
| ProviderNetwork       | `tag`                     | `tags`                           | `/circuits/provider-networks/?tags=<slug>`                                |
| Rack                  | `tag`                     | `tags`                           | `/dcim/racks/?tags=<slug>`                                                |
| RackReservation       | `tag`                     | `tags`                           | `/dcim/rack-reservations/?tags=<slug>`                                    |
| RearPort              | `cabled`                  | `has_cable`                      | `/dcim/rear-ports/?has_cable=True/False`                                  |
|                       | `tag`                     | `tags`                           | `/dcim/rear-ports/?tags=<slug>`                                           |
| Site                  | `tag`                     | `tags`                           | `/dcim/sites/?tags=<slug>`                                                |
| Tenant                | `tag`                     | `tags`                           | `/tenancy/tenants/?tags=<slug>`                                           |
| User                  | `group`                   | `groups`                         | `/users/users/?groups=<slug>`                                             |
|                       | `group_id`                | `groups_id`                      | `/users/users/?groups_id=<id>`                                            |
| VirtualMachine        | `local_context_data`      | `local_config_context_data`      | `/virtualization/virtual-machines/?local_config_context_data=True/False`  |
|                       | `local_context_schema_id` | `local_config_context_schema_id` | `/virtualization/virtual-machines/?local_config_context_schema_id=<uuid>` |
|                       | `local_context_schema`    | `local_config_context_schema`    | `/virtualization/virtual-machines/?local_config_context_schema=<slug>`    |
>>>>>>> 7d24bea4

### Enhanced Filter Fields

Below is a table documenting [enhanced filter field changes](../release-notes/version-2.0.md#enhanced-filter-fields-2804) in v2.x.

| Model                 | Enhanced Filter Field | Changes                                                    | UI and Rest API endpoints Available in v2.X               |
|-----------------------|-----------------------|------------------------------------------------------------|-----------------------------------------------------------|
| (all)                 | `created[__(gte|lte)]`| Enhanced to support date/time in addition to date alone    | `?created__gte=2023-02-14%2012:00:00`|
| Circuit               | `circuit_type`        | Enhanced to support primary key UUIDs in addition to slugs | `/circuits/circuits/?circuit_type=<uuid/slug>`            |
|                       | `provider`            | Enhanced to support primary key UUIDs in addition to slugs | `/circuits/circuits/?provider=<uuid/slug>`                |
|                       | `site`                | Enhanced to support primary key UUIDs in addition to slugs | `/circuits/circuits/?site=<uuid/slug>`                    |
| ConsolePort           | `device`              | Enhanced to support primary key UUIDs in addition to names | `/dcim/console-ports/?device=<uuid/name>`                 |
| ConsoleServerPort     | `device`              | Enhanced to support primary key UUIDs in addition to names | `/dcim/console-server-ports/?device=<uuid/name>`          |
| Device                | `cluster_id`          | Enhanced to support primary key UUIDs in addition to slugs | `/dcim/devices/?cluster=<uuid/slug>`                      |
|                       | `device_type_id`      | Enhanced to support primary key UUIDs in addition to slugs | `/dcim/devices/?device_type=<uuid/slug>`                  |
|                       | `manufacturer`        | Enhanced to support primary key UUIDs in addition to slugs | `/dcim/devices/?manufacturer=<uuid/slug>`                 |
|                       | `model`               | Enhanced to support primary key UUIDs in addition to slugs | `/dcim/devices/?model=<uuid/slug>`                        |
|                       | `platform`            | Enhanced to support primary key UUIDs in addition to slugs | `/dcim/devices/?platform=<uuid/slug>`                     |
|                       | `role`                | Enhanced to support primary key UUIDs in addition to slugs | `/dcim/devices/?role=<uuid/slug>`                         |
|                       | `rack_id`             | Enhanced to support primary key UUIDs in addition to slugs | `/dcim/devices/?rack=<uuid/slug>`                         |
|                       | `rack_group_id`       | Enhanced to support primary key UUIDs in addition to slugs | `/dcim/devices/?rack_group=<uuid/slug>`                   |
|                       | `serial`              | Enhanced to permit filtering on multiple values            | `/dcim/devices/?serial=<value>&serial=<value>...`         |
|                       | `secrets_group`       | Enhanced to support primary key UUIDs in addition to slugs | `/dcim/devices/?secrets_group=<uuid/slug>`                |
|                       | `site`                | Enhanced to support primary key UUIDs in addition to slugs | `/dcim/devices/?site=<uuid/slug>`                         |
|                       | `virtual_chassis_id`  | Enhanced to support primary key UUIDs in addition to slugs | `/dcim/devices/?virtual_chassis=<uuid/slug>`              |
| DeviceBay             | `cable`               | Enhanced to support primary key UUIDs in addition to slugs | `/dcim/regions/?parent=<uuid/slug>`                       |
|                       | `device`              | Enhanced to support primary key UUIDs in addition to names | `/dcim/device-bays/?device=<uuid/name>`                   |
| DeviceType            | `manufacturer`        | Enhanced to support primary key UUIDs in addition to slugs | `/dcim/device-types/?manufacturer=<uuid/slug>`            |
| FrontPort             | `device`              | Enhanced to support primary key UUIDs in addition to names | `/dcim/front-ports/?device=<uuid/name>`                   |
| Interface             | `device`              | Enhanced to support primary key UUIDs in addition to names | `/dcim/interfaces/?device=<uuid/name>`                    |
| InventoryItem         | `device`              | Enhanced to support primary key UUIDs in addition to name  | `/dcim/inventory-items/?device=<uuid/name>`               |
|                       | `manufacturer`        | Enhanced to support primary key UUIDs in addition to slugs | `/dcim/inventory-items/?manufacturer=<uuid/slug>`         |
|                       | `serial`              | Enhanced to permit filtering on multiple values            | `/dcim/inventory-items/?serial=<value>&serial=<value>...` |
|                       | `site`                | Enhanced to support primary key UUIDs in addition to slugs | `/dcim/inventory-items/?site=<uuid/slug>`                 |
| Platform              | `manufacturer`        | Enhanced to support primary key UUIDs in addition to slugs | `/dcim/platforms/?manufacturer=<uuid/slug>`               |
| PowerFeed             | `site`                | Enhanced to support primary key UUIDs in addition to slugs | `/dcim/power-feeds/?site=<uuid/slug>`                     |
| PowerOutlet           | `device`              | Enhanced to support primary key UUIDs in addition to names | `/dcim/power-outlets/?device=<uuid/name>`                 |
| PowerPort             | `device`              | Enhanced to support primary key UUIDs in addition to names | `/dcim/power-ports/?device=<uuid/name>`                   |
| Provider              | `site`                | Enhanced to support primary key UUIDs in addition to slugs | `/circuits/providers/?site=<uuid/slug>`                   |
| ProviderNetwork       | `provider`            | Enhanced to support primary key UUIDs in addition to slugs | `/circuits/provider-networks/?provider=<uuid/slug>`       |
| Rack                  | `role`                | Enhanced to support primary key UUIDs in addition to slugs | `/dcim/racks/?role=<uuid/slug>`                           |
|                       | `serial`              | Enhanced to permit filtering on multiple values            | `/dcim/racks/?serial=<value>&serial=<value>...`           |
| RackGroup             | `parent`              | Enhanced to support primary key UUIDs in addition to slugs | `/dcim/rack-groups/?parent=<uuid/slug>`                   |
| RackReservation       | `user`                | Enhanced to support primary key UUIDs in addition to slugs | `/dcim/rack-reservations/?user=<uuid/slug>`               |
| RearPort              | `device`              | Enhanced to support primary key UUIDs in addition to names | `/dcim/rear-ports/?device=<uuid/name>`                    |
| Region                | `parent`              | Enhanced to support primary key UUIDs in addition to slugs | `/dcim/regions/?parent=<uuid/slug>`                       |
| Tenant                | `tenant_group`        | Enhanced to support primary key UUIDs in addition to slugs | `/tenancy/tenants/?tenant_group=<uuid/slug>`              |
| VirtualChassis        | `master`              | Enhanced to support primary key UUIDs in addition to name  | `/dcim/virtual-chassis/?master=<uuid/name>`               |
|                       | `site`                | Enhanced to support primary key UUIDs in addition to slugs | `/dcim/virtual-chassis/?site=<uuid/slug>`                 |
|                       | `tenant`              | Enhanced to support primary key UUIDs in addition to slugs | `/dcim/virtual-chassis/?tenant=<uuid/slug>`               |
| VLAN                  | `vlan_group`          | Enhanced to support primary key UUIDs in addition to slugs | `/ipam/vlans/?vlan_group=<uuid/slug>`                     |

### Corrected Filter Fields

Below is a table documenting [corrected filter field changes](../release-notes/version-2.0.md#corrected-filter-fields-2804) in v2.x.

| Model  | Changed Filter Field   | Before                                     | After                                                                                    |
|--------|------------------------|--------------------------------------------|------------------------------------------------------------------------------------------|
| Device | `console_ports`        | `/dcim/devices/?console_ports=True`        | `/dcim/devices/?console_ports=<uuid>` or `?has_console_ports=<True/False>`               |
|        | `console_server_ports` | `/dcim/devices/?console_server_ports=True` | `/dcim/devices/?console_server_ports=<uuid>` or `?has_console_server_ports=<True/False>` |
|        | `device_bays`          | `/dcim/devices/?device_bays=True`          | `/dcim/devices/?device_bays=<uuid>` or `?has_device_bays=<True/False>`                   |
|        | `front_ports`          | `/dcim/devices/?front_ports=True`          | `/dcim/devices/?front_ports=<uuid>` or `?has_front_ports=<True/False>`                   |
|        | `interfaces`           | `/dcim/devices/?interfaces=True`           | `/dcim/devices/?interfaces=<uuid>` or `?has_interfaces=<True/False>`                     |
|        | `power_ports`          | `/dcim/devices/?power_ports=True`          | `/dcim/devices/?power_ports=<uuid>` or `?has_power_ports=<True/False>`                   |
|        | `power_outlets`        | `/dcim/devices/?power_outlets=True`        | `/dcim/devices/?power_outlets=<uuid>` or `?has_power_outlets=<True/False>`               |
|        | `rear_ports`           | `/dcim/devices/?rear_ports=True`           | `/dcim/devices/?rear_ports=<uuid>` or `?has_rear_ports=<True/False>`                     |

### Removed Redundant Filter Fields

Below is a table documenting [removed redundant filter field changes](../release-notes/version-2.0.md#removed-redundant-filter-fields-2804) in v2.x.
Unless stated otherwise, all of the `*_id=<uuid>` filters have been replaced by generic filters that support both uuid and slug.
For example `/circuits/circuits/?provider_id=<uuid>` has been replaced by `/circuits/circuits/?provider=<uuid>`.

In addition, `region_id`/`region` and `site_id`/`site` are all being removed because `Region` and `Site` Models are being collapsed into `Location` Model.
Their filters are also being replaced by `?location=<uuid/slug>`. For example `/dcim/devices/?site=ams-01` is replaced by `/dcim/devices/?location=ams-01`.

<<<<<<< HEAD
| Model                    | Removed Filter Field  | UI and API endpoints that are no longer supported in v2.X                                       |
|--------------------------|-----------------------|-------------------------------------------------------------------------------------------------|
| Aggregate                | `tenant_group_id`     |                                                                                                 |
| Circuit                  | `provider_id`         |                                                                                                 |
|                          | `provider_network_id` |                                                                                                 |
|                          | `region`              |                                                                                                 |
|                          | `region_id`           |                                                                                                 |
|                          | `site`                |                                                                                                 |
|                          | `site_id`             |                                                                                                 |
|                          | `tenant_group_id`     |                                                                                                 |
|                          | `type_id`             | instead of `/circuits/circuits/?type_id=<uuid>`, use `circuit_type=<uuid>`                      |
| CircuitTermination       | `circuit_id`          |                                                                                                 |
|                          | `provider_network_id` |                                                                                                 |
|                          | `region_id`           |                                                                                                 |
|                          | `region`              |                                                                                                 |
|                          | `site`                |                                                                                                 |
|                          | `site_id`             |                                                                                                 |
| Cluster                  | `region`              |                                                                                                 |
|                          | `region_id`           |                                                                                                 |
|                          | `site`                |                                                                                                 |
|                          | `site_id`             |                                                                                                 |
|                          | `tenant_group_id`     |                                                                                                 |
| ConfigContext            | `region`              |                                                                                                 |
|                          | `region_id`           |                                                                                                 |
|                          | `role_id`             |                                                                                                 |
|                          | `site`                |                                                                                                 |
|                          | `site_id`             |                                                                                                 |
| ConsolePort              | `device_id`           |                                                                                                 |
|                          | `region`              |                                                                                                 |
|                          | `region_id`           |                                                                                                 |
|                          | `site`                |                                                                                                 |
|                          | `site_id`             |                                                                                                 |
| ConsoleServerPort        | `device_id`           |                                                                                                 |
|                          | `region`              |                                                                                                 |
|                          | `region_id`           |                                                                                                 |
|                          | `site`                |                                                                                                 |
|                          | `site_id`             |                                                                                                 |
| CustomFieldChoice        | `field_id`            | instead of `/extras/custom-field-choices/?field_id=<uuid>`, use `custom_field=<uuid>`           |
| Device                   | `manufacturer_id`     |                                                                                                 |
|                          | `model`               | instead of `/dcim/devices/?model=<uuid>`, use `device_type=<uuid>`                              |
|                          | `pass_through_ports`  | instead of `/dcim/devices/?pass_through_ports=<bool>`, use `has_front_ports`/`has_rear_ports`   |
|                          | `platform_id`         |                                                                                                 |
|                          | `region`              |                                                                                                 |
|                          | `region_id`           |                                                                                                 |
|                          | `role_id`             |                                                                                                 |
|                          | `secrets_group_id`    |                                                                                                 |
|                          | `site`                |                                                                                                 |
|                          | `site_id`             |                                                                                                 |
|                          | `tenant_group_id`     |                                                                                                 |
| DeviceBay                | `device_id`           |                                                                                                 |
|                          | `region`              |                                                                                                 |
|                          | `region_id`           |                                                                                                 |
|                          | `site`                |                                                                                                 |
|                          | `site_id`             |                                                                                                 |
| DeviceType               | `manufacturer_id`     |                                                                                                 |
| FrontPort                | `device_id`           |                                                                                                 |
|                          | `region`              |                                                                                                 |
|                          | `region_id`           |                                                                                                 |
|                          | `site`                |                                                                                                 |
|                          | `site_id`             |                                                                                                 |
| Interface                | `bridge_id`           |                                                                                                 |
|                          | `device_id`           |                                                                                                 |
|                          | `lag_id`              |                                                                                                 |
|                          | `parent_interface_id` |                                                                                                 |
|                          | `region`              |                                                                                                 |
|                          | `region_id`           |                                                                                                 |
|                          | `site`                |                                                                                                 |
|                          | `site_id`             |                                                                                                 |
| InventoryItem            | `device_id`           |                                                                                                 |
|                          | `manufacturer_id`     |                                                                                                 |
|                          | `parent_id`           |                                                                                                 |
|                          | `region`              |                                                                                                 |
|                          | `region_id`           |                                                                                                 |
|                          | `site`                |                                                                                                 |
|                          | `site_id`             |                                                                                                 |
| IPAddress                | `tenant_group_id`     |                                                                                                 |
| Location                 | `tenant_group_id`     |                                                                                                 |
|                          | `region`              |                                                                                                 |
|                          | `region_id`           |                                                                                                 |
|                          | `site`                |                                                                                                 |
|                          | `site_id`             |                                                                                                 |
| Provider                 | `region`              |                                                                                                 |
|                          | `region_id`           |                                                                                                 |
|                          | `site`                |                                                                                                 |
|                          | `site_id`             |                                                                                                 |
| ProviderNetwork          | `provider_id`         |                                                                                                 |
| Rack                     | `group_id`            |                                                                                                 |
|                          | `region`              |                                                                                                 |
|                          | `region_id`           |                                                                                                 |
|                          | `role_id`             |                                                                                                 |
|                          | `site`                |                                                                                                 |
|                          | `site_id`             |                                                                                                 |
|                          | `tenant_group_id`     |                                                                                                 |
| RackGroup                | `parent_id`           |                                                                                                 |
|                          | `region`              |                                                                                                 |
|                          | `region_id`           |                                                                                                 |
|                          | `site`                |                                                                                                 |
|                          | `site_id`             |                                                                                                 |
| RackReservation          | `group_id`            |                                                                                                 |
|                          | `rack_id`             |                                                                                                 |
|                          | `site`                |                                                                                                 |
|                          | `site_id`             |                                                                                                 |
|                          | `tenant_group_id`     |                                                                                                 |
|                          | `user_id`             |                                                                                                 |
| RearPort                 | `device_id`           |                                                                                                 |
|                          | `region`              |                                                                                                 |
|                          | `region_id`           |                                                                                                 |
|                          | `site`                |                                                                                                 |
|                          | `site_id`             |                                                                                                 |
| Region                   | `parent_id`           |                                                                                                 |
| RouteTarget              | `tenant_group_id`     |                                                                                                 |
| Platform                 | `manufacturer_id`     |                                                                                                 |
| PowerOutlet              | `device_id`           |                                                                                                 |
|                          | `region`              |                                                                                                 |
|                          | `region_id`           |                                                                                                 |
|                          | `site`                |                                                                                                 |
|                          | `site_id`             |                                                                                                 |
| PowerFeed                | `power_panel_id`      |                                                                                                 |
|                          | `rack_id`             |                                                                                                 |
|                          | `region`              |                                                                                                 |
|                          | `region_id`           |                                                                                                 |
|                          | `site`                |                                                                                                 |
|                          | `site_id`             |                                                                                                 |
| PowerPanel               | `rack_group_id`       |                                                                                                 |
|                          | `region`              |                                                                                                 |
|                          | `region_id`           |                                                                                                 |
|                          | `site`                |                                                                                                 |
|                          | `site_id`             |                                                                                                 |
| PowerPort                | `device_id`           |                                                                                                 |
|                          | `region`              |                                                                                                 |
|                          | `region_id`           |                                                                                                 |
|                          | `site`                |                                                                                                 |
|                          | `site_id`             |                                                                                                 |
| Prefix                   | `region`              |                                                                                                 |
|                          | `region_id`           |                                                                                                 |
|                          | `site`                |                                                                                                 |
|                          | `site_id`             |                                                                                                 |
|                          | `tenant_group_id`     |                                                                                                 |
| SecretsGroupAssociation  | `group_id`            | instead of `/extras/secrets-groups-associations/?group_id=<uuid>`, use `secrets_group=<uuid>`   |
| Site                     | `region`              |                                                                                                 |
|                          | `region_id`           |                                                                                                 |
|                          | `tenant_group_id`     |                                                                                                 |
| Tenant                   | `group_id`            |                                                                                                 |
| TenantGroup              | `parent_id`           |                                                                                                 |
| VirtualChassis           | `master_id`           |                                                                                                 |
|                          | `region`              |                                                                                                 |
|                          | `region_id`           |                                                                                                 |
|                          | `site`                |                                                                                                 |
|                          | `site_id`             |                                                                                                 |
|                          | `tenant_id`           |                                                                                                 |
| VirtualMachine           | `tenant_group_id`     |                                                                                                 |
| VLANGroup                | `region`              |                                                                                                 |
|                          | `region_id`           |                                                                                                 |
|                          | `site`                |                                                                                                 |
|                          | `site_id`             |                                                                                                 |
| VLAN                     | `group_id`            |                                                                                                 |
|                          | `group`               | instead of `/ipam/vlans/?group=<slug>`, use `vlan_group=<slug>`                                 |
|                          | `region`              |                                                                                                 |
|                          | `region_id`           |                                                                                                 |
|                          | `site`                |                                                                                                 |
|                          | `site_id`             |                                                                                                 |
|                          | `tenant_group_id`     |                                                                                                 |
| VMInterface              | `bridge_id`           |                                                                                                 |
|                          | `parent_interface_id` |                                                                                                 |
| VRF                      | `tenant_group_id`     |                                                                                                 |
=======
| Model              | Removed Filter Field  | UI and API endpoints that are no longer supported in v2.X                                     |
|--------------------|-----------------------|-----------------------------------------------------------------------------------------------|
| Aggregate          | `tenant_group_id`     |                                                                                               |
| Circuit            | `provider_id`         |                                                                                               |
|                    | `provider_network_id` |                                                                                               |
|                    | `region`              |                                                                                               |
|                    | `region_id`           |                                                                                               |
|                    | `site`                |                                                                                               |
|                    | `site_id`             |                                                                                               |
|                    | `tenant_group_id`     |                                                                                               |
|                    | `type_id`             | instead of `/circuits/circuits/?type_id=<uuid>`, use `circuit_type=<uuid>`                    |
| CircuitTermination | `circuit_id`          |                                                                                               |
|                    | `provider_network_id` |                                                                                               |
|                    | `region_id`           |                                                                                               |
|                    | `region`              |                                                                                               |
|                    | `site`                |                                                                                               |
|                    | `site_id`             |                                                                                               |
| Cluster            | `region`              |                                                                                               |
|                    | `region_id`           |                                                                                               |
|                    | `site`                |                                                                                               |
|                    | `site_id`             |                                                                                               |
|                    | `tenant_group_id`     |                                                                                               |
| ConfigContext      | `region`              |                                                                                               |
|                    | `region_id`           |                                                                                               |
|                    | `role_id`             |                                                                                               |
|                    | `site`                |                                                                                               |
|                    | `site_id`             |                                                                                               |
| ConsolePort        | `device_id`           |                                                                                               |
|                    | `region`              |                                                                                               |
|                    | `region_id`           |                                                                                               |
|                    | `site`                |                                                                                               |
|                    | `site_id`             |                                                                                               |
| ConsoleServerPort  | `device_id`           |                                                                                               |
|                    | `region`              |                                                                                               |
|                    | `region_id`           |                                                                                               |
|                    | `site`                |                                                                                               |
|                    | `site_id`             |                                                                                               |
| Device             | `manufacturer_id`     |                                                                                               |
|                    | `model`               | instead of `/dcim/devices/?model=<uuid>`, use `device_type=<uuid>`                            |
|                    | `pass_through_ports`  | instead of `/dcim/devices/?pass_through_ports=<bool>`, use `has_front_ports`/`has_rear_ports` |
|                    | `platform_id`         |                                                                                               |
|                    | `region`              |                                                                                               |
|                    | `region_id`           |                                                                                               |
|                    | `role_id`             |                                                                                               |
|                    | `secrets_group_id`    |                                                                                               |
|                    | `site`                |                                                                                               |
|                    | `site_id`             |                                                                                               |
|                    | `tenant_group_id`     |                                                                                               |
| DeviceBay          | `device_id`           |                                                                                               |
|                    | `region`              |                                                                                               |
|                    | `region_id`           |                                                                                               |
|                    | `site`                |                                                                                               |
|                    | `site_id`             |                                                                                               |
| DeviceType         | `manufacturer_id`     |                                                                                               |
| FrontPort          | `device_id`           |                                                                                               |
|                    | `region`              |                                                                                               |
|                    | `region_id`           |                                                                                               |
|                    | `site`                |                                                                                               |
|                    | `site_id`             |                                                                                               |
| Interface          | `bridge_id`           |                                                                                               |
|                    | `device_id`           |                                                                                               |
|                    | `lag_id`              |                                                                                               |
|                    | `parent_interface_id` |                                                                                               |
|                    | `region`              |                                                                                               |
|                    | `region_id`           |                                                                                               |
|                    | `site`                |                                                                                               |
|                    | `site_id`             |                                                                                               |
| InventoryItem      | `device_id`           |                                                                                               |
|                    | `manufacturer_id`     |                                                                                               |
|                    | `parent_id`           |                                                                                               |
|                    | `region`              |                                                                                               |
|                    | `region_id`           |                                                                                               |
|                    | `site`                |                                                                                               |
|                    | `site_id`             |                                                                                               |
| IPAddress          | `tenant_group_id`     |                                                                                               |
| Location           | `tenant_group_id`     |                                                                                               |
|                    | `region`              |                                                                                               |
|                    | `region_id`           |                                                                                               |
|                    | `site`                |                                                                                               |
|                    | `site_id`             |                                                                                               |
| Provider           | `region`              |                                                                                               |
| ObjectPermission   | `user_id`             | instead of `/users/users/?user_id=<uuid>`, use `users=<uuid>`                                 |
|                    | `region_id`           |                                                                                               |
|                    | `site`                |                                                                                               |
|                    | `site_id`             |                                                                                               |
| ProviderNetwork    | `provider_id`         |                                                                                               |
| Rack               | `group_id`            |                                                                                               |
|                    | `region`              |                                                                                               |
|                    | `region_id`           |                                                                                               |
|                    | `role_id`             |                                                                                               |
|                    | `site`                |                                                                                               |
|                    | `site_id`             |                                                                                               |
|                    | `tenant_group_id`     |                                                                                               |
| RackGroup          | `parent_id`           |                                                                                               |
|                    | `region`              |                                                                                               |
|                    | `region_id`           |                                                                                               |
|                    | `site`                |                                                                                               |
|                    | `site_id`             |                                                                                               |
| RackReservation    | `group_id`            |                                                                                               |
|                    | `rack_id`             |                                                                                               |
|                    | `site`                |                                                                                               |
|                    | `site_id`             |                                                                                               |
|                    | `tenant_group_id`     |                                                                                               |
|                    | `user_id`             |                                                                                               |
| RearPort           | `device_id`           |                                                                                               |
|                    | `region`              |                                                                                               |
|                    | `region_id`           |                                                                                               |
|                    | `site`                |                                                                                               |
|                    | `site_id`             |                                                                                               |
| Region             | `parent_id`           |                                                                                               |
| RouteTarget        | `tenant_group_id`     |                                                                                               |
| Platform           | `manufacturer_id`     |                                                                                               |
| PowerOutlet        | `device_id`           |                                                                                               |
|                    | `region`              |                                                                                               |
|                    | `region_id`           |                                                                                               |
|                    | `site`                |                                                                                               |
|                    | `site_id`             |                                                                                               |
| PowerFeed          | `power_panel_id`      |                                                                                               |
|                    | `rack_id`             |                                                                                               |
|                    | `region`              |                                                                                               |
|                    | `region_id`           |                                                                                               |
|                    | `site`                |                                                                                               |
|                    | `site_id`             |                                                                                               |
| PowerPanel         | `rack_group_id`       |                                                                                               |
|                    | `region`              |                                                                                               |
|                    | `region_id`           |                                                                                               |
|                    | `site`                |                                                                                               |
|                    | `site_id`             |                                                                                               |
| PowerPort          | `device_id`           |                                                                                               |
|                    | `region`              |                                                                                               |
|                    | `region_id`           |                                                                                               |
|                    | `site`                |                                                                                               |
|                    | `site_id`             |                                                                                               |
| Prefix             | `region`              |                                                                                               |
|                    | `region_id`           |                                                                                               |
|                    | `site`                |                                                                                               |
|                    | `site_id`             |                                                                                               |
|                    | `tenant_group_id`     |                                                                                               |
| Site               | `region`              |                                                                                               |
|                    | `region_id`           |                                                                                               |
|                    | `tenant_group_id`     |                                                                                               |
| Tenant             | `group_id`            |                                                                                               |
| TenantGroup        | `parent_id`           |                                                                                               |
| VirtualChassis     | `master_id`           |                                                                                               |
|                    | `region`              |                                                                                               |
|                    | `region_id`           |                                                                                               |
|                    | `site`                |                                                                                               |
|                    | `site_id`             |                                                                                               |
|                    | `tenant_id`           |                                                                                               |
| VirtualMachine     | `tenant_group_id`     |                                                                                               |
| VLANGroup          | `region`              |                                                                                               |
|                    | `region_id`           |                                                                                               |
|                    | `site`                |                                                                                               |
|                    | `site_id`             |                                                                                               |
| VLAN               | `group_id`            |                                                                                               |
|                    | `group`               | instead of `/ipam/vlans/?group=<slug>`, use `vlan_group=<slug>`                               |
|                    | `region`              |                                                                                               |
|                    | `region_id`           |                                                                                               |
|                    | `site`                |                                                                                               |
|                    | `site_id`             |                                                                                               |
|                    | `tenant_group_id`     |                                                                                               |
| VMInterface        | `bridge_id`           |                                                                                               |
|                    | `parent_interface_id` |                                                                                               |
| VRF                | `tenant_group_id`     |                                                                                               |
>>>>>>> 7d24bea4

## Python Code Location Changes

The below is mostly relevant only to authors of Jobs and Nautobot Apps. End users should not be impacted by the changes in this section.

| Old Module                           | Class/Function(s)                                           | New Module                             |
|--------------------------------------|-------------------------------------------------------------|----------------------------------------|
| `nautobot.core.api.utils`            | `TreeModelSerializerMixin`                                  | `nautobot.core.api.serializers`        |
| `nautobot.core.fields`               | `*`                                                         | `nautobot.core.models.fields`          |
| `nautobot.core.forms`                | `SearchForm`                                                | `nautobot.core.forms.search`           |
| `nautobot.core.utilities`            | `*`                                                         | `nautobot.core.views.utils`            |
| `nautobot.dcim.fields`               | `MACAddressCharField`                                       | `nautobot.core.models.fields`          |
| `nautobot.dcim.forms`                | `MACAddressField`                                           | `nautobot.core.forms`                  |
| `nautobot.utilities.api`             | `*`                                                         | `nautobot.core.api.utils`              |
| `nautobot.utilities.apps`            | `*`                                                         | `nautobot.core.apps`                   |
| `nautobot.utilities.checks`          | `*`                                                         | `nautobot.core.checks`                 |
| `nautobot.utilities.choices`         | `*`                                                         | `nautobot.core.choices`                |
| `nautobot.utilities.config`          | `*`                                                         | `nautobot.core.utils.config`           |
| `nautobot.utilities.constants`       | `*`                                                         | `nautobot.core.constants`              |
| `nautobot.utilities.deprecation`     | `*`                                                         | `nautobot.core.utils.deprecation`      |
| `nautobot.utilities.error_handlers`  | `*`                                                         | `nautobot.core.views.utils`            |
| `nautobot.utilities.exceptions`      | `*`                                                         | `nautobot.core.exceptions`             |
| `nautobot.utilities.factory`         | `*`                                                         | `nautobot.core.factory`                |
| `nautobot.utilities.fields`          | `*`                                                         | `nautobot.core.models.fields`          |
| `nautobot.utilities.filters`         | `*`                                                         | `nautobot.core.filters`                |
| `nautobot.utilities.forms`           | `*`                                                         | `nautobot.core.forms`                  |
| `nautobot.utilities.git`             | `*`                                                         | `nautobot.core.utils.git`              |
| `nautobot.utilities.logging`         | `*`                                                         | `nautobot.core.utils.logging`          |
| `nautobot.utilities.management`      | `*`                                                         | `nautobot.core.management`             |
| `nautobot.utilities.ordering`        | `*`                                                         | `nautobot.core.utils.ordering`         |
| `nautobot.utilities.paginator`       | `*`                                                         | `nautobot.core.views.paginator`        |
| `nautobot.utilities.permissions`     | `*`                                                         | `nautobot.core.utils.permissions`      |
| `nautobot.utilities.query_functions` | `*`                                                         | `nautobot.core.models.query_functions` |
| `nautobot.utilities.querysets`       | `*`                                                         | `nautobot.core.models.querysets`       |
| `nautobot.utilities.tables`          | `*`                                                         | `nautobot.core.tables`                 |
| `nautobot.utilities.tasks`           | `*`                                                         | `nautobot.core.tasks`                  |
| `nautobot.utilities.templatetags`    | `*`                                                         | `nautobot.core.templatetags`           |
| `nautobot.utilities.testing`         | `*`                                                         | `nautobot.core.testing`                |
| `nautobot.utilities.tree_queries`    | `*`                                                         | `nautobot.core.models.tree_queries`    |
| `nautobot.utilities.utils`           | `array_to_string`                                           | `nautobot.core.models.utils`           |
|                                      | `convert_querydict_to_factory_formset_acceptable_querydict` | `nautobot.core.utils.requests`         |
|                                      | `copy_safe_request`                                         | `nautobot.core.utils.requests`         |
|                                      | `count_related`                                             | `nautobot.core.models.querysets`       |
|                                      | `csv_format`                                                | `nautobot.core.views.utils`            |
|                                      | `deepmerge`                                                 | `nautobot.core.utils.data`             |
|                                      | `dict_to_filter_params`                                     | `nautobot.core.api.utils`              |
|                                      | `dynamic_import`                                            | `nautobot.core.api.utils`              |
|                                      | `ensure_content_type_and_field_name_inquery_params`         | `nautobot.core.utils.requests`         |
|                                      | `flatten_dict`                                              | `nautobot.core.utils.data`             |
|                                      | `flatten_iterable`                                          | `nautobot.core.utils.data`             |
|                                      | `foreground_color`                                          | `nautobot.core.utils.color`            |
|                                      | `get_all_lookup_expr_for_field`                             | `nautobot.core.utils.filtering`        |
|                                      | `get_api_version_serializer`                                | `nautobot.core.api.utils`              |
|                                      | `get_changes_for_model`                                     | `nautobot.core.utils.lookup`           |
|                                      | `get_filterset_field`                                       | `nautobot.core.utils.filtering`        |
|                                      | `get_filterset_for_model`                                   | `nautobot.core.utils.lookup`           |
|                                      | `get_filterable_params_from_filter_params`                  | `nautobot.core.utils.requests`         |
|                                      | `get_form_for_model`                                        | `nautobot.core.utils.lookup`           |
|                                      | `get_model_from_name`                                       | `nautobot.core.utils.lookup`           |
|                                      | `get_related_class_for_model`                               | `nautobot.core.utils.lookup`           |
|                                      | `get_route_for_model`                                       | `nautobot.core.utils.lookup`           |
|                                      | `get_table_for_model`                                       | `nautobot.core.utils.lookup`           |
|                                      | `hex_to_rgb`                                                | `nautobot.core.utils.color`            |
|                                      | `is_taggable`                                               | `nautobot.core.models.utils`           |
|                                      | `is_uuid`                                                   | `nautobot.core.utils.data`             |
|                                      | `lighten_color`                                             | `nautobot.core.utils.color`            |
|                                      | `normalize_querydict`                                       | `nautobot.core.utils.requests`         |
|                                      | `prepare_cloned_fields`                                     | `nautobot.core.views.utils`            |
|                                      | `pretty_print_query`                                        | `nautobot.core.models.utils`           |
|                                      | `render_jinja2`                                             | `nautobot.core.utils.data`             |
|                                      | `rgb_to_hex`                                                | `nautobot.core.utils.color`            |
|                                      | `SerializerForAPIVersions`                                  | `nautobot.core.api.utils`              |
|                                      | `serialize_object`                                          | `nautobot.core.models.utils`           |
|                                      | `serialize_object_v2`                                       | `nautobot.core.models.utils`           |
|                                      | `shallow_compare_dict`                                      | `nautobot.core.utils.data`             |
|                                      | `slugify_dots_to_dashes`                                    | `nautobot.core.models.fields`          |
|                                      | `slugify_dashes_to_underscores`                             | `nautobot.core.models.fields`          |
|                                      | `to_meters`                                                 | `nautobot.core.utils.data`             |
|                                      | `UtilizationData`                                           | `nautobot.core.utils.data`             |
|                                      | `versioned_serializer_selector`                             | `nautobot.core.api.utils`              |
| `nautobot.utilities.validators`      | `*`                                                         | `nautobot.core.models.validators`      |
| `nautobot.utilities.views`           | `*`                                                         | `nautobot.core.views.mixins`           |

## Git Data Source Changes

The Configuration Contexts Metadata key `schema` has been replaced with `config_context_schema`. This means that any `schema` references in your git repository's data must be updated to reflect this change.<|MERGE_RESOLUTION|>--- conflicted
+++ resolved
@@ -219,7 +219,6 @@
 
 ### Renamed Filter Fields
 
-<<<<<<< HEAD
 | Model                    | Renamed Filter Field      | New Name                         | UI and Rest API endpoints Available in v2.X                               |
 |--------------------------|---------------------------|----------------------------------|---------------------------------------------------------------------------|
 | Cable                    | `tag`                     | `tags`                           | `/dcim/cables/?tags=<slug>`                                               |
@@ -247,6 +246,9 @@
 |                          | `has_child_items`         | `has_children`                   | `/dcim/inventory-items/?has_children=True/False`                          |
 |                          | `tag`                     | `tags`                           | `/dcim/inventory-items/?tags=<slug>`                                      |
 | Location                 | `tag`                     | `tags`                           | `/dcim/locations/?tags=<slug>`                                            |
+| ObjectPermission      | `group`                   | `groups`                         | `/users/permissions/?groups=<slug>`                                       |
+|                       | `group_id`                | `groups_id`                      | `/users/permissions/?groups_id=<id>`                                      |
+|                       | `user`                    | `users`                          | `/users/permissions/?user=<uuid/username>`                                |
 | PowerFeed                | `cabled`                  | `has_cable`                      | `/dcim/power-feeds/?has_cable=True/False`                                 |
 |                          | `tag`                     | `tags`                           | `/dcim/power-feeds/?tags=<slug>`                                          |
 | PowerOutlet              | `cabled`                  | `has_cable`                      | `/dcim/power-outlets/?has_cable=True/False`                               |
@@ -262,59 +264,11 @@
 | SecretsGroupAssociation  | `group`                   | `secrets_group`                  | `/extras/secrets-groups-associations/?secrets_group=<uuid/slug>`          |
 | Site                     | `tag`                     | `tags`                           | `/dcim/sites/?tags=<slug>`                                                |
 | Tenant                   | `tag`                     | `tags`                           | `/tenancy/tenants/?tags=<slug>`                                           |
+| User                  | `group`                   | `groups`                         | `/users/users/?groups=<slug>`                                             |
+|                       | `group_id`                | `groups_id`                      | `/users/users/?groups_id=<id>`                                            |
 | VirtualMachine           | `local_context_data`      | `local_config_context_data`      | `/virtualization/virtual-machines/?local_config_context_data=True/False`  |
 |                          | `local_context_schema_id` | `local_config_context_schema_id` | `/virtualization/virtual-machines/?local_config_context_schema_id=<uuid>` |
 |                          | `local_context_schema`    | `local_config_context_schema`    | `/virtualization/virtual-machines/?local_config_context_schema=<slug>`    |
-=======
-| Model                 | Renamed Filter Field      | New Name                         | UI and Rest API endpoints Available in v2.X                               |
-|-----------------------|---------------------------|----------------------------------|---------------------------------------------------------------------------|
-| Cable                 | `tag`                     | `tags`                           | `/dcim/cables/?tags=<slug>`                                               |
-| Circuit               | `tag`                     | `tags`                           | `/circuits/circuits/?tags=<slug>`                                         |
-|                       | `type`                    | `circuit_type`                   | `/circuits/circuits/?circuit_type=<uuid/slug>`                            |
-| ConsolePort           | `cabled`                  | `has_cable`                      | `/dcim/console-ports/?has_cable=True/False`                               |
-| ConsoleServerPort     | `cabled`                  | `has_cable`                      | `/dcim/console-server-ports/?has_cable=True/False`                        |
-| Device                | `cluster_id`              | `cluster`                        | `/dcim/devices/?cluster=<uuid/slug>`                                      |
-|                       | `device_type_id`          | `device_type`                    | `/dcim/devices/?device_type=<uuid/slug>`                                  |
-|                       | `local_context_data`      | `local_config_context_data`      | `/dcim/devices/?local_config_context_data=True/False`                     |
-|                       | `local_context_schema_id` | `local_config_context_schema_id` | `/dcim/devices/?local_config_context_schema_id=<uuid>`                    |
-|                       | `local_context_schema`    | `local_config_context_schema`    | `/dcim/devices/?local_config_context_schema=<slug>`                       |
-|                       | `rack_group_id`           | `rack_group`                     | `/dcim/devices/?rack_group=<uuid/slug>`                                   |
-|                       | `rack_id`                 | `rack`                           | `/dcim/devices/?rack=<uuid/slug>`                                         |
-|                       | `tag`                     | `tags`                           | `/dcim/devices/?tags=<slug>`                                              |
-|                       | `virtual_chassis_id`      | `virtual_chassis`                | `/dcim/devices/?virtual_chassis=<uuid/slug>`                              |
-| DeviceBay             | `tag`                     | `tags`                           | `/dcim/device-bays/?tags=<slug>`                                          |
-| DeviceRedundancyGroup | `tag`                     | `tags`                           | `/dcim/device-redundancy-groups/?tag=<slug>`                              |
-| DeviceType            | `tag`                     | `tags`                           | `/dcim/device-types/?tags=<slug>`                                         |
-| FrontPort             | `cabled`                  | `has_cable`                      | `/dcim/front-ports/?has_cable=True/False`                                 |
-|                       | `tag`                     | `tags`                           | `/dcim/front-ports/?tags=<slug>`                                          |
-| Interface             | `cabled`                  | `has_cable`                      | `/dcim/interfaces/?has_cable=True/False`                                  |
-| InventoryItem         | `child_items`             | `children`                       | `/dcim/inventory-items/?children=<uuid/name>`                             |
-|                       | `has_child_items`         | `has_children`                   | `/dcim/inventory-items/?has_children=True/False`                          |
-|                       | `tag`                     | `tags`                           | `/dcim/inventory-items/?tags=<slug>`                                      |
-| Location              | `tag`                     | `tags`                           | `/dcim/locations/?tags=<slug>`                                            |
-| ObjectPermission      | `group`                   | `groups`                         | `/users/permissions/?groups=<slug>`                                       |
-|                       | `group_id`                | `groups_id`                      | `/users/permissions/?groups_id=<id>`                                      |
-|                       | `user`                    | `users`                          | `/users/permissions/?user=<uuid/username>`                                |
-| PowerFeed             | `cabled`                  | `has_cable`                      | `/dcim/power-feeds/?has_cable=True/False`                                 |
-|                       | `tag`                     | `tags`                           | `/dcim/power-feeds/?tags=<slug>`                                          |
-| PowerOutlet           | `cabled`                  | `has_cable`                      | `/dcim/power-outlets/?has_cable=True/False`                               |
-| PowerPanel            | `tag`                     | `tags`                           | `/dcim/power-panels/?tags=<slug>`                                         |
-| PowerPort             | `cabled`                  | `has_cable`                      | `/dcim/power-ports/?has_cable=True/False`                                 |
-| Prefix                | `is_pool`                 | `type`                           | `/ipam/prefixes/?type=<container/network/pool>`                           |
-| Provider              | `tag`                     | `tags`                           | `/circuits/provider/?tags=<slug>`                                         |
-| ProviderNetwork       | `tag`                     | `tags`                           | `/circuits/provider-networks/?tags=<slug>`                                |
-| Rack                  | `tag`                     | `tags`                           | `/dcim/racks/?tags=<slug>`                                                |
-| RackReservation       | `tag`                     | `tags`                           | `/dcim/rack-reservations/?tags=<slug>`                                    |
-| RearPort              | `cabled`                  | `has_cable`                      | `/dcim/rear-ports/?has_cable=True/False`                                  |
-|                       | `tag`                     | `tags`                           | `/dcim/rear-ports/?tags=<slug>`                                           |
-| Site                  | `tag`                     | `tags`                           | `/dcim/sites/?tags=<slug>`                                                |
-| Tenant                | `tag`                     | `tags`                           | `/tenancy/tenants/?tags=<slug>`                                           |
-| User                  | `group`                   | `groups`                         | `/users/users/?groups=<slug>`                                             |
-|                       | `group_id`                | `groups_id`                      | `/users/users/?groups_id=<id>`                                            |
-| VirtualMachine        | `local_context_data`      | `local_config_context_data`      | `/virtualization/virtual-machines/?local_config_context_data=True/False`  |
-|                       | `local_context_schema_id` | `local_config_context_schema_id` | `/virtualization/virtual-machines/?local_config_context_schema_id=<uuid>` |
-|                       | `local_context_schema`    | `local_config_context_schema`    | `/virtualization/virtual-machines/?local_config_context_schema=<slug>`    |
->>>>>>> 7d24bea4
 
 ### Enhanced Filter Fields
 
@@ -391,7 +345,6 @@
 In addition, `region_id`/`region` and `site_id`/`site` are all being removed because `Region` and `Site` Models are being collapsed into `Location` Model.
 Their filters are also being replaced by `?location=<uuid/slug>`. For example `/dcim/devices/?site=ams-01` is replaced by `/dcim/devices/?location=ams-01`.
 
-<<<<<<< HEAD
 | Model                    | Removed Filter Field  | UI and API endpoints that are no longer supported in v2.X                                       |
 |--------------------------|-----------------------|-------------------------------------------------------------------------------------------------|
 | Aggregate                | `tenant_group_id`     |                                                                                                 |
@@ -474,7 +427,8 @@
 |                          | `site`                |                                                                                                 |
 |                          | `site_id`             |                                                                                                 |
 | Provider                 | `region`              |                                                                                                 |
-|                          | `region_id`           |                                                                                                 |
+|                          ObjectPermission   | `user_id`             | instead of `/users/users/?user_id=<uuid>`, use `users=<uuid>`                                 |
+|                    |`region_id`           |                                                                                                 |
 |                          | `site`                |                                                                                                 |
 |                          | `site_id`             |                                                                                                 |
 | ProviderNetwork          | `provider_id`         |                                                                                                 |
@@ -557,172 +511,6 @@
 | VMInterface              | `bridge_id`           |                                                                                                 |
 |                          | `parent_interface_id` |                                                                                                 |
 | VRF                      | `tenant_group_id`     |                                                                                                 |
-=======
-| Model              | Removed Filter Field  | UI and API endpoints that are no longer supported in v2.X                                     |
-|--------------------|-----------------------|-----------------------------------------------------------------------------------------------|
-| Aggregate          | `tenant_group_id`     |                                                                                               |
-| Circuit            | `provider_id`         |                                                                                               |
-|                    | `provider_network_id` |                                                                                               |
-|                    | `region`              |                                                                                               |
-|                    | `region_id`           |                                                                                               |
-|                    | `site`                |                                                                                               |
-|                    | `site_id`             |                                                                                               |
-|                    | `tenant_group_id`     |                                                                                               |
-|                    | `type_id`             | instead of `/circuits/circuits/?type_id=<uuid>`, use `circuit_type=<uuid>`                    |
-| CircuitTermination | `circuit_id`          |                                                                                               |
-|                    | `provider_network_id` |                                                                                               |
-|                    | `region_id`           |                                                                                               |
-|                    | `region`              |                                                                                               |
-|                    | `site`                |                                                                                               |
-|                    | `site_id`             |                                                                                               |
-| Cluster            | `region`              |                                                                                               |
-|                    | `region_id`           |                                                                                               |
-|                    | `site`                |                                                                                               |
-|                    | `site_id`             |                                                                                               |
-|                    | `tenant_group_id`     |                                                                                               |
-| ConfigContext      | `region`              |                                                                                               |
-|                    | `region_id`           |                                                                                               |
-|                    | `role_id`             |                                                                                               |
-|                    | `site`                |                                                                                               |
-|                    | `site_id`             |                                                                                               |
-| ConsolePort        | `device_id`           |                                                                                               |
-|                    | `region`              |                                                                                               |
-|                    | `region_id`           |                                                                                               |
-|                    | `site`                |                                                                                               |
-|                    | `site_id`             |                                                                                               |
-| ConsoleServerPort  | `device_id`           |                                                                                               |
-|                    | `region`              |                                                                                               |
-|                    | `region_id`           |                                                                                               |
-|                    | `site`                |                                                                                               |
-|                    | `site_id`             |                                                                                               |
-| Device             | `manufacturer_id`     |                                                                                               |
-|                    | `model`               | instead of `/dcim/devices/?model=<uuid>`, use `device_type=<uuid>`                            |
-|                    | `pass_through_ports`  | instead of `/dcim/devices/?pass_through_ports=<bool>`, use `has_front_ports`/`has_rear_ports` |
-|                    | `platform_id`         |                                                                                               |
-|                    | `region`              |                                                                                               |
-|                    | `region_id`           |                                                                                               |
-|                    | `role_id`             |                                                                                               |
-|                    | `secrets_group_id`    |                                                                                               |
-|                    | `site`                |                                                                                               |
-|                    | `site_id`             |                                                                                               |
-|                    | `tenant_group_id`     |                                                                                               |
-| DeviceBay          | `device_id`           |                                                                                               |
-|                    | `region`              |                                                                                               |
-|                    | `region_id`           |                                                                                               |
-|                    | `site`                |                                                                                               |
-|                    | `site_id`             |                                                                                               |
-| DeviceType         | `manufacturer_id`     |                                                                                               |
-| FrontPort          | `device_id`           |                                                                                               |
-|                    | `region`              |                                                                                               |
-|                    | `region_id`           |                                                                                               |
-|                    | `site`                |                                                                                               |
-|                    | `site_id`             |                                                                                               |
-| Interface          | `bridge_id`           |                                                                                               |
-|                    | `device_id`           |                                                                                               |
-|                    | `lag_id`              |                                                                                               |
-|                    | `parent_interface_id` |                                                                                               |
-|                    | `region`              |                                                                                               |
-|                    | `region_id`           |                                                                                               |
-|                    | `site`                |                                                                                               |
-|                    | `site_id`             |                                                                                               |
-| InventoryItem      | `device_id`           |                                                                                               |
-|                    | `manufacturer_id`     |                                                                                               |
-|                    | `parent_id`           |                                                                                               |
-|                    | `region`              |                                                                                               |
-|                    | `region_id`           |                                                                                               |
-|                    | `site`                |                                                                                               |
-|                    | `site_id`             |                                                                                               |
-| IPAddress          | `tenant_group_id`     |                                                                                               |
-| Location           | `tenant_group_id`     |                                                                                               |
-|                    | `region`              |                                                                                               |
-|                    | `region_id`           |                                                                                               |
-|                    | `site`                |                                                                                               |
-|                    | `site_id`             |                                                                                               |
-| Provider           | `region`              |                                                                                               |
-| ObjectPermission   | `user_id`             | instead of `/users/users/?user_id=<uuid>`, use `users=<uuid>`                                 |
-|                    | `region_id`           |                                                                                               |
-|                    | `site`                |                                                                                               |
-|                    | `site_id`             |                                                                                               |
-| ProviderNetwork    | `provider_id`         |                                                                                               |
-| Rack               | `group_id`            |                                                                                               |
-|                    | `region`              |                                                                                               |
-|                    | `region_id`           |                                                                                               |
-|                    | `role_id`             |                                                                                               |
-|                    | `site`                |                                                                                               |
-|                    | `site_id`             |                                                                                               |
-|                    | `tenant_group_id`     |                                                                                               |
-| RackGroup          | `parent_id`           |                                                                                               |
-|                    | `region`              |                                                                                               |
-|                    | `region_id`           |                                                                                               |
-|                    | `site`                |                                                                                               |
-|                    | `site_id`             |                                                                                               |
-| RackReservation    | `group_id`            |                                                                                               |
-|                    | `rack_id`             |                                                                                               |
-|                    | `site`                |                                                                                               |
-|                    | `site_id`             |                                                                                               |
-|                    | `tenant_group_id`     |                                                                                               |
-|                    | `user_id`             |                                                                                               |
-| RearPort           | `device_id`           |                                                                                               |
-|                    | `region`              |                                                                                               |
-|                    | `region_id`           |                                                                                               |
-|                    | `site`                |                                                                                               |
-|                    | `site_id`             |                                                                                               |
-| Region             | `parent_id`           |                                                                                               |
-| RouteTarget        | `tenant_group_id`     |                                                                                               |
-| Platform           | `manufacturer_id`     |                                                                                               |
-| PowerOutlet        | `device_id`           |                                                                                               |
-|                    | `region`              |                                                                                               |
-|                    | `region_id`           |                                                                                               |
-|                    | `site`                |                                                                                               |
-|                    | `site_id`             |                                                                                               |
-| PowerFeed          | `power_panel_id`      |                                                                                               |
-|                    | `rack_id`             |                                                                                               |
-|                    | `region`              |                                                                                               |
-|                    | `region_id`           |                                                                                               |
-|                    | `site`                |                                                                                               |
-|                    | `site_id`             |                                                                                               |
-| PowerPanel         | `rack_group_id`       |                                                                                               |
-|                    | `region`              |                                                                                               |
-|                    | `region_id`           |                                                                                               |
-|                    | `site`                |                                                                                               |
-|                    | `site_id`             |                                                                                               |
-| PowerPort          | `device_id`           |                                                                                               |
-|                    | `region`              |                                                                                               |
-|                    | `region_id`           |                                                                                               |
-|                    | `site`                |                                                                                               |
-|                    | `site_id`             |                                                                                               |
-| Prefix             | `region`              |                                                                                               |
-|                    | `region_id`           |                                                                                               |
-|                    | `site`                |                                                                                               |
-|                    | `site_id`             |                                                                                               |
-|                    | `tenant_group_id`     |                                                                                               |
-| Site               | `region`              |                                                                                               |
-|                    | `region_id`           |                                                                                               |
-|                    | `tenant_group_id`     |                                                                                               |
-| Tenant             | `group_id`            |                                                                                               |
-| TenantGroup        | `parent_id`           |                                                                                               |
-| VirtualChassis     | `master_id`           |                                                                                               |
-|                    | `region`              |                                                                                               |
-|                    | `region_id`           |                                                                                               |
-|                    | `site`                |                                                                                               |
-|                    | `site_id`             |                                                                                               |
-|                    | `tenant_id`           |                                                                                               |
-| VirtualMachine     | `tenant_group_id`     |                                                                                               |
-| VLANGroup          | `region`              |                                                                                               |
-|                    | `region_id`           |                                                                                               |
-|                    | `site`                |                                                                                               |
-|                    | `site_id`             |                                                                                               |
-| VLAN               | `group_id`            |                                                                                               |
-|                    | `group`               | instead of `/ipam/vlans/?group=<slug>`, use `vlan_group=<slug>`                               |
-|                    | `region`              |                                                                                               |
-|                    | `region_id`           |                                                                                               |
-|                    | `site`                |                                                                                               |
-|                    | `site_id`             |                                                                                               |
-|                    | `tenant_group_id`     |                                                                                               |
-| VMInterface        | `bridge_id`           |                                                                                               |
-|                    | `parent_interface_id` |                                                                                               |
-| VRF                | `tenant_group_id`     |                                                                                               |
->>>>>>> 7d24bea4
 
 ## Python Code Location Changes
 

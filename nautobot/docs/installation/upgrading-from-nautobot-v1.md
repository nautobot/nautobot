--- conflicted
+++ resolved
@@ -164,18 +164,9 @@
 
 The `dcim.Region` and `dcim.Site` models have been removed and replaced by `dcim.Location` model. This means that any references to the removed models in the code now use the `dcim.Location` model instead with `LocationType` "Site" and "Region".
 
-<<<<<<< HEAD
 !!! important
     If you are a Nautobot App developer, please review the [Region and Site Related Data Model Migration Guide](../installation/region-and-site-data-migration-guide.md#region-and-site-related-data-model-migration-guide-for-existing-nautobot-app-installations) to learn how to migrate your apps and models from `Site` and `Region` to `Location`.
 
-| Removed Model     | Replaced With  |
-|-------------------|----------------|
-| `dcim.DeviceRole` | `extras.Role`  |
-| `dcim.RackRole`   | `extras.Role`  |
-| `dcim.Region`     | `dcim.Location`|
-| `dcim.Site`       | `dcim.Location`|
-| `ipam.Role`       | `extras.Role`  |
-=======
 | Removed Model     | Replaced With   |
 |-------------------|-----------------|
 | `dcim.DeviceRole` | `extras.Role`   |
@@ -183,7 +174,6 @@
 | `dcim.Region`     | `dcim.Location` |
 | `dcim.Site`       | `dcim.Location` |
 | `ipam.Role`       | `extras.Role`   |
->>>>>>> e7d5242d
 
 ## GraphQL and REST API Changes
 

# Upgrading from Nautobot v1.X

## Dependency Changes

- Nautobot no longer uses or supports the use of `django-mptt`.
- Nautobot no longer uses or supports the use of `django-rq`.

## Database (ORM) Changes

### Database Behavior Changes

| Model        | Field          | Changes                                           |
|--------------|----------------|---------------------------------------------------|
| JobLogEntry  | `absolute_url` | No longer accepts `null` values, use `""` instead |
|              | `log_object`   | No longer accepts `null` values, use `""` instead |
| ScheduledJob | `queue`        | No longer accepts `null` values, use `""` instead |
| Webhook      | `ca_file_path` | No longer accepts `null` values, use `""` instead |

### Renamed Database Fields

| Model               | Renamed Field                           | New Name                                       |
|---------------------|-----------------------------------------|------------------------------------------------|
| Cluster             | `group`                                 | `cluster_group`                                |
|                     | `type`                                  | `cluster_type`                                 |
| ConfigContextSchema | `device_set`                            | `dcim_device_related`                          |
|                     | `virtualmachine_set`                    | `virtualization_virtualmachine_related`        |
| Device              | `device_role`                           | `role`                                         |
|                     | `local_context_data`                    | `local_config_context_data`                    |
|                     | `local_context_data_owner_content_type` | `local_config_context_data_owner_content_type` |
|                     | `local_context_data_owner_object_id`    | `local_config_context_data_owner_object_id`    |
|                     | `local_context_schema`                  | `local_config_context_schema`                  |
| InventoryItem       | `child_items`                           | `children`                                     |
|                     | `level`                                 | `tree_depth`                                   |
| RackGroup           | `level`                                 | `tree_depth`                                   |
| Region              | `level`                                 | `tree_depth`                                   |
| TenantGroup         | `level`                                 | `tree_depth`                                   |
| VirtualMachine      | `local_context_data`                    | `local_config_context_data`                    |
|                     | `local_context_data_owner_content_type` | `local_config_context_data_owner_content_type` |
|                     | `local_context_data_owner_object_id`    | `local_config_context_data_owner_object_id`    |
|                     | `local_context_schema`                  | `local_config_context_schema`                  |

### Removed Database Fields

| Model         | Removed Field |
|---------------|---------------|
| InventoryItem | `lft`         |
|               | `rght`        |
|               | `tree_id`     |
| RackGroup     | `lft`         |
|               | `rght`        |
|               | `tree_id`     |
| Region        | `lft`         |
|               | `rght`        |
|               | `tree_id`     |
| TenantGroup   | `lft`         |
|               | `rght`        |
|               | `tree_id`     |

### Replaced Models

The `ipam.Role`, `dcim.RackRole`, and `dcim.DeviceRole` models have been removed and replaced by a single `extras.Role` model. This means that any references to the removed models in the code now use the `extras.Role` model instead.

| Removed Model     | Replaced With |
|-------------------|---------------|
| `dcim.DeviceRole` | `extras.Role` |
| `dcim.RackRole`   | `extras.Role` |
| `ipam.Role`       | `extras.Role` |

## GraphQL and REST API Changes

### API Behavior Changes

| Model       | Field          | Changes                                                                                                  |
|-------------|----------------|----------------------------------------------------------------------------------------------------------|
| IPAddress   | `role`         | `/ipam/ip-addresses/` endpoint now uses role nested serializer for the role field, rather than a string. |
| RackGroup   | `rack_count`   | Now only counts Racks directly belonging to this RackGroup, not those belonging to its descendants.      |
| Region      | `site_count`   | Now only counts Sites directly belonging to this Region, not those belonging to its descendants.         |
| TenantGroup | `tenant_count` | Now only counts Tenants directly belonging to this TenantGroup, not those belonging to its descendants.  |

### Renamed Serializer Fields

| Model                 | Renamed Field          | New Name                      |
|-----------------------|------------------------|-------------------------------|
| Cluster               | `group`                | `cluster_group`               |
|                       | `type`                 | `cluster_type`                |
| Device                | `device_role`          | `role`                        |
|                       | `local_context_data`   | `local_config_context_data`   |
|                       | `local_context_schema` | `local_config_context_schema` |
| InventoryItem         | `_depth`               | `tree_depth`                  |
| RackGroup             | `_depth`               | `tree_depth`                  |
| Region                | `_depth`               | `tree_depth`                  |
| TenantGroup           | `_depth`               | `tree_depth`                  |
| VirtualMachine        | `local_context_data`   | `local_config_context_data`   |
|                       | `local_context_schema` | `local_config_context_schema` |

### Removed Serializer Fields

| Model/Endpoint | Removed Field        | Comments                             |
|----------------|----------------------|--------------------------------------|
| `/api/status/` | `rq-workers-running` | Removed as RQ is no longer supported |

### Replaced Endpoints

These endpoints `/ipam/roles/`, `/dcim/rack-roles/` and `/dcim/device-roles/` are no longer available. Instead,  use the `/extras/roles/` endpoint to retrieve and manipulate `role` data.

| Removed Endpoints     | Replaced With    |
|-----------------------|------------------|
| `/dcim/device-roles/` | `/extras/roles/` |
| `/dcim/rack-roles/`   | `/extras/roles/` |
| `/ipam/roles/`        | `/extras/roles/` |

## UI, GraphQL, and REST API Filter Changes

### Renamed Filter Fields

| Model                 | Renamed Filter Field      | New Name                         | UI and Rest API endpoints Available in v2.X                               |
|-----------------------|---------------------------|----------------------------------|---------------------------------------------------------------------------|
| Cable                 | `tag`                     | `tags`                           | `/dcim/cables/?tags=<slug>`                                               |
| Circuit               | `tag`                     | `tags`                           | `/circuits/circuits/?tags=<slug>`                                         |
| ConsolePort           | `cabled`                  | `has_cable`                      | `/dcim/console-ports/?has_cable=True/False`                               |
| ConsoleServerPort     | `cabled`                  | `has_cable`                      | `/dcim/console-server-ports/?has_cable=True/False`                        |
| Device                | `cluster_id`              | `cluster`                        | `/dcim/devices/?cluster=<uuid/slug>`                                      |
|                       | `device_type_id`          | `device_type`                    | `/dcim/devices/?device_type=<uuid/slug>`                                  |
|                       | `local_context_data`      | `local_config_context_data`      | `/dcim/devices/?local_config_context_data=True/False`                     |
|                       | `local_context_schema_id` | `local_config_context_schema_id` | `/dcim/devices/?local_config_context_schema_id=<uuid>`                    |
|                       | `local_context_schema`    | `local_config_context_schema`    | `/dcim/devices/?local_config_context_schema=<slug>`                       |
|                       | `rack_group_id`           | `rack_group`                     | `/dcim/devices/?rack_group=<uuid/slug>`                                   |
|                       | `rack_id`                 | `rack`                           | `/dcim/devices/?rack=<uuid/slug>`                                         |
|                       | `tag`                     | `tags`                           | `/dcim/devices/?tags=<slug>`                                              |
|                       | `virtual_chassis_id`      | `virtual_chassis`                | `/dcim/devices/?virtual_chassis=<uuid/slug>`                              |
| DeviceBay             | `tag`                     | `tags`                           | `/dcim/device-bays/?tags=<slug>`                                          |
| DeviceRedundancyGroup | `tag`                     | `tags`                           | `/dcim/device-redundancy-groups/?tag=<slug>`                              |
| DeviceType            | `tag`                     | `tags`                           | `/dcim/device-types/?tags=<slug>`                                         |
| FrontPort             | `cabled`                  | `has_cable`                      | `/dcim/front-ports/?has_cable=True/False`                                 |
|                       | `tag`                     | `tags`                           | `/dcim/front-ports/?tags=<slug>`                                          |
| Interface             | `cabled`                  | `has_cable`                      | `/dcim/interfaces/?has_cable=True/False`                                  |
| InventoryItem         | `child_items`             | `children`                       | `/dcim/inventory-items/?children=<uuid/name>`                             |
|                       | `has_child_items`         | `has_children`                   | `/dcim/inventory-items/?has_children=True/False`                          |
|                       | `tag`                     | `tags`                           | `/dcim/inventory-items/?tags=<slug>`                                      |
| Location              | `tag`                     | `tags`                           | `/dcim/locations/?tags=<slug>`                                            |
| PowerFeed             | `cabled`                  | `has_cable`                      | `/dcim/power-feeds/?has_cable=True/False`                                 |
|                       | `tag`                     | `tags`                           | `/dcim/power-feeds/?tags=<slug>`                                          |
| PowerOutlet           | `cabled`                  | `has_cable`                      | `/dcim/power-outlets/?has_cable=True/False`                               |
| PowerPanel            | `tag`                     | `tags`                           | `/dcim/power-panels/?tags=<slug>`                                         |
| PowerPort             | `cabled`                  | `has_cable`                      | `/dcim/power-ports/?has_cable=True/False`                                 |
| Provider              | `tag`                     | `tags`                           | `/circuits/provider/?tags=<slug>`                                         |
| ProviderNetwork       | `tag`                     | `tags`                           | `/circuits/provider-networks/?tags=<slug>`                                |
| Rack                  | `tag`                     | `tags`                           | `/dcim/racks/?tags=<slug>`                                                |
| RackReservation       | `tag`                     | `tags`                           | `/dcim/rack-reservations/?tags=<slug>`                                    |
| RearPort              | `cabled`                  | `has_cable`                      | `/dcim/rear-ports/?has_cable=True/False`                                  |
|                       | `tag`                     | `tags`                           | `/dcim/rear-ports/?tags=<slug>`                                           |
| Site                  | `tag`                     | `tags`                           | `/dcim/sites/?tags=<slug>`                                                |
| Tenant                | `tag`                     | `tags`                           | `/tenancy/tenants/?tags=<slug>`                                           |
| VirtualMachine        | `local_context_data`      | `local_config_context_data`      | `/virtualization/virtual-machines/?local_config_context_data=True/False`  |
|                       | `local_context_schema_id` | `local_config_context_schema_id` | `/virtualization/virtual-machines/?local_config_context_schema_id=<uuid>` |
|                       | `local_context_schema`    | `local_config_context_schema`    | `/virtualization/virtual-machines/?local_config_context_schema=<slug>`    |

### Enhanced Filter Fields

Below is a table documenting [enhanced filter field changes](../release-notes/version-2.0.md#enhanced-filter-fields-2804) in v2.x.

| Model                 | Enhanced Filter Field | Changes                                                    | UI and Rest API endpoints Available in v2.X|
|-----------------------|-----------------------|------------------------------------------------------------|----------------------------------------------|
| Circuit               | `provider`            | Enhanced to support primary key UUIDs in addition to slugs | `/circuits/circuits/?provider=<uuid/slug>`|
|                       | `site`                | Enhanced to support primary key UUIDs in addition to slugs | `/circuits/circuits/?site=<uuid/slug>`|
|                       | `type`                | Enhanced to support primary key UUIDs in addition to slugs | `/circuits/circuits/?type=<uuid/slug>`|
| ConsolePort           | `device`              | Enhanced to support primary key UUIDs in addition to names | `/dcim/console-ports/?device=<uuid/name>`|
| ConsoleServerPort     | `device`              | Enhanced to support primary key UUIDs in addition to names | `/dcim/console-server-ports/?device=<uuid/name>`|
| Device                | `manufacturer`        | Enhanced to support primary key UUIDs in addition to slugs | `/dcim/devices/?manufacturer=<uuid/slug>`|
|                       | `device_type_id`      | Enhanced to support primary key UUIDs in addition to slugs | `/dcim/devices/?device_type=<uuid/slug>`|
|                       | `role`                | Enhanced to support primary key UUIDs in addition to slugs | `/dcim/devices/?role=<uuid/slug>`|
|                       | `platform`            | Enhanced to support primary key UUIDs in addition to slugs | `/dcim/devices/?platform=<uuid/slug>`|
|                       | `rack_group_id`       | Enhanced to support primary key UUIDs in addition to slugs | `/dcim/devices/?rack_group=<uuid/slug>`|
|                       | `rack_id`             | Enhanced to support primary key UUIDs in addition to slugs | `/dcim/devices/?rack=<uuid/slug>`|
|                       | `cluster_id`          | Enhanced to support primary key UUIDs in addition to slugs | `/dcim/devices/?cluster=<uuid/slug>`|
|                       | `model`               | Enhanced to support primary key UUIDs in addition to slugs | `/dcim/devices/?model=<uuid/slug>`|
|                       | `serial`              | Enhanced to permit filtering on multiple values            | `/dcim/devices/?serial=<value>&serial=<value>...`|
|                       | `secrets_group`       | Enhanced to support primary key UUIDs in addition to slugs | `/dcim/devices/?secrets_group=<uuid/slug>`|
|                       | `virtual_chassis_id`  | Enhanced to support primary key UUIDs in addition to slugs | `/dcim/devices/?virtual_chassis=<uuid/slug>`|
|                       | `site`                | Enhanced to support primary key UUIDs in addition to slugs | `/dcim/devices/?site=<uuid/slug>`|
| DeviceBay             | `device`              | Enhanced to support primary key UUIDs in addition to names | `/dcim/device-bays/?device=<uuid/name>`|
|                       | `cable`               | Enhanced to support primary key UUIDs in addition to slugs | `/dcim/regions/?parent=<uuid/slug>`|
| DeviceType            | `manufacturer`        | Enhanced to support primary key UUIDs in addition to slugs | `/dcim/device-types/?manufacturer=<uuid/slug>`|
| FrontPort             | `device`              | Enhanced to support primary key UUIDs in addition to names | `/dcim/front-ports/?device=<uuid/name>`
| Interface             | `device`              | Enhanced to support primary key UUIDs in addition to names | `/dcim/interfaces/?device=<uuid/name>`|
| InventoryItem         | `site`                | Enhanced to support primary key UUIDs in addition to slugs | `/dcim/inventory-items/?site=<uuid/slug>`|
|                       | `device`              | Enhanced to support primary key UUIDs in addition to name  | `/dcim/inventory-items/?device=<uuid/name>`|
|                       | `manufacturer`        | Enhanced to support primary key UUIDs in addition to slugs | `/dcim/inventory-items/?manufacturer=<uuid/slug>`|
|                       | `serial`              | Enhanced to permit filtering on multiple values            | `/dcim/inventory-items/?serial=<value>&serial=<value>...`|
| Platform              | `manufacturer`        | Enhanced to support primary key UUIDs in addition to slugs | `/dcim/platforms/?manufacturer=<uuid/slug>`|
| PowerFeed             | `site`                | Enhanced to support primary key UUIDs in addition to slugs | `/dcim/power-feeds/?site=<uuid/slug>`|
| PowerOutlet           | `device`              | Enhanced to support primary key UUIDs in addition to names | `/dcim/power-outlets/?device=<uuid/name>`|
| PowerPort             | `device`              | Enhanced to support primary key UUIDs in addition to names | `/dcim/power-ports/?device=<uuid/name>`|
| Provider              | `site`                | Enhanced to support primary key UUIDs in addition to slugs | `/circuits/providers/?site=<uuid/slug>`|
| ProviderNetwork       | `provider`            | Enhanced to support primary key UUIDs in addition to slugs | `/circuits/provider-networks/?provider=<uuid/slug>`|
| Rack                  | `role`                | Enhanced to support primary key UUIDs in addition to slugs | `/dcim/racks/?role=<uuid/slug>`|
|                       | `serial`              | Enhanced to permit filtering on multiple values            | `/dcim/racks/?serial=<value>&serial=<value>...`|
| RackGroup             | `parent`              | Enhanced to support primary key UUIDs in addition to slugs | `/dcim/rack-groups/?parent=<uuid/slug>`|
| RackReservation       | `user`                | Enhanced to support primary key UUIDs in addition to slugs | `/dcim/rack-reservations/?user=<uuid/slug>`|
| RearPort              | `device`              | Enhanced to support primary key UUIDs in addition to names | `/dcim/rear-ports/?device=<uuid/name>`|
| Region                | `parent`              | Enhanced to support primary key UUIDs in addition to slugs | `/dcim/regions/?parent=<uuid/slug>`|
| VirtualChassis        | `site`                | Enhanced to support primary key UUIDs in addition to slugs | `/dcim/virtual-chassis/?site=<uuid/slug>`|
|                       | `master`              | Enhanced to support primary key UUIDs in addition to name  | `/dcim/virtual-chassis/?master=<uuid/name>`|
|                       | `tenant`              | Enhanced to support primary key UUIDs in addition to slugs | `/dcim/virtual-chassis/?tenant=<uuid/slug>`|

### Corrected Filter Fields

Below is a table documenting [corrected filter field changes](../release-notes/version-2.0.md#corrected-filter-fields-2804) in v2.x.

| Model  | Changed Filter Field   | Before                                     | After                                                                                   |
|--------|------------------------|--------------------------------------------|-----------------------------------------------------------------------------------------|
| Device | `console_ports`        | `/dcim/devices/?console_ports=True`        | `/dcim/devices/?console_ports=<uuid>` or `?has_console_ports=<True/False>`              |
|        | `console_server_ports` | `/dcim/devices/?console_server_ports=True` | `/dcim/devices/?console_server_ports=<uuid>` or `?has_console_server_ports=<True/False>`|
|        | `device_bays`          | `/dcim/devices/?device_bays=True`          | `/dcim/devices/?device_bays=<uuid>` or `?has_device_bays=<True/False>`                  |
|        | `front_ports`          | `/dcim/devices/?front_ports=True`          | `/dcim/devices/?front_ports=<uuid>` or `?has_front_ports=<True/False>`                  |
|        | `interfaces`           | `/dcim/devices/?interfaces=True`           | `/dcim/devices/?interfaces=<uuid>` or `?has_interfaces=<True/False>`                    |
|        | `rear_ports`           | `/dcim/devices/?rear_ports=True`           | `/dcim/devices/?rear_ports=<uuid>` or `?has_rear_ports=<True/False>`                    |
|        | `power_ports`          | `/dcim/devices/?power_ports=True`          | `/dcim/devices/?power_ports=<uuid>` or `?has_power_ports=<True/False>`                  |
|        | `power_outlets`        | `/dcim/devices/?power_outlets=True`        | `/dcim/devices/?power_outlets=<uuid>` or `?has_power_outlets=<True/False>`              |

### Removed Redundant Filter Fields

Below is a table documenting [removed redundant filter field changes](../release-notes/version-2.0.md#removed-redundant-filter-fields-2804) in v2.x.
<<<<<<< HEAD
Unless stated otherwise, all of the `*_id=<uuid>` filters have been replaced by generic filters that support both uuid and slug.
For example `/circuits/circuits/?provider_id=<uuid>` has been replaced by `/circuits/circuits/?provider=<uuid>`.

| Model              | Removed Filter Field  | UI and API endpoints that are no longer supported in v2.X                                     |
|--------------------|-----------------------|-----------------------------------------------------------------------------------------------|
| Circuit            | `provider_id`         |                                                                                               |
|                    | `provider_network_id` |                                                                                               |
|                    | `region_id`           |                                                                                               |
|                    | `site_id`             |                                                                                               |
|                    | `type_id`             |                                                                                               |
| CircuitTermination | `circuit_id`          |                                                                                               |
|                    | `provider_network_id` |                                                                                               |
|                    | `region_id`           |                                                                                               |
|                    | `site_id`             |                                                                                               |
| Cluster            | `region_id`           |                                                                                               |
|                    | `site_id`             |                                                                                               |
| ConfigContext      | `role_id`             |                                                                                               |
| ConsolePort        | `region_id`           |                                                                                               |
|                    | `device_id`           |                                                                                               |
| ConsoleServerPort  | `region_id`           |                                                                                               |
|                    | `device_id`           |                                                                                               |
| Device             | `region_id`           |                                                                                               |
|                    | `site_id`             |                                                                                               |
|                    | `manufacturer_id`     |                                                                                               |
|                    | `model`               | instead of `/dcim/devices/?model=<uuid>`, use `device_type=<uuid>`                            |
|                    | `role_id`             |                                                                                               |
|                    | `platform_id`         |                                                                                               |
|                    | `secrets_group_id`    |                                                                                               |
|                    | `pass_through_ports`  | instead of `/dcim/devices/?pass_through_ports=<bool>`, use `has_front_ports`/`has_rear_ports` |
| DeviceBay          | `region_id`           |                                                                                               |
|                    | `device_id`           |                                                                                               |
| DeviceType         | `manufacturer_id`     |                                                                                               |
| FrontPort          | `region_id`           |                                                                                               |
|                    | `device_id`           |                                                                                               |
| Interface          | `bridge_id`           |                                                                                               |
|                    | `device_id`           |                                                                                               |
|                    | `parent_interface_id` |                                                                                               |
|                    | `region_id`           |                                                                                               |
|                    | `lag_id`              |                                                                                               |
| InventoryItem      | `region_id`           |                                                                                               |
|                    | `site_id`             |                                                                                               |
|                    | `device_id`           |                                                                                               |
|                    | `parent_id`           |                                                                                               |
|                    | `manufacturer_id`     |                                                                                               |
| Provider           | `region_id`           |                                                                                               |
|                    | `site_id`             |                                                                                               |
| ProviderNetwork    | `provider_id`         |                                                                                               |
| Rack               | `region_id`           |                                                                                               |
|                    | `site_id`             |                                                                                               |
|                    | `group_id`            |                                                                                               |
|                    | `role_id`             |                                                                                               |
| RackGroup          | `region_id`           |                                                                                               |
|                    | `site_id`             |                                                                                               |
|                    | `parent_id`           |                                                                                               |
| RackReservation    | `rack_id`             |                                                                                               |
|                    | `group_id`            |                                                                                               |
|                    | `user_id`             |                                                                                               |
|                    | `site_id`             |                                                                                               |
| RearPort           | `region_id`           |                                                                                               |
|                    | `device_id`           |                                                                                               |
| Region             | `parent_id`           |                                                                                               |
| Platform           | `manufacturer_id`     |                                                                                               |
| PowerOutlet        | `region_id`           |                                                                                               |
|                    | `device_id`           |                                                                                               |
| PowerFeed          | `region_id`           |                                                                                               |
|                    | `site_id`             |                                                                                               |
|                    | `power_panel_id`      |                                                                                               |
|                    | `rack_id`             |                                                                                               |
| PowerPanel         | `region_id`           |                                                                                               |
|                    | `site_id`             |                                                                                               |
|                    | `rack_group_id`       |                                                                                               |
| PowerPort          | `region_id`           |                                                                                               |
|                    | `device_id`           |                                                                                               |
| Prefix             | `region_id`           |                                                                                               |
|                    | `site_id`             |                                                                                               |
| Site               | `region_id`           |                                                                                               |
| Tenant             | `group_id`            |                                                                                               |
| TenantGroup        | `parent_id`           |                                                                                               |
| VirtualChassis     | `region_id`           |                                                                                               |
|                    | `site_id`             |                                                                                               |
|                    | `master_id`           |                                                                                               |
|                    | `tenant_id`           |                                                                                               |
| VLANGroup          | `region_id`           |                                                                                               |
|                    | `site_id`             |                                                                                               |
| VLAN               | `region_id`           |                                                                                               |
|                    | `site_id`             |                                                                                               |
| VMInterface        | `bridge_id`           |                                                                                               |
|                    | `parent_interface_id` |                                                                                               |
=======

| Model              | Removed Filter Field  | UI and API endpoints that are no longer supported in v2.X                                          |
|--------------------|-----------------------|----------------------------------------------------------------------------------------------------|
| CircuitTermination | `region_id`           | instead of `/circuits/circuit-terminations/?region_id=<uuid>`, use `region=<uuid>`                 |
|                    | `site_id`             | instead of `/circuits/circuit-terminations/?site_id=<uuid>`, use `site=<uuid>`                     |
| Cluster            | `region_id`           | instead of `/virtualization/clusters/?region_id=<uuid>`, use `region=<uuid>`                       |
|                    | `site_id`             | instead of `/virtualization/clusters/?site_id=<uuid>` , use `site=<uuid>`                          |
| ConfigContext      | `role_id`             | instead of `/extras/config-contexts/?role_id=<uuid>`, use `role=<uuid>`                            |
| ConsolePort        | `region_id`           | instead of `/dcim/console-ports/?region_id=<uuid>`, use `region=<uuid>`                            |
|                    | `device_id`           | instead of `/dcim/console-ports/?device_id=<uuid>`, use `device=<uuid>`                            |
| ConsoleServerPort  | `region_id`           | instead of `/dcim/console-server-ports/?region_id=<uuid>`, use `region=<uuid>`                     |
|                    | `device_id`           | instead of `/dcim/console-server-ports/?device_id=<uuid>`, use `device=<uuid>`                     |
| Device             | `region_id`           | instead of `/dcim/devices/?region_id=<uuid>`, use `region=<uuid>`                                  |
|                    | `site_id`             | instead of `/dcim/devices/?site_id=<uuid>`, use `site=<uuid>`                                      |
|                    | `manufacturer_id`     | instead of `/dcim/devices/?manufacturer_id=<uuid>`, use `manufacturer=<uuid>`                      |
|                    | `model`               | instead of `/dcim/devices/?model=<uuid>`, use `device_type=<uuid>`                                 |
|                    | `role_id`             | instead of `/dcim/devices/?role_id=<uuid>`, use `role=<uuid>`                                      |
|                    | `platform_id`         | instead of `/dcim/devices/?platform_id=<uuid>`, use `platform=<uuid>`                              |
|                    | `secrets_group_id`    | instead of `/dcim/devices/?secrets_group_id=<uuid>`, use `secrets_group=<uuid>`                    |
|                    | `pass_through_ports`  | instead of `/dcim/devices/?pass_through_ports=<bool>`, use `has_front/rear_ports`                  |
| DeviceBay          | `region_id`           | instead of `/dcim/device-bays/?region_id=<uuid>`, use `region=<uuid>`                              |
|                    | `device_id`           | instead of `/dcim/device-bays/?device_id=<uuid>`, use `device=<uuid>`                              |
| DeviceType         | `manufacturer_id`     | instead of `/dcim/device-types/?manufacturer_id=<uuid>`, use `manufacturer=<uuid>`                 |
| FrontPort          | `region_id`           | instead of `/dcim/front-ports/?region_id=<uuid>`, use `region=<uuid>`                              |
|                    | `device_id`           | instead of `/dcim/front-ports/?device_id=<uuid>`, use `device=<uuid>`                              |
| Interface          | `bridge_id`           | instead of `/dcim/interfaces/?bridge_id=<uuid>`, use `bridge=<uuid>`                               |
|                    | `device_id`           | instead of `/dcim/interfaces/?device_id=<uuid>`, use `device=<uuid>`                               |
|                    | `parent_interface_id` | instead of `/dcim/interfaces/?parent_interface_id=<uuid>`, use `parent_interface=<uuid>`           |
|                    | `region_id`           | instead of `/dcim/interfaces/?region_id=<uuid>`, use `region=<uuid>`                               |
|                    | `lag_id`              | instead of `/dcim/interfaces/?lag_id=<uuid>`, use `lag=<uuid>`                                     |
| InventoryItem      | `region_id`           | instead of `/dcim/inventory-items/?region_id=<uuid>`, use `region=<uuid>`                          |
|                    | `site_id`             | instead of `/dcim/inventory-items/?site_id=<uuid>`, use `site=<uuid>`                              |
|                    | `device_id`           | instead of `/dcim/inventory-items/?device_id=<uuid>`, use `device=<uuid>`                          |
|                    | `parent_id`           | instead of `/dcim/inventory-items/?parent_id=<uuid>`, use `parent=<uuid>`                          |
|                    | `manufacturer_id`     | instead of `/dcim/inventory-items/?manufacturer_id=<uuid>`, use `manufacturer=<uuid>`              |
| Rack               | `region_id`           | instead of `/dcim/racks/?region_id=<uuid>`, use `region=<uuid>`                                    |
|                    | `site_id`             | instead of `/dcim/racks/?site_id=<uuid>`, use `site=<uuid>`                                        |
|                    | `group_id`            | instead of `/dcim/racks/?group_id=<uuid>`, use `group=<uuid>`                                      |
|                    | `role_id`             | instead of `/dcim/racks/?role_id=<uuid>`, use `role=<uuid>`                                        |
| RackGroup          | `region_id`           | instead of `/dcim/rack-groups/?region_id=<uuid>`, use `region=<uuid>`                              |
|                    | `site_id`             | instead of `/dcim/rack-groups/?site_id=<uuid>`, use `site=<uuid>`                                  |
|                    | `parent_id`           | instead of `/dcim/rack-groups/?parent_id=<uuid>`, use `parent=<uuid>`                              |
| RackReservation    | `rack_id`             | instead of `/dcim/rack-reservations/?rack_id=<uuid>`, use `rack=<uuid>`                            |
|                    | `group_id`            | instead of `/dcim/rack-reservations/?group_id=<uuid>`, use `group=<uuid>`                          |
|                    | `user_id`             | instead of `/dcim/rack-reservations/?user_id=<uuid>`, use `user=<uuid>`                            |
|                    | `site_id`             | instead of `/dcim/rack-reservations/?site_id=<uuid>`, use `site=<uuid>`                            |
| RearPort           | `region_id`           | instead of `/dcim/rear-ports/?region_id=<uuid>`, use `region=<uuid>`                               |
|                    | `device_id`           | instead of `/dcim/rear-ports/?device_id=<uuid>`, use `device=<uuid>`                               |
| Region             | `parent_id`           | instead of `/dcim/regions/?parent_id=<uuid>`, use `parent=<uuid>`                                  |
| Platform           | `manufacturer_id`     | instead of `/dcim/platforms/?manufacturer_id=<uuid>`, use `manufacturer=<uuid>`                    |
| PowerOutlet        | `region_id`           | instead of `/dcim/power-outlets/?region_id=<uuid>`, use `region=<uuid>`                            |
|                    | `device_id`           | instead of `/dcim/power-outlets/?device_id=<uuid>`, use `device=<uuid>`                            |
| PowerFeed          | `region_id`           | instead of `/dcim/power-feeds/?region_id=<uuid>`, use `region=<uuid>`                              |
|                    | `site_id`             | instead of `/dcim/power-feeds/?site_id=<uuid>`, use `site=<uuid>`                                  |
|                    | `power_panel_id`      | instead of `/dcim/power-feeds/?power_panel_id=<uuid>`, use `power_panel=<uuid>`                    |
|                    | `rack_id`             | instead of `/dcim/power-feeds/?rack_id=<uuid>`, use `rack=<uuid>`                                  |
| PowerPanel         | `region_id`           | instead of `/dcim/power-panels/?region_id=<uuid>`, use `region=<uuid>`                             |
|                    | `site_id`             | instead of `/dcim/power-panels/?site_id=<uuid>`, use `site=<uuid>`                                 |
|                    | `rack_group_id`       | instead of `/dcim/power-panels/?rack_group_id=<uuid>`, use `rack_group=<uuid>`                     |
| PowerPort          | `region_id`           | instead of `/dcim/power-ports/?region_id=<uuid>`, use `region=<uuid>`                              |
|                    | `device_id`           | instead of `/dcim/power-ports/?device_id=<uuid>`, use `device=<uuid>`                              |
| Prefix             | `region_id`           | instead of `/ipam/prefixes/?region_id=<uuid>`, use `region=<uuid>`                                 |
|                    | `site_id`             | instead of `/ipam/prefixes/?site_id=<uuid>`, use `site=<uuid>`                                     |
| Site               | `region_id`           | instead of `/dcim/sites/?region_id=<uuid>`, use `region=<uuid>`                                    |
| Tenant             | `group_id`            | instead of `/tenancy/tenants/?group_id=<uuid>` use `group=<uuid>`                                  |
| TenantGroup        | `parent_id`           | instead of `/tenancy/tenant-groups/?parent_id=<uuid>`, use `parent=<uuid>`                         |
| VirtualChassis     | `region_id`           | instead of `/dcim/virtual-chassis/?region_id=<uuid>`, use `region=<uuid>`                          |
|                    | `site_id`             | instead of `/dcim/virtual-chassis/?site_id=<uuid>`, use `site=<uuid>`                              |
|                    | `master_id`           | instead of `/dcim/virtual-chassis/?master_id=<uuid>`, use `master=<uuid>`                          |
|                    | `tenant_id`           | instead of `/dcim/virtual-chassis/?tenant_id=<uuid>`, use `tenant=<uuid>`                          |
| VLANGroup          | `region_id`           | instead of `/ipam/vlan-groups/?region_id=<uuid>`, use `region=<uuid>`                              |
|                    | `site_id`             | instead of `/ipam/vlan-groups/?site_id=<uuid>`, use `site=<uuid>`                                  |
| VLAN               | `region_id`           | instead of `/ipam/vlans/?region_id=<uuid>`, use `region=<uuid>`                                    |
|                    | `site_id`             | instead of `/ipam/vlans/?site_id=<uuid>`, use `site=<uuid>`                                        |
| VMInterface        | `bridge_id`           | instead of `/virtualization/interfaces/?bridge_id=<uuid>`, use `bridge=<uuid>`                     |
|                    | `parent_interface_id` | instead of `/virtualization/interfaces/?parent_interface_id=<uuid>`, use `parent_interface=<uuid>` |

## Python Code Location Changes

The below is mostly relevant only to authors of Jobs and Nautobot Apps. End users should not be impacted by the changes in this section.

| Old Module                           | Class/Function(s)                                           | New Module                             |
|--------------------------------------|-------------------------------------------------------------|----------------------------------------|
| `nautobot.core.api.utils`            | `TreeModelSerializerMixin`                                  | `nautobot.core.api.serializers`        |
| `nautobot.core.fields`               | `*`                                                         | `nautobot.core.models.fields`          |
| `nautobot.core.forms`                | `SearchForm`                                                | `nautobot.core.forms.search`           |
| `nautobot.core.utilities`            | `*`                                                         | `nautobot.core.views.utils`            |
| `nautobot.dcim.fields`               | `MACAddressCharField`                                       | `nautobot.core.models.fields`          |
| `nautobot.dcim.forms`                | `MACAddressField`                                           | `nautobot.core.forms`                  |
| `nautobot.utilities.api`             | `*`                                                         | `nautobot.core.api.utils`              |
| `nautobot.utilities.apps`            | `*`                                                         | `nautobot.core.apps`                   |
| `nautobot.utilities.checks`          | `*`                                                         | `nautobot.core.checks`                 |
| `nautobot.utilities.choices`         | `*`                                                         | `nautobot.core.choices`                |
| `nautobot.utilities.config`          | `*`                                                         | `nautobot.core.utils.config`           |
| `nautobot.utilities.constants`       | `*`                                                         | `nautobot.core.constants`              |
| `nautobot.utilities.deprecation`     | `*`                                                         | `nautobot.core.utils.deprecation`      |
| `nautobot.utilities.error_handlers`  | `*`                                                         | `nautobot.core.views.utils`            |
| `nautobot.utilities.exceptions`      | `*`                                                         | `nautobot.core.exceptions`             |
| `nautobot.utilities.factory`         | `*`                                                         | `nautobot.core.factory`                |
| `nautobot.utilities.fields`          | `*`                                                         | `nautobot.core.models.fields`          |
| `nautobot.utilities.filters`         | `*`                                                         | `nautobot.core.filters`                |
| `nautobot.utilities.forms`           | `*`                                                         | `nautobot.core.forms`                  |
| `nautobot.utilities.git`             | `*`                                                         | `nautobot.core.utils.git`              |
| `nautobot.utilities.logging`         | `*`                                                         | `nautobot.core.utils.logging`          |
| `nautobot.utilities.management`      | `*`                                                         | `nautobot.core.management`             |
| `nautobot.utilities.ordering`        | `*`                                                         | `nautobot.core.utils.ordering`         |
| `nautobot.utilities.paginator`       | `*`                                                         | `nautobot.core.views.paginator`        |
| `nautobot.utilities.permissions`     | `*`                                                         | `nautobot.core.utils.permissions`      |
| `nautobot.utilities.query_functions` | `*`                                                         | `nautobot.core.models.query_functions` |
| `nautobot.utilities.querysets`       | `*`                                                         | `nautobot.core.models.querysets`       |
| `nautobot.utilities.tables`          | `*`                                                         | `nautobot.core.tables`                 |
| `nautobot.utilities.tasks`           | `*`                                                         | `nautobot.core.tasks`                  |
| `nautobot.utilities.templatetags`    | `*`                                                         | `nautobot.core.templatetags`           |
| `nautobot.utilities.testing`         | `*`                                                         | `nautobot.core.testing`                |
| `nautobot.utilities.tree_queries`    | `*`                                                         | `nautobot.core.models.tree_queries`    |
| `nautobot.utilities.utils`           | `array_to_string`                                           | `nautobot.core.models.utils`           |
|                                      | `convert_querydict_to_factory_formset_acceptable_querydict` | `nautobot.core.utils.requests`         |
|                                      | `copy_safe_request`                                         | `nautobot.core.utils.requests`         |
|                                      | `count_related`                                             | `nautobot.core.models.querysets`       |
|                                      | `csv_format`                                                | `nautobot.core.views.utils`            |
|                                      | `deepmerge`                                                 | `nautobot.core.utils.data`             |
|                                      | `dict_to_filter_params`                                     | `nautobot.core.api.utils`              |
|                                      | `dynamic_import`                                            | `nautobot.core.api.utils`              |
|                                      | `ensure_content_type_and_field_name_inquery_params`         | `nautobot.core.utils.requests`         |
|                                      | `flatten_dict`                                              | `nautobot.core.utils.data`             |
|                                      | `flatten_iterable`                                          | `nautobot.core.utils.data`             |
|                                      | `foreground_color`                                          | `nautobot.core.utils.color`            |
|                                      | `get_all_lookup_expr_for_field`                             | `nautobot.core.utils.filtering`        |
|                                      | `get_api_version_serializer`                                | `nautobot.core.api.utils`              |
|                                      | `get_changes_for_model`                                     | `nautobot.core.utils.lookup`           |
|                                      | `get_filterset_field`                                       | `nautobot.core.utils.filtering`        |
|                                      | `get_filterset_for_model`                                   | `nautobot.core.utils.lookup`           |
|                                      | `get_filterable_params_from_filter_params`                  | `nautobot.core.utils.requests`         |
|                                      | `get_form_for_model`                                        | `nautobot.core.utils.lookup`           |
|                                      | `get_model_from_name`                                       | `nautobot.core.utils.lookup`           |
|                                      | `get_related_class_for_model`                               | `nautobot.core.utils.lookup`           |
|                                      | `get_route_for_model`                                       | `nautobot.core.utils.lookup`           |
|                                      | `get_table_for_model`                                       | `nautobot.core.utils.lookup`           |
|                                      | `hex_to_rgb`                                                | `nautobot.core.utils.color`            |
|                                      | `is_taggable`                                               | `nautobot.core.models.utils`           |
|                                      | `is_uuid`                                                   | `nautobot.core.utils.data`             |
|                                      | `lighten_color`                                             | `nautobot.core.utils.color`            |
|                                      | `normalize_querydict`                                       | `nautobot.core.utils.requests`         |
|                                      | `prepare_cloned_fields`                                     | `nautobot.core.views.utils`            |
|                                      | `pretty_print_query`                                        | `nautobot.core.models.utils`           |
|                                      | `render_jinja2`                                             | `nautobot.core.utils.data`             |
|                                      | `rgb_to_hex`                                                | `nautobot.core.utils.color`            |
|                                      | `SerializerForAPIVersions`                                  | `nautobot.core.api.utils`              |
|                                      | `serialize_object`                                          | `nautobot.core.models.utils`           |
|                                      | `serialize_object_v2`                                       | `nautobot.core.models.utils`           |
|                                      | `shallow_compare_dict`                                      | `nautobot.core.utils.data`             |
|                                      | `slugify_dots_to_dashes`                                    | `nautobot.core.models.fields`          |
|                                      | `slugify_dashes_to_underscores`                             | `nautobot.core.models.fields`          |
|                                      | `to_meters`                                                 | `nautobot.core.utils.data`             |
|                                      | `UtilizationData`                                           | `nautobot.core.utils.data`             |
|                                      | `versioned_serializer_selector`                             | `nautobot.core.api.utils`              |
| `nautobot.utilities.validators`      | `*`                                                         | `nautobot.core.models.validators`      |
| `nautobot.utilities.views`           | `*`                                                         | `nautobot.core.views.mixins`           |
>>>>>>> 62ab6cf8
<|MERGE_RESOLUTION|>--- conflicted
+++ resolved
@@ -221,7 +221,6 @@
 ### Removed Redundant Filter Fields
 
 Below is a table documenting [removed redundant filter field changes](../release-notes/version-2.0.md#removed-redundant-filter-fields-2804) in v2.x.
-<<<<<<< HEAD
 Unless stated otherwise, all of the `*_id=<uuid>` filters have been replaced by generic filters that support both uuid and slug.
 For example `/circuits/circuits/?provider_id=<uuid>` has been replaced by `/circuits/circuits/?provider=<uuid>`.
 
@@ -310,83 +309,6 @@
 |                    | `site_id`             |                                                                                               |
 | VMInterface        | `bridge_id`           |                                                                                               |
 |                    | `parent_interface_id` |                                                                                               |
-=======
-
-| Model              | Removed Filter Field  | UI and API endpoints that are no longer supported in v2.X                                          |
-|--------------------|-----------------------|----------------------------------------------------------------------------------------------------|
-| CircuitTermination | `region_id`           | instead of `/circuits/circuit-terminations/?region_id=<uuid>`, use `region=<uuid>`                 |
-|                    | `site_id`             | instead of `/circuits/circuit-terminations/?site_id=<uuid>`, use `site=<uuid>`                     |
-| Cluster            | `region_id`           | instead of `/virtualization/clusters/?region_id=<uuid>`, use `region=<uuid>`                       |
-|                    | `site_id`             | instead of `/virtualization/clusters/?site_id=<uuid>` , use `site=<uuid>`                          |
-| ConfigContext      | `role_id`             | instead of `/extras/config-contexts/?role_id=<uuid>`, use `role=<uuid>`                            |
-| ConsolePort        | `region_id`           | instead of `/dcim/console-ports/?region_id=<uuid>`, use `region=<uuid>`                            |
-|                    | `device_id`           | instead of `/dcim/console-ports/?device_id=<uuid>`, use `device=<uuid>`                            |
-| ConsoleServerPort  | `region_id`           | instead of `/dcim/console-server-ports/?region_id=<uuid>`, use `region=<uuid>`                     |
-|                    | `device_id`           | instead of `/dcim/console-server-ports/?device_id=<uuid>`, use `device=<uuid>`                     |
-| Device             | `region_id`           | instead of `/dcim/devices/?region_id=<uuid>`, use `region=<uuid>`                                  |
-|                    | `site_id`             | instead of `/dcim/devices/?site_id=<uuid>`, use `site=<uuid>`                                      |
-|                    | `manufacturer_id`     | instead of `/dcim/devices/?manufacturer_id=<uuid>`, use `manufacturer=<uuid>`                      |
-|                    | `model`               | instead of `/dcim/devices/?model=<uuid>`, use `device_type=<uuid>`                                 |
-|                    | `role_id`             | instead of `/dcim/devices/?role_id=<uuid>`, use `role=<uuid>`                                      |
-|                    | `platform_id`         | instead of `/dcim/devices/?platform_id=<uuid>`, use `platform=<uuid>`                              |
-|                    | `secrets_group_id`    | instead of `/dcim/devices/?secrets_group_id=<uuid>`, use `secrets_group=<uuid>`                    |
-|                    | `pass_through_ports`  | instead of `/dcim/devices/?pass_through_ports=<bool>`, use `has_front/rear_ports`                  |
-| DeviceBay          | `region_id`           | instead of `/dcim/device-bays/?region_id=<uuid>`, use `region=<uuid>`                              |
-|                    | `device_id`           | instead of `/dcim/device-bays/?device_id=<uuid>`, use `device=<uuid>`                              |
-| DeviceType         | `manufacturer_id`     | instead of `/dcim/device-types/?manufacturer_id=<uuid>`, use `manufacturer=<uuid>`                 |
-| FrontPort          | `region_id`           | instead of `/dcim/front-ports/?region_id=<uuid>`, use `region=<uuid>`                              |
-|                    | `device_id`           | instead of `/dcim/front-ports/?device_id=<uuid>`, use `device=<uuid>`                              |
-| Interface          | `bridge_id`           | instead of `/dcim/interfaces/?bridge_id=<uuid>`, use `bridge=<uuid>`                               |
-|                    | `device_id`           | instead of `/dcim/interfaces/?device_id=<uuid>`, use `device=<uuid>`                               |
-|                    | `parent_interface_id` | instead of `/dcim/interfaces/?parent_interface_id=<uuid>`, use `parent_interface=<uuid>`           |
-|                    | `region_id`           | instead of `/dcim/interfaces/?region_id=<uuid>`, use `region=<uuid>`                               |
-|                    | `lag_id`              | instead of `/dcim/interfaces/?lag_id=<uuid>`, use `lag=<uuid>`                                     |
-| InventoryItem      | `region_id`           | instead of `/dcim/inventory-items/?region_id=<uuid>`, use `region=<uuid>`                          |
-|                    | `site_id`             | instead of `/dcim/inventory-items/?site_id=<uuid>`, use `site=<uuid>`                              |
-|                    | `device_id`           | instead of `/dcim/inventory-items/?device_id=<uuid>`, use `device=<uuid>`                          |
-|                    | `parent_id`           | instead of `/dcim/inventory-items/?parent_id=<uuid>`, use `parent=<uuid>`                          |
-|                    | `manufacturer_id`     | instead of `/dcim/inventory-items/?manufacturer_id=<uuid>`, use `manufacturer=<uuid>`              |
-| Rack               | `region_id`           | instead of `/dcim/racks/?region_id=<uuid>`, use `region=<uuid>`                                    |
-|                    | `site_id`             | instead of `/dcim/racks/?site_id=<uuid>`, use `site=<uuid>`                                        |
-|                    | `group_id`            | instead of `/dcim/racks/?group_id=<uuid>`, use `group=<uuid>`                                      |
-|                    | `role_id`             | instead of `/dcim/racks/?role_id=<uuid>`, use `role=<uuid>`                                        |
-| RackGroup          | `region_id`           | instead of `/dcim/rack-groups/?region_id=<uuid>`, use `region=<uuid>`                              |
-|                    | `site_id`             | instead of `/dcim/rack-groups/?site_id=<uuid>`, use `site=<uuid>`                                  |
-|                    | `parent_id`           | instead of `/dcim/rack-groups/?parent_id=<uuid>`, use `parent=<uuid>`                              |
-| RackReservation    | `rack_id`             | instead of `/dcim/rack-reservations/?rack_id=<uuid>`, use `rack=<uuid>`                            |
-|                    | `group_id`            | instead of `/dcim/rack-reservations/?group_id=<uuid>`, use `group=<uuid>`                          |
-|                    | `user_id`             | instead of `/dcim/rack-reservations/?user_id=<uuid>`, use `user=<uuid>`                            |
-|                    | `site_id`             | instead of `/dcim/rack-reservations/?site_id=<uuid>`, use `site=<uuid>`                            |
-| RearPort           | `region_id`           | instead of `/dcim/rear-ports/?region_id=<uuid>`, use `region=<uuid>`                               |
-|                    | `device_id`           | instead of `/dcim/rear-ports/?device_id=<uuid>`, use `device=<uuid>`                               |
-| Region             | `parent_id`           | instead of `/dcim/regions/?parent_id=<uuid>`, use `parent=<uuid>`                                  |
-| Platform           | `manufacturer_id`     | instead of `/dcim/platforms/?manufacturer_id=<uuid>`, use `manufacturer=<uuid>`                    |
-| PowerOutlet        | `region_id`           | instead of `/dcim/power-outlets/?region_id=<uuid>`, use `region=<uuid>`                            |
-|                    | `device_id`           | instead of `/dcim/power-outlets/?device_id=<uuid>`, use `device=<uuid>`                            |
-| PowerFeed          | `region_id`           | instead of `/dcim/power-feeds/?region_id=<uuid>`, use `region=<uuid>`                              |
-|                    | `site_id`             | instead of `/dcim/power-feeds/?site_id=<uuid>`, use `site=<uuid>`                                  |
-|                    | `power_panel_id`      | instead of `/dcim/power-feeds/?power_panel_id=<uuid>`, use `power_panel=<uuid>`                    |
-|                    | `rack_id`             | instead of `/dcim/power-feeds/?rack_id=<uuid>`, use `rack=<uuid>`                                  |
-| PowerPanel         | `region_id`           | instead of `/dcim/power-panels/?region_id=<uuid>`, use `region=<uuid>`                             |
-|                    | `site_id`             | instead of `/dcim/power-panels/?site_id=<uuid>`, use `site=<uuid>`                                 |
-|                    | `rack_group_id`       | instead of `/dcim/power-panels/?rack_group_id=<uuid>`, use `rack_group=<uuid>`                     |
-| PowerPort          | `region_id`           | instead of `/dcim/power-ports/?region_id=<uuid>`, use `region=<uuid>`                              |
-|                    | `device_id`           | instead of `/dcim/power-ports/?device_id=<uuid>`, use `device=<uuid>`                              |
-| Prefix             | `region_id`           | instead of `/ipam/prefixes/?region_id=<uuid>`, use `region=<uuid>`                                 |
-|                    | `site_id`             | instead of `/ipam/prefixes/?site_id=<uuid>`, use `site=<uuid>`                                     |
-| Site               | `region_id`           | instead of `/dcim/sites/?region_id=<uuid>`, use `region=<uuid>`                                    |
-| Tenant             | `group_id`            | instead of `/tenancy/tenants/?group_id=<uuid>` use `group=<uuid>`                                  |
-| TenantGroup        | `parent_id`           | instead of `/tenancy/tenant-groups/?parent_id=<uuid>`, use `parent=<uuid>`                         |
-| VirtualChassis     | `region_id`           | instead of `/dcim/virtual-chassis/?region_id=<uuid>`, use `region=<uuid>`                          |
-|                    | `site_id`             | instead of `/dcim/virtual-chassis/?site_id=<uuid>`, use `site=<uuid>`                              |
-|                    | `master_id`           | instead of `/dcim/virtual-chassis/?master_id=<uuid>`, use `master=<uuid>`                          |
-|                    | `tenant_id`           | instead of `/dcim/virtual-chassis/?tenant_id=<uuid>`, use `tenant=<uuid>`                          |
-| VLANGroup          | `region_id`           | instead of `/ipam/vlan-groups/?region_id=<uuid>`, use `region=<uuid>`                              |
-|                    | `site_id`             | instead of `/ipam/vlan-groups/?site_id=<uuid>`, use `site=<uuid>`                                  |
-| VLAN               | `region_id`           | instead of `/ipam/vlans/?region_id=<uuid>`, use `region=<uuid>`                                    |
-|                    | `site_id`             | instead of `/ipam/vlans/?site_id=<uuid>`, use `site=<uuid>`                                        |
-| VMInterface        | `bridge_id`           | instead of `/virtualization/interfaces/?bridge_id=<uuid>`, use `bridge=<uuid>`                     |
-|                    | `parent_interface_id` | instead of `/virtualization/interfaces/?parent_interface_id=<uuid>`, use `parent_interface=<uuid>` |
 
 ## Python Code Location Changes
 
@@ -468,5 +390,4 @@
 |                                      | `UtilizationData`                                           | `nautobot.core.utils.data`             |
 |                                      | `versioned_serializer_selector`                             | `nautobot.core.api.utils`              |
 | `nautobot.utilities.validators`      | `*`                                                         | `nautobot.core.models.validators`      |
-| `nautobot.utilities.views`           | `*`                                                         | `nautobot.core.views.mixins`           |
->>>>>>> 62ab6cf8
+| `nautobot.utilities.views`           | `*`                                                         | `nautobot.core.views.mixins`           |
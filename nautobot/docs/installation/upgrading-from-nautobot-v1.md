--- conflicted
+++ resolved
@@ -175,7 +175,9 @@
 
 The `dcim.Region` and `dcim.Site` models have been removed and replaced by `dcim.Location` model. This means that any references to the removed models in the code now use the `dcim.Location` model instead with `LocationType` "Site" and "Region".
 
-<<<<<<< HEAD
+!!! important
+    If you are a Nautobot App developer, or have any Apps installed that include data models that reference `Site` or `Region`, please review the [Region and Site Related Data Model Migration Guide](../installation/region-and-site-data-migration-guide.md#region-and-site-related-data-model-migration-guide-for-existing-nautobot-app-installations) to learn how to migrate your apps and models from `Site` and `Region` to `Location`.
+
 | Removed Model     | Replaced With  |
 |-------------------|----------------|
 | `dcim.Region`     | `dcim.Location`|
@@ -196,18 +198,6 @@
 | `prefix_length`  | `prefix_length`      |
 | `rir`            | `rir`                |
 | `tenant`         | `tenant`             |
-=======
-!!! important
-    If you are a Nautobot App developer, or have any Apps installed that include data models that reference `Site` or `Region`, please review the [Region and Site Related Data Model Migration Guide](../installation/region-and-site-data-migration-guide.md#region-and-site-related-data-model-migration-guide-for-existing-nautobot-app-installations) to learn how to migrate your apps and models from `Site` and `Region` to `Location`.
-
-| Removed Model     | Replaced With   |
-|-------------------|-----------------|
-| `dcim.DeviceRole` | `extras.Role`   |
-| `dcim.RackRole`   | `extras.Role`   |
-| `dcim.Region`     | `dcim.Location` |
-| `dcim.Site`       | `dcim.Location` |
-| `ipam.Role`       | `extras.Role`   |
->>>>>>> db4fa3a1
 
 ## GraphQL and REST API Changes
 

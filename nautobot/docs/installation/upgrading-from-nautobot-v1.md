--- conflicted
+++ resolved
@@ -113,37 +113,10 @@
 
 ### Renamed Filter Fields
 
-<<<<<<< HEAD
-| Model             | Renamed Filter Field      | New Name                         | UI and Rest API endpoints Available in v2.X                               |
-|-------------------|---------------------------|----------------------------------|---------------------------------------------------------------------------|
-| Circuit           | `tag`                     | `tags`                           | `/circuits/circuits/?tags=<slug>`                                         |
-| ConsolePort       | `cabled`                  | `has_cable`                      | `/dcim/console-ports/?has_cable=True/False`                               |
-| ConsoleServerPort | `cabled`                  | `has_cable`                      | `/dcim/console-server-ports/?has_cable=True/False`                        |
-| Device            | `cluster_id`              | `cluster`                        | `/dcim/devices/?cluster=<uuid/slug>`                                      |
-|                   | `device_type_id`          | `device_type`                    | `/dcim/devices/?device_type=<uuid/slug>`                                  |
-|                   | `local_context_data`      | `local_config_context_data`      | `/dcim/devices/?local_config_context_data=True/False`                     |
-|                   | `local_context_schema_id` | `local_config_context_schema_id` | `/dcim/devices/?local_config_context_schema_id=<uuid>`                    |
-|                   | `local_context_schema`    | `local_config_context_schema`    | `/dcim/devices/?local_config_context_schema=<slug>`                       |
-|                   | `rack_group_id`           | `rack_group`                     | `/dcim/devices/?rack_group=<uuid/slug>`                                   |
-|                   | `rack_id`                 | `rack`                           | `/dcim/devices/?rack=<uuid/slug>`                                         |
-|                   | `virtual_chassis_id`      | `virtual_chassis`                | `/dcim/devices/?virtual_chassis=<uuid/slug>`                              |
-| FrontPort         | `cabled`                  | `has_cable`                      | `/dcim/front-ports/?has_cable=True/False`                                 |
-| Interface         | `cabled`                  | `has_cable`                      | `/dcim/interfaces/?has_cable=True/False`                                  |
-| InventoryItem     | `child_items`             | `children`                       | `/dcim/inventory-items/?children=<uuid/name>`                             |
-|                   | `has_child_items`         | `has_children`                   | `/dcim/inventory-items/?has_children=True/False`                          |
-| PowerFeed         | `cabled`                  | `has_cable`                      | `/dcim/power-feeds/?has_cable=True/False`                                 |
-| PowerOutlet       | `cabled`                  | `has_cable`                      | `/dcim/power-outlets/?has_cable=True/False`                               |
-| PowerPort         | `cabled`                  | `has_cable`                      | `/dcim/power-ports/?has_cable=True/False`                                 |
-| Provider          | `tag`                     | `tags`                           | `/circuits/provider/?tags=<slug>`                                         |
-| ProviderNetwork   | `tag`                     | `tags`                           | `/circuits/provider-networks/?tags=<slug>`                                |
-| RearPort          | `cabled`                  | `has_cable`                      | `/dcim/rear-ports/?has_cable=True/False`                                  |
-| VirtualMachine    | `local_context_data`      | `local_config_context_data`      | `/virtualization/virtual-machines/?local_config_context_data=True/False`  |
-|                   | `local_context_schema_id` | `local_config_context_schema_id` | `/virtualization/virtual-machines/?local_config_context_schema_id=<uuid>` |
-|                   | `local_context_schema`    | `local_config_context_schema`    | `/virtualization/virtual-machines/?local_config_context_schema=<slug>`    |
-=======
 | Model                 | Renamed Filter Field      | New Name                         | UI and Rest API endpoints Available in v2.X                               |
 |-----------------------|---------------------------|----------------------------------|---------------------------------------------------------------------------|
 | Cable                 | `tag`                     | `tags`                           | `/dcim/cables/?tags=<slug>`                                               |
+| Circuit               | `tag`                     | `tags`                           | `/circuits/circuits/?tags=<slug>`                                         |
 | ConsolePort           | `cabled`                  | `has_cable`                      | `/dcim/console-ports/?has_cable=True/False`                               |
 | ConsoleServerPort     | `cabled`                  | `has_cable`                      | `/dcim/console-server-ports/?has_cable=True/False`                        |
 | Device                | `cluster_id`              | `cluster`                        | `/dcim/devices/?cluster=<uuid/slug>`                                      |
@@ -167,9 +140,11 @@
 | Location              | `tag`                     | `tags`                           | `/dcim/locations/?tags=<slug>`                                            |
 | PowerFeed             | `cabled`                  | `has_cable`                      | `/dcim/power-feeds/?has_cable=True/False`                                 |
 |                       | `tag`                     | `tags`                           | `/dcim/power-feeds/?tags=<slug>`                                          |
-| PowerOutlet           | `cabled`                  | `has_cable`                      |  `/dcim/power-outlets/?has_cable=True/False`                              |
+| PowerOutlet           | `cabled`                  | `has_cable`                      | `/dcim/power-outlets/?has_cable=True/False`                               |
 | PowerPanel            | `tag`                     | `tags`                           | `/dcim/power-panels/?tags=<slug>`                                         |
 | PowerPort             | `cabled`                  | `has_cable`                      | `/dcim/power-ports/?has_cable=True/False`                                 |
+| Provider              | `tag`                     | `tags`                           | `/circuits/provider/?tags=<slug>`                                         |
+| ProviderNetwork       | `tag`                     | `tags`                           | `/circuits/provider-networks/?tags=<slug>`                                |
 | Rack                  | `tag`                     | `tags`                           | `/dcim/racks/?tags=<slug>`                                                |
 | RackReservation       | `tag`                     | `tags`                           | `/dcim/rack-reservations/?tags=<slug>`                                    |
 | RearPort              | `cabled`                  | `has_cable`                      | `/dcim/rear-ports/?has_cable=True/False`                                  |
@@ -179,7 +154,6 @@
 | VirtualMachine        | `local_context_data`      | `local_config_context_data`      | `/virtualization/virtual-machines/?local_config_context_data=True/False`  |
 |                       | `local_context_schema_id` | `local_config_context_schema_id` | `/virtualization/virtual-machines/?local_config_context_schema_id=<uuid>` |
 |                       | `local_context_schema`    | `local_config_context_schema`    | `/virtualization/virtual-machines/?local_config_context_schema=<slug>`    |
->>>>>>> 69d28b2c
 
 ### Enhanced Filter Fields
 

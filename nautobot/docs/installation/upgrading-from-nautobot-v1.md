# Upgrading from Nautobot v1.X

## Dependency Changes

- Nautobot no longer uses or supports the use of `django-mptt`.
- Nautobot no longer uses or supports the use of `django-rq`.

## Database (ORM) Changes

### Database Behavior Changes

| Model        | Field          | Changes                                           |
|--------------|----------------|---------------------------------------------------|
| JobLogEntry  | `absolute_url` | No longer accepts `null` values, use `""` instead |
|              | `log_object`   | No longer accepts `null` values, use `""` instead |
| ScheduledJob | `queue`        | No longer accepts `null` values, use `""` instead |
| Webhook      | `ca_file_path` | No longer accepts `null` values, use `""` instead |

### Renamed Database Fields

| Model         | Renamed Field | New Name     |
|---------------|---------------|--------------|
| InventoryItem | `child_items` | `children`   |
|               | `level`       | `tree_depth` |
| RackGroup     | `level`       | `tree_depth` |
| Region        | `level`       | `tree_depth` |
| TenantGroup   | `level`       | `tree_depth` |

### Removed Database Fields

| Model         | Removed Field |
|---------------|---------------|
| InventoryItem | `lft`         |
|               | `rght`        |
|               | `tree_id`     |
| RackGroup     | `lft`         |
|               | `rght`        |
|               | `tree_id`     |
| Region        | `lft`         |
|               | `rght`        |
|               | `tree_id`     |
| TenantGroup   | `lft`         |
|               | `rght`        |
|               | `tree_id`     |

## GraphQL and REST API Changes

### API Behavior Changes

| Model       | Field          | Changes                                                                                                 |
|-------------|----------------|---------------------------------------------------------------------------------------------------------|
| RackGroup   | `rack_count`   | Now only counts Racks directly belonging to this RackGroup, not those belonging to its descendants.     |
| Region      | `site_count`   | Now only counts Sites directly belonging to this Region, not those belonging to its descendants.        |
| TenantGroup | `tenant_count` | Now only counts Tenants directly belonging to this TenantGroup, not those belonging to its descendants. |

### Renamed Serializer Fields

| Model         | Renamed Field | New Name     |
|---------------|---------------|--------------|
| InventoryItem | `_depth`      | `tree_depth` |
| RackGroup     | `_depth`      | `tree_depth` |
| Region        | `_depth`      | `tree_depth` |
| TenantGroup   | `_depth`      | `tree_depth` |

<<<<<<< HEAD
### Removed Serializer Fields

| Model/Endpoint | Removed Field        | Comments                             |
|----------------|----------------------|--------------------------------------|
| `/api/status/` | `rq-workers-running` | Removed as RQ is no longer supported |

## UI and REST API Filter Changes
=======
## UI, GraphQL, and REST API Filter Changes
>>>>>>> ab15d40c

### Renamed Filter Fields

| Model                 | Renamed Filter Field | New Name          | UI and Rest API endpoints Available in v2.X       |
|-----------------------|----------------------|-------------------|---------------------------------------------------|
| ConsolePort           | `cabled`             | `has_cable`       | `/dcim/console-ports/?has_cable=True/False`       |
| ConsoleServerPort     | `cabled`             | `has_cable`       | `/dcim/console-server-ports/?has_cable=True/False`|
| Device                | `device_type_id`     | `device_type`     | `/dcim/devices/?device_type=<uuid/slug>`          |
|                       | `rack_group_id`      | `rack_group`      | `/dcim/devices/?rack_group=<uuid/slug>`           |
|                       | `rack_id`            | `rack`            | `/dcim/devices/?rack=<uuid/slug>`                 |
|                       | `cluster_id`         | `cluster`         | `/dcim/devices/?cluster=<uuid/slug>`              |
|                       | `virtual_chassis_id` | `virtual_chassis` | `/dcim/devices/?virtual_chassis=<uuid/slug>`      |
| FrontPort             | `cabled`             | `has_cable`       | `/dcim/front-ports/?has_cable=True/False`         |
| Interface             | `cabled`             | `has_cable`       | `/dcim/interfaces/?has_cable=True/False`          |
| InventoryItem         | `child_items`        | `children`        | `/dcim/inventory-items/?children=<uuid/name>`     |
|                       | `has_child_items`    | `has_children`    | `/dcim/inventory-items/?has_children=True/False`  |
| PowerFeed             | `cabled`             | `has_cable`       | `/dcim/power-feeds/?has_cable=True/False`         |
| PowerOutlet           | `cabled`             | `has_cable`       |  `/dcim/power-outlets/?has_cable=True/False`      |
| PowerPort             | `cabled`             | `has_cable`       | `/dcim/power-ports/?has_cable=True/False`         |
| RearPort              | `cabled`             | `has_cable`       | `/dcim/rear-ports/?has_cable=True/False`          |

### Enhanced Filter Fields

Below is a table documenting [enhanced filter field changes](../release-notes/version-2.0.md#enhanced-filter-fields-2804) in v2.x.

| Model                 | Enhanced Filter Field| Changes                                                  | UI and Rest API endpoints Available in v2.X|
|-----------------------|----------------------|------------------------------------------------------------|----------------------------------------------|
| ConsolePort           | `device`             | Enhanced to support primary key UUIDs in addition to names | `/dcim/console-ports/?device=<uuid/name>`|
| ConsoleServerPort     | `device`             | Enhanced to support primary key UUIDs in addition to names | `/dcim/console-server-ports/?device=<uuid/name>`|
| Device                | `manufacturer`       | Enhanced to support primary key UUIDs in addition to slugs | `/dcim/devices/?manufacturer=<uuid/slug>`|
|                       | `device_type_id`     | Enhanced to support primary key UUIDs in addition to slugs | `/dcim/devices/?device_type=<uuid/slug>`|
|                       | `role`               | Enhanced to support primary key UUIDs in addition to slugs | `/dcim/devices/?role=<uuid/slug>`|
|                       | `platform`           | Enhanced to support primary key UUIDs in addition to slugs | `/dcim/devices/?platform=<uuid/slug>`|
|                       | `rack_group_id`      | Enhanced to support primary key UUIDs in addition to slugs | `/dcim/devices/?rack_group=<uuid/slug>`|
|                       | `rack_id`            | Enhanced to support primary key UUIDs in addition to slugs | `/dcim/devices/?rack=<uuid/slug>`|
|                       | `cluster_id`         | Enhanced to support primary key UUIDs in addition to slugs | `/dcim/devices/?cluster=<uuid/slug>`|
|                       | `model`              | Enhanced to support primary key UUIDs in addition to slugs | `/dcim/devices/?model=<uuid/slug>`|
|                       | `serial`             | Enhanced to permit filtering on multiple values            | `/dcim/devices/?serial=<value>&serial=<value>...`|
|                       | `secrets_group`      | Enhanced to support primary key UUIDs in addition to slugs | `/dcim/devices/?secrets_group=<uuid/slug>`|
|                       | `virtual_chassis_id` | Enhanced to support primary key UUIDs in addition to slugs | `/dcim/devices/?virtual_chassis=<uuid/slug>`|
|                       | `site`               | Enhanced to support primary key UUIDs in addition to slugs | `/dcim/devices/?site=<uuid/slug>`|
| DeviceBay             | `device`             | Enhanced to support primary key UUIDs in addition to names | `/dcim/device-bays/?device=<uuid/name>`|
|                       | `cable`              | Enhanced to support primary key UUIDs in addition to slugs | `/dcim/regions/?parent=<uuid/slug>`|
| DeviceType            | `manufacturer`       | Enhanced to support primary key UUIDs in addition to slugs | `/dcim/device-types/?manufacturer=<uuid/slug>`|
| FrontPort             | `device`             | Enhanced to support primary key UUIDs in addition to names | `/dcim/front-ports/?device=<uuid/name>`
| Interface             | `device`             | Enhanced to support primary key UUIDs in addition to names | `/dcim/interfaces/?device=<uuid/name>`|
| InventoryItem         | `site`               | Enhanced to support primary key UUIDs in addition to slugs | `/dcim/inventory-items/?site=<uuid/slug>`|
|                       | `device`             | Enhanced to support primary key UUIDs in addition to name  | `/dcim/inventory-items/?device=<uuid/name>`|
|                       | `manufacturer`       | Enhanced to support primary key UUIDs in addition to slugs | `/dcim/inventory-items/?manufacturer=<uuid/slug>`|
|                       | `serial`             | Enhanced to permit filtering on multiple values            | `/dcim/inventory-items/?serial=<value>&serial=<value>...`|
| Platform              | `manufacturer`       | Enhanced to support primary key UUIDs in addition to slugs | `/dcim/platforms/?manufacturer=<uuid/slug>`|
| PowerFeed             | `site`               | Enhanced to support primary key UUIDs in addition to slugs | `/dcim/power-feeds/?site=<uuid/slug>`|
| PowerOutlet           | `device`             | Enhanced to support primary key UUIDs in addition to names | `/dcim/power-outlets/?device=<uuid/name>`|
| PowerPort             | `device`             | Enhanced to support primary key UUIDs in addition to names | `/dcim/power-ports/?device=<uuid/name>`|
| Rack                  | `role`               | Enhanced to support primary key UUIDs in addition to slugs | `/dcim/racks/?role=<uuid/slug>`|
|                       | `serial`             | Enhanced to permit filtering on multiple values            | `/dcim/racks/?serial=<value>&serial=<value>...`|
| RackGroup             | `parent`             | Enhanced to support primary key UUIDs in addition to slugs | `/dcim/rack-groups/?parent=<uuid/slug>`|
| RackReservation       | `user`               | Enhanced to support primary key UUIDs in addition to slugs | `/dcim/rack-reservations/?user=<uuid/slug>`|
| RearPort              | `device`             | Enhanced to support primary key UUIDs in addition to names | `/dcim/rear-ports/?device=<uuid/name>`|
| Region                | `parent`             | Enhanced to support primary key UUIDs in addition to slugs | `/dcim/regions/?parent=<uuid/slug>`|
| VirtualChassis        | `site`               | Enhanced to support primary key UUIDs in addition to slugs | `/dcim/virtual-chassis/?site=<uuid/slug>`|
|                       | `master`             | Enhanced to support primary key UUIDs in addition to name  | `/dcim/virtual-chassis/?master=<uuid/name>`|
|                       | `tenant`             | Enhanced to support primary key UUIDs in addition to slugs | `/dcim/virtual-chassis/?tenant=<uuid/slug>`|

### Corrected Filter Fields

Below is a table documenting [corrected filter field changes](../release-notes/version-2.0.md#corrected-filter-fields-2804) in v2.x.

| Model  | Changed Filter Field   | Before                                     | After                                                                                   |
|--------|------------------------|--------------------------------------------|-----------------------------------------------------------------------------------------|
| Device | `console_ports`        | `/dcim/devices/?console_ports=True`        | `/dcim/devices/?console_ports=<uuid>` or `?has_console_ports=<True/False>`              |
|        | `console_server_ports` | `/dcim/devices/?console_server_ports=True` | `/dcim/devices/?console_server_ports=<uuid>` or `?has_console_server_ports=<True/False>`|
|        | `device_bays`          | `/dcim/devices/?device_bays=True`          | `/dcim/devices/?device_bays=<uuid>` or `?has_device_bays=<True/False>`                  |
|        | `front_ports`          | `/dcim/devices/?front_ports=True`          | `/dcim/devices/?front_ports=<uuid>` or `?has_front_ports=<True/False>`                  |
|        | `interfaces`           | `/dcim/devices/?interfaces=True`           | `/dcim/devices/?interfaces=<uuid>` or `?has_interfaces=<True/False>`                    |
|        | `rear_ports`           | `/dcim/devices/?rear_ports=True`           | `/dcim/devices/?rear_ports=<uuid>` or `?has_rear_ports=<True/False>`                    |
|        | `power_ports`          | `/dcim/devices/?power_ports=True`          | `/dcim/devices/?power_ports=<uuid>` or `?has_power_ports=<True/False>`                  |
|        | `power_outlets`        | `/dcim/devices/?power_outlets=True`        | `/dcim/devices/?power_outlets=<uuid>` or `?has_power_outlets=<True/False>`              |

### Removed Redundant Filter Fields

Below is a table documenting [removed redundant filter field changes](../release-notes/version-2.0.md#removed-redundant-filter-fields-2804) in v2.x.

| Model                 |Removed Filter Field | UI and API endpoints that are no longer supported in v2.X                              |
|-----------------------|---------------------|----------------------------------------------------------------------------------------|
| CircuitTermination    | `region_id`         | instead of `/circuits/circuit-terminations/?region_id=<uuid>`, use `region=<uuid>`     |
|                       | `site_id`           | instead of `/circuits/circuit-terminations/?site_id=<uuid>`, use `site=<uuid>`         |
| Cluster               | `region_id`         | instead of `/virtualization/clusters/?region_id=<uuid>`, use `region=<uuid>`           |
|                       | `site_id`           | instead of `/virtualization/clusters/?site_id=<uuid>` , use `site=<uuid>`              |
| ConsolePort           | `region_id`         | instead of `/dcim/console-ports/?region_id=<uuid>`, use `region=<uuid>`                |
|                       | `device_id`         | instead of `/dcim/console-ports/?device_id=<uuid>`, use `device=<uuid>`                |
| ConsoleServerPort     | `region_id`         | instead of `/dcim/console-server-ports/?region_id=<uuid>`, use `region=<uuid>`         |
|                       | `device_id`         | instead of `/dcim/console-server-ports/?device_id=<uuid>`, use `device=<uuid>`         |
| Device                | `region_id`         | instead of `/dcim/devices/?region_id=<uuid>`, use `region=<uuid>`                      |
|                       | `site_id`           | instead of `/dcim/devices/?site_id=<uuid>`, use `site=<uuid>`                          |
|                       | `manufacturer_id`   | instead of `/dcim/devices/?manufacturer_id=<uuid>`, use `manufacturer=<uuid>`          |
|                       | `model`             | instead of `/dcim/devices/?model=<uuid>`, use `device_type=<uuid>`                     |
|                       | `role_id`           | instead of `/dcim/devices/?role_id=<uuid>`, use `role=<uuid>`                          |
|                       | `platform_id`       | instead of `/dcim/devices/?platform_id=<uuid>`, use `platform=<uuid>`                  |
|                       | `secrets_group_id`  | instead of `/dcim/devices/?secrets_group_id=<uuid>`, use `secrets_group=<uuid>`        |
|                       | `pass_through_ports`| instead of `/dcim/devices/?pass_through_ports=<bool>`, use `has_front|rear_ports`      |
| DeviceBay             | `region_id`         | instead of `/dcim/device-bays/?region_id=<uuid>`, use `region=<uuid>`                  |
|                       | `device_id`         | instead of `/dcim/device-bays/?device_id=<uuid>`, use `device=<uuid>`                  |
| DeviceType            | `manufacturer_id`   | instead of `/dcim/device-types/?manufacturer_id=<uuid>`, use `manufacturer=<uuid>`     |
| FrontPort             | `region_id`         | instead of `/dcim/front-ports/?region_id=<uuid>`, use `region=<uuid>`                  |
|                       | `device_id`         | instead of `/dcim/front-ports/?device_id=<uuid>`, use `device=<uuid>`                  |
| Interface             | `region_id`         | instead of `/dcim/interfaces/?region_id=<uuid>`, use `region=<uuid>`                   |
|                       | `device_id`         | instead of `/dcim/interfaces/?device_id=<uuid>`, use `device=<uuid>`                   |
|                       | `lag_id`            | instead of `/dcim/interfaces/?lag_id=<uuid>`, use `lag=<uuid>`                         |
| InventoryItem         | `region_id`         | instead of `/dcim/inventory-items/?region_id=<uuid>`, use `region=<uuid>`              |
|                       | `site_id`           | instead of `/dcim/inventory-items/?site_id=<uuid>`, use `site=<uuid>`                  |
|                       | `device_id`         | instead of `/dcim/inventory-items/?device_id=<uuid>`, use `device=<uuid>`              |
|                       | `parent_id`         | instead of `/dcim/inventory-items/?parent_id=<uuid>`, use `parent=<uuid>`              |
|                       | `manufacturer_id`   | instead of `/dcim/inventory-items/?manufacturer_id=<uuid>`, use `manufacturer=<uuid>`  |
| Rack                  | `region_id`         | instead of `/dcim/racks/?region_id=<uuid>`, use `region=<uuid>`                        |
|                       | `site_id`           | instead of `/dcim/racks/?site_id=<uuid>`, use `site=<uuid>`                            |
|                       | `group_id`          | instead of `/dcim/racks/?group_id=<uuid>`, use `group=<uuid>`                          |
|                       | `role_id`           | instead of `/dcim/racks/?role_id=<uuid>`, use `role=<uuid>`                            |
| RackGroup             | `region_id`         | instead of `/dcim/rack-groups/?region_id=<uuid>`, use `region=<uuid>`                  |
|                       | `site_id`           | instead of `/dcim/rack-groups/?site_id=<uuid>`, use `site=<uuid>`                      |
|                       | `parent_id`         | instead of `/dcim/rack-groups/?parent_id=<uuid>`, use `parent=<uuid>`                  |
| RackReservation       | `rack_id`           | instead of `/dcim/rack-reservations/?rack_id=<uuid>`, use `rack=<uuid>`                |
|                       | `group_id`          | instead of `/dcim/rack-reservations/?group_id=<uuid>`, use `group=<uuid>`              |
|                       | `user_id`           | instead of `/dcim/rack-reservations/?user_id=<uuid>`, use `user=<uuid>`                |
|                       | `site_id`           | instead of `/dcim/rack-reservations/?site_id=<uuid>`, use `site=<uuid>`                |
| RearPort              | `region_id`         | instead of `/dcim/rear-ports/?region_id=<uuid>`, use `region=<uuid>`                   |
|                       | `device_id`         | instead of `/dcim/rear-ports/?device_id=<uuid>`, use `device=<uuid>`                   |
| Region                | `parent_id`         | instead of `/dcim/regions/?parent_id=<uuid>`, use `parent=<uuid>`                      |
| Platform              | `manufacturer_id`   | instead of `/dcim/platforms/?manufacturer_id=<uuid>`, use `manufacturer=<uuid>`        |
| PowerOutlet           | `region_id`         | instead of `/dcim/power-outlets/?region_id=<uuid>`, use `region=<uuid>`                |
|                       | `device_id`         | instead of `/dcim/power-outlets/?device_id=<uuid>`, use `device=<uuid>`                |
| PowerFeed             | `region_id`         | instead of `/dcim/power-feeds/?region_id=<uuid>`, use `region=<uuid>`                  |
|                       | `site_id`           | instead of `/dcim/power-feeds/?site_id=<uuid>`, use `site=<uuid>`                      |
|                       | `power_panel_id`    | instead of `/dcim/power-feeds/?power_panel_id=<uuid>`, use `power_panel=<uuid>`        |
|                       | `rack_id`           | instead of `/dcim/power-feeds/?rack_id=<uuid>`, use `rack=<uuid>`                      |
| PowerPanel            | `region_id`         | instead of `/dcim/power-panels/?region_id=<uuid>`, use `region=<uuid>`                 |
|                       | `site_id`           | instead of `/dcim/power-panels/?site_id=<uuid>`, use `site=<uuid>`                     |
|                       | `rack_group_id`     | instead of `/dcim/power-panels/?rack_group_id=<uuid>`, use `rack_group=<uuid>`         |
| PowerPort             | `region_id`         | instead of `/dcim/power-ports/?region_id=<uuid>`, use `region=<uuid>`                  |
|                       | `device_id`         | instead of `/dcim/power-ports/?device_id=<uuid>`, use `device=<uuid>`                  |
| Prefix                | `region_id`         | instead of `/ipam/prefixes/?region_id=<uuid>`, use `region=<uuid>`                     |
|                       | `site_id`           | instead of `/ipam/prefixes/?site_id=<uuid>`, use `site=<uuid>`                         |
| Site                  | `region_id`         | instead of `/dcim/sites/?region_id=<uuid>`, use `region=<uuid>`                        |
| VirtualChassis        | `region_id`         | instead of `/dcim/virtual-chassis/?region_id=<uuid>`, use `region=<uuid>`              |
|                       | `site_id`           | instead of `/dcim/virtual-chassis/?site_id=<uuid>`, use `site=<uuid>`                  |
|                       | `master_id`         | instead of `/dcim/virtual-chassis/?master_id=<uuid>`, use `master=<uuid>`              |
|                       | `tenant_id`         | instead of `/dcim/virtual-chassis/?tenant_id=<uuid>`, use `tenant=<uuid>`              |
| VLANGroup             | `region_id`         | instead of `/ipam/vlan-groups/?region_id=<uuid>`, use `region=<uuid>`                  |
|                       | `site_id`           | instead of `/ipam/vlan-groups/?site_id=<uuid>`, use `site=<uuid>`                      |
| VLAN                  | `region_id`         | instead of `/ipam/vlans/?region_id=<uuid>`, use `region=<uuid>`                        |
|                       | `site_id`           | instead of `/ipam/vlans/?site_id=<uuid>`, use `site=<uuid>`                            |<|MERGE_RESOLUTION|>--- conflicted
+++ resolved
@@ -62,17 +62,13 @@
 | Region        | `_depth`      | `tree_depth` |
 | TenantGroup   | `_depth`      | `tree_depth` |
 
-<<<<<<< HEAD
 ### Removed Serializer Fields
 
 | Model/Endpoint | Removed Field        | Comments                             |
 |----------------|----------------------|--------------------------------------|
 | `/api/status/` | `rq-workers-running` | Removed as RQ is no longer supported |
 
-## UI and REST API Filter Changes
-=======
 ## UI, GraphQL, and REST API Filter Changes
->>>>>>> ab15d40c
 
 ### Renamed Filter Fields
 

# Upgrading from Nautobot v1.X

## Dependency Changes

- Nautobot no longer uses or supports the use of `django-mptt`.
- Nautobot no longer uses or supports the use of `django-rq`.

## Database (ORM) Changes

### Database Behavior Changes

| Model        | Field          | Changes                                                                           |
|--------------|----------------|-----------------------------------------------------------------------------------|
| (all)        | `created`      | Changed from DateField to DateTimeField                                           |
| JobLogEntry  | `absolute_url` | No longer accepts `null` values, use `""` instead                                 |
|              | `log_object`   | No longer accepts `null` values, use `""` instead                                 |
| Prefix       | `is_pool`      | Replaced by new field `type`, valid choices are "Container", "Network" and "Pool" |
|              | `status`       | Container status has been replaced by new field `type`                            |
| ScheduledJob | `queue`        | No longer accepts `null` values, use `""` instead                                 |
| Webhook      | `ca_file_path` | No longer accepts `null` values, use `""` instead                                 |

### Renamed Database Fields

<<<<<<< HEAD
| Model                   | Renamed Field                           | New Name                                       |
|-------------------------|-----------------------------------------|------------------------------------------------|
| CablePath               | `circuittermination`                    | `circuits_circuittermination_related`          |
|                         | `consoleport`                           | `dcim_consoleport_related`                     |
|                         | `consoleserverport`                     | `dcim_consoleserverport_related`               |
|                         | `interface`                             | `dcim_interface_related`                       |
|                         | `powerfeed`                             | `dcim_powerfeed_related`                       |
|                         | `poweroutlet`                           | `dcim_poweroutlet_related`                     |
|                         | `powerport`                             | `dcim_powerport_related`                       |
| Circuit                 | `termination_a`                         | `circuit_termination_a`                        |
|                         | `termination_z`                         | `circuit_termination_z`                        |
|                         | `terminations`                          | `circuit_terminations`                         |
|                         | `type`                                  | `circuit_type`                                 |
| Cluster                 | `group`                                 | `cluster_group`                                |
|                         | `type`                                  | `cluster_type`                                 |
| ConfigContextSchema     | `schema`                                | `config_context_schema`                        |
|                         | `device_set`                            | `dcim_device_related`                          |
|                         | `virtualmachine_set`                    | `virtualization_virtualmachine_related`        |
| ContentType             | `computedfield`                         | `computed_fields`                              |
|                         | `configcontext`                         | `config_contexts`                              |
|                         | `configcontextschema`                   | `config_context_schemas`                       |
|                         | `customlink`                            | `custom_links`                                 |
|                         | `dynamicgroup`                          | `dynamic_groups`                               |
|                         | `exporttemplate`                        | `export_templates`                             |
|                         | `imageattachment`                       | `image_attachments`                            |
|                         | `note`                                  | `notes`                                        |
| CustomFieldChoice       | `field`                                 | `custom_field`                                 |
| CustomField             | `choices`                               | `custom_field_choices`                         |
| Device                  | `device_role`                           | `role`                                         |
|                         | `local_context_data`                    | `local_config_context_data`                    |
|                         | `local_context_data_owner_content_type` | `local_config_context_data_owner_content_type` |
|                         | `local_context_data_owner_object_id`    | `local_config_context_data_owner_object_id`    |
|                         | `local_context_schema`                  | `local_config_context_schema`                  |
| InventoryItem           | `child_items`                           | `children`                                     |
|                         | `level`                                 | `tree_depth`                                   |
| Job                     | `job_hook`                              | `job_hooks`                                    |
|                         | `results`                               | `job_results`                                  |
| JobResult               | `logs`                                  | `job_log_entries`                              |
|                         | `schedule`                              | `scheduled_job`                                |
| RackGroup               | `level`                                 | `tree_depth`                                   |
| Region                  | `level`                                 | `tree_depth`                                   |
| Relationship            | `associations`                          | `relationship_associations`                    |
| Secret                  | `groups`                                | `secrets_groups`                               |
|                         | `secretsgroupassociation`               | `secrets_group_associations`                   |
| SecretsGroup            | `gitrepository`                         | `git_repositories`                             |
|                         | `secretsgroupassociation`               | `secrets_group_associations`                   |
| SecretsGroupAssociation | `group`                                 | `secrets_group`                                |
| Service                 | `ipaddresses`                           | `ip_addresses`                                 |
| Tenant                  | `group`                                 | `tenant_group`                                 |
| TenantGroup             | `level`                                 | `tree_depth`                                   |
| VirtualMachine          | `local_context_data`                    | `local_config_context_data`                    |
|                         | `local_context_data_owner_content_type` | `local_config_context_data_owner_content_type` |
|                         | `local_context_data_owner_object_id`    | `local_config_context_data_owner_object_id`    |
|                         | `local_context_schema`                  | `local_config_context_schema`                  |
| User                    | `changes`                               | `object_changes`                               |
|                         | `note`                                  | `notes`                                        |
| VLAN                    | `group`                                 | `vlan_group`                                   |
=======
| Model                 | Renamed Field                           | New Name                                       |
|-----------------------|-----------------------------------------|------------------------------------------------|
| CablePath             | `circuittermination`                    | `circuit_terminations`                         |
|                       | `consoleport`                           | `console_ports`                                |
|                       | `consoleserverport`                     | `console_server_ports`                         |
|                       | `interface`                             | `interfaces`                                   |
|                       | `powerfeed`                             | `power_feeds`                                  |
|                       | `poweroutlet`                           | `power_outlets`                                |
|                       | `powerport`                             | `power_ports`                                  |
| Circuit               | `termination_a`                         | `circuit_termination_a`                        |
|                       | `termination_z`                         | `circuit_termination_z`                        |
|                       | `terminations`                          | `circuit_terminations`                         |
|                       | `type`                                  | `circuit_type`                                 |
| Cluster               | `group`                                 | `cluster_group`                                |
|                       | `type`                                  | `cluster_type`                                 |
| ConfigContextSchema   | `device_set`                            | `dcim_device_related`                          |
|                       | `virtualmachine_set`                    | `virtualization_virtualmachine_related`        |
| Device                | `consoleports`                          | `console_ports`                                |
|                       | `consoleserverports`                    | `console_server_ports`                         |
|                       | `devicebays`                            | `device_bays`                                  |
|                       | `device_role`                           | `role`                                         |
|                       | `frontports`                            | `front_ports`                                  |
|                       | `inventoryitems`                        | `inventory_items`                              |
|                       | `local_context_data`                    | `local_config_context_data`                    |
|                       | `local_context_data_owner_content_type` | `local_config_context_data_owner_content_type` |
|                       | `local_context_data_owner_object_id`    | `local_config_context_data_owner_object_id`    |
|                       | `local_context_schema`                  | `local_config_context_schema`                  |
|                       | `poweroutlets`                          | `power_outlets`                                |
|                       | `powerports`                            | `power_ports`                                  |
|                       | `rearports`                             | `rear_ports`                                   |
| DeviceRedundancyGroup | `members`                               | `devices`                                      |
| DeviceType            | `consoleporttemplates`                  | `console_port_templates`                       |
|                       | `consoleserverporttemplates`            | `console_server_port_templates`                |
|                       | `devicebaytemplates`                    | `device_bay_templates`                         |
|                       | `frontporttemplates`                    | `front_port_templates`                         |
|                       | `interfacetemplates`                    | `interface_templates`                          |
|                       | `instances`                             | `devices`                                      |
|                       | `poweroutlettemplates`                  | `power_outlet_templates`                       |
|                       | `powerporttemplates`                    | `power_port_templates`                         |
|                       | `rearporttemplates`                     | `rear_port_templates`                          |
| FrontPortTemplate     | `rear_port`                             | `rear_port_template`                           |
| InventoryItem         | `child_items`                           | `children`                                     |
|                       | `level`                                 | `tree_depth`                                   |
| Location              | `powerpanels`                           | `power_panels`                                 |
| PowerOutletTemplate   | `power_port`                            | `power_port_template`                          |
| PowerPanel            | `powerfeeds`                            | `power_feeds`                                  |
| PowerPort             | `poweroutlets`                          | `power_outlets`                                |
| PowerPortTemplate     | `poweroutlet_templates`                 | `power_outlet_templates`                       |
| Rack                  | `group`                                 | `rack_group`                                   |
|                       | `powerfeed_set`                         | `power_feeds`                                  |
|                       | `reservations`                          | `rack_reservations`                            |
| RackGroup             | `level`                                 | `tree_depth`                                   |
|                       | `powerpanel_set`                        | `power_panels`                                 |
| RearPort              | `frontports`                            | `front_ports`                                  |
| RearPortTemplate      | `frontport_templates`                   | `front_port_templates`                         |
| Region                | `level`                                 | `tree_depth`                                   |
| SecretsGroup          | `device_set`                            | `devices`                                      |
|                       | `deviceredundancygroup_set`             | `device_redundancy_groups`                     |
| Service               | `ipaddresses`                           | `ip_addresses`                                 |
| Tenant                | `group`                                 | `tenant_group`                                 |
|                       | `rackreservations`                      | `rack_reservations`                            |
| TenantGroup           | `level`                                 | `tree_depth`                                   |
| User                  | `rackreservation_set`                   | `rack_reservations`                            |
| VirtualMachine        | `local_context_data`                    | `local_config_context_data`                    |
|                       | `local_context_data_owner_content_type` | `local_config_context_data_owner_content_type` |
|                       | `local_context_data_owner_object_id`    | `local_config_context_data_owner_object_id`    |
|                       | `local_context_schema`                  | `local_config_context_schema`                  |
| VLAN                  | `group`                                 | `vlan_group`                                   |
>>>>>>> be899a0f

### Removed Database Fields

| Model              | Removed Field |
|--------------------|---------------|
| CircuitTermination | `site`        |
| Cluster            | `site`        |
| ConfigContext      | `sites`       |
|                    | `regions`     |
| Device             | `site`        |
| InventoryItem      | `lft`         |
|                    | `rght`        |
|                    | `tree_id`     |
| Location           | `site`        |
| Rack               | `site`        |
| RackGroup          | `lft`         |
|                    | `rght`        |
|                    | `tree_id`     |
| PowerFeed          | `site`        |
| PowerPanel         | `site`        |
| Prefix             | `is_pool`     |
|                    | `site`        |
| Region             | `lft`         |
|                    | `rght`        |
|                    | `tree_id`     |
| TenantGroup        | `lft`         |
|                    | `rght`        |
|                    | `tree_id`     |
| VLAN               | `site`        |
| VLANGroup          | `site`        |

### Replaced Models

The `ipam.Role`, `dcim.RackRole`, and `dcim.DeviceRole` models have been removed and replaced by a single `extras.Role` model. This means that any references to the removed models in the code now use the `extras.Role` model instead.

The `dcim.Region` and `dcim.Site` models have been removed and replaced by `dcim.Location` model. This means that any references to the removed models in the code now use the `dcim.Location` model instead with `LocationType` "Site" and "Region".

| Removed Model     | Replaced With   |
|-------------------|-----------------|
| `dcim.DeviceRole` | `extras.Role`   |
| `dcim.RackRole`   | `extras.Role`   |
| `dcim.Region`     | `dcim.Location` |
| `dcim.Site`       | `dcim.Location` |
| `ipam.Role`       | `extras.Role`   |

## GraphQL and REST API Changes

### API Behavior Changes

| Model                 | Field          | Changes                                                                                                  |
|-----------------------|----------------|----------------------------------------------------------------------------------------------------------|
| (all)                 | `created`      | Now is a date/time (`"2023-02-14T19:57:45.320232Z"`) rather than only a date                             |
| Cable                 | `status`       | Now uses a nested Status serializer, rather than `{"value": "<slug>", "label": "<name>"}`                |
| Circuit               | `status`       | Now uses a nested Status serializer, rather than `{"value": "<slug>", "label": "<name>"}`                |
| Device                | `location`     | Now `location` has changed to a required field on this model Serializer                                  |
|                       | `status`       | Now uses a nested Status serializer, rather than `{"value": "<slug>", "label": "<name>"}`                |
| DeviceRedundancyGroup | `status`       | Now uses a nested Status serializer, rather than `{"value": "<slug>", "label": "<name>"}`                |
| Interface             | `status`       | Now uses a nested Status serializer, rather than `{"value": "<slug>", "label": "<name>"}`                |
| IPAddress             | `role`         | `/ipam/ip-addresses/` endpoint now uses role nested serializer for the role field, rather than a string. |
|                       | `status`       | Now uses a nested Status serializer, rather than `{"value": "<slug>", "label": "<name>"}`                |
| Location              | `status`       | Now uses a nested Status serializer, rather than `{"value": "<slug>", "label": "<name>"}`                |
| PowerFeed             | `status`       | Now uses a nested Status serializer, rather than `{"value": "<slug>", "label": "<name>"}`                |
| PowerPanel            | `location`     | Now `location` has changed to a required field on this model Serializer                                  |
| Prefix                | `status`       | Now uses a nested Status serializer, rather than `{"value": "<slug>", "label": "<name>"}`                |
| Rack                  | `location`     | Now `location` has changed to a required field on this model Serializer                                  |
|                       | `status`       | Now uses a nested Status serializer, rather than `{"value": "<slug>", "label": "<name>"}`                |
| RackGroup             | `location`     | Now `location` has changed to a required field on this model Serializer                                  |
|                       | `rack_count`   | Now only counts Racks directly belonging to this RackGroup, not those belonging to its descendants.      |
| Region                | `site_count`   | Now only counts Sites directly belonging to this Region, not those belonging to its descendants.         |
| Site                  | `status`       | Now uses a nested Status serializer, rather than `{"value": "<slug>", "label": "<name>"}`                |
| TenantGroup           | `tenant_count` | Now only counts Tenants directly belonging to this TenantGroup, not those belonging to its descendants.  |
| VirtualMachine        | `status`       | Now uses a nested Status serializer, rather than `{"value": "<slug>", "label": "<name>"}`                |
| VLAN                  | `status`       | Now uses a nested Status serializer, rather than `{"value": "<slug>", "label": "<name>"}`                |
| VMInterface           | `status`       | Now uses a nested Status serializer, rather than `{"value": "<slug>", "label": "<name>"}`                |

### Renamed Serializer Fields

<<<<<<< HEAD
| Model                   | Renamed Field          | New Name                      |
|-------------------------|------------------------|-------------------------------|
| Circuit                 | `termination_a`        | `circuit_termination_a`       |
|                         | `termination_z`        | `circuit_termination_z`       |
|                         | `type`                 | `circuit_type`                |
| ConfigContext           | `schema`               | `config_context_schema`       |
| Cluster                 | `group`                | `cluster_group`               |
|                         | `type`                 | `cluster_type`                |
| CustomFieldChoice       | `field`                | `custom_field`                |
| Device                  | `device_role`          | `role`                        |
|                         | `local_context_data`   | `local_config_context_data`   |
|                         | `local_context_schema` | `local_config_context_schema` |
| InventoryItem           | `_depth`               | `tree_depth`                  |
| JobResult               | `schedule`             | `scheduled_job`               |
| RackGroup               | `_depth`               | `tree_depth`                  |
| Region                  | `_depth`               | `tree_depth`                  |
| SecretsGroupAssociation | `group`                | `secrets_group`               |
| Service                 | `ipaddresses`          | `ip_addresses`                |
| Tenant                  | `group`                | `tenant_group`                |
| TenantGroup             | `_depth`               | `tree_depth`                  |
| VirtualMachine          | `local_context_data`   | `local_config_context_data`   |
|                         | `local_context_schema` | `local_config_context_schema` |
| VLAN                    | `group`                | `vlan_group`                  |
=======
| Model                 | Renamed Field          | New Name                      |
|-----------------------|------------------------|-------------------------------|
| Circuit               | `termination_a`        | `circuit_termination_a`       |
|                       | `termination_z`        | `circuit_termination_z`       |
|                       | `type`                 | `circuit_type`                |
| Cluster               | `group`                | `cluster_group`               |
|                       | `type`                 | `cluster_type`                |
| Device                | `device_role`          | `role`                        |
|                       | `local_context_data`   | `local_config_context_data`   |
|                       | `local_context_schema` | `local_config_context_schema` |
| FrontPortTemplate     | `rear_port`            | `rear_port_template`          |
| Interface             | `count_ipaddresses`    | `ip_address_count`            |
| InventoryItem         | `_depth`               | `tree_depth`                  |
| Location              | `virtualmachine_count` | `virtual_machine_count`       |
| Manufacturer          | `devicetype_count`     | `device_type_count`           |
|                       | `inventoryitem_count`  | `inventory_item_count`        |
| Platform              | `virtualmachine_count` | `virtual_machine_count`       |
| PowerOutletTemplate   | `power_port`           | `power_port_template`         |
| PowerPanel            | `powerfeed_count`      | `power_feed_count`            |
| Rack                  | `group`                | `rack_group`                  |
|                       | `powerfeed_count`      | `power_feed_count`            |
| RackGroup             | `_depth`               | `tree_depth`                  |
| Region                | `_depth`               | `tree_depth`                  |
| Service               | `ipaddresses`          | `ip_addresses`                |
| Tenant                | `group`                | `tenant_group`                |
| TenantGroup           | `_depth`               | `tree_depth`                  |
| VirtualMachine        | `local_context_data`   | `local_config_context_data`   |
|                       | `local_context_schema` | `local_config_context_schema` |
| VLAN                  | `group`                | `vlan_group`                  |
>>>>>>> be899a0f

### Removed Serializer Fields

| Model/Endpoint                    | Removed Field        | Comments                                              |
|-----------------------------------|----------------------|-------------------------------------------------------|
| `/api/status/`                    | `rq-workers-running` | Removed as RQ is no longer supported                  |
| `/ipam/prefixes/`                 | `is_pool`            | Functionality replaced by `type` field                |
| `/circuits/circuit-terminations/` | `site`               | `Site` and `Region` models are replaced by `Location` |
| `/virtualization/clusters/`       | `site`               | `Site` and `Region` models are replaced by `Location` |
| `/extras/config-contexts/`        | `regions`            | `Site` and `Region` models are replaced by `Location` |
|                                   | `sites`              | `Site` and `Region` models are replaced by `Location` |
| `/dcim/devices/`                  | `site`               | `Site` and `Region` models are replaced by `Location` |
| `/dcim/locations/`                | `site`               | `Site` and `Region` models are replaced by `Location` |
| `/dcim/power-feeds/`              | `site`               | `Site` and `Region` models are replaced by `Location` |
| `/dcim/power-panels/`             | `site`               | `Site` and `Region` models are replaced by `Location` |
| `/dcim/racks/`                    | `site`               | `Site` and `Region` models are replaced by `Location` |
| `/dcim/rack-groups/`              | `site`               | `Site` and `Region` models are replaced by `Location` |
| `/ipam/prefixes/`                 | `site`               | `Site` and `Region` models are replaced by `Location` |
| `/ipam/vlans/`                    | `site`               | `Site` and `Region` models are replaced by `Location` |
| `/ipam/vlangroups/`               | `site`               | `Site` and `Region` models are replaced by `Location` |

### Removed 1.X Version Endpoints and Serializer Representations

Nautobot 2.0 removes support for 1.X versioned REST APIs and their Serializers. Requesting [older API versions](../rest-api/overview.md#versioning) will result in a `400 Bad Request` error.

Please ensure you are using the latest representations of request/response representations as seen in the API docs or Swagger.

### Replaced Endpoints

These endpoints `/ipam/roles/`, `/dcim/rack-roles/` and `/dcim/device-roles/` are no longer available. Instead,  use the `/extras/roles/` endpoint to retrieve and manipulate `role` data.

| Removed Endpoints     | Replaced With    |
|-----------------------|------------------|
| `/dcim/device-roles/` | `/extras/roles/` |
| `/dcim/rack-roles/`   | `/extras/roles/` |
| `/ipam/roles/`        | `/extras/roles/` |

## UI, GraphQL, and REST API Filter Changes

### Renamed Filter Fields

<<<<<<< HEAD
| Model                   | Renamed Filter Field      | New Name                         | UI and Rest API endpoints Available in v2.X                               |
|-------------------------|---------------------------|----------------------------------|---------------------------------------------------------------------------|
| Cable                   | `tag`                     | `tags`                           | `/dcim/cables/?tags=<slug>`                                               |
| Circuit                 | `tag`                     | `tags`                           | `/circuits/circuits/?tags=<slug>`                                         |
|                         | `type`                    | `circuit_type`                   | `/circuits/circuits/?circuit_type=<uuid/slug>`                            |
| ConsolePort             | `cabled`                  | `has_cable`                      | `/dcim/console-ports/?has_cable=True/False`                               |
| ConsoleServerPort       | `cabled`                  | `has_cable`                      | `/dcim/console-server-ports/?has_cable=True/False`                        |
| CustomFieldChoice       | `field`                   | `custom_field`                   | `/extras/custom-field-choices/?custom_field=<uuid/name>`                  |
| Device                  | `cluster_id`              | `cluster`                        | `/dcim/devices/?cluster=<uuid/slug>`                                      |
|                         | `device_type_id`          | `device_type`                    | `/dcim/devices/?device_type=<uuid/slug>`                                  |
|                         | `local_context_data`      | `local_config_context_data`      | `/dcim/devices/?local_config_context_data=True/False`                     |
|                         | `local_context_schema_id` | `local_config_context_schema_id` | `/dcim/devices/?local_config_context_schema_id=<uuid>`                    |
|                         | `local_context_schema`    | `local_config_context_schema`    | `/dcim/devices/?local_config_context_schema=<slug>`                       |
|                         | `rack_group_id`           | `rack_group`                     | `/dcim/devices/?rack_group=<uuid/slug>`                                   |
|                         | `rack_id`                 | `rack`                           | `/dcim/devices/?rack=<uuid/slug>`                                         |
|                         | `tag`                     | `tags`                           | `/dcim/devices/?tags=<slug>`                                              |
|                         | `virtual_chassis_id`      | `virtual_chassis`                | `/dcim/devices/?virtual_chassis=<uuid/slug>`                              |
| DeviceBay               | `tag`                     | `tags`                           | `/dcim/device-bays/?tags=<slug>`                                          |
| DeviceRedundancyGroup   | `tag`                     | `tags`                           | `/dcim/device-redundancy-groups/?tag=<slug>`                              |
| DeviceType              | `tag`                     | `tags`                           | `/dcim/device-types/?tags=<slug>`                                         |
| FrontPort               | `cabled`                  | `has_cable`                      | `/dcim/front-ports/?has_cable=True/False`                                 |
|                         | `tag`                     | `tags`                           | `/dcim/front-ports/?tags=<slug>`                                          |
| Interface               | `cabled`                  | `has_cable`                      | `/dcim/interfaces/?has_cable=True/False`                                  |
| InventoryItem           | `child_items`             | `children`                       | `/dcim/inventory-items/?children=<uuid/name>`                             |
|                         | `has_child_items`         | `has_children`                   | `/dcim/inventory-items/?has_children=True/False`                          |
|                         | `tag`                     | `tags`                           | `/dcim/inventory-items/?tags=<slug>`                                      |
| Location                | `tag`                     | `tags`                           | `/dcim/locations/?tags=<slug>`                                            |
| ObjectPermission        | `group`                   | `groups`                         | `/users/permissions/?groups=<slug>`                                       |
|                         | `group_id`                | `groups_id`                      | `/users/permissions/?groups_id=<id>`                                      |
|                         | `user`                    | `users`                          | `/users/permissions/?users=<uuid/username>`                               |
| PowerFeed               | `cabled`                  | `has_cable`                      | `/dcim/power-feeds/?has_cable=True/False`                                 |
|                         | `tag`                     | `tags`                           | `/dcim/power-feeds/?tags=<slug>`                                          |
| PowerOutlet             | `cabled`                  | `has_cable`                      | `/dcim/power-outlets/?has_cable=True/False`                               |
| PowerPanel              | `tag`                     | `tags`                           | `/dcim/power-panels/?tags=<slug>`                                         |
| PowerPort               | `cabled`                  | `has_cable`                      | `/dcim/power-ports/?has_cable=True/False`                                 |
| Prefix                  | `is_pool`                 | `type`                           | `/ipam/prefixes/?type=<container/network/pool>`                           |
| Provider                | `tag`                     | `tags`                           | `/circuits/provider/?tags=<slug>`                                         |
| ProviderNetwork         | `tag`                     | `tags`                           | `/circuits/provider-networks/?tags=<slug>`                                |
| Rack                    | `tag`                     | `tags`                           | `/dcim/racks/?tags=<slug>`                                                |
| RackReservation         | `tag`                     | `tags`                           | `/dcim/rack-reservations/?tags=<slug>`                                    |
| RearPort                | `cabled`                  | `has_cable`                      | `/dcim/rear-ports/?has_cable=True/False`                                  |
|                         | `tag`                     | `tags`                           | `/dcim/rear-ports/?tags=<slug>`                                           |
| SecretsGroupAssociation | `group`                   | `secrets_group`                  | `/extras/secrets-groups-associations/?secrets_group=<uuid/slug>`          |
| Site                    | `tag`                     | `tags`                           | `/dcim/sites/?tags=<slug>`                                                |
| Tenant                  | `tag`                     | `tags`                           | `/tenancy/tenants/?tags=<slug>`                                           |
| User                    | `changes`                 | `object_changes`                 | `/users/users/?object_changes=<id>`                                       |
|                         | `has_changes`             | `has_object_changes`             | `/users/users/?has_object_changes=True/False`                             |
|                         | `group`                   | `groups`                         | `/users/users/?groups=<slug>`                                             |
|                         | `group_id`                | `groups_id`                      | `/users/users/?groups_id=<id>`                                            |
| VirtualMachine          | `local_context_data`      | `local_config_context_data`      | `/virtualization/virtual-machines/?local_config_context_data=True/False`  |
|                         | `local_context_schema_id` | `local_config_context_schema_id` | `/virtualization/virtual-machines/?local_config_context_schema_id=<uuid>` |
|                         | `local_context_schema`    | `local_config_context_schema`    | `/virtualization/virtual-machines/?local_config_context_schema=<slug>`    |
=======
| Model                 | Renamed Filter Field      | New Name                         | UI and Rest API endpoints Available in v2.X                               |
|-----------------------|---------------------------|----------------------------------|---------------------------------------------------------------------------|
| Cable                 | `tag`                     | `tags`                           | `/dcim/cables/?tags=<slug>`                                               |
| Circuit               | `tag`                     | `tags`                           | `/circuits/circuits/?tags=<slug>`                                         |
|                       | `type`                    | `circuit_type`                   | `/circuits/circuits/?circuit_type=<uuid/slug>`                            |
| ConsolePort           | `cabled`                  | `has_cable`                      | `/dcim/console-ports/?has_cable=True/False`                               |
| ConsoleServerPort     | `cabled`                  | `has_cable`                      | `/dcim/console-server-ports/?has_cable=True/False`                        |
| Device                | `cluster_id`              | `cluster`                        | `/dcim/devices/?cluster=<uuid/slug>`                                      |
|                       | `device_type_id`          | `device_type`                    | `/dcim/devices/?device_type=<uuid/slug>`                                  |
|                       | `local_context_data`      | `local_config_context_data`      | `/dcim/devices/?local_config_context_data=True/False`                     |
|                       | `local_context_schema_id` | `local_config_context_schema_id` | `/dcim/devices/?local_config_context_schema_id=<uuid>`                    |
|                       | `local_context_schema`    | `local_config_context_schema`    | `/dcim/devices/?local_config_context_schema=<slug>`                       |
|                       | `rack_group_id`           | `rack_group`                     | `/dcim/devices/?rack_group=<uuid/slug>`                                   |
|                       | `rack_id`                 | `rack`                           | `/dcim/devices/?rack=<uuid/slug>`                                         |
|                       | `tag`                     | `tags`                           | `/dcim/devices/?tags=<slug>`                                              |
|                       | `virtual_chassis_id`      | `virtual_chassis`                | `/dcim/devices/?virtual_chassis=<uuid/slug>`                              |
| DeviceBay             | `tag`                     | `tags`                           | `/dcim/device-bays/?tags=<slug>`                                          |
| DeviceRedundancyGroup | `tag`                     | `tags`                           | `/dcim/device-redundancy-groups/?tag=<slug>`                              |
| DeviceType            | `has_instances`           | `has_devices`                    | `/dcim/device-types/?has_devices=True/False`                              |
|                       | `instances`               | `devices`                        | `/dcim/device-types/?devices=<uuid>`                                      |
|                       | `tag`                     | `tags`                           | `/dcim/device-types/?tags=<slug>`                                         |
| FrontPort             | `cabled`                  | `has_cable`                      | `/dcim/front-ports/?has_cable=True/False`                                 |
|                       | `tag`                     | `tags`                           | `/dcim/front-ports/?tags=<slug>`                                          |
| Interface             | `cabled`                  | `has_cable`                      | `/dcim/interfaces/?has_cable=True/False`                                  |
| InventoryItem         | `child_items`             | `children`                       | `/dcim/inventory-items/?children=<uuid/name>`                             |
|                       | `has_child_items`         | `has_children`                   | `/dcim/inventory-items/?has_children=True/False`                          |
|                       | `tag`                     | `tags`                           | `/dcim/inventory-items/?tags=<slug>`                                      |
| Location              | `tag`                     | `tags`                           | `/dcim/locations/?tags=<slug>`                                            |
| ObjectPermission      | `group`                   | `groups`                         | `/users/permissions/?groups=<slug>`                                       |
|                       | `group_id`                | `groups_id`                      | `/users/permissions/?groups_id=<id>`                                      |
|                       | `user`                    | `users`                          | `/users/permissions/?user=<uuid/username>`                                |
| PowerFeed             | `cabled`                  | `has_cable`                      | `/dcim/power-feeds/?has_cable=True/False`                                 |
|                       | `tag`                     | `tags`                           | `/dcim/power-feeds/?tags=<slug>`                                          |
| PowerOutlet           | `cabled`                  | `has_cable`                      | `/dcim/power-outlets/?has_cable=True/False`                               |
| PowerPanel            | `tag`                     | `tags`                           | `/dcim/power-panels/?tags=<slug>`                                         |
| PowerPort             | `cabled`                  | `has_cable`                      | `/dcim/power-ports/?has_cable=True/False`                                 |
| Prefix                | `is_pool`                 | `type`                           | `/ipam/prefixes/?type=<container/network/pool>`                           |
| Provider              | `tag`                     | `tags`                           | `/circuits/provider/?tags=<slug>`                                         |
| ProviderNetwork       | `tag`                     | `tags`                           | `/circuits/provider-networks/?tags=<slug>`                                |
| Rack                  | `group`                   | `rack_group`                     | `/dcim/racks/?rack_group=<uuid/slug>`                                     |
|                       | `has_reservations`        | `has_rack_reservations`          | `/dcim/racks/?has_rack_reservations=True/False`                           |
|                       | `reservations`            | `rack_reservations`              | `/dcim/racks/?rack_reservations=<uuid>`                                   |
|                       | `tag`                     | `tags`                           | `/dcim/racks/?tags=<slug>`                                                |
| RackReservation       | `group`                   | `rack_group`                     | `/dcim/rack-reservations/?rack_group=<uuid/slug>`                         |
|                       | `tag`                     | `tags`                           | `/dcim/rack-reservations/?tags=<slug>`                                    |
| RearPort              | `cabled`                  | `has_cable`                      | `/dcim/rear-ports/?has_cable=True/False`                                  |
|                       | `tag`                     | `tags`                           | `/dcim/rear-ports/?tags=<slug>`                                           |
| Site                  | `tag`                     | `tags`                           | `/dcim/sites/?tags=<slug>`                                                |
| Tenant                | `tag`                     | `tags`                           | `/tenancy/tenants/?tags=<slug>`                                           |
| User                  | `group`                   | `groups`                         | `/users/users/?groups=<slug>`                                             |
|                       | `group_id`                | `groups_id`                      | `/users/users/?groups_id=<id>`                                            |
| VirtualMachine        | `local_context_data`      | `local_config_context_data`      | `/virtualization/virtual-machines/?local_config_context_data=True/False`  |
|                       | `local_context_schema_id` | `local_config_context_schema_id` | `/virtualization/virtual-machines/?local_config_context_schema_id=<uuid>` |
|                       | `local_context_schema`    | `local_config_context_schema`    | `/virtualization/virtual-machines/?local_config_context_schema=<slug>`    |
>>>>>>> be899a0f

### Enhanced Filter Fields

Below is a table documenting [enhanced filter field changes](../release-notes/version-2.0.md#enhanced-filter-fields-2804) in v2.x.

| Model             | Enhanced Filter Field  | Changes                                                    | UI and Rest API endpoints Available in v2.X               |
|-------------------|------------------------|------------------------------------------------------------|-----------------------------------------------------------|
| (all)             | `created[__(gte/lte)]` | Enhanced to support date/time in addition to date alone    | `?created__gte=2023-02-14%2012:00:00`                     |
| Circuit           | `circuit_type`         | Enhanced to support primary key UUIDs in addition to slugs | `/circuits/circuits/?circuit_type=<uuid/slug>`            |
|                   | `provider`             | Enhanced to support primary key UUIDs in addition to slugs | `/circuits/circuits/?provider=<uuid/slug>`                |
|                   | `site`                 | Enhanced to support primary key UUIDs in addition to slugs | `/circuits/circuits/?site=<uuid/slug>`                    |
| ConsolePort       | `device`               | Enhanced to support primary key UUIDs in addition to names | `/dcim/console-ports/?device=<uuid/name>`                 |
| ConsoleServerPort | `device`               | Enhanced to support primary key UUIDs in addition to names | `/dcim/console-server-ports/?device=<uuid/name>`          |
| Device            | `cluster_id`           | Enhanced to support primary key UUIDs in addition to slugs | `/dcim/devices/?cluster=<uuid/slug>`                      |
|                   | `device_type_id`       | Enhanced to support primary key UUIDs in addition to slugs | `/dcim/devices/?device_type=<uuid/slug>`                  |
|                   | `manufacturer`         | Enhanced to support primary key UUIDs in addition to slugs | `/dcim/devices/?manufacturer=<uuid/slug>`                 |
|                   | `model`                | Enhanced to support primary key UUIDs in addition to slugs | `/dcim/devices/?model=<uuid/slug>`                        |
|                   | `platform`             | Enhanced to support primary key UUIDs in addition to slugs | `/dcim/devices/?platform=<uuid/slug>`                     |
|                   | `role`                 | Enhanced to support primary key UUIDs in addition to slugs | `/dcim/devices/?role=<uuid/slug>`                         |
|                   | `rack_id`              | Enhanced to support primary key UUIDs in addition to slugs | `/dcim/devices/?rack=<uuid/slug>`                         |
|                   | `rack_group_id`        | Enhanced to support primary key UUIDs in addition to slugs | `/dcim/devices/?rack_group=<uuid/slug>`                   |
|                   | `serial`               | Enhanced to permit filtering on multiple values            | `/dcim/devices/?serial=<value>&serial=<value>...`         |
|                   | `secrets_group`        | Enhanced to support primary key UUIDs in addition to slugs | `/dcim/devices/?secrets_group=<uuid/slug>`                |
|                   | `site`                 | Enhanced to support primary key UUIDs in addition to slugs | `/dcim/devices/?site=<uuid/slug>`                         |
|                   | `virtual_chassis_id`   | Enhanced to support primary key UUIDs in addition to slugs | `/dcim/devices/?virtual_chassis=<uuid/slug>`              |
| DeviceBay         | `cable`                | Enhanced to support primary key UUIDs in addition to slugs | `/dcim/regions/?parent=<uuid/slug>`                       |
|                   | `device`               | Enhanced to support primary key UUIDs in addition to names | `/dcim/device-bays/?device=<uuid/name>`                   |
| DeviceType        | `manufacturer`         | Enhanced to support primary key UUIDs in addition to slugs | `/dcim/device-types/?manufacturer=<uuid/slug>`            |
| FrontPort         | `device`               | Enhanced to support primary key UUIDs in addition to names | `/dcim/front-ports/?device=<uuid/name>`                   |
| Interface         | `device`               | Enhanced to support primary key UUIDs in addition to names | `/dcim/interfaces/?device=<uuid/name>`                    |
| InventoryItem     | `device`               | Enhanced to support primary key UUIDs in addition to name  | `/dcim/inventory-items/?device=<uuid/name>`               |
|                   | `manufacturer`         | Enhanced to support primary key UUIDs in addition to slugs | `/dcim/inventory-items/?manufacturer=<uuid/slug>`         |
|                   | `serial`               | Enhanced to permit filtering on multiple values            | `/dcim/inventory-items/?serial=<value>&serial=<value>...` |
|                   | `site`                 | Enhanced to support primary key UUIDs in addition to slugs | `/dcim/inventory-items/?site=<uuid/slug>`                 |
| Platform          | `manufacturer`         | Enhanced to support primary key UUIDs in addition to slugs | `/dcim/platforms/?manufacturer=<uuid/slug>`               |
| PowerFeed         | `site`                 | Enhanced to support primary key UUIDs in addition to slugs | `/dcim/power-feeds/?site=<uuid/slug>`                     |
| PowerOutlet       | `device`               | Enhanced to support primary key UUIDs in addition to names | `/dcim/power-outlets/?device=<uuid/name>`                 |
| PowerPort         | `device`               | Enhanced to support primary key UUIDs in addition to names | `/dcim/power-ports/?device=<uuid/name>`                   |
| Provider          | `site`                 | Enhanced to support primary key UUIDs in addition to slugs | `/circuits/providers/?site=<uuid/slug>`                   |
| ProviderNetwork   | `provider`             | Enhanced to support primary key UUIDs in addition to slugs | `/circuits/provider-networks/?provider=<uuid/slug>`       |
| Rack              | `role`                 | Enhanced to support primary key UUIDs in addition to slugs | `/dcim/racks/?role=<uuid/slug>`                           |
|                   | `serial`               | Enhanced to permit filtering on multiple values            | `/dcim/racks/?serial=<value>&serial=<value>...`           |
| RackGroup         | `parent`               | Enhanced to support primary key UUIDs in addition to slugs | `/dcim/rack-groups/?parent=<uuid/slug>`                   |
| RackReservation   | `user`                 | Enhanced to support primary key UUIDs in addition to slugs | `/dcim/rack-reservations/?user=<uuid/slug>`               |
| RearPort          | `device`               | Enhanced to support primary key UUIDs in addition to names | `/dcim/rear-ports/?device=<uuid/name>`                    |
| Region            | `parent`               | Enhanced to support primary key UUIDs in addition to slugs | `/dcim/regions/?parent=<uuid/slug>`                       |
| Tenant            | `tenant_group`         | Enhanced to support primary key UUIDs in addition to slugs | `/tenancy/tenants/?tenant_group=<uuid/slug>`              |
| VirtualChassis    | `master`               | Enhanced to support primary key UUIDs in addition to name  | `/dcim/virtual-chassis/?master=<uuid/name>`               |
|                   | `site`                 | Enhanced to support primary key UUIDs in addition to slugs | `/dcim/virtual-chassis/?site=<uuid/slug>`                 |
|                   | `tenant`               | Enhanced to support primary key UUIDs in addition to slugs | `/dcim/virtual-chassis/?tenant=<uuid/slug>`               |
| VLAN              | `vlan_group`           | Enhanced to support primary key UUIDs in addition to slugs | `/ipam/vlans/?vlan_group=<uuid/slug>`                     |

### Corrected Filter Fields

Below is a table documenting [corrected filter field changes](../release-notes/version-2.0.md#corrected-filter-fields-2804) in v2.x.

| Model  | Changed Filter Field   | Before                                     | After                                                                                    |
|--------|------------------------|--------------------------------------------|------------------------------------------------------------------------------------------|
| Device | `console_ports`        | `/dcim/devices/?console_ports=True`        | `/dcim/devices/?console_ports=<uuid>` or `?has_console_ports=<True/False>`               |
|        | `console_server_ports` | `/dcim/devices/?console_server_ports=True` | `/dcim/devices/?console_server_ports=<uuid>` or `?has_console_server_ports=<True/False>` |
|        | `device_bays`          | `/dcim/devices/?device_bays=True`          | `/dcim/devices/?device_bays=<uuid>` or `?has_device_bays=<True/False>`                   |
|        | `front_ports`          | `/dcim/devices/?front_ports=True`          | `/dcim/devices/?front_ports=<uuid>` or `?has_front_ports=<True/False>`                   |
|        | `interfaces`           | `/dcim/devices/?interfaces=True`           | `/dcim/devices/?interfaces=<uuid>` or `?has_interfaces=<True/False>`                     |
|        | `power_ports`          | `/dcim/devices/?power_ports=True`          | `/dcim/devices/?power_ports=<uuid>` or `?has_power_ports=<True/False>`                   |
|        | `power_outlets`        | `/dcim/devices/?power_outlets=True`        | `/dcim/devices/?power_outlets=<uuid>` or `?has_power_outlets=<True/False>`               |
|        | `rear_ports`           | `/dcim/devices/?rear_ports=True`           | `/dcim/devices/?rear_ports=<uuid>` or `?has_rear_ports=<True/False>`                     |

### Removed Redundant Filter Fields

Below is a table documenting [removed redundant filter field changes](../release-notes/version-2.0.md#removed-redundant-filter-fields-2804) in v2.x.
Unless stated otherwise, all of the `*_id=<uuid>` filters have been replaced by generic filters that support both uuid and slug.
For example `/circuits/circuits/?provider_id=<uuid>` has been replaced by `/circuits/circuits/?provider=<uuid>`.

In addition, `region_id`/`region` and `site_id`/`site` are all being removed because `Region` and `Site` Models are being collapsed into `Location` Model.
Their filters are also being replaced by `?location=<uuid/slug>`. For example `/dcim/devices/?site=ams-01` is replaced by `/dcim/devices/?location=ams-01`.

| Model                   | Removed Filter Field  | UI and API endpoints that are no longer supported in v2.X                                     |
|-------------------------|-----------------------|-----------------------------------------------------------------------------------------------|
| Aggregate               | `tenant_group_id`     |                                                                                               |
| Circuit                 | `provider_id`         |                                                                                               |
|                         | `provider_network_id` |                                                                                               |
|                         | `region`              |                                                                                               |
|                         | `region_id`           |                                                                                               |
|                         | `site`                |                                                                                               |
|                         | `site_id`             |                                                                                               |
|                         | `tenant_group_id`     |                                                                                               |
|                         | `type_id`             | instead of `/circuits/circuits/?type_id=<uuid>`, use `circuit_type=<uuid>`                    |
| CircuitTermination      | `circuit_id`          |                                                                                               |
|                         | `provider_network_id` |                                                                                               |
|                         | `region_id`           |                                                                                               |
|                         | `region`              |                                                                                               |
|                         | `site`                |                                                                                               |
|                         | `site_id`             |                                                                                               |
| Cluster                 | `region`              |                                                                                               |
|                         | `region_id`           |                                                                                               |
|                         | `site`                |                                                                                               |
|                         | `site_id`             |                                                                                               |
|                         | `tenant_group_id`     |                                                                                               |
| ConfigContext           | `region`              |                                                                                               |
|                         | `region_id`           |                                                                                               |
|                         | `role_id`             |                                                                                               |
|                         | `site`                |                                                                                               |
|                         | `site_id`             |                                                                                               |
| ConsolePort             | `device_id`           |                                                                                               |
|                         | `region`              |                                                                                               |
|                         | `region_id`           |                                                                                               |
|                         | `site`                |                                                                                               |
|                         | `site_id`             |                                                                                               |
| ConsoleServerPort       | `device_id`           |                                                                                               |
|                         | `region`              |                                                                                               |
|                         | `region_id`           |                                                                                               |
|                         | `site`                |                                                                                               |
|                         | `site_id`             |                                                                                               |
| CustomFieldChoice       | `field_id`            | instead of `/extras/custom-field-choices/?field_id=<uuid>`, use `custom_field=<uuid>`         |
| Device                  | `manufacturer_id`     |                                                                                               |
|                         | `model`               | instead of `/dcim/devices/?model=<uuid>`, use `device_type=<uuid>`                            |
|                         | `pass_through_ports`  | instead of `/dcim/devices/?pass_through_ports=<bool>`, use `has_front_ports`/`has_rear_ports` |
|                         | `platform_id`         |                                                                                               |
|                         | `region`              |                                                                                               |
|                         | `region_id`           |                                                                                               |
|                         | `role_id`             |                                                                                               |
|                         | `secrets_group_id`    |                                                                                               |
|                         | `site`                |                                                                                               |
|                         | `site_id`             |                                                                                               |
|                         | `tenant_group_id`     |                                                                                               |
| DeviceBay               | `device_id`           |                                                                                               |
|                         | `region`              |                                                                                               |
|                         | `region_id`           |                                                                                               |
|                         | `site`                |                                                                                               |
|                         | `site_id`             |                                                                                               |
| DeviceType              | `manufacturer_id`     |                                                                                               |
| FrontPort               | `device_id`           |                                                                                               |
|                         | `region`              |                                                                                               |
|                         | `region_id`           |                                                                                               |
|                         | `site`                |                                                                                               |
|                         | `site_id`             |                                                                                               |
| Interface               | `bridge_id`           |                                                                                               |
|                         | `device_id`           |                                                                                               |
|                         | `lag_id`              |                                                                                               |
|                         | `parent_interface_id` |                                                                                               |
|                         | `region`              |                                                                                               |
|                         | `region_id`           |                                                                                               |
|                         | `site`                |                                                                                               |
|                         | `site_id`             |                                                                                               |
| InventoryItem           | `device_id`           |                                                                                               |
|                         | `manufacturer_id`     |                                                                                               |
|                         | `parent_id`           |                                                                                               |
|                         | `region`              |                                                                                               |
|                         | `region_id`           |                                                                                               |
|                         | `site`                |                                                                                               |
|                         | `site_id`             |                                                                                               |
| IPAddress               | `tenant_group_id`     |                                                                                               |
| Location                | `tenant_group_id`     |                                                                                               |
|                         | `region`              |                                                                                               |
|                         | `region_id`           |                                                                                               |
|                         | `site`                |                                                                                               |
|                         | `site_id`             |                                                                                               |
| Provider                | `region`              |                                                                                               |
| ObjectPermission        | `user_id`             | instead of `/users/permissions/?user_id=<uuid>`, use `users=<uuid>`                           |
|                         | `region_id`           |                                                                                               |
|                         | `site`                |                                                                                               |
|                         | `site_id`             |                                                                                               |
| ProviderNetwork         | `provider_id`         |                                                                                               |
| Rack                    | `group_id`            |                                                                                               |
|                         | `region`              |                                                                                               |
|                         | `region_id`           |                                                                                               |
|                         | `role_id`             |                                                                                               |
|                         | `site`                |                                                                                               |
|                         | `site_id`             |                                                                                               |
|                         | `tenant_group_id`     |                                                                                               |
| RackGroup               | `parent_id`           |                                                                                               |
|                         | `region`              |                                                                                               |
|                         | `region_id`           |                                                                                               |
|                         | `site`                |                                                                                               |
|                         | `site_id`             |                                                                                               |
| RackReservation         | `group_id`            |                                                                                               |
|                         | `rack_id`             |                                                                                               |
|                         | `site`                |                                                                                               |
|                         | `site_id`             |                                                                                               |
|                         | `tenant_group_id`     |                                                                                               |
|                         | `user_id`             |                                                                                               |
| RearPort                | `device_id`           |                                                                                               |
|                         | `region`              |                                                                                               |
|                         | `region_id`           |                                                                                               |
|                         | `site`                |                                                                                               |
|                         | `site_id`             |                                                                                               |
| Region                  | `parent_id`           |                                                                                               |
| RouteTarget             | `tenant_group_id`     |                                                                                               |
| Platform                | `manufacturer_id`     |                                                                                               |
| PowerOutlet             | `device_id`           |                                                                                               |
|                         | `region`              |                                                                                               |
|                         | `region_id`           |                                                                                               |
|                         | `site`                |                                                                                               |
|                         | `site_id`             |                                                                                               |
| PowerFeed               | `power_panel_id`      |                                                                                               |
|                         | `rack_id`             |                                                                                               |
|                         | `region`              |                                                                                               |
|                         | `region_id`           |                                                                                               |
|                         | `site`                |                                                                                               |
|                         | `site_id`             |                                                                                               |
| PowerPanel              | `rack_group_id`       |                                                                                               |
|                         | `region`              |                                                                                               |
|                         | `region_id`           |                                                                                               |
|                         | `site`                |                                                                                               |
|                         | `site_id`             |                                                                                               |
| PowerPort               | `device_id`           |                                                                                               |
|                         | `region`              |                                                                                               |
|                         | `region_id`           |                                                                                               |
|                         | `site`                |                                                                                               |
|                         | `site_id`             |                                                                                               |
| Prefix                  | `region`              |                                                                                               |
|                         | `region_id`           |                                                                                               |
|                         | `site`                |                                                                                               |
|                         | `site_id`             |                                                                                               |
|                         | `tenant_group_id`     |                                                                                               |
| SecretsGroupAssociation | `group_id`            | instead of `/extras/secrets-groups-associations/?group_id=<uuid>`, use `secrets_group=<uuid>` |
| Site                    | `region`              |                                                                                               |
|                         | `region_id`           |                                                                                               |
|                         | `tenant_group_id`     |                                                                                               |
| Tenant                  | `group_id`            |                                                                                               |
| TenantGroup             | `parent_id`           |                                                                                               |
| VirtualChassis          | `master_id`           |                                                                                               |
|                         | `region`              |                                                                                               |
|                         | `region_id`           |                                                                                               |
|                         | `site`                |                                                                                               |
|                         | `site_id`             |                                                                                               |
|                         | `tenant_id`           |                                                                                               |
| VirtualMachine          | `tenant_group_id`     |                                                                                               |
| VLANGroup               | `region`              |                                                                                               |
|                         | `region_id`           |                                                                                               |
|                         | `site`                |                                                                                               |
|                         | `site_id`             |                                                                                               |
| VLAN                    | `group_id`            |                                                                                               |
|                         | `group`               | instead of `/ipam/vlans/?group=<slug>`, use `vlan_group=<slug>`                               |
|                         | `region`              |                                                                                               |
|                         | `region_id`           |                                                                                               |
|                         | `site`                |                                                                                               |
|                         | `site_id`             |                                                                                               |
|                         | `tenant_group_id`     |                                                                                               |
| VMInterface             | `bridge_id`           |                                                                                               |
|                         | `parent_interface_id` |                                                                                               |
| VRF                     | `tenant_group_id`     |                                                                                               |

## Python Code Location Changes

The below is mostly relevant only to authors of Jobs and Nautobot Apps. End users should not be impacted by the changes in this section.

| Old Module                           | Class/Function(s)                                           | New Module                             |
|--------------------------------------|-------------------------------------------------------------|----------------------------------------|
| `nautobot.core.api.utils`            | `TreeModelSerializerMixin`                                  | `nautobot.core.api.serializers`        |
| `nautobot.core.fields`               | `*`                                                         | `nautobot.core.models.fields`          |
| `nautobot.core.forms`                | `SearchForm`                                                | `nautobot.core.forms.search`           |
| `nautobot.core.utilities`            | `*`                                                         | `nautobot.core.views.utils`            |
| `nautobot.dcim.fields`               | `MACAddressCharField`                                       | `nautobot.core.models.fields`          |
| `nautobot.dcim.forms`                | `MACAddressField`                                           | `nautobot.core.forms`                  |
| `nautobot.utilities.api`             | `*`                                                         | `nautobot.core.api.utils`              |
| `nautobot.utilities.apps`            | `*`                                                         | `nautobot.core.apps`                   |
| `nautobot.utilities.checks`          | `*`                                                         | `nautobot.core.checks`                 |
| `nautobot.utilities.choices`         | `*`                                                         | `nautobot.core.choices`                |
| `nautobot.utilities.config`          | `*`                                                         | `nautobot.core.utils.config`           |
| `nautobot.utilities.constants`       | `*`                                                         | `nautobot.core.constants`              |
| `nautobot.utilities.deprecation`     | `*`                                                         | `nautobot.core.utils.deprecation`      |
| `nautobot.utilities.error_handlers`  | `*`                                                         | `nautobot.core.views.utils`            |
| `nautobot.utilities.exceptions`      | `*`                                                         | `nautobot.core.exceptions`             |
| `nautobot.utilities.factory`         | `*`                                                         | `nautobot.core.factory`                |
| `nautobot.utilities.fields`          | `*`                                                         | `nautobot.core.models.fields`          |
| `nautobot.utilities.filters`         | `*`                                                         | `nautobot.core.filters`                |
| `nautobot.utilities.forms`           | `*`                                                         | `nautobot.core.forms`                  |
| `nautobot.utilities.git`             | `*`                                                         | `nautobot.core.utils.git`              |
| `nautobot.utilities.logging`         | `*`                                                         | `nautobot.core.utils.logging`          |
| `nautobot.utilities.management`      | `*`                                                         | `nautobot.core.management`             |
| `nautobot.utilities.ordering`        | `*`                                                         | `nautobot.core.utils.ordering`         |
| `nautobot.utilities.paginator`       | `*`                                                         | `nautobot.core.views.paginator`        |
| `nautobot.utilities.permissions`     | `*`                                                         | `nautobot.core.utils.permissions`      |
| `nautobot.utilities.query_functions` | `*`                                                         | `nautobot.core.models.query_functions` |
| `nautobot.utilities.querysets`       | `*`                                                         | `nautobot.core.models.querysets`       |
| `nautobot.utilities.tables`          | `*`                                                         | `nautobot.core.tables`                 |
| `nautobot.utilities.tasks`           | `*`                                                         | `nautobot.core.tasks`                  |
| `nautobot.utilities.templatetags`    | `*`                                                         | `nautobot.core.templatetags`           |
| `nautobot.utilities.testing`         | `*`                                                         | `nautobot.core.testing`                |
| `nautobot.utilities.tree_queries`    | `*`                                                         | `nautobot.core.models.tree_queries`    |
| `nautobot.utilities.utils`           | `array_to_string`                                           | `nautobot.core.models.utils`           |
|                                      | `convert_querydict_to_factory_formset_acceptable_querydict` | `nautobot.core.utils.requests`         |
|                                      | `copy_safe_request`                                         | `nautobot.core.utils.requests`         |
|                                      | `count_related`                                             | `nautobot.core.models.querysets`       |
|                                      | `csv_format`                                                | `nautobot.core.views.utils`            |
|                                      | `deepmerge`                                                 | `nautobot.core.utils.data`             |
|                                      | `dict_to_filter_params`                                     | `nautobot.core.api.utils`              |
|                                      | `dynamic_import`                                            | `nautobot.core.api.utils`              |
|                                      | `ensure_content_type_and_field_name_inquery_params`         | `nautobot.core.utils.requests`         |
|                                      | `flatten_dict`                                              | `nautobot.core.utils.data`             |
|                                      | `flatten_iterable`                                          | `nautobot.core.utils.data`             |
|                                      | `foreground_color`                                          | `nautobot.core.utils.color`            |
|                                      | `get_all_lookup_expr_for_field`                             | `nautobot.core.utils.filtering`        |
|                                      | `get_api_version_serializer`                                | `nautobot.core.api.utils`              |
|                                      | `get_changes_for_model`                                     | `nautobot.core.utils.lookup`           |
|                                      | `get_filterset_field`                                       | `nautobot.core.utils.filtering`        |
|                                      | `get_filterset_for_model`                                   | `nautobot.core.utils.lookup`           |
|                                      | `get_filterable_params_from_filter_params`                  | `nautobot.core.utils.requests`         |
|                                      | `get_form_for_model`                                        | `nautobot.core.utils.lookup`           |
|                                      | `get_model_from_name`                                       | `nautobot.core.utils.lookup`           |
|                                      | `get_related_class_for_model`                               | `nautobot.core.utils.lookup`           |
|                                      | `get_route_for_model`                                       | `nautobot.core.utils.lookup`           |
|                                      | `get_table_for_model`                                       | `nautobot.core.utils.lookup`           |
|                                      | `hex_to_rgb`                                                | `nautobot.core.utils.color`            |
|                                      | `is_taggable`                                               | `nautobot.core.models.utils`           |
|                                      | `is_uuid`                                                   | `nautobot.core.utils.data`             |
|                                      | `lighten_color`                                             | `nautobot.core.utils.color`            |
|                                      | `normalize_querydict`                                       | `nautobot.core.utils.requests`         |
|                                      | `prepare_cloned_fields`                                     | `nautobot.core.views.utils`            |
|                                      | `pretty_print_query`                                        | `nautobot.core.models.utils`           |
|                                      | `render_jinja2`                                             | `nautobot.core.utils.data`             |
|                                      | `rgb_to_hex`                                                | `nautobot.core.utils.color`            |
|                                      | `SerializerForAPIVersions`                                  | `nautobot.core.api.utils`              |
|                                      | `serialize_object`                                          | `nautobot.core.models.utils`           |
|                                      | `serialize_object_v2`                                       | `nautobot.core.models.utils`           |
|                                      | `shallow_compare_dict`                                      | `nautobot.core.utils.data`             |
|                                      | `slugify_dots_to_dashes`                                    | `nautobot.core.models.fields`          |
|                                      | `slugify_dashes_to_underscores`                             | `nautobot.core.models.fields`          |
|                                      | `to_meters`                                                 | `nautobot.core.utils.data`             |
|                                      | `UtilizationData`                                           | `nautobot.core.utils.data`             |
|                                      | `versioned_serializer_selector`                             | `nautobot.core.api.utils`              |
| `nautobot.utilities.validators`      | `*`                                                         | `nautobot.core.models.validators`      |
| `nautobot.utilities.views`           | `*`                                                         | `nautobot.core.views.mixins`           |

## Git Data Source Changes

The Configuration Contexts Metadata key `schema` has been replaced with `config_context_schema`. This means that any `schema` references in your git repository's data must be updated to reflect this change.<|MERGE_RESOLUTION|>--- conflicted
+++ resolved
@@ -21,7 +21,6 @@
 
 ### Renamed Database Fields
 
-<<<<<<< HEAD
 | Model                   | Renamed Field                           | New Name                                       |
 |-------------------------|-----------------------------------------|------------------------------------------------|
 | CablePath               | `circuittermination`                    | `circuits_circuittermination_related`          |
@@ -30,7 +29,7 @@
 |                         | `interface`                             | `dcim_interface_related`                       |
 |                         | `powerfeed`                             | `dcim_powerfeed_related`                       |
 |                         | `poweroutlet`                           | `dcim_poweroutlet_related`                     |
-|                         | `powerport`                             | `dcim_powerport_related`                       |
+|                         | `powerport`                             | `dcim_powerport_related`                                   |
 | Circuit                 | `termination_a`                         | `circuit_termination_a`                        |
 |                         | `termination_z`                         | `circuit_termination_z`                        |
 |                         | `terminations`                          | `circuit_terminations`                         |
@@ -50,105 +49,69 @@
 |                         | `note`                                  | `notes`                                        |
 | CustomFieldChoice       | `field`                                 | `custom_field`                                 |
 | CustomField             | `choices`                               | `custom_field_choices`                         |
-| Device                  | `device_role`                           | `role`                                         |
+| Device                  | `consoleports`                          | `console_ports`                                |
+|                         | `consoleserverports`                    | `console_server_ports`                         |
+|                         | `devicebays`                            | `device_bays`                                  |
+|                         | `device_role`                           | `role`                                         |
+|                         | `frontports`                            | `front_ports`                                  |
+|                         | `inventoryitems`                        | `inventory_items`                              |
 |                         | `local_context_data`                    | `local_config_context_data`                    |
 |                         | `local_context_data_owner_content_type` | `local_config_context_data_owner_content_type` |
 |                         | `local_context_data_owner_object_id`    | `local_config_context_data_owner_object_id`    |
 |                         | `local_context_schema`                  | `local_config_context_schema`                  |
+|                         | `poweroutlets`                          | `power_outlets`                                |
+|                         | `powerports`                            | `power_ports`                                  |
+|                         | `rearports`                             | `rear_ports`                                   |
+| DeviceRedundancyGroup   | `members`                               | `devices`                                      |
+| DeviceType              | `consoleporttemplates`                  | `console_port_templates`                       |
+|                         | `consoleserverporttemplates`            | `console_server_port_templates`                |
+|                         | `devicebaytemplates`                    | `device_bay_templates`                         |
+|                         | `frontporttemplates`                    | `front_port_templates`                         |
+|                         | `interfacetemplates`                    | `interface_templates`                          |
+|                         | `instances`                             | `devices`                                      |
+|                         | `poweroutlettemplates`                  | `power_outlet_templates`                       |
+|                         | `powerporttemplates`                    | `power_port_templates`                         |
+|                         | `rearporttemplates`                     | `rear_port_templates`                          |
+| FrontPortTemplate       | `rear_port`                             | `rear_port_template`                           |
 | InventoryItem           | `child_items`                           | `children`                                     |
 |                         | `level`                                 | `tree_depth`                                   |
 | Job                     | `job_hook`                              | `job_hooks`                                    |
 |                         | `results`                               | `job_results`                                  |
 | JobResult               | `logs`                                  | `job_log_entries`                              |
 |                         | `schedule`                              | `scheduled_job`                                |
+| Location                | `powerpanels`                           | `power_panels`                                 |
+| PowerOutletTemplate     | `power_port`                            | `power_port_template`                          |
+| PowerPanel              | `powerfeeds`                            | `power_feeds`                                  |
+| PowerPort               | `poweroutlets`                          | `power_outlets`                                |
+| PowerPortTemplate       | `poweroutlet_templates`                 | `power_outlet_templates`                       |
+| Rack                    | `group`                                 | `rack_group`                                   |
+|                         | `powerfeed_set`                         | `power_feeds`                                  |
+|                         | `reservations`                          | `rack_reservations`                            |
 | RackGroup               | `level`                                 | `tree_depth`                                   |
+|                         | `powerpanel_set`                        | `power_panels`                                 |
+| RearPort                | `frontports`                            | `front_ports`                                  |
+| RearPortTemplate        | `frontport_templates`                   | `front_port_templates`                         |
 | Region                  | `level`                                 | `tree_depth`                                   |
 | Relationship            | `associations`                          | `relationship_associations`                    |
 | Secret                  | `groups`                                | `secrets_groups`                               |
 |                         | `secretsgroupassociation`               | `secrets_group_associations`                   |
-| SecretsGroup            | `gitrepository`                         | `git_repositories`                             |
+| SecretsGroup            | `device_set`                            | `devices`                                      |
+|                         | `deviceredundancygroup_set`             | `device_redundancy_groups`                     |
+|                         | `gitrepository`                         | `git_repositories`                             |
 |                         | `secretsgroupassociation`               | `secrets_group_associations`                   |
 | SecretsGroupAssociation | `group`                                 | `secrets_group`                                |
 | Service                 | `ipaddresses`                           | `ip_addresses`                                 |
 | Tenant                  | `group`                                 | `tenant_group`                                 |
+|                         | `rackreservations`                      | `rack_reservations`                            |
 | TenantGroup             | `level`                                 | `tree_depth`                                   |
+| User                    | `changes`                               | `object_changes`                               |
+|                         | `note`                                  | `notes`                                        |
+|                         | `rackreservation_set`                   | `rack_reservations`                            |
 | VirtualMachine          | `local_context_data`                    | `local_config_context_data`                    |
 |                         | `local_context_data_owner_content_type` | `local_config_context_data_owner_content_type` |
 |                         | `local_context_data_owner_object_id`    | `local_config_context_data_owner_object_id`    |
 |                         | `local_context_schema`                  | `local_config_context_schema`                  |
-| User                    | `changes`                               | `object_changes`                               |
-|                         | `note`                                  | `notes`                                        |
 | VLAN                    | `group`                                 | `vlan_group`                                   |
-=======
-| Model                 | Renamed Field                           | New Name                                       |
-|-----------------------|-----------------------------------------|------------------------------------------------|
-| CablePath             | `circuittermination`                    | `circuit_terminations`                         |
-|                       | `consoleport`                           | `console_ports`                                |
-|                       | `consoleserverport`                     | `console_server_ports`                         |
-|                       | `interface`                             | `interfaces`                                   |
-|                       | `powerfeed`                             | `power_feeds`                                  |
-|                       | `poweroutlet`                           | `power_outlets`                                |
-|                       | `powerport`                             | `power_ports`                                  |
-| Circuit               | `termination_a`                         | `circuit_termination_a`                        |
-|                       | `termination_z`                         | `circuit_termination_z`                        |
-|                       | `terminations`                          | `circuit_terminations`                         |
-|                       | `type`                                  | `circuit_type`                                 |
-| Cluster               | `group`                                 | `cluster_group`                                |
-|                       | `type`                                  | `cluster_type`                                 |
-| ConfigContextSchema   | `device_set`                            | `dcim_device_related`                          |
-|                       | `virtualmachine_set`                    | `virtualization_virtualmachine_related`        |
-| Device                | `consoleports`                          | `console_ports`                                |
-|                       | `consoleserverports`                    | `console_server_ports`                         |
-|                       | `devicebays`                            | `device_bays`                                  |
-|                       | `device_role`                           | `role`                                         |
-|                       | `frontports`                            | `front_ports`                                  |
-|                       | `inventoryitems`                        | `inventory_items`                              |
-|                       | `local_context_data`                    | `local_config_context_data`                    |
-|                       | `local_context_data_owner_content_type` | `local_config_context_data_owner_content_type` |
-|                       | `local_context_data_owner_object_id`    | `local_config_context_data_owner_object_id`    |
-|                       | `local_context_schema`                  | `local_config_context_schema`                  |
-|                       | `poweroutlets`                          | `power_outlets`                                |
-|                       | `powerports`                            | `power_ports`                                  |
-|                       | `rearports`                             | `rear_ports`                                   |
-| DeviceRedundancyGroup | `members`                               | `devices`                                      |
-| DeviceType            | `consoleporttemplates`                  | `console_port_templates`                       |
-|                       | `consoleserverporttemplates`            | `console_server_port_templates`                |
-|                       | `devicebaytemplates`                    | `device_bay_templates`                         |
-|                       | `frontporttemplates`                    | `front_port_templates`                         |
-|                       | `interfacetemplates`                    | `interface_templates`                          |
-|                       | `instances`                             | `devices`                                      |
-|                       | `poweroutlettemplates`                  | `power_outlet_templates`                       |
-|                       | `powerporttemplates`                    | `power_port_templates`                         |
-|                       | `rearporttemplates`                     | `rear_port_templates`                          |
-| FrontPortTemplate     | `rear_port`                             | `rear_port_template`                           |
-| InventoryItem         | `child_items`                           | `children`                                     |
-|                       | `level`                                 | `tree_depth`                                   |
-| Location              | `powerpanels`                           | `power_panels`                                 |
-| PowerOutletTemplate   | `power_port`                            | `power_port_template`                          |
-| PowerPanel            | `powerfeeds`                            | `power_feeds`                                  |
-| PowerPort             | `poweroutlets`                          | `power_outlets`                                |
-| PowerPortTemplate     | `poweroutlet_templates`                 | `power_outlet_templates`                       |
-| Rack                  | `group`                                 | `rack_group`                                   |
-|                       | `powerfeed_set`                         | `power_feeds`                                  |
-|                       | `reservations`                          | `rack_reservations`                            |
-| RackGroup             | `level`                                 | `tree_depth`                                   |
-|                       | `powerpanel_set`                        | `power_panels`                                 |
-| RearPort              | `frontports`                            | `front_ports`                                  |
-| RearPortTemplate      | `frontport_templates`                   | `front_port_templates`                         |
-| Region                | `level`                                 | `tree_depth`                                   |
-| SecretsGroup          | `device_set`                            | `devices`                                      |
-|                       | `deviceredundancygroup_set`             | `device_redundancy_groups`                     |
-| Service               | `ipaddresses`                           | `ip_addresses`                                 |
-| Tenant                | `group`                                 | `tenant_group`                                 |
-|                       | `rackreservations`                      | `rack_reservations`                            |
-| TenantGroup           | `level`                                 | `tree_depth`                                   |
-| User                  | `rackreservation_set`                   | `rack_reservations`                            |
-| VirtualMachine        | `local_context_data`                    | `local_config_context_data`                    |
-|                       | `local_context_data_owner_content_type` | `local_config_context_data_owner_content_type` |
-|                       | `local_context_data_owner_object_id`    | `local_config_context_data_owner_object_id`    |
-|                       | `local_context_schema`                  | `local_config_context_schema`                  |
-| VLAN                  | `group`                                 | `vlan_group`                                   |
->>>>>>> be899a0f
 
 ### Removed Database Fields
 
@@ -226,7 +189,6 @@
 
 ### Renamed Serializer Fields
 
-<<<<<<< HEAD
 | Model                   | Renamed Field          | New Name                      |
 |-------------------------|------------------------|-------------------------------|
 | Circuit                 | `termination_a`        | `circuit_termination_a`       |
@@ -239,7 +201,17 @@
 | Device                  | `device_role`          | `role`                        |
 |                         | `local_context_data`   | `local_config_context_data`   |
 |                         | `local_context_schema` | `local_config_context_schema` |
+| FrontPortTemplate     | `rear_port`            | `rear_port_template`          |
+| Interface             | `count_ipaddresses`    | `ip_address_count`            |
 | InventoryItem           | `_depth`               | `tree_depth`                  |
+| Location              | `virtualmachine_count` | `virtual_machine_count`       |
+| Manufacturer          | `devicetype_count`     | `device_type_count`           |
+|                       | `inventoryitem_count`  | `inventory_item_count`        |
+| Platform              | `virtualmachine_count` | `virtual_machine_count`       |
+| PowerOutletTemplate   | `power_port`           | `power_port_template`         |
+| PowerPanel            | `powerfeed_count`      | `power_feed_count`            |
+| Rack                  | `group`                | `rack_group`                  |
+|                       | `powerfeed_count`      | `power_feed_count`            |
 | JobResult               | `schedule`             | `scheduled_job`               |
 | RackGroup               | `_depth`               | `tree_depth`                  |
 | Region                  | `_depth`               | `tree_depth`                  |
@@ -250,37 +222,6 @@
 | VirtualMachine          | `local_context_data`   | `local_config_context_data`   |
 |                         | `local_context_schema` | `local_config_context_schema` |
 | VLAN                    | `group`                | `vlan_group`                  |
-=======
-| Model                 | Renamed Field          | New Name                      |
-|-----------------------|------------------------|-------------------------------|
-| Circuit               | `termination_a`        | `circuit_termination_a`       |
-|                       | `termination_z`        | `circuit_termination_z`       |
-|                       | `type`                 | `circuit_type`                |
-| Cluster               | `group`                | `cluster_group`               |
-|                       | `type`                 | `cluster_type`                |
-| Device                | `device_role`          | `role`                        |
-|                       | `local_context_data`   | `local_config_context_data`   |
-|                       | `local_context_schema` | `local_config_context_schema` |
-| FrontPortTemplate     | `rear_port`            | `rear_port_template`          |
-| Interface             | `count_ipaddresses`    | `ip_address_count`            |
-| InventoryItem         | `_depth`               | `tree_depth`                  |
-| Location              | `virtualmachine_count` | `virtual_machine_count`       |
-| Manufacturer          | `devicetype_count`     | `device_type_count`           |
-|                       | `inventoryitem_count`  | `inventory_item_count`        |
-| Platform              | `virtualmachine_count` | `virtual_machine_count`       |
-| PowerOutletTemplate   | `power_port`           | `power_port_template`         |
-| PowerPanel            | `powerfeed_count`      | `power_feed_count`            |
-| Rack                  | `group`                | `rack_group`                  |
-|                       | `powerfeed_count`      | `power_feed_count`            |
-| RackGroup             | `_depth`               | `tree_depth`                  |
-| Region                | `_depth`               | `tree_depth`                  |
-| Service               | `ipaddresses`          | `ip_addresses`                |
-| Tenant                | `group`                | `tenant_group`                |
-| TenantGroup           | `_depth`               | `tree_depth`                  |
-| VirtualMachine        | `local_context_data`   | `local_config_context_data`   |
-|                       | `local_context_schema` | `local_config_context_schema` |
-| VLAN                  | `group`                | `vlan_group`                  |
->>>>>>> be899a0f
 
 ### Removed Serializer Fields
 
@@ -322,7 +263,6 @@
 
 ### Renamed Filter Fields
 
-<<<<<<< HEAD
 | Model                   | Renamed Filter Field      | New Name                         | UI and Rest API endpoints Available in v2.X                               |
 |-------------------------|---------------------------|----------------------------------|---------------------------------------------------------------------------|
 | Cable                   | `tag`                     | `tags`                           | `/dcim/cables/?tags=<slug>`                                               |
@@ -342,7 +282,9 @@
 |                         | `virtual_chassis_id`      | `virtual_chassis`                | `/dcim/devices/?virtual_chassis=<uuid/slug>`                              |
 | DeviceBay               | `tag`                     | `tags`                           | `/dcim/device-bays/?tags=<slug>`                                          |
 | DeviceRedundancyGroup   | `tag`                     | `tags`                           | `/dcim/device-redundancy-groups/?tag=<slug>`                              |
-| DeviceType              | `tag`                     | `tags`                           | `/dcim/device-types/?tags=<slug>`                                         |
+| DeviceType              | `has_instances`           | `has_devices`                    | `/dcim/device-types/?has_devices=True/False`                              |
+|                         | `instances`               | `devices`                        | `/dcim/device-types/?devices=<uuid>`                                      |
+|                         | `tag`                     | `tags`                           | `/dcim/device-types/?tags=<slug>`                                         |
 | FrontPort               | `cabled`                  | `has_cable`                      | `/dcim/front-ports/?has_cable=True/False`                                 |
 |                         | `tag`                     | `tags`                           | `/dcim/front-ports/?tags=<slug>`                                          |
 | Interface               | `cabled`                  | `has_cable`                      | `/dcim/interfaces/?has_cable=True/False`                                  |
@@ -361,8 +303,12 @@
 | Prefix                  | `is_pool`                 | `type`                           | `/ipam/prefixes/?type=<container/network/pool>`                           |
 | Provider                | `tag`                     | `tags`                           | `/circuits/provider/?tags=<slug>`                                         |
 | ProviderNetwork         | `tag`                     | `tags`                           | `/circuits/provider-networks/?tags=<slug>`                                |
-| Rack                    | `tag`                     | `tags`                           | `/dcim/racks/?tags=<slug>`                                                |
-| RackReservation         | `tag`                     | `tags`                           | `/dcim/rack-reservations/?tags=<slug>`                                    |
+| Rack                    | `group`                   | `rack_group`                     | `/dcim/racks/?rack_group=<uuid/slug>`                                     |
+|                         | `has_reservations`        | `has_rack_reservations`          | `/dcim/racks/?has_rack_reservations=True/False`                           |
+|                         | `reservations`            | `rack_reservations`              | `/dcim/racks/?rack_reservations=<uuid>`                                   |
+|                         | `tag`                     | `tags`                           | `/dcim/racks/?tags=<slug>`                                                |
+| RackReservation         | `group`                   | `rack_group`                     | `/dcim/rack-reservations/?rack_group=<uuid/slug>`                         |
+|                         | `tag`                     | `tags`                           | `/dcim/rack-reservations/?tags=<slug>`                                    |
 | RearPort                | `cabled`                  | `has_cable`                      | `/dcim/rear-ports/?has_cable=True/False`                                  |
 |                         | `tag`                     | `tags`                           | `/dcim/rear-ports/?tags=<slug>`                                           |
 | SecretsGroupAssociation | `group`                   | `secrets_group`                  | `/extras/secrets-groups-associations/?secrets_group=<uuid/slug>`          |
@@ -375,62 +321,6 @@
 | VirtualMachine          | `local_context_data`      | `local_config_context_data`      | `/virtualization/virtual-machines/?local_config_context_data=True/False`  |
 |                         | `local_context_schema_id` | `local_config_context_schema_id` | `/virtualization/virtual-machines/?local_config_context_schema_id=<uuid>` |
 |                         | `local_context_schema`    | `local_config_context_schema`    | `/virtualization/virtual-machines/?local_config_context_schema=<slug>`    |
-=======
-| Model                 | Renamed Filter Field      | New Name                         | UI and Rest API endpoints Available in v2.X                               |
-|-----------------------|---------------------------|----------------------------------|---------------------------------------------------------------------------|
-| Cable                 | `tag`                     | `tags`                           | `/dcim/cables/?tags=<slug>`                                               |
-| Circuit               | `tag`                     | `tags`                           | `/circuits/circuits/?tags=<slug>`                                         |
-|                       | `type`                    | `circuit_type`                   | `/circuits/circuits/?circuit_type=<uuid/slug>`                            |
-| ConsolePort           | `cabled`                  | `has_cable`                      | `/dcim/console-ports/?has_cable=True/False`                               |
-| ConsoleServerPort     | `cabled`                  | `has_cable`                      | `/dcim/console-server-ports/?has_cable=True/False`                        |
-| Device                | `cluster_id`              | `cluster`                        | `/dcim/devices/?cluster=<uuid/slug>`                                      |
-|                       | `device_type_id`          | `device_type`                    | `/dcim/devices/?device_type=<uuid/slug>`                                  |
-|                       | `local_context_data`      | `local_config_context_data`      | `/dcim/devices/?local_config_context_data=True/False`                     |
-|                       | `local_context_schema_id` | `local_config_context_schema_id` | `/dcim/devices/?local_config_context_schema_id=<uuid>`                    |
-|                       | `local_context_schema`    | `local_config_context_schema`    | `/dcim/devices/?local_config_context_schema=<slug>`                       |
-|                       | `rack_group_id`           | `rack_group`                     | `/dcim/devices/?rack_group=<uuid/slug>`                                   |
-|                       | `rack_id`                 | `rack`                           | `/dcim/devices/?rack=<uuid/slug>`                                         |
-|                       | `tag`                     | `tags`                           | `/dcim/devices/?tags=<slug>`                                              |
-|                       | `virtual_chassis_id`      | `virtual_chassis`                | `/dcim/devices/?virtual_chassis=<uuid/slug>`                              |
-| DeviceBay             | `tag`                     | `tags`                           | `/dcim/device-bays/?tags=<slug>`                                          |
-| DeviceRedundancyGroup | `tag`                     | `tags`                           | `/dcim/device-redundancy-groups/?tag=<slug>`                              |
-| DeviceType            | `has_instances`           | `has_devices`                    | `/dcim/device-types/?has_devices=True/False`                              |
-|                       | `instances`               | `devices`                        | `/dcim/device-types/?devices=<uuid>`                                      |
-|                       | `tag`                     | `tags`                           | `/dcim/device-types/?tags=<slug>`                                         |
-| FrontPort             | `cabled`                  | `has_cable`                      | `/dcim/front-ports/?has_cable=True/False`                                 |
-|                       | `tag`                     | `tags`                           | `/dcim/front-ports/?tags=<slug>`                                          |
-| Interface             | `cabled`                  | `has_cable`                      | `/dcim/interfaces/?has_cable=True/False`                                  |
-| InventoryItem         | `child_items`             | `children`                       | `/dcim/inventory-items/?children=<uuid/name>`                             |
-|                       | `has_child_items`         | `has_children`                   | `/dcim/inventory-items/?has_children=True/False`                          |
-|                       | `tag`                     | `tags`                           | `/dcim/inventory-items/?tags=<slug>`                                      |
-| Location              | `tag`                     | `tags`                           | `/dcim/locations/?tags=<slug>`                                            |
-| ObjectPermission      | `group`                   | `groups`                         | `/users/permissions/?groups=<slug>`                                       |
-|                       | `group_id`                | `groups_id`                      | `/users/permissions/?groups_id=<id>`                                      |
-|                       | `user`                    | `users`                          | `/users/permissions/?user=<uuid/username>`                                |
-| PowerFeed             | `cabled`                  | `has_cable`                      | `/dcim/power-feeds/?has_cable=True/False`                                 |
-|                       | `tag`                     | `tags`                           | `/dcim/power-feeds/?tags=<slug>`                                          |
-| PowerOutlet           | `cabled`                  | `has_cable`                      | `/dcim/power-outlets/?has_cable=True/False`                               |
-| PowerPanel            | `tag`                     | `tags`                           | `/dcim/power-panels/?tags=<slug>`                                         |
-| PowerPort             | `cabled`                  | `has_cable`                      | `/dcim/power-ports/?has_cable=True/False`                                 |
-| Prefix                | `is_pool`                 | `type`                           | `/ipam/prefixes/?type=<container/network/pool>`                           |
-| Provider              | `tag`                     | `tags`                           | `/circuits/provider/?tags=<slug>`                                         |
-| ProviderNetwork       | `tag`                     | `tags`                           | `/circuits/provider-networks/?tags=<slug>`                                |
-| Rack                  | `group`                   | `rack_group`                     | `/dcim/racks/?rack_group=<uuid/slug>`                                     |
-|                       | `has_reservations`        | `has_rack_reservations`          | `/dcim/racks/?has_rack_reservations=True/False`                           |
-|                       | `reservations`            | `rack_reservations`              | `/dcim/racks/?rack_reservations=<uuid>`                                   |
-|                       | `tag`                     | `tags`                           | `/dcim/racks/?tags=<slug>`                                                |
-| RackReservation       | `group`                   | `rack_group`                     | `/dcim/rack-reservations/?rack_group=<uuid/slug>`                         |
-|                       | `tag`                     | `tags`                           | `/dcim/rack-reservations/?tags=<slug>`                                    |
-| RearPort              | `cabled`                  | `has_cable`                      | `/dcim/rear-ports/?has_cable=True/False`                                  |
-|                       | `tag`                     | `tags`                           | `/dcim/rear-ports/?tags=<slug>`                                           |
-| Site                  | `tag`                     | `tags`                           | `/dcim/sites/?tags=<slug>`                                                |
-| Tenant                | `tag`                     | `tags`                           | `/tenancy/tenants/?tags=<slug>`                                           |
-| User                  | `group`                   | `groups`                         | `/users/users/?groups=<slug>`                                             |
-|                       | `group_id`                | `groups_id`                      | `/users/users/?groups_id=<id>`                                            |
-| VirtualMachine        | `local_context_data`      | `local_config_context_data`      | `/virtualization/virtual-machines/?local_config_context_data=True/False`  |
-|                       | `local_context_schema_id` | `local_config_context_schema_id` | `/virtualization/virtual-machines/?local_config_context_schema_id=<uuid>` |
-|                       | `local_context_schema`    | `local_config_context_schema`    | `/virtualization/virtual-machines/?local_config_context_schema=<slug>`    |
->>>>>>> be899a0f
 
 ### Enhanced Filter Fields
 

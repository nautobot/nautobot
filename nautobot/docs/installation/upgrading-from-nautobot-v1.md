--- conflicted
+++ resolved
@@ -52,23 +52,6 @@
 
 ### Renamed Filter Fields
 
-<<<<<<< HEAD
-| Model                 | Renamed Filter Field | Changes                      | UI and Rest API endpoints Available in v2.X       |
-|-----------------------|----------------------|------------------------------|---------------------------------------------------|
-| ConsolePort           | `cabled`             | Renamed to `has_cable`       | `/dcim/console-ports/?has_cable=True/False`       |
-| ConsoleServerPort     | `cabled`             | Renamed to `has_cable`       | `/dcim/console-server-ports/?has_cable=True/False`|
-| Device                | `device_type_id`     | Renamed to `device_type`     | `/dcim/devices/?device_type=<uuid/slug>`          |
-|                       | `rack_group_id`      | Renamed to `rack_group`      | `/dcim/devices/?rack_group=<uuid/slug>`           |
-|                       | `rack_id`            | Renamed to `rack`            | `/dcim/devices/?rack=<uuid/slug>`                 |
-|                       | `cluster_id`         | Renamed to `cluster`         | `/dcim/devices/?cluster=<uuid/slug>`              |
-|                       | `virtual_chassis_id` | Renamed to `virtual_chassis` | `/dcim/devices/?virtual_chassis=<uuid/slug>`      |
-| FrontPort             | `cabled`             | Renamed to `has_cable`       | `/dcim/front-ports/?has_cable=True/False`         |
-| Interface             | `cabled`             | Renamed to `has_cable`       | `/dcim/interfaces/?has_cable=True/False`          |
-| PowerFeed             | `cabled`             | Renamed to `has_cable`       | `/dcim/power-feeds/?has_cable=True/False`         |
-| PowerOutlet           | `cabled`             | Renamed to `has_cable`       |  `/dcim/power-outlets/?has_cable=True/False`      |
-| PowerPort             | `cabled`             | Renamed to `has_cable`       | `/dcim/power-ports/?has_cable=True/False`         |
-| RearPort              | `cabled`             | Renamed to `has_cable`       | `/dcim/rear-ports/?has_cable=True/False`          |
-=======
 | Model                 | Renamed Filter Field | New Name          | UI and Rest API endpoints Available in v2.X       |
 |-----------------------|----------------------|-------------------|---------------------------------------------------|
 | ConsolePort           | `cabled`             | `has_cable`       | `/dcim/console-ports/?has_cable=True|False`       |
@@ -86,7 +69,6 @@
 | PowerOutlet           | `cabled`             | `has_cable`       |  `/dcim/power-outlets/?has_cable=True|False`      |
 | PowerPort             | `cabled`             | `has_cable`       | `/dcim/power-ports/?has_cable=True|False`         |
 | RearPort              | `cabled`             | `has_cable`       | `/dcim/rear-ports/?has_cable=True|False`          |
->>>>>>> e0955115
 
 ### Enhanced Filter Fields
 

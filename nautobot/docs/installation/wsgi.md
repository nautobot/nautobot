# Deploying Nautobot: Web Service and Worker

!!! warning
    As of Nautobot v1.0.0b2 these instructions are in a pre-release state and will be evolving rapidly!

Like most Django applications, Nautobot runs as a [WSGI application](https://en.wikipedia.org/wiki/Web_Server_Gateway_Interface) behind an HTTP server.

Nautobot comes preinstalled with [uWSGI](https://uwsgi-docs.readthedocs.io/en/latest/) to use as the WSGI server, however other WSGI servers are available and should work similarly well. [Gunicorn](http://gunicorn.org/) is a popular alternative.

This document will guide you through setting up uWSGI and establishing Nautobot web services to run on system startup.

Nautobot includes a `nautobot-server start` management command that directly invokes uWSGI. This command behaves exactly as uWSGI does, but allows us to maintain a single entrypoint into the Nautobot application.

```no-highlight
$ nautobot-server start --help
```

## Configuration

Copy and paste the following into `$NAUTOBOT_ROOT/uwsgi.ini`:

```ini
[uwsgi]
; The IP address (typically localhost) and port that the WSGI process should listen on
<<<<<<< HEAD
http-socket = 127.0.0.1:8000
=======
socket = 127.0.0.1:8001
>>>>>>> 7540deb8

; Fail to start if any parameter in the configuration file isn’t explicitly understood by uWSGI
strict = true

; Enable master process to gracefully re-spawn and pre-fork workers
master = true

; Allow Python app-generated threads to run
enable-threads = true

;Try to remove all of the generated file/sockets during shutdown
vacuum = true

; Do not use multiple interpreters, allowing only Nautobot to run
single-interpreter = true

; Shutdown when receiving SIGTERM (default is respawn)
die-on-term = true

; Prevents uWSGI from starting if it is unable load Nautobot (usually due to errors)
need-app = true

; By default, uWSGI has rather verbose logging that can be noisy
disable-logging = true

; Assert that critical 4xx and 5xx errors are still logged
log-4xx = true
log-5xx = true

;
; Advanced settings (disabled by default)
; Customize these for your environment if and only if you need them.
; Ref: https://uwsgi-docs.readthedocs.io/en/latest/Options.html
;

; Number of uWSGI workers to spawn. This should typically be 2n+1, where n is the number of CPU cores present.
; processes = 5

; If using subdirectory hosting e.g. example.com/nautobot, you must uncomment this line. Otherwise you'll get double paths e.g. example.com/nautobot/nautobot/.
; See: https://uwsgi-docs.readthedocs.io/en/latest/Changelog-2.0.11.html#fixpathinfo-routing-action
; route-run = fixpathinfo:
```

This configuration should suffice for most initial installations, you may wish to edit this file to change the bound IP
address and/or port number, or to make performance-related adjustments. See [uWSGI
documentation](https://uwsgi-docs.readthedocs.io/en/latest/Configuration.html) for the available configuration parameters.

## Setup systemd

We'll use `systemd` to control both uWSGI and Nautobot's background worker process.

!!! warning
    The following steps must be performed with root permissions.

### Nautobot service

First, copy and paste the following into `/etc/systemd/system/nautobot.service`:

```
[Unit]
Description=Nautobot WSGI Service
Documentation=https://nautobot.readthedocs.io/
After=network-online.target
Wants=network-online.target

[Service]
Type=simple
Environment="NAUTOBOT_ROOT=/opt/nautobot"

User=nautobot
Group=nautobot
PIDFile=/var/tmp/nautobot.pid
WorkingDirectory=/opt/nautobot

ExecStart=/opt/nautobot/bin/nautobot-server start --pidfile /var/tmp/nautobot.pid --ini /opt/nautobot/uwsgi.ini
ExecStop=/opt/nautobot/bin/nautobot-server start --stop /var/tmp/nautobot.pid
ExecReload=/opt/nautobot/bin/nautobot-server start --reload /var/tmp/nautobot.pid

Restart=on-failure
RestartSec=30
PrivateTmp=true

[Install]
WantedBy=multi-user.target
```

### Nautobot Worker service

Next, copy and paste the following into `/etc/systemd/system/nautobot-worker.service`:

```
[Unit]
Description=Nautobot Request Queue Worker
Documentation=https://nautobot.readthedocs.io/
After=network-online.target
Wants=network-online.target

[Service]
Type=simple
Environment="NAUTOBOT_ROOT=/opt/nautobot"

User=nautobot
Group=nautobot
WorkingDirectory=/opt/nautobot

ExecStart=/opt/nautobot/bin/nautobot-server rqworker

Restart=on-failure
RestartSec=30
PrivateTmp=true

[Install]
WantedBy=multi-user.target
```

### Configure systemd

Because we just added new service files, you'll need to reload the systemd daemon:

```no-highlight
$ sudo systemctl daemon-reload
```

Then, start the `nautobot` and `nautobot-worker` services and enable them to initiate at boot time:

```no-highlight
$ sudo systemctl enable --now nautobot nautobot-worker
```

### Verify the service
You can use the command `systemctl status nautobot.service` to verify that the WSGI service is running:

```no-highlight
● nautobot.service - Nautobot WSGI Service
     Loaded: loaded (/etc/systemd/system/nautobot.service; enabled; vendor preset: enabled)
     Active: active (running) since Fri 2021-03-05 22:23:33 UTC; 35min ago
       Docs: https://nautobot.readthedocs.io/en/latest/
   Main PID: 6992 (nautobot-server)
      Tasks: 16 (limit: 9513)
     Memory: 221.1M
     CGroup: /system.slice/nautobot.service
             ├─6992 /opt/nautobot/bin/python3 /opt/nautobot/bin/nautobot-server start />
             ├─7007 /opt/nautobot/bin/python3 /opt/nautobot/bin/nautobot-server start />
             ├─7010 /opt/nautobot/bin/python3 /opt/nautobot/bin/nautobot-server start />
             ├─7013 /opt/nautobot/bin/python3 /opt/nautobot/bin/nautobot-server start />
             ├─7016 /opt/nautobot/bin/python3 /opt/nautobot/bin/nautobot-server start />
             └─7019 /opt/nautobot/bin/python3 /opt/nautobot/bin/nautobot-server start />
```

!!! note
    If the Nautobot service fails to start, issue the command `journalctl -eu nautobot.service` to check for log messages that
    may indicate the problem.

Once you've verified that the WSGI service and worker are up and running, move on to [HTTP server setup](../http-server).<|MERGE_RESOLUTION|>--- conflicted
+++ resolved
@@ -22,11 +22,7 @@
 ```ini
 [uwsgi]
 ; The IP address (typically localhost) and port that the WSGI process should listen on
-<<<<<<< HEAD
-http-socket = 127.0.0.1:8000
-=======
 socket = 127.0.0.1:8001
->>>>>>> 7540deb8
 
 ; Fail to start if any parameter in the configuration file isn’t explicitly understood by uWSGI
 strict = true

--- conflicted
+++ resolved
@@ -17,11 +17,8 @@
 * **Add additional dependencies.** Custom Django application dependencies can be registered by each plugin.
 * **Declare configuration parameters.** Each plugin can define required, optional, and default configuration parameters within its unique namespace. Plug configuration parameter are defined by the user under `PLUGINS_CONFIG` in `nautobot_config.py`.
 * **Limit installation by Nautobot version.** A plugin can specify a minimum and/or maximum Nautobot version with which it is compatible.
-<<<<<<< HEAD
 * **Add additional Git Providers.** Add additional Git Providers with a defined callback function to post process data received from the Git Repository.
-=======
 * **Register Jinja2 filters.** A plugin can define custom Jinja2 filters to be used in computed fields, webhooks, custom links, and export templates.
->>>>>>> dc883b48
 
 ## Limitations
 

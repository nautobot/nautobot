--- conflicted
+++ resolved
@@ -279,7 +279,6 @@
 
 ![Nautobot plugin in the admin UI](../media/plugins/plugin_admin_ui.png)
 
-<<<<<<< HEAD
 ### Register the Model in the GraphQL Interface
 
 Plugins can optionally expose their models via the GraphQL interface to allow the models to be part of the Graph and to be queried easily. There are two ways to expose a model to the graphql interface.
@@ -384,10 +383,7 @@
             )
 ```
 
-## Views
-=======
 ## Web UI Views
->>>>>>> f6d3b05a
 
 If your plugin needs its own page or pages in the Nautobot web UI, you'll need to define views. A view is a particular page tied to a URL within Nautobot, which renders content using a template. Views are typically defined in `views.py`, and URL patterns in `urls.py`. As an example, let's write a view which displays a random animal and the sound it makes. First, create the view in `views.py`:
 

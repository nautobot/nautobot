# Plugin Development

This documentation covers the development of custom plugins for Nautobot. Plugins are essentially self-contained [Django applications](https://docs.djangoproject.com/en/stable/ref/applications/) which integrate with Nautobot to provide custom functionality. Since the development of Django applications is already very well-documented, we'll only be covering the aspects that are specific to Nautobot.

Plugins can do a lot, including:

* Create Django models to store data in the database
* Add custom validation logic to apply to existing data models
* Provide their own "pages" (views) in the web user interface
* Provide [Jobs](../additional-features/jobs.md)
* Inject template content and navigation links
* Establish their own REST API endpoints
* Add custom request/response middleware

However, keep in mind that each piece of functionality is entirely optional. For example, if your plugin merely adds a piece of middleware or an API endpoint for existing data, there's no need to define any new models.

## Initial Setup

### Plugin Structure

Although the specific structure of a plugin is largely left to the discretion of its authors, a Nautobot plugin that makes use of all available plugin features described in this document would look something like this:

```no-highlight
plugin_name/
  - plugin_name/
    - __init__.py           # required
    - admin.py              # Django Admin Interface
    - api/
      - serializers.py      # REST API Model serializers
      - urls.py             # REST API URL patterns
      - views.py            # REST API view sets
    - custom_validators.py  # Custom Validators
    - datasources.py        # Loading Data from a Git Repository
    - graphql/
      - types.py            # GraphQL Type Objects
    - jobs.py               # Job classes
    - middleware.py         # Request/response middleware
    - migrations/
      - 0001_initial.py     # Database Models
    - models.py             # Database Models
    - navigation.py         # Navigation Menu Items
    - template_content.py   # Extending Core Templates
    - templates/
      - plugin_name/
        - *.html            # UI content templates
    - urls.py               # UI URL Patterns
    - views.py              # UI Views
  - README.md
  - setup.py                # required
```

The top level is the project root. Immediately within the root should exist several items:

* `setup.py` - This is a standard installation script used to install the plugin package within the Python environment.
* `README.md` - A brief introduction to your plugin, how to install and configure it, where to find help, and any other pertinent information. It is recommended to write README files using a markup language such as Markdown.
* The plugin source directory, with the same name as your plugin.

The plugin source directory contains all of the actual Python code and other resources used by your plugin. Its structure is left to the author's discretion, however it is recommended to follow best practices as outlined in the [Django documentation](https://docs.djangoproject.com/en/stable/intro/reusable-apps/). At a minimum, this directory **must** contain an `__init__.py` file containing an instance of Nautobot's `PluginConfig` class.

### Create setup.py

The`setup.py` script is the [setup script](https://docs.python.org/3.6/distutils/setupscript.html) we'll use to install our plugin once it's finished. The primary function of this script is to call the setuptools library's `setup()` function to create a Python distribution package. We can pass a number of keyword arguments to inform the package creation as well as to provide metadata about the plugin.

An example `setup.py` is below:

```python
from setuptools import find_packages, setup

setup(
    name='nautobot-animal-sounds',
    version='0.1',
    description='An example Nautobot plugin',
    url='https://github.com/nautobot/nautobot-animal-sounds',
    author='Jeremy Stretch',
    license='Apache 2.0',
    install_requires=[],
    packages=find_packages(),
    include_package_data=True,
    zip_safe=False,
)
```

Many of these are self-explanatory, but for more information, see the [setuptools documentation](https://setuptools.readthedocs.io/en/latest/setuptools.html).

!!! note
    `zip_safe=False` is **required** as the current plugin iteration is not zip safe due to upstream python issue [issue19699](https://bugs.python.org/issue19699)

### Define a PluginConfig

The `PluginConfig` class is a Nautobot-specific wrapper around Django's built-in [`AppConfig`](https://docs.djangoproject.com/en/stable/ref/applications/) class. It is used to declare Nautobot plugin functionality within a Python package. Each plugin should provide its own subclass, defining its name, metadata, and default and required configuration parameters. An example is below:

```python
from nautobot.extras.plugins import PluginConfig

class AnimalSoundsConfig(PluginConfig):
    name = 'nautobot_animal_sounds'
    verbose_name = 'Animal Sounds'
    description = 'An example plugin for development purposes'
    version = '0.1'
    author = 'Jeremy Stretch'
    author_email = 'author@example.com'
    base_url = 'animal-sounds'
    required_settings = []
    default_settings = {
        'loud': False
    }

config = AnimalSoundsConfig
```

Nautobot looks for the `config` variable within a plugin's `__init__.py` to load its configuration. Typically, this will be set to the `PluginConfig` subclass, but you may wish to dynamically generate a `PluginConfig` class based on environment variables or other factors.

#### PluginConfig Attributes

The configurable attributes for a `PluginConfig` are listed below in alphabetical order.

| Name | Description |
| ---- | ----------- |
| `author` | Name of plugin's author |
| `author_email` | Author's public email address |
| `base_url` | (Optional) Base path to use for plugin URLs. If not specified, the project's `name` will be used. |
| `caching_config` | Plugin-specific cache configuration |
| `custom_validators` | The dotted path to the list of custom validator classes (default: `custom_validators.custom_validators`) |
| `datasource_contents` | The dotted path to the list of datasource (Git, etc.) content types to register (default: `datasources.datasource_contents`) |
| `default_settings` | A dictionary of configuration parameters and their default values |
| `description` | Brief description of the plugin's purpose |
| `graphql_types` | The dotted path to the list of GraphQL type classes (default: `graphql.graphql_types)` |
| `installed_apps` | A list of additional Django application dependencies to automatically enable when the plugin is activated (you must still make sure these underlying dependent libraries are installed) |
| `jobs` | The dotted path to the list of Job classes (default: `jobs.jobs`) |
| `max_version` | Maximum version of Nautobot with which the plugin is compatible |
| `menu_items` | The dotted path to the list of menu items provided by the plugin (default: `navigation.menu_items`) |
| `middleware` | A list of middleware classes to append after Nautobot's built-in middleware |
| `min_version` | Minimum version of Nautobot with which the plugin is compatible |
| `name` | Raw plugin name; same as the plugin's source directory |
| `required_settings` | A list of any configuration parameters that **must** be defined by the user |
| `template_extensions` | The dotted path to the list of template extension classes (default: `template_content.template_extensions`) |
| `verbose_name` | Human-friendly name for the plugin |
| `version` | Current release ([semantic versioning](https://semver.org/) is encouraged) |

All required settings must be configured by the user. If a configuration parameter is listed in both `required_settings` and `default_settings`, the default setting will be ignored.

### Install the Plugin for Development

To ease development, it is recommended to go ahead and install the plugin at this point using setuptools' `develop` mode. This will create symbolic links within your Python environment to the plugin development directory. Call `setup.py` from the plugin's root directory with the `develop` argument (instead of `install`):

```no-highlight
$ python setup.py develop
```

## Database Models

If your plugin introduces a new type of object in Nautobot, you'll probably want to create a [Django model](https://docs.djangoproject.com/en/stable/topics/db/models/) for it. A model is essentially a Python representation of a database table, with attributes that represent individual columns. Model instances can be created, manipulated, and deleted using [queries](https://docs.djangoproject.com/en/stable/topics/db/queries/). Models must be defined within a file named `models.py`.

It is highly recommended to have plugin models inherit from at least `nautobot.core.models.BaseModel` which provides base functionality and convenience methods common to all models.

Below is an example `models.py` file containing a model with two character fields:

```python
# models.py
from django.db import models


class Animal(models.Model):
    """Base model for animals."""

    name = models.CharField(max_length=50)
    sound = models.CharField(max_length=50)

    def __str__(self):
        return self.name
```

Once you have defined the model(s) for your plugin, you'll need to create the database schema migrations. A migration file is essentially a set of instructions for manipulating the PostgreSQL database to support your new model, or to alter existing models. Creating migrations can usually be done automatically using Django's `makemigrations` management command.

!!! note
    A plugin must be installed before it can be used with Django management commands. If you skipped this step above, run `python setup.py develop` from the plugin's root directory.

```no-highlight
$ nautobot-server makemigrations nautobot_animal_sounds
Migrations for 'nautobot_animal_sounds':
  /home/jstretch/animal_sounds/nautobot_animal_sounds/migrations/0001_initial.py
    - Create model Animal
```

Next, we can apply the migration to the database with the `migrate` command:

```no-highlight
$ nautobot-server migrate nautobot_animal_sounds
Operations to perform:
  Apply all migrations: nautobot_animal_sounds
Running migrations:
  Applying nautobot_animal_sounds.0001_initial... OK
```

For more background on schema migrations, see the [Django documentation](https://docs.djangoproject.com/en/stable/topics/migrations/).

### Using the Django Admin Interface

Plugins can optionally expose their models via Django's built-in [administrative interface](https://docs.djangoproject.com/en/stable/ref/contrib/admin/). This can greatly improve troubleshooting ability, particularly during development. To expose a model, simply register it using Django's `admin.register()` function. An example `admin.py` file for the above model is shown below:

```python
# admin.py
from django.contrib import admin

from .models import Animal


@admin.register(Animal)
class AnimalAdmin(admin.ModelAdmin):
    list_display = ('name', 'sound')
```

This will display the plugin and its model in the admin UI. Staff users can create, change, and delete model instances via the admin UI without needing to create a custom view.

![Nautobot plugin in the admin UI](../media/plugins/plugin_admin_ui.png)

### Register your model in the GraphQL interface

Plugins can optionally expose their models via the GraphQL interface to allow the models to be part of the Graph and to be queried easily. There are two ways to expose a model to the graphql interface.
* By using the `extras_features` decorator
* By creating your own GraphQL Type object and registering it within `graphql/types.py` of your plugin (decorator is not needed)

#### Using the `extras_features` decorator for "graphql"

To expose a model, simply register it using the `extras_features("graphql")` decorator. Nautobot will automatically create a GraphQL `Type` object and try to convert the model automatically to GraphQL. If a `FilterSet` is available at `<app_name>.filters.<ModelName>FilterSet` Nautobot will automatically use the filterset to generate search parameters for the list views.

```python
# models.py
from django.db import models

from nautobot.extras.utils import extras_features


@extras_features("graphql")
class Animal(models.Model):
    """Base model for animals."""

    name = models.CharField(max_length=50)
    sound = models.CharField(max_length=50)

    def __str__(self):
        return self.name
```

#### Create your own GraphQL Type object

In some cases, usually when an object is using some Generic Relationship, the default GraphQL `Type` object generated by the `extras_features` decorator may not work as the developer intends, and it will be preferable to provide custom GraphQL types. A GraphQL `Type` object can be created and registered to the GraphQL interface by defining the type in the `graphql_types` variables in `graphql/types.py` file within the plugin. The object must inherit from `DjangoObjectType` and must follow the [standard defined by graphene-django](https://docs.graphene-python.org/projects/django/en/latest/queries/).

All GraphQL `Type` objects registered will be automatically modify to support some built-in features:
- Add support for permissions
- Add support for tags
- Add support for custom fields

```python
# graphql/types.py
from graphene_django import DjangoObjectType

from nautobot_animal_sounds.models import Animal


class AnimalType(DjangoObjectType):
    """GraphQL Type for Animal"""

    class Meta:
        model = Animal
        exclude = ["sound"]


graphql_types = [AnimalType]
```

<<<<<<< HEAD
#### Using GraphQL ORM Utility

Two new GraphQL utility functions have been created:

1) `execute_query()`: Runs string as a query against GraphQL.
2) `execute_saved_query()`: Execute a saved query from Nautobot database.

Both functions have the same arguments other than `execute_saved_query()` which requires a slug to identify the saved query rather than a string holding a query.

For authentication either a request object or user object needs to be passed in. If there is none, the function will error out.

Arguments:

* `execute_query()`:
  * query (str): String with GraphQL query.
  * variables (dict, optional): If the query has variables they need to be passed in as a dictionary.
  * request (django.test.client.RequestFactory, optional): Used to authenticate.
  * user (django.contrib.auth.models.User, optional): Used to authenticate.
* `execute_saved_query()`:
  * saved_query_slug (str): Slug of a saved GraphQL query.
  * variables (dict, optional): If the query has variables they need to be passed in as a dictionary.
  * request (django.test.client.RequestFactory, optional): Used to authenticate.
  * user (django.contrib.auth.models.User, optional): Used to authenticate.

Returned is a GraphQL object which holds the same data as returned from GraphiQL. Use `execute_query().to_dict()` to get the data back inside of a dictionary.

Usage in a view:

``` python
from nautobot.core.graphql import execute_saved_query


class GraphQLModelView(ModelViewSet):
    queryset = GraphQLModelQuery.objects.all()

    @action(detail=True, methods=["post"])
    def run(self, request, pk):
        try:
            query_object = get_object_or_404(self.queryset, slug=pk)
            result = execute_saved_query(query_object.query, variable=request.data, request=request).to_dict()
            return Response(result)
        except GraphQLError as error:
            return Response(
                {"errors": [GraphQLView.format_error(error)]},
                status=status.HTTP_400_BAD_REQUEST,
            )
```

## Views
=======
## Web UI Views
>>>>>>> 45188337

If your plugin needs its own page or pages in the Nautobot web UI, you'll need to define views. A view is a particular page tied to a URL within Nautobot, which renders content using a template. Views are typically defined in `views.py`, and URL patterns in `urls.py`. As an example, let's write a view which displays a random animal and the sound it makes. First, we'll create the view in `views.py`:

```python
# views.py
from django.shortcuts import render
from django.views.generic import View

from .models import Animal


class RandomAnimalView(View):
    """Display a randomly-selected Animal."""

    def get(self, request):
        animal = Animal.objects.order_by('?').first()
        return render(request, 'nautobot_animal_sounds/animal.html', {
            'animal': animal,
        })
```

This view retrieves a random animal from the database and and passes it as a context variable when rendering a template named `animal.html`, which doesn't exist yet. To create this template, first create a directory named `templates/nautobot_animal_sounds/` within the plugin source directory. (We use the plugin's name as a subdirectory to guard against naming collisions with other plugins.) Then, create a template named `animal.html` as described below.

### Extending the Base Template

Nautobot provides a base template to ensure a consistent user experience, which plugins can extend with their own content. This template includes four content blocks:

* `title` - The page title
* `header` - The upper portion of the page
* `content` - The main page body
* `javascript` - A section at the end of the page for including Javascript code

For more information on how template blocks work, consult the [Django documentation](https://docs.djangoproject.com/en/stable/ref/templates/builtins/#block).

```jinja2
{# templates/nautobot_animal_sounds/animal.html #}
{% extends 'base.html' %}

{% block content %}
    {% with config=settings.PLUGINS_CONFIG.nautobot_animal_sounds %}
        <h2 class="text-center" style="margin-top: 200px">
            {% if animal %}
                The {{ animal.name|lower }} says
                {% if config.loud %}
                    {{ animal.sound|upper }}!
                {% else %}
                    {{ animal.sound }}
                {% endif %}
            {% else %}
                No animals have been created yet!
            {% endif %}
        </h2>
    {% endwith %}
{% endblock %}

```

The first line of the template instructs Django to extend the Nautobot base template and inject our custom content within its `content` block.

!!! note
    Django renders templates with its own custom [template language](https://docs.djangoproject.com/en/stable/topics/templates/#the-django-template-language). This template language is very similar to Jinja2, however there are some important differences to keep in mind.

Finally, to make the view accessible to users, we need to register a URL for it. We do this in `urls.py` by defining a `urlpatterns` variable containing a list of paths.

```python
# urls.py
from django.urls import path

from . import views


urlpatterns = [
    path('random/', views.RandomAnimalView.as_view(), name='random_animal'),
]
```

A URL pattern has three components:

* `route` - The unique portion of the URL dedicated to this view
* `view` - The view itself
* `name` - A short name used to identify the URL path internally

This makes our view accessible at the URL `/plugins/animal-sounds/random/`. (Remember, our `AnimalSoundsConfig` class sets our plugin's base URL to `animal-sounds`.) Viewing this URL should show the base Nautobot template with our custom content inside it.

## REST API Endpoints

Plugins can declare custom endpoints on Nautobot's REST API to retrieve or manipulate models or other data. These behave very similarly to views, except that instead of rendering arbitrary content using a template, data is returned in JSON format using a serializer. Nautobot uses the [Django REST Framework](https://www.django-rest-framework.org/), which makes writing API serializers and views very simple.

First, we'll create a serializer for our `Animal` model, in `api/serializers.py`:

```python
# api/serializers.py
from rest_framework.serializers import ModelSerializer

from nautobot_animal_sounds.models import Animal


class AnimalSerializer(ModelSerializer):
    """API serializer for interacting with Animal objects."""

    class Meta:
        model = Animal
        fields = ('id', 'name', 'sound')
```

Next, we'll create a generic API view set that allows basic CRUD (create, read, update, and delete) operations for Animal instances. This is defined in `api/views.py`:

```python
# api/views.py
from rest_framework.viewsets import ModelViewSet

from nautobot_animal_sounds.models import Animal
from .serializers import AnimalSerializer


class AnimalViewSet(ModelViewSet):
    ""API viewset for interacting with Animal objects."""

    queryset = Animal.objects.all()
    serializer_class = AnimalSerializer
```

Finally, we'll register a URL for our endpoint in `api/urls.py`. This file **must** define a variable named `urlpatterns`.

```python
# api/urls.py
from rest_framework import routers

from .views import AnimalViewSet


router = routers.DefaultRouter()
router.register('animals', AnimalViewSet)
urlpatterns = router.urls
```

With these three components in place, we can request `/api/plugins/animal-sounds/animals/` to retrieve a list of all Animal objects defined.

![Nautobot REST API plugin endpoint](../media/plugins/plugin_rest_api_endpoint.png)

!!! warning
    This example is provided as a minimal reference implementation only. It does not address authentication, performance, or the myriad of other concerns that plugin authors should have.

## Navigation Menu Items

To make its views easily accessible to users, a plugin can inject items in Nautobot's navigation menu under the "Plugins" header. Menu items are added by defining a list of PluginMenuItem instances. By default, this should be a variable named `menu_items` in the file `navigation.py`. An example is shown below.

```python
# navigation.py
from nautobot.extras.plugins import PluginMenuButton, PluginMenuItem
from nautobot.utilities.choices import ButtonColorChoices


menu_items = (
    PluginMenuItem(
        link='plugins:nautobot_animal_sounds:random_animal',
        link_text='Random sound',
        buttons=(
            PluginMenuButton('home', 'Button A', 'mdi mdi-help-circle', ButtonColorChoices.BLUE),
            PluginMenuButton('home', 'Button B', 'mdi mdi-alert', ButtonColorChoices.GREEN),
        )
    ),
)
```

A `PluginMenuItem` has the following attributes:

* `link` - The name of the URL path to which this menu item links
* `link_text` - The text presented to the user
* `permissions` - A list of permissions required to display this link (optional)
* `buttons` - An iterable of PluginMenuButton instances to display (optional)

A `PluginMenuButton` has the following attributes:

* `link` - The name of the URL path to which this button links
* `title` - The tooltip text (displayed when the mouse hovers over the button)
* `icon_class` - Button icon CSS classes (Nautobot currently supports [Material Design Icons](https://materialdesignicons.com))
* `color` - One of the choices provided by `ButtonColorChoices` (optional)
* `permissions` - A list of permissions required to display this button (optional)

!!! note
    Any buttons associated within a menu item will be shown only if the user has permission to view the link, regardless of what permissions are set on the buttons.

## Extending Core Templates

Plugins can inject custom content into certain areas of the detail views of applicable models. This is accomplished by subclassing `PluginTemplateExtension`, designating a particular Nautobot model, and defining the desired methods to render custom content. Four methods are available:

* `left_page()` - Inject content on the left side of the page
* `right_page()` - Inject content on the right side of the page
* `full_width_page()` - Inject content across the entire bottom of the page
* `buttons()` - Add buttons to the top of the page

Additionally, a `render()` method is available for convenience. This method accepts the name of a template to render, and any additional context data you want to pass. Its use is optional, however.

When a PluginTemplateExtension is instantiated, context data is assigned to `self.context`. Available data include:

* `object` - The object being viewed
* `request` - The current request
* `settings` - Global Nautobot settings
* `config` - Plugin-specific configuration parameters

For example, accessing `{{ request.user }}` within a template will return the current user.

Declared subclasses should be gathered into a list or tuple for integration with Nautobot. By default, Nautobot looks for an iterable named `template_extensions` within a `template_content.py` file. (This can be overridden by setting `template_extensions` to a custom value on the plugin's `PluginConfig`.) An example is below.

```python
# template_content.py
from nautobot.extras.plugins import PluginTemplateExtension

from .models import Animal


class SiteAnimalCount(PluginTemplateExtension):
    """Template extension to display animal count on the right side of the page."""

    model = 'dcim.site'

    def right_page(self):
        return self.render('nautobot_animal_sounds/inc/animal_count.html', extra_context={
            'animal_count': Animal.objects.count(),
        })


template_extensions = [SiteAnimalCount]
```

## Including Jobs

Plugins can provide [jobs](../additional-features/jobs.md) to take advantage of all the built-in functionality provided by that feature (user input forms, background execution, results logging and reporting, etc.). This plugin feature is provided for convenience; it remains possible to instead install jobs manually into [`JOBS_ROOT`](../configuration/optional-settings.md#jobs_root) or provide them as part of a [Git repository](../models/extras/gitrepository.md) if desired.

By default, for each plugin, Nautobot looks for an iterable named `jobs` within a `jobs.py` file. (This can be overridden by setting `jobs` to a custom value on the plugin's `PluginConfig`.) A brief example is below; for more details on job design and implementation, refer to the jobs feature documentation.

```python
# jobs.py
from nautobot.extras.jobs import Job


class CreateDevices(Job):
    ...


class DeviceConnectionsReport(Job):
    ...


class DeviceIPsReport(Job):
    ...


jobs = [CreateDevices, DeviceConnectionsReport, DeviceIPsReport]
```

## Implementing Custom Validators

Plugins can register custom validator classes which implement model validation logic to be executed during a model's `clean()` method. Like template extensions, custom validators are registered to a single model and offer a method which plugin authors override to implement their validation logic. This is accomplished by subclassing `PluginCustomValidator` and implementing the `clean()` method.

Plugin authors must raise `django.core.exceptions.ValidationError` within the `clean()` method to trigger validation error messages which are propgated to the user and prevent saving of the model instance. A convenience method `validation_error()` may be used to simplify this process. Raising a `ValidationError` is no different than vanilla Django, and the convenience method will simply pass the provided message through to the exception.

When a PluginCustomValidator is instantiated, the model instance is assigned to context dictionary using the `object` key, much like PluginTemplateExtensions. E.g. `self.context['object']`.

Declared subclasses should be gathered into a list or tuple for integration with Nautobot. By default, Nautobot looks for an iterable named `custom_validators` within a `custom_validators.py` file. (This can be overridden by setting `custom_validators` to a custom value on the plugin's `PluginConfig`.) An example is below.

```python
# custom_validators.py
from nautobot.extras.plugins import PluginCustomValidator


class SiteValidator(PluginCustomValidator):
    """Custom validator for Sites to enforce that they must have a Region."""

    model = 'dcim.site'

    def clean(self):
        if self.context['object'].region is None:
            # Enforce that all sites must be assigned to a region
            self.validation_error({
                "region": "All sites must be assigned to a region"
            })


custom_validators = [SiteValidator]
```

## Caching Configuration

By default, all query operations within a plugin are cached. To change this, define a caching configuration under the `PluginConfig` class' `caching_config` attribute. All configuration keys will be applied within the context of the plugin; there is no need to include the plugin name. An example configuration is below:

```python
class MyPluginConfig(PluginConfig):
    ...
    caching_config = {
        'foo': {
            'ops': 'get',
            'timeout': 60 * 15,
        },
        '*': {
            'ops': 'all',
        }
    }
```

To disable caching for your plugin entirely, set:

```python
caching_config = {
    '*': None
}
```

See the [django-cacheops](https://github.com/Suor/django-cacheops) documentation for more detail on configuring caching.

## Loading Data from a Git Repository

It's possible for a plugin to register additional types of data that can be provided by a [Git repository](../models/extras/gitrepository.md) and be automatically notified when such a repository is refreshed with new data. By default, Nautobot looks for an iterable named `datasource_contents` within a `datasources.py` file. (This can be overridden by setting `datasource_contents` to a custom value on the plugin's `PluginConfig`.) An example is below.

```python
# datasources.py
import yaml
import os

from nautobot.extras.choices import LogLevelChoices
from nautobot.extras.registry import DatasourceContent

from .models import Animal


def refresh_git_animals(repository_record, job_result):
    """Callback for GitRepository updates - refresh Animals managed by it."""
    if 'nautobot_animal_sounds.Animal' not in repository_record.provided_contents:
        # This repository is defined not to provide Animal records.
        # In a more complete worked example, we might want to iterate over any
        # Animals that might have been previously created by this GitRepository
        # and ensure their deletion, but for now this is a no-op.
        return

    # We have decided that a Git repository can provide YAML files in a
    # /animals/ directory at the repository root.
    animal_path = os.path.join(repository_record.filesystem_path, 'animals')
    for filename in os.listdir(animal_path):
        with open(os.path.join(animal_path, filename) as fd:
            animal_data = yaml.safe_load(fd)

        # Create or update an Animal record based on the provided data
        animal_record, created = Animal.objects.update_or_create(
            name=animal_data['name'],
            defaults={'sound': animal_data['sound']}
        )

        # Record the outcome in the JobResult record
        job_result.log(
            "Successfully created/updated animal",
            obj=animal_record,
            level_choice=LogLevelChoices.LOG_SUCCESS,
            grouping="animals",
        )


# Register that Animal records can be loaded from a Git repository,
# and register the callback function used to do so
datasource_contents = [
    (
        'extras.gitrepository',                                # datasource class we are registering for
        DatasourceContent(
            name='animals',                                    # human-readable name to display in the UI
            content_identifier='nautobot_animal_sounds.animal',  # internal slug to identify the data type
            icon='mdi-paw',                                    # Material Design Icons icon to use in UI
            callback=refresh_git_animals,                      # callback function on GitRepository refresh
        )
    )
]
```

With this code, once your plugin is installed, the Git repository creation/editing UI will now include "Animals" as an option for the type(s) of data that a given repository may provide. If this option is selected for a given Git repository, your `refresh_git_animals` function will be automatically called when the repository is synced.<|MERGE_RESOLUTION|>--- conflicted
+++ resolved
@@ -269,7 +269,6 @@
 graphql_types = [AnimalType]
 ```
 
-<<<<<<< HEAD
 #### Using GraphQL ORM Utility
 
 Two new GraphQL utility functions have been created:
@@ -319,9 +318,6 @@
 ```
 
 ## Views
-=======
-## Web UI Views
->>>>>>> 45188337
 
 If your plugin needs its own page or pages in the Nautobot web UI, you'll need to define views. A view is a particular page tied to a URL within Nautobot, which renders content using a template. Views are typically defined in `views.py`, and URL patterns in `urls.py`. As an example, let's write a view which displays a random animal and the sound it makes. First, we'll create the view in `views.py`:
 

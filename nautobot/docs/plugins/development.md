# App Development

This documentation covers the development of custom apps (plugins) for Nautobot. Nautobot apps are essentially self-contained [Django applications](https://docs.djangoproject.com/en/stable/ref/applications/) which integrate with Nautobot to provide custom functionality. Since the development of Django applications is already very well-documented, this will only be covering the aspects that are specific to Nautobot.

Apps can [do a lot of different things](./index.md#capabilities), all of which will be covered in detail in this document.
Keep in mind that each piece of functionality is entirely optional. For example, if your app merely adds a piece of middleware or an API endpoint for existing data, there's no need to define any new models.

+/- 1.5.2
    The `nautobot.apps` namespace was added in Nautobot 1.5.2. If developing apps to be backwards-compatible with older versions of Nautobot, please refer to the app developer documentation of your required Nautobot version.

!!! tip
    The app detail view (`/plugins/installed-plugins/<plugin_name>/`, accessible to superusers via **Plugins -> Installed Plugins** in the navigation menu, then selecting a specific app) provides in-depth information about which features any installed app is implementing or making use of.

## Initial Setup

!!! important "Use a Development Environment, Not Production For App Development"
    You should not use your production environment for app development. For information on getting started with a development environment, check out [Nautobot development guide](../development/getting-started.md).

### App Structure

Although the specific structure of an app is largely left to the discretion of its authors, a Nautobot app that makes use of all available app features described in this document could potentially look something like this:

```no-highlight
app_name/
  - app_name/
    - __init__.py           # required
    - admin.py              # Django Admin Interface
    - api/
      - serializers.py      # REST API Model serializers
      - urls.py             # REST API URL patterns
      - views.py            # REST API view sets
    - banner.py             # Banners
    - custom_validators.py  # Custom Validators
    - datasources.py        # Loading Data from a Git Repository
    - filter_extensions.py  # Extending Filters
    - filters.py            # Filtersets for UI, REST API, and GraphQL Model Filtering
    - forms.py              # UI Forms and Filter Forms
    - graphql/
      - types.py            # GraphQL Type Objects
    - homepage.py           # Home Page Content
    - jinja_filters.py      # Jinja Filters
    - jobs.py               # Job classes
    - middleware.py         # Request/response middleware
    - migrations/
      - 0001_initial.py     # Database Models
    - models.py             # Database Models
    - navigation.py         # Navigation Menu Items
    - secrets.py            # Secret Providers
    - signals.py            # Signal Handler Functions
    - template_content.py   # Extending Core Templates
    - templates/
      - app_name/
        - *.html            # UI content templates
    - urls.py               # UI URL Patterns
    - views.py              # UI Views and any view override definitions
  - pyproject.toml          # *** REQUIRED *** - Project package definition
  - README.md
```

The top level is the project root. Immediately within the root should exist several items:

* `pyproject.toml` - This is the new [unified Python project settings file](https://www.python.org/dev/peps/pep-0518/) that replaces `setup.py`, `requirements.txt`, and various other setup files (like `setup.cfg`, `MANIFEST.in`, among others).
* `README.md` - A brief introduction to your app, how to install and configure it, where to find help, and any other pertinent information. It is recommended to write README files using a markup language such as Markdown.
* The app source directory, with the same name as your app.

The app source directory contains all of the actual Python code and other resources used by your app. Its structure is left to the author's discretion, however it is recommended to follow best practices as outlined in the [Django documentation](https://docs.djangoproject.com/en/stable/intro/reusable-apps/). At a minimum, this directory **must** contain an `__init__.py` file containing an instance of Nautobot's `NautobotAppConfig` class.

!!! note
    Nautobot includes a command to help create the app directory:
    `nautobot-server startplugin [app_name]`
    Please see the [Nautobot Server Guide](../administration/nautobot-server.md#startplugin) for more information.

### Create pyproject.toml

#### Poetry Init (Recommended)

To get started with a project using [Python Poetry](https://python-poetry.org/) you use the `poetry init` command. This will guide you through the prompts necessary to generate a pyproject.toml with details required for packaging.

```no-highlight
This command will guide you through creating your pyproject.toml config.

Package name [tmp]:  nautobot-animal-sounds
Version [0.1.0]:
Description []:  An example Nautobot app
Author [, n to skip]:  Bob Jones
License []:  Apache 2.0
Compatible Python versions [^3.8]:  ^3.7

Would you like to define your main dependencies interactively? (yes/no) [yes] no
Would you like to define your development dependencies interactively? (yes/no) [yes] no
Generated file

[tool.poetry]
name = "nautobot-animal-sounds"
version = "0.1.0"
description = "An example Nautobot app"
authors = ["Bob Jones"]
license = "Apache 2.0"

[tool.poetry.dependencies]
python = "^3.7"

[tool.poetry.dev-dependencies]

[build-system]
requires = ["poetry-core>=1.0.0"]
build-backend = "poetry.core.masonry.api"


Do you confirm generation? (yes/no) [yes]
```

### Define a NautobotAppConfig

The `NautobotAppConfig` class is a Nautobot-specific wrapper around Django's built-in [`AppConfig`](https://docs.djangoproject.com/en/stable/ref/applications/) class. It is used to declare Nautobot app functionality within a Python package. Each app should provide its own subclass, defining its name, metadata, and default and required configuration parameters. An example is below:

```python
from nautobot.apps import NautobotAppConfig

class AnimalSoundsConfig(NautobotAppConfig):
    name = 'nautobot_animal_sounds'
    verbose_name = 'Animal Sounds'
    description = 'An example app for development purposes'
    version = '0.1'
    author = 'Bob Jones'
    author_email = 'bob@example.com'
    base_url = 'animal-sounds'
    required_settings = []
    default_settings = {
        'loud': False
    }

config = AnimalSoundsConfig
```

Nautobot looks for the `config` variable within an app's `__init__.py` to load its configuration. Typically, this will be set to the `NautobotAppConfig` subclass, but you may wish to dynamically generate a `NautobotAppConfig` class based on environment variables or other factors.

#### Required NautobotAppConfig Attributes

<<<<<<< HEAD
| Name           | Description                                                                |
| -------------- | -------------------------------------------------------------------------- |
| `author`       | Name of plugin's author                                                    |
| `author_email` | Author's public email address                                              |
| `description`  | Brief description of the plugin's purpose                                  |
| `name`         | Raw plugin name; same as the plugin's source directory                     |
| `verbose_name` | Human-friendly name for the plugin                                         |
| `version`      | Current release ([semantic versioning](https://semver.org/) is encouraged) |
=======
| Name | Description |
| ---- | ----------- |
| `author` | Name of app's author |
| `author_email` | Author's public email address |
| `description` | Brief description of the app's purpose |
| `name` | Raw app name; same as the app's source directory |
| `verbose_name` | Human-friendly name for the app |
| `version` | Current release ([semantic versioning](https://semver.org/) is encouraged) |
>>>>>>> 3aa950a2

#### Optional NautobotAppConfig Attributes

| Name | Default | Description |
| ---- | ------- | ----------- |
| `base_url` | Same as specified `name` | Base path to use for app URLs |
| `caching_config` | `{"*":{"ops":"all"}}` | App-specific [query caching configuration](https://github.com/Suor/django-cacheops#setup) |
| `config_view_name` | `None` | [URL name](#adding-links-to-the-installed-apps-view) for a "configuration" view defined by this app |
| `default_settings` | `{}` | A dictionary of configuration parameters and their default values |
| `home_view_name` | `None` | [URL name](#adding-links-to-the-installed-apps-view) for a "home" or "dashboard" view defined by this app |
| `docs_view_name` | `None` | [URL name](#adding-links-to-the-installed-apps-view) for a "documentation" view defined by this app |
| `installed_apps` | `[]` | A list of additional Django application dependencies to automatically enable when the app is activated (you must still make sure these underlying dependent libraries are installed) |
| `max_version` | `None` | Maximum version of Nautobot with which the app is compatible |
| `middleware` | `[]` | A list of middleware classes to append after Nautobot's built-in middleware |
| `min_version` | `None` | Minimum version of Nautobot with which the app is compatible |
| `required_settings` | `[]` | A list of any configuration parameters that **must** be defined by the user |

!!! note
    All `required_settings` must be configured in `PLUGINS_CONFIG` in `nautobot_config.py` before the app can be used.

!!! warning
    If a configuration parameter is listed in both `required_settings` and `default_settings`, the default setting will be ignored.

#### NautobotAppConfig Code Location Attributes

The following `NautobotAppConfig` attributes can be configured to customize where Nautobot will look to locate various pieces of app code. In most cases you will not need to change these, but they are provided as options in case your app has a non-standard organizational structure.

!!! info
    As used below, a "dotted path" is the combination of a Python module path within the app and the name of a variable within that module. For example, `"template_content.template_extensions"` refers to a variable named `template_extensions` inside a `template_content` module located at the root of the app.

| Name | Default | Description |
| ---- | ------- | ----------- |
| `banner_function` | `"banner.banner"` | Dotted path to a function that can render a custom [banner](#adding-a-banner) |
| `custom_validators` | `"custom_validators.custom_validators"` | Dotted path to a list of [custom validator classes](#implementing-custom-validators) |
| `datasource_contents` | `"datasources.datasource_contents"` | Dotted path to a list of [datasource (Git, etc.) content types](#loading-data-from-a-git-repository) to register |
| `graphql_types` | `graphql.types.graphql_types` | Dotted path to a list of [GraphQL type classes](#creating-your-own-graphql-type-object) |
| `homepage_layout` | `"homepage.layout"` | Dotted path to a list of [home page items](#adding-home-page-content) provided by the app |
| `jinja_filters` | `"jinja_filters"` | Path to a module that contains [Jinja2 filters](#adding-jinja2-filters) to be registered |
| `jobs` | `"jobs.jobs"` | Dotted path to a list of [Job classes](#including-jobs) |
| `menu_items` | `"navigation.menu_items"` | Dotted path to a list of [navigation menu items](#adding-navigation-menu-items) provided by the app |
| `secrets_providers` | `"secrets.secrets_providers"` | Dotted path to a list of [secrets providers](#implementing-secrets-providers) in the app |
| `template_extensions` | `"template_content.template_extensions"` | Dotted path to a list of [template extension classes](#extending-object-detail-views) |

### Install the App for Development

The app needs to be installed into the same python environment where Nautobot is, so that we can get access to `nautobot-server` command, and also so that the nautobot-server is aware of the new app.

<<<<<<< HEAD
If you installed Nautobot using Poetry, then go to the root directory of your clone of the Nautobot repository and run `poetry shell` there. Afterward, return to the root directory of your plugin to continue development.
=======
If you installed Nautobot using Poetry, then go to the root directory of your clone of the Nautobot repository and run `poetry shell` there.  Afterward, return to the root directory of your app to continue development.
>>>>>>> 3aa950a2

Otherwise if using the pip install or Docker workflows, manually activate nautobot using `source /opt/nautobot/bin/activate`.

To install the app for development the following steps should be taken:

* Activate the Nautobot virtual environment (as detailed above)
* Navigate to the project root, where the `pyproject.toml` file exists for the app
* Execute the command `poetry install` to install the local package into the Nautobot virtual environment

!!! note
    Poetry installs the current project and its dependencies in editable mode (aka ["development mode"](https://setuptools.readthedocs.io/en/latest/userguide/development_mode.html)).

!!! important "This should be done in development environment"
    You should not use your production environment for app development. For information on getting started with a development environment, check out [Nautobot development guide](../development/getting-started.md).

```no-highlight
poetry install
```

Once the app has been installed, add it to the configuration for Nautobot:

```python
PLUGINS = ["animal_sounds"]
```

### Verify that the App is Installed

After restarting the Nautobot server, the newly installed app should appear in **Plugins -> Installed Plugins** if everything is configured correctly. You can also click on the app's name in this table to view more detailed information about this app based on its NautobotAppConfig and other contents.

## Extending the Existing Nautobot UI

### Extending Object Detail Views

Apps can inject custom content into certain areas of the detail views of applicable models. This is accomplished by subclassing `TemplateExtension`, designating a particular Nautobot model, and defining the desired methods to render custom content. Four methods are available:

* `left_page()` - Inject content on the left side of the page
* `right_page()` - Inject content on the right side of the page
* `full_width_page()` - Inject content across the entire bottom of the page
* `buttons()` - Add buttons to the top of the page
* `detail_tabs()` - Add extra tabs to the end of the list of tabs within the page tabs navigation

Additionally, a `render()` method is available for convenience. This method accepts the name of a template to render, and any additional context data you want to pass. Its use is optional, however.

When a TemplateExtension is instantiated, context data is assigned to `self.context`. Available data include:

* `object` - The object being viewed
* `request` - The current request
* `settings` - Global Nautobot settings
* `config` - App-specific configuration parameters

For example, accessing `{{ request.user }}` within a template will return the current user.

Declared subclasses should be gathered into a list or tuple for integration with Nautobot. By default, Nautobot looks for an iterable named `template_extensions` within a `template_content.py` file. (This can be overridden by setting `template_extensions` to a custom value on the app's `NautobotAppConfig`.) An example is below.

```python
# template_content.py
from django.urls import reverse
from nautobot.apps.ui import TemplateExtension

from .models import Animal


class SiteAnimalCount(TemplateExtension):
    """Template extension to display animal count on the right side of the page."""

    model = 'dcim.site'

    def right_page(self):
        return self.render('nautobot_animal_sounds/inc/animal_count.html', extra_context={
            'animal_count': Animal.objects.count(),
        })


class DeviceExtraTabs(TemplateExtension):
    """Template extension to add extra tabs to the object detail tabs."""

    model = 'dcim.device'

    def detail_tabs(self):
        """
        You may define extra tabs to render on a model's detail page by utilizing this method.
        Each tab is defined as a dict in a list of dicts.

        For each of the tabs defined:
        - The <title> key's value will become the tab link's title.
        - The <url> key's value is used to render the HTML link for the tab

        These tabs will be visible (in this instance) on the Device model's detail page as
        set by the DeviceContent.model attribute "dcim.device"

        This example demonstrates defining two tabs. The tabs will be ordered by their position in list.
        """
        return [
            {
                "title": "App Tab 1",
                "url": reverse("plugins:example_plugin:device_detail_tab_1", kwargs={"pk": self.context["object"].pk}),
            },
            {
                "title": "App Tab 2",
                "url": reverse("plugins:example_plugin:device_detail_tab_2", kwargs={"pk": self.context["object"].pk}),
            },
        ]

template_extensions = [DeviceExtraTabs, SiteAnimalCount]
```

#### Adding Extra Tabs

+++ 1.4.0

In order for any extra tabs to work properly, the `"url"` key must reference a view which inherits from the `nautobot.apps.views.ObjectView` class and the template must extend the object's detail template such as:

```html
<!-- example_plugin/tab_device_detail_1.html -->
{% extends 'dcim/device.html' %}

{% block content %}
    <h2>Device App Tab 1</h2>
    <p>I am some content for the example plugin's device ({{ object.pk }}) detail tab 1.</p>
{% endblock %}
```

Here's a basic example of a tab's view

```python
# views.py
from nautobot.apps.views import ObjectView
from nautobot.dcim.models import Device

class DeviceDetailAppTabOne(ObjectView):
    """
    This view's template extends the device detail template,
    making it suitable to show as a tab on the device detail page.

    Views that are intended to be for an object detail tab's content rendering must
    always inherit from nautobot.apps.views.ObjectView.
    """

    queryset = Device.objects.all()
    template_name = "example_plugin/tab_device_detail_1.html"
```

You must also add the view to the `url_patterns` like so (make sure to read the note after this code snippet):

```python
# urls.py
from django.urls import path

from example_plugin import views

urlpatterns = [
    # ... previously defined urls
    path("devices/<uuid:pk>/example-plugin-tab-1/", views.DeviceDetailAppTabOne.as_view(), name="device_detail_tab_1"),
]
```

!!! note
    For added tab views, we recommend for consistency that you follow the URL pattern established by the base model detail view and tabs (if any). For example, `nautobot/dcim/urls.py` references Device tab views with the URL pattern `devices/<uuid:pk>/TAB-NAME/`, so above we have followed that same pattern.

### Adding a Banner

+++ 1.2.0

An app can provide a function that renders a custom banner on any number of Nautobot views. By default Nautobot looks for a function `banner()` inside of `banner.py`. (This can be overridden by setting `banner_function` to a custom value on the app's `NautobotAppConfig`.)

This function currently receives a single argument, `context`, which is the [Django request context](https://docs.djangoproject.com/en/stable/ref/templates/api/#using-requestcontext) in which the current page is being rendered. The function can return `None` if no banner is needed for a given page view, or can return a `Banner` object describing the banner contents. Here's a simple example `banner.py`:

```python
# banner.py
from django.utils.html import format_html

from nautobot.apps.ui import Banner, BannerClassChoices

def banner(context, *args, **kwargs):
    """Greet the user, if logged in."""
    # Request parameters can be accessed via context.request
    if not context.request.user.is_authenticated:
        # No banner if the user isn't logged in
        return None
    else:
        return Banner(
            content=format_html("Hello, <strong>{}</strong>! 👋", context.request.user),
            banner_class=BannerClassChoices.CLASS_SUCCESS,
        )
```

### Adding Navigation Menu Items

Apps can extend the existing navigation bar layout. By default, Nautobot looks for a `menu_items` list inside of `navigation.py`. (This can be overridden by setting `menu_items` to a custom value on the app's `NautobotAppConfig`.)

Using a key and weight system, a developer can integrate the app's menu additions amongst existing menu tabs, groups, items and buttons, and/or create entirely new menus as desired.

More documentation and examples can be found in the [Navigation Menu](../development/navigation-menu.md) guide.

!!! tip
    To reduce the amount of clutter in the navigation menu, if your app provides an "app configuration" view, we recommend [linking it from the main "Installed Plugins" page](#adding-links-to-the-installed-apps-view) rather than adding it as a separate item in the navigation menu.

    Similarly, if your app provides an "app home" or "dashboard" view, consider linking it from the "Installed Plugins" page, and/or adding a link from the Nautobot home page (see below), rather than adding it to the navigation menu.

### Adding Home Page Content

+++ 1.2.0

Apps can add content to the Nautobot home page. By default, Nautobot looks for a `layout` list inside of `homepage.py`. (This can be overridden by setting `homepage_layout` to a custom value on the app's `NautobotAppConfig`.)

Using a key and weight system, a developer can integrate the app content amongst existing panels, groups, and items and/or create entirely new panels as desired.

More documentation and examples can be found in the guide on [Home Page Panels](../development/homepage.md).

### Adding Links to the Installed Apps View

+++ 1.2.0

It's common for many apps to provide an "app configuration" [view](#adding-web-ui-views) used for interactive configuration of aspects of the app that don't necessarily need to be managed by a system administrator via `PLUGINS_CONFIG`. The `NautobotAppConfig` setting of `config_view_name` lets you provide the URL pattern name defined for this view, which will then be accessible via a button on the **Plugins -> Installed Plugins** UI view.

For example, if the `animal_sounds` app provides a configuration view, which is set up in `urls.py` as follows:

```python
# urls.py
from django.urls import path

from . import views

urlpatterns = [
    path("configuration/", views.AnimalSoundsConfigView.as_view(), name="config"),
]
```

then in your `AnimalSoundsConfig` you could refer to the view by name:

```python
# __init__.py
from nautobot.apps import NautobotAppConfig

class AnimalSoundsConfig(NautobotAppConfig):
    # ...
    config_view_name = "plugins:animal_sounds:config"

config = AnimalSoundsConfig
```

and now the "Configuration" button that appears in the Installed Plugins table next to "Animal Sounds" will be a link to your configuration view.

Similarly, if your app provides an "app home" or "dashboard" view, you can provide a link for the "Home" button in the Installed Plugins table by defining `home_view_name` on your `NautobotAppConfig` class. This can also be done for documentation by defining `docs_view_name` on your `NautobotAppConfig` class.

## Extending Existing Functionality

### Adding Jinja2 Filters

+++ 1.1.0

Apps can define custom Jinja2 filters to be used when rendering templates defined in computed fields. Check out the [official Jinja2 documentation](https://jinja.palletsprojects.com/en/3.0.x/api/#custom-filters) on how to create filter functions.

In the file that defines your filters (by default `jinja_filters.py`, but configurable in the `NautobotAppConfig` if desired), you must import the `library` module from the `django_jinja` library. Filters must then be decorated with `@library.filter`. See an example below that defines a filter called `leet_speak`.

```python
from django_jinja import library


@library.filter
def leet_speak(input_str):
    charset = {"a": "4", "e": "3", "l": "1", "o": "0", "s": "5", "t": "7"}
    output_str = ""
    for char in input_str:
        output_str += charset.get(char.lower(), char)
    return output_str
```

This filter will then be available for use in computed field templates like so:

```jinja2
{{ "HELLO WORLD" | leet_speak }}
```

The output of this template results in the string `"H3110 W0R1D"`.

### Including Jobs

Apps can provide [Jobs](../additional-features/jobs.md) to take advantage of all the built-in functionality provided by that feature (user input forms, background execution, results logging and reporting, etc.).

By default, for each app, Nautobot looks for an iterable named `jobs` within a `jobs.py` file. (This can be overridden by setting `jobs` to a custom value on the app's `NautobotAppConfig`.) A brief example is below; for more details on Job design and implementation, refer to the Jobs feature documentation.

```python
# jobs.py
from nautobot.extras.jobs import Job


class CreateDevices(Job):
    ...


class DeviceConnectionsReport(Job):
    ...


class DeviceIPsReport(Job):
    ...


jobs = [CreateDevices, DeviceConnectionsReport, DeviceIPsReport]
```

### Implementing Custom Validators

Apps can register custom validator classes which implement model validation logic to be executed during a model's `clean()` method. Like template extensions, custom validators are registered to a single model and offer a method which app authors override to implement their validation logic. This is accomplished by subclassing `CustomValidator` and implementing the `clean()` method.

App authors must raise `django.core.exceptions.ValidationError` within the `clean()` method to trigger validation error messages which are propagated to the user and prevent saving of the model instance. A convenience method `validation_error()` may be used to simplify this process. Raising a `ValidationError` is no different than vanilla Django, and the convenience method will simply pass the provided message through to the exception.

When a CustomValidator is instantiated, the model instance is assigned to context dictionary using the `object` key, much like TemplateExtension. E.g. `self.context['object']`.

Declared subclasses should be gathered into a list or tuple for integration with Nautobot. By default, Nautobot looks for an iterable named `custom_validators` within a `custom_validators.py` file. (This can be overridden by setting `custom_validators` to a custom value on the app's `NautobotAppConfig`.) An example is below.

```python
# custom_validators.py
from nautobot.apps.models import CustomValidator


class SiteValidator(CustomValidator):
    """Custom validator for Sites to enforce that they must have a Region."""

    model = 'dcim.site'

    def clean(self):
        if self.context['object'].region is None:
            # Enforce that all sites must be assigned to a region
            self.validation_error({
                "region": "All sites must be assigned to a region"
            })


custom_validators = [SiteValidator]
```

### Loading Data from a Git Repository

It's possible for an app to register additional types of data that can be provided by a [Git repository](../models/extras/gitrepository.md) and be automatically notified when such a repository is refreshed with new data. By default, Nautobot looks for an iterable named `datasource_contents` within a `datasources.py` file. (This can be overridden by setting `datasource_contents` to a custom value on the app's `NautobotAppConfig`.) An example is below.

```python
# datasources.py
import yaml
import os

from nautobot.extras.choices import LogLevelChoices
from nautobot.apps.datasources import DatasourceContent

from .models import Animal


def refresh_git_animals(repository_record, job_result, delete=False):
    """Callback for GitRepository updates - refresh Animals managed by it."""
    if 'nautobot_animal_sounds.Animal' not in repository_record.provided_contents or delete:
        # This repository is defined not to provide Animal records.
        # In a more complete worked example, we might want to iterate over any
        # Animals that might have been previously created by this GitRepository
        # and ensure their deletion, but for now this is a no-op.
        return

    # We have decided that a Git repository can provide YAML files in a
    # /animals/ directory at the repository root.
    animal_path = os.path.join(repository_record.filesystem_path, 'animals')
    for filename in os.listdir(animal_path):
        with open(os.path.join(animal_path, filename)) as fd:
            animal_data = yaml.safe_load(fd)

        # Create or update an Animal record based on the provided data
        animal_record, created = Animal.objects.update_or_create(
            name=animal_data['name'],
            defaults={'sound': animal_data['sound']}
        )

        # Record the outcome in the JobResult record
        job_result.log(
            "Successfully created/updated animal",
            obj=animal_record,
            level_choice=LogLevelChoices.LOG_SUCCESS,
            grouping="animals",
        )


# Register that Animal records can be loaded from a Git repository,
# and register the callback function used to do so
datasource_contents = [
    (
        'extras.gitrepository',                                  # datasource class we are registering for
        DatasourceContent(
            name='animals',                                      # human-readable name to display in the UI
            content_identifier='nautobot_animal_sounds.animal',  # internal slug to identify the data type
            icon='mdi-paw',                                      # Material Design Icons icon to use in UI
            callback=refresh_git_animals,                        # callback function on GitRepository refresh
        )
    )
]
```

With this code, once your app is installed, the Git repository creation/editing UI will now include "Animals" as an option for the type(s) of data that a given repository may provide. If this option is selected for a given Git repository, your `refresh_git_animals` function will be automatically called when the repository is synced.

### Populating Extensibility Features

+++ 1.2.0

In many cases, an app may wish to make use of Nautobot's various extensibility features, such as [custom fields](../models/extras/customfield.md) or [relationships](../models/extras/relationship.md). It can be useful for an app to automatically create a custom field definition or relationship definition as a consequence of being installed and activated, so that everyday usage of the app can rely upon these definitions to be present.

To make this possible, Nautobot provides a custom [signal](https://docs.djangoproject.com/en/stable/topics/signals/), `nautobot_database_ready`, that apps can register to listen for. This signal is triggered when `nautobot-server migrate` or `nautobot-server post_upgrade` is run after installing an app, and provides an opportunity for the app to make any desired additions to the database at this time.

For example, maybe we want our app to make use of a Relationship allowing each Site to be linked to our Animal model. We would define our callback function that makes sure this Relationship exists, by convention in a `signals.py` file:

```python
# signals.py

from nautobot.extras.choices import RelationshipTypeChoices

def create_site_to_animal_relationship(sender, apps, **kwargs):
    """Create a Site-to-Animal Relationship if it doesn't already exist."""
    # Use apps.get_model to look up Nautobot core models
    ContentType = apps.get_model("contenttypes", "ContentType")
    Relationship = apps.get_model("extras", "Relationship")
    Site = apps.get_model("dcim", "Site")
    # Use sender.get_model to look up models from this app
    Animal = sender.get_model("Animal")

    # Ensure that the Relationship exists
    Relationship.objects.update_or_create(
        slug="site-favorite-animal",
        defaults={
            "name": "Site's Favorite Animal",
            "type": RelationshipTypeChoices.TYPE_ONE_TO_MANY,
            "source_type": ContentType.objects.get_for_model(Animal),
            "source_label": "Sites that love this Animal",
            "destination_type": ContentType.objects.get_for_model(Site),
            "destination_label": "Favorite Animal",
        },
    )
```

Then, in the `NautobotAppConfig` `ready()` function, we connect this callback function to the `nautobot_database_ready` signal:

```python
# __init__.py

from nautobot.apps import nautobot_database_ready, NautobotAppConfig

from .signals import create_site_to_animal_relationship

class AnimalSoundsConfig(NautobotAppConfig):
    # ...

    def ready(self):
        super().ready()
        nautobot_database_ready.connect(create_site_to_animal_relationship, sender=self)

config = AnimalSoundsConfig
```

After writing this code, run `nautobot-server migrate` or `nautobot-server post_upgrade`, then restart the Nautobot server, and you should see that this custom Relationship has now been automatically created.

### Implementing Secrets Providers

+++ 1.2.0

An app can define and register additional providers (sources) for [Secrets](../models/extras/secret.md), allowing Nautobot to retrieve secret values from additional systems or data sources. By default, Nautobot looks for an iterable named `secrets_providers` within a `secrets.py` file. (This can be overridden by setting `secrets_providers` to a custom value on the app's `NautobotAppConfig`.)

To define a new `SecretsProvider` subclass, we must specify the following:

* A unique `slug` string identifying this provider
* A human-readable `name` string (optional; the `slug` will be used if this is not specified)
* A Django form for entering the parameters required by this provider, as an inner class named `ParametersForm`
* An implementation of the `get_value_for_secret()` API to actually retrieve the value of a given secret

For a simple (insecure!) example, we could define a "constant-value" provider that simply stores a constant value in Nautobot itself and returns this value on demand.

!!! warning
    This is an intentionally simplistic example and should not be used in practice! Sensitive secret data should never be stored directly in Nautobot's database itself.

```python
# secrets.py
from nautobot.apps.secrets import SecretsProvider


class ConstantValueSecretsProvider(SecretsProvider):
    """
    Example SecretsProvider - this one just returns a user-specified constant value.

    Obviously this is insecure and not something you'd want to actually use!
    """

    slug = "constant-value"
    name = "Constant Value"

    class ParametersForm(BootstrapMixin, forms.Form):
        """
        User-friendly form for specifying the required parameters of this provider.
        """
        constant = forms.CharField(
            required=True,
            help_text="Constant secret value. <strong>DO NOT USE FOR REAL DATA</strong>"
        )

    @classmethod
    def get_value_for_secret(cls, secret, obj=None, **kwargs):
        """
        Return the value defined in the Secret.parameters "constant" key.

        A more realistic SecretsProvider would make calls to external APIs, etc.,
        to retrieve a secret from another system as desired.

        Args:
            secret (nautobot.extras.models.Secret): The secret whose value should be retrieved.
            obj (object): The object (Django model or similar) providing context for the secret's
                parameters.
        """
        return secret.rendered_parameters(obj=obj).get("constant")


secrets_providers = [ConstantValueSecretsProvider]
```

After installing and enabling your app, you should now be able to navigate to `Secrets > Secrets` and create a new Secret, at which point `"constant-value"` should now be available as a new secrets provider to use.

### Extending Filters

+++ 1.3.0

Apps can extend any model-based `FilterSet` and `FilterForm` classes that are provided by the Nautobot core.

The requirements to extend a filter set or a filter form (or both) are:

* The file must be named `filter_extensions.py`
* The variable `filter_extensions` must be declared in that file, and contain a list of `FilterExtension` subclasses
* The `model` attribute of each `FilterExtension` subclass must be set to a valid model name in the dotted pair format (`{app_label}.{model}`, e.g. `tenant.tenant` or `dcim.device`)

Nautobot dynamically creates many additional filters based upon the defined filter type. Specifically, there are additional lookup expressions (referred to in code as `lookup_expr`) that are created for each filter, when there is neither a `lookup_expr` nor `method` parameter already set. These dynamically-added lookup expressions are added using a shorthand notation (e.g. `icontains` is `ic`). Nautobot will also add the negation of each, for example, so `icontains` will be added along with _not_ `icontains` using the `ic` and `nic` expressions respectively.

The dynamically-added lookup expressions can be found in the source code at [nautobot/utilities/constants.py](https://github.com/nautobot/nautobot/blob/main/nautobot/utilities/constants.py) and the mapping logic can be found in [nautobot/utilities/filters.py](https://github.com/nautobot/nautobot/blob/main/nautobot/utilities/filters.py). Please see the documentation on [filtering](../rest-api/filtering.md#lookup-expressions) for more information.

!!! tip
    For developers of apps that define their own model filters, note that the above are added dynamically, as long as the class inherits from `nautobot.apps.filters.BaseFilterSet`.

However, that does not cover every possible use case, to list a few examples:

* Usage of a custom `method` argument on a filter that points to a `FilterSet` method, which would allow arbitrary filtering using custom logic. This is how the `q` field search logic is currently performed.
* Creation of a filter on a field that does not currently have filtering support
* Convenience methods for highly nested fields

There are several conditions that must be met in order to extend a filter:

* The original FilterSet must follow the pattern: `f"{model.__name__}FilterSet"` e.g. `TenantFilterSet`
* The `FilterExtension.filterset_fields` attribute must be a valid dict, with each key being the filter name (which must start with the plugin's `name` + `_`, e.g. `"example_plugin_description"`, not merely `"description"`) and each value being a valid [django-filter](https://django-filter.readthedocs.io/en/main/) filter

Nautobot will dynamically generate the additional relevant lookup expressions of an app's defined custom FilterSet field, so no need to additionally register `example_plugin_description__ic`, etc.

Similar to `FilterSet` fields, Nautobot provides a default filter form for each model, however that does not cover every possible use case. To list a few examples of why one may want to extend a filter form:

* The base filter form does not include a custom filter defined by the app as described above
* The base filter form does not provide a specific lookup expression to a filterable field, such as allowing regex on name

There are several conditions that must be met in order to extend a filter:

* The original `FilterForm` must follow the pattern: `f"{model.__name__}FilterForm"`, e.g. `TenantFilterForm`
* The `filterform_fields` attribute must be a valid dictionary of Django form fields

!!! note
    An app is not required to define both `filterset_fields` and `filterform_fields`.

You can view an example of `filter_extensions.py` by viewing [the one provided](https://github.com/nautobot/nautobot/blob/main/examples/example_plugin/example_plugin/filter_extensions.py) with the Example Plugin.

!!! tip
    The `method` parameter, if used, must be a callable (method/function). Note that because filters with a `method` do their filtering in Python code rather than at the database level, performance of `method` filters is generally much poorer than pure-database filters. The `method` parameter is not supported when using [Dynamic Groups](../models/extras/dynamicgroup.md).

## Adding Database Models

If your app introduces a new type of object in Nautobot, you'll probably want to create a [Django model](https://docs.djangoproject.com/en/stable/topics/db/models/) for it. A model is essentially a Python representation of a database table, with attributes that represent individual columns. Model instances can be created, manipulated, and deleted using [queries](https://docs.djangoproject.com/en/stable/topics/db/queries/). Models must be defined within a file named `models.py`.

It is highly recommended to have app models inherit from at least `nautobot.apps.models.BaseModel` which provides base functionality and convenience methods common to all models.

For more advanced usage, you may want to instead inherit from one of Nautobot's "generic" models derived from `BaseModel` -- `nautobot.apps.models.OrganizationalModel` or `nautobot.apps.models.PrimaryModel`. The inherent capabilities provided by inheriting from these various parent models differ as follows:

| Feature | `django.db.models.Model` | `BaseModel` | `OrganizationalModel` | `PrimaryModel` |
| ------- | --------------------- | ----------- | --------------------- | -------------- |
| UUID primary key | ❌ | ✅ | ✅ | ✅ |
| [Object permissions](../administration/permissions.md) | ❌ | ✅ | ✅ | ✅ |
| [`validated_save()`](../development/best-practices.md#model-validation) | ❌ | ✅ | ✅ | ✅ |
| [Change logging](../additional-features/change-logging.md) | ❌ | ❌ | ✅ | ✅ |
| [Custom fields](../models/extras/customfield.md) | ❌ | ❌ | ✅ | ✅ |
| [Relationships](../models/extras/relationship.md) | ❌ | ❌ | ✅ | ✅ |
| [Note](../models/extras/note.md) | ❌ | ❌ | ✅ | ✅ |
| [Tags](../models/extras/tag.md) | ❌ | ❌ | ❌ | ✅ |

!!! note
    When using `OrganizationalModel` or `PrimaryModel`, you also must use the `@extras_features` decorator to specify support for (at a minimum) the `"custom_fields"` and `"relationships"` features.

Below is an example `models.py` file containing a basic model with two character fields:

```python
# models.py
from django.db import models

from nautobot.apps.models import BaseModel


class Animal(BaseModel):
    """Base model for animals."""

    name = models.CharField(max_length=50)
    sound = models.CharField(max_length=50)

    def __str__(self):
        return self.name
```

Once you have defined the model(s) for your app, you'll need to create the database schema migrations. A migration file is essentially a set of instructions for manipulating the database to support your new model, or to alter existing models.

Creating migrations can be done automatically using the `nautobot-server makemigrations <app_name>` management command, where `<app_name>` is the name of the Python package for your app (e.g. `animal_sounds`):

```no-highlight
nautobot-server makemigrations nautobot_animal_sounds
```

!!! note
    An app must be installed before it can be used with Django management commands. If you skipped this step above, run `poetry install` from the app's root directory.

```no-highlight
nautobot-server makemigrations nautobot_animal_sounds
```

Example output:

```no-highlight
Migrations for 'nautobot_animal_sounds':
  /home/bjones/animal_sounds/nautobot_animal_sounds/migrations/0001_initial.py
    - Create model Animal
```

Next, apply the migration to the database with the `nautobot-server migrate <app_name>` command:

```no-highlight
nautobot-server migrate nautobot_animal_sounds
```

Example output:

```no-highlight
Operations to perform:
  Apply all migrations: nautobot_animal_sounds
Running migrations:
  Applying nautobot_animal_sounds.0001_initial... OK
```

For more background on schema migrations, see the [Django documentation](https://docs.djangoproject.com/en/stable/topics/migrations/).

### Using the Django Admin Interface

Apps can optionally expose their models via Django's built-in [administrative interface](https://docs.djangoproject.com/en/stable/ref/contrib/admin/). This can greatly improve troubleshooting ability, particularly during development. To expose a model, simply register it using Django's `admin.register()` function. An example `admin.py` file for the above model is shown below:

```python
# admin.py
from django.contrib import admin
from nautobot.apps.admin import NautobotModelAdmin

from .models import Animal


@admin.register(Animal)
class AnimalAdmin(NautobotModelAdmin):
    list_display = ('name', 'sound')
```

This will display the app and its model in the admin UI. Staff users can create, change, and delete model instances via the admin UI without needing to create a custom view.

![Nautobot app in the admin UI](../media/plugins/plugin_admin_ui.png)

### Integrating with GraphQL

Apps can optionally expose their models via the GraphQL interface to allow the models to be part of the Graph and to be queried easily. There are two mutually exclusive ways to expose a model to the GraphQL interface.

* By using the `@extras_features` decorator
* By creating your own GraphQL type definition and registering it within `graphql/types.py` of your app (the decorator _should not_ be used in this case)

All GraphQL model types defined by your app, regardless of which method is chosen, will automatically support some built-in Nautobot features:

* Support for object permissions based on their associated `Model` class
* Include any [custom fields](../models/extras/customfield.md) defined for their `Model`
* Include any [relationships](../models/extras/relationship.md) defined for their `Model`
* Include [tags](../models/extras/tag.md), if the `Model` supports them

#### Using the `@extras_features` Decorator for GraphQL

To expose a model via GraphQL, simply register it using the `@extras_features("graphql")` decorator. Nautobot will detect this and will automatically create a GraphQL type definition based on the model. Additionally, if a `FilterSet` is available at `<app_name>.filters.<ModelName>FilterSet`, Nautobot will automatically use the filterset to generate GraphQL filtering options for this type as well.

```python
# models.py
from django.db import models

from nautobot.apps.models import BaseModel, extras_features


@extras_features("graphql")
class Animal(BaseModel):
    """Base model for animals."""

    name = models.CharField(max_length=50)
    sound = models.CharField(max_length=50)

    def __str__(self):
        return self.name
```

#### Creating Your Own GraphQL Type Object

In some cases, such as when a model is using Generic Foreign Keys, or when a model has constructed fields that should also be reflected in GraphQL, the default GraphQL type definition generated by the `@extras_features` decorator may not work as the developer intends, and it will be preferable to provide custom GraphQL types.

By default, Nautobot looks for custom GraphQL types in an iterable named `graphql_types` within a `graphql/types.py` file. (This can be overridden by setting `graphql_types` to a custom value on the app's `NautobotAppConfig`.) Each type defined in this way must be a class inheriting from `graphene_django.DjangoObjectType` or `graphene_django_optimizer.OptimizedDjangoObjectType` and must follow the [standards defined by graphene-django](https://docs.graphene-python.org/projects/django/en/latest/queries/).

Nautobot uses a library called [`graphene-django-optimizer`](https://github.com/tfoxy/graphene-django-optimizer) to decrease the time queries take to process. By inheriting from `graphene_django_optimizer` type classes are automatically optimized.

!!! warning
    When defining types this way, do **not** use the `@extras_features("graphql")` decorator on the corresponding Model class, as no auto-generated GraphQL type is desired for this model.

```python
# graphql/types.py
import graphene_django_optimizer as gql_optimizer

from nautobot_animal_sounds.models import Animal


class AnimalType(gql_optimizer.OptimizedDjangoObjectType):
    """GraphQL Type for Animal"""

    class Meta:
        model = Animal
        exclude = ["sound"]


graphql_types = [AnimalType]
```

#### Using GraphQL ORM Utilities

GraphQL utility functions:

1. `execute_query()`: Runs string as a query against GraphQL.
2. `execute_saved_query()`: Execute a saved query from Nautobot database.

Both functions have the same arguments other than `execute_saved_query()` which requires a slug to identify the saved query rather than a string holding a query.

For authentication either a request object or user object needs to be passed in. If there is none, the function will error out.

Arguments:

* `execute_query()`:
    * `query` (str): String with GraphQL query.
    * `variables` (dict, optional): If the query has variables they need to be passed in as a dictionary.
    * `request` (django.test.client.RequestFactory, optional): Used to authenticate.
    * `user` (django.contrib.auth.models.User, optional): Used to authenticate.
* `execute_saved_query()`:
    * `saved_query_slug` (str): Slug of a saved GraphQL query.
    * `variables` (dict, optional): If the query has variables they need to be passed in as a dictionary.
    * `request` (django.test.client.RequestFactory, optional): Used to authenticate.
    * `user` (django.contrib.auth.models.User, optional): Used to authenticate.

Returned is a GraphQL object which holds the same data as returned from GraphiQL. Use `execute_query().to_dict()` to get the data back inside of a dictionary.

## Adding Web UI Views

If your app needs its own page or pages in the Nautobot web UI, you'll need to define views. A view is a particular page tied to a URL within Nautobot, which renders content using a template.

### NautobotUIViewSet

+++ 1.4.0

New in Nautobot 1.4 is the debut of `NautobotUIViewSet`: A powerful app development tool that can save app developer hundreds of lines of code compared to using legacy `generic.views`. Using it to gain access to default functionalities previous provided by `generic.views` such as `create()`, `bulk_create()`, `update()`, `partial_update()`, `bulk_update()`, `destroy()`, `bulk_destroy()`, `retrieve()` and `list()` actions.

Note that this ViewSet is catered specifically to the UI, not the API.

Concrete examples on how to use `NautobotUIViewSet` resides in `nautobot.circuits.views`.

Below we provide an example on how to use `NautobotUIViewSet` on a theoretical app model.

```python
from nautobot.apps.views import NautobotUIViewset

class YourAppModelUIViewSet(NautobotUIViewSet):
    bulk_create_form_class = YourAppModelCSVForm
    bulk_update_form_class = YourAppModelBulkEditForm
    filterset_class = YourAppModelFilterSet
    filterset_form_class = YourAppModelFilterForm
    form_class = YourAppModelForm
    queryset = YourAppModel.objects.all()
    serializer_class = serializers.YourAppModelSerializer
    table_class = YourAppModelTable
```

#### Setting ViewSet Attributes

**One caveat of using the NautobotUIViewSet is that the `queryset`, `serializer_class` and `table_class` attribute of the `YourAppModelUIViewSet` has to be set before most of the `NautobotUIViewSet` functionalities will become available.**

By default the URL patterns generated by a `NautobotUIViewSet` are based on the model's `slug` (`/model-name/<slug>/` for the detail view, `/model-name/<slug>/edit/` for the edit view, etc.). If your model lacks a `slug` field, or if you otherwise need to use a different field to look up an object, just override the default `lookup_field` in your ViewSet attributes:

```python
from nautobot.apps.views import NautobotUIViewset

class YourAppModelUIViewSet(NautobotUIViewSet):
    ...
    lookup_field = "pk"
    ...
```

#### View Template Context

Templates can benefit from a very rich context passed down from the views and renderer, including forms, tables, as well as any other information that may be helpful for rendering templates. The keys it provides are as follows:

* `content_type`: The ContentType object for the associated model
* `filter_form`: The FilterForm object for the associated model
* `form`: A Form object for the associated model if relevant (`None` for list and detail/retrieve views)
* `object`: An instance of the associated mode if available (`None` for list and bulk operation views)
* `permissions`: Summary of user permissions for the given model
* `return_url`: The relevant return URL
* `table`: A Table object for the associated model if relevant (`None` for detail/retrieve and update views)
* `table_config_form`: A TableConfigForm object for the associated `table`, providing the ability to customize the table
* `verbose_name`: The singular form of the model's name
* `verbose_name_plural`: The plural form of the model's name

An example from editing a Provider object:

```python
{
    'content_type': <ContentType: circuits | provider>,
    'filter_form': <ProviderFilterForm bound=True, valid=Unknown, fields=(region;site;location;q;asn;tag)>,
    'form': <ProviderForm bound=False, valid=Unknown, fields=(name;slug;asn;account;portal_url;noc_contact;admin_contact;comments;tags;object_note)>,
    'object': <Provider: NautobotProvider>,
    'permissions': {'add': True, 'change': True, 'delete': True, 'view': True},
    'return_url': '/circuits/providers/nautobotprovider',
    'table': None,
    'table_config_form': None,
    'verbose_name': 'provider',
    'verbose_name_plural': 'providers'
}
```

Other context keys may be available for certain views:

* `editing`: Provided for create and update views to help the template determine if this is a new or existing object
* `action_buttons`: Provided for the list view for the top of table buttons (such as "Add" and "Export")

You may see other context keys as well, but any not documented above should not be relied upon as they may be removed in a future release. Some examples of those are:

* `changelog_url`: This can now be retrieved from the object itself, via `object.get_changelog_url`, if the object supports change-logging
* `obj`: Please use `object` instead
* `obj_type`: Please use `verbose_name` instead
* `obj_type_plural`: Please use `verbose_name_plural` instead

#### Excluding ViewMixins from NautobotUIViewSet

For app models that do not require certain views, simply inherit directly from the `ViewMixin` classes available in `nautobot.apps.views` instead of `NautobotUIViewSet`.

Concrete examples for excluding `ViewMixins`, checkout `CircuitTerminationUIViewSet` and `CircuitTypeUIViewSet` in `nautobot.circuits.views`.

```python
## An app model viewset that does not support bulk views and operations
import nautobot.apps.views

class YourAppModelUIViewSet(
    nautobot.apps.views.ObjectListViewMixin,
    nautobot.apps.views.ObjectDetailViewMixin,
    nautobot.apps.views.ObjectEditViewMixin,
    nautobot.apps.views.ObjectDestroyViewMixin,
):

    filterset_class = YourAppModelFilterSet
    filterset_form_class = YourAppModelFilterForm
    form_class = YourAppModelForm
    queryset = YourAppModel.objects.all()
    serializer_class = serializers.YourAppModelSerializer
    table_class = YourAppModelTable
    # You do not need to specify attributes that are not needed.
```

Excluding unwanted urls from `NautobotUIViewSetRouter` is done for you at the ViewSet level. If you do not inherit the unwanted ViewMixins, the corresponding route from the router will not be published.

```python
# urls.py
# All the urls correspond to BulkViewMixins will not be published when you register your ViewSet with the router.
router.register("yourappmodel", views.YourAppModelUIViewSet)
```

#### Template Naming for NautobotUIViewSet

Template naming is very intuitive in NautobotUIViewSet. In `templates/yourapp` folder, name your templates following the convention `{model_name}_{action}.html`.

| ViewMixins                 | action       |
| -------------------------- |:------------:|
| ObjectListViewMixin        | list         |
| ObjectDetailViewMixin      | retrieve     |
| ObjectEditViewMixin        | create/update|
| ObjectDestroyViewMixin     | destroy      |
| ObjectBulkDestroyViewMixin | bulk_destroy |
| ObjectBulkCreateViewMixin  | bulk_create  |
| ObjectBulkUpdateViewMixin  | bulk_update  |

For example, for a DetailView template for `YourAppModel`, the template name will be `yourapp/yourappmodel_retrieve.html`, for a BulkCreateView template for `yourappmodel`, the template name will be `yourapp/yourappmodel_bulk_create.html` and etc.

If you do not provide your own templates in the `yourapp/templates/yourapp` folder, `NautobotUIViewSet` will fall back to `generic/object_{self.action}.html`.

Since in many cases the `create` and `update` templates for a model will be identical, you are not required to create both. If you provide a `{app_label}/{model_opts.model_name}_create.html` file but not a `{app_label}/{model_opts.model_name}_update.html` file, then when you update an object, it will fall back to `{app_label}/{model_opts.model_name}_create.html` and vice versa.

### NautobotUIViewSetRouter

With `NautobotUIViewSet` as the base UI ViewSet for `YourAppModel`, it is required to register your urls with the help of `NautobotUIViewSetRouter`.

For a concrete example on how to use `NautobotUIViewSetRouter`, see `nautobot.circuits.urls`.

Below is a theoretical `urls.py` file for `YourAppModel`:

```python
from django.urls import path

from nautobot.apps.urls import NautobotUIViewSetRouter
from your_app import views


router = NautobotUIViewSetRouter()
router.register("yourappmodel", views.YourAppModelUIViewSet)

urlpatterns = [
    # Extra urls that do not follow the patterns of `NautobotUIViewSetRouter` go here.
    # changelog, notes and etc.
    ...
    path(
        "yourappmodels/<slug:slug>/changelog/",
        ObjectChangeLogView.as_view(),
        name="yourappmodel_changelog",
        kwargs={"model": yourappmodel},
    ),
    path(
        "yourappmodels/<slug:slug>/notes/",
        ObjectNotesView.as_view(),
        name="yourappmodel_notes",
        kwargs={"model": yourappmodel},
    ),
    ...
]
urlpatterns += router.urls
```

+++ 1.5.1
    Changelog and Notes views and URLs are now provided in the NautobotUIViewSet and NautobotUIViewSetRouter.

### Utilizing Generic Django Views

The use of `generic` Django views can aid in app development. As an example, let's write a view which displays a random animal and the sound it makes. First, create the view in `views.py`:

```python
# views.py
from django.shortcuts import render
from django.views.generic import View

from .models import Animal


class RandomAnimalView(View):
    """Display a randomly-selected Animal."""

    def get(self, request):
        animal = Animal.objects.order_by('?').first()
        return render(request, 'nautobot_animal_sounds/animal.html', {
            'animal': animal,
        })
```

This view retrieves a random animal from the database and and passes it as a context variable when rendering a template named `animal.html`, which doesn't exist yet. To create this template, first create a directory named `templates/nautobot_animal_sounds/` within the app source directory. (We use the app's name as a subdirectory to guard against naming collisions with other apps.) Then, create a template named `animal.html` as described below.

### Utilizing Nautobot Generic Views

<<<<<<< HEAD
+++ 1.1.0
    Via [PR #14](https://github.com/nautobot/nautobot/issues/14), some `generic` views have been exposed to help aid in plugin development. These views have some requirements that must be in place in order to work. These can be used by importing them from `from nautobot.core.views import generic`.
=======
Starting in Nautobot 1.1.0 via [PR](https://github.com/nautobot/nautobot/issues/14), some `generic` views have been exposed to help aid in app development.  These views have some requirements that must be in place in order to work.  These can be used by importing them from `from nautobot.core.views import generic`.
>>>>>>> 3aa950a2

More documentation and examples can be found in [Generic Views](../development/generic-views.md) guide.

### Extending the Base Template

Nautobot provides a base template to ensure a consistent user experience, which apps can extend with their own content. This template includes four content blocks:

* `title` - The page title
* `header` - The upper portion of the page
* `content` - The main page body
* `javascript` - A section at the end of the page for including Javascript code

For more information on how template blocks work, consult the [Django documentation](https://docs.djangoproject.com/en/stable/ref/templates/builtins/#block).

```jinja2
{# templates/nautobot_animal_sounds/animal.html #}
{% extends 'base.html' %}

{% block content %}
    {% with config=settings.PLUGINS_CONFIG.nautobot_animal_sounds %}
        <h2 class="text-center" style="margin-top: 200px">
            {% if animal %}
                The {{ animal.name|lower }} says
                {% if config.loud %}
                    {{ animal.sound|upper }}!
                {% else %}
                    {{ animal.sound }}
                {% endif %}
            {% else %}
                No animals have been created yet!
            {% endif %}
        </h2>
    {% endwith %}
{% endblock %}

```

The first line of the template instructs Django to extend the Nautobot base template and inject our custom content within its `content` block.

!!! note
    Django renders templates with its own custom [template language](https://docs.djangoproject.com/en/stable/topics/templates/#the-django-template-language). This template language is very similar to Jinja2, however there are some important differences to keep in mind.

### Registering URL Patterns

Finally, to make the view accessible to users, we need to register a URL for it. We do this in `urls.py` by defining a `urlpatterns` variable containing a list of paths.

```python
# urls.py
from django.urls import path

from . import views


urlpatterns = [
    path('random/', views.RandomAnimalView.as_view(), name='random_animal'),
]
```

A URL pattern has three components:

* `route` - The unique portion of the URL dedicated to this view
* `view` - The view itself
* `name` - A short name used to identify the URL path internally

This makes our view accessible at the URL `/plugins/animal-sounds/random/`. (Remember, our `AnimalSoundsConfig` class sets our app's base URL to `animal-sounds`.) Viewing this URL should show the base Nautobot template with our custom content inside it.

!!! tip
    As a next step, you would typically want to add links from the Nautobot UI to this view, either from the [navigation menu](#adding-navigation-menu-items), the [Nautobot home page](#adding-home-page-content), and/or the [Installed Plugins view](#adding-links-to-the-installed-apps-view).

## Adding REST API Endpoints

Apps can declare custom endpoints on Nautobot's REST API to retrieve or manipulate models or other data. These behave very similarly to views, except that instead of rendering arbitrary content using a template, data is returned in JSON format using a serializer. Nautobot uses the [Django REST Framework](https://www.django-rest-framework.org/), which makes writing API serializers and views very simple.

First, create a serializer for the `Animal` model, in `api/serializers.py`:

```python
# api/serializers.py
from nautobot.apps.api import ValidatedModelSerializer

from nautobot_animal_sounds.models import Animal


class AnimalSerializer(ValidatedModelSerializer):
    """API serializer for interacting with Animal objects."""

    class Meta:
        model = Animal
        fields = ('id', 'name', 'sound')
```

!!! tip
    For more full-featured models, you should use one of the other base classes from `nautobot.apps.api` such as `NautobotModelSerializer`.

Next, create a generic API view set that allows basic CRUD (create, read, update, and delete) operations for Animal instances. This is defined in `api/views.py`:

```python
# api/views.py
from rest_framework.viewsets import ModelViewSet

from nautobot_animal_sounds.models import Animal
from .serializers import AnimalSerializer


class AnimalViewSet(ModelViewSet):
    """API viewset for interacting with Animal objects."""

    queryset = Animal.objects.all()
    serializer_class = AnimalSerializer
```

!!! tip
    For more full-featured models, you should probably use `nautobot.apps.api.NautobotModelViewSet` as a base class.

Finally, register a URL for our endpoint in `api/urls.py`. This file **must** define a variable named `urlpatterns`.

```python
# api/urls.py
from rest_framework import routers

from .views import AnimalViewSet


router = routers.DefaultRouter()
router.register('animals', AnimalViewSet)
urlpatterns = router.urls
```

With these three components in place, we can request `/api/plugins/animal-sounds/animals/` to retrieve a list of all Animal objects defined.

![Nautobot REST API app endpoint](../media/plugins/plugin_rest_api_endpoint.png)

!!! warning
    This example is provided as a minimal reference implementation only. It does not address authentication, performance, or the myriad of other concerns that app authors should have.

## Adding Help Documentation

If you are using the `generic.ObjectEditView` from Nautobot for your object, the form can automatically include a help icon with a link to that object's documentation. For this to happen, Nautobot must be able to find the documentation for this object in a specific directory tree within your app:

```no-highlight
app_name/                   # "nautobot_animal_sounds"
  - static/
    - app_name/             # "nautobot_animal_sounds"
      - docs/
        - index.html
        - models/
          - object_model.html  # "animal.html"
```

## Overriding Existing Functionality

### Replacing Views

+++ 1.4.0

You may override any of the core or app views by providing an `override_views` `dict` in an app's `views.py` file.

To override a view, you must specify the view's fully qualified name as the `dict` key which consists of the app name followed by the view's name separated by a colon, for instance `dcim:device`. The `dict` value should be the overriding view function.

A simple example to override the device detail view:

```python
# views.py
from django.shortcuts import HttpResponse
from django.views import generic


class DeviceViewOverride(generic.View):
    def get(self, request, *args, **kwargs):
        return HttpResponse(("Hello world! I'm a view which "
                             "overrides the device object detail view."))


override_views = {
    "dcim:device": DeviceViewOverride.as_view(),
}
```

## Note URL Endpoint

+++ 1.4.0

Models that inherit from `PrimaryModel` and `OrganizationalModel` can have notes associated. In order to utilize this new feature you will need to add the endpoint to `urls.py`. Here is an option to be able to support both 1.4+ and older versions of Nautobot:

```python

urlpatterns = [
    path('random/', views.RandomAnimalView.as_view(), name='random_animal'),
]

try:
    from nautobot.extras.views import ObjectNotesView
    urlpatterns.append(
        path(
            'random/<slug:slug>/notes/),
            ObjectNotesView.as_view(),
            name="random_notes",
            kwargs={"model": Random},
        )
    )
except ImportError:
    pass
```

## Testing Apps

In general apps can be tested like other Django apps. In most cases you'll want to run your automated tests via the `nautobot-server test <app_module>` command or, if using the `coverage` Python library, `coverage run --module nautobot.core.cli test <app_module>`.

### Factories

+++ 1.5.0

The [`TEST_USE_FACTORIES`](../configuration/optional-settings.md#test_use_factories) setting defaults to `False` when testing apps, primarily for backwards-compatibility reasons. It can prove a useful way of populating a baseline of Nautobot database data for your tests and save you the trouble of creating a large amount of baseline data yourself. We recommend adding [`factory-boy`](https://pypi.org/project/factory-boy/) to your app's development dependencies and settings `TEST_USE_FACTORIES = True` in your app's development/test `nautobot_config.py` to take advantage of this.

### Performance Tests

+++ 1.5.0

### Running Performance Tests

<<<<<<< HEAD
You need to install `django-slowtests` as a part of your plugin dev dependency to run performance tests. It has a very intuitive way to measure the performance of your own tests for your plugin (all you have to do is tag your tests with `performance`) and do `invoke performance-test` to get the time to run your tests with `NautobotPerformanceTestRunner`.
=======
You need to install `django-slowtests` as a part of your app dev dependency to run performance tests. It has a very intuitive way to measure the performance of your own tests for your app  (all you have to do is tag your tests with `performance`) and do `invoke performance-test` to get the time to run your tests with `NautobotPerformanceTestRunner`.
>>>>>>> 3aa950a2

`NautobotPerformanceTestRunner` is used by adding the flag `--testrunner nautobot.core.tests.runner.NautobotPerformanceTestRunner` to the `coverage run` command used for unit tests. This flag will replace the default `NautobotTestRunner` while retaining all its functionalities with the addition of performance evaluation after test
runs.
Checkout [Performance Tests](../development/testing.md#performance-tests) for more detail.

```python
@tag("performance")
def test_your_app(self)
    pass
...
```

### Gathering Performance Test Baseline Data

<<<<<<< HEAD
If you want to add baselines for your own test to `nautobot/core/tests/performance_baselines.yml` or have your own baseline yaml file for performance testing, specify a different file path for `TEST_PERFORMANCE_BASELINE_FILE` in plugin's development/test `nautobot_config.py`, and store the output of `invoke performance-test --performance-snapshot` command in that file. `--performance-snapshot` flag will store the results of your performance test to `report.yml` and all you need to do is copy/paste the result to the file set by `TEST_PERFORMANCE_BASELINE_FILE`. Now you have baselines for your own tests!
=======
If you want to add baselines for your own test to `nautobot/core/tests/performance_baselines.yml` or have your own baseline yaml file for performance testing, specify a different file path for  `TEST_PERFORMANCE_BASELINE_FILE` in app's development/test `nautobot_config.py`, and store the output of `invoke performance-test --performance-snapshot` command in that file. `--performance-snapshot` flag will store the results of your performance test to `report.yml` and all you need to do is copy/paste the result to the file set by `TEST_PERFORMANCE_BASELINE_FILE`. Now you have baselines for your own tests!
>>>>>>> 3aa950a2
Example output of `invoke performance-test --performance-snapshot`:

```yaml
tests:
  - name: >-
      test_run_job_with_sensitive_variables_and_requires_approval
      (nautobot.extras.tests.test_views.JobTestCase)
    execution_time: 4.799533
  - name: test_run_missing_schedule (nautobot.extras.tests.test_views.JobTestCase)
    execution_time: 4.367563
  - name: test_run_now_missing_args (nautobot.extras.tests.test_views.JobTestCase)
    execution_time: 4.363194
  - name: >-
      test_create_object_with_constrained_permission
      (nautobot.extras.tests.test_views.GraphQLQueriesTestCase)
    execution_time: 3.474244
  - name: >-
      test_run_now_constrained_permissions
      (nautobot.extras.tests.test_views.JobTestCase)
    execution_time: 2.727531
```

We recommend adding [`django-slowtests`](https://pypi.org/project/django-slowtests/) to your app's development dependencies to leverage this functionality to build better performing apps.<|MERGE_RESOLUTION|>--- conflicted
+++ resolved
@@ -137,16 +137,6 @@
 
 #### Required NautobotAppConfig Attributes
 
-<<<<<<< HEAD
-| Name           | Description                                                                |
-| -------------- | -------------------------------------------------------------------------- |
-| `author`       | Name of plugin's author                                                    |
-| `author_email` | Author's public email address                                              |
-| `description`  | Brief description of the plugin's purpose                                  |
-| `name`         | Raw plugin name; same as the plugin's source directory                     |
-| `verbose_name` | Human-friendly name for the plugin                                         |
-| `version`      | Current release ([semantic versioning](https://semver.org/) is encouraged) |
-=======
 | Name | Description |
 | ---- | ----------- |
 | `author` | Name of app's author |
@@ -155,7 +145,6 @@
 | `name` | Raw app name; same as the app's source directory |
 | `verbose_name` | Human-friendly name for the app |
 | `version` | Current release ([semantic versioning](https://semver.org/) is encouraged) |
->>>>>>> 3aa950a2
 
 #### Optional NautobotAppConfig Attributes
 
@@ -203,11 +192,7 @@
 
 The app needs to be installed into the same python environment where Nautobot is, so that we can get access to `nautobot-server` command, and also so that the nautobot-server is aware of the new app.
 
-<<<<<<< HEAD
-If you installed Nautobot using Poetry, then go to the root directory of your clone of the Nautobot repository and run `poetry shell` there. Afterward, return to the root directory of your plugin to continue development.
-=======
 If you installed Nautobot using Poetry, then go to the root directory of your clone of the Nautobot repository and run `poetry shell` there.  Afterward, return to the root directory of your app to continue development.
->>>>>>> 3aa950a2
 
 Otherwise if using the pip install or Docker workflows, manually activate nautobot using `source /opt/nautobot/bin/activate`.
 
@@ -1180,12 +1165,8 @@
 
 ### Utilizing Nautobot Generic Views
 
-<<<<<<< HEAD
 +++ 1.1.0
     Via [PR #14](https://github.com/nautobot/nautobot/issues/14), some `generic` views have been exposed to help aid in plugin development. These views have some requirements that must be in place in order to work. These can be used by importing them from `from nautobot.core.views import generic`.
-=======
-Starting in Nautobot 1.1.0 via [PR](https://github.com/nautobot/nautobot/issues/14), some `generic` views have been exposed to help aid in app development.  These views have some requirements that must be in place in order to work.  These can be used by importing them from `from nautobot.core.views import generic`.
->>>>>>> 3aa950a2
 
 More documentation and examples can be found in [Generic Views](../development/generic-views.md) guide.
 
@@ -1405,11 +1386,7 @@
 
 ### Running Performance Tests
 
-<<<<<<< HEAD
-You need to install `django-slowtests` as a part of your plugin dev dependency to run performance tests. It has a very intuitive way to measure the performance of your own tests for your plugin (all you have to do is tag your tests with `performance`) and do `invoke performance-test` to get the time to run your tests with `NautobotPerformanceTestRunner`.
-=======
 You need to install `django-slowtests` as a part of your app dev dependency to run performance tests. It has a very intuitive way to measure the performance of your own tests for your app  (all you have to do is tag your tests with `performance`) and do `invoke performance-test` to get the time to run your tests with `NautobotPerformanceTestRunner`.
->>>>>>> 3aa950a2
 
 `NautobotPerformanceTestRunner` is used by adding the flag `--testrunner nautobot.core.tests.runner.NautobotPerformanceTestRunner` to the `coverage run` command used for unit tests. This flag will replace the default `NautobotTestRunner` while retaining all its functionalities with the addition of performance evaluation after test
 runs.
@@ -1424,11 +1401,7 @@
 
 ### Gathering Performance Test Baseline Data
 
-<<<<<<< HEAD
-If you want to add baselines for your own test to `nautobot/core/tests/performance_baselines.yml` or have your own baseline yaml file for performance testing, specify a different file path for `TEST_PERFORMANCE_BASELINE_FILE` in plugin's development/test `nautobot_config.py`, and store the output of `invoke performance-test --performance-snapshot` command in that file. `--performance-snapshot` flag will store the results of your performance test to `report.yml` and all you need to do is copy/paste the result to the file set by `TEST_PERFORMANCE_BASELINE_FILE`. Now you have baselines for your own tests!
-=======
 If you want to add baselines for your own test to `nautobot/core/tests/performance_baselines.yml` or have your own baseline yaml file for performance testing, specify a different file path for  `TEST_PERFORMANCE_BASELINE_FILE` in app's development/test `nautobot_config.py`, and store the output of `invoke performance-test --performance-snapshot` command in that file. `--performance-snapshot` flag will store the results of your performance test to `report.yml` and all you need to do is copy/paste the result to the file set by `TEST_PERFORMANCE_BASELINE_FILE`. Now you have baselines for your own tests!
->>>>>>> 3aa950a2
 Example output of `invoke performance-test --performance-snapshot`:
 
 ```yaml

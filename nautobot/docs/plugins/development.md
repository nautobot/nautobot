# Plugin Development

This documentation covers the development of custom plugins for Nautobot. Plugins are essentially self-contained [Django applications](https://docs.djangoproject.com/en/stable/ref/applications/) which integrate with Nautobot to provide custom functionality. Since the development of Django applications is already very well-documented, this will only be covering the aspects that are specific to Nautobot.

Plugins can [do a lot of different things](./index.md#capabilities), all of which will be covered in detail in this document.
Keep in mind that each piece of functionality is entirely optional. For example, if your plugin merely adds a piece of middleware or an API endpoint for existing data, there's no need to define any new models.

!!! tip
    The plugin detail view (`/plugins/installed-plugins/<plugin_name>/`, accessible via **Plugins -> Installed Plugins** in the navigation menu, then selecting a specific plugin) provides in-depth information about which features any installed plugin is implementing or making use of.

## Initial Setup

!!! important "Use a Development Environment, Not Production For Plugin Development"
    You should not use your production environment for plugin development. For information on getting started with a development environment, check out [Nautobot development guide](../development/getting-started.md).

### Plugin Structure

Although the specific structure of a plugin is largely left to the discretion of its authors, a Nautobot plugin that makes use of all available plugin features described in this document could potentially look something like this:

```no-highlight
plugin_name/
  - plugin_name/
    - __init__.py           # required
    - admin.py              # Django Admin Interface
    - api/
      - serializers.py      # REST API Model serializers
      - urls.py             # REST API URL patterns
      - views.py            # REST API view sets
    - banner.py             # Banners
    - custom_validators.py  # Custom Validators
    - datasources.py        # Loading Data from a Git Repository
    - filter_extensions.py  # Extending Filters
    - filters.py            # Filtersets for UI, REST API, and GraphQL Model Filtering
    - forms.py              # UI Forms and Filter Forms
    - graphql/
      - types.py            # GraphQL Type Objects
    - homepage.py           # Home Page Content
    - jinja_filters.py      # Jinja Filters
    - jobs.py               # Job classes
    - middleware.py         # Request/response middleware
    - migrations/
      - 0001_initial.py     # Database Models
    - models.py             # Database Models
    - navigation.py         # Navigation Menu Items
    - secrets.py            # Secret Providers
    - signals.py            # Signal Handler Functions
    - template_content.py   # Extending Core Templates
    - templates/
      - plugin_name/
        - *.html            # UI content templates
    - urls.py               # UI URL Patterns
    - views.py              # UI Views and any view override definitions
  - pyproject.toml          # *** REQUIRED *** - Project package definition
  - README.md
```

The top level is the project root. Immediately within the root should exist several items:

* `pyproject.toml` - This is the new [unified Python project settings file](https://www.python.org/dev/peps/pep-0518/) that replaces `setup.py`, `requirements.txt`, and various other setup files (like `setup.cfg`, `MANIFEST.in`, among others).
* `README.md` - A brief introduction to your plugin, how to install and configure it, where to find help, and any other pertinent information. It is recommended to write README files using a markup language such as Markdown.
* The plugin source directory, with the same name as your plugin.

The plugin source directory contains all of the actual Python code and other resources used by your plugin. Its structure is left to the author's discretion, however it is recommended to follow best practices as outlined in the [Django documentation](https://docs.djangoproject.com/en/stable/intro/reusable-apps/). At a minimum, this directory **must** contain an `__init__.py` file containing an instance of Nautobot's `PluginConfig` class.

!!! note
    Nautobot includes a command to help create the plugin directory:
    `nautobot-server startplugin [app_name]`
    Please see the [Nautobot Server Guide](../administration/nautobot-server.md#startplugin) for more information.

### Create pyproject.toml

#### Poetry Init (Recommended)

To get started with a project using [Python Poetry](https://python-poetry.org/) you use the `poetry init` command. This will guide you through the prompts necessary to generate a pyproject.toml with details required for packaging.

```no-highlight
This command will guide you through creating your pyproject.toml config.

Package name [tmp]:  nautobot-animal-sounds
Version [0.1.0]:
Description []:  An example Nautobot plugin
Author [, n to skip]:  Bob Jones
License []:  Apache 2.0
Compatible Python versions [^3.8]:  ^3.7

Would you like to define your main dependencies interactively? (yes/no) [yes] no
Would you like to define your development dependencies interactively? (yes/no) [yes] no
Generated file

[tool.poetry]
name = "nautobot-animal-sounds"
version = "0.1.0"
description = "An example Nautobot plugin"
authors = ["Bob Jones"]
license = "Apache 2.0"

[tool.poetry.dependencies]
python = "^3.7"

[tool.poetry.dev-dependencies]

[build-system]
requires = ["poetry-core>=1.0.0"]
build-backend = "poetry.core.masonry.api"


Do you confirm generation? (yes/no) [yes]
```

### Define a PluginConfig

The `PluginConfig` class is a Nautobot-specific wrapper around Django's built-in [`AppConfig`](https://docs.djangoproject.com/en/stable/ref/applications/) class. It is used to declare Nautobot plugin functionality within a Python package. Each plugin should provide its own subclass, defining its name, metadata, and default and required configuration parameters. An example is below:

```python
from nautobot.extras.plugins import PluginConfig

class AnimalSoundsConfig(PluginConfig):
    name = 'nautobot_animal_sounds'
    verbose_name = 'Animal Sounds'
    description = 'An example plugin for development purposes'
    version = '0.1'
    author = 'Bob Jones'
    author_email = 'bob@example.com'
    base_url = 'animal-sounds'
    required_settings = []
    default_settings = {
        'loud': False
    }

config = AnimalSoundsConfig
```

Nautobot looks for the `config` variable within a plugin's `__init__.py` to load its configuration. Typically, this will be set to the `PluginConfig` subclass, but you may wish to dynamically generate a `PluginConfig` class based on environment variables or other factors.

#### Required PluginConfig Attributes

| Name | Description |
| ---- | ----------- |
| `author` | Name of plugin's author |
| `author_email` | Author's public email address |
| `description` | Brief description of the plugin's purpose |
| `name` | Raw plugin name; same as the plugin's source directory |
| `verbose_name` | Human-friendly name for the plugin |
| `version` | Current release ([semantic versioning](https://semver.org/) is encouraged) |

#### Optional PluginConfig Attributes

| Name | Default | Description |
| ---- | ------- | ----------- |
| `base_url` | Same as specified `name` | Base path to use for plugin URLs |
| `caching_config` | `{"*":{"ops":"all"}}` | Plugin-specific [query caching configuration](https://github.com/Suor/django-cacheops#setup) |
| `config_view_name` | `None` | [URL name](#adding-links-to-the-installed-plugins-view) for a "configuration" view defined by this plugin |
| `default_settings` | `{}` | A dictionary of configuration parameters and their default values |
| `home_view_name` | `None` | [URL name](#adding-links-to-the-installed-plugins-view) for a "home" or "dashboard" view defined by this plugin |
| `docs_view_name` | `None` | [URL name](#adding-links-to-the-installed-plugins-view) for a "documentation" view defined by this plugin |
| `installed_apps` | `[]` | A list of additional Django application dependencies to automatically enable when the plugin is activated (you must still make sure these underlying dependent libraries are installed) |
| `max_version` | `None` | Maximum version of Nautobot with which the plugin is compatible |
| `middleware` | `[]` | A list of middleware classes to append after Nautobot's built-in middleware |
| `min_version` | `None` | Minimum version of Nautobot with which the plugin is compatible |
| `required_settings` | `[]` | A list of any configuration parameters that **must** be defined by the user |

!!! note
    All `required_settings` must be configured in `PLUGINS_CONFIG` in `nautobot_config.py` before the plugin can be used.

!!! warning
    If a configuration parameter is listed in both `required_settings` and `default_settings`, the default setting will be ignored.

#### PluginConfig Code Location Attributes

The following `PluginConfig` attributes can be configured to customize where Nautobot will look to locate various pieces of plugin code. In most cases you will not need to change these, but they are provided as options in case your plugin has a non-standard organizational structure.

!!! info
    As used below, a "dotted path" is the combination of a Python module path within the plugin and the name of a variable within that module. For example, `"template_content.template_extensions"` refers to a variable named `template_extensions` inside a `template_content` module located at the root of the plugin.

| Name | Default | Description |
| ---- | ------- | ----------- |
| `banner_function` | `"banner.banner"` | Dotted path to a function that can render a custom [banner](#adding-a-banner) |
| `custom_validators` | `"custom_validators.custom_validators"` | Dotted path to a list of [custom validator classes](#implementing-custom-validators) |
| `datasource_contents` | `"datasources.datasource_contents"` | Dotted path to a list of [datasource (Git, etc.) content types](#loading-data-from-a-git-repository) to register |
| `graphql_types` | `graphql.types.graphql_types` | Dotted path to a list of [GraphQL type classes](#creating-your-own-graphql-type-object) |
| `homepage_layout` | `"homepage.layout"` | Dotted path to a list of [home page items](#adding-home-page-content) provided by the plugin |
| `jinja_filters` | `"jinja_filters"` | Path to a module that contains [Jinja2 filters](#adding-jinja2-filters) to be registered |
| `jobs` | `"jobs.jobs"` | Dotted path to a list of [Job classes](#including-jobs) |
| `menu_items` | `"navigation.menu_items"` | Dotted path to a list of [navigation menu items](#adding-navigation-menu-items) provided by the plugin |
| `secrets_providers` | `"secrets.secrets_providers"` | Dotted path to a list of [secrets providers](#implementing-secrets-providers) in the plugin |
| `template_extensions` | `"template_content.template_extensions"` | Dotted path to a list of [template extension classes](#extending-object-detail-views) |

### Install the Plugin for Development

The plugin needs to be installed into the same python environment where Nautobot is, so that we can get access to `nautobot-server` command, and also so that the nautobot-server is aware of the new plugin.

If you installed Nautobot using Poetry, then go to the root directory of your clone of the Nautobot repository and run `poetry shell` there.  Afterward, return to the root directory of your plugin to continue development.

Otherwise if using the pip install or Docker workflows, manually activate nautobot using `source /opt/nautobot/bin/activate`.

To install the plugin for development the following steps should be taken:

* Activate the Nautobot virtual environment (as detailed above)
* Navigate to the project root, where the `pyproject.toml` file exists for the plugin
* Execute the command `poetry install` to install the local package into the Nautobot virtual environment

!!! note
    Poetry installs the current project and its dependencies in editable mode (aka ["development mode"](https://setuptools.readthedocs.io/en/latest/userguide/development_mode.html)).

!!! important "This should be done in development environment"
    You should not use your production environment for plugin development. For information on getting started with a development environment, check out [Nautobot development guide](../development/getting-started.md).

```no-highlight
$ poetry install
```

Once the plugin has been installed, add it to the plugin configuration for Nautobot:

```python
PLUGINS = ["animal_sounds"]
```

### Verify that the Plugin is Installed

In the Nautobot UI, navigate to **Plugins -> Installed Plugins**. The newly installed plugin should appear in the displayed table if everything is configured correctly. You can also click on the plugin's name in this table to view more detailed information about this plugin based on its PluginConfig and other contents.

## Extending the Existing Nautobot UI

### Extending Object Detail Views

Plugins can inject custom content into certain areas of the detail views of applicable models. This is accomplished by subclassing `PluginTemplateExtension`, designating a particular Nautobot model, and defining the desired methods to render custom content. Four methods are available:

* `left_page()` - Inject content on the left side of the page
* `right_page()` - Inject content on the right side of the page
* `full_width_page()` - Inject content across the entire bottom of the page
* `buttons()` - Add buttons to the top of the page
* `detail_tabs()` - Add extra tabs to the end of the list of tabs within the page tabs navigation

Additionally, a `render()` method is available for convenience. This method accepts the name of a template to render, and any additional context data you want to pass. Its use is optional, however.

When a PluginTemplateExtension is instantiated, context data is assigned to `self.context`. Available data include:

* `object` - The object being viewed
* `request` - The current request
* `settings` - Global Nautobot settings
* `config` - Plugin-specific configuration parameters

For example, accessing `{{ request.user }}` within a template will return the current user.

Declared subclasses should be gathered into a list or tuple for integration with Nautobot. By default, Nautobot looks for an iterable named `template_extensions` within a `template_content.py` file. (This can be overridden by setting `template_extensions` to a custom value on the plugin's `PluginConfig`.) An example is below.

```python
# template_content.py
from django.urls import reverse
from nautobot.extras.plugins import PluginTemplateExtension

from .models import Animal


class SiteAnimalCount(PluginTemplateExtension):
    """Template extension to display animal count on the right side of the page."""

    model = 'dcim.site'

    def right_page(self):
        return self.render('nautobot_animal_sounds/inc/animal_count.html', extra_context={
            'animal_count': Animal.objects.count(),
        })


class DeviceExtraTabs(PluginTemplateExtension):
    """Template extension to add extra tabs to the object detail tabs."""

    model = 'dcim.device'

    def detail_tabs(self):
        """
        You may define extra tabs to render on a model's detail page by utilizing this method.
        Each tab is defined as a dict in a list of dicts.

        For each of the tabs defined:
        - The <title> key's value will become the tab link's title.
        - The <url> key's value is used to render the HTML link for the tab

        These tabs will be visible (in this instance) on the Device model's detail page as
        set by the DeviceContent.model attribute "dcim.device"

        This example demonstrates defining two tabs. The tabs will be ordered by their position in list.
        """
        return [
            {
                "title": "Plugin Tab 1",
                "url": reverse("plugins:example_plugin:device_detail_tab_1", kwargs={"pk": self.context["object"].pk}),
            },
            {
                "title": "Plugin Tab 2",
                "url": reverse("plugins:example_plugin:device_detail_tab_2", kwargs={"pk": self.context["object"].pk}),
            },
        ]

template_extensions = [DeviceExtraTabs, SiteAnimalCount]
```

#### Adding Extra Tabs

+++ 1.4.0

In order for any extra tabs to work properly, the `"url"` key must reference a view which inherits from the `nautobot.core.views.generic.ObjectView` class and the template must extend the object's detail template such as:

```html
<!-- example_plugin/tab_device_detail_1.html -->
{% extends 'dcim/device.html' %}

{% block content %}
    <h2>Device Plugin Tab 1</h2>
    <p>I am some content for the example plugin's device ({{ object.pk }}) detail tab 1.</p>
{% endblock %}
```

Here's a basic example of a tab's view

```python
# views.py
from nautobot.core.views import generic
from nautobot.dcim.models import Device

class DeviceDetailPluginTabOne(generic.ObjectView):
    """
    This view's template extends the device detail template,
    making it suitable to show as a tab on the device detail page.

    Views that are intended to be for an object detail tab's content rendering must
    always inherit from nautobot.core.views.generic.ObjectView.
    """

    queryset = Device.objects.all()
    template_name = "example_plugin/tab_device_detail_1.html"
```

You must also add the view to the `url_patterns` like so (make sure to read the note after this code snippet):

```python
# urls.py
from django.urls import path

from example_plugin import views

urlpatterns = [
    # ... previously defined urls
    path("devices/<uuid:pk>/example-plugin-tab-1/", views.DeviceDetailPluginTabOne.as_view(), name="device_detail_tab_1"),
]
```

!!! note
    For added tab views, we recommend for consistency that you follow the URL pattern established by the base model detail view and tabs (if any). For example, `nautobot/dcim/urls.py` references Device tab views with the URL pattern `devices/<uuid:pk>/TAB-NAME/`, so above we have followed that same pattern.

### Adding a Banner

+++ 1.2.0

A plugin can provide a function that renders a custom banner on any number of Nautobot views. By default Nautobot looks for a function `banner()` inside of `banner.py`. (This can be overridden by setting `banner_function` to a custom value on the plugin's `PluginConfig`.)

This function currently receives a single argument, `context`, which is the [Django request context](https://docs.djangoproject.com/en/stable/ref/templates/api/#using-requestcontext) in which the current page is being rendered. The function can return `None` if no banner is needed for a given page view, or can return a `PluginBanner` object describing the banner contents. Here's a simple example `banner.py`:

```python
# banner.py
from django.utils.html import format_html

from nautobot.extras.choices import BannerClassChoices
from nautobot.extras.plugins import PluginBanner

def banner(context, *args, **kwargs):
    """Greet the user, if logged in."""
    # Request parameters can be accessed via context.request
    if not context.request.user.is_authenticated:
        # No banner if the user isn't logged in
        return None
    else:
        return PluginBanner(
            content=format_html("Hello, <strong>{}</strong>! 👋", context.request.user),
            banner_class=BannerClassChoices.CLASS_SUCCESS,
        )
```

### Adding Navigation Menu Items

Plugins can extend the existing navigation bar layout. By default, Nautobot looks for a `menu_items` list inside of `navigation.py`. (This can be overridden by setting `menu_items` to a custom value on the plugin's `PluginConfig`.)

Using a key and weight system, a developer can integrate the plugin's menu additions amongst existing menu tabs, groups, items and buttons, and/or create entirely new menus as desired.

More documentation and examples can be found in the [Navigation Menu](../development/navigation-menu.md) guide.

!!! tip
    To reduce the amount of clutter in the navigation menu, if your plugin provides a "plugin configuration" view, we recommend [linking it from the main "Installed Plugins" page](#adding-links-to-the-installed-plugins-view) rather than adding it as a separate item in the navigation menu.

    Similarly, if your plugin provides a "plugin home" or "dashboard" view, consider linking it from the "Installed Plugins" page, and/or adding a link from the Nautobot home page (see below), rather than adding it to the navigation menu.

### Adding Home Page Content

+++ 1.2.0

Plugins can add content to the Nautobot home page. By default, Nautobot looks for a `layout` list inside of `homepage.py`. (This can be overridden by setting `homepage_layout` to a custom value on the plugin's `PluginConfig`.)

Using a key and weight system, a developer can integrate the plugin content amongst existing panels, groups, and items and/or create entirely new panels as desired.

More documentation and examples can be found in the guide on [Home Page Panels](../development/homepage.md).

### Adding Links to the Installed Plugins View

+++ 1.2.0

It's common for many plugins to provide a "plugin configuration" [view](#adding-web-ui-views) used for interactive configuration of aspects of the plugin that don't necessarily need to be managed by a system administrator via `PLUGINS_CONFIG`. The `PluginConfig` setting of `config_view_name` lets you provide the URL pattern name defined for this view, which will then be accessible via a button on the **Plugins -> Installed Plugins** UI view.

For example, if the `animal_sounds` plugin provides a configuration view, which is set up in `urls.py` as follows:

```python
# urls.py
from django.urls import path

from . import views

urlpatterns = [
    path("configuration/", views.AnimalSoundsConfigView.as_view(), name="config"),
]
```

then in your `AnimalSoundsConfig` you could refer to the view by name:

```python
# __init__.py
from nautobot.extras.plugins import PluginConfig

class AnimalSoundsConfig(PluginConfig):
    # ...
    config_view_name = "plugins:animal_sounds:config"

config = AnimalSoundsConfig
```

and now the "Configuration" button that appears in the Installed Plugins table next to "Animal Sounds" will be a link to your configuration view.

Similarly, if your plugin provides a "plugin home" or "dashboard" view, you can provide a link for the "Home" button in the Installed Plugins table by defining `home_view_name` on your `PluginConfig` class. This can also be done for documentation by defining `docs_view_name` on your `PluginConfig` class.

## Extending Existing Functionality

### Adding Jinja2 Filters

+++ 1.1.0

Plugins can define custom Jinja2 filters to be used when rendering templates defined in computed fields. Check out the [official Jinja2 documentation](https://jinja.palletsprojects.com/en/3.0.x/api/#custom-filters) on how to create filter functions.

In the file that defines your filters (by default `jinja_filters.py`, but configurable in the `PluginConfig` if desired), you must import the `library` module from the `django_jinja` library. Filters must then be decorated with `@library.filter`. See an example below that defines a filter called `leet_speak`.

```python
from django_jinja import library


@library.filter
def leet_speak(input_str):
    charset = {"a": "4", "e": "3", "l": "1", "o": "0", "s": "5", "t": "7"}
    output_str = ""
    for char in input_str:
        output_str += charset.get(char.lower(), char)
    return output_str
```

This filter will then be available for use in computed field templates like so:

```jinja2
{{ "HELLO WORLD" | leet_speak }}
```

The output of this template results in the string `"H3110 W0R1D"`.

### Including Jobs

Plugins can provide [Jobs](../additional-features/jobs.md) to take advantage of all the built-in functionality provided by that feature (user input forms, background execution, results logging and reporting, etc.).

By default, for each plugin, Nautobot looks for an iterable named `jobs` within a `jobs.py` file. (This can be overridden by setting `jobs` to a custom value on the plugin's `PluginConfig`.) A brief example is below; for more details on Job design and implementation, refer to the Jobs feature documentation.

```python
# jobs.py
from nautobot.extras.jobs import Job


class CreateDevices(Job):
    ...


class DeviceConnectionsReport(Job):
    ...


class DeviceIPsReport(Job):
    ...


jobs = [CreateDevices, DeviceConnectionsReport, DeviceIPsReport]
```

### Implementing Custom Validators

Plugins can register custom validator classes which implement model validation logic to be executed during a model's `clean()` method. Like template extensions, custom validators are registered to a single model and offer a method which plugin authors override to implement their validation logic. This is accomplished by subclassing `PluginCustomValidator` and implementing the `clean()` method.

Plugin authors must raise `django.core.exceptions.ValidationError` within the `clean()` method to trigger validation error messages which are propagated to the user and prevent saving of the model instance. A convenience method `validation_error()` may be used to simplify this process. Raising a `ValidationError` is no different than vanilla Django, and the convenience method will simply pass the provided message through to the exception.

When a PluginCustomValidator is instantiated, the model instance is assigned to context dictionary using the `object` key, much like PluginTemplateExtensions. E.g. `self.context['object']`.

Declared subclasses should be gathered into a list or tuple for integration with Nautobot. By default, Nautobot looks for an iterable named `custom_validators` within a `custom_validators.py` file. (This can be overridden by setting `custom_validators` to a custom value on the plugin's `PluginConfig`.) An example is below.

```python
# custom_validators.py
from nautobot.extras.plugins import PluginCustomValidator


class SiteValidator(PluginCustomValidator):
    """Custom validator for Sites to enforce that they must have a Region."""

    model = 'dcim.site'

    def clean(self):
        if self.context['object'].region is None:
            # Enforce that all sites must be assigned to a region
            self.validation_error({
                "region": "All sites must be assigned to a region"
            })


custom_validators = [SiteValidator]
```

### Loading Data from a Git Repository

It's possible for a plugin to register additional types of data that can be provided by a [Git repository](../models/extras/gitrepository.md) and be automatically notified when such a repository is refreshed with new data. By default, Nautobot looks for an iterable named `datasource_contents` within a `datasources.py` file. (This can be overridden by setting `datasource_contents` to a custom value on the plugin's `PluginConfig`.) An example is below.

```python
# datasources.py
import yaml
import os

from nautobot.extras.choices import LogLevelChoices
from nautobot.extras.registry import DatasourceContent

from .models import Animal


def refresh_git_animals(repository_record, job_result, delete=False):
    """Callback for GitRepository updates - refresh Animals managed by it."""
    if 'nautobot_animal_sounds.Animal' not in repository_record.provided_contents or delete:
        # This repository is defined not to provide Animal records.
        # In a more complete worked example, we might want to iterate over any
        # Animals that might have been previously created by this GitRepository
        # and ensure their deletion, but for now this is a no-op.
        return

    # We have decided that a Git repository can provide YAML files in a
    # /animals/ directory at the repository root.
    animal_path = os.path.join(repository_record.filesystem_path, 'animals')
    for filename in os.listdir(animal_path):
        with open(os.path.join(animal_path, filename)) as fd:
            animal_data = yaml.safe_load(fd)

        # Create or update an Animal record based on the provided data
        animal_record, created = Animal.objects.update_or_create(
            name=animal_data['name'],
            defaults={'sound': animal_data['sound']}
        )

        # Record the outcome in the JobResult record
        job_result.log(
            "Successfully created/updated animal",
            obj=animal_record,
            level_choice=LogLevelChoices.LOG_SUCCESS,
            grouping="animals",
        )


# Register that Animal records can be loaded from a Git repository,
# and register the callback function used to do so
datasource_contents = [
    (
        'extras.gitrepository',                                  # datasource class we are registering for
        DatasourceContent(
            name='animals',                                      # human-readable name to display in the UI
            content_identifier='nautobot_animal_sounds.animal',  # internal slug to identify the data type
            icon='mdi-paw',                                      # Material Design Icons icon to use in UI
            callback=refresh_git_animals,                        # callback function on GitRepository refresh
        )
    )
]
```

With this code, once your plugin is installed, the Git repository creation/editing UI will now include "Animals" as an option for the type(s) of data that a given repository may provide. If this option is selected for a given Git repository, your `refresh_git_animals` function will be automatically called when the repository is synced.

### Populating Extensibility Features

+++ 1.2.0

In many cases, a plugin may wish to make use of Nautobot's various extensibility features, such as [custom fields](../models/extras/customfield.md) or [relationships](../models/extras/relationship.md). It can be useful for a plugin to automatically create a custom field definition or relationship definition as a consequence of being installed and activated, so that everyday usage of the plugin can rely upon these definitions to be present.

To make this possible, Nautobot provides a custom [signal](https://docs.djangoproject.com/en/stable/topics/signals/), `nautobot_database_ready`, that plugins can register to listen for. This signal is triggered when `nautobot-server migrate` or `nautobot-server post_upgrade` is run after installing a plugin, and provides an opportunity for the plugin to make any desired additions to the database at this time.

For example, maybe we want our plugin to make use of a Relationship allowing each Site to be linked to our Animal model. We would define our callback function that makes sure this Relationship exists, by convention in a `signals.py` file:

```python
# signals.py

from nautobot.extras.choices import RelationshipTypeChoices

def create_site_to_animal_relationship(sender, apps, **kwargs):
    """Create a Site-to-Animal Relationship if it doesn't already exist."""
    # Use apps.get_model to look up Nautobot core models
    ContentType = apps.get_model("contenttypes", "ContentType")
    Relationship = apps.get_model("extras", "Relationship")
    Site = apps.get_model("dcim", "Site")
    # Use sender.get_model to look up models from this plugin
    Animal = sender.get_model("Animal")

    # Ensure that the Relationship exists
    Relationship.objects.update_or_create(
        slug="site-favorite-animal",
        defaults={
            "name": "Site's Favorite Animal",
            "type": RelationshipTypeChoices.TYPE_ONE_TO_MANY,
            "source_type": ContentType.objects.get_for_model(Animal),
            "source_label": "Sites that love this Animal",
            "destination_type": ContentType.objects.get_for_model(Site),
            "destination_label": "Favorite Animal",
        },
    )
```

Then, in the `PluginConfig` `ready()` function, we connect this callback function to the `nautobot_database_ready` signal:

```python
# __init__.py

from nautobot.core.signals import nautobot_database_ready
from nautobot.extras.plugins import PluginConfig

from .signals import create_site_to_animal_relationship

class AnimalSoundsConfig(PluginConfig):
    # ...

    def ready(self):
        super().ready()
        nautobot_database_ready.connect(create_site_to_animal_relationship, sender=self)

config = AnimalSoundsConfig
```

After writing this code, run `nautobot-server migrate` or `nautobot-server post_upgrade`, then restart the Nautobot server, and you should see that this custom Relationship has now been automatically created.

### Implementing Secrets Providers

A plugin can define and register additional providers (sources) for [Secrets](../models/extras/secret.md), allowing Nautobot to retrieve secret values from additional systems or data sources. By default, Nautobot looks for an iterable named `secrets_providers` within a `secrets.py` file. (This can be overridden by setting `secrets_providers` to a custom value on the plugin's `PluginConfig`.)

To define a new `SecretsProvider` subclass, we must specify the following:

* A unique `slug` string identifying this provider
* A human-readable `name` string (optional; the `slug` will be used if this is not specified)
* A Django form for entering the parameters required by this provider, as an inner class named `ParametersForm`
* An implementation of the `get_value_for_secret()` API to actually retrieve the value of a given secret

For a simple (insecure!) example, we could define a "constant-value" provider that simply stores a constant value in Nautobot itself and returns this value on demand.

!!! warning
    This is an intentionally simplistic example and should not be used in practice! Sensitive secret data should never be stored directly in Nautobot's database itself.

```python
# secrets.py
from nautobot.extras.secrets import SecretsProvider


class ConstantValueSecretsProvider(SecretsProvider):
    """
    Example SecretsProvider - this one just returns a user-specified constant value.

    Obviously this is insecure and not something you'd want to actually use!
    """

    slug = "constant-value"
    name = "Constant Value"

    class ParametersForm(BootstrapMixin, forms.Form):
        """
        User-friendly form for specifying the required parameters of this provider.
        """
        constant = forms.CharField(
            required=True,
            help_text="Constant secret value. <strong>DO NOT USE FOR REAL DATA</strong>"
        )

    @classmethod
    def get_value_for_secret(cls, secret, obj=None, **kwargs):
        """
        Return the value defined in the Secret.parameters "constant" key.

        A more realistic SecretsProvider would make calls to external APIs, etc.,
        to retrieve a secret from another system as desired.

        Args:
            secret (nautobot.extras.models.Secret): The secret whose value should be retrieved.
            obj (object): The object (Django model or similar) providing context for the secret's
                parameters.
        """
        return secret.rendered_parameters(obj=obj).get("constant")


secrets_providers = [ConstantValueSecretsProvider]
```

After installing and enabling your plugin, you should now be able to navigate to `Secrets > Secrets` and create a new Secret, at which point `"constant-value"` should now be available as a new secrets provider to use.

### Extending Filters

+++ 1.3.0

Plugins can extend any model-based `FilterSet` and `FilterForm` classes that are provided by the Nautobot core.

The requirements to extend a filter set or a filter form (or both) are:

* The file must be named `filter_extensions.py`
* The variable `filter_extensions` must be declared in that file, and contain a list of `PluginFilterExtension` subclasses
* The `model` attribute of each `PluginFilterExtension` subclass must be set to a valid model name in the dotted pair format (`{app_label}.{model}`, e.g. `tenant.tenant` or `dcim.device`)

Nautobot dynamically creates many additional filters based upon the defined filter type. Specifically, there are additional lookup expressions (referred to in code as `lookup_expr`) that are created for each filter, when there is neither a `lookup_expr` nor `method` parameter already set. These dynamically-added lookup expressions are added using a shorthand notation (e.g. `icontains` is `ic`). Nautobot will also add the negation of each, for example, so `icontains` will be added along with _not_ `icontains` using the `ic` and `nic` expressions respectively.

The dynamically-added lookup expressions can be found in the source code at [nautobot/utilities/constants.py](https://github.com/nautobot/nautobot/blob/main/nautobot/utilities/constants.py) and the mapping logic can be found in [nautobot/utilities/filters.py](https://github.com/nautobot/nautobot/blob/main/nautobot/utilities/filters.py). Please see the documentation on [filtering](../rest-api/filtering.md#lookup-expressions) for more information.

!!! tip
    For developers of plugins that define their own model filters, note that the above are added dynamically, as long as the class inherits from `nautobot.utilities.filters.BaseFilterSet`.

However, that does not cover every possible use case, to list a few examples:

* Usage of a custom `method` argument on a filter that points to a `FilterSet` method, which would allow arbitrary filtering using custom logic. This is how the `q` field search logic is currently performed.
* Creation of a filter on a field that does not currently have filtering support
* Convenience methods for highly nested fields

There are several conditions that must be met in order to extend a filter:

* The original FilterSet must follow the pattern: `f"{model.__name__}FilterSet"` e.g. `TenantFilterSet`
* The `PluginFilterExtension.filterset_fields` attribute must be a valid dict, with each key being the filter name (which must start with the plugin's `name` + `_`, e.g. `"example_plugin_description"`, not merely `"description"`) and each value being a valid [django-filter](https://django-filter.readthedocs.io/en/main/) filter

Nautobot will dynamically generate the additional relevant lookup expressions of a plugin's defined custom FilterSet field, so no need to additionally register `example_plugin_description__ic`, etc.

Similar to `FilterSet` fields, Nautobot provides a default filter form for each model, however that does not cover every possible use case. To list a few examples of why one may want to extend a filter form:

* The base filter form does not include a custom filter defined by the plugin as described above
* The base filter form does not provide a specific lookup expression to a filterable field, such as allowing regex on name

There are several conditions that must be met in order to extend a filter:

* The original `FilterForm` must follow the pattern: `f"{model.__name__}FilterForm"`, e.g. `TenantFilterForm`
* The `filterform_fields` attribute must be a valid dictionary of Django form fields

!!! note
    A plugin is not required to define both `filterset_fields` and `filterform_fields`.

You can view an example of `filter_extensions.py` by viewing [the one provided](https://github.com/nautobot/nautobot/blob/main/examples/example_plugin/example_plugin/filter_extensions.py) with the Example Plugin.

!!! tip
    The `method` parameter, if used, must be a callable (method/function). Note that because filters with a `method` do their filtering in Python code rather than at the database level, performance of `method` filters is generally much poorer than pure-database filters. The `method` parameter is not supported when using [Dynamic Groups](../models/extras/dynamicgroup.md).

## Adding Database Models

If your plugin introduces a new type of object in Nautobot, you'll probably want to create a [Django model](https://docs.djangoproject.com/en/stable/topics/db/models/) for it. A model is essentially a Python representation of a database table, with attributes that represent individual columns. Model instances can be created, manipulated, and deleted using [queries](https://docs.djangoproject.com/en/stable/topics/db/queries/). Models must be defined within a file named `models.py`.

It is highly recommended to have plugin models inherit from at least `nautobot.core.models.BaseModel` which provides base functionality and convenience methods common to all models.

For more advanced usage, you may want to instead inherit from one of Nautobot's "generic" models derived from `BaseModel` -- `nautobot.core.models.generics.OrganizationalModel` or `nautobot.core.models.generics.PrimaryModel`. The inherent capabilities provided by inheriting from these various parent models differ as follows:

| Feature | `django.db.models.Model` | `BaseModel` | `OrganizationalModel` | `PrimaryModel` |
| ------- | --------------------- | ----------- | --------------------- | -------------- |
| UUID primary key | ❌ | ✅ | ✅ | ✅ |
| [Object permissions](../administration/permissions.md) | ❌ | ✅ | ✅ | ✅ |
| [`validated_save()`](../development/best-practices.md#model-validation) | ❌ | ✅ | ✅ | ✅ |
| [Change logging](../additional-features/change-logging.md) | ❌ | ❌ | ✅ | ✅ |
| [Custom fields](../models/extras/customfield.md) | ❌ | ❌ | ✅ | ✅ |
| [Relationships](../models/extras/relationship.md) | ❌ | ❌ | ✅ | ✅ |
| [Note](../models/extras/note.md) | ❌ | ❌ | ✅ | ✅ |
| [Tags](../models/extras/tag.md) | ❌ | ❌ | ❌ | ✅ |

!!! note
    When using `OrganizationalModel` or `PrimaryModel`, you also must use the `@extras_features` decorator to specify support for (at a minimum) the `"custom_fields"` and `"relationships"` features.

Below is an example `models.py` file containing a basic model with two character fields:

```python
# models.py
from django.db import models

from nautobot.core.models import BaseModel


class Animal(BaseModel):
    """Base model for animals."""

    name = models.CharField(max_length=50)
    sound = models.CharField(max_length=50)

    def __str__(self):
        return self.name
```

Once you have defined the model(s) for your plugin, you'll need to create the database schema migrations. A migration file is essentially a set of instructions for manipulating the database to support your new model, or to alter existing models.

Creating migrations can be done automatically using the `nautobot-server makemigrations <plugin_name>` management command, where `<plugin_name>` is the name of the Python package for your plugin (e.g. `animal_sounds`):

```no-highlight
$ nautobot-server makemigrations nautobot_animal_sounds
```

!!! note
    A plugin must be installed before it can be used with Django management commands. If you skipped this step above, run `poetry install` from the plugin's root directory.

```no-highlight
$ nautobot-server makemigrations nautobot_animal_sounds
Migrations for 'nautobot_animal_sounds':
  /home/bjones/animal_sounds/nautobot_animal_sounds/migrations/0001_initial.py
    - Create model Animal
```

Next, apply the migration to the database with the `nautobot-server migrate <plugin_name>` command:

```no-highlight
$ nautobot-server migrate nautobot_animal_sounds
Operations to perform:
  Apply all migrations: nautobot_animal_sounds
Running migrations:
  Applying nautobot_animal_sounds.0001_initial... OK
```

For more background on schema migrations, see the [Django documentation](https://docs.djangoproject.com/en/stable/topics/migrations/).

### Using the Django Admin Interface

Plugins can optionally expose their models via Django's built-in [administrative interface](https://docs.djangoproject.com/en/stable/ref/contrib/admin/). This can greatly improve troubleshooting ability, particularly during development. To expose a model, simply register it using Django's `admin.register()` function. An example `admin.py` file for the above model is shown below:

```python
# admin.py
from django.contrib import admin
from nautobot.core.admin import NautobotModelAdmin

from .models import Animal


@admin.register(Animal)
class AnimalAdmin(NautobotModelAdmin):
    list_display = ('name', 'sound')
```

This will display the plugin and its model in the admin UI. Staff users can create, change, and delete model instances via the admin UI without needing to create a custom view.

![Nautobot plugin in the admin UI](../media/plugins/plugin_admin_ui.png)

### Integrating with GraphQL

Plugins can optionally expose their models via the GraphQL interface to allow the models to be part of the Graph and to be queried easily. There are two mutually exclusive ways to expose a model to the GraphQL interface.

* By using the `@extras_features` decorator
* By creating your own GraphQL type definition and registering it within `graphql/types.py` of your plugin (the decorator _should not_ be used in this case)

All GraphQL model types defined by your plugin, regardless of which method is chosen, will automatically support some built-in Nautobot features:

* Support for object permissions based on their associated `Model` class
* Include any [custom fields](../models/extras/customfield.md) defined for their `Model`
* Include any [relationships](../models/extras/relationship.md) defined for their `Model`
* Include [tags](../models/extras/tag.md), if the `Model` supports them

#### Using the `@extras_features` Decorator for GraphQL

To expose a model via GraphQL, simply register it using the `@extras_features("graphql")` decorator. Nautobot will detect this and will automatically create a GraphQL type definition based on the model. Additionally, if a `FilterSet` is available at `<app_name>.filters.<ModelName>FilterSet`, Nautobot will automatically use the filterset to generate GraphQL filtering options for this type as well.

```python
# models.py
from django.db import models

from nautobot.core.models import BaseModel
from nautobot.extras.utils import extras_features


@extras_features("graphql")
class Animal(BaseModel):
    """Base model for animals."""

    name = models.CharField(max_length=50)
    sound = models.CharField(max_length=50)

    def __str__(self):
        return self.name
```

#### Creating Your Own GraphQL Type Object

In some cases, such as when a model is using Generic Foreign Keys, or when a model has constructed fields that should also be reflected in GraphQL, the default GraphQL type definition generated by the `@extras_features` decorator may not work as the developer intends, and it will be preferable to provide custom GraphQL types.

By default, Nautobot looks for custom GraphQL types in an iterable named `graphql_types` within a `graphql/types.py` file. (This can be overridden by setting `graphql_types` to a custom value on the plugin's `PluginConfig`.) Each type defined in this way must be a class inheriting from `graphene_django.DjangoObjectType` or `graphene_django_optimizer.OptimizedDjangoObjectType` and must follow the [standards defined by graphene-django](https://docs.graphene-python.org/projects/django/en/latest/queries/).

Nautobot uses a library called [`graphene-django-optimizer`](https://github.com/tfoxy/graphene-django-optimizer) to decrease the time queries take to process. By inheriting from `graphene_django_optimizer` type classes are automatically optimized.

!!! warning
    When defining types this way, do **not** use the `@extras_features("graphql")` decorator on the corresponding Model class, as no auto-generated GraphQL type is desired for this model.

```python
# graphql/types.py
import graphene_django_optimizer as gql_optimizer

from nautobot_animal_sounds.models import Animal


class AnimalType(gql_optimizer.OptimizedDjangoObjectType):
    """GraphQL Type for Animal"""

    class Meta:
        model = Animal
        exclude = ["sound"]


graphql_types = [AnimalType]
```

#### Using GraphQL ORM Utilities

GraphQL utility functions:

1. `execute_query()`: Runs string as a query against GraphQL.
2. `execute_saved_query()`: Execute a saved query from Nautobot database.

Both functions have the same arguments other than `execute_saved_query()` which requires a slug to identify the saved query rather than a string holding a query.

For authentication either a request object or user object needs to be passed in. If there is none, the function will error out.

Arguments:

* `execute_query()`:
    * `query` (str): String with GraphQL query.
    * `variables` (dict, optional): If the query has variables they need to be passed in as a dictionary.
    * `request` (django.test.client.RequestFactory, optional): Used to authenticate.
    * `user` (django.contrib.auth.models.User, optional): Used to authenticate.
* `execute_saved_query()`:
    * `saved_query_slug` (str): Slug of a saved GraphQL query.
    * `variables` (dict, optional): If the query has variables they need to be passed in as a dictionary.
    * `request` (django.test.client.RequestFactory, optional): Used to authenticate.
    * `user` (django.contrib.auth.models.User, optional): Used to authenticate.

Returned is a GraphQL object which holds the same data as returned from GraphiQL. Use `execute_query().to_dict()` to get the data back inside of a dictionary.

## Adding Web UI Views

If your plugin needs its own page or pages in the Nautobot web UI, you'll need to define views. A view is a particular page tied to a URL within Nautobot, which renders content using a template.

### NautobotUIViewSet

+++ 1.4.0

New in Nautobot 1.4 is the debut of `NautobotUIViewSet`: A powerful plugin development tool that can save plugin developer hundreds of lines of code compared to using legacy `generic.views`. Using it to gain access to default functionalities previous provided by `generic.views` such as `create()`, `bulk_create()`, `update()`, `partial_update()`, `bulk_update()`, `destroy()`, `bulk_destroy()`, `retrieve()` and `list()` actions.

Note that this ViewSet is catered specifically to the UI, not the API.

Concrete examples on how to use `NautobotUIViewSet` resides in `nautobot.circuits.views`.

Below we provide an example on how to use `NautobotUIViewSet` on a theoretical plugin model.

```python
from nautobot.core.views.viewsets import NautobotUIViewset

class YourPluginModelUIViewSet(NautobotUIViewSet):
    bulk_create_form_class = YourPluginModelCSVForm
    bulk_update_form_class = YourPluginModelBulkEditForm
    filterset_class = YourPluginModelFilterSet
    filterset_form_class = YourPluginModelFilterForm
    form_class = YourPluginModelForm
    queryset = YourPluginModel.objects.all()
    serializer_class = serializers.YourPluginModelSerializer
    table_class = YourPluginModelTable
```

#### Setting ViewSet Attributes

**One caveat of using the NautobotUIViewSet is that the `queryset`, `serializer_class` and `table_class` attribute of the `YourPluginModelUIViewSet` has to be set before most of the `NautobotUIViewSet` functionalities will become available.**

By default the URL patterns generated by a `NautobotUIViewSet` are based on the model's `slug` (`/model-name/<slug>/` for the detail view, `/model-name/<slug>/edit/` for the edit view, etc.). If your model lacks a `slug` field, or if you otherwise need to use a different field to look up an object, just override the default `lookup_field` in your ViewSet attributes:

```python
from nautobot.core.views.viewsets import NautobotUIViewset

class YourPluginModelUIViewSet(NautobotUIViewSet):
    ...
    lookup_field = "pk"
    ...
```

#### View Template Context

Templates can benefit from a very rich context passed down from the views and renderer, including forms, tables, as well as any other information that may be helpful for rendering templates. The keys it provides are as follows:

* `content_type`: The ContentType object for the associated model
* `filter_form`: The FilterForm object for the associated model
* `form`: A Form object for the associated model if relevant (`None` for list and detail/retrieve views)
* `object`: An instance of the associated mode if available (`None` for list and bulk operation views)
* `permissions`: Summary of user permissions for the given model
* `return_url`: The relevant return URL
* `table`: A Table object for the associated model if relevant (`None` for detail/retrieve and update views)
* `table_config_form`: A TableConfigForm object for the associated `table`, providing the ability to customize the table
* `verbose_name`: The singular form of the model's name
* `verbose_name_plural`: The plural form of the model's name

An example from editing a Provider object:

```python
{
    'content_type': <ContentType: circuits | provider>,
    'filter_form': <ProviderFilterForm bound=True, valid=Unknown, fields=(region;site;location;q;asn;tag)>,
    'form': <ProviderForm bound=False, valid=Unknown, fields=(name;slug;asn;account;portal_url;noc_contact;admin_contact;comments;tags;object_note)>,
    'object': <Provider: NautobotProvider>,
    'permissions': {'add': True, 'change': True, 'delete': True, 'view': True},
    'return_url': '/circuits/providers/nautobotprovider',
    'table': None,
    'table_config_form': None,
    'verbose_name': 'provider',
    'verbose_name_plural': 'providers'
}
```

Other context keys may be available for certain views:

* `editing`: Provided for create and update views to help the template determine if this is a new or existing object
* `action_buttons`: Provided for the list view for the top of table buttons (such as "Add" and "Export")

You may see other context keys as well, but any not documented above should not be relied upon as they may be removed in a future release. Some examples of those are:

* `changelog_url`: This can now be retrieved from the object itself, via `object.get_changelog_url`, if the object supports change-logging
* `obj`: Please use `object` instead
* `obj_type`: Please use `verbose_name` instead
* `obj_type_plural`: Please use `verbose_name_plural` instead

#### Excluding ViewMixins from NautobotUIViewSet

For plugin models that do not require certain views, simply inherit directly from the `ViewMixins` available in `nautobot.core.views.mixins` instead of `NautobotUIViewSet`.

Concrete examples for excluding `ViewMixins`, checkout `CircuitTerminationUIViewSet` and `CircuitTypeUIViewSet` in `nautobot.circuits.views`.

```python
## A plugin model viewset that does not support bulk views and operations
from nautobot.core.views import mixins as view_mixins

class YourPluginModelUIViewSet(
    view_mixins.ObjectListViewMixin,
    view_mixins.ObjectDetailViewMixin,
    view_mixins.ObjectEditViewMixin,
    view_mixins.ObjectDestroyViewMixin,
):

    filterset_class = YourPluginModelFilterSet
    filterset_form_class = YourPluginModelFilterForm
    form_class = YourPluginModelForm
    queryset = YourPluginModel.objects.all()
    serializer_class = serializers.YourPluginModelSerializer
    table_class = YourPluginModelTable
    # You do not need to specify attributes that are not needed.
```

Excluding unwanted urls from `NautobotUIViewSetRouter` is done for you at the ViewSet level. If you do not inherit the unwanted ViewMixins, the corresponding route from the router will not be published.

```python
# urls.py
# All the urls correspond to BulkViewMixins will not be published when you register your ViewSet with the router.
router.register("yourpluginmodel", views.YourPluginModelUIViewSet)
```

#### Template Naming for NautobotUIViewSet

Template naming is very intuitive in NautobotUIViewSet. In `templates/yourpluginmodel` folder, name your templates following this convention `{app_label}/{model_name}_{self.action}.html`.

| ViewMixins                 | self.action  |
| -------------------------- |:------------:|
| ObjectListViewMixin        | list         |
| ObjectDetailViewMixin      | retrieve     |
| ObjectEditViewMixin        | create/update|
| ObjectDestroyViewMixin     | destroy      |
| ObjectBulkDestroyViewMixin | bulk_destroy |
| ObjectBulkCreateViewMixin  | bulk_create  |
| ObjectBulkUpdateViewMixin  | bulk_update  |

For example, for a DetailView template for `YourPluginModel`, the template name will be `yourplugin/yourpluginmodel_retrieve.html`, for a BulkCreateView template for `yourpluginmodel`, the template name will be `yourplugin/yourpluginmodel_bulk_create.html` and etc.

If you do not provide your own templates in the `yourplugin/templates/yourplugin` folder, `NautobotUIViewSet` will fall back to `generic/object_{self.action}.html`.

Since in many cases the `create` and `update` templates for a model will be identical, you are not required to create both. If you provide a `{app_label}/{model_opts.model_name}_create.html` file but not a `{app_label}/{model_opts.model_name}_update.html` file, then when you update an object, it will fall back to `{app_label}/{model_opts.model_name}_create.html` and vice versa.

### NautobotUIViewSetRouter

With `NautobotUIViewSet` as the base UI ViewSet for `YourPluginModel`, it is required to register your urls with the help of `NautobotUIViewSetRouter`.

For a concrete example on how to use `NautobotUIViewSetRouter`, see `nautobot.circuits.urls`.

Below is a theoretical `urls.py` file for `YourPluginModel`:

```python
from django.urls import path

from nautobot.core.views.routers import NautobotUIViewSetRouter
from your_plugin import views


router = NautobotUIViewSetRouter()
router.register("yourpluginmodel", views.YourPluginModelUIViewSet)

urlpatterns = [
    # Extra urls that do not follow the patterns of `NautobotUIViewSetRouter` go here.
    # changelog, notes and etc.
    ...
    path(
        "yourpluginmodels/<slug:slug>/changelog/",
        ObjectChangeLogView.as_view(),
        name="yourpluginmodel_changelog",
        kwargs={"model": yourpluginmodel},
    ),
    path(
        "yourpluginmodels/<slug:slug>/notes/",
        ObjectNotesView.as_view(),
        name="yourpluginmodel_notes",
        kwargs={"model": yourpluginmodel},
    ),
    ...
]
urlpatterns += router.urls
```

<<<<<<< HEAD
+++ 1.5.0
    Changelog and Notes urls are now provided in the NautobotUIViewSet and NautobotUIViewSetRouter.
=======
### Utilizing Generic Django Views

The use of `generic` Django views can aid in plugin development. As an example, let's write a view which displays a random animal and the sound it makes. First, create the view in `views.py`:

```python
# views.py
from django.shortcuts import render
from django.views.generic import View

from .models import Animal


class RandomAnimalView(View):
    """Display a randomly-selected Animal."""

    def get(self, request):
        animal = Animal.objects.order_by('?').first()
        return render(request, 'nautobot_animal_sounds/animal.html', {
            'animal': animal,
        })
```

This view retrieves a random animal from the database and and passes it as a context variable when rendering a template named `animal.html`, which doesn't exist yet. To create this template, first create a directory named `templates/nautobot_animal_sounds/` within the plugin source directory. (We use the plugin's name as a subdirectory to guard against naming collisions with other plugins.) Then, create a template named `animal.html` as described below.

### Utilizing Nautobot Generic Views

Starting in Nautobot 1.1.0 via [PR](https://github.com/nautobot/nautobot/issues/14), some `generic` views have been exposed to help aid in plugin development.  These views have some requirements that must be in place in order to work.  These can be used by importing them from `from nautobot.core.views import generic`.

More documentation and examples can be found in [Generic Views](../development/generic-views.md) guide.

### Extending the Base Template

Nautobot provides a base template to ensure a consistent user experience, which plugins can extend with their own content. This template includes four content blocks:

* `title` - The page title
* `header` - The upper portion of the page
* `content` - The main page body
* `javascript` - A section at the end of the page for including Javascript code

For more information on how template blocks work, consult the [Django documentation](https://docs.djangoproject.com/en/stable/ref/templates/builtins/#block).

```jinja2
{# templates/nautobot_animal_sounds/animal.html #}
{% extends 'base.html' %}

{% block content %}
    {% with config=settings.PLUGINS_CONFIG.nautobot_animal_sounds %}
        <h2 class="text-center" style="margin-top: 200px">
            {% if animal %}
                The {{ animal.name|lower }} says
                {% if config.loud %}
                    {{ animal.sound|upper }}!
                {% else %}
                    {{ animal.sound }}
                {% endif %}
            {% else %}
                No animals have been created yet!
            {% endif %}
        </h2>
    {% endwith %}
{% endblock %}

```

The first line of the template instructs Django to extend the Nautobot base template and inject our custom content within its `content` block.

!!! note
    Django renders templates with its own custom [template language](https://docs.djangoproject.com/en/stable/topics/templates/#the-django-template-language). This template language is very similar to Jinja2, however there are some important differences to keep in mind.

### Registering URL Patterns

Finally, to make the view accessible to users, we need to register a URL for it. We do this in `urls.py` by defining a `urlpatterns` variable containing a list of paths.

```python
# urls.py
from django.urls import path

from . import views


urlpatterns = [
    path('random/', views.RandomAnimalView.as_view(), name='random_animal'),
]
```

A URL pattern has three components:

* `route` - The unique portion of the URL dedicated to this view
* `view` - The view itself
* `name` - A short name used to identify the URL path internally

This makes our view accessible at the URL `/plugins/animal-sounds/random/`. (Remember, our `AnimalSoundsConfig` class sets our plugin's base URL to `animal-sounds`.) Viewing this URL should show the base Nautobot template with our custom content inside it.

!!! tip
    As a next step, you would typically want to add links from the Nautobot UI to this view, either from the [navigation menu](#adding-navigation-menu-items), the [Nautobot home page](#adding-home-page-content), and/or the [Installed Plugins view](#adding-links-to-the-installed-plugins-view).
>>>>>>> 0ad598ae

## Adding REST API Endpoints

Plugins can declare custom endpoints on Nautobot's REST API to retrieve or manipulate models or other data. These behave very similarly to views, except that instead of rendering arbitrary content using a template, data is returned in JSON format using a serializer. Nautobot uses the [Django REST Framework](https://www.django-rest-framework.org/), which makes writing API serializers and views very simple.

First, create a serializer for the `Animal` model, in `api/serializers.py`:

```python
# api/serializers.py
from rest_framework.serializers import ModelSerializer

from nautobot_animal_sounds.models import Animal


class AnimalSerializer(ModelSerializer):
    """API serializer for interacting with Animal objects."""

    class Meta:
        model = Animal
        fields = ('id', 'name', 'sound')
```

Next, create a generic API view set that allows basic CRUD (create, read, update, and delete) operations for Animal instances. This is defined in `api/views.py`:

```python
# api/views.py
from rest_framework.viewsets import ModelViewSet

from nautobot_animal_sounds.models import Animal
from .serializers import AnimalSerializer


class AnimalViewSet(ModelViewSet):
    """API viewset for interacting with Animal objects."""

    queryset = Animal.objects.all()
    serializer_class = AnimalSerializer
```

Finally, register a URL for our endpoint in `api/urls.py`. This file **must** define a variable named `urlpatterns`.

```python
# api/urls.py
from rest_framework import routers

from .views import AnimalViewSet


router = routers.DefaultRouter()
router.register('animals', AnimalViewSet)
urlpatterns = router.urls
```

With these three components in place, we can request `/api/plugins/animal-sounds/animals/` to retrieve a list of all Animal objects defined.

![Nautobot REST API plugin endpoint](../media/plugins/plugin_rest_api_endpoint.png)

!!! warning
    This example is provided as a minimal reference implementation only. It does not address authentication, performance, or the myriad of other concerns that plugin authors should have.

## Adding Help Documentation

If you are using the `generic.ObjectEditView` from Nautobot for your object, the form can automatically include a help icon with a link to that object's documentation. For this to happen, Nautobot must be able to find the documentation for this object in a specific directory tree within your plugin:

```no-highlight
plugin_name/                   # "nautobot_animal_sounds"
  - static/
    - plugin_name/             # "nautobot_animal_sounds"
      - docs/
        - index.html
        - models/
          - object_model.html  # "animal.html"
```

## Overriding Existing Functionality

### Replacing Views

+++ 1.4.0

You may override any of the core or plugin views by providing an `override_views` `dict` in a plugin's `views.py` file.

To override a view, you must specify the view's fully qualified name as the `dict` key which consists of the app name followed by the view's name separated by a colon, for instance `dcim:device`. The `dict` value should be the overriding view function.

A simple example to override the device detail view:

```python
# views.py
from django.shortcuts import HttpResponse
from nautobot.core.views import generic


class DeviceViewOverride(generic.View):
    def get(self, request, *args, **kwargs):
        return HttpResponse(("Hello world! I'm a view which "
                             "overrides the device object detail view."))


override_views = {
    "dcim:device": DeviceViewOverride.as_view(),
}
```

## Note URL Endpoint

+++ 1.4.0

Models that inherit from `PrimaryModel` and `OrganizationalModel` can have notes associated. In order to utilize this new feature you will need to add the endpoint to `urls.py`. Here is an option to be able to support both 1.4+ and older versions of Nautobot:

```python

urlpatterns = [
    path('random/', views.RandomAnimalView.as_view(), name='random_animal'),
]

try:
    from nautobot.extras.views import ObjectNotesView
    urlpatterns.append(
        path(
            'random/<slug:slug>/notes/),
            ObjectNotesView.as_view(),
            name="random_notes",
            kwargs={"model": Random},
        )
    )
except ImportError:
    pass
```

## Testing Plugins

In general plugins can be tested like other Django apps. In most cases you'll want to run your automated tests via the `nautobot-server test <plugin_module>` command or, if using the `coverage` Python library, `coverage run --module nautobot.core.cli test <plugin_module>`.

### Factories

+++ 1.5.0

The [`TEST_USE_FACTORIES`](../configuration/optional-settings.md#test_use_factories) setting defaults to `False` when testing plugins, primarily for backwards-compatibility reasons. It can prove a useful way of populating a baseline of Nautobot database data for your tests and save you the trouble of creating a large amount of baseline data yourself. We recommend adding [`factory-boy`](https://pypi.org/project/factory-boy/) to your plugin's development dependencies and settings `TEST_USE_FACTORIES = True` in your plugin's development/test `nautobot_config.py` to take advantage of this.

### Performance Tests

+++ 1.5.0

### Running Performance Tests

You need to install `django-slowtests` as a part of your plugin dev dependency to run performance tests. It has a very intuitive way to measure the performance of your own tests for your plugin  (all you have to do is tag your tests with `performance`) and do `invoke performance-test` to get the time to run your tests with `NautobotPerformanceTestRunner`.

`NautobotPerformanceTestRunner` is used by adding the flag `--testrunner nautobot.core.tests.runner.NautobotPerformanceTestRunner` to the `coverage run` command used for unit tests. This flag will replace the default `NautobotTestRunner` while retaining all its functionalities with the addition of performance evaluation after test
runs.
Checkout [Performance Tests](../development/testing.md#performance-tests) for more detail.

```python
@tag("performance")
def test_your_plugin(self)
    pass
...
```

### Gathering Performance Test Baseline Data

If you want to add baselines for your own test to `nautobot/core/tests/performance_baselines.yml` or have your own baseline yaml file for performance testing, specify a different file path for  `TEST_PERFORMANCE_BASELINE_FILE` in plugin's development/test `nautobot_config.py`, and store the output of `invoke performance-test --performance-snapshot` command in that file. `--performance-snapshot` flag will store the results of your performance test to `report.yml` and all you need to do is copy/paste the result to the file set by `TEST_PERFORMANCE_BASELINE_FILE`. Now you have baselines for your own tests!
Example output of `invoke performance-test --performance-snapshot`:

```yaml
tests:
  - name: >-
      test_run_job_with_sensitive_variables_and_requires_approval
      (nautobot.extras.tests.test_views.JobTestCase)
    execution_time: 4.799533
  - name: test_run_missing_schedule (nautobot.extras.tests.test_views.JobTestCase)
    execution_time: 4.367563
  - name: test_run_now_missing_args (nautobot.extras.tests.test_views.JobTestCase)
    execution_time: 4.363194
  - name: >-
      test_create_object_with_constrained_permission
      (nautobot.extras.tests.test_views.GraphQLQueriesTestCase)
    execution_time: 3.474244
  - name: >-
      test_run_now_constrained_permissions
      (nautobot.extras.tests.test_views.JobTestCase)
    execution_time: 2.727531
```

We recommend adding [`django-slowtests`](https://pypi.org/project/django-slowtests/) to your plugin's development dependencies to leverage this functionality to build better performing plugins.<|MERGE_RESOLUTION|>--- conflicted
+++ resolved
@@ -1124,10 +1124,9 @@
 urlpatterns += router.urls
 ```
 
-<<<<<<< HEAD
 +++ 1.5.0
     Changelog and Notes urls are now provided in the NautobotUIViewSet and NautobotUIViewSetRouter.
-=======
+
 ### Utilizing Generic Django Views
 
 The use of `generic` Django views can aid in plugin development. As an example, let's write a view which displays a random animal and the sound it makes. First, create the view in `views.py`:
@@ -1223,7 +1222,6 @@
 
 !!! tip
     As a next step, you would typically want to add links from the Nautobot UI to this view, either from the [navigation menu](#adding-navigation-menu-items), the [Nautobot home page](#adding-home-page-content), and/or the [Installed Plugins view](#adding-links-to-the-installed-plugins-view).
->>>>>>> 0ad598ae
 
 ## Adding REST API Endpoints
 

--- conflicted
+++ resolved
@@ -585,11 +585,7 @@
 ```
 
 +/- 2.0.0
-<<<<<<< HEAD
-    See [Migrating Jobs From Nautobot v1](../apps/migrating-jobs-from-nautobot-v1.md) for more information on how to migrate your existing jobs to Nautobot v2.
-=======
-    Because Jobs are now proper Celery tasks, you now must call `register_jobs()` from within your `jobs.py` file when it is imported; any jobs not included in this call will not be available for Celery to schedule and execute.
->>>>>>> 3825024b
+    Because Jobs are now proper Celery tasks, you now must call `register_jobs()` from within your `jobs.py` file when it is imported; any jobs not included in this call will not be available for Celery to schedule and execute. See [Migrating Jobs From Nautobot v1](../apps/migrating-jobs-from-nautobot-v1.md) for more information on how to migrate jobs to work with Nautobot v2.
 
 ### Implementing Custom Validators
 

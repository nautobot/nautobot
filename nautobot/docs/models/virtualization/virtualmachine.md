--- conflicted
+++ resolved
@@ -2,11 +2,7 @@
 
 A virtual machine represents a virtual compute instance hosted within a cluster. Each VM must be assigned to exactly one cluster.
 
-<<<<<<< HEAD
-Like devices, each VM can be assigned a platform and/or functional role, and an operational [`status`](../extras/status.md). The following statuses are available by default:
-=======
 Like devices, each VM can be assigned a platform and/or functional role, and an operational [`status`](../../models/extras/status.md). The following statuses are available by default:
->>>>>>> e337098a
 
 * Active
 * Offline

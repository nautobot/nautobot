--- conflicted
+++ resolved
@@ -4,11 +4,7 @@
 
 Each circuit is associated with a provider and a user-defined type. For example, you might have Internet access circuits delivered to each site by one provider, and private MPLS circuits delivered by another. Each circuit must be assigned a circuit ID, each of which must be unique per provider.
 
-<<<<<<< HEAD
-Each circuit must be assigned to a [`status`](../extras/status.md). The following statuses are available by default:
-=======
 Each circuit must be assigned to a [`status`](../../models/extras/status.md). The following statuses are available by default:
->>>>>>> e337098a
 
 * Planned
 * Provisioning

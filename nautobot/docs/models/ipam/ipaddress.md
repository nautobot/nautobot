# IP Addresses

An IP address comprises a single host address (either IPv4 or IPv6) and its subnet mask. Its mask should match exactly how the IP address is configured on an interface in the real world.

Like a prefix, an IP address can optionally be assigned to a VRF (otherwise, it will appear in the "global" table). IP addresses are automatically arranged under parent prefixes within their respective VRFs according to the IP hierarchy.

Each IP address can also be assigned an operational [`status`](../../models/extras/status.md) and a functional role.  The following statuses are available by default:

* Active
* Reserved
* Deprecated

Roles are used to indicate some special attribute of an IP address; for example, use as a loopback or as the the virtual IP for a VRRP group. (Note that functional roles are conceptual in nature, and thus cannot be customized by the user.) Available roles include:

* Loopback
* Secondary
* Anycast
* VIP
* VRRP
* HSRP
* GLBP

Types are used to indicate special functions of an IP address such as DHCP or SLAAC. The default is "host":

* Host
* DHCP
* SLAAC (IPv6 Stateless Address Autoconfiguration)

An IP address can be assigned to any device or virtual machine interface, and an interface may have multiple IP addresses assigned to it. Further, each device and virtual machine may have one of its interface IPs designated as its primary IP per address family (one for IPv4 and one for IPv6).

!!! note
    When primary IPs are set for both IPv4 and IPv6, Nautobot will prefer IPv6. This can be changed by setting the `PREFER_IPV4` configuration parameter.

+/- 2.0.0
    `prefix_length` becomes `mask_length` and is intended to describe the desired subnet mask of the IP addresses when configured on interface(s).

## Network Address Translation (NAT)

An IP address can be designated as the network address translation (NAT) inside IP address for one or more other IP addresses. This is useful primarily to denote a translation between public and private IP addresses. This relationship is followed in both directions: For example, if 10.0.0.1 is assigned as the inside IP for 192.0.2.1, 192.0.2.1 will be displayed as the outside IP for 10.0.0.1.

+++ 1.3.0
    Support for multiple outside NAT IP addresses was added.

## IPAddress Parenting Concrete Relationship

+++ 2.0.0

The `ipam.IPAddress` model has been modified to have a foreign key to `ipam.Prefix` as the `parent` field. Parenting of IP addresses is now automatically managed at the database level to greatly improve performance especially when calculating tree hierarchy and utilization.

The following guidance has been added for the `IPAddress.parent` field:

<<<<<<< HEAD
* An `IPAddress` must have a parent `Prefix` of type `Network`
* An `IPAddress` cannot be created if a suitable parent `Prefix` of type `Network` does not exist
* An `IPAddress` can be a member of a `Pool` but only if the `Pool` is a child of a `Network` prefix. This is because the `IPAddress` must have a concrete relationship to a `Network` and the `Pool` membership is derived from the IP address being within the `Pool`'s range, not from the IP's `parent` field.

## De-duplicating IPAddresses

+++ 2.0.0

After upgrading to Nautobot v2.0, in order to satisfy new uniqueness constraints, the data migrations may duplicate `IP Addresses` across different `Namespaces`. Check out this [IP Address Merge tool](../../user-guides/ip-address-merge-tool.md) to collapse unnecessarily duplicated `IP Addresses`.
=======
* An `IPAddress` should have a parent `Prefix` of type `Network`
* An `IPAddress` should not be created if a suitable parent `Prefix` of type `Network` does not exist
* An `IPAddress` can be a member of a `Pool` but only if the `Pool` is a child of a `Network` prefix

!!! warning
    In a future Nautobot release, this guidance will become an enforced constraint on `IPAddress` creation and modification.
>>>>>>> 779ee413
<|MERGE_RESOLUTION|>--- conflicted
+++ resolved
@@ -49,21 +49,15 @@
 
 The following guidance has been added for the `IPAddress.parent` field:
 
-<<<<<<< HEAD
-* An `IPAddress` must have a parent `Prefix` of type `Network`
-* An `IPAddress` cannot be created if a suitable parent `Prefix` of type `Network` does not exist
-* An `IPAddress` can be a member of a `Pool` but only if the `Pool` is a child of a `Network` prefix. This is because the `IPAddress` must have a concrete relationship to a `Network` and the `Pool` membership is derived from the IP address being within the `Pool`'s range, not from the IP's `parent` field.
-
-## De-duplicating IPAddresses
-
-+++ 2.0.0
-
-After upgrading to Nautobot v2.0, in order to satisfy new uniqueness constraints, the data migrations may duplicate `IP Addresses` across different `Namespaces`. Check out this [IP Address Merge tool](../../user-guides/ip-address-merge-tool.md) to collapse unnecessarily duplicated `IP Addresses`.
-=======
 * An `IPAddress` should have a parent `Prefix` of type `Network`
 * An `IPAddress` should not be created if a suitable parent `Prefix` of type `Network` does not exist
 * An `IPAddress` can be a member of a `Pool` but only if the `Pool` is a child of a `Network` prefix
 
 !!! warning
     In a future Nautobot release, this guidance will become an enforced constraint on `IPAddress` creation and modification.
->>>>>>> 779ee413
+
+## De-duplicating IPAddresses
+
++++ 2.0.0
+
+After upgrading to Nautobot v2.0, in order to satisfy new uniqueness constraints, the data migrations may duplicate `IP Addresses` across different `Namespaces`. Check out this [IP Address Merge tool](../../user-guides/ip-address-merge-tool.md) to collapse unnecessarily duplicated `IP Addresses`.
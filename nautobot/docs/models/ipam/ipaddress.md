# IP Addresses

An IP address comprises a single host address (either IPv4 or IPv6) and its subnet mask. Its mask should match exactly how the IP address is configured on an interface in the real world.

Like a prefix, an IP address can optionally be assigned to a VRF (otherwise, it will appear in the "global" table). IP addresses are automatically arranged under parent prefixes within their respective VRFs according to the IP hierarchy.

<<<<<<< HEAD
Each IP address can also be assigned an operational [`status`](../extras/status.md) and a functional role.  The following statuses are available by default:
=======
Each IP address can also be assigned an operational [`status`](../../models/extras/status.md) and a functional role.  The following statuses are available by default:
>>>>>>> e337098a

* Active
* Reserved
* Deprecated
* DHCP
* SLAAC (IPv6 Stateless Address Autoconfiguration)

Roles are used to indicate some special attribute of an IP address; for example, use as a loopback or as the the virtual IP for a VRRP group. (Note that functional roles are conceptual in nature, and thus cannot be customized by the user.) Available roles include:

* Loopback
* Secondary
* Anycast
* VIP
* VRRP
* HSRP
* GLBP

An IP address can be assigned to any device or virtual machine interface, and an interface may have multiple IP addresses assigned to it. Further, each device and virtual machine may have one of its interface IPs designated as its primary IP per address family (one for IPv4 and one for IPv6).

!!! note
    When primary IPs are set for both IPv4 and IPv6, Nautobot will prefer IPv6. This can be changed by setting the `PREFER_IPV4` configuration parameter.

## Network Address Translation (NAT)

An IP address can be designated as the network address translation (NAT) inside IP address for exactly one other IP address. This is useful primarily to denote a translation between public and private IP addresses. This relationship is followed in both directions: For example, if 10.0.0.1 is assigned as the inside IP for 192.0.2.1, 192.0.2.1 will be displayed as the outside IP for 10.0.0.1.

!!! note
    Nautobot does not support tracking one-to-many NAT relationships (also called port address translation). This type of policy requires additional logic to model and cannot be fully represented by IP address alone.<|MERGE_RESOLUTION|>--- conflicted
+++ resolved
@@ -4,11 +4,7 @@
 
 Like a prefix, an IP address can optionally be assigned to a VRF (otherwise, it will appear in the "global" table). IP addresses are automatically arranged under parent prefixes within their respective VRFs according to the IP hierarchy.
 
-<<<<<<< HEAD
-Each IP address can also be assigned an operational [`status`](../extras/status.md) and a functional role.  The following statuses are available by default:
-=======
 Each IP address can also be assigned an operational [`status`](../../models/extras/status.md) and a functional role.  The following statuses are available by default:
->>>>>>> e337098a
 
 * Active
 * Reserved

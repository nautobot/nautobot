--- conflicted
+++ resolved
@@ -4,11 +4,7 @@
 
 Prefixes are automatically organized by their parent aggregates. Additionally, each prefix can be assigned to a particular site (optionally also to a location within the site) and a virtual routing and forwarding instance (VRF). Each VRF represents a separate IP space or routing table. All prefixes not assigned to a VRF are considered to be in the "global" table.
 
-<<<<<<< HEAD
-Each prefix must be assigned a [`status`](../extras/status.md) and can optionally be assigned a role. These terms are often used interchangeably so it's important to recognize the difference between them. The **status** defines a prefix's operational state. The following statuses are provided by default:
-=======
 Each prefix must be assigned a [`status`](../../models/extras/status.md) and can optionally be assigned a role. These terms are often used interchangeably so it's important to recognize the difference between them. The **status** defines a prefix's operational state. The following statuses are provided by default:
->>>>>>> e337098a
 
 * Container - A summary of child prefixes
 * Active - Provisioned and in use

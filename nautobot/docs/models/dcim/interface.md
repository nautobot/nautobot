--- conflicted
+++ resolved
@@ -1,10 +1,6 @@
 # Interfaces
 
-<<<<<<< HEAD
-Interfaces in Nautobot represent network interfaces used to exchange data with connected devices. On modern networks, these are most commonly Ethernet, but other types are supported as well. Each interface must be assigned a type, an operational [`status`](../extras/status.md) and may optionally be assigned a MAC address, MTU, and IEEE 802.1Q mode (tagged or access). Each interface can also be enabled or disabled, and optionally designated as management-only (for out-of-band management).
-=======
 Interfaces in Nautobot represent network interfaces used to exchange data with connected devices. On modern networks, these are most commonly Ethernet, but other types are supported as well. Each interface must be assigned a type, an operational [`status`](../../models/extras/status.md) and may optionally be assigned a MAC address, MTU, and IEEE 802.1Q mode (tagged or access). Each interface can also be enabled or disabled, and optionally designated as management-only (for out-of-band management).
->>>>>>> e337098a
 
 _Added in 1.4.0: `status` field_
 

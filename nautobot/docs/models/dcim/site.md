# Sites

How you choose to employ sites when modeling your network may vary depending on the nature of your organization, but generally a site will equate to a building or campus. For example, a chain of banks might create a site to represent each of its branches, a site for its corporate headquarters, and two additional sites for its presence in two co-location facilities.

<<<<<<< HEAD
Each site must be assigned a unique name and operational [`status`](../extras/status.md) and may optionally be assigned to a region and/or tenant. The following operational statuses are available by default:
=======
Each site must be assigned a unique name and operational [`status`](../../models/extras/status.md) and may optionally be assigned to a region and/or tenant. The following operational statuses are available by default:
>>>>>>> e337098a

* Planned
* Staging
* Active
* Decommissioning
* Retired

The site model also provides a facility ID field which can be used to annotate a facility ID (such as a data center name) associated with the site. Each site may also have an autonomous system (AS) number and time zone associated with it. (Time zones are provided by the [pytz](https://pypi.org/project/pytz/) package.)

The site model also includes several fields for storing contact and address information as well as geo-location data (GPS coordinates).

!!! info
    In a future Nautobot release, sites may become just another Location Type, and the Site model may be collapsed into the Location model.<|MERGE_RESOLUTION|>--- conflicted
+++ resolved
@@ -2,11 +2,7 @@
 
 How you choose to employ sites when modeling your network may vary depending on the nature of your organization, but generally a site will equate to a building or campus. For example, a chain of banks might create a site to represent each of its branches, a site for its corporate headquarters, and two additional sites for its presence in two co-location facilities.
 
-<<<<<<< HEAD
-Each site must be assigned a unique name and operational [`status`](../extras/status.md) and may optionally be assigned to a region and/or tenant. The following operational statuses are available by default:
-=======
 Each site must be assigned a unique name and operational [`status`](../../models/extras/status.md) and may optionally be assigned to a region and/or tenant. The following operational statuses are available by default:
->>>>>>> e337098a
 
 * Planned
 * Staging

# Devices

Every piece of hardware which is installed within a site or rack exists in Nautobot as a device. Devices are measured in rack units (U) and can be half depth or full depth. A device may have a height of 0U: These devices do not consume vertical rack space and cannot be assigned to a particular rack unit. A common example of a 0U device is a vertically-mounted PDU.

When assigning a multi-U device to a rack, it is considered to be mounted in the lowest-numbered rack unit which it occupies. For example, a 3U device which occupies U8 through U10 is said to be mounted in U8. This logic applies to racks with both ascending and descending unit numbering.

A device is said to be full-depth if its installation on one rack face prevents the installation of any other device on the opposite face within the same rack unit(s). This could be either because the device is physically too deep to allow a device behind it, or because the installation of an opposing device would impede airflow.

Each device must be instantiated from a pre-created device type, and its default components (console ports, power ports, interfaces, etc.) will be created automatically. (The device type associated with a device may be changed after its creation, however its components will not be updated retroactively.)

<<<<<<< HEAD
Each device must be assigned a site, device role, and operational [`status`](../extras/status.md), and may optionally be assigned to a specific location and/or rack within a site. A platform, serial number, and asset tag may optionally be assigned to each device.
=======
Each device must be assigned a site, device role, and operational [`status`](../../models/extras/status.md), and may optionally be assigned to a specific location and/or rack within a site. A platform, serial number, and asset tag may optionally be assigned to each device.
>>>>>>> e337098a

Device names must be unique within a site, unless the device has been assigned to a tenant. Devices may also be unnamed.

When a device has one or more interfaces with IP addresses assigned, a primary IP for the device can be designated, for both IPv4 and IPv6.<|MERGE_RESOLUTION|>--- conflicted
+++ resolved
@@ -8,11 +8,7 @@
 
 Each device must be instantiated from a pre-created device type, and its default components (console ports, power ports, interfaces, etc.) will be created automatically. (The device type associated with a device may be changed after its creation, however its components will not be updated retroactively.)
 
-<<<<<<< HEAD
-Each device must be assigned a site, device role, and operational [`status`](../extras/status.md), and may optionally be assigned to a specific location and/or rack within a site. A platform, serial number, and asset tag may optionally be assigned to each device.
-=======
 Each device must be assigned a site, device role, and operational [`status`](../../models/extras/status.md), and may optionally be assigned to a specific location and/or rack within a site. A platform, serial number, and asset tag may optionally be assigned to each device.
->>>>>>> e337098a
 
 Device names must be unique within a site, unless the device has been assigned to a tenant. Devices may also be unnamed.
 

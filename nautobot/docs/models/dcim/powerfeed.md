# Power Feed

A power feed represents the distribution of power from a power panel to a particular device, typically a power distribution unit (PDU). The power pot (inlet) on a device can be connected via a cable to a power feed. A power feed may optionally be assigned to a rack to allow more easily tracking the distribution of power among racks.

<<<<<<< HEAD
Each power feed is assigned an operational type (primary or redundant) and one a [`status`](../extras/status.md). The following statuses are available by default:
=======
Each power feed is assigned an operational type (primary or redundant) and a [`status`](../../models/extras/status.md). The following statuses are available by default:
>>>>>>> e337098a

* Offline
* Active
* Planned
* Failed

Each power feed also defines the electrical characteristics of the circuit which it represents. These include the following:

* Supply type (AC or DC)
* Phase (single or three-phase)
* Voltage
* Amperage
* Maximum utilization (percentage)

!!! info
    The power utilization of a rack is calculated when one or more power feeds are assigned to the rack and connected to devices that draw power.<|MERGE_RESOLUTION|>--- conflicted
+++ resolved
@@ -2,11 +2,7 @@
 
 A power feed represents the distribution of power from a power panel to a particular device, typically a power distribution unit (PDU). The power pot (inlet) on a device can be connected via a cable to a power feed. A power feed may optionally be assigned to a rack to allow more easily tracking the distribution of power among racks.
 
-<<<<<<< HEAD
-Each power feed is assigned an operational type (primary or redundant) and one a [`status`](../extras/status.md). The following statuses are available by default:
-=======
 Each power feed is assigned an operational type (primary or redundant) and a [`status`](../../models/extras/status.md). The following statuses are available by default:
->>>>>>> e337098a
 
 * Offline
 * Active

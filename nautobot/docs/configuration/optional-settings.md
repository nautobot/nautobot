--- conflicted
+++ resolved
@@ -667,21 +667,6 @@
 
 ---
 
-<<<<<<< HEAD
-## SOCIAL_AUTH_ENABLED
-
-Default: `False`
-
-Environment Variable: `NAUTOBOT_SOCIAL_AUTH_ENABLED`
-
-Enables the social authentication backend to facilitate single-sign on (SSO) for common services like SAML, OAuth2, etc. This setting is required to be enabled to use the SSO for authentication.
-
-See the guide on [Single Sign On Authentication](../authentication/sso) for more details.
-
----
-
-=======
->>>>>>> 45188337
 ## STATIC_ROOT
 
 Default: `os.path.join(NAUTOBOT_ROOT, "static")`

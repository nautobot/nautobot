--- conflicted
+++ resolved
@@ -19,12 +19,8 @@
 | [Dynamic Groups](../../../../user-guide/platform-functionality/dynamicgroup.md) | ❌ | ❌ | ✅ | ✅ |
 | [Notes](../../../../user-guide/platform-functionality/note.md) | ❌ | ❌ | ✅ | ✅ |
 | [Relationships](../../../../user-guide/platform-functionality/relationship.md) | ❌ | ❌ | ✅ | ✅ |
-<<<<<<< HEAD
-| [Saved Views](../../../../user-guide/platform-functionality/savedview.md) | ❌ | ❌ | ✅ | ✅ |
+| [Saved Views](../../../../user-guide/platform-functionality/user-interface/savedview.md) | ❌ | ❌ | ✅ | ✅ |
 | [Data Compliance](../../../../user-guide/feature-guides/data-compliance.md) | ❌ | ❌ | ✅ | ✅ |
-=======
-| [Saved Views](../../../../user-guide/platform-functionality/user-interface/savedview.md) | ❌ | ❌ | ✅ | ✅ |
->>>>>>> 4dd85deb
 | [Tags](../../../../user-guide/platform-functionality/tag.md) | ❌ | ❌ | ❌ | ✅ |
 
 +++ 2.2.0 "Support for Contact and Team assignment on all models"

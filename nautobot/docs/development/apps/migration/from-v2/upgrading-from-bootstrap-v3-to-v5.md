# Upgrading from Bootstrap v3 to v5

With the release of Nautobot v3.0, the UI has undergone significant improvements to enhance usability, flexibility, and maintainability. This version introduces an upgrade from [Bootstrap v3.4](https://getbootstrap.com/docs/3.4/) to [Bootstrap v5.3](https://getbootstrap.com/docs/5.3/). This transition brings modern UI enhancements, improved accessibility, and better responsiveness. While these changes provide a more consistent and intuitive user experience, they also introduce necessary modifications that may impact existing custom UI components and templates.

The following is a detailed migration guide outlining the steps to help app authors update their app's UI for compatibility with the Bootstrap upgrade. Additional changes that are needed and might not be captured here can be found in the [Bootstrap 5.x migration guide](https://getbootstrap.com/docs/5.3/migration/).

!!! note
    This document does not cover all the UI/UX changes brought to Bootstrap and Nautobot components. Instead, this guide scope is narrowed down to only the technicalities concerning HTML element structures and attributes, and CSS class names.

## Dependency management

Bootstrap v5.x JavaScript now uses vanilla JavaScript and jQuery dependency has been removed. For now, Nautobot will keep supporting jQuery for backward compatibility, but consider it marked as **deprecated**. Ensure that your custom scripts do not rely on jQuery and jQuery-based Bootstrap v3.4.1 functions.

In case you were not using any plugins and had not maintained your own custom CSS or JS code dependent on jQuery or Bootstrap v3.4.1, you don't need to do anything related to dependency management.

Otherwise, you will need to individually review whether the packages and/or modules you are using, are still compatible with Bootstrap 5.x and in case they are not, update them accordingly.

## Migration Script

When Nautobot v3.x is installed, in addition to the `nautobot-server` CLI command, it now also provides a `nautobot-migrate-bootstrap-v3-to-v5` CLI command. This command can be run against your App's `templates` directory in order to autocorrect and/or flag for manual correction many of the below-documented required changes to your CSS and HTML.

```no-highlight
nautobot-migrate-bootstrap-v3-to-v5 my_app/templates/ --resize
```

!!! tip "The `--resize` flag"
    The first time you run `nautobot-migrate-bootstrap-v3-to-v5`, you should use the `--resize` optional parameter, which will resize all Bootstrap column breakpoints in your templates to use the next larger breakpoint. (See [Columns](#columns) below for the details of why this is recommended.) This is the only part of the script that is not idempotent and should not be rerun repeatedly, as each time the script is run with `--resize`, it will adjust the breakpoints upward again. Therefore, on all subsequent runs of the script against your app, you should omit this parameter. Besides this special case, it is otherwise safe to run the script multiple times if desired.

```no-highlight
nautobot-migrate-bootstrap-v3-to-v5 my_app/templates/
```

You can also run the script against a single template file if desired:

```no-highlight
nautobot-migrate-bootstrap-v3-to-v5 my_app/templates/my_app/my_template.html
```

When run, the script will produce verbose output documenting the files that it is changing, any files that it cannot fix up automatically in full that will need manual review, and finally a summary of the overall results:

```no-highlight
→ object_new_team.html: 2 class replacements, 6 panel replacements,
→ metadatatype_create.html: 3 class replacements, 9 panel replacements,
→ graphqlquery_retrieve.html: 4 class replacements, 7 panel replacements,
→ role_retrieve.html: 23 class replacements, 36 panel replacements,
→ approvalworkflowdefinition_update.html: 2 class replacements, 6 panel replacements,
→ inc/configcontext_format.html: 1 class replacements,
  !!! Manual review needed for nav-item fixes at:
    - nautobot/extras/templates/extras/inc/configcontext_format.html - Please review manually 'btn {% if format == 'json' %}btn-primary{% else %}btn-default{% endif %}'

...

=== Global Summary ===
Total issues fixed: 417
- Class replacements:          149
- Extra-breadcrumb fixes:      0
- <li> in <ol.breadcrumb>:     5
- <li> in <ul.nav-tabs>:       6
- Panel class replacements:    257
- Resizing breakpoint xs:      0
-------------------------------------
- Resizing other breakpoints:  0
```

In the case of the above output snippet, you can see that while the script fixed 417 migration issues automatically, it encountered some uncertainty in `nautobot/extras/templates/extras/inc/configcontext_format.html`, likely due to the Django template logic wrapping the `btn-primary` and `btn-default` classes. In this case you'd (as documented below in [Buttons](#buttons)) likely want to manually replace the `btn-default` case with `btn-secondary`.

<<<<<<< HEAD
??? info "Full table of Boostrap v3 to v5 and Nautobot UI API changes"
    {data-table ../nautobot/core/cli/bootstrap_v3_to_v5_changes.yaml}
=======
!!! note
    The `nautobot-migrate-bootstrap-v3-to-v5` also, by default, calls the `nautobot-migrate-deprecated-templates` script to replace deprecated template references found in your HTML files. You can skip this additional step by using the `--skip-template-replacement` flag. For more details on the deprecated template script, see [Deprecated Templates](../code-updates.md#deprecated-templates).
>>>>>>> 98fab61f

## Overview of High-Level Changes

### Bootstrap `data-*` attributes

In Bootstrap v5.x, some reused native HTML attributes became `data-*` attributes for less ambiguity. In addition to that, all custom Bootstrap `data-*` attributes are prefixed with an additional `bs-` for even more clarity. For example, `data-toggle="collapse"` is now `data-bs-toggle="collapse"`, and Tooltip's `title` attribute has been changed to `data-bs-title`.

| Bootstrap v3    | Bootstrap v5       |
|-----------------|--------------------|
| `data-backdrop` | `data-bs-backdrop` |
| `data-dismiss`  | `data-bs-dismiss`  |
| `data-target`   | `data-bs-target`   |
| `data-title`    | `data-bs-title`    |
| `data-toggle`   | `data-bs-toggle`   |

=== "Bootstrap v3"

    ```html
    <a class="btn btn-primary" data-toggle="collapse" href="#collapse" role="button" aria-expanded="false" aria-controls="collapse">Toggle collapse</a>
    <button type="button" class="btn btn-default" data-toggle="tooltip" title="Custom tooltip">Custom tooltip</button>
    <button data-toggle="modal" data-target="#myModal">Open Modal</button>
    <button class="close" data-dismiss="alert">×</button>
    ```

=== "Bootstrap v5"

    ```html
    <a class="btn btn-primary" data-bs-toggle="collapse" href="#collapse" role="button" aria-expanded="false" aria-controls="collapse">Toggle collapse</a>
    <button type="button" class="btn btn-secondary" data-bs-toggle="tooltip" data-bs-title="Custom tooltip">Custom tooltip</button>
    <button data-bs-toggle="modal" data-bs-target="#myModal">Open Modal</button>
    <button class="btn-close" data-bs-dismiss="alert"></button>
    ```

### Helper classes / Helpers and Utilities

One major difference between Bootstrap v3 and v5 is that [Helper classes](https://getbootstrap.com/docs/3.4/css/#helper-classes) no longer exist. Instead, they were replaced with [Helpers](https://getbootstrap.com/docs/5.3/helpers/) and [Utilities](https://getbootstrap.com/docs/5.3/utilities/) which offer far more comprehensive set of CSS classes for styling elements on the page without having to write custom CSS. Below is a table with helpers and utilities that correspond to former helper classes for a quick search-and-replace reference. Items not listed here did not change and can be left as-is.

| Helper class        | Utility                                                                                                                    |
|---------------------|----------------------------------------------------------------------------------------------------------------------------|
| `text-muted`        | `text-secondary`                                                                                                           |
| `text-left`         | `text-start`                                                                                                               |
| `text-right`        | `text-end`                                                                                                                 |
| `close`             | `btn-close` *(technically speaking, close button is a component now, not a helper or utility)*                             |
| `caret`             | *removed, use an icon from icon library instead*                                                                           |
| `pull-left`         | `float-start`                                                                                                              |
| `pull-right`        | `float-end`                                                                                                                |
| `center-block`      | `d-block mx-auto` *(consider using flexbox for content centering)*                                                         |
| `show`              | `d-block`                                                                                                                  |
| `hidden`            | `d-none`                                                                                                                   |
| `sr-only`           | `visually-hidden`                                                                                                          |
| `sr-only-focusable` | `visually-hidden-focusable` **(must not be used in combination with the `visually-hidden` class)**                         |
| `text-hide`         | *removed, as per Bootstrap v5.0 documentation: "it’s an antiquated method for hiding text that shouldn’t be used anymore"* |

It is highly encouraged to at least briefly familiarize with Bootstrap v5.x documentation on Helpers and Utilities and the array of possibilities they provide, because in many cases they can relieve developers from the burden of writing custom CSS code. At the same time, mind that not all default Bootstrap maps can be treated as source of truth, there are several Nautobot overwrites which, most notably, include [spacing](#spacing-ie-margins-and-paddings).

### Spacing (i.e. margins and paddings)

To avoid unnecessary mapping of abstract to pixel values, Nautobot defines spacing sizes in straightforward concrete pixel values. On one hand it requires developers to think about pixels rather than semantic meaning of a particular spacing but on the other, there really are no spacing guidelines for Bootstrap nor Nautobot, so these abstract names would be arbitrary and made up anyway. Available sizes are:

```no-highlight
0: 0
1: 1px
2: 2px
4: 4px
6: 6px
8: 8px
10: 10px
12: 12px
14: 14px
16: 16px
20: 20px
24: 24px
auto: auto
```

Negative margins are also supported. They require preceding requested size with an `n`.

Example:

```html
<div class="p-4"></div> <!-- padding: 4px; -->
<div class="px-10"></div> <!-- padding-left: 10px; padding-right: 10px; -->
<div class="my-n8"></div> <!-- margin-bottom: -8px; margin-top: -8px; -->
```

!!! note
    Everything presented in this section was simplified for the default font size equal to `16px`. Were this value overwritten, for accessibility concerns Bootstrap and Nautobot define all sizes in `rem` units, which scale in relation to document root font size, a practice also recommended for app developers.

### Grid

!!! note
    It is recommended that instead of using `float-start` and `float-end` classes, you should use the [grid system](https://getbootstrap.com/docs/5.3/layout/grid/) in Bootstrap v5.x for a more structured approach to positioning elements and layout.

- Bootstrap v5.x now has `position-relative`, `position-absolute`, etc. to help you to position elements on the page.
- Bootstrap v3.4.1 grid system:
    - Uses 12-column grid system.
    - Requires explicit breakpoint prefixes (`xs`, `sm`, `md`, `lg`).
    - Column widths are fixed per breakpoint.
    - `col-*-offset-*` classes control horizontal positioning.
- Bootstrap v5.x grid system:
    - No more `xs` breakpoint.
    - Uses `col-*` auto-sizing if not specified (no need for exact column width).
    - Specifies `gutter` width via `g-*` classes.
    - Specifies column horizontal offset with `offset-*`, though other new utilities are available to control positioning as well and may be preferable.

Above is a short summary for the positioning and layout changes in Bootstrap v5.x, see more details in the Bootstrap v5.x documentation about [columns](https://getbootstrap.com/docs/5.3/layout/columns/), [float](https://getbootstrap.com/docs/5.3/utilities/float/), and [position](https://getbootstrap.com/docs/5.3/utilities/position/).

#### Grid - best practices

- Use `col-lg-*` instead of `col-md-*` to have better support for narrow view ports. On larger screens it will fill page with defined size, but below `lg` it will fill the 100% width.
- You can use `nb-lg-max-width` to limit the max width to the size of `lg` viewport. Then you don't need to specify `col-xl-*` or `col-xxl-*` sizes to limit the width on 4k or wide screens.
- For non-full-width boxes like error information, some confirmation site, that should be in "modal" format please use fine-grained col sizes. For example `col-sm-12 col-md-9 col-lg-7` along with `nb-lg-max-width`.
- Use `justify-content-center` class on the `<div class="row">` container, instead of specifying `offset-lg-*` to center the columns. This may lead to centering issues or overflowing columns when offset is miscalculated or set to the different viewport than `col-*-*` definition.

### Responsive utilities

Bootstrap v3.4.1 shipped with [Responsive utilities](https://getbootstrap.com/docs/3.4/css/#responsive-utilities) which provided simple mechanisms to display and hide elements on various screen sizes and for print. Bootstrap v5.x takes this idea a step further and delivers media breakpoints for **all** [Helpers and Utilities](#helper-classes-helpers-and-utilities), no longer constraining responsive utility classes to an arbitrary set.

- Breakpoint values and names have changed, refer to [Bootstrap v3.4.1 breakpoints](https://getbootstrap.com/docs/3.4/css/#responsive-utilities-classes) and [Bootstrap v5.x breakpoints](https://getbootstrap.com/docs/5.3/layout/breakpoints/#available-breakpoints) for more detail.
- `xs` breakpoint no longer exists (at least not in CSS class names). It is a result of Bootstrap v5.x (and web, in general) mobile-first approach which defaults layouts to the smallest breakpoint available and goes up from there. Do not worry, it does not mean you have to support mobile layouts. But in case you do, see how is `xs` migrated in examples below.
- `hidden-xs` is replaced by `d-block d-sm-none` (hide on extra small). Note the change from `xs` to `sm` due to the change in layout breakpoint sizes in Bootstrap v5.
- `visible-xs` is replaced by `d-none d-sm-block` (show on extra small).

## Guidance on Specific Cases

### Breadcrumbs

In general you may want to migrate to defining your breadcrumbs [in the Python view code](../ui-component-framework/breadcrumbs-titles.md) instead of defining them directly in an HTML template. If your breadcrumbs are still defined in HTML, the following changes are needed:

- Breadcrumb item is changed from `<li>` to `<li class="breadcrumb-item">`.
- Active breadcrumb item is changed from `<li class="active">Data</li>` to `<li class="breadcrumb-item active" aria-current="page">Data</li>`.

=== "Bootstrap v3"

    ```html
    <ol class="breadcrumb">
        <li><a href="#">Home</a></li>
        <li><a href="#">Library</a></li>
        <li class="active"><a href="#">Data</a></li>
    </ol>
    ```

=== "Bootstrap v5"

    ```html
    <ol class="breadcrumb">
        <li class="breadcrumb-item"><a href="#">Home</a></li>
        <li class="breadcrumb-item"><a href="#">Library</a></li>
        <li class="breadcrumb-item active" aria-current="page"><a href="#">Data</a></li>
    </ol>
    ```

### Buttons

- `btn-default` is replaced by `btn-secondary`. *Nautobot will keep supporting `btn-default` class, nevertheless it is recommended to replace old `btn-default` class name with `btn-secondary`.*
- `btn-xs` (extra small) is removed; use `btn-sm` as the smallest size. *Similarly to `btn-default` and `btn-secondary`, Nautobot will keep supporting `btn-xs` class but despite its name, it looks and behaves exactly the same as `btn-sm`.*
- `close` is replaced by `btn-close` as mentioned above in [Helper classes / Helpers and Utilities](#helper-classes-helpers-and-utilities).

=== "Bootstrap v3"

    ```html
    <button class="btn-default"></button>
    <button class="close" data-dismiss="alert">×</button>
    ```

=== "Bootstrap v5"

    ```html
    <button class="btn-secondary"></button>
    <button class="btn-close" data-bs-dismiss="alert"></button>
    ```

### Columns

See more details in the Bootstrap v5.x documentation about [columns](https://getbootstrap.com/docs/5.3/layout/columns/), but generally speaking you'll need to make two types of changes to your column definitions:

1. Increase to the next larger breakpoint (see note below).
2. Replace `col-<breakpoint>-offset-<amount>` with `offset-<breakpoint>-<amount>`.

!!! note "Generally increase column breakpoints by one stage when migrating"
    A subtle change between Bootstrap v3 and v5 columns, in addition to the removal of `xs`, is that the other grid breakpoints have generally changed. For example, in v3, a `col-sm-4` would apply to windows up to 768px in size, but in v5, `col-sm-4` applies only up to 576px in size while `col-md-4` applies to windows between 577px and 768px. The net result of this change is that *in general* you will want to adjust all size-specific column definitions "up" one size increment, so `col-sm-*` becomes `col-md-*`, `col-md-*` becomes `col-lg-*`, etc.

    That said, you may also want to refer to the Bootstrap v5 docs linked above to see if you can simplify your HTML/CSS classes to achieve the desired results more simply with the new grid features in Bootstrap v5.

=== "Bootstrap v3"

    ```html
    <div class="row">
        <div class="col-md-4 col-md-offset-4">
            This column is 4 wide (1/3 the page width) and offset by 4 (making it centered) at breakpoint "md" and smaller.
        </div>
    </div>
    ```

=== "Bootstrap v5"

    ```html
    <div class="row">
        <div class="col-lg-4 offset-lg-4">
            This column is 4 wide (1/3 the page width) and offset by 4 (making it centered) at breakpoint "lg" and smaller.
        </div>
    </div>
    ```

=== "Bootstrap v5 (alternate)"

    ```html
    <div class="row">
        <div class="col-lg-4 mx-auto">
            This column is 4 wide (1/3 the page width) and centered (automatic left/right margins) on breakpoint "lg" and smaller.
        </div>
    </div>
    ```

### Dropdowns

Complete Bootstrap 5.x dropdowns documentation can be found at: [https://getbootstrap.com/docs/5.3/components/dropdowns/](https://getbootstrap.com/docs/5.3/components/dropdowns/).

In Bootstrap v3.4.1, dropdowns were kind of second class citizens, missing out much on configurability mainly due to just a handful of dedicated classes. Bootstrap v5.x amends that and to some extent redefines dropdown HTML structure and attributes, and CSS classes.

Differences include:

- Dropdown wrapper component is no longer of class `btn-group` but `dropdown` instead.
- Dropdown toggle button `data-toggle` attribute has been renamed to `data-bs-toggle`, and `aria-haspopup` attribute is no longer recommended.
- As already mentioned in [Helper classes / Helpers and Utilities](#helper-classes-helpers-and-utilities) section above, if dropdown toggle button used `caret` element, it must be replaced by an icon from available icon library.
- Likewise, if dropdown toggle button used a descriptive text of class `sr-only`, it should be changed to `visually-hidden`.
- List items do not expect any particular CSS class but elements within them do. This is especially relevant for separators (dividers).
- Clickable items (mainly `button` and `a` elements) should be of `dropdown-item` class.
- Separators (dividers) should be `hr` elements with `dropdown-divider` class.

Let's take a look at this example from [Bootstrap v3.4.1 Single button dropdowns](https://getbootstrap.com/docs/3.4/components/#btn-dropdowns-single) documentation and how to migrate it over to Bootstrap v5.x:

=== "Bootstrap v3"

    ```html
    <div class="btn-group">
        <button type="button" class="btn btn-default dropdown-toggle" data-toggle="dropdown" aria-haspopup="true" aria-expanded="false">
            Action <span class="caret"></span>
        </button>
        <ul class="dropdown-menu dropdown-menu-right">
            <li><a href="#">Action</a></li>
            <li><a href="#">Another action</a></li>
            <li><a href="#">Something else here</a></li>
            <li role="separator" class="divider"></li>
            <li><a href="#">Separated link</a></li>
        </ul>
    </div>
    ```

=== "Bootstrap v5"

    ```html
    <div class="dropdown">
        <button type="button" class="btn btn-secondary dropdown-toggle" data-bs-toggle="dropdown" aria-expanded="false">
            Action <span class="mdi mdi-chevron-down"></span>
        </button>
        <ul class="dropdown-menu dropdown-menu-end">
            <li><a href="#" class="dropdown-item">Action</a></li>
            <li><a href="#" class="dropdown-item">Another action</a></li>
            <li><a href="#" class="dropdown-item">Something else here</a></li>
            <li><hr class="dropdown-divider"></li>
            <li><a href="#" class="dropdown-item">Separated link</a></li>
        </ul>
    </div>
    ```

### Forms

- Class `form-group` is removed; in most Nautobot model forms it should be replaced by `mb-10 d-flex justify-content-center`.
    - In the specific case of "drawer" forms (filter forms, table config, etc.), where limited horizontal space is available, you can use class `nb-form-group` instead.
- Class `control-label` is removed; in most Nautobot model forms it should be replaced by `col-form-label` ([https://getbootstrap.com/docs/5.3/forms/layout/#horizontal-form](https://getbootstrap.com/docs/5.3/forms/layout/#horizontal-form)).
    - In the specific case of "drawer" forms using `nb-form-group`, you should use class `form-label` instead ([https://getbootstrap.com/docs/5.3/migration/#forms-1](https://getbootstrap.com/docs/5.3/migration/#forms-1)).
- Class `form-control-static` is replaced by `form-control-plaintext`.
- Class `help-block` is replaced by `form-text`.
- Classes `checkbox` and `checkbox-inline` are removed; use `form-check` and `form-check-input` instead: [https://getbootstrap.com/docs/5.3/forms/checks-radios/#checks](https://getbootstrap.com/docs/5.3/forms/checks-radios/#checks).
- Required form fields should use class `nb-required` on their `label` element.

### Labels / Badges

- `label` is replaced with `badge`.
- The contextual classes (e.g. `label-primary`, `label-success`) now use the general-purpose classes (`bg-primary`, `bg-success`, etc.).

=== "Bootstrap v3"

    ```html
    <span class="label label-primary">Primary</span>
    <span class="label label-success">Success</span>
    <span class="label label-danger">Danger</span>
    ```

=== "Bootstrap v5"

    ```html
    <span class="badge bg-primary">Primary</span>
    <span class="badge bg-success">Success</span>
    <span class="badge bg-danger">Danger</span>
    ```

### Horizontal rules

By default, [Horizontal rules](https://getbootstrap.com/docs/5.3/content/reboot/#horizontal-rules) inherit their color from text. To draw a line with standard Nautobot border color, use `border-top` CSS class on the `<hr>` element.

```html
<!-- Inherit color from text. -->
<hr>

<!-- Set color to standard Nautobot border color. -->
<hr class="border-top">
```

### Paginators

- `page-item` class needs to be applied to `<li>` elements.
- `page-link` class needs to be applied to `<a>` elements.
- `active` and `disabled` classes are now applied to outer `page-item` element (`<li>`) instead of inner `page-link` (`<a>`).
- Replace icons with HTML character entities:
    - `<i class="mdi mdi-chevron-double-left"></i>` with `<span aria-hidden="true">&laquo;</span>`.
    - `<i class="mdi mdi-chevron-double-right"></i>` with `<span aria-hidden="true">&raquo;</span>`.

=== "Bootstrap v3"

    ```html
    <ul class="pagination">
        <li class="disabled"><a href="#previous_page"><i class="mdi mdi-chevron-double-left"></i></a></li>
        <li class="active"><a href="#">1</a></li>
        <li><a href="#">2</a></li>
        <li><a href="#">3</a></li>
        <li><a href="#"><i class="mdi mdi-chevron-double-left"></i></a></li>
    </ul>
    ```

=== "Bootstrap v5"

    ```html
    <ul class="pagination">
        <li class="page-item disabled"><a class="page-link" href="#" aria-disabled="true"><span aria-hidden="true">&laquo;</span></a></li>
        <li class="page-item active" aria-current="page"><a class="page-link" href="#">1</a></li>
        <li class="page-item"><a class="page-link" href="#">2</a></li>
        <li class="page-item"><a class="page-link" href="#">3</a></li>
        <li class="page-item"><a class="page-link" href="#"><span aria-hidden="true">&raquo;</span></a></li>
    </ul>
    ```

### Panels / Cards

- `panel` class is no longer available, use `card` instead.
- `panel-heading` class is replaced by `card-header`.
- `panel-body` class is replaced by `card-body`. Note that `card-body` is not required as `card` child and does not have any functional nor semantic meaning on its own, [use it whenever you need a padded section within a card](https://getbootstrap.com/docs/5.3/components/card/#body).
- `panel-footer` class is replaced by `card-footer`.
- `panel-default` and `panel-primary` classes are replaced by a combination of `border-*` and `bg-*` applied to `card` and `card-header`.
- `<div class="panel panel-default">` is replaced by `<div class="card">` without additional classes.

=== "Bootstrap v3"

    ```html
    <div class="panel panel-default">
        <div class="panel-heading">
            <h3 class="panel-title">Panel Title</h3>
        </div>
        <div class="panel-body">
            Panel content goes here.
        </div>
        <div class="panel-footer">Panel Footer</div>
    </div>
    <div class="panel panel-primary">
        <div class="panel-heading">
            <h3 class="panel-title">Panel Title</h3>
        </div>
        <div class="panel-body">
            Panel content goes here.
        </div>
        <div class="panel-footer">Panel Footer</div>
    </div>
    ```

=== "Bootstrap v5"

    ```html
    <div class="card">
        <div class="card-header">
            <h5 class="card-title">Panel Title</h5>
        </div>
        <div class="card-body">
            Panel content goes here.
        </div>
        <div class="card-footer">Panel Footer</div>
    </div>
    <div class="card border-primary">
        <div class="card-header bg-primary text-white">
            <h5 class="card-title">Panel Title</h5>
        </div>
        <div class="card-body">
            Panel content goes here.
        </div>
        <div class="card-footer">Panel Footer</div>
    </div>
    ```

### Tabs

- `nav-item` class is now required for each `<li>`.
- `nav-link` class must be applied to clickable `<a>` and `<button`> elements.
- `active` class must be applied to the inner `nav-link` element (`<a>`, `<button>`) instead of `nav-item` (`<li>`).

=== "Bootstrap v3"

    ```html
    <ul class="nav nav-tabs">
        <li class="active" role="presentation">
            <a href="#home">Home</a>
        </li>
        <li role="presentation">
            <a href="#profile">Profile</a>
        </li>
        <li role="presentation">
            <a href="#messages">Messages</a>
        </li>
    </ul>
    ```

=== "Bootstrap v5"

    ```html
    <ul class="nav nav-tabs" role="tablist">
        <li class="nav-item" role="presentation">
            <a class="nav-link active" href="#home">Home</a>
        </li>
        <li class="nav-item" role="presentation">
            <a class="nav-link" href="#profile">Profile</a>
        </li>
        <li class="nav-item" role="presentation">
            <a class="nav-link" href="#messages">Messages</a>
        </li>
    </ul>
    ```<|MERGE_RESOLUTION|>--- conflicted
+++ resolved
@@ -64,13 +64,11 @@
 
 In the case of the above output snippet, you can see that while the script fixed 417 migration issues automatically, it encountered some uncertainty in `nautobot/extras/templates/extras/inc/configcontext_format.html`, likely due to the Django template logic wrapping the `btn-primary` and `btn-default` classes. In this case you'd (as documented below in [Buttons](#buttons)) likely want to manually replace the `btn-default` case with `btn-secondary`.
 
-<<<<<<< HEAD
+!!! note
+    The `nautobot-migrate-bootstrap-v3-to-v5` also, by default, calls the `nautobot-migrate-deprecated-templates` script to replace deprecated template references found in your HTML files. You can skip this additional step by using the `--skip-template-replacement` flag. For more details on the deprecated template script, see [Deprecated Templates](../code-updates.md#deprecated-templates).
+
 ??? info "Full table of Boostrap v3 to v5 and Nautobot UI API changes"
     {data-table ../nautobot/core/cli/bootstrap_v3_to_v5_changes.yaml}
-=======
-!!! note
-    The `nautobot-migrate-bootstrap-v3-to-v5` also, by default, calls the `nautobot-migrate-deprecated-templates` script to replace deprecated template references found in your HTML files. You can skip this additional step by using the `--skip-template-replacement` flag. For more details on the deprecated template script, see [Deprecated Templates](../code-updates.md#deprecated-templates).
->>>>>>> 98fab61f
 
 ## Overview of High-Level Changes
 

# Nautobot UI Framework

## Table of Contents

- [Introduction](#introduction)
- [Getting Started](#getting-started)
- [Core Concepts](#core-concepts)
- [Panel Types](#panel-types)
- [Complete Example](#complete-example)
- [Layouts and Sections](#layouts-and-sections)
- [Best Practices](#best-practices)
- [Troubleshooting](#troubleshooting)

## Introduction

The Nautobot UI Framework revolutionizes how you create object detail views in your applications. Instead of writing HTML templates, you declaratively define your UI structure using Python objects, resulting in consistent, maintainable, and responsive interfaces.

<!-- markdownlint-disable no-inline-html -->
<div class="grid cards" style="width: 300px;" markdown>
- ![UI Framework Example](../../media/development/core/ui-component-framework/ui-framework-example.png){ .on-glb }
</div>
<!-- markdownlint-enable no-inline-html -->

### Why Use the UI Framework?

- ✨ **Reduced Development Time**: Eliminate boilerplate HTML/CSS
- 🎯 **Consistency**: Automatic adherence to Nautobot's design patterns
- 🔄 **Reusable Components**: Compose views from pre-built panels
- 🛠 **Extensible**: Easy to customize and extend

## Getting Started

### Basic Setup

1. Create a view that inherits from `NautobotUIViewSet`:

```python
from nautobot.apps import views
from nautobot.apps.ui import ObjectDetailContent, SectionChoices, ObjectFieldsPanel

class ExampleUIViewSet(views.NautobotUIViewSet):
    queryset = Example.objects.all()
    ...

    object_detail_content = ObjectDetailContent(
        panels=[
            ObjectFieldsPanel(
               weight=100,
               section=SectionChoices.LEFT_HALF,
                fields="__all__"
            )
        ]
    )
```

## Core Concepts

### ViewSet Configuration

The UI Framework is built around the concept of configurable ViewSets. Each ViewSet defines:

- Query handling
- Panel layouts
- Content organization

### Panels

Panels are the building blocks of your UI. They contain specific types of content and can be positioned within sections.

<!-- markdownlint-disable no-inline-html -->
<div class="grid cards" style="width: 300px;" markdown>
- ![Basic Panel Layout](../../media/development/core/ui-component-framework/basic-panel-layout.png){ .on-glb }
</div>
<!-- markdownlint-enable no-inline-html -->

## Panel Types

### Base Panel

The Panel component serves as a base class for creating individual display panels within a Layout system. You'll rarely use it directly, but it's important to understand as the base class for the more feature-filled subclasses described below.

[Code reference](../../code-reference/nautobot/apps/ui.md#nautobot.apps.ui.Panel)

#### Panel Examples

```python
from nautobot.apps.ui import Panel, SectionChoices

Panel(
   weight=100,
   section=SectionChoices.FULL_WIDTH,
   label="Panel Header",
)
```

```python
from nautobot.apps.ui import Panel, SectionChoices

Panel(
    weight=200,
    section=SectionChoices.RIGHT_HALF,
    label="Optional Params Included",
    body_content_template_path="path/to/template/body_content_template.html",
    header_extra_content_template_path="path/to/template/header_extra_content_template.html",
    footer_content_template_path="path/to/template/footer_content_template.html",
    template_path="path/to/template/template.html",
    body_wrapper_template_path="path/to/template/body_wrapper_template.html",
)
```

### ObjectFieldsPanel

`ObjectFieldsPanel` is designed to automatically render object attributes in a table format. It's particularly useful for displaying model instances or any object with defined attributes. This panel inherits from `KeyValueTablePanel`.

[Code reference](../../code-reference/nautobot/apps/ui.md#nautobot.apps.ui.ObjectFieldsPanel)

NOTE:
    When `fields="__all__"`, the panel automatically excludes:
    
    - ManyToMany fields and reverse relations (these should be displayed via `ObjectsTablePanel` if desired)
    - hidden fields (name starting with `_` or explicitly declared as `hidden=True`)
    - `id`, `created`, `last_updated` (these are automatically displayed elsewhere in the standard view template)
    - `comments`, `tags` (these are automatically added as standalone panels)

#### ObjectFieldsPanel Examples

```python
from nautobot.apps.ui import ObjectFieldsPanel, SectionChoices

ObjectFieldsPanel(
<<<<<<< HEAD
   weight=100,
   section=SectionChoices.LEFT_HALF,
   label="Object Fields Panel",
   context_object_key="obj",
=======
    label="Object Fields Panel",
    section=SectionChoices.LEFT_HALF,
    weight=100,
>>>>>>> ab36f826
)
```

```python
from nautobot.apps.ui import ObjectFieldsPanel, SectionChoices

ObjectFieldsPanel(
   weight=200,
   section=SectionChoices.LEFT_HALF,
   label="Object Fields Panel",
   fields=["name", "status", "type", "notes"],
   context_object_key="obj",
   ignore_nonexistent_fields=True,
   value_transforms={
        "status": [status_to_badge],
        "type": [type_to_link]
    },
)
```

<!-- markdownlint-disable no-inline-html -->
<div class="grid cards" style="width: 300px;" markdown>
- ![ObjectFieldsPanel Example](../../media/development/core/ui-component-framework/object-fields-panel-example.png){ .on-glb }
</div>
<!-- markdownlint-enable no-inline-html -->

### KeyValueTablePanel

`KeyValueTablePanel` is a Panel component that displays data in a two-column table format, commonly used in object detail views. It extends the base `Panel` class and provides additional functionality for data display and transformation.

!!! tip
    For displaying the attributes of a specific data model instance, you'll more commonly want to use the `ObjectFieldsPanel` subclass rather than using a `KeyValueTablePanel` directly.

[Code reference](../../code-reference/nautobot/apps/ui.md#nautobot.apps.ui.KeyValueTablePanel)

#### KeyValueTablePanel Examples

```python
from nautobot.apps.ui import KeyValueTablePanel

KeyValueTablePanel(
    weight=100,
    data={
        "speed": "1000000",
        "notes": "**Important**"
    },
)
```

```python
from nautobot.apps.ui import KeyValueTablePanel

KeyValueTablePanel(
    weight=100,
    data={
        "speed": "1000000",
        "notes": "**Important**",
    },
    hide_if_unset=(),
    value_transforms={
        "speed": [             # List of functions to apply in order
            humanize_speed,    # Convert 1000000 to "1 Gbps"
            placeholder        # Show placeholder if empty
        ],
        "notes": [
            render_markdown,   # Convert markdown to HTML
            placeholder       # Show placeholder if empty
        ]
    },
)
```

### GroupedKeyValueTablePanel

`GroupedKeyValueTablePanel` is a specialized version of `KeyValueTablePanel` that organizes data into collapsible accordion groups. This is used in the standard template for displaying grouped custom/computed fields when present.

[Code reference](../../code-reference/nautobot/apps/ui.md#nautobot.apps.ui.GroupedKeyValueTablePanel)

#### GroupedKeyValueTablePanel Examples

```python
from nautobot.apps.ui import GroupedKeyValueTablePanel, SectionChoices

GroupedKeyValueTablePanel(
    weight=300,
    section=SectionChoices.FULL_WIDTH,
    label="Grouped Information",
    body_id="network-details",
    # Data Structure
    data={
        "Network": {            # Group name (shown as accordion header)
            "VLAN": "100",      # Key-value pairs in this group
            "IP Range": "192.168.1.0/24"
        },
        "Physical": {           # Another group
            "Location": "Rack A1",
            "Height": "2U"
        },
        "": {                   # Empty string for ungrouped items
            "Notes": "Important info"
        }
    },
)
```

<!-- markdownlint-disable no-inline-html -->
<div class="grid cards" style="width: 300px;" markdown>
- ![GroupedKeyValueTablePanel Example](../../media/development/core/ui-component-framework/grouped-key-value-table-panel-example.png){ .on-glb }
</div>
<!-- markdownlint-enable no-inline-html -->

### StatsPanel

`StatsPanel` is a Panel component that displays statistical information with clickable links to filtered views of related models. It's particularly useful for dashboards and summary views that provide quick access to filtered data sets.

[Code reference](../../code-reference/nautobot/apps/ui.md#nautobot.apps.ui.StatsPanel)

#### StatsPanel Examples

```python
from nautobot.apps.ui import StatsPanel, SectionChoices

StatsPanel(
    weight=700,
    section=SectionChoices.RIGHT_HALF,
    label="Statistics",
    filter_name="location",
    related_models=[  # Models to show statistics for
        Device,  # Direct model reference
                 # Will count all devices related to this object by their `location` key
        (Circuit, "circuit_terminations__location__in"),
                 # Tuple of (Model, query_string)
                 # For complex relationships
        (VirtualMachine, "cluster__location__in")
                 # Another complex relationship example
    ],
)
```

<!-- markdownlint-disable no-inline-html -->
<div class="grid cards" style="width: 300px;" markdown>
- ![StatsPanel Example](../../media/development/core/ui-component-framework/stats-panel-example.png){ .on-glb }
</div>
<!-- markdownlint-enable no-inline-html -->

### BaseTextPanel

`BaseTextPanel` is a specialized Panel component designed to display single values in various text formats including plaintext, JSON, YAML, Markdown, and code snippets.

[Code reference](../../code-reference/nautobot/apps/ui.md#nautobot.apps.ui.BaseTextPanel)

<!-- markdownlint-disable no-inline-html -->
<div class="grid cards" style="width: 300px;" markdown>
- ![Text Panels Family](../../media/development/core/ui-component-framework/text-panels-family.png){ .on-glb }
</div>
<!-- markdownlint-enable no-inline-html -->

### ObjectTextPanel

`ObjectTextPanel` renders content from a specific field of an object in the context. It simplifies the display of object attributes in various text formats (Markdown, JSON, YAML, etc.).

[Code reference](../../code-reference/nautobot/apps/ui.md#nautobot.apps.ui.ObjectTextPanel)

#### ObjectTextPanel Examples

```python
from nautobot.apps.ui import ObjectTextPanel, SectionChoices

ObjectTextPanel(
   weight=500,
   section=SectionChoices.FULL_WIDTH,
   label="Description",
   object_field="description",
   render_as=ObjectTextPanel.RenderOptions.MARKDOWN,
   render_placeholder=True,
)
```

### TextPanel

`TextPanel` renders content from a specified context field. It provides a simple way to display text content in various formats (Markdown, JSON, YAML, plaintext, or code) from the rendering context.

[Code reference](../../code-reference/nautobot/apps/ui.md#nautobot.apps.ui.TextPanel)

#### TextPanel Examples

```python
from nautobot.apps.ui import TextPanel, SectionChoices

TextPanel(
   weight=600,
   section=SectionChoices.FULL_WIDTH,
   label="Custom Content",
   context_field="text",
   render_as=TextPanel.RenderOptions.CODE,
   render_placeholder=True,
)
```

### DataTablePanel

`DataTablePanel` is a Panel component that renders tabular data directly from a list of dictionaries, providing a lightweight alternative to django_tables2 Table classes.

[Code reference](../../code-reference/nautobot/apps/ui.md#nautobot.apps.ui.DataTablePanel)

Note:
    `columns`/`context_columns_key` and `column_headers`/`context_column_headers_key` are mutually exclusive pairs.

<!-- markdownlint-disable no-inline-html -->
<div class="grid cards" style="width: 300px;" markdown>
- ![Table Panels Family](../../media/development/core/ui-component-framework/table-panels-family.png){ .on-glb }
</div>
<!-- markdownlint-enable no-inline-html -->

#### DataTablePanel Examples

```python
from nautobot.apps.ui import DataTablePanel

DataTablePanel(
<<<<<<< HEAD
   weight=100,
   context_data_key="data",
   columns=[1, 2, 3],
   column_headers=["One", "Two", "Three"]
=======
    context_data_key="data",
    weight=100,
    columns=["one", "two", "three"],
    column_headers=["One", "Two", "Three"]
>>>>>>> ab36f826
)
```

### ObjectsTablePanel

The `ObjectsTablePanel` is a powerful component for rendering tables of Django model objects, particularly suited for displaying related objects within a detail view. It integrates with django_tables2 and provides extensive customization options.

#### Configuration Parameters

[Code reference](../../code-reference/nautobot/apps/ui.md#nautobot.apps.ui.ObjectsTablePanel)

##### Core Configuration

| Parameter | Required | Default | Description |
|-----------|----------|---------|-------------|
| `context_table_key` | No | `None` | Key for pre-configured table in render context |
| `table_class` | No | `None` | Table class to instantiate (e.g., DeviceTable) |
| `table_filter` | No | `None` | Filter name for queryset (e.g., 'location_type') |
| `table_attribute` | No | `None` | Object attribute containing queryset |
| `table_title` | No | Model's plural name | Title displayed in panel heading |

##### Query Optimization

| Parameter | Required | Default | Description |
|-----------|----------|---------|-------------|
| `select_related_fields` | No | `None` | Fields to include in select_related() |
| `prefetch_related_fields` | No | `None` | Fields to include in prefetch_related() |
| `order_by_fields` | No | `None` | Fields to order queryset by |
| `max_display_count` | No | User preference | Maximum items to display |

##### Column Configuration

| Parameter | Required | Default | Description |
|-----------|----------|---------|-------------|
| `include_columns` | No | `None` | List of columns to display |
| `exclude_columns` | No | `None` | List of columns to hide |
| `hide_hierarchy_ui` | No | `False` | Disable tree model indentation |

##### Actions Configuration

| Parameter | Required | Default | Description |
|-----------|----------|---------|-------------|
| `add_button_route` | No | `"default"` | Route for "add" button URL |
| `add_permissions` | No | Model defaults | Required permissions for "add" button |
| `enable_bulk_actions` | No | `False` | Enable bulk action checkboxes |
| `related_field_name` | No | `table_filter` value | Field linking to base model |

#### ObjectsTablePanel Examples

```python
from nautobot.apps.ui import ObjectsTablePanel, SectionChoices

ObjectsTablePanel(
    weight=100,
    section=SectionChoices.RIGHT_HALF,
    table_class=ExampleTable,
    table_filter="example_name",
    table_title="Example Table",

)
```

```python
from nautobot.apps.ui import ObjectsTablePanel, SectionChoices

ObjectsTablePanel(
    weight=200,
    section=SectionChoices.FULL_WIDTH,
    context_table_key="example_table_instance",
    table_title="Example Table",
    hide_hierarchy_ui=True,
    related_field_name="example_id",
    enable_bulk_actions=True,
    add_permissions=["dcim:add_device"],
    max_display_count=10,
    prefetch_related_fields=["devices"],
    select_related_fields=["manufacturers", "locations"],
)
```

## Complete Example

```python title="views.py"
from nautobot.apps.ui import (
    SectionChoices,
    ObjectFieldsPanel,
    ObjectDetailContent,
    StatsPanel,
)
from nautobot.apps import views
from your_app.models import Location, Device, Circuit

class LocationUIViewSet(views.NautobotUIViewSet):
    queryset = Location.objects.all()

    object_detail_content = ObjectDetailContent(
        panels=[
            ObjectFieldsPanel(
               weight=100,
               section=SectionChoices.LEFT_HALF,
               fields="__all__",
            ),
            StatsPanel(
                weight=100,
                section=SectionChoices.RIGHT_HALF,
                filter_name="location",
                related_models=[
                    Device,
                    (Circuit, "circuit_terminations__location__in")
                ],
            ),
            GroupedKeyValueTablePanel(
                weight=300,
                section=SectionChoices.FULL_WIDTH,
                body_id="custom-fields",
                data={
                    "Network": {
                        "VLAN": "100",
                        "IP Range": "192.168.1.0/24"
                    }
                },
            ),
            ObjectTextPanel(
                weight=400,
                section=SectionChoices.FULL_WIDTH,
                object_field="description",
                render_as=BaseTextPanel.RenderOptions.MARKDOWN,
            ),
        ]
    )
```

## Layouts and Sections

### [Render Options](../../code-reference/nautobot/apps/ui.md#nautobot.apps.ui.BaseTextPanel.RenderOptions)

### [Section Options](../../code-reference/nautobot/apps/ui.md#nautobot.apps.ui.SectionChoices)

## Best Practices

### 1. Panel Organization

- Use consistent weights across your application
- Group related information in adjacent panels
- Consider various screen sizes when choosing sections, especially for ObjectsTablePanel

### 2. Performance

- Be specific with field selections - select only needed fields for better performance
- Ensure usage of `select_related` or `prefetch_related`

### 3. User Experience

- Provide clear, descriptive labels
- Use consistent patterns across views
- Implement proper error handling for custom business logic if writing custom panels

### 4. Maintenance

- Document custom transformations
- Keep related model lists updated
- Use meaningful body_id values

## Troubleshooting

### Common Issues and Solutions

1. **Panels Not Appearing**
    - Verify section choices
    - Check panel weights
    - Confirm data availability

2. **Performance Issues**
    - Review query complexity in StatsPanel
    - Optimize field selections
    - Check database indexes

3. **Layout Problems**
    - Validate section assignments
    - Review weight ordering
    - Check responsive behavior

4. **Value Rendering**
    - Verify transform functions
    - Check data types
    - Confirm template paths<|MERGE_RESOLUTION|>--- conflicted
+++ resolved
@@ -116,7 +116,7 @@
 
 NOTE:
     When `fields="__all__"`, the panel automatically excludes:
-    
+
     - ManyToMany fields and reverse relations (these should be displayed via `ObjectsTablePanel` if desired)
     - hidden fields (name starting with `_` or explicitly declared as `hidden=True`)
     - `id`, `created`, `last_updated` (these are automatically displayed elsewhere in the standard view template)
@@ -128,16 +128,10 @@
 from nautobot.apps.ui import ObjectFieldsPanel, SectionChoices
 
 ObjectFieldsPanel(
-<<<<<<< HEAD
    weight=100,
    section=SectionChoices.LEFT_HALF,
    label="Object Fields Panel",
    context_object_key="obj",
-=======
-    label="Object Fields Panel",
-    section=SectionChoices.LEFT_HALF,
-    weight=100,
->>>>>>> ab36f826
 )
 ```
 
@@ -358,17 +352,10 @@
 from nautobot.apps.ui import DataTablePanel
 
 DataTablePanel(
-<<<<<<< HEAD
    weight=100,
    context_data_key="data",
-   columns=[1, 2, 3],
+   columns=["one", "two", "three"],
    column_headers=["One", "Two", "Three"]
-=======
-    context_data_key="data",
-    weight=100,
-    columns=["one", "two", "three"],
-    column_headers=["One", "Two", "Three"]
->>>>>>> ab36f826
 )
 ```
 

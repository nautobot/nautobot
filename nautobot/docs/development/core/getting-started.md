# Getting Started

## Git Branches

The Nautobot project follows a branching model based on [Git-flow](https://nvie.com/posts/a-successful-git-branching-model/). As such, there are three persistent git branches:

* `main` - Serves as a snapshot of the current stable release
* `develop` - All bug fixes and minor feature development on the upcoming stable release occurs here
* `next` - All major new feature development for the next feature release occurs here.

You will always base pull requests off of either the `develop` branch, for fixes and minor features, or `next`, if you're working on a feature targeted for a later release. **Never** target fix or feature pull requests into the `main` branch, which receives merges only from the `develop` branch and only for new stable releases of Nautobot.

## Forking the Repo

When developing Nautobot, you'll be working on your own fork, so your first step will be to [fork the official GitHub repository](https://github.com/nautobot/nautobot/fork). You will then clone your GitHub fork locally for development.

!!! note
    It is highly recommended that you use SSH with GitHub. If you haven't already, make sure that you [setup Git](https://docs.github.com/en/github/getting-started-with-github/set-up-git) and [add an SSH key to your GitHub account](https://help.github.com/articles/generating-ssh-keys/) before proceeding.

In this guide, SSH will be used to interact with Git.

```no-highlight
git clone git@github.com:yourusername/nautobot.git
```

Example output:

```no-highlight
Cloning into 'nautobot'...
remote: Enumerating objects: 231, done.
remote: Counting objects: 100% (231/231), done.
remote: Compressing objects: 100% (147/147), done.
remote: Total 56705 (delta 134), reused 145 (delta 84), pack-reused 56474
Receiving objects: 100% (56705/56705), 27.96 MiB | 34.92 MiB/s, done.
Resolving deltas: 100% (44177/44177), done.
```

```no-highlight
ls nautobot/
```

Example output:

```no-highlight
CHANGELOG.md            development             nautobot.code-workspace
CODE_OF_CONDUCT.md      docker                  poetry.lock
CONTRIBUTING.md         docs                    pyproject.toml
LICENSE.txt             examples                renovate.json
NOTICE                  install.sh              scripts
README.md               invoke.yml.example      tasks.py
SECURITY.md             mkdocs.yml
changes                 nautobot
```

### About Remote Repos

Git refers to remote repositories as *remotes*. When you make your initial clone of your fork, Git defaults to naming this remote `origin`. Throughout this documentation, the following remote names will be used:

* `origin` - The default remote name used to refer to *your fork of Nautobot*
* `upstream` - The main remote used to refer to the *official Nautobot repository*

### Setting up your Remotes

Remote repos are managed using the `git remote` command.

Upon cloning Nautobot for the first time, you will have only a single remote:

<!-- markdownlint-disable MD010 -->

```no-highlight
git remote -v
```

Example output:

```no-highlight
origin	git@github.com:yourusername/nautobot.git (fetch)
origin	git@github.com:yourusername/nautobot.git (push)
```

<!-- markdownlint-enable MD010 -->

Add the official Nautobot repo as a the `upstream` remote:

```no-highlight
git remote add upstream git@github.com:nautobot/nautobot.git
```

View your remotes again to confirm you've got both `origin` pointing to your fork and `upstream` pointing to the official repo:

<!-- markdownlint-disable MD010 -->

```no-highlight
git remote -v
```

Example output:

```no-highlight
origin	git@github.com:yourusername/nautobot.git (fetch)
origin	git@github.com:yourusername/nautobot.git (push)
upstream	git@github.com:nautobot/nautobot.git (fetch)
upstream	git@github.com:nautobot/nautobot.git (push)
```

<!-- markdownlint-enable MD010 -->

You're now ready to proceed to the next steps.

!!! hint
    You will always **push** changes to `origin` (your fork) and **pull** changes from `upstream` (official repo).

### Creating a Branch

Before you make any changes, always create a new branch. Again, for bug fixes and minor features, you'll want to create your branches from the `develop` branch, while for major new features, you'll branch from `next` instead.

Before you ever create a new branch, always checkout the appropriate branch and make sure you you've got the latest changes from `upstream`:

```no-highlight
git checkout develop
git pull upstream develop
```

!!! warning
    If you do not do this, you run the risk of having merge conflicts in your branch, and that's never fun to deal with. Trust us on this one.

Now that you've got the latest upstream changes, create your branch. Whether you're creating a branch off a fork or working against the Nautobot origin repo, you should follow this convention for naming your branch: `u/yourusername-0000-branch-summary`, where `0000` is the related GitHub issue number and `yourusername` is your GitHub username. For example:

```no-highlight
git checkout -b u/yourusername-1234-next-amazing-feature
```

If you do not have a relevant GitHub issue, please consider opening one to document the context behind your changes.

#### Prototypes

Sometimes code is written as a proof of concept or early implementation candidate but is not quite ready to be merged, or may be picked up by another author sometime in the future. In that case, the convention is to use the `prototype/` prefix to the branch name and not requiring the original authors username. In that scenario, using the example above, you would instead:

```no-highlight
git checkout -b prototype/1234-next-amazing-feature
```

## Enabling Pre-Commit Hooks

Nautobot ships with a [Git pre-commit hook](https://githooks.com/) script that automatically checks for style compliance and missing database migrations prior to committing changes. This helps avoid erroneous commits that result in CI test failures.

!!! note
    This pre-commit hook currently only supports the Python Virtual Environment Workflow.

You are encouraged to enable it by creating a link to `scripts/git-hooks/pre-commit`:

```no-highlight
cd .git/hooks/
ln -s ../../scripts/git-hooks/pre-commit
```

## Setting up your Development Environment

Getting started with Nautobot development is pretty straightforward, and should feel very familiar to anyone with Django development experience. We can recommend either a [Docker Compose workflow](#docker-compose-workflow) (if you don't want to install dependencies such as PostgreSQL and Redis directly onto your system) or a [Python virtual environment workflow](#python-virtual-environment-workflow).

### Windows Development

The Docker Compose development workflow on Windows Subsystem for Linux (WSL) has been tested successfully with [Docker Desktop using the WSL2 backend](https://docs.docker.com/desktop/windows/wsl/) and the Ubuntu 20.04 WSL2 distribution. The Poetry workflow has also been tested successfully on the Ubuntu 20.04 WSL2 distribution.

To install WSL2 and Ubuntu follow the instructions from the [WSL installation guide](https://learn.microsoft.com/en-us/windows/wsl/install) or if running Windows 10 version 2004 and higher you can open an administrator Powershell terminal and enter the following command:

```ps1
wsl --install
```

This will install the WSL2 Ubuntu distribution. Reboot if prompted. After the image installs successfully you may install Docker Desktop with the WSL2 backend.

### Docker Compose Workflow

This workflow uses [Docker](https://docs.docker.com/get-docker/) and [Docker Compose](https://docs.docker.com/compose/) and assumes that you have them installed.

For the Docker Compose workflow, Nautobot uses [Invoke](http://docs.pyinvoke.org/en/latest/index.html) as a replacement for Make. Invoke was chosen because it is less arcane than make. Instead of a `Makefile`, Invoke reads the `tasks.py` in the project root.

!!! note
    Although the Docker Compose workflow uses containers, it is important to note that the containers are running the local repository code on your machine. Changes you make to your local code will be picked up and executed by the containers.

#### Install Invoke

Because it is used to execute all common Docker workflow tasks, Invoke must be installed for your user environment. On most systems, if you're installing without root/superuser permissions, the default will install into your local user environment.

```no-highlight
pip3 install invoke
```

If you run into issues, you may also deliberately tell `pip3` to install into your user environment by adding the `--user` flag:

```no-highlight
pip3 install --user invoke
```

Please see the [official documentation on Pip user installs](https://pip.pypa.io/en/stable/user_guide/#user-installs) for more information.

#### List Invoke Tasks

Now that you have an `invoke` command, list the tasks defined in `tasks.py`:

```no-highlight
invoke --list
```

Example output:

```no-highlight
Available tasks:

  build                  Build Nautobot docker image.
  build-and-check-docs   Build docs for use within Nautobot.
  build-dependencies
  buildx                 Build Nautobot docker image using the experimental buildx docker functionality (multi-arch
                         capability).
  check-migrations       Check for missing migrations.
  check-schema           Render the REST API schema and check for problems.
  cli                    Launch a bash shell inside the running Nautobot (or other) Docker container.
  createsuperuser        Create a new Nautobot superuser account (default: "admin"), will prompt for password.
  debug                  Start Nautobot and its dependencies in debug mode.
  destroy                Destroy all containers and volumes.
  docker-push            Tags and pushes docker images to the appropriate repos, intended for release use only.
  dumpdata               Dump data from database to db_output file.
<<<<<<< HEAD
  flake8                 Check for PEP8 compliance and other style issues.
=======
  eslint                 Check for ESLint rule compliance and other style issues.
>>>>>>> 71bfed1b
  hadolint               Check Dockerfile for hadolint compliance and other style issues.
  integration-test       Run Nautobot integration tests.
  loaddata               Load data from file.
  makemigrations         Perform makemigrations operation in Django.
  migration-test         Test database migration from a given dataset to latest Nautobot schema.
  markdownlint           Lint Markdown files.
  migrate                Perform migrate operation in Django.
  nbshell                Launch an interactive Nautobot shell.
  performance-test       Run Nautobot performance tests.
  post-upgrade           Performs Nautobot common post-upgrade operations using a single entrypoint.
  pylint                 Perform static analysis of Nautobot code.
  restart                Gracefully restart containers.
  ruff                   Run ruff to perform code formatting and/or linting.
  serve-docs             Runs local instance of mkdocs serve (ctrl-c to stop).
  start                  Start Nautobot and its dependencies in detached mode.
  stop                   Stop Nautobot and its dependencies.
  tests                  Run all linters and unit tests.
  unittest               Run Nautobot unit tests.
  unittest-coverage      Report on code test coverage as measured by 'invoke unittest'.
<<<<<<< HEAD
=======
  unittest-ui            Run Nautobot UI unit tests.
  version                Show the version of Nautobot Python and NPM packages or bump them when a valid bump rule is provided.
>>>>>>> 71bfed1b
  vscode                 Launch Visual Studio Code with the appropriate Environment variables to run in a container.
  yamllint               Run yamllint to validate formatting applies to YAML standards.
```

#### Using Docker with Invoke

A development environment can be easily started up from the root of the project using the following commands:

* `invoke build` - Builds Nautobot docker images
* `invoke migrate` - Performs database migration operation in Django
* `invoke createsuperuser` - Creates a superuser account for the Nautobot application
* `invoke debug` - Starts Docker containers for Nautobot, PostgreSQL, Redis, Celery, and Celery Beat in debug mode and attaches their output to the terminal in the foreground. You may enter Control-C to stop the containers

Additional useful commands for the development environment:

* `invoke start [-s servicename]` - Starts Docker containers for Nautobot, PostgreSQL, Redis, NGINX, Celery, and Celery Beat (or a specific container/service, such as `invoke start -s redis`) to run in the background with debug disabled
* `invoke cli [-s servicename]` - Launch a `bash` shell inside the specified service container (if none is specified, defaults to the Nautobot container)
* `invoke stop [-s servicename]` - Stops all containers (or a specific container/service) created by `invoke start`

!!! note
    The `mkdocs` and `storybook` containers (see later) are not started automatically by `invoke start` or `invoke debug`. If desired, these may be started manually with `invoke start -s mkdocs` or `invoke start -s storybook` as appropriate.

!!! tip
    The Nautobot server uses a Django webservice and worker uses watchdog to provide automatic reload of your web and worker servers in **most** cases when using `invoke start` or `invoke debug`.

!!! tip
    To learn about advanced use cases within the Docker Compose workflow, see the [Docker Compose Advanced Use Cases](docker-compose-advanced-use-cases.md) page.

Proceed to the [Working in your Development Environment](#working-in-your-development-environment) section

### Python Virtual Environment Workflow

This workflow uses Python and Poetry to work with your development environment locally. It requires that you install the required system dependencies on your system yourself.

There are a few things you'll need:

* A Linux system or environment
* A MySQL or PostgreSQL server, which can be installed locally [per the documentation](../../user-guide/administration/installation/index.md#installing-nautobot-dependencies)
* A Redis server, which can also be [installed locally](../../user-guide/administration/installation/index.md#installing-nautobot-dependencies)
* A supported version of Python
* A recent version of [Poetry](https://python-poetry.org/docs/#installation)

#### Install Poetry

[Poetry](https://python-poetry.org/docs/) is a tool for dependency management and packaging in Python. It allows you to declare the libraries your project depends on and it will manage (install/update/remove) them for you. It will also manage virtual environments automatically, and allow for publishing packages to the [Python Package Index](https://pypi.org).

You may install Poetry in your user environment by running:

```no-highlight
curl -sSL https://install.python-poetry.org | python3 -
```

+/- 1.5.6
    Poetry 1.3+ is required to be able to install packages against the latest lockfile.

!!! danger
    Always utilize this documented method to install Poetry for use when developing Nautobot.

    Never use `pip` to install Poetry into your Nautobot virtual environment, as it will result in dependency version conflicts that will very likely break Nautobot. Poetry is used as a package manager for Python packages, so you should not install it into the Nautobot environment, because it relies upon a number of the same dependencies as Nautobot, but with conflicting versions.

    While there are certain cases where running `pip install poetry` is valid, such as in Nautobot's automated release deployments where Nautobot is not actually installed, installing Poetry into Nautobot's runtime development environment is not one of them!

For detailed installation instructions, please see the [official Poetry installation guide](https://python-poetry.org/docs/#installation).

#### Install Hadolint

[Hadolint](https://github.com/hadolint/hadolint) is a tool used to validate and lint Dockerfiles to ensure we are following best practices. On macOS with [Homebrew](https://brew.sh/) you can install Hadolint by running:

```no-highlight
brew install hadolint
```

#### Install markdownlint-cli

[markdownlint-cli](https://github.com/igorshubovych/markdownlint-cli) is a tool used to validate and lint Markdown files, such as Nautobot's documentation, to ensure that they are correctly constructed. On macOS with [Homebrew](https://brew.sh/) you can install markdownlint-cli by running:

```no-highlight
brew install markdownlint-cli
```

#### Creating a Python Virtual Environment

A Python [virtual environment](https://docs.python.org/3/tutorial/venv.html) (or *virtualenv*) is like a container for a set of Python packages. A virtualenv allow you to build environments suited to specific projects without interfering with system packages or other projects. When installed per the documentation, Nautobot uses a virtual environment in production.

For Nautobot development, we have selected Poetry, which will transparently create a virtualenv for you, automatically install all dependencies required for Nautobot to operate, and will also install the `nautobot-server` CLI command that you will utilize to interact with Nautobot from here on out.

Bootstrap your virtual environment using `poetry install`:

```no-highlight
poetry install
```

!!! hint
    If you are doing development or testing using MySQL, you may quickly install the `mysqlclient` library along with Nautobot by running `poetry install --extras mysql`.

This will create automatically create a virtualenv in your home directory, which houses a virtual copy of the Python executable and its related libraries and tooling. When running Nautobot for development, it will be run using the Python binary at found within the virtualenv.

Once created, you may activate the virtual environment using `poetry shell`:

```no-highlight
poetry shell
```

Example output:

```no-highlight
Spawning shell within /home/example/.cache/pypoetry/virtualenvs/nautobot-Ams_xyDt-py3.8

. /home/example/.cache/pypoetry/virtualenvs/nautobot-Ams_xyDt-py3.8/bin/activate
(nautobot-Ams_xyDt-py3.8) $
```

Notice that the console prompt changes to indicate the active environment. This updates the necessary system environment variables to ensure that any Python scripts are run within the virtual environment.

Observe also that the `python` interpreter is bound within the virtualenv:

```no-highlight
which python
```

Example output:

```no-highlight
(nautobot-Ams_xyDt-py3.8) $ /home/example/.cache/pypoetry/virtualenvs/nautobot-Ams_xyDt-py3.8/bin/python
```

To exit the virtual shell, use `exit`:

```no-highlight
exit
```

Example output:

```no-highlight
$
```

#### Working with Poetry

Poetry automatically installs your dependencies. However, if you need to install any additional dependencies this can be done with `pip`. For example, if you really like using `ipython` for development:

```no-highlight
pip3 install ipython
```

Example output:

```no-highlight
Collecting ipython
  Using cached ipython-7.20.0-py3-none-any.whl (784 kB)
  ...
```

* Install verify that you have the proper dependencies installed and are in the virtual environment via Poetry. This also ensures that you have the proper mkdocs themes installed.

```bash
poetry shell
poetry install
```

It may not always be convenient to enter into the virtual shell just to run programs. You may also execute a given command ad hoc within the project's virtual shell by using `poetry run`:

```no-highlight
poetry run mkdocs serve
```

Check out the [Poetry usage guide](https://python-poetry.org/docs/basic-usage/) for more tips.

#### Configuring Nautobot

!!! note
    Unless otherwise noted, all following commands should be executed inside the virtualenv.

!!! hint
    Use `poetry shell` to enter the virtualenv.

Nautobot's configuration file is `nautobot_config.py`.

##### Initializing a Config

You may also initialize a new configuration using `nautobot-server init`:

```no-highlight
nautobot-server init
```

Example output:

```no-highlight
Nautobot would like to send anonymized installation metrics to the project's maintainers.
These metrics include the installed Nautobot version, the Python version in use, an anonymous "deployment ID", and a list of one-way-hashed names of enabled Nautobot Apps and their versions.
Allow Nautobot to send these metrics? [y/n]: n
Installation metrics will not be sent by default.
Configuration file created at /home/example/.nautobot/nautobot_config.py
```

You may also specify alternate file locations. Please refer to [Configuring Nautobot](../../user-guide/administration/configuration/index.md) for how to do that.

##### Using the Development Config

A `nautobot_config.py` suitable for development purposes can be found at `development/nautobot_config.py`. You may customize the values there or utilize environment variables to override the default values.

If you want to use this file, initialize a config first, then copy this file to the default location Nautobot expects to find its config:

```no-highlight
cp development/nautobot_config.py ~/.nautobot/nautobot_config.py
```

##### Required Settings

A newly created configuration includes sane defaults. If you need to customize them, edit your `nautobot_config.py` and update the following settings as required:

* [`ALLOWED_HOSTS`](../../user-guide/administration/configuration/required-settings.md#allowed_hosts): This can be set to `["*"]` for development purposes and must be set if `DEBUG=False`
* [`DATABASES`](../../user-guide/administration/configuration/required-settings.md#databases): Database connection parameters, if different from the defaults
* **Redis settings**: Redis configuration requires multiple settings. The defaults should be fine for development.
* [`DEBUG`](../../user-guide/administration/configuration/optional-settings.md#debug): Set to `True` to enable verbose exception logging and, if installed, the [Django debug toolbar](https://django-debug-toolbar.readthedocs.io/en/latest/)
* [`EXTRA_INSTALLED_APPS`](../../user-guide/administration/configuration/optional-settings.md#extra-applications): Optionally provide a list of extra Django apps/plugins you may desire to use for development

## Working in your Development Environment

Below are common commands for working your development environment.

### Creating a Superuser

You'll need to create a administrative superuser account to be able to log into the Nautobot Web UI for the first time. Specifying an email address for the user is not required, but be sure to use a very strong password.

| Docker Compose Workflow  | Virtual Environment Workflow      |
| ------------------------ | --------------------------------- |
| `invoke createsuperuser` | `nautobot-server createsuperuser` |

### Starting the Development Server

Django provides a lightweight HTTP/WSGI server for development use. The development server automatically reloads Python code for each request, as needed. You don’t need to restart the server for code changes to take effect. However, some actions like adding files don’t trigger a restart, so you’ll have to restart the server in these cases.

!!! danger
    **DO NOT USE THIS SERVER IN A PRODUCTION SETTING.** The development server and watchdog is for development and testing purposes only. It is neither performant nor secure enough for production use.

You can start the Nautobot development server with the `invoke start` command (if using Docker), or the `nautobot-server runserver` management command:

| Docker Compose Workflow | Virtual Environment Workflow |
| ----------------------- | ---------------------------- |
| `invoke start`          | `nautobot-server runserver`  |

For example:

```no-highlight
nautobot-server runserver
```

Example output:

```no-highlight
Performing system checks...

System check identified no issues (0 silenced).
November 18, 2020 - 15:52:31
Django version 3.1, using settings 'nautobot.core.settings'
Starting development server at http://127.0.0.1:8080/
Quit the server with CONTROL-C.
```

!!! warning
    Do not use `poetry run nautobot-server runserver` as it will crash unless you also pass the `--noreload` flag, which somewhat defeats the purpose of using the development server. It is recommended to use `nautobot-server runserver` from within an active virtualenv (e.g. `poetry shell`). This is a [known issue with Django and Poetry](https://github.com/python-poetry/poetry/issues/2435).

Please see the [official Django documentation on `runserver`](https://docs.djangoproject.com/en/stable/ref/django-admin/#runserver) for more information.

You can connect to the development server at `localhost:8080`.

### Starting the Worker Server

In order to run Nautobot Jobs or anything that requires a worker you must start a Celery worker.

The worker is started in Docker Workflow with [watchdog](https://pythonhosted.org/watchdog/) and can be setup to be started with watchdog in the Virtual Environment Workflow. Watchdog provides a similar experience to the Django lightweight HTTP/WSGI for restarting your application automatically. Watchdog can watch for changes on your filesystem, this is helpful when adjusting existing Python files to not have to restart the celery worker when testing jobs.

| Docker Compose Workflow | Virtual Environment Workflow    |
| ----------------------- | ------------------------------- |
| `invoke start`          | `nautobot-server celery worker` |

!!! tip
    You can leverage watchdog for your celery worker as described above, with the following watchmedo command in your development environment `watchmedo auto-restart --directory './' --pattern '*.py' --recursive -- nautobot-server celery worker -l INFO --events`.

### Starting the Interactive Shell

Nautobot provides an [interactive Python shell](../../user-guide/administration/tools/nautobot-shell.md) that sets up the server environment and gives you direct access to the database models for debugging. Nautobot extends this slightly to automatically import models and other utilities.

Run the Nautobot interactive shell with `invoke nbshell` (Docker) or the `nautobot-server nbshell` management command:

| Docker Compose Workflow | Virtual Environment Workflow |
| ----------------------- | ---------------------------- |
| `invoke nbshell`        | `nautobot-server nbshell`    |

For example:

```bash
nautobot-server nbshell
```

Example output:

```no-highlight
# Shell Plus Model Imports
...
# Shell Plus Django Imports
...
# Django version 3.2.16
# Nautobot version 2.0.0a0
# Example Nautobot App version 1.0.0
Python 3.8.16 (default, Mar 23 2023, 04:48:11)
[GCC 10.2.1 20210110] on linux
Type "help", "copyright", "credits" or "license" for more information.
(InteractiveConsole)
>>>
```

### Post-upgrade Operations

There will be times where you're working with the bleeding edge of Nautobot from the `develop` branch or feature branches and will need to pull in database changes or run server operations.

Get into the habit of running `nautobot-server post_upgrade` (or `invoke post-upgrade` when using Docker) after you pull in a major set of changes from Nautobot, which performs a handful of common operations (such as `migrate`) from a single command:

| Docker Compose Workflow | Virtual Environment Workflow   |
| ----------------------- | ------------------------------ |
| `invoke post-upgrade`   | `nautobot-server post_upgrade` |

Please see the [documentation on the `nautobot-server post_upgrade` command](../../user-guide/administration/tools/nautobot-server.md#post_upgrade) for more information.

### Reinstalling Nautobot

!!! note
    This mostly applies to working with Nautobot in a virtualenv, since Docker containers are typically rebuilt when the code changes.

Sometimes when files are renamed, moved, or deleted and you've been working in the same environment for a while, you can encounter weird behavior. If this happens, don't panic and nuke your environment.

First, use `pip3` to explicitly uninstall the Nautobot package from the environment:

```no-highlight
pip3 uninstall -y nautobot
```

Example output:

```no-highlight
Found existing installation: nautobot 1.0.0b2
Uninstalling nautobot-1.0.0b2:
  Successfully uninstalled nautobot-1.0.0b2
```

Then try to just have Poetry do the right thing by telling it to install again:

```no-highlight
poetry install
```

Example output:

```no-highlight
Installing dependencies from lock file

No dependencies to install or update

Installing the current project: nautobot (1.0.0-beta.2)
```

### Running Tests

Throughout the course of development, it's a good idea to occasionally run Nautobot's test suite to catch any potential errors. Tests come in two primary flavors: Unit tests and integration tests.

For information about **writing** tests, refer to the [testing documentation](testing.md).

#### Unit Tests

Unit tests are automated tests written and run to ensure that a section of the Nautobot application (known as the "unit") meets its design and behaves as intended and expected. Most commonly as a developer of or contributor to Nautobot you will be writing unit tests to exercise the code you have written. Unit tests are not meant to test how the application behaves, only the individual blocks of code, therefore use of mock data and phony connections is common in unit test code. As a guiding principle, unit tests should be fast, because they will be executed quite often.

Unit tests are run using the `invoke unittest` command (if using the Docker development environment) or the `nautobot-server test` command:

| Docker Compose Workflow | Virtual Environment Workflow                                                    |
| ----------------------- | ------------------------------------------------------------------------------- |
| `invoke unittest`       | `nautobot-server --config=nautobot/core/tests/nautobot_config.py test nautobot` |

!!! info
    By default `invoke unittest` will start and run the unit tests inside the Docker development container; this ensures that PostgreSQL and Redis servers are available during the test. However, if you have your environment configured such that `nautobot-server` can run locally, outside of the Docker environment, you may wish to set the environment variable `INVOKE_NAUTOBOT_LOCAL=True` to execute these tests in your local environment instead.

In cases where you haven't made any changes to the database (which is most of the time), you can append the `--keepdb` argument to this command to reuse the test database between runs. This cuts down on the time it takes to run the test suite since the database doesn't have to be rebuilt each time.

| Docker Compose Workflow    | Virtual Environment Workflow                                                             |
| -------------------------- | ---------------------------------------------------------------------------------------- |
| `invoke unittest --keepdb` | `nautobot-server --config=nautobot/core/tests/nautobot_config.py test --keepdb nautobot` |

!!! note
    Using the `--keepdb` argument will raise errors if you've modified any model fields since the previous test run.

!!! warning
    In some cases when tests fail and exit uncleanly it may leave the test database in an inconsistent state. If you encounter errors about missing objects, remove `--keepdb` and run the tests again.

+/- 1.5.11
    The `--cache-test-fixtures` argument was added to the `invoke unittest` and `nautobot-server test` commands to allow for caching of test factory data between test runs. See the [factories documentation](./testing.md#factory-caching) for more information.

#### Integration Tests

Integration tests are automated tests written and run to ensure that the Nautobot application behaves as expected when being used as it would be in practice. By contrast to unit tests, where individual units of code are being tested, integration tests rely upon the server code actually running, and web UI clients or API clients to make real connections to the service to exercise actual workflows, such as navigating to the login page, filling out the username/passwords fields, and clicking the "Log In" button.

Running integrations tests requires the use of Docker at this time. They can be directly invoked using `nautobot-server test` just as unit tests can, however, a headless Firefox browser provided by Selenium is required. Because Selenium installation and setup is complicated, we have included a configuration for this to work out of the box using Docker.

The Selenium container is running a standalone, headless Firefox "web driver" browser that can be remotely controlled by Nautobot for use in integration testing.

Before running integration tests, the `selenium` container must be running. If you are using the Docker Compose workflow, it is automatically started for you. For the Virtual Environment workflow, you must start it manually.

| Docker Compose Workflow | Virtual Environment Workflow      |
| ----------------------- | --------------------------------- |
| (automatic)             | `invoke start --service selenium` |

Integration tests are run using the `invoke integration-test` command. All integration tests must inherit from `nautobot.core.testing.integration.SeleniumTestCase`, which itself is tagged with `integration`. A custom test runner has been implemented to automatically skip any test case tagged with `integration` by default, so normal unit tests run without any concern. To run the integration tests the `--tag integration` argument must be passed to `nautobot-server test`.

+/- 2.0.0
    `SeleniumTestCase` was moved from the `nautobot.utilities.testing.integration` module to `nautobot.core.testing.integration`.

| Docker Compose Workflow   | Virtual Environment Workflow                                                                      |
| ------------------------- | ------------------------------------------------------------------------------------------------- |
| `invoke integration-test` | `nautobot-server --config=nautobot/core/tests/nautobot_config.py test --tag integration nautobot` |

!!! info
    The same arguments supported by `invoke unittest` are supported by `invoke integration-test`. The key difference being the dependency upon the Selenium container, and inclusion of the `integration` tag.

!!! tip
    You may also use `invoke integration-test` in the Virtual Environment workflow given that the `selenium` container is running, and that the `INVOKE_NAUTOBOT_LOCAL=True` environment variable has been set.

+/- 1.5.11
    The `--cache-test-fixtures` argument was added to the `invoke integration-test` and `nautobot-server test` commands to allow for caching of test factory data between test runs. See the [factories documentation](./testing.md#factory-caching) for more information.

##### Customizing Integration Test Executions

The following environment variables can be provided when running tests to customize where Nautobot looks for Selenium and where Selenium looks for Nautobot. If using the default setup documented above, there is no need to customize these.

* `NAUTOBOT_SELENIUM_URL` - The URL used by the Nautobot test runner to remotely control the headless Selenium Firefox node. You can provide your own, but it must be a [`Remote` WebDriver](https://selenium-python.readthedocs.io/getting-started.html#using-selenium-with-remote-webdriver). (Default: `http://localhost:4444/wd/hub`; for Docker: `http://selenium:4444/wd/hub`)
* `NAUTOBOT_SELENIUM_HOST` - The hostname used by the Selenium WebDriver to access Nautobot using Firefox. (Default: `host.docker.internal`; for Docker: `nautobot`)

### Verifying the REST API Schema

If you make changes to the REST API, you should verify that the REST API OpenAPI schema renders correctly without errors. To verify that there are no errors, you can run the `invoke check-schema` command (if using the Docker development environment) or the `nautobot-server spectacular` command. In the latter case you should run the command for each supported REST API version that Nautobot provides (e.g. "2.0", "2.1")

| Docker Compose Workflow | Virtual Environment Workflow                                                               |
| ----------------------- | ------------------------------------------------------------------------------------------ |
| `invoke check-schema`   | `nautobot-server spectacular --api-version 2.0 --validate --fail-on-warn --file /dev/null` |

### Verifying Code Style and Static Analysis

<<<<<<< HEAD
To enforce best practices around consistent [coding style](style-guide.md), Nautobot uses [Flake8](https://flake8.pycqa.org/) and [Black](https://black.readthedocs.io/). Additionally, [static analysis](https://en.wikipedia.org/wiki/Static_program_analysis) of Nautobot code is performed by [Pylint](https://pylint.pycqa.org/en/latest/). You should run all of these commands and ensure that they pass fully with regard to your code changes before opening a pull request upstream.
=======
To enforce best practices around consistent [coding style](style-guide.md), Nautobot uses [Ruff](https://docs.astral.sh/ruff), [ESLint](https://eslint.org), and [Prettier](https://prettier.io). Additionally, [static analysis](https://en.wikipedia.org/wiki/Static_program_analysis) of Nautobot code is performed by Ruff and [Pylint](https://pylint.pycqa.org/en/latest/). You should run all of these commands and ensure that they pass fully with regard to your code changes before opening a pull request upstream.
>>>>>>> 71bfed1b

<!-- markdownlint-disable no-inline-html -->
| Docker Compose Workflow | Virtual Environment Workflow                                                                            |
<<<<<<< HEAD
| ----------------------- | ------------------------------------------------------------------------------------------------------- |
| `invoke flake8`         | `flake8`                                                                                                |
| `invoke black`          | `black`                                                                                                 |
| `invoke pylint`         | `nautobot-server pylint nautobot tasks.py && nautobot-server pylint --recursive development/ examples/` |
=======
| ----------------------- | -------------------------------------------------------------------------------------------------------------------------------- |
| `invoke ruff`           | `ruff format --check nautobot/ development/ examples/ tasks.py`<br>and<br>`ruff check nautobot/ development/ examples/ tasks.py` |
| `invoke eslint`         | `npx eslint .`                                                                                                                   |
| `invoke prettier`       | `npx prettier -c .`                                                                                                              |
| `invoke pylint`         | `nautobot-server pylint nautobot tasks.py`<br>and<br>`nautobot-server pylint --recursive development/ examples/`                 |
<!-- markdownlint-enable no-inline-html -->
>>>>>>> 71bfed1b

### Handling Migrations

#### Checking Whether a New Migration is Needed

If you're unsure whether a database schema migration is needed based on your changes, you can run the following command:

| Docker Compose Workflow   | Virtual Environment Workflow                                                                       |
| ------------------------- | -------------------------------------------------------------------------------------------------- |
| `invoke check-migrations` | `nautobot-server --config=nautobot/core/tests/nautobot_config.py makemigrations --dry-run --check` |

#### Autogenerating Migrations

To generate new migrations if the above command indicates that a change is needed, you can run the following command:

| Docker Compose Workflow | Virtual Environment Workflow                                                     |
| ----------------------- | -------------------------------------------------------------------------------- |
| `invoke makemigrations` | `nautobot-server --config=nautobot/core/tests/nautobot_config.py makemigrations` |

If your branch modifies a Django model (and as a result requires a database schema modification), please be sure to provide a meaningful name to the migration before pushing.

* If you have yet to run `invoke makemigrations`, you can pass in a name for the migration with the `-n` option, example `invoke makemigrations -n provider_increase_account_length`.
* If you have already run `invoke makemigrations`, rename the generated migration files, for example `0004_provider_increase_account_length` instead of `0004_auto_20211220_2104`.

You’ll also want to run `invoke ruff --autoformat` (or `ruff format`) against the generated migration file as the autogenerated code doesn’t follow our style guide by default.

When modifying model field attributes, modify the test data in the tests too to reflect these changes and also any forms which refer to the model.

#### Testing Migrations

Nautobot includes a number of data sets under the `development/datasets/` directory that represent various snapshots of historical database contents. You should validate whether your migrations correctly and successfully handle these datasets by running the `invoke migration-test --db-engine [postgres|mysql] --dataset development/datasets/<filename>` command (which handles both the Docker Compose workflow as well as the Virtual Environment workflow).

## Working on Documentation

Some features require documentation updates or new documentation to be written. The documentation files can be found in the `docs` directory. To preview these changes locally, you can use `mkdocs`.

For substantial changes to the code (including new features, removal of existing features, or significant changes in behavior) you should always make corresponding documentation updates. Nautobot's documentation pipeline includes a custom plugin for `mkdocs` that adds a few useful macros for annotating such changes:

* `+++ 1.4.3`, on a line by itself, is a shorthand for `!!! version-added "Added in version 1.4.3"`
* `+/- 1.4.3`, on a line by itself, is a shorthand for `!!! version-changed "Changed in version 1.4.3"`
* `--- 1.4.3`, on a line by itself, is a shorthand for `!!! version-removed "Removed in version 1.4.3"`

These admonitions in turn appear in the rendered documentation as follows:

+++ 1.4.3
+/- 1.4.3
--- 1.4.3

You can also add text to any of these admonitions for further clarity, for example:

    +++ 1.4.3
        The custom `mkdocs` plugin was added.

will render as:

+++ 1.4.3
    The custom `mkdocs` plugin was added.

!!! caution
    While you *can* use the `version-added` / `version-changed` / `version-removed` admonitions directly to add a custom title to a specific admonition, in general, you should use the macros for consistency across the documentation.

### Writing Documentation

You can preview the documentation using the server built into mkdocs, which should start a web server at `http://localhost:8001`.

| Docker Compose Workflow  | Virtual Environment Workflow |
| ------------------------ | ---------------------------- |
| `invoke start -s mkdocs` | `mkdocs serve`               |

Documentation is written in Markdown. If you need to add additional pages or sections to the documentation, you can add them to `mkdocs.yml` at the root of the repository.

### Verifying Documentation

Nautobot uses [`markdownlint-cli`](https://github.com/igorshubovych/markdownlint-cli) to verify correctness of the documentation. You should run this command and ensure that it passes fully with regard to your documentation changes before opening a pull request upstream.

| Docker Compose Workflow | Virtual Environment Workflow                                                                      |
| ----------------------- | ------------------------------------------------------------------------------------------------- |
| `invoke markdownlint`   | `markdownlint --ignore nautobot/project-static --config .markdownlint.yml nautobot examples *.md` |

## Submitting Pull Requests

Once you're happy with your work and have verified that all tests pass, commit your changes and push it upstream to your fork. Always provide descriptive (but not excessively verbose) commit messages. When working on a specific issue, be sure to reference it.

```no-highlight
git commit -m "Closes #1234: Add IPv5 support"
git push origin
```

Once your fork has the new commit, submit a [pull request](https://github.com/nautobot/nautobot/compare) to the Nautobot repo to propose the changes. Be sure to provide a detailed accounting of the changes being made and the reasons for doing so.

Once submitted, a maintainer will review your pull request and either merge it or request changes. If changes are needed, you can make them via new commits to your fork: The pull request will update automatically.

!!! note
    Remember, pull requests are entertained only for **accepted** issues. If an issue you want to work on hasn't been approved by a maintainer yet, it's best to avoid risking your time and effort on a change that might not be accepted.

## Troubleshooting

Below are common issues you might encounter in your development environment and how to address them.

### FATAL: sorry, too many clients already

When using `nautobot-server runserver` to do development you might run into a traceback that looks something like this:

```no-highlight
Exception Type: OperationalError at /extras/tags/
Exception Value: FATAL:  sorry, too many clients already
```

The `runserver` development server is multi-threaded by default, which means that every request is creating its own connection. If you are doing some local testing or development that is resulting in a lot of connections to the database, pass `--nothreading` to the runserver command to disable threading:

```no-highlight
nautobot-server runserver --nothreading
```<|MERGE_RESOLUTION|>--- conflicted
+++ resolved
@@ -221,11 +221,6 @@
   destroy                Destroy all containers and volumes.
   docker-push            Tags and pushes docker images to the appropriate repos, intended for release use only.
   dumpdata               Dump data from database to db_output file.
-<<<<<<< HEAD
-  flake8                 Check for PEP8 compliance and other style issues.
-=======
-  eslint                 Check for ESLint rule compliance and other style issues.
->>>>>>> 71bfed1b
   hadolint               Check Dockerfile for hadolint compliance and other style issues.
   integration-test       Run Nautobot integration tests.
   loaddata               Load data from file.
@@ -245,11 +240,7 @@
   tests                  Run all linters and unit tests.
   unittest               Run Nautobot unit tests.
   unittest-coverage      Report on code test coverage as measured by 'invoke unittest'.
-<<<<<<< HEAD
-=======
-  unittest-ui            Run Nautobot UI unit tests.
   version                Show the version of Nautobot Python and NPM packages or bump them when a valid bump rule is provided.
->>>>>>> 71bfed1b
   vscode                 Launch Visual Studio Code with the appropriate Environment variables to run in a container.
   yamllint               Run yamllint to validate formatting applies to YAML standards.
 ```
@@ -697,27 +688,14 @@
 
 ### Verifying Code Style and Static Analysis
 
-<<<<<<< HEAD
-To enforce best practices around consistent [coding style](style-guide.md), Nautobot uses [Flake8](https://flake8.pycqa.org/) and [Black](https://black.readthedocs.io/). Additionally, [static analysis](https://en.wikipedia.org/wiki/Static_program_analysis) of Nautobot code is performed by [Pylint](https://pylint.pycqa.org/en/latest/). You should run all of these commands and ensure that they pass fully with regard to your code changes before opening a pull request upstream.
-=======
-To enforce best practices around consistent [coding style](style-guide.md), Nautobot uses [Ruff](https://docs.astral.sh/ruff), [ESLint](https://eslint.org), and [Prettier](https://prettier.io). Additionally, [static analysis](https://en.wikipedia.org/wiki/Static_program_analysis) of Nautobot code is performed by Ruff and [Pylint](https://pylint.pycqa.org/en/latest/). You should run all of these commands and ensure that they pass fully with regard to your code changes before opening a pull request upstream.
->>>>>>> 71bfed1b
+To enforce best practices around consistent [coding style](style-guide.md), Nautobot uses [Ruff](https://docs.astral.sh/ruff). Additionally, [static analysis](https://en.wikipedia.org/wiki/Static_program_analysis) of Nautobot code is performed by Ruff and [Pylint](https://pylint.pycqa.org/en/latest/). You should run all of these commands and ensure that they pass fully with regard to your code changes before opening a pull request upstream.
 
 <!-- markdownlint-disable no-inline-html -->
-| Docker Compose Workflow | Virtual Environment Workflow                                                                            |
-<<<<<<< HEAD
-| ----------------------- | ------------------------------------------------------------------------------------------------------- |
-| `invoke flake8`         | `flake8`                                                                                                |
-| `invoke black`          | `black`                                                                                                 |
-| `invoke pylint`         | `nautobot-server pylint nautobot tasks.py && nautobot-server pylint --recursive development/ examples/` |
-=======
+| Docker Compose Workflow | Virtual Environment Workflow                                                                                                     |
 | ----------------------- | -------------------------------------------------------------------------------------------------------------------------------- |
 | `invoke ruff`           | `ruff format --check nautobot/ development/ examples/ tasks.py`<br>and<br>`ruff check nautobot/ development/ examples/ tasks.py` |
-| `invoke eslint`         | `npx eslint .`                                                                                                                   |
-| `invoke prettier`       | `npx prettier -c .`                                                                                                              |
 | `invoke pylint`         | `nautobot-server pylint nautobot tasks.py`<br>and<br>`nautobot-server pylint --recursive development/ examples/`                 |
 <!-- markdownlint-enable no-inline-html -->
->>>>>>> 71bfed1b
 
 ### Handling Migrations
 

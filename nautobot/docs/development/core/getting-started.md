--- conflicted
+++ resolved
@@ -227,10 +227,7 @@
 Additional useful commands for the development environment:
 
 * `invoke start [-s servicename]` - Starts Docker containers for Nautobot, PostgreSQL, Redis, NGINX, Celery, and Celery Beat (or a specific container/service, such as `invoke start -s redis`) to run in the background
-<<<<<<< HEAD
 * `invoke logs [-s servicename]` - View the logs of the containers (or a specific container/service, such as `invoke logs -s nautobot`)
-=======
->>>>>>> 591209cd
 * `invoke nbshell` - Launches a Nautobot Python shell inside the Nautobot container
 * `invoke cli [-s servicename]` - Launches a `bash` shell inside the specified service container (if none is specified, defaults to the Nautobot container)
 * `invoke stop [-s servicename]` - Stops all containers (or a specific container/service) created by `invoke start`

--- conflicted
+++ resolved
@@ -4,14 +4,6 @@
 
 ## Base Classes
 
-<<<<<<< HEAD
-- All Form classes should inherit from `nautobot.extras.forms.NautobotModelForm` (for models that support change-logging, custom fields and relationships).
-- All BulkEditForm classes should inherit from `nautobot.extras.forms.NautobotBulkEditForm` (for models that support change-logging, custom fields and relationships).
-- All FilterForm classes should inherit from `nautobot.extras.forms.NautobotFilterForm` (for models that support change-logging, custom fields and relationships).
-- All FilterSet classes should inherit from either `nautobot.utilities.filters.BaseFilterSet` (for bare-bones models) or `nautobot.extras.filters.NautobotFilterSet` (for models that support change-logging, custom fields and relationships).
-- All Serializer classes should inherit from either `NautobotModelSerializer` (for models that support custom fields and relationships, _added in version 1.4.0_), `ValidatedModelSerializer` (for writable nested serializers and more bare-bones models), or `BaseModelSerializer` (for read-only serializers and extremely minimal models).
-- All API ViewSet classes should inherit from either `nautobot.extras.api.views.NautobotModelViewSet` (for models that use `PrimaryModel` or `OrganizationalModel`) or `ModelViewSet` (for models that inherit just the BaseModel).
-=======
 For models that support change-logging, custom fields, and relationships (which includes all subclasses of `OrganizationalModel` and `PrimaryModel`), the "Full-featured models" base classes below should always be used. For less full-featured models, refer to the "Minimal models" column instead.
 
 | Feature                  | Full-featured models       | Minimal models             |
@@ -23,7 +15,7 @@
 | Read-only serializers    | `BaseModelSerializer`      | `BaseModelSerializer`      |
 | Nested serializers       | `WritableNestedSerializer` | `WritableNestedSerializer` |
 | All other serializers    | `NautobotModelSerializer`  | `ValidatedModelSerializer` |
->>>>>>> d50810a9
+| API View Sets            | `NautobotModelViewSet`     | `ModelViewSet`             |
 
 ## Model Existence in the Database
 

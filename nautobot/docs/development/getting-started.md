# Getting Started

## Git Branches

The Nautobot project follows a branching model based on [Git-flow](https://nvie.com/posts/a-successful-git-branching-model/). As such, there are two persistent git branches:

* `main` - Serves as a snapshot of the current stable release
* `develop` - All development on the upcoming stable release occurs here

At any given time, there may additionally be zero or more long-lived branches of the form `develop-X.Y.Z`, where `X.Y.Z` is a future stable release later than the one currently being worked on in the main `develop` branch.

You will always base pull requests off of the `develop` branch, or off of `develop-X.Y.Z` if you're working on a feature targeted for a later release. **Never** target pull requests into the `main` branch, which receives merges only from the `develop` branch.

## Forking the Repo

When developing Nautobot, you'll be working on your own fork, so your first step will be to [fork the official GitHub repository](https://github.com/nautobot/nautobot/fork). You will then clone your GitHub fork locally for development.

!!! note
	It is highly recommended that you use SSH with GitHub. If you haven't already, make sure that you [setup Git](https://docs.github.com/en/github/getting-started-with-github/set-up-git) and [add an SSH key to your GitHub account](https://help.github.com/articles/generating-ssh-keys/) before proceeding.

In this guide, SSH will be used to interact with Git.

```no-highlight
$ git clone git@github.com:yourusername/nautobot.git
Cloning into 'nautobot'...
remote: Enumerating objects: 231, done.
remote: Counting objects: 100% (231/231), done.
remote: Compressing objects: 100% (147/147), done.
remote: Total 56705 (delta 134), reused 145 (delta 84), pack-reused 56474
Receiving objects: 100% (56705/56705), 27.96 MiB | 34.92 MiB/s, done.
Resolving deltas: 100% (44177/44177), done.
$ ls nautobot/
CHANGELOG.md     README.md    docs        nautobot.code-workspace  site
CONTRIBUTING.md  contrib      manage.py   poetry.lock              tasks.py
LICENSE.txt      development  mkdocs.yml  pyproject.toml           upgrade.sh
NOTICE           dist         nautobot    scripts
```

### About Remote Repos

Git refers to remote repositories as *remotes*. When you make your initial clone of your fork, Git defaults to naming this remote `origin`. Throughout this documentation, the following remote names will be used:

- `origin` - The default remote name used to refer to *your fork of Nautobot*
- `upstream` - The main remote used to refer to the *official Nautobot repository*

### Setting up your Remotes

Remote repos are managed using the `git remote` command.

Upon cloning Nautobot for the first time, you will have only a single remote:

```no-highlight
$ git remote -v
origin	git@github.com:yourusername/nautobot.git (fetch)
origin	git@github.com:yourusername/nautobot.git (push)
```

Add the official Nautobot repo as a the `upstream` remote:

```no-highlight
$ git remote add upstream git@github.com:nautobot/nautobot.git
```

View your remotes again to confirm you've got both `origin` pointing to your fork and `upstream` pointing to the official repo:

```no-highlight
$ git remote -v
origin	git@github.com:yourusername/nautobot.git (fetch)
origin	git@github.com:yourusername/nautobot.git (push)
upstream	git@github.com:nautobot/nautobot.git (fetch)
upstream	git@github.com:nautobot/nautobot.git (push)
```

You're now ready to proceed to the next steps.

!!! hint
	You will always **push** changes to `origin` (your fork) and **pull** changes from `upstream` (official repo).

### Creating a Branch

Before you make any changes, always create a new branch. In the majority of cases, you'll always want to create your branches from the `develop` branch.

Before you ever create a new branch, always  checkout the `develop` branch and make sure you you've got the latest changes from `upstream`.

```no-highlight
$ git checkout develop
$ git pull upstream develop
```

!!! warning
	If you do not do this, you run the risk of having merge conflicts in your branch, and that's never fun to deal with. Trust us on this one.

Now that you've got the latest upstream changes, create your branch. It's convention to always prefix your branch name with your GitHub username, separated by hyphens. For example:

```no-highlight
$ git checkout -b yourusername-myfeature
```

## Enabling Pre-Commit Hooks

Nautobot ships with a [Git pre-commit hook](https://githooks.com/) script that automatically checks for style compliance and missing database migrations prior to committing changes. This helps avoid erroneous commits that result in CI test failures.

!!! note
	This pre-commit hook currently only supports the Python Virtual Environment Workflow.

You are encouraged to enable it by creating a link to `scripts/git-hooks/pre-commit`:

```no-highlight
$ cd .git/hooks/
$ ln -s ../../scripts/git-hooks/pre-commit
```

## Setting up your Development Environment

Getting started with Nautobot development is pretty straightforward, and should feel very familiar to anyone with Django development experience. We can recommend either a [Docker Compose workflow](#docker-compose-workflow) (if you don't want to install dependencies such as PostgreSQL and Redis directly onto your system) or a [Python virtual environment workflow](#python-virtual-environment-workflow).

### Docker Compose Workflow

This workflow uses [Docker](https://docs.docker.com/get-docker/) and [Docker Compose](https://docs.docker.com/compose/) and assumes that you have them installed.

For the Docker Compose workflow, Nautobot uses [Invoke](http://docs.pyinvoke.org/en/latest/index.html) as a replacement for Make. Invoke was chosen because it is less arcane than make. Instead of a `Makefile`, Invoke reads the `tasks.py` in the project root.

#### Install Invoke

Because it is used to execute all common Docker workflow tasks, Invoke must be installed for your user environment. On most systems, if you're installing without root/superuser permissions, the default will install into your local user environment.

```no-highlight
$ pip3 install invoke
```

If you run into issues, you may also deliberately tell `pip3` to install into your user environment by adding the `--user` flag:

```no-highlight
$ pip3 install --user invoke
```

Please see the [official documentation on Pip user installs](https://pip.pypa.io/en/stable/user_guide/#user-installs) for more information.

#### List Invoke Tasks

Now that you have an `invoke` command, list the tasks defined in `tasks.py`:

```no-highlight
$ invoke --list
Available tasks:

  black               Check Python code style with Black.
  build               Build all docker images.
  cli                 Launch a bash shell inside the running Nautobot container.
  createsuperuser     Create a new Nautobot superuser account (default: "admin"), will prompt for password.
  debug               Start Nautobot and its dependencies in debug mode.
  destroy             Destroy all containers and volumes.
  flake8              Check for PEP8 compliance and other style issues.
  makemigrations      Perform makemigrations operation in Django.
  migrate             Perform migrate operation in Django.
  nbshell             Launch an interactive nbshell session.
  restart             Gracefully restart all containers.
  start               Start Nautobot and its dependencies in detached mode.
  stop                Stop Nautobot and its dependencies.
  tests               Run all tests and linters.
  unittest            Run Nautobot unit tests.
  unittest-coverage   Report on code test coverage as measured by 'invoke unittest'.
  vscode              Launch Visual Studio Code with the appropriate Environment variables to run in a container.
```

#### Using Docker with Invoke

A development environment can be easily started up from the root of the project using the following commands:

- `invoke build` - Builds Nautobot docker images
- `invoke createsuperuser` - Creates a superuser account for the Nautobot application
- `invoke debug` - Starts Docker containers for Nautobot, PostgreSQL, Redis, and the Jobs worker in debug mode and attaches their output to the terminal in the foreground. You may enter Control-C to stop the containers.

Additional useful commands for the development environment:

- `invoke start` - Starts all Docker containers to run in the background with debug disabled
- `invoke stop` - Stops all containers created by `invoke start`

!!! info
    By default the Nautobot docker images for development are built with Python 3.7. If you wish to build them with a different Python version, stop any running containers, then set the environment variable `PYTHON_VER` to the desired version (for example, `export PYTHON_VER=3.8`) and rerun the `invoke build` command. As long as `PYTHON_VER` remains set, all other `invoke` tasks will use the containers built for this version instead of the default.

#### Working with Docker Compose

The files related to the Docker container environment used for development can be found inside of the `development` directory at the root of the project.

In this directory you'll find the following core files:

- `Dockerfile` - Docker container definition for Nautobot

- `docker-compose.yml` - Docker service containers and their relationships to the Nautobot container
- `docker-entrypoint.sh` - Commands and operations ran once Nautobot container is started including database migrations and optionally creating a superuser
- `dev.env` - Environment variables used to setup the container services
- `nautobot_config.py` - Nautobot configuration file

#### Docker-Compose Overrides

If you require changing any of the defaults found in `docker-compose.yml`,  create a file inside the```development``` directory called ```docker-compose.override.yml```.

This file will override any configuration in the main `docker-compose.yml` file, without making changes to the repository.

Please see the [official documentation on extending Docker Compose](https://docs.docker.com/compose/extends/) for more information.

##### Automatically Creating a SuperUser

There may be times where you want to bootstrap Nautobot with a a superuser account and API token already created for quick access or for running within a CI/CD pipeline. Below will detail the steps required to bootstrap Nautobot with a user and token.

Create `development/docker-compose.override.yml` with the following contents:

```yaml
---
services:
  nautobot:
    env_file:
      - "override.env"
```

The `docker-entrypoint.sh` script will run any migrations and then look for specific variables set to create the superuser. The `docker-entrypoint.sh` script is copied in during the Docker image build and will read from the default `dev.env` as the `env_file` until you override it as seen above.

 Any variables defined in this file will override the defaults. The `override.env` should look like the following:

```bash
# Superuser information. CREATE_SUPERUSER defaults to false.
CREATE_SUPERUSER=true
SUPERUSER_NAME=admin
SUPERUSER_EMAIL=admin@example.com
SUPERUSER_PASSWORD=admin
SUPERUSER_API_TOKEN=0123456789abcdef0123456789abcdef01234567
```

!!! warning
    Please name the **.env** file ``override.env`` to prevent credentials from accidentally being checked into Git as ``override.env`` is set in the ``.gitignore`` file.

The variables defined above within `override.env` will signal the `docker-entrypoint.sh` script to create the superuser with the specified username, email, password, and API token.

After these two files are created, you can use the `invoke` tasks to manage the development containers.

#### Microsoft Visual Studio Code Integration

For users of Microsoft Visual Studio Code, several files are included to ease development and integrate with the [VS Code Remote - Containers extension](https://marketplace.visualstudio.com/items?itemName=ms-vscode-remote.remote-containers). The following related files are found relative to the root of the project:

<<<<<<< HEAD
!!! note
    You can run tests with `nautobot-server test --config=nautobot/core/tests/nautobot_config.py` while inside the Container.

#### Special Workflow for Containers on Remote Servers
=======
- `.devcontainers/devcontainer.json` - Dev. container definition
- `nautobot.code-workspace` - VS Code workspace configuration for Nautobot
- `development/docker-compose.debug.yml` - Docker Compose file with debug configuration for VS Code
>>>>>>> e85113a1

After opening the project directory in VS Code in a supported environment, you will be prompted by VS Code to **Reopen in Container** and **Open Workspace**. Select **Reopen in Container** to build and start the development containers. Once your window is connected to the container, you can open the workspace which enables support for Run/Debug.

To start Nautobot, select **Run Without Debugging** or **Start Debugging** from the Run menu. Once Nautobot has started, you will be prompted to open a browser to connect to Nautobot.

##### Special Workflow for Containers on Remote Servers

A slightly different workflow is needed when your development container is running on a remotely-connected server (such as with SSH). VS Code will not offer the **Reopen in Container** option on a remote server.

To work with remote containers, after `invoke build` use `docker-compose` as follows to start the containers. This prevents the HTTP service from automatically starting inside the container:

```no-highlight
$ cd development
$ docker-compose -f docker-compose.yml -f docker-compose.debug.yml up
```

- Now open the VS Code Docker extension. In the `CONTAINERS/development` section, right click on a running container and select the **Attach Visual Studio Code** menu item.
- The **Select the container to attach VS Code** input field provides a list of running containers.
- Click on `development_nautobot_1` to use VS Code inside the container. The `devcontainer` will startup now.
- As a last step open the folder `/opt/nautobot` in VS Code.

### Python Virtual Environment Workflow

This workflow uses Python and Poetry to work with your development environment locally. It requires that you install the required system dependencies on your system yourself.

There are a few things you'll need:

- A Linux system or environment
- A PostgreSQL server, which can be installed locally [per the documentation](../../installation/#installing-nautobot-dependencies)
- A Redis server, which can also be [installed locally](../../installation/#installing-nautobot-dependencies)
- A supported version of Python
- A recent version of [Poetry](https://python-poetry.org/docs/#installation)

#### Install Poetry

[Poetry](https://python-poetry.org/docs/) is a tool for dependency management and packaging in Python. It allows you to declare the libraries your project depends on and it will manage (install/update/remove) them for you. It will also manage virtual environments automatically, and allow for publishing packages to the [Python Package Index](https://pypi.org).

You may install Poetry in your user environment by running:

```no-highlight
$ curl -sSL https://raw.githubusercontent.com/python-poetry/poetry/master/get-poetry.py | python -
```

For detailed installation instructions, please see the [official Poetry installation guide](https://python-poetry.org/docs/#installation).

#### Creating a Python Virtual Environment

A Python [virtual environment](https://docs.python.org/3/tutorial/venv.html) (or *virtualenv*) is like a container for a set of Python packages. A virtualenv allow you to build environments suited to specific projects without interfering with system packages or other projects. When installed per the documentation, Nautobot uses a virtual environment in production.

For Nautobot development, we have selected Poetry, which will transparently create a virtualenv for you, automatically install all dependencies required for Nautobot to operate, and will also install the `nautobot-server` CLI command that you will utilize to interact with Nautobot from here on out.

Bootstrap your virtual environment using `poetry install`:

```no-highlight
$ poetry install
```

This will create automatically create a virtualenv in your home directory, which houses a virtual copy of the Python executable and its related libraries and tooling. When running Nautobot for development, it will be run using the Python binary at found within the virtualenv.

Once created, you may activate the virtual environment using `poetry shell`:

```no-highlight
$ poetry shell
Spawning shell within /home/example/.cache/pypoetry/virtualenvs/nautobot-Ams_xyDt-py3.8

$ . /home/example/.cache/pypoetry/virtualenvs/nautobot-Ams_xyDt-py3.8/bin/activate
(nautobot-Ams_xyDt-py3.8) $
```

Notice that the console prompt changes to indicate the active environment. This updates the necessary system environment variables to ensure that any Python scripts are run within the virtual environment.

Observe also that the `python` interpreter is bound within the virtualenv:

```no-highlight
(nautobot-Ams_xyDt-py3.8) $ which python
/home/example/.cache/pypoetry/virtualenvs/nautobot-Ams_xyDt-py3.8/bin/python
```

To exit the virtual shell, use `exit`:
```
(nautobot-Ams_xyDt-py3.8) $ exit
$
```

#### Working with Poetry

Poetry automatically installs your dependencies. However, if you need to install any additional dependencies this can be done with `pip`. For example, if you really like using `ipython` for development:

```no-highlight
(nautobot-Ams_xyDt-py3.8) $ python -m pip install ipython
Collecting ipython
  Using cached ipython-7.20.0-py3-none-any.whl (784 kB)
  ...
```

It may not always be convenient to enter into the virtual shell just to run programs. You may also execute a given command ad hoc within the project's virtual shell by using `poetry run`:

```
$ poetry run mkdocs serve
```

Check out the [Poetry usage guide](https://python-poetry.org/docs/basic-usage/) for more tips.

!!! note
	Unless otherwise noted, all following commands should be executed inside the virtualenv.

!!! hint
	Use `poetry shell` to enter the virtualenv.

#### Configuring Nautobot

Nautobot's configuration file is `nautobot_config.py`.

##### Initializing a Config

You may also initialize a new configuration using `nautobot-server init`:

```no-highlight
$ nautobot-server init
Configuration file created at '/home/example/.nautobot/nautobot_config.py'
```

You may also specify alternate file locations. Please refer to [Configuring Nautobot](../../configuration) for how to do that.

##### Using the Development Config

A `nautobot_config.py` suitable for development purposes can be found at `development/nautobot_config.py`. You may customize the values there or utilize environment variables to override the default values.

If you want to use this file, initialize a config first, then copy this file to the default location Nautobot expects to find its config:

```no-highlight
$ cp development/nautobot_config.py ~/.nautobot/nautobot_config.py
```

##### Required Settings

A newly created configuration includes sane defaults. If you need to customize them, edit your `nautobot_config.py` and update the following settings as required:

* [`ALLOWED_HOSTS`](../../configuration/required-settings/#allowed_hosts): This can be set to `["*"]` for development purposes and must be set if `DEBUG=False`
* [`DATABASES`](../../configuration/required-settings/#databases): PostgreSQL database connection parameters, if different from the defaults
* **Redis settings**: Redis configuration requires multiple settings including [`CACHEOPS_REDIS`](../../configuration/required-settings/#cacheops_redis) and [`RQ_QUEUES`](../../configuration/required-settings/#rq_queues). The defaults should be fine for development.
* [`DEBUG`](../../configuration/optional-settings/#debug): Set to `True` to enable verbose exception logging and, if installed, the [Django debug toolbar](https://django-debug-toolbar.readthedocs.io/en/latest/)
* [`EXTRA_INSTALLED_APPS`](../../configuration/optional-settings/#extra-applications): Optionally provide a list of extra Django apps/plugins you may desire to use for development

#### Starting the Development Server

Django provides a lightweight, auto-updating HTTP/WSGI server for development use.

Run the Nautobot development server with the `runserver` management command:

```no-highlight
$ nautobot-server runserver
Performing system checks...

System check identified no issues (0 silenced).
November 18, 2020 - 15:52:31
Django version 3.1, using settings 'nautobot.core.settings'
Starting development server at http://127.0.0.1:8000/
Quit the server with CONTROL-C.
```

This ensures that your development environment is now complete and operational. Any changes you make to the code base will be automatically adapted by the development server.

#### Starting the Interactive Shell

Nautobot provides an [interactive Python shell](../../administration/nautobot-shell) that sets up the server environment and gives you direct access to the database models for debugging. Nautobot extends this slightly to automatically import models and other utilities.

Run the Nautobot interactive shell with the `nbshell` management command:

```bash
$ nautobot-server nbshell
### Nautobot interactive shell (localhost)
### Python 3.9.1 | Django 3.1.3 | Nautobot 1.0.0b1
### lsmodels() will show available models. Use help(<model>) for more info.
>>>
```

## Running Tests

Throughout the course of development, it's a good idea to occasionally run Nautobot's test suite to catch any potential errors. Tests are run using the `invoke unittest` command (if using the Docker development environment) or the `nautobot-server test` command:

| Docker Compose Workflow | Virtual Environment Workflow |
|-------------------------|------------------------------|
| `invoke unittest`       | `nautobot-server test`       |

In cases where you haven't made any changes to the database (which is most of the time), you can append the `--keepdb` argument to this command to reuse the test database between runs. This cuts down on the time it takes to run the test suite since the database doesn't have to be rebuilt each time.

| Docker Compose Workflow    | Virtual Environment Workflow    |
|----------------------------|---------------------------------|
| `invoke unittest --keepdb` | `nautobot-server test --keepdb` |

!!! note
	Using the `--keepdb` argument will cause errors if you've modified any model fields since the previous test run.

!!! warning
	In some cases when tests fail and exit uncleanly it may leave the test database in an inconsistent state. If you encounter errors about missing objects, remove `--keepdb` and run the tests again.

## Verifying Code Style

To enforce best practices around consistent [coding style](style-guide.md), Nautobot uses [Flake8](https://flake8.pycqa.org/) and [Black](https://black.readthedocs.io/). You should run both of these commands and ensure that they pass fully with regard to your code changes before opening a pull request upstream.

| Docker Compose Workflow | Virtual Environment Workflow |
|-------------------------|------------------------------|
| `invoke flake8`         | `flake8`                     |
| `invoke black`          | `black`                      |

## Submitting Pull Requests

Once you're happy with your work and have verified that all tests pass, commit your changes and push it upstream to your fork. Always provide descriptive (but not excessively verbose) commit messages. When working on a specific issue, be sure to reference it.

```no-highlight
$ git commit -m "Closes #1234: Add IPv5 support"
$ git push origin
```

Once your fork has the new commit, submit a [pull request](https://github.com/nautobot/nautobot/compare) to the Nautobot repo to propose the changes. Be sure to provide a detailed accounting of the changes being made and the reasons for doing so.

Once submitted, a maintainer will review your pull request and either merge it or request changes. If changes are needed, you can make them via new commits to your fork: The pull request will update automatically.

!!! note
    Remember, pull requests are entertained only for **accepted** issues. If an issue you want to work on hasn't been approved by a maintainer yet, it's best to avoid risking your time and effort on a change that might not be accepted.<|MERGE_RESOLUTION|>--- conflicted
+++ resolved
@@ -238,20 +238,16 @@
 
 For users of Microsoft Visual Studio Code, several files are included to ease development and integrate with the [VS Code Remote - Containers extension](https://marketplace.visualstudio.com/items?itemName=ms-vscode-remote.remote-containers). The following related files are found relative to the root of the project:
 
-<<<<<<< HEAD
-!!! note
-    You can run tests with `nautobot-server test --config=nautobot/core/tests/nautobot_config.py` while inside the Container.
-
-#### Special Workflow for Containers on Remote Servers
-=======
 - `.devcontainers/devcontainer.json` - Dev. container definition
 - `nautobot.code-workspace` - VS Code workspace configuration for Nautobot
 - `development/docker-compose.debug.yml` - Docker Compose file with debug configuration for VS Code
->>>>>>> e85113a1
 
 After opening the project directory in VS Code in a supported environment, you will be prompted by VS Code to **Reopen in Container** and **Open Workspace**. Select **Reopen in Container** to build and start the development containers. Once your window is connected to the container, you can open the workspace which enables support for Run/Debug.
 
 To start Nautobot, select **Run Without Debugging** or **Start Debugging** from the Run menu. Once Nautobot has started, you will be prompted to open a browser to connect to Nautobot.
+
+!!! note
+    You can run tests with `nautobot-server test --config=nautobot/core/tests/nautobot_config.py` while inside the Container.
 
 ##### Special Workflow for Containers on Remote Servers
 

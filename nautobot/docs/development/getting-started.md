# Getting Started

## Forking the Repo

Assuming you'll be working on your own fork, your first step will be to fork the [official git repository](https://github.com/nautobot/nautobot). You can then clone your GitHub fork locally for development:

(If you're a maintainer who's going to be working directly with the official repo, you may skip this step.)

```no-highlight
$ git clone https://github.com/youruseraccount/nautobot.git
Cloning into 'nautobot'...
remote: Enumerating objects: 231, done.
remote: Counting objects: 100% (231/231), done.
remote: Compressing objects: 100% (147/147), done.
remote: Total 56705 (delta 134), reused 145 (delta 84), pack-reused 56474
Receiving objects: 100% (56705/56705), 27.96 MiB | 34.92 MiB/s, done.
Resolving deltas: 100% (44177/44177), done.
$ ls nautobot/
CHANGELOG.md     README.md    docs        nautobot.code-workspace  site
CONTRIBUTING.md  contrib      manage.py   poetry.lock              tasks.py
LICENSE.txt      development  mkdocs.yml  pyproject.toml           upgrade.sh
NOTICE           dist         nautobot    scripts
```

The Nautobot project utilizes three persistent git branches to track work:

* `main` - Serves as a snapshot of the current stable release
* `develop` - All development on the upcoming stable release occurs here
* `feature` - Tracks work on an upcoming major release

Typically, you'll base pull requests off of the `develop` branch, or off of `feature` if you're working on a new major release. **Never** merge pull requests into the `main` branch, which receives merged only from the `develop` branch.

## Enabling Pre-Commit Hooks

Nautobot ships with a [git pre-commit hook](https://githooks.com/) script that automatically checks for style compliance and missing database migrations prior to committing changes. This helps avoid erroneous commits that result in CI test failures. You are encouraged to enable it by creating a link to `scripts/git-hooks/pre-commit`:

```no-highlight
$ cd .git/hooks/
$ ln -s ../../scripts/git-hooks/pre-commit
```

## Setting up a Development Environment

Getting started with Nautobot development is pretty straightforward, and should feel very familiar to anyone with Django development experience. We can recommend either a [Docker Compose workflow](#docker-development-environment-workflow) (if you don't want to install dependencies such as PostgreSQL and Redis directly onto your system) or a [Python virtual environment workflow](#python-virtual-environment-workflow).

### Docker Development Environment Workflow

A development environment can be easily started up from the root of the project by installing the [Invoke](http://docs.pyinvoke.org/en/latest/invoke.html) Python library and then using the following commands:

- `invoke build` - builds Nautobot docker image.
- `invoke createsuperuser` - creates a super user for the Django application.
- `invoke debug` - starts linux system, postgreSQL, redis and work from docker compose and attaches their output to the shell (enter Control-C to stop the containers).

Additional useful commands for the development environment:

- `invoke start` - starts all docker compose containers to run in the background.
- `invoke stop` - stops all containers created by `invoke start`.

#### Docker-Compose Override

To modify the docker compose file without making changes to the repository, create a file inside ```./development``` called ```docker-compose.override.yml```.
This file will override any configuration in the main docker-compose file. Docker documentation can be found [here](https://docs.docker.com/compose/extends/).

#### Docker-Compose Override - Automatically Create Super User

There may be times where you want to bootstrap Nautobot with an already created user and token for either quick access or running within a CI/CD pipeline. Below will detail the steps required to bootstrap Nautobot with a user and token.

```bash
edit development/docker-compose.override.yml
```

```yaml
---
services:
  nautobot:
    env_file:
      - "override.env"
```

The `docker-entrypoint.sh` copied in during the Docker image build, but not set as the entrypoint until you override the entrypoint as seen above. The `docker-entrypoint.sh` will run any migrations and then look for specific variables set to create the super user. The **override.env** should look like the following:

```bash
# Super user information, but creation is disabled by default
CREATE_SUPERUSER=true
SUPERUSER_NAME=admin
SUPERUSER_EMAIL=admin@example.com
SUPERUSER_PASSWORD=admin
SUPERUSER_API_TOKEN=0123456789abcdef0123456789abcdef01234567
```

!!! warning
    Please name the **.env** file ``override.env`` to prevent credentials from being checked into Git. ``override.env`` is set in the ``.gitignore`` file.

These will create the user with the specified username, email, password, and API token.

After these two files are created, you can use the normal **invoke** commands to manage the development containers.

### Docker Development - Microsoft Visual Studio Code

The `devcontainer.json` and `nautobot.code-workspace` files are provided to ease development when using VS Code and the Remote-Containers extension. After opening the project directory in VS Code in a
supported environment, you will be prompted by VS Code to "Reopen in Container" and "Open Workspace". Select "Reopen in Container" to build and start the dev containers. Once your window is
connected to the container, you can open the workspace which enables support for Run/Debug.

To start Nautobot, select "Run Without Debugging" or "Start Debugging" from the Run menu. Once Nautobot has started, you will be prompted to open a browser to connect to Nautobot.

#### Special Workflow for Containers on Remote Servers

A slightly different workflow is needed when the container is running on a ssh connected server. VScode will not offer the "Reopen in Container" option on a remote connected server.

After `invoke build` use `docker-compose` as follows to start the containers. This prevents the HTTP service from automatically starting inside the container.

```bash
# change current directory
cd development

# Start all services using docker-compose
docker-compose -f docker-compose.yml -f docker-compose.debug.yml up
```

Now open the VScode `Docker` extension. In the `CONTAINERS/development` section
right click on a running container and select the `Attach Visual Studio Code` menu item.

The `Select the container to attach VScode` input field provides a list of running containers.

Click on `development_nautobot_1` to use VScode inside the container.

The `devcontainer` will startup now. As a last step open the folder `/opt/nautobot` in VScode.

### Python Virtual Environment Workflow

There are a few things you'll need:

- A Linux system or environment
<<<<<<< HEAD
- A PostgreSQL server, which can be installed locally [per the documentation](/installation/#installing-nautobot-dependencies)
- A Redis server, which can also be [installed locally](/installation/#installing-nautobot-dependencies)
=======
- A PostgreSQL server, which can be installed locally [per the documentation](../../installation/#install-nautobot)
- A Redis server, which can also be [installed locally](../../installation/#install-nautobot)
>>>>>>> 28370352
- A supported version of Python
- A recent version of [Poetry](https://python-poetry.org/docs/#installation)

#### What is Poetry?

Poetry is a tool for dependency management and packaging in Python. It allows you to declare the libraries your project depends on and it will manage (install/update) them for you. It will also manage virtual environments, and allow for publishing packages to the [Python Package Index](https://pypi.org).

You may install Poetry by running:

```bash
$ curl -sSL https://raw.githubusercontent.com/python-poetry/poetry/master/get-poetry.py | python -
```

For detailed installation instructions, please see the [official Poetry installation guide](https://python-poetry.org/docs/#installation).

#### Creating a Python Virtual Environment

A [virtual environment](https://docs.python.org/3/tutorial/venv.html) is like a container for a set of Python packages. They allow you to build environments suited to specific projects without interfering with system packages or other projects. When installed per the documentation, Nautobot uses a virtual environment in production.

For Nautobot development, we have selected Poetry, which will transparently create a virtualenv for you, automatically install all dependencies required for Nautobot to operate, and will also install the `nautobot-server` CLI command that you will utilize to interact with Nautobot from here on out.

Bootstrap your virtual environment using `poetry install`.

```bash
$ poetry install
```

This will create automatically create a virtualenv in your home directory, which houses a virtual copy of the Python executable and its related libraries and tooling. When running Nautobot for development, it will be run using the Python binary at found within the virtualenv.

Once created, you may activate the virtual environment using `poetry shell`:

```bash
$ poetry shell
Spawning shell within /home/example/.cache/pypoetry/virtualenvs/nautobot-Ams_xyDt-py3.8

$ . /home/example/.cache/pypoetry/virtualenvs/nautobot-Ams_xyDt-py3.8/bin/activate
(nautobot-Ams_xyDt-py3.8) $
```

Notice that the console prompt changes to indicate the active environment. This updates the necessary system environment variables to ensure that any Python scripts are run within the virtual environment.

Observe also that the `python` interpreter is bound within the virtualenv:

```bash
(nautobot-Ams_xyDt-py3.8) $ which python
/home/example/.cache/pypoetry/virtualenvs/nautobot-Ams_xyDt-py3.8/bin/python
```

To exit the virtual shell, use `exit`:
```
(nautobot-Ams_xyDt-py3.8) $ exit
$
```

#### Working with Poetry

Poetry automatically installs your dependencies. However, if you need to install any additional dependencies this can be done with `pip`. For example, if you really like using `ipython` for development:

```no-highlight
(nautobot-Ams_xyDt-py3.8) $ python -m pip install ipython
Collecting ipython
  Using cached ipython-7.20.0-py3-none-any.whl (784 kB)
  ...
```

It may not always be convenient to enter into the virtual shell just to run programs. You may also execute a given command ad hoc within the project's virtual shell by using `poetry run`:

```
$ poetry run nautobot-server
```

Check out the [Poetry usage guide](https://python-poetry.org/docs/basic-usage/) for more tips.

#### Configuring Nautobot

Initialize a new configuration using `nautobot-server init`:

```bash
$ nautobot-server init
Configuration file created at '/home/example/.nautobot/nautobot_config.py'
```

You may also specify alternate file locations. Please refer to [Configuring Nautobot](../../configuration) for how to do that.

The newly created configuration includes sane defaults. If you need to customize them, edit your `nautobot_config.py` and update the following settings as required:

* `ALLOWED_HOSTS`: This can be set to `['*']` for development purposes and must be set if `DEBUG=False`
* `DATABASES`: PostgreSQL database connection parameters, if different from the defaults
* `REDIS`: Redis configuration, if different from the defaults
* `DEBUG`: Set to `True` to enable verbose exception logging and, if installed, the [Django debug toolbar](https://django-debug-toolbar.readthedocs.io/en/latest/)
* `EXTRA_INSTALLED_APPS`: Optionally provide a list of extra Django apps/plugins you may desire to use for development

#### Starting the Development Server

Django provides a lightweight, auto-updating HTTP/WSGI server for development use.

Run the Nautobot development server with the `runserver` management command:

```no-highlight
$ nautobot-server runserver
Performing system checks...

System check identified no issues (0 silenced).
November 18, 2020 - 15:52:31
Django version 3.1, using settings 'nautobot.core.settings'
Starting development server at http://127.0.0.1:8000/
Quit the server with CONTROL-C.
```

This ensures that your development environment is now complete and operational. Any changes you make to the code base will be automatically adapted by the development server.

#### Starting the Interactive Shell

Django provides an interactive Python shell that sets up the server environment and gives you direct access to the database models for debugging. Nautobot extends this slightly to automatically import models and other utilities.

Run the Nautobot interactive shell with the `nbshell` management command:

```bash
$ nautobot-server nbshell
### Nautobot interactive shell (localhost)
### Python 3.9.1 | Django 3.1.3 | Nautobot 1.0.0b1
### lsmodels() will show available models. Use help(<model>) for more info.
>>>
```

## Running Tests

Throughout the course of development, it's a good idea to occasionally run Nautobot's test suite to catch any potential errors. Tests are run using the `test` management command:

```no-highlight
$ nautobot-server test
```

In cases where you haven't made any changes to the database (which is most of the time), you can append the `--keepdb` argument to this command to reuse the test database between runs. This cuts down on the time it takes to run the test suite since the database doesn't have to be rebuilt each time. (Note that this argument will cause errors if you've modified any model fields since the previous test run.)

```no-highlight
$ nautobot-server test --keepdb
```

## Submitting Pull Requests

Once you're happy with your work and have verified that all tests pass, commit your changes and push it upstream to your fork. Always provide descriptive (but not excessively verbose) commit messages. When working on a specific issue, be sure to reference it.

```no-highlight
$ git commit -m "Closes #1234: Add IPv5 support"
$ git push origin
```

Once your fork has the new commit, submit a [pull request](https://github.com/nautobot/nautobot/compare) to the Nautobot repo to propose the changes. Be sure to provide a detailed accounting of the changes being made and the reasons for doing so.

Once submitted, a maintainer will review your pull request and either merge it or request changes. If changes are needed, you can make them via new commits to your fork: The pull request will update automatically.

!!! note
    Remember, pull requests are entertained only for **accepted** issues. If an issue you want to work on hasn't been approved by a maintainer yet, it's best to avoid risking your time and effort on a change that might not be accepted.<|MERGE_RESOLUTION|>--- conflicted
+++ resolved
@@ -131,13 +131,8 @@
 There are a few things you'll need:
 
 - A Linux system or environment
-<<<<<<< HEAD
-- A PostgreSQL server, which can be installed locally [per the documentation](/installation/#installing-nautobot-dependencies)
-- A Redis server, which can also be [installed locally](/installation/#installing-nautobot-dependencies)
-=======
-- A PostgreSQL server, which can be installed locally [per the documentation](../../installation/#install-nautobot)
-- A Redis server, which can also be [installed locally](../../installation/#install-nautobot)
->>>>>>> 28370352
+- A PostgreSQL server, which can be installed locally [per the documentation](../../installation/#installing-nautobot-dependencies)
+- A Redis server, which can also be [installed locally](../../installation/#installing-nautobot-dependencies)
 - A supported version of Python
 - A recent version of [Poetry](https://python-poetry.org/docs/#installation)
 

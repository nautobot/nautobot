--- conflicted
+++ resolved
@@ -95,15 +95,6 @@
 
 After these two files are created, you can use the normal **invoke** commands to manage the development containers.
 
-<<<<<<< HEAD
-### Docker Development - Microsoft Visual Studio Code
-
-The `devcontainer.json` and `nautobot.code-workspace` files are provided to ease development when using VS Code and the Remote-Containers extension. After opening the project directory in VS Code in a
-supported environment, you will be prompted by VS Code to "Reopen in Container" and "Open Workspace". Select "Reopen in Container" to build and start the dev containers. Once your window is
-connected to the container, you can open the workspace which enables support for Run/Debug.
-
-To start Nautobot, select "Run Without Debugging" or "Start Debugging" from the Run menu. Once Nautobot has started, you will be prompted to open a browser to connect to Nautobot.
-=======
 ### MS Visual Studio Code - Debugging Inside Development Container
 
 For running the nautobot-server in **Visual Studio Code debugger**, add the line `command: sleep infinity` to the file `docker-compose.override.yml`. This prevents starting the http server and keeps the container up and running.
@@ -169,7 +160,6 @@
      }
    }
    ```
->>>>>>> e6a3b36f
 
 ### Python Virtual Environment Workflow
 

--- conflicted
+++ resolved
@@ -41,19 +41,16 @@
 --- 2.4.0 "Python 3.8"
     Python 3.8 support was removed.
 
-<<<<<<< HEAD
---- 3.0.0 "Python 3.9, PostgreSQL <14.0, MySQL <8.0.11"
-    - Python 3.9 support was removed.
-    - Support for versions of PostgreSQL older than 14.0 was removed.
-    - Support for versions of MySQL older than 8.0.11 was removed.
-=======
 --- 2.4.20 "Python 3.9"
     Python 3.9 support was removed.
->>>>>>> e3bebaf4
 
 +++ 3.0.0 "Python 3.13"
     Python 3.13 support was added.
 
+--- 3.1.0 "PostgreSQL <14.0, MySQL <8.0.11"
+    - Support for versions of PostgreSQL older than 14.0 was removed.
+    - Support for versions of MySQL older than 8.0.11 was removed.
+
 ## Notices
 
 > Nautobot was initially developed as a fork of NetBox (v2.10.4), which was originally created by Jeremy Stretch at DigitalOcean and by the NetBox open source community.
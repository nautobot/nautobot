# Upgrading to a New Nautobot Release

## Review the Release Notes

Prior to upgrading your Nautobot instance, be sure to carefully review all [release notes](../../../release-notes/index.md) that
have been published since your current version was released. Although the upgrade process typically does not involve
additional work, certain releases may introduce breaking or backward-incompatible changes. These are called out in the
release notes under the release in which the change went into effect.

The below sub-sections describe some key changes that deployers should be aware of, but are not intended to be a replacement for reading the release notes carefully and in depth.

### Updating from Nautobot 1.0.x to 1.1.x

#### Migration from RQ to Celery

Prior to version 1.1.0, Nautobot utilized RQ as the primary background task worker. As of Nautobot 1.1.0, RQ is now *deprecated*, as Celery has been introduced to eventually replace RQ for executing background tasks within Nautobot. All Nautobot **core** usage of RQ has been migrated to use Celery.

RQ support for custom tasks was not removed in order to give App authors time to migrate, however, to continue to utilize advanced Nautobot features such as Git repository synchronization, webhooks, jobs, etc. you must migrate your `nautobot-worker` deployment from RQ to Celery.

Please see the section on [migrating to Celery from RQ](../installation/services.md#migrating-to-celery-from-rq) for more information on how to easily migrate your deployment.

### Updating from Nautobot 1.1.x to 1.2.x

#### Introduction of Celery Beat Scheduler

As of Nautobot v1.2.0, Nautobot supports deferring ("scheduling") Jobs. To facilitate this, a new service called `celery-scheduler` is now required. Please review the [service installation documentation](../installation/services.md#celery-beat-scheduler) to find out how to set it up.

### Updating from Nautobot 1.2.x to 1.3.x

#### Revision of Recommended MySQL UTF-8 Encoding

The recommended database encoding settings have been revised to rely upon the default UTF-8 encoding provided by MySQL for collation of data in the database. Previously we were recommending in our documentation that the collation encoding be set explicitly to `utf8mb4_bin`. We are now recommending `utf8mb4_0900_ai_ci` which is configured by default on unmodified MySQL database server deployments.

The collation encoding is used to inform MySQL how characters are sorted in the database. This is important when it comes to retrieving data that has special characters or special byte-encoding such as accents or ligatures, and also including emojis. In some cases, with the `utf8mb4_bin` encoding we were previously recommending, case-insensitive searching may return inconsistent or incorrect results.

!!! danger
    It is **strongly recommended** that you [backup your database](database-backup.md) before executing this query and that you perform this in a non-production environment to identify any potential issues prior to updating your production environment.

If you have an existing MySQL database, you may update your database to use the recommended encoding by using `nautobot-server dbshell` to launch a database shell and executing the following command:

```no-highlight
nautobot-server dbshell
```

Example output:

```no-highlight
mysql> ALTER DATABASE nautobot COLLATE utf8mb4_0900_ai_ci;
Query OK, 1 row affected (0.07 sec)
```

Please see the [official MySQL documentation on migrating collation encoding settings](https://dev.mysql.com/blog-archive/mysql-8-0-collations-migrating-from-older-collations/) for more information on troubleshooting any issues you may encounter.

## Update Prerequisites to Required Versions

Nautobot v3.0.0 and later requires the following:

| Dependency | Minimum Version |
| ---------- | --------------- |
| Python     | 3.10            |
| PostgreSQL | 14.0            |
| Redis      | 4.0             |

--- 2.1.0
    Support for versions of PostgreSQL older than 12.0 was removed.

--- 2.4.0
    Support for Python 3.8 was removed.

<<<<<<< HEAD
--- 3.0.0
    - Support for Python 3.9 was removed.
    - Support for versions of PostgreSQL older than 14.0 was removed.
=======
--- 2.4.20
    Support for Python 3.9 was removed.
>>>>>>> e3bebaf4

Nautobot v1.1.0 and later can optionally support the following:

> *Nautobot v1.1.0 added support for MySQL 8.0 as a database backend as an alternative to PostgreSQL.*

| Dependency | Minimum Version |
| ---------- | --------------- |
| MySQL      | 8.0.11          |

--- 3.0.0
    - Support for versions of MySQL older than 8.0.11 was removed.

!!! tip
    If you wish to migrate from PostgreSQL to MySQL, we recommend creating a new Nautobot installation based on MySQL and then [migrating the database contents to the new installation](../migration/migrating-from-postgresql.md), rather than attempting an in-place upgrade or migration.

## Install the Latest Release

As with the initial installation, you can upgrade Nautobot by installing the Python package directly from the Python Package Index (PyPI).

!!! warning
    Unless explicitly stated, all steps requiring the use of `pip3` or `nautobot-server` in this document should be performed as the `nautobot` user!

Upgrade Nautobot using `pip3`:

```no-highlight
pip3 install --upgrade nautobot
```

## Upgrade your Optional Dependencies

If you do not have any optional dependencies, you may skip this step.

Once the new code is in place, verify that any optional Python packages required by your deployment (e.g. `napalm` or
`django-auth-ldap`) are listed in `local_requirements.txt`.

Then, upgrade your dependencies using `pip3`:

```no-highlight
pip3 install --upgrade -r $NAUTOBOT_ROOT/local_requirements.txt
```

## Run the Post Upgrade Operations

Finally, run Nautobot's `post_upgrade` management command:

```no-highlight
nautobot-server post_upgrade
```

This command performs the following actions:

* Applies any database migrations that were included in the release
* Generates any missing cable paths among all cable termination objects in the database
* Collects all static files to be served by the HTTP service
* Deletes stale content types from the database
* Deletes all expired user sessions from the database
* Clears all cached data to prevent conflicts with the new release

## Restart the Nautobot Services

Finally, with root permissions, restart the web and background services:

```no-highlight
sudo systemctl restart nautobot nautobot-worker nautobot-scheduler
```<|MERGE_RESOLUTION|>--- conflicted
+++ resolved
@@ -67,14 +67,11 @@
 --- 2.4.0
     Support for Python 3.8 was removed.
 
-<<<<<<< HEAD
---- 3.0.0
-    - Support for Python 3.9 was removed.
-    - Support for versions of PostgreSQL older than 14.0 was removed.
-=======
 --- 2.4.20
     Support for Python 3.9 was removed.
->>>>>>> e3bebaf4
+
+--- 3.1.0
+    - Support for versions of PostgreSQL older than 14.0 was removed.
 
 Nautobot v1.1.0 and later can optionally support the following:
 
@@ -84,7 +81,7 @@
 | ---------- | --------------- |
 | MySQL      | 8.0.11          |
 
---- 3.0.0
+--- 3.1.0
     - Support for versions of MySQL older than 8.0.11 was removed.
 
 !!! tip

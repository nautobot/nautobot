<<<<<<< HEAD
# Optional Configuration Settings

## Administratively Configurable Settings

+++ 1.2.0

A number of settings can alternatively be configured via the Nautobot Admin UI. To do so, these settings must **not** be defined in your `nautobot_config.py`, as any settings defined there will take precedence over any values defined in the Admin UI. Settings that are currently configurable via the Admin UI include:

* [BANNER_BOTTOM](#banner_bottom)
* [BANNER_LOGIN](#banner_login)
* [BANNER_TOP](#banner_top)
* [CHANGELOG_RETENTION](#changelog_retention)
* [DEPLOYMENT_ID](#deployment_id)
* [DEVICE_NAME_AS_NATURAL_KEY](#device_name_as_natural_key)
* [DYNAMIC_GROUPS_MEMBER_CACHE_TIMEOUT](#dynamic_groups_member_cache_timeout)
* [JOB_CREATE_FILE_MAX_SIZE](#job_create_file_max_size)
* [LOCATION_NAME_AS_NATURAL_KEY](#location_name_as_natural_key)
* [MAX_PAGE_SIZE](#max_page_size)
* [NETWORK_DRIVERS](#network_drivers)
* [PAGINATE_COUNT](#paginate_count)
* [PER_PAGE_DEFAULTS](#per_page_defaults)
* [PREFER_IPV4](#prefer_ipv4)
* [RACK_ELEVATION_DEFAULT_UNIT_HEIGHT](#rack_elevation_default_unit_height)
* [RACK_ELEVATION_DEFAULT_UNIT_WIDTH](#rack_elevation_default_unit_width)
* [RELEASE_CHECK_TIMEOUT](#release_check_timeout)
* [RELEASE_CHECK_URL](#release_check_url)
* [SUPPORT_MESSAGE](#support_message)

## Extra Applications

A need may arise to allow the user to register additional settings. These will automatically apply
based on keynames prefixed with `EXTRA_` assuming the base key (the latter part of the setting name) is
of type list or tuple.

For example, to register additional `INSTALLED_APPS`, you would simply specify this in your custom
(user) configuration::

```python
EXTRA_INSTALLED_APPS = [
    'foo.bar',
]
```

This will ensure your default setting's `INSTALLED_APPS` do not have to be modified, and the user
can specify additional apps with ease.  Similarly, additional `MIDDLEWARE` can be added using `EXTRA_MIDDLEWARE`.

### ALLOW_REQUEST_PROFILING

Default: `False`

Global setting to allow or deny users from enabling request profiling on their login session.

See the administration guide on [request profiling](../guides/request-profiling.md) for more information.

---

## ALLOWED_URL_SCHEMES

Default: `('file', 'ftp', 'ftps', 'http', 'https', 'irc', 'mailto', 'sftp', 'ssh', 'tel', 'telnet', 'tftp', 'vnc', 'xmpp')`

A list of permitted URL schemes referenced when rendering links within Nautobot. Note that only the schemes specified in this list will be accepted: If adding your own, be sure to replicate all of the default values as well (excluding those schemes which are not desirable).

---

## BANNER_TOP

## BANNER_BOTTOM

Default: `""` (Empty string)

Setting these variables will display custom content in a banner at the top and/or bottom of the page, respectively. HTML is allowed. To replicate the content of the top banner in the bottom banner, set:

```python
BANNER_TOP = 'Your banner text'
BANNER_BOTTOM = BANNER_TOP
```

+++ 1.2.0
    If you do not set a value for these settings in your `nautobot_config.py`, they can be configured dynamically by an admin user via the Nautobot Admin UI. If you do have a value for either setting in `nautobot_config.py`, it will override any dynamically configured value.

---

## BANNER_LOGIN

Default: `""` (Empty string)

This defines custom content to be displayed on the login page above the login form. HTML is allowed.

+++ 1.2.0
    If you do not set a value for this setting in your `nautobot_config.py`, it can be configured dynamically by an admin user via the Nautobot Admin UI. If you do have a value for this setting in `nautobot_config.py`, it will override any dynamically configured value.

---

## BRANDING_FILEPATHS

+++ 1.2.0

Default:

```python
{
    "logo": os.getenv("NAUTOBOT_BRANDING_FILEPATHS_LOGO", None),  # Navbar logo
    "favicon": os.getenv("NAUTOBOT_BRANDING_FILEPATHS_FAVICON", None),  # Browser favicon
    "icon_16": os.getenv("NAUTOBOT_BRANDING_FILEPATHS_ICON_16", None),  # 16x16px icon
    "icon_32": os.getenv("NAUTOBOT_BRANDING_FILEPATHS_ICON_32", None),  # 32x32px icon
    "icon_180": os.getenv("NAUTOBOT_BRANDING_FILEPATHS_ICON_180", None),  # 180x180px icon - used for the apple-touch-icon header
    "icon_192": os.getenv("NAUTOBOT_BRANDING_FILEPATHS_ICON_192", None),  # 192x192px icon
    "icon_mask": os.getenv("NAUTOBOT_BRANDING_FILEPATHS_ICON_MASK", None),  # mono-chrome icon used for the mask-icon header
    "header_bullet": os.getenv("NAUTOBOT_BRANDING_FILEPATHS_HEADER_BULLET", None),  # bullet image used for various view headers
    "nav_bullet": os.getenv("NAUTOBOT_BRANDING_FILEPATHS_NAV_BULLET", None)   # bullet image used for nav menu headers
}
```

A set of filepaths relative to the [`MEDIA_ROOT`](#media_root) which locate image assets used for custom branding. Each of these assets takes the place of the corresponding stock Nautobot asset. This allows for instance, providing your own navbar logo and favicon.

These environment variables may be used to specify the values:

* `NAUTOBOT_BRANDING_FILEPATHS_LOGO`
* `NAUTOBOT_BRANDING_FILEPATHS_FAVICON`
* `NAUTOBOT_BRANDING_FILEPATHS_ICON_16`
* `NAUTOBOT_BRANDING_FILEPATHS_ICON_32`
* `NAUTOBOT_BRANDING_FILEPATHS_ICON_180`
* `NAUTOBOT_BRANDING_FILEPATHS_ICON_192`
* `NAUTOBOT_BRANDING_FILEPATHS_ICON_MASK`

+++ 2.1.0
    <!-- markdownlint-disable MD037 -->
    * `NAUTOBOT_BRANDING_FILEPATHS_HEADER_BULLET`
    * `NAUTOBOT_BRANDING_FILEPATHS_NAV_BULLET`
    <!-- markdownlint-enable MD037 -->

If a custom image asset is not provided for any of the above options, the stock Nautobot asset is used.

---

## BRANDING_PREPENDED_FILENAME

+++ 1.3.4

Default: `"nautobot_"`

Environment Variable: `NAUTOBOT_BRANDING_PREPENDED_FILENAME`

Defines the prefix of the filename when exporting to CSV/YAML or export templates.

---

## BRANDING_TITLE

+++ 1.2.0

Default: `"Nautobot"`

Environment Variable: `NAUTOBOT_BRANDING_TITLE`

The defines the custom branding title that should be used in place of "Nautobot" within user facing areas of the application like the HTML title of web pages.

---

## BRANDING_URLS

+++ 1.2.0

Default:

```python
{
    "code": os.getenv("NAUTOBOT_BRANDING_URLS_CODE", "https://github.com/nautobot/nautobot"),  # Code link in the footer
    "docs": os.getenv("NAUTOBOT_BRANDING_URLS_DOCS", "<STATIC_URL>docs/index.html"),  # Docs link in the footer
    "help": os.getenv("NAUTOBOT_BRANDING_URLS_HELP", "https://github.com/nautobot/nautobot/wiki"),  # Help link in the footer
}
```

A set of URLs that correspond to helpful links in the right of the footer on every web page.

These environment variables may be used to specify the values:

* `NAUTOBOT_BRANDING_URLS_CODE`
* `NAUTOBOT_BRANDING_URLS_DOCS`
* `NAUTOBOT_BRANDING_URLS_HELP`

If a custom URL is not provided for any of the links, the default link within the Nautobot community is used.

---

## CELERY_BEAT_HEARTBEAT_FILE

Default: `/tmp/nautobot_celery_beat_heartbeat`

Environment Variable: `NAUTOBOT_CELERY_BEAT_HEARTBEAT_FILE`

Path to a file that will be `touch`ed each time the Celery Beat task scheduler wakes up. Suitable for use as a health check on the Celery Beat process. Set to an empty string `""` to disable this feature.

---

## CELERY_BROKER_TRANSPORT_OPTIONS

Default: `{}`

A dict of additional options passed to the Celery broker transport. This is only required when [configuring Celery to utilize Redis Sentinel](../../administration/guides/caching.md#celery-sentinel-configuration).

---

## CELERY_BROKER_URL

Environment Variable: `NAUTOBOT_CELERY_BROKER_URL`

Default: `'redis://localhost:6379/0'`

Celery broker URL used to tell workers where queues are located.

---

## CELERY_TASK_DEFAULT_QUEUE

+++ 1.5.0

Environment Variable: `NAUTOBOT_CELERY_TASK_DEFAULT_QUEUE`

Default: `'default'`

The default celery queue name that will be used by workers if no queue is specified in the `nautobot-server celery worker` command. This queue will also be used by celery tasks if no queue is specified when a task is run.

---

## CELERY_TASK_SOFT_TIME_LIMIT

Default: `300` (5 minutes)

Environment Variable: `NAUTOBOT_CELERY_TASK_SOFT_TIME_LIMIT`

The global Celery task soft timeout (in seconds). Any background task that exceeds this duration will receive a `SoftTimeLimitExceeded` exception and is responsible for handling this exception and performing any necessary cleanup or final operations before ending. See also `CELERY_TASK_TIME_LIMIT` below.

---

## CELERY_TASK_TIME_LIMIT

Default: `600` (10 minutes)

Environment Variable: `NAUTOBOT_CELERY_TASK_TIME_LIMIT`

The global Celery task hard timeout (in seconds). Any background task that exceeds this duration will be forcibly killed with a `SIGKILL` signal.

---

## CELERY_WORKER_PROMETHEUS_PORTS

+++ 1.5.10

Default: `[]` (disabled)

Environment Variable: `NAUTOBOT_CELERY_WORKER_PROMETHEUS_PORTS`

Ports for Prometheus metric HTTP server running on the celery worker(s).

Normally this should be set to a single port, unless you have multiple workers running on a single machine, i.e.
sharing the same available ports. In that case you need to specify a range of ports greater than or equal to the
highest amount of workers you are running on a single machine (comma-separated, like "8080,8081,8082"). You can then use
the `target_limit` parameter to the Prometheus `scrape_config` to ensure you are not getting duplicate metrics in that
case. Set this to an empty list to disable it.

---

## CELERY_WORKER_REDIRECT_STDOUTS

+++ 2.0.0

Environment Variable: `NAUTOBOT_CELERY_WORKER_REDIRECT_STDOUTS`

Default: `True`

If enabled stdout and stderr of running jobs will be redirected to the task logger.

---

## CELERY_WORKER_REDIRECT_STDOUTS_LEVEL

+++ 2.0.0

Environment Variable: `NAUTOBOT_CELERY_WORKER_REDIRECT_STDOUTS_LEVEL`

Default: `WARNING`

The log level of log messages generated by redirected job stdout and stderr. Can be one of `DEBUG`, `INFO`, `WARNING`, `ERROR`, or `CRITICAL`.

---

## CHANGELOG_RETENTION

Default: `90`

The number of days to retain logged changes (object creations, updates, and deletions). Set this to `0` to retain changes in the database indefinitely.

!!! warning
    If enabling indefinite changelog retention, it is recommended to periodically delete old entries. Otherwise, the database may eventually exceed capacity.

+++ 1.2.0
    If you do not set a value for this setting in your `nautobot_config.py`, it can be configured dynamically by an admin user via the Nautobot Admin UI. If you do have a value for this setting in `nautobot_config.py`, it will override any dynamically configured value.

---

## CONFIG_CONTEXT_DYNAMIC_GROUPS_ENALBED

Default: `False`

Environment Variable: `NAUTOBOT_CONFIG_CONTEXT_DYNAMIC_GROUPS_ENABLED`

If `True`, it will be possible to apply Config Context objects to Devices and Virtual Machines via Dynamic Group membership. When set to `False` this behavior will not be available.

!!! warning
    With a large number of dynamic groups, enabling this could invoke a performance penalty when processing Config Contexts.

---

## CONTENT_TYPE_CACHE_TIMEOUT

+++ 1.6.0

Default: `0` (disabled)

Environment Variable: `NAUTOBOT_CONTENT_TYPE_CACHE_TIMEOUT`

The number of seconds to cache the content type accessible via a object's class property `Object._content_type_cached`. This can save frequent calls to `ContentType.objects.get_for_model(model)`. Set this to `0` to disable caching.

---

## CORS_ALLOW_ALL_ORIGINS

Default: `False`

Environment Variable: `NAUTOBOT_CORS_ALLOW_ALL_ORIGINS`

If `True`, all origins will be allowed. Other settings restricting allowed origins will be ignored.

Setting this to `True` can be dangerous, as it allows any website to make cross-origin requests to yours. Generally you'll want to restrict the list of allowed origins with [`CORS_ALLOWED_ORIGINS`](#cors_allowed_origins) or [`CORS_ALLOWED_ORIGIN_REGEXES`](#cors_allowed_origin_regexes).

Previously this setting was called `CORS_ORIGIN_ALLOW_ALL`, which still works as an alias, with the new name taking precedence.

---

## CORS_ALLOWED_ORIGINS

Default: `[]` (Empty list)

A list of origins that are authorized to make cross-site HTTP requests.

An Origin is defined by [the CORS RFC Section 3.2](https://tools.ietf.org/html/rfc6454#section-3.2) as a URI `scheme + hostname + port`, or one of the special values `'null'` or `'file://'`. Default ports (HTTPS = 443, HTTP = 80) are optional here.

The special value `null` is sent by the browser in ["privacy-sensitive contexts"](https://tools.ietf.org/html/rfc6454#section-6), such as when the client is running from a `file://` domain. The special value `file://` is sent accidentally by some versions of Chrome on Android as per this bug.

Example:

```python
CORS_ALLOWED_ORIGINS = [
    "https://example.com",
    "https://sub.example.com",
    "http://localhost:8080",
    "http://127.0.0.1:9000"
]
```

Previously this setting was called `CORS_ORIGIN_WHITELIST`, which still works as an alias, with the new name taking precedence.

---

## CORS_ALLOWED_ORIGIN_REGEXES

Default: `[]`

A list of strings representing regexes that match Origins that are authorized to make cross-site HTTP requests. Useful when [`CORS_ALLOWED_ORIGINS`](#cors_allowed_origins) is impractical, such as when you have a large number of subdomains.

Example:

```python
CORS_ALLOWED_ORIGIN_REGEXES = [
    r"^https://\w+\.example\.com$",
]
```

Previously this setting was called `CORS_ORIGIN_REGEX_WHITELIST`, which still works as an alias, with the new name taking precedence.

---

## DEPLOYMENT_ID

+++ 1.6.0

Default: a random UUID generated at install time.

This setting is used to uniquely but anonymously identify Nautobot deployments when sending installation metrics. This setting is not generally intended to be user-serviceable. See the documentation for the [`send_installation_metrics`](../tools/nautobot-server.md#send_installation_metrics) management command for more details.

## DEVICE_NAME_AS_NATURAL_KEY

+++ 2.0.0

Default: `False`

`Device` names are not guaranteed globally-unique by Nautobot but in practice they often are. Set this to `True` to use the device `name` alone as the natural key for `Device` objects. Set this to `False` to use the sequence `(name, tenant, location)` as the natural key instead.

## DISABLE_PREFIX_LIST_HIERARCHY

Default: `False`

This setting disables rendering of the IP prefix hierarchy (parent/child relationships) in the IPAM prefix list view. With large sets of prefixes, users may encounter a performance penalty when trying to load the prefix list view due to the nature of calculating the parent/child relationships. This setting allows users to disable the hierarchy and instead only render a flat list of all prefixes in the table.

A later release of Nautobot will address the underlying performance issues, and likely remove this configuration option.

---

## DYNAMIC_GROUPS_MEMBER_CACHE_TIMEOUT

+++ 1.6.0

Default: `0` (disabled)

The number of seconds to cache the member list of dynamic groups. With large datasets (those in scope of a Dynamic Group and number of Dynamic Groups themselves), users will encounter a performance penalty using or accessing the membership lists. This setting allows users to accept a cached list for common use cases (particularly in the UI) that expires after the configured time. Set this to `0` to disable caching.

---

## ENFORCE_GLOBAL_UNIQUE

Default: `False`

Environment Variable: `NAUTOBOT_ENFORCE_GLOBAL_UNIQUE`

By default, Nautobot will permit users to create duplicate prefixes and IP addresses in the global table (that is, those which are not assigned to any VRF). This behavior can be disabled by setting `ENFORCE_GLOBAL_UNIQUE` to `True`.

---

## EXEMPT_VIEW_PERMISSIONS

Default: `[]` (Empty list)

A list of Nautobot models to exempt from the enforcement of view permissions. Models listed here will be viewable by all users, both authenticated and anonymous.

List models in the form `<app>.<model>`. For example:

```python
EXEMPT_VIEW_PERMISSIONS = [
    'dcim.location',
    'dcim.location_type',
    'ipam.prefix',
]
```

To exempt _all_ models from view permission enforcement, set the following. (Note that `EXEMPT_VIEW_PERMISSIONS` must be an iterable.)

```python
EXEMPT_VIEW_PERMISSIONS = ['*']
```

!!! note
    Using a wildcard will not affect certain potentially sensitive models, such as user permissions. If there is a need to exempt these models, they must be specified individually.

---

## EXTERNAL_AUTH_DEFAULT_GROUPS

Default: `[]` (Empty list)

The list of group names to assign a new user account when created using 3rd-party authentication.

---

## EXTERNAL_AUTH_DEFAULT_PERMISSIONS

Default: `{}` (Empty dictionary)

A mapping of permissions to assign a new user account when created using SSO authentication. Each key in the dictionary will be the permission name specified as `<app_label>.<action>_<model>`, and the value should be set to the permission [constraints](../guides/permissions.md#constraints), or `None` to allow all objects.

### Example Permissions

| Permission | Description |
|---|---|
| `{'dcim.view_device': {}}` or `{'dcim.view_device': None}` | Users can view all devices |
| `{'dcim.add_device': {}}` | Users can add devices, see note below |
| `{'dcim.view_device': {"location__name__in": ["HQ"], "location__location_type__name__in": ["Building"]}}` | Users can view all devices in the HQ Building |

!!! warning
    Permissions can be complicated! Be careful when restricting permissions to also add any required prerequisite permissions.

    For example, when adding Devices the Device Role, Device Type, Location, and Status fields are all required fields in order for the UI to function properly. Users will also need view permissions for those fields or the corresponding field selections in the UI will be unavailable and potentially prevent objects from being able to be created or edited.

The following example gives a user a reasonable amount of access to add devices to a single location (Building HQ in this case):

```python
{
    'dcim.add_device': {"location__name__in":  ["HQ"], "location__location_type__name__in": ["Building"]},
    'dcim.view_device': {"location__name__in":  ["HQ"], "location__location_type__name__in": ["Building"]},
    'dcim.view_devicerole': None,
    'dcim.view_devicetype': None,
    'extras.view_status': None,
    'dcim.view_location': {"name__in":  ["HQ"], "location_type__name__in": ["Building"]},
    'dcim.view_manufacturer': None,
    'dcim.view_region': None,
    'dcim.view_rack': None,
    'dcim.view_rackgroup': None,
    'dcim.view_platform': None,
    'virtualization.view_cluster': None,
    'virtualization.view_clustergroup': None,
    'tenancy.view_tenant': None,
    'tenancy.view_tenantgroup': None,
}
```

Please see [the object permissions page](../guides/permissions.md) for more information.

---

## GIT_ROOT

Default: `os.path.join(NAUTOBOT_ROOT, "git")`

Environment Variable: `NAUTOBOT_GIT_ROOT`

The file path to a directory where cloned [Git repositories](../../platform-functionality/gitrepository.md) will be located.

The value of this variable can also be customized by setting the environment variable `NAUTOBOT_GIT_ROOT` to a directory path of your choosing.

---

## GRAPHQL_COMPUTED_FIELD_PREFIX

Default: `"cpf"`

By default, all computed fields in GraphQL will be prefixed with `cf`. A computed field named `my_field` will appear in GraphQL as `cpf_my_field` by default. It's possible to change or remove the prefix by setting the value of `GRAPHQL_COMPUTED_FIELD_PREFIX`.

---

## GRAPHQL_CUSTOM_FIELD_PREFIX

Default: `"cf"`

By default, all custom fields in GraphQL will be prefixed with `cf`. A custom field named `my_field` will appear in GraphQL as `cf_my_field` by default. It's possible to change or remove the prefix by setting the value of `GRAPHQL_CUSTOM_FIELD_PREFIX`.

---

## GRAPHQL_RELATIONSHIP_PREFIX

Default: `"rel"`

By default, all relationship associations in GraphQL will be prefixed with `rel`. A relationship named `my_relationship` will appear in GraphQL as `rel_my_relationship` by default. It's possible to change or remove the prefix by setting the value of `GRAPHQL_RELATIONSHIP_PREFIX`.

---

## HTTP_PROXIES

Default: `None` (Disabled)

A dictionary of HTTP proxies to use for outbound requests originating from Nautobot (e.g. when sending webhook requests). Proxies should be specified by schema (HTTP and HTTPS) as per the [Python requests library documentation](https://2.python-requests.org/en/master/user/advanced/). For example:

```python
HTTP_PROXIES = {
    'http': 'http://10.10.1.10:3128',
    'https': 'http://10.10.1.10:1080',
}
```

!!! note
    When using Git repositories within Nautobot the Python library `GitPython` needs extra proxy configuration:

```bash
git config --global http.proxy http://192.0.2.1:3128
git config --global https.proxy http://192.0.2.1:3128
```

---

## INSTALLATION_METRICS_ENABLED

+++ 1.6.0

Default: `True` for existing Nautobot deployments, user-specified when running `nautobot-server init` for a new deployment.

Environment Variable: `NAUTOBOT_INSTALLATION_METRICS_ENABLED`

When set to `True`, Nautobot will send anonymized installation metrics to the Nautobot maintainers when running the [`post_upgrade`](../tools/nautobot-server.md#post_upgrade) or [`send_installation_metrics`](../tools/nautobot-server.md#send_installation_metrics) management commands. See the documentation for the [`send_installation_metrics`](../tools/nautobot-server.md#send_installation_metrics) management command for more details.

---

## JOB_FILE_IO_STORAGE

+++ 2.1.0

Default: `"db_file_storage.storage.DatabaseFileStorage"`

Environment Variable: `NAUTOBOT_JOB_FILE_IO_STORAGE`

The backend storage engine for handling files provided as input to Jobs and files generated as output by Jobs.

!!! warning
    For backwards compatibility with storage of Job inputs in prior versions of Nautobot, this currently defaults to using `DatabaseFileStorage` to store such files directly in Nautobot's database, however this is not typically the best option (see below) and may change in a future major release.

If your Nautobot server instance(s) and your Celery worker instance(s) share a common [`MEDIA_ROOT`](#media_root) filesystem (as would typically be the case in a single-server installation of Nautobot) then we recommend changing this to `"django.core.files.storage.FileSystemStorage"` to store Job files on the filesystem (which will place them into a `files/` subdirectory under [`MEDIA_ROOT`](#media_root)) instead of in the database.

If your Nautobot server instance(s) and Celery worker instance(s) do _not_ share a common filesystem, we recommend using one of the [`django-storages`](https://django-storages.readthedocs.io/en/stable/) options such as S3 to provide a storage backend that can be accessed by the server(s) and worker(s) alike.

!!! tip
    For an example of using `django-storages` with AWS S3 buckets, visit the [django-storages with S3](../guides/s3-django-storage.md) user-guide.

If you have neither a common `MEDIA_ROOT` filesystem nor an appropriate remote storage option, then it's permissible to leave this at its default, but know that storing files in the database is provided here as a "least-worst" option only.

!!! caution
    It's typically safe to change this setting when initially updating to Nautobot 2.1.0 or later, as there should be no pre-existing Job output files, although any existing scheduled Jobs that have file _inputs_ may need to be deleted and recreated after doing so. However, once you've run any Jobs that output to a file, changing storage backends will of course break any existing links to Job output files in the previous storage backend. Migrating Job stored files from one backend to another is out of scope for this document.

> See also: [`STORAGE_BACKEND`](#storage_backend) and [`JOB_CREATE_FILE_MAX_SIZE`](#job_create_file_max_size).

---

## JOB_CREATE_FILE_MAX_SIZE

+++ 2.1.0

Default: `10485760` (10 MiB)

The maximum file size (in bytes) that a running Job will be allowed to create in a single call to `Job.create_file()`.

If you do not set a value for this setting in your `nautobot_config.py`, it can be configured dynamically by an admin user via the Nautobot Admin UI. If you do have a value in `nautobot_config.py`, it will override any dynamically configured value.

> See also: [`JOB_FILE_IO_STORAGE`](#job_file_io_storage)

---

## JOBS_ROOT

Default: `os.path.join(NAUTOBOT_ROOT, "jobs")`

Environment Variable: `NAUTOBOT_JOBS_ROOT`

The file path to a directory where [Jobs](../../platform-functionality/jobs/index.md) can be discovered.

+/- 2.0.0
    This directory no longer requires an `__init__.py` file.

---

## LOCATION_NAME_AS_NATURAL_KEY

+++ 2.0.0

Default: `False`

`Location` names are not guaranteed globally-unique by Nautobot but in practice they often are. Set this to `True` to use the location `name` alone as the natural key for `Location` objects. Set this to `False` to use the sequence `(name, parent__name, parent__parent__name, ...)` as the natural key instead.

---

## LOG_DEPRECATION_WARNINGS

--- 1.5.3
    This setting was moved to [environment variable only](#nautobot_log_deprecation_warnings) as it conflicts with app startup due to import-time order.

---

## MAINTENANCE_MODE

Default: `False`

Environment Variable: `NAUTOBOT_MAINTENANCE_MODE`

Setting this to `True` will display a "maintenance mode" banner at the top of every page. Additionally, Nautobot will no longer update a user's "last active" time upon login. This is to allow new logins when the database is in a read-only state. Recording of login times will resume when maintenance mode is disabled.

!!! note
    The default [`SESSION_ENGINE`](#session_engine) configuration will store sessions in the database, this obviously will not work when `MAINTENANCE_MODE` is `True` and the database is in a read-only state for maintenance.  Consider setting `SESSION_ENGINE` to `django.contrib.sessions.backends.cache` when enabling `MAINTENANCE_MODE`.

!!! note
    The Docker container normally attempts to run migrations on startup; however, if the database is in a read-only state the Docker container will fail to start.  Setting the environment variable [`NAUTOBOT_DOCKER_SKIP_INIT`](../installation/docker.md#nautobot_docker_skip_init) to `true` will prevent the migrations from occurring.

!!! note
    If you are using `django-auth-ldap` for LDAP authentication, `django-auth-ldap` by default will try to update a user object on every log in.  If the database is in a read-only state `django-auth-ldap` will fail.  You will also need to set `AUTH_LDAP_ALWAYS_UPDATE_USER=False` and `AUTH_LDAP_NO_NEW_USERS=True` to avoid this, please see the [`django-auth-ldap` documentation](https://django-auth-ldap.readthedocs.io/en/stable/reference.html) for more information.

---

## MAX_PAGE_SIZE

Default: `1000`

A web user or API consumer can request an arbitrary number of objects by appending the "limit" parameter to the URL (e.g. `?limit=1000`). This parameter defines the maximum acceptable limit. Setting this to `0` or `None` will allow a client to retrieve _all_ matching objects at once with no limit by specifying `?limit=0`.

+++ 1.2.0
    If you do not set a value for this setting in your `nautobot_config.py`, it can be configured dynamically by an admin user via the Nautobot Admin UI. If you do have a value for this setting in `nautobot_config.py`, it will override any dynamically configured value.

---

## METRICS_ENABLED

Default: `False`

Environment Variable: `NAUTOBOT_METRICS_ENABLED`

Toggle the availability Prometheus-compatible metrics at `/metrics`. See the [Prometheus Metrics](../guides/prometheus-metrics.md) documentation for more details.

---

## METRICS_AUTHENTICATED

Default: `False`

Environment Variable: `NAUTOBOT_METRICS_AUTHENTICATED`

Toggle requiring authentication to view `/metrics`. See the [Prometheus Metrics](../guides/prometheus-metrics.md) documentation for more details.

---

## METRICS_DISABLED_APPS

Default: `[]` (empty list)

Environment Variable: `NAUTOBOT_METRICS_DISABLED_APPS`

Disables app metrics by app name. Example value: `["nautobot_ssot", "nautobot_device_lifecycle_mgmt"]`.

## NAPALM_USERNAME

## NAPALM_PASSWORD

Default: `""` (Empty string)

Environment Variables: `NAUTOBOT_NAPALM_USERNAME` and `NAUTOBOT_NAPALM_PASSWORD`

Nautobot will use these credentials when authenticating to remote devices via the [NAPALM library](https://napalm.readthedocs.io), if installed. Both parameters are optional.

!!! note
    If SSH public key authentication has been set up on the remote device(s) for the system account under which Nautobot runs, these parameters are not needed.

!!! note
    If a given device has an appropriately populated [secrets group](../../platform-functionality/secret.md#secretsgroup) assigned to it, the [secrets]((../../platform-functionality/secrets.md) defined in that group will take precedence over these default values.

---

## NAPALM_ARGS

Default: `{}` (Empty dictionary)

A dictionary of optional arguments to pass to NAPALM when instantiating a network driver. See the NAPALM documentation for a [complete list of optional arguments](https://napalm.readthedocs.io/en/latest/support/#optional-arguments). An example:

```python
NAPALM_ARGS = {
    'api_key': '472071a93b60a1bd1fafb401d9f8ef41',
    'port': 2222,
}
```

Some platforms (e.g. Cisco IOS) require an enable password to be passed in addition to the normal password. If desired, you can use the configured `NAPALM_PASSWORD` as the value for this argument:

```python
NAPALM_USERNAME = 'username'
NAPALM_PASSWORD = 'MySecretPassword'
NAPALM_ARGS = {
    'secret': NAPALM_PASSWORD,          # ios and nxos_ssh
    'enable_password': NAPALM_PASSWORD, # eos
    # Include any additional args here
}
```

!!! note
    If a given device has an appropriately populated [secrets group](../../platform-functionality/secret.md#secrets-groups) assigned to it, a [secret](../../platform-functionality/secret.md) defined in that group can override the `NAPALM_ARGS["secret"]` or `NAPALM_ARGS["enable_password"]` default value defined here.

---

## NAPALM_TIMEOUT

Default: `30`

Environment Variable: `NAUTOBOT_NAPALM_TIMEOUT`

The amount of time (in seconds) to wait for NAPALM to connect to a device.

---

## NETWORK_DRIVERS

+++ 1.6.0

Default: `{}` (Empty dictionary)

An optional dictionary to extend or override the default `Platform.network_driver` translations provided by [netutils](https://netutils.readthedocs.io/en/latest/user/lib_use_cases_lib_mapper/). For example, to add support for a custom `Platform.network_driver` value of `"my_network_driver"` for Netmiko and PyATS drivers:

```python
NETWORK_DRIVERS = {
    "netmiko": {"my_network_driver": "cisco_ios"},
    "pyats": {"my_network_driver": "iosxe"},
}
```

The default top-level keys are `ansible`, `hier_config`, `napalm`, `netmiko`, `netutils_parser`, `ntc_templates`, `pyats`, `pyntc`, and `scrapli`, but you can also add additional keys if you have an alternative network driver that you want your Nautobot instance to include.

!!! tip
    If you do not set a value for this setting in your `nautobot_config.py`, it can be configured dynamically by an admin user via the Nautobot Admin UI. If you do have a value for this setting in `nautobot_config.py`, it will override any dynamically configured value.

---

## PAGINATE_COUNT

Default: `50`

The default maximum number of objects to display per page within each list of objects. Applies to both the UI and the REST API.

+++ 1.2.0
    If you do not set a value for this setting in your `nautobot_config.py`, it can be configured dynamically by an admin user via the Nautobot Admin UI. If you do have a value for this setting in `nautobot_config.py`, it will override any dynamically configured value.

---

## PER_PAGE_DEFAULTS

Default: `[25, 50, 100, 250, 500, 1000]`

The options displayed in the web interface dropdown to limit the number of objects per page. For proper user experience, this list should include the [`PAGINATE_COUNT`](#paginate_count) and [`MAX_PAGE_SIZE`](#max_page_size) values as options.

---

## PLUGINS

Default: `[]` (Empty list)

A list of installed [Nautobot plugins](../../../apps/index.md) to enable. Plugins will not take effect unless they are listed here.

!!! warning
    Plugins extend Nautobot by allowing external code to run with the same access and privileges as Nautobot itself. Only install plugins from trusted sources. The Nautobot maintainers make absolutely no guarantees about the integrity or security of your installation with plugins enabled.

---

## PLUGINS_CONFIG

Default: `{}` (Empty dictionary)

This parameter holds configuration settings for individual Nautobot plugins. It is defined as a dictionary, with each key using the name of an installed plugin. The specific parameters supported are unique to each plugin: Reference the plugin's documentation to determine the supported parameters. An example configuration is shown below:

```python
PLUGINS_CONFIG = {
    'plugin1': {
        'foo': 123,
        'bar': True
    },
    'plugin2': {
        'foo': 456,
    },
}
```

Note that a plugin must be listed in `PLUGINS` for its configuration to take effect.

---

## PREFER_IPV4

Default: `False`

When determining the primary IP address for a device, IPv6 is preferred over IPv4 by default. Set this to True to prefer IPv4 instead.

+++ 1.2.0
    If you do not set a value for this setting in your `nautobot_config.py`, it can be configured dynamically by an admin user via the Nautobot Admin UI. If you do have a value for this setting in `nautobot_config.py`, it will override any dynamically configured value.

---

## RACK_ELEVATION_DEFAULT_UNIT_HEIGHT

Default: `22`

Default height (in pixels) of a unit within a rack elevation. For best results, this should be approximately one tenth of `RACK_ELEVATION_DEFAULT_UNIT_WIDTH`.

+++ 1.2.0
    If you do not set a value for this setting in your `nautobot_config.py`, it can be configured dynamically by an admin user via the Nautobot Admin UI. If you do have a value for this setting in `nautobot_config.py`, it will override any dynamically configured value.

=======
>>>>>>> 3489c9cb
---
render_macros: true
---

# Optional Configuration Settings

This document describes Nautobot-specific configuration settings that may be customized in your `nautobot_config.py`, or, in many cases, by configuration of appropriate environment variables. It also describes a number of common Django configuration settings that may also be customized similarly.

The [official Django documentation](https://docs.djangoproject.com/en/stable/ref/settings/) documents _all_ Django settings, and this document does not attempt to replace that documentation.

## Administratively Configurable Settings

<!-- markdownlint-disable blanks-around-lists -->

+++ 1.2.0

A number of settings can alternatively be configured via the Nautobot Admin UI. To do so, these settings must **not** be defined in your `nautobot_config.py`, as any settings defined there will take precedence over any values defined in the Admin UI. Settings that are currently configurable via the Admin UI include:

{% for property, attrs in settings_schema.properties.items() %}
{% if attrs.is_constance_config|default(false) %}
* [`{{ property }}`](#{{ property|lower }})
{% endif %}
{% endfor %}

## Settings configurable in `nautobot_config.py`

### Extra Applications

A need may arise to allow the user to register additional settings. These will automatically apply
based on keynames prefixed with `EXTRA_` assuming the base key (the latter part of the setting name) is
of type list or tuple.

For example, to register additional `INSTALLED_APPS`, you would simply specify this in your custom
(user) configuration::

```python
EXTRA_INSTALLED_APPS = [
    'foo.bar',
]
```

This will ensure your default setting's `INSTALLED_APPS` do not have to be modified, and the user
can specify additional apps with ease.  Similarly, additional `MIDDLEWARE` can be added using `EXTRA_MIDDLEWARE`.

{% with header="###", required=false %}

{% include "/user-guide/administration/configuration/render-settings-fragment.j2" %}

{% endwith %}

<!-- markdownlint-enable blanks-around-lists -->

## Environment-Variable-Only Settings

!!! warning
    The following settings are **only** configurable as environment variables, and not via `nautobot_config.py` or similar.

---

### GIT_SSL_NO_VERIFY

Default: Unset

If you are using a self-signed git repository, you will need to set the environment variable `GIT_SSL_NO_VERIFY="1"`
in order for the repository to sync.

!!! warning
    This _must_ be specified as an environment variable. Setting it in `nautobot_config.py` will not have the desired effect.

---

### NAUTOBOT_LOG_DEPRECATION_WARNINGS

+++ 1.5.2

+/- 1.5.3
    This was previously available as a config file setting but changed to environment-variable only. Also `DEBUG = True` will no longer work to log deprecation warnings.

Default: `False`

This can be set to `True` to allow deprecation warnings raised by Nautobot to (additionally) be logged as `WARNING` level log messages. (Deprecation warnings are normally silent in Python, but can be enabled globally by [various means](https://docs.python.org/3/library/warnings.html) such as setting the `PYTHONWARNINGS` environment variable. However, doing so can be rather noisy, as it will also include warnings from within Django about various code in various package dependencies of Nautobot's, etc. This configuration setting allows a more targeted enablement of only warnings from within Nautobot itself, which can be useful when vetting various Nautobot Apps for future-proofness against upcoming changes to Nautobot.)

---

### NAUTOBOT_ROOT

Default: `~/.nautobot/`

The filesystem path to use to store Nautobot files (Jobs, uploaded images, Git repositories, etc.).

This setting is used internally in the core settings to provide default locations for [features that require file storage](index.md#file-storage), and the [default location of the `nautobot_config.py`](index.md#specifying-your-configuration).

!!! warning
    Do not override `NAUTOBOT_ROOT` in your `nautobot_config.py`. It will not work as expected. If you need to customize this setting, please always set the `NAUTOBOT_ROOT` environment variable.<|MERGE_RESOLUTION|>--- conflicted
+++ resolved
@@ -1,869 +1,3 @@
-<<<<<<< HEAD
-# Optional Configuration Settings
-
-## Administratively Configurable Settings
-
-+++ 1.2.0
-
-A number of settings can alternatively be configured via the Nautobot Admin UI. To do so, these settings must **not** be defined in your `nautobot_config.py`, as any settings defined there will take precedence over any values defined in the Admin UI. Settings that are currently configurable via the Admin UI include:
-
-* [BANNER_BOTTOM](#banner_bottom)
-* [BANNER_LOGIN](#banner_login)
-* [BANNER_TOP](#banner_top)
-* [CHANGELOG_RETENTION](#changelog_retention)
-* [DEPLOYMENT_ID](#deployment_id)
-* [DEVICE_NAME_AS_NATURAL_KEY](#device_name_as_natural_key)
-* [DYNAMIC_GROUPS_MEMBER_CACHE_TIMEOUT](#dynamic_groups_member_cache_timeout)
-* [JOB_CREATE_FILE_MAX_SIZE](#job_create_file_max_size)
-* [LOCATION_NAME_AS_NATURAL_KEY](#location_name_as_natural_key)
-* [MAX_PAGE_SIZE](#max_page_size)
-* [NETWORK_DRIVERS](#network_drivers)
-* [PAGINATE_COUNT](#paginate_count)
-* [PER_PAGE_DEFAULTS](#per_page_defaults)
-* [PREFER_IPV4](#prefer_ipv4)
-* [RACK_ELEVATION_DEFAULT_UNIT_HEIGHT](#rack_elevation_default_unit_height)
-* [RACK_ELEVATION_DEFAULT_UNIT_WIDTH](#rack_elevation_default_unit_width)
-* [RELEASE_CHECK_TIMEOUT](#release_check_timeout)
-* [RELEASE_CHECK_URL](#release_check_url)
-* [SUPPORT_MESSAGE](#support_message)
-
-## Extra Applications
-
-A need may arise to allow the user to register additional settings. These will automatically apply
-based on keynames prefixed with `EXTRA_` assuming the base key (the latter part of the setting name) is
-of type list or tuple.
-
-For example, to register additional `INSTALLED_APPS`, you would simply specify this in your custom
-(user) configuration::
-
-```python
-EXTRA_INSTALLED_APPS = [
-    'foo.bar',
-]
-```
-
-This will ensure your default setting's `INSTALLED_APPS` do not have to be modified, and the user
-can specify additional apps with ease.  Similarly, additional `MIDDLEWARE` can be added using `EXTRA_MIDDLEWARE`.
-
-### ALLOW_REQUEST_PROFILING
-
-Default: `False`
-
-Global setting to allow or deny users from enabling request profiling on their login session.
-
-See the administration guide on [request profiling](../guides/request-profiling.md) for more information.
-
----
-
-## ALLOWED_URL_SCHEMES
-
-Default: `('file', 'ftp', 'ftps', 'http', 'https', 'irc', 'mailto', 'sftp', 'ssh', 'tel', 'telnet', 'tftp', 'vnc', 'xmpp')`
-
-A list of permitted URL schemes referenced when rendering links within Nautobot. Note that only the schemes specified in this list will be accepted: If adding your own, be sure to replicate all of the default values as well (excluding those schemes which are not desirable).
-
----
-
-## BANNER_TOP
-
-## BANNER_BOTTOM
-
-Default: `""` (Empty string)
-
-Setting these variables will display custom content in a banner at the top and/or bottom of the page, respectively. HTML is allowed. To replicate the content of the top banner in the bottom banner, set:
-
-```python
-BANNER_TOP = 'Your banner text'
-BANNER_BOTTOM = BANNER_TOP
-```
-
-+++ 1.2.0
-    If you do not set a value for these settings in your `nautobot_config.py`, they can be configured dynamically by an admin user via the Nautobot Admin UI. If you do have a value for either setting in `nautobot_config.py`, it will override any dynamically configured value.
-
----
-
-## BANNER_LOGIN
-
-Default: `""` (Empty string)
-
-This defines custom content to be displayed on the login page above the login form. HTML is allowed.
-
-+++ 1.2.0
-    If you do not set a value for this setting in your `nautobot_config.py`, it can be configured dynamically by an admin user via the Nautobot Admin UI. If you do have a value for this setting in `nautobot_config.py`, it will override any dynamically configured value.
-
----
-
-## BRANDING_FILEPATHS
-
-+++ 1.2.0
-
-Default:
-
-```python
-{
-    "logo": os.getenv("NAUTOBOT_BRANDING_FILEPATHS_LOGO", None),  # Navbar logo
-    "favicon": os.getenv("NAUTOBOT_BRANDING_FILEPATHS_FAVICON", None),  # Browser favicon
-    "icon_16": os.getenv("NAUTOBOT_BRANDING_FILEPATHS_ICON_16", None),  # 16x16px icon
-    "icon_32": os.getenv("NAUTOBOT_BRANDING_FILEPATHS_ICON_32", None),  # 32x32px icon
-    "icon_180": os.getenv("NAUTOBOT_BRANDING_FILEPATHS_ICON_180", None),  # 180x180px icon - used for the apple-touch-icon header
-    "icon_192": os.getenv("NAUTOBOT_BRANDING_FILEPATHS_ICON_192", None),  # 192x192px icon
-    "icon_mask": os.getenv("NAUTOBOT_BRANDING_FILEPATHS_ICON_MASK", None),  # mono-chrome icon used for the mask-icon header
-    "header_bullet": os.getenv("NAUTOBOT_BRANDING_FILEPATHS_HEADER_BULLET", None),  # bullet image used for various view headers
-    "nav_bullet": os.getenv("NAUTOBOT_BRANDING_FILEPATHS_NAV_BULLET", None)   # bullet image used for nav menu headers
-}
-```
-
-A set of filepaths relative to the [`MEDIA_ROOT`](#media_root) which locate image assets used for custom branding. Each of these assets takes the place of the corresponding stock Nautobot asset. This allows for instance, providing your own navbar logo and favicon.
-
-These environment variables may be used to specify the values:
-
-* `NAUTOBOT_BRANDING_FILEPATHS_LOGO`
-* `NAUTOBOT_BRANDING_FILEPATHS_FAVICON`
-* `NAUTOBOT_BRANDING_FILEPATHS_ICON_16`
-* `NAUTOBOT_BRANDING_FILEPATHS_ICON_32`
-* `NAUTOBOT_BRANDING_FILEPATHS_ICON_180`
-* `NAUTOBOT_BRANDING_FILEPATHS_ICON_192`
-* `NAUTOBOT_BRANDING_FILEPATHS_ICON_MASK`
-
-+++ 2.1.0
-    <!-- markdownlint-disable MD037 -->
-    * `NAUTOBOT_BRANDING_FILEPATHS_HEADER_BULLET`
-    * `NAUTOBOT_BRANDING_FILEPATHS_NAV_BULLET`
-    <!-- markdownlint-enable MD037 -->
-
-If a custom image asset is not provided for any of the above options, the stock Nautobot asset is used.
-
----
-
-## BRANDING_PREPENDED_FILENAME
-
-+++ 1.3.4
-
-Default: `"nautobot_"`
-
-Environment Variable: `NAUTOBOT_BRANDING_PREPENDED_FILENAME`
-
-Defines the prefix of the filename when exporting to CSV/YAML or export templates.
-
----
-
-## BRANDING_TITLE
-
-+++ 1.2.0
-
-Default: `"Nautobot"`
-
-Environment Variable: `NAUTOBOT_BRANDING_TITLE`
-
-The defines the custom branding title that should be used in place of "Nautobot" within user facing areas of the application like the HTML title of web pages.
-
----
-
-## BRANDING_URLS
-
-+++ 1.2.0
-
-Default:
-
-```python
-{
-    "code": os.getenv("NAUTOBOT_BRANDING_URLS_CODE", "https://github.com/nautobot/nautobot"),  # Code link in the footer
-    "docs": os.getenv("NAUTOBOT_BRANDING_URLS_DOCS", "<STATIC_URL>docs/index.html"),  # Docs link in the footer
-    "help": os.getenv("NAUTOBOT_BRANDING_URLS_HELP", "https://github.com/nautobot/nautobot/wiki"),  # Help link in the footer
-}
-```
-
-A set of URLs that correspond to helpful links in the right of the footer on every web page.
-
-These environment variables may be used to specify the values:
-
-* `NAUTOBOT_BRANDING_URLS_CODE`
-* `NAUTOBOT_BRANDING_URLS_DOCS`
-* `NAUTOBOT_BRANDING_URLS_HELP`
-
-If a custom URL is not provided for any of the links, the default link within the Nautobot community is used.
-
----
-
-## CELERY_BEAT_HEARTBEAT_FILE
-
-Default: `/tmp/nautobot_celery_beat_heartbeat`
-
-Environment Variable: `NAUTOBOT_CELERY_BEAT_HEARTBEAT_FILE`
-
-Path to a file that will be `touch`ed each time the Celery Beat task scheduler wakes up. Suitable for use as a health check on the Celery Beat process. Set to an empty string `""` to disable this feature.
-
----
-
-## CELERY_BROKER_TRANSPORT_OPTIONS
-
-Default: `{}`
-
-A dict of additional options passed to the Celery broker transport. This is only required when [configuring Celery to utilize Redis Sentinel](../../administration/guides/caching.md#celery-sentinel-configuration).
-
----
-
-## CELERY_BROKER_URL
-
-Environment Variable: `NAUTOBOT_CELERY_BROKER_URL`
-
-Default: `'redis://localhost:6379/0'`
-
-Celery broker URL used to tell workers where queues are located.
-
----
-
-## CELERY_TASK_DEFAULT_QUEUE
-
-+++ 1.5.0
-
-Environment Variable: `NAUTOBOT_CELERY_TASK_DEFAULT_QUEUE`
-
-Default: `'default'`
-
-The default celery queue name that will be used by workers if no queue is specified in the `nautobot-server celery worker` command. This queue will also be used by celery tasks if no queue is specified when a task is run.
-
----
-
-## CELERY_TASK_SOFT_TIME_LIMIT
-
-Default: `300` (5 minutes)
-
-Environment Variable: `NAUTOBOT_CELERY_TASK_SOFT_TIME_LIMIT`
-
-The global Celery task soft timeout (in seconds). Any background task that exceeds this duration will receive a `SoftTimeLimitExceeded` exception and is responsible for handling this exception and performing any necessary cleanup or final operations before ending. See also `CELERY_TASK_TIME_LIMIT` below.
-
----
-
-## CELERY_TASK_TIME_LIMIT
-
-Default: `600` (10 minutes)
-
-Environment Variable: `NAUTOBOT_CELERY_TASK_TIME_LIMIT`
-
-The global Celery task hard timeout (in seconds). Any background task that exceeds this duration will be forcibly killed with a `SIGKILL` signal.
-
----
-
-## CELERY_WORKER_PROMETHEUS_PORTS
-
-+++ 1.5.10
-
-Default: `[]` (disabled)
-
-Environment Variable: `NAUTOBOT_CELERY_WORKER_PROMETHEUS_PORTS`
-
-Ports for Prometheus metric HTTP server running on the celery worker(s).
-
-Normally this should be set to a single port, unless you have multiple workers running on a single machine, i.e.
-sharing the same available ports. In that case you need to specify a range of ports greater than or equal to the
-highest amount of workers you are running on a single machine (comma-separated, like "8080,8081,8082"). You can then use
-the `target_limit` parameter to the Prometheus `scrape_config` to ensure you are not getting duplicate metrics in that
-case. Set this to an empty list to disable it.
-
----
-
-## CELERY_WORKER_REDIRECT_STDOUTS
-
-+++ 2.0.0
-
-Environment Variable: `NAUTOBOT_CELERY_WORKER_REDIRECT_STDOUTS`
-
-Default: `True`
-
-If enabled stdout and stderr of running jobs will be redirected to the task logger.
-
----
-
-## CELERY_WORKER_REDIRECT_STDOUTS_LEVEL
-
-+++ 2.0.0
-
-Environment Variable: `NAUTOBOT_CELERY_WORKER_REDIRECT_STDOUTS_LEVEL`
-
-Default: `WARNING`
-
-The log level of log messages generated by redirected job stdout and stderr. Can be one of `DEBUG`, `INFO`, `WARNING`, `ERROR`, or `CRITICAL`.
-
----
-
-## CHANGELOG_RETENTION
-
-Default: `90`
-
-The number of days to retain logged changes (object creations, updates, and deletions). Set this to `0` to retain changes in the database indefinitely.
-
-!!! warning
-    If enabling indefinite changelog retention, it is recommended to periodically delete old entries. Otherwise, the database may eventually exceed capacity.
-
-+++ 1.2.0
-    If you do not set a value for this setting in your `nautobot_config.py`, it can be configured dynamically by an admin user via the Nautobot Admin UI. If you do have a value for this setting in `nautobot_config.py`, it will override any dynamically configured value.
-
----
-
-## CONFIG_CONTEXT_DYNAMIC_GROUPS_ENALBED
-
-Default: `False`
-
-Environment Variable: `NAUTOBOT_CONFIG_CONTEXT_DYNAMIC_GROUPS_ENABLED`
-
-If `True`, it will be possible to apply Config Context objects to Devices and Virtual Machines via Dynamic Group membership. When set to `False` this behavior will not be available.
-
-!!! warning
-    With a large number of dynamic groups, enabling this could invoke a performance penalty when processing Config Contexts.
-
----
-
-## CONTENT_TYPE_CACHE_TIMEOUT
-
-+++ 1.6.0
-
-Default: `0` (disabled)
-
-Environment Variable: `NAUTOBOT_CONTENT_TYPE_CACHE_TIMEOUT`
-
-The number of seconds to cache the content type accessible via a object's class property `Object._content_type_cached`. This can save frequent calls to `ContentType.objects.get_for_model(model)`. Set this to `0` to disable caching.
-
----
-
-## CORS_ALLOW_ALL_ORIGINS
-
-Default: `False`
-
-Environment Variable: `NAUTOBOT_CORS_ALLOW_ALL_ORIGINS`
-
-If `True`, all origins will be allowed. Other settings restricting allowed origins will be ignored.
-
-Setting this to `True` can be dangerous, as it allows any website to make cross-origin requests to yours. Generally you'll want to restrict the list of allowed origins with [`CORS_ALLOWED_ORIGINS`](#cors_allowed_origins) or [`CORS_ALLOWED_ORIGIN_REGEXES`](#cors_allowed_origin_regexes).
-
-Previously this setting was called `CORS_ORIGIN_ALLOW_ALL`, which still works as an alias, with the new name taking precedence.
-
----
-
-## CORS_ALLOWED_ORIGINS
-
-Default: `[]` (Empty list)
-
-A list of origins that are authorized to make cross-site HTTP requests.
-
-An Origin is defined by [the CORS RFC Section 3.2](https://tools.ietf.org/html/rfc6454#section-3.2) as a URI `scheme + hostname + port`, or one of the special values `'null'` or `'file://'`. Default ports (HTTPS = 443, HTTP = 80) are optional here.
-
-The special value `null` is sent by the browser in ["privacy-sensitive contexts"](https://tools.ietf.org/html/rfc6454#section-6), such as when the client is running from a `file://` domain. The special value `file://` is sent accidentally by some versions of Chrome on Android as per this bug.
-
-Example:
-
-```python
-CORS_ALLOWED_ORIGINS = [
-    "https://example.com",
-    "https://sub.example.com",
-    "http://localhost:8080",
-    "http://127.0.0.1:9000"
-]
-```
-
-Previously this setting was called `CORS_ORIGIN_WHITELIST`, which still works as an alias, with the new name taking precedence.
-
----
-
-## CORS_ALLOWED_ORIGIN_REGEXES
-
-Default: `[]`
-
-A list of strings representing regexes that match Origins that are authorized to make cross-site HTTP requests. Useful when [`CORS_ALLOWED_ORIGINS`](#cors_allowed_origins) is impractical, such as when you have a large number of subdomains.
-
-Example:
-
-```python
-CORS_ALLOWED_ORIGIN_REGEXES = [
-    r"^https://\w+\.example\.com$",
-]
-```
-
-Previously this setting was called `CORS_ORIGIN_REGEX_WHITELIST`, which still works as an alias, with the new name taking precedence.
-
----
-
-## DEPLOYMENT_ID
-
-+++ 1.6.0
-
-Default: a random UUID generated at install time.
-
-This setting is used to uniquely but anonymously identify Nautobot deployments when sending installation metrics. This setting is not generally intended to be user-serviceable. See the documentation for the [`send_installation_metrics`](../tools/nautobot-server.md#send_installation_metrics) management command for more details.
-
-## DEVICE_NAME_AS_NATURAL_KEY
-
-+++ 2.0.0
-
-Default: `False`
-
-`Device` names are not guaranteed globally-unique by Nautobot but in practice they often are. Set this to `True` to use the device `name` alone as the natural key for `Device` objects. Set this to `False` to use the sequence `(name, tenant, location)` as the natural key instead.
-
-## DISABLE_PREFIX_LIST_HIERARCHY
-
-Default: `False`
-
-This setting disables rendering of the IP prefix hierarchy (parent/child relationships) in the IPAM prefix list view. With large sets of prefixes, users may encounter a performance penalty when trying to load the prefix list view due to the nature of calculating the parent/child relationships. This setting allows users to disable the hierarchy and instead only render a flat list of all prefixes in the table.
-
-A later release of Nautobot will address the underlying performance issues, and likely remove this configuration option.
-
----
-
-## DYNAMIC_GROUPS_MEMBER_CACHE_TIMEOUT
-
-+++ 1.6.0
-
-Default: `0` (disabled)
-
-The number of seconds to cache the member list of dynamic groups. With large datasets (those in scope of a Dynamic Group and number of Dynamic Groups themselves), users will encounter a performance penalty using or accessing the membership lists. This setting allows users to accept a cached list for common use cases (particularly in the UI) that expires after the configured time. Set this to `0` to disable caching.
-
----
-
-## ENFORCE_GLOBAL_UNIQUE
-
-Default: `False`
-
-Environment Variable: `NAUTOBOT_ENFORCE_GLOBAL_UNIQUE`
-
-By default, Nautobot will permit users to create duplicate prefixes and IP addresses in the global table (that is, those which are not assigned to any VRF). This behavior can be disabled by setting `ENFORCE_GLOBAL_UNIQUE` to `True`.
-
----
-
-## EXEMPT_VIEW_PERMISSIONS
-
-Default: `[]` (Empty list)
-
-A list of Nautobot models to exempt from the enforcement of view permissions. Models listed here will be viewable by all users, both authenticated and anonymous.
-
-List models in the form `<app>.<model>`. For example:
-
-```python
-EXEMPT_VIEW_PERMISSIONS = [
-    'dcim.location',
-    'dcim.location_type',
-    'ipam.prefix',
-]
-```
-
-To exempt _all_ models from view permission enforcement, set the following. (Note that `EXEMPT_VIEW_PERMISSIONS` must be an iterable.)
-
-```python
-EXEMPT_VIEW_PERMISSIONS = ['*']
-```
-
-!!! note
-    Using a wildcard will not affect certain potentially sensitive models, such as user permissions. If there is a need to exempt these models, they must be specified individually.
-
----
-
-## EXTERNAL_AUTH_DEFAULT_GROUPS
-
-Default: `[]` (Empty list)
-
-The list of group names to assign a new user account when created using 3rd-party authentication.
-
----
-
-## EXTERNAL_AUTH_DEFAULT_PERMISSIONS
-
-Default: `{}` (Empty dictionary)
-
-A mapping of permissions to assign a new user account when created using SSO authentication. Each key in the dictionary will be the permission name specified as `<app_label>.<action>_<model>`, and the value should be set to the permission [constraints](../guides/permissions.md#constraints), or `None` to allow all objects.
-
-### Example Permissions
-
-| Permission | Description |
-|---|---|
-| `{'dcim.view_device': {}}` or `{'dcim.view_device': None}` | Users can view all devices |
-| `{'dcim.add_device': {}}` | Users can add devices, see note below |
-| `{'dcim.view_device': {"location__name__in": ["HQ"], "location__location_type__name__in": ["Building"]}}` | Users can view all devices in the HQ Building |
-
-!!! warning
-    Permissions can be complicated! Be careful when restricting permissions to also add any required prerequisite permissions.
-
-    For example, when adding Devices the Device Role, Device Type, Location, and Status fields are all required fields in order for the UI to function properly. Users will also need view permissions for those fields or the corresponding field selections in the UI will be unavailable and potentially prevent objects from being able to be created or edited.
-
-The following example gives a user a reasonable amount of access to add devices to a single location (Building HQ in this case):
-
-```python
-{
-    'dcim.add_device': {"location__name__in":  ["HQ"], "location__location_type__name__in": ["Building"]},
-    'dcim.view_device': {"location__name__in":  ["HQ"], "location__location_type__name__in": ["Building"]},
-    'dcim.view_devicerole': None,
-    'dcim.view_devicetype': None,
-    'extras.view_status': None,
-    'dcim.view_location': {"name__in":  ["HQ"], "location_type__name__in": ["Building"]},
-    'dcim.view_manufacturer': None,
-    'dcim.view_region': None,
-    'dcim.view_rack': None,
-    'dcim.view_rackgroup': None,
-    'dcim.view_platform': None,
-    'virtualization.view_cluster': None,
-    'virtualization.view_clustergroup': None,
-    'tenancy.view_tenant': None,
-    'tenancy.view_tenantgroup': None,
-}
-```
-
-Please see [the object permissions page](../guides/permissions.md) for more information.
-
----
-
-## GIT_ROOT
-
-Default: `os.path.join(NAUTOBOT_ROOT, "git")`
-
-Environment Variable: `NAUTOBOT_GIT_ROOT`
-
-The file path to a directory where cloned [Git repositories](../../platform-functionality/gitrepository.md) will be located.
-
-The value of this variable can also be customized by setting the environment variable `NAUTOBOT_GIT_ROOT` to a directory path of your choosing.
-
----
-
-## GRAPHQL_COMPUTED_FIELD_PREFIX
-
-Default: `"cpf"`
-
-By default, all computed fields in GraphQL will be prefixed with `cf`. A computed field named `my_field` will appear in GraphQL as `cpf_my_field` by default. It's possible to change or remove the prefix by setting the value of `GRAPHQL_COMPUTED_FIELD_PREFIX`.
-
----
-
-## GRAPHQL_CUSTOM_FIELD_PREFIX
-
-Default: `"cf"`
-
-By default, all custom fields in GraphQL will be prefixed with `cf`. A custom field named `my_field` will appear in GraphQL as `cf_my_field` by default. It's possible to change or remove the prefix by setting the value of `GRAPHQL_CUSTOM_FIELD_PREFIX`.
-
----
-
-## GRAPHQL_RELATIONSHIP_PREFIX
-
-Default: `"rel"`
-
-By default, all relationship associations in GraphQL will be prefixed with `rel`. A relationship named `my_relationship` will appear in GraphQL as `rel_my_relationship` by default. It's possible to change or remove the prefix by setting the value of `GRAPHQL_RELATIONSHIP_PREFIX`.
-
----
-
-## HTTP_PROXIES
-
-Default: `None` (Disabled)
-
-A dictionary of HTTP proxies to use for outbound requests originating from Nautobot (e.g. when sending webhook requests). Proxies should be specified by schema (HTTP and HTTPS) as per the [Python requests library documentation](https://2.python-requests.org/en/master/user/advanced/). For example:
-
-```python
-HTTP_PROXIES = {
-    'http': 'http://10.10.1.10:3128',
-    'https': 'http://10.10.1.10:1080',
-}
-```
-
-!!! note
-    When using Git repositories within Nautobot the Python library `GitPython` needs extra proxy configuration:
-
-```bash
-git config --global http.proxy http://192.0.2.1:3128
-git config --global https.proxy http://192.0.2.1:3128
-```
-
----
-
-## INSTALLATION_METRICS_ENABLED
-
-+++ 1.6.0
-
-Default: `True` for existing Nautobot deployments, user-specified when running `nautobot-server init` for a new deployment.
-
-Environment Variable: `NAUTOBOT_INSTALLATION_METRICS_ENABLED`
-
-When set to `True`, Nautobot will send anonymized installation metrics to the Nautobot maintainers when running the [`post_upgrade`](../tools/nautobot-server.md#post_upgrade) or [`send_installation_metrics`](../tools/nautobot-server.md#send_installation_metrics) management commands. See the documentation for the [`send_installation_metrics`](../tools/nautobot-server.md#send_installation_metrics) management command for more details.
-
----
-
-## JOB_FILE_IO_STORAGE
-
-+++ 2.1.0
-
-Default: `"db_file_storage.storage.DatabaseFileStorage"`
-
-Environment Variable: `NAUTOBOT_JOB_FILE_IO_STORAGE`
-
-The backend storage engine for handling files provided as input to Jobs and files generated as output by Jobs.
-
-!!! warning
-    For backwards compatibility with storage of Job inputs in prior versions of Nautobot, this currently defaults to using `DatabaseFileStorage` to store such files directly in Nautobot's database, however this is not typically the best option (see below) and may change in a future major release.
-
-If your Nautobot server instance(s) and your Celery worker instance(s) share a common [`MEDIA_ROOT`](#media_root) filesystem (as would typically be the case in a single-server installation of Nautobot) then we recommend changing this to `"django.core.files.storage.FileSystemStorage"` to store Job files on the filesystem (which will place them into a `files/` subdirectory under [`MEDIA_ROOT`](#media_root)) instead of in the database.
-
-If your Nautobot server instance(s) and Celery worker instance(s) do _not_ share a common filesystem, we recommend using one of the [`django-storages`](https://django-storages.readthedocs.io/en/stable/) options such as S3 to provide a storage backend that can be accessed by the server(s) and worker(s) alike.
-
-!!! tip
-    For an example of using `django-storages` with AWS S3 buckets, visit the [django-storages with S3](../guides/s3-django-storage.md) user-guide.
-
-If you have neither a common `MEDIA_ROOT` filesystem nor an appropriate remote storage option, then it's permissible to leave this at its default, but know that storing files in the database is provided here as a "least-worst" option only.
-
-!!! caution
-    It's typically safe to change this setting when initially updating to Nautobot 2.1.0 or later, as there should be no pre-existing Job output files, although any existing scheduled Jobs that have file _inputs_ may need to be deleted and recreated after doing so. However, once you've run any Jobs that output to a file, changing storage backends will of course break any existing links to Job output files in the previous storage backend. Migrating Job stored files from one backend to another is out of scope for this document.
-
-> See also: [`STORAGE_BACKEND`](#storage_backend) and [`JOB_CREATE_FILE_MAX_SIZE`](#job_create_file_max_size).
-
----
-
-## JOB_CREATE_FILE_MAX_SIZE
-
-+++ 2.1.0
-
-Default: `10485760` (10 MiB)
-
-The maximum file size (in bytes) that a running Job will be allowed to create in a single call to `Job.create_file()`.
-
-If you do not set a value for this setting in your `nautobot_config.py`, it can be configured dynamically by an admin user via the Nautobot Admin UI. If you do have a value in `nautobot_config.py`, it will override any dynamically configured value.
-
-> See also: [`JOB_FILE_IO_STORAGE`](#job_file_io_storage)
-
----
-
-## JOBS_ROOT
-
-Default: `os.path.join(NAUTOBOT_ROOT, "jobs")`
-
-Environment Variable: `NAUTOBOT_JOBS_ROOT`
-
-The file path to a directory where [Jobs](../../platform-functionality/jobs/index.md) can be discovered.
-
-+/- 2.0.0
-    This directory no longer requires an `__init__.py` file.
-
----
-
-## LOCATION_NAME_AS_NATURAL_KEY
-
-+++ 2.0.0
-
-Default: `False`
-
-`Location` names are not guaranteed globally-unique by Nautobot but in practice they often are. Set this to `True` to use the location `name` alone as the natural key for `Location` objects. Set this to `False` to use the sequence `(name, parent__name, parent__parent__name, ...)` as the natural key instead.
-
----
-
-## LOG_DEPRECATION_WARNINGS
-
---- 1.5.3
-    This setting was moved to [environment variable only](#nautobot_log_deprecation_warnings) as it conflicts with app startup due to import-time order.
-
----
-
-## MAINTENANCE_MODE
-
-Default: `False`
-
-Environment Variable: `NAUTOBOT_MAINTENANCE_MODE`
-
-Setting this to `True` will display a "maintenance mode" banner at the top of every page. Additionally, Nautobot will no longer update a user's "last active" time upon login. This is to allow new logins when the database is in a read-only state. Recording of login times will resume when maintenance mode is disabled.
-
-!!! note
-    The default [`SESSION_ENGINE`](#session_engine) configuration will store sessions in the database, this obviously will not work when `MAINTENANCE_MODE` is `True` and the database is in a read-only state for maintenance.  Consider setting `SESSION_ENGINE` to `django.contrib.sessions.backends.cache` when enabling `MAINTENANCE_MODE`.
-
-!!! note
-    The Docker container normally attempts to run migrations on startup; however, if the database is in a read-only state the Docker container will fail to start.  Setting the environment variable [`NAUTOBOT_DOCKER_SKIP_INIT`](../installation/docker.md#nautobot_docker_skip_init) to `true` will prevent the migrations from occurring.
-
-!!! note
-    If you are using `django-auth-ldap` for LDAP authentication, `django-auth-ldap` by default will try to update a user object on every log in.  If the database is in a read-only state `django-auth-ldap` will fail.  You will also need to set `AUTH_LDAP_ALWAYS_UPDATE_USER=False` and `AUTH_LDAP_NO_NEW_USERS=True` to avoid this, please see the [`django-auth-ldap` documentation](https://django-auth-ldap.readthedocs.io/en/stable/reference.html) for more information.
-
----
-
-## MAX_PAGE_SIZE
-
-Default: `1000`
-
-A web user or API consumer can request an arbitrary number of objects by appending the "limit" parameter to the URL (e.g. `?limit=1000`). This parameter defines the maximum acceptable limit. Setting this to `0` or `None` will allow a client to retrieve _all_ matching objects at once with no limit by specifying `?limit=0`.
-
-+++ 1.2.0
-    If you do not set a value for this setting in your `nautobot_config.py`, it can be configured dynamically by an admin user via the Nautobot Admin UI. If you do have a value for this setting in `nautobot_config.py`, it will override any dynamically configured value.
-
----
-
-## METRICS_ENABLED
-
-Default: `False`
-
-Environment Variable: `NAUTOBOT_METRICS_ENABLED`
-
-Toggle the availability Prometheus-compatible metrics at `/metrics`. See the [Prometheus Metrics](../guides/prometheus-metrics.md) documentation for more details.
-
----
-
-## METRICS_AUTHENTICATED
-
-Default: `False`
-
-Environment Variable: `NAUTOBOT_METRICS_AUTHENTICATED`
-
-Toggle requiring authentication to view `/metrics`. See the [Prometheus Metrics](../guides/prometheus-metrics.md) documentation for more details.
-
----
-
-## METRICS_DISABLED_APPS
-
-Default: `[]` (empty list)
-
-Environment Variable: `NAUTOBOT_METRICS_DISABLED_APPS`
-
-Disables app metrics by app name. Example value: `["nautobot_ssot", "nautobot_device_lifecycle_mgmt"]`.
-
-## NAPALM_USERNAME
-
-## NAPALM_PASSWORD
-
-Default: `""` (Empty string)
-
-Environment Variables: `NAUTOBOT_NAPALM_USERNAME` and `NAUTOBOT_NAPALM_PASSWORD`
-
-Nautobot will use these credentials when authenticating to remote devices via the [NAPALM library](https://napalm.readthedocs.io), if installed. Both parameters are optional.
-
-!!! note
-    If SSH public key authentication has been set up on the remote device(s) for the system account under which Nautobot runs, these parameters are not needed.
-
-!!! note
-    If a given device has an appropriately populated [secrets group](../../platform-functionality/secret.md#secretsgroup) assigned to it, the [secrets]((../../platform-functionality/secrets.md) defined in that group will take precedence over these default values.
-
----
-
-## NAPALM_ARGS
-
-Default: `{}` (Empty dictionary)
-
-A dictionary of optional arguments to pass to NAPALM when instantiating a network driver. See the NAPALM documentation for a [complete list of optional arguments](https://napalm.readthedocs.io/en/latest/support/#optional-arguments). An example:
-
-```python
-NAPALM_ARGS = {
-    'api_key': '472071a93b60a1bd1fafb401d9f8ef41',
-    'port': 2222,
-}
-```
-
-Some platforms (e.g. Cisco IOS) require an enable password to be passed in addition to the normal password. If desired, you can use the configured `NAPALM_PASSWORD` as the value for this argument:
-
-```python
-NAPALM_USERNAME = 'username'
-NAPALM_PASSWORD = 'MySecretPassword'
-NAPALM_ARGS = {
-    'secret': NAPALM_PASSWORD,          # ios and nxos_ssh
-    'enable_password': NAPALM_PASSWORD, # eos
-    # Include any additional args here
-}
-```
-
-!!! note
-    If a given device has an appropriately populated [secrets group](../../platform-functionality/secret.md#secrets-groups) assigned to it, a [secret](../../platform-functionality/secret.md) defined in that group can override the `NAPALM_ARGS["secret"]` or `NAPALM_ARGS["enable_password"]` default value defined here.
-
----
-
-## NAPALM_TIMEOUT
-
-Default: `30`
-
-Environment Variable: `NAUTOBOT_NAPALM_TIMEOUT`
-
-The amount of time (in seconds) to wait for NAPALM to connect to a device.
-
----
-
-## NETWORK_DRIVERS
-
-+++ 1.6.0
-
-Default: `{}` (Empty dictionary)
-
-An optional dictionary to extend or override the default `Platform.network_driver` translations provided by [netutils](https://netutils.readthedocs.io/en/latest/user/lib_use_cases_lib_mapper/). For example, to add support for a custom `Platform.network_driver` value of `"my_network_driver"` for Netmiko and PyATS drivers:
-
-```python
-NETWORK_DRIVERS = {
-    "netmiko": {"my_network_driver": "cisco_ios"},
-    "pyats": {"my_network_driver": "iosxe"},
-}
-```
-
-The default top-level keys are `ansible`, `hier_config`, `napalm`, `netmiko`, `netutils_parser`, `ntc_templates`, `pyats`, `pyntc`, and `scrapli`, but you can also add additional keys if you have an alternative network driver that you want your Nautobot instance to include.
-
-!!! tip
-    If you do not set a value for this setting in your `nautobot_config.py`, it can be configured dynamically by an admin user via the Nautobot Admin UI. If you do have a value for this setting in `nautobot_config.py`, it will override any dynamically configured value.
-
----
-
-## PAGINATE_COUNT
-
-Default: `50`
-
-The default maximum number of objects to display per page within each list of objects. Applies to both the UI and the REST API.
-
-+++ 1.2.0
-    If you do not set a value for this setting in your `nautobot_config.py`, it can be configured dynamically by an admin user via the Nautobot Admin UI. If you do have a value for this setting in `nautobot_config.py`, it will override any dynamically configured value.
-
----
-
-## PER_PAGE_DEFAULTS
-
-Default: `[25, 50, 100, 250, 500, 1000]`
-
-The options displayed in the web interface dropdown to limit the number of objects per page. For proper user experience, this list should include the [`PAGINATE_COUNT`](#paginate_count) and [`MAX_PAGE_SIZE`](#max_page_size) values as options.
-
----
-
-## PLUGINS
-
-Default: `[]` (Empty list)
-
-A list of installed [Nautobot plugins](../../../apps/index.md) to enable. Plugins will not take effect unless they are listed here.
-
-!!! warning
-    Plugins extend Nautobot by allowing external code to run with the same access and privileges as Nautobot itself. Only install plugins from trusted sources. The Nautobot maintainers make absolutely no guarantees about the integrity or security of your installation with plugins enabled.
-
----
-
-## PLUGINS_CONFIG
-
-Default: `{}` (Empty dictionary)
-
-This parameter holds configuration settings for individual Nautobot plugins. It is defined as a dictionary, with each key using the name of an installed plugin. The specific parameters supported are unique to each plugin: Reference the plugin's documentation to determine the supported parameters. An example configuration is shown below:
-
-```python
-PLUGINS_CONFIG = {
-    'plugin1': {
-        'foo': 123,
-        'bar': True
-    },
-    'plugin2': {
-        'foo': 456,
-    },
-}
-```
-
-Note that a plugin must be listed in `PLUGINS` for its configuration to take effect.
-
----
-
-## PREFER_IPV4
-
-Default: `False`
-
-When determining the primary IP address for a device, IPv6 is preferred over IPv4 by default. Set this to True to prefer IPv4 instead.
-
-+++ 1.2.0
-    If you do not set a value for this setting in your `nautobot_config.py`, it can be configured dynamically by an admin user via the Nautobot Admin UI. If you do have a value for this setting in `nautobot_config.py`, it will override any dynamically configured value.
-
----
-
-## RACK_ELEVATION_DEFAULT_UNIT_HEIGHT
-
-Default: `22`
-
-Default height (in pixels) of a unit within a rack elevation. For best results, this should be approximately one tenth of `RACK_ELEVATION_DEFAULT_UNIT_WIDTH`.
-
-+++ 1.2.0
-    If you do not set a value for this setting in your `nautobot_config.py`, it can be configured dynamically by an admin user via the Nautobot Admin UI. If you do have a value for this setting in `nautobot_config.py`, it will override any dynamically configured value.
-
-=======
->>>>>>> 3489c9cb
 ---
 render_macros: true
 ---

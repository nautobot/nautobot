--- conflicted
+++ resolved
@@ -8,7 +8,6 @@
 
 +++ 1.2.0
 
-<<<<<<< HEAD
 A number of settings can alternatively be configured via the Nautobot Admin UI. To do so, these settings must **not** be defined in your `nautobot_config.py`, as any settings defined there will take precedence over any values defined in the Admin UI. Settings that are currently configurable via the Admin UI include:
 
 [% for property, attrs in settings_data.properties.items() %]
@@ -16,14 +15,6 @@
 * [`[[ property ]]`](#[[ property|lower ]])
 [% endif %]
 [% endfor %]
-=======
-Default: `[]` (Empty list)
-
-A list of installed [Nautobot Apps](../../../apps/index.md) to enable. Apps will not take effect unless they are listed here.
-
-!!! warning
-    Apps extend Nautobot by allowing external code to run with the same access and privileges as Nautobot itself. Only install Apps from trusted sources. The Nautobot maintainers make absolutely no guarantees about the integrity or security of your installation with Apps enabled.
->>>>>>> 7499b53e
 
 ## Settings configurable in `nautobot_config.py`
 
@@ -33,7 +24,6 @@
 based on keynames prefixed with `EXTRA_` assuming the base key (the latter part of the setting name) is
 of type list or tuple.
 
-<<<<<<< HEAD
 For example, to register additional `INSTALLED_APPS`, you would simply specify this in your custom
 (user) configuration::
 
@@ -45,77 +35,6 @@
 
 This will ensure your default setting's `INSTALLED_APPS` do not have to be modified, and the user
 can specify additional apps with ease.  Similarly, additional `MIDDLEWARE` can be added using `EXTRA_MIDDLEWARE`.
-=======
-This parameter holds configuration settings for individual Nautobot Apps. It is defined as a dictionary, with each key using the name of an installed App. The specific parameters supported are unique to each App; reference the App's documentation to determine the supported parameters. An example configuration is shown below:
-
-```python
-PLUGINS_CONFIG = {
-    'app1': {
-        'foo': 123,
-        'bar': True
-    },
-    'app2': {
-        'foo': 456,
-    },
-}
-```
-
-Note that an App must also be listed in `PLUGINS` for its configuration to take effect.
-
----
-
-## PREFER_IPV4
-
-Default: `False`
-
-When determining the primary IP address for a device, IPv6 is preferred over IPv4 by default. Set this to True to prefer IPv4 instead.
-
-+++ 1.2.0
-    If you do not set a value for this setting in your `nautobot_config.py`, it can be configured dynamically by an admin user via the Nautobot Admin UI. If you do have a value for this setting in `nautobot_config.py`, it will override any dynamically configured value.
-
----
-
-## RACK_ELEVATION_DEFAULT_UNIT_HEIGHT
-
-Default: `22`
-
-Default height (in pixels) of a unit within a rack elevation. For best results, this should be approximately one tenth of `RACK_ELEVATION_DEFAULT_UNIT_WIDTH`.
-
-+++ 1.2.0
-    If you do not set a value for this setting in your `nautobot_config.py`, it can be configured dynamically by an admin user via the Nautobot Admin UI. If you do have a value for this setting in `nautobot_config.py`, it will override any dynamically configured value.
-
----
-
-## RACK_ELEVATION_DEFAULT_UNIT_WIDTH
-
-Default: `220`
-
-Default width (in pixels) of a unit within a rack elevation.
-
-+++ 1.2.0
-    If you do not set a value for this setting in your `nautobot_config.py`, it can be configured dynamically by an admin user via the Nautobot Admin UI. If you do have a value for this setting in `nautobot_config.py`, it will override any dynamically configured value.
-
----
-
-## REDIS_LOCK_TIMEOUT
-
-Default: `600`
-
-Environment Variable: `NAUTOBOT_REDIS_LOCK_TIMEOUT`
-
-Maximum duration of a Redis lock created when calling `/api/ipam/prefixes/{id}/available-prefixes/` or `/api/ipam/prefixes/{id}/available-ips/` to avoid inadvertently allocating the same prefix or IP to multiple simultaneous callers. Default is set to 600 seconds (10 minutes) to be longer than any theoretical API call time. This is to prevent a deadlock scenario where the server did not gracefully exit the `with` block when acquiring the Redis lock.
-
----
-
-## RELEASE_CHECK_TIMEOUT
-
-Default: `86400` (24 hours)
-
-The number of seconds to retain the latest version that is fetched from the GitHub API before automatically invalidating it and fetching it from the API again.
-
-!!! warning
-    This must be set to at least one hour (`3600` seconds). Setting it to a value lower than this is an error.
->>>>>>> 7499b53e
 
 [% for property, attrs in settings_data.properties.items() if not attrs.is_required_setting|default(false) %]
 
@@ -184,92 +103,8 @@
     If you do not set a value for this setting in your `nautobot_config.py`, it can be configured dynamically by an admin user via the Nautobot Admin UI. If you do have a value for this setting in `nautobot_config.py`, it will override any dynamically configured value.
 [% endif %]
 
-<<<<<<< HEAD
 [% if attrs.see_also|default({}) %]
 **See Also:**
-=======
----
-
-## TEST_FACTORY_SEED
-
-+++ 1.5.0
-
-Default: `None`
-
-Environment Variable: `NAUTOBOT_TEST_FACTORY_SEED`
-
-When [`TEST_USE_FACTORIES`](#test_use_factories) is set to `True`, this configuration provides a fixed seed string for the pseudo-random generator used to populate test data into the database, providing for reproducible randomness across consecutive test runs. If unset, a random seed will be used each time.
-
----
-
-## TEST_USE_FACTORIES
-
-+++ 1.5.0
-
-Default: `False`
-
-Environment Variable: `NAUTOBOT_TEST_USE_FACTORIES`
-
-If set to `True`, the Nautobot test runner will call `nautobot-server generate_test_data ...` before executing any test cases, pre-populating the test database with various pseudo-random instances of many of Nautobot's data models.
-
-!!! warning
-    This functionality requires the installation of the [`factory-boy`](https://pypi.org/project/factory-boy/) Python package, which is present in Nautobot's own development environment, but is _not_ an inherent dependency of the Nautobot package when installed otherwise, such as into an App's development environment.
-
-!!! info
-    Setting this to `True` is a requirement for all Nautobot core tests as of 1.5.0, and it is set accordingly in `nautobot/core/tests/nautobot_config.py`, but defaults to `False` otherwise so as to remain backwards-compatible with Apps that also may use the Nautobot test runner in their own test environments, but have not yet updated their tests to account for the presence of this test data.
-
-    Because this test data can obviate the need to manually construct complex test data, and the random factor can improve test robustness, App developers are encouraged to set this to `True` in their configuration, ensure that their development environments include the `factory-boy` Python package as a test dependency, and update their tests as needed.
-
----
-
-## TEST_PERFORMANCE_BASELINE_FILE
-
-+++ 1.5.0
-
-Default: `nautobot/core/tests/performance_baselines.yml`
-
-Environment Variable: `TEST_PERFORMANCE_BASELINE_FILE`
-
-[`TEST_PERFORMANCE_BASELINE_FILE`](#test_performance_baseline_file) is set to a certain file path, this file path should point to a .yml file that conforms to the following format:
-
-```yaml
-tests:
-  - name: >-
-      test_run_job_with_sensitive_variables_and_requires_approval
-      (nautobot.extras.tests.test_views.JobTestCase)
-    execution_time: 4.799533
-  - name: test_run_missing_schedule (nautobot.extras.tests.test_views.JobTestCase)
-    execution_time: 4.367563
-  - name: test_run_now_missing_args (nautobot.extras.tests.test_views.JobTestCase)
-    execution_time: 4.363194
-  - name: >-
-      test_create_object_with_constrained_permission
-      (nautobot.extras.tests.test_views.GraphQLQueriesTestCase)
-    execution_time: 3.474244
-  - name: >-
-      test_run_now_constrained_permissions
-      (nautobot.extras.tests.test_views.JobTestCase)
-    execution_time: 2.727531
-...
-```
-
-and store the performance baselines with the `name` of the test and the baseline `execution_time`. This file should provide the baseline times that all performance-related tests are running against.
-
----
-
-## UI_RACK_VIEW_TRUNCATE_FUNCTION
-
-+++ 1.4.0
-
-Default:
-
-```py
-def UI_RACK_VIEW_TRUNCATE_FUNCTION(device_display_name):
-    return str(device_display_name).split(".")[0]
-```
-
-This setting function is used to perform the rack elevation truncation feature. This provides a way to tailor the truncation behavior to best suit the needs of the installation.
->>>>>>> 7499b53e
 
 [% for text, url in attrs.see_also.items() %]
 * [ [[ text ]] ]([[ url ]])
@@ -322,269 +157,4 @@
 This setting is used internally in the core settings to provide default locations for [features that require file storage](index.md#file-storage), and the [default location of the `nautobot_config.py`](index.md#specifying-your-configuration).
 
 !!! warning
-<<<<<<< HEAD
-    Do not override `NAUTOBOT_ROOT` in your `nautobot_config.py`. It will not work as expected. If you need to customize this setting, please always set the `NAUTOBOT_ROOT` environment variable.
-=======
-    Do not override `NAUTOBOT_ROOT` in your `nautobot_config.py`. It will not work as expected. If you need to customize this setting, please always set the `NAUTOBOT_ROOT` environment variable.
-
-## Django Configuration Settings
-
-While the [official Django documentation](https://docs.djangoproject.com/en/stable/ref/settings/) documents all Django settings, the below is provided where either the setting is common in Nautobot deployments and/or there is a supported `NAUTOBOT_*` environment variable.
-
-### ADMINS
-
-Default: `[]` (Empty list)
-
-Nautobot will email details about critical errors to the administrators listed here. This should be a list of (name, email) tuples. For example:
-
-```python
-ADMINS = [
-    ['Hank Hill', 'hhill@example.com'],
-    ['Dale Gribble', 'dgribble@example.com'],
-]
-```
-
-Please see the [official Django documentation on `ADMINS`](https://docs.djangoproject.com/en/stable/ref/settings/#admins) for more information.
-
----
-
-### CSRF_TRUSTED_ORIGINS
-
-Default: `[]`
-
-A list of hosts (fully-qualified domain names (FQDNs) or subdomains) that are considered trusted origins for cross-site secure requests such as HTTPS POST.
-
-For more information, please see the [official Django documentation on `CSRF_TRUSTED_ORIGINS`](https://docs.djangoproject.com/en/stable/ref/settings/#csrf-trusted-origins) and more generally the [official Django documentation on CSRF protection](https://docs.djangoproject.com/en/stable/ref/csrf/#how-it-works)
-
----
-
-### Date and Time Formatting
-
-You may define custom formatting for date and times. For detailed instructions on writing format strings, please see [the Django documentation](https://docs.djangoproject.com/en/stable/ref/templates/builtins/#date). Default formats are listed below.
-
-```python
-DATE_FORMAT = 'N j, Y'               # June 26, 2016
-SHORT_DATE_FORMAT = 'Y-m-d'          # 2016-06-26
-TIME_FORMAT = 'g:i a'                # 1:23 p.m.
-DATETIME_FORMAT = 'N j, Y g:i a'     # June 26, 2016 1:23 p.m.
-SHORT_DATETIME_FORMAT = 'Y-m-d H:i'  # 2016-06-26 13:23
-```
-
-Environment Variables:
-
-* `NAUTOBOT_DATE_FORMAT`
-* `NAUTOBOT_SHORT_DATE_FORMAT`
-* `NAUTOBOT_TIME_FORMAT`
-* `NAUTOBOT_SHORT_TIME_FORMAT`
-* `NAUTOBOT_DATETIME_FORMAT`
-* `NAUTOBOT_SHORT_DATETIME_FORMAT`
-
----
-
-### DEBUG
-
-Default: `False`
-
-Environment Variable: `NAUTOBOT_DEBUG`
-
-This setting enables debugging. Debugging should be enabled only during development or troubleshooting. Note that only
-clients which access Nautobot from a recognized [internal IP address](#internal_ips) will see debugging tools in the user interface.
-
-!!! warning
-    Never enable debugging on a production system, as it can expose sensitive data to unauthenticated users and impose a
-    substantial performance penalty.
-
-Please see the [official Django documentation on `DEBUG`](https://docs.djangoproject.com/en/stable/ref/settings/#debug) for more information.
-
----
-
-### FORCE_SCRIPT_NAME
-
-Default: `None`
-
-If not `None`, this will be used as the value of the `SCRIPT_NAME` environment variable in any HTTP request. This setting can be used to override the server-provided value of `SCRIPT_NAME`, which is most commonly used for hosting Nautobot in a subdirectory (e.g. _example.com/nautobot/_).
-
-!!! important
-    To host Nautobot under a subdirectory you must set this value to match the same prefix configured on your HTTP server. For example, if you configure NGINX to serve Nautobot at `/nautobot/`, you must set `FORCE_SCRIPT_NAME = "/nautobot/"`.
-
-Please see the [official Django documentation on `FORCE_SCRIPT_NAME`](https://docs.djangoproject.com/en/stable/ref/settings/#force-script-name) for more information.
-
----
-
-### INTERNAL_IPS
-
-Default: `('127.0.0.1', '::1')`
-
-A list of IP addresses recognized as internal to the system, used to control the display of debugging output. For
-example, the [Django debugging toolbar](https://django-debug-toolbar.readthedocs.io/), if installed,
-will be viewable only when a client is accessing Nautobot from one of the listed IP
-addresses (and [`DEBUG`](#debug) is true).
-
----
-
-### LOGGING
-
-Default:
-
-```python
-{
-    "version": 1,
-    "disable_existing_loggers": False,
-    "formatters": {
-        "normal": {
-            "format": "%(asctime)s.%(msecs)03d %(levelname)-7s %(name)s :\n  %(message)s",
-            "datefmt": "%H:%M:%S",
-        },
-        "verbose": {
-            "format": "%(asctime)s.%(msecs)03d %(levelname)-7s %(name)-20s %(filename)-15s %(funcName)30s() :\n  %(message)s",
-            "datefmt": "%H:%M:%S",
-        },
-    },
-    "handlers": {
-        "normal_console": {
-            "level": "INFO",
-            "class": "logging.StreamHandler",
-            "formatter": "normal",
-        },
-        "verbose_console": {
-            "level": "DEBUG",
-            "class": "logging.StreamHandler",
-            "formatter": "verbose",
-        },
-    },
-    "loggers": {
-        "django": {"handlers": ["normal_console"], "level": "INFO"},
-        "nautobot": {
-            "handlers": ["verbose_console" if DEBUG else "normal_console"],
-            "level": LOG_LEVEL,
-        },
-    },
-}
-```
-
-+/- 1.4.10
-    While running unit or integration tests via `nautobot-server test ...`, LOGGING will be set to `{}` instead of the above defaults, as verbose logging to the console is typically not desirable while running tests.
-
-+/- 2.0.0
-    Unit/integration test logging was modified to send all nautobot logs to a `NullHandler` to prevent logs falling through to the last resort logger and being output to stderr.
-
-This translates to:
-
-* all messages from Django and from Nautobot of INFO severity or higher will be logged to the console.
-* if [`DEBUG`](#debug) is True, Nautobot DEBUG messages will also be logged, and all Nautobot messages will be logged with a more verbose format including the filename and function name that originated each log message.
-
-The above default log formatters split each log message across two lines of output for greater readability, which is useful for local observation and troubleshooting, but you may find it impractical to use in production environments that expect one line per log message. Fortunately, the Django framework on which Nautobot runs allows for extensive customization of logging format and destination. Please consult the [Django logging documentation](https://docs.djangoproject.com/en/stable/topics/logging/) for more information on configuring this setting.
-
-Below is an example configuration extension which will additionally write all INFO and higher messages to a local file:
-
-```python
-LOGGING["handlers"]["file"] = {
-    "level": "INFO",
-    "class": "logging.FileHandler",
-    "filename": "/var/log/nautobot.log",
-    "formatter": "normal",
-}
-LOGGING["loggers"]["django"]["handlers"] += ["file"]
-LOGGING["loggers"]["nautobot"]["handlers"] += ["file"]
-```
-
-Additional examples are available in the [`/examples/logging`](https://github.com/nautobot/nautobot/tree/develop/examples/logging) directory in the Nautobot repository.
-
-#### Available Loggers
-
-* `django.*` - Generic Django operations (HTTP requests/responses, etc.)
-* `nautobot.<app>.<module>` - Generic form for model- or module-specific log messages
-* `nautobot.auth.*` - Authentication events
-* `nautobot.extras.jobs.*` - Job execution (`* = JobClassName`)
-* `nautobot.core.graphql.*` - [GraphQL](../../platform-functionality/graphql.md) initialization and operation.
-* `nautobot.extras.plugins.*` - App loading and activity
-* `nautobot.core.views.generic.*` - Generic views which handle business logic for the web UI
-
----
-
-### MEDIA_ROOT
-
-Default: `os.path.join(NAUTOBOT_ROOT, "media")`
-
-The file path to the location where media files (such as [image attachments](../../platform-functionality/imageattachment.md)) are stored.
-
-Please see the [official Django documentation on `MEDIA_ROOT`](https://docs.djangoproject.com/en/stable/ref/settings/#media-root) for more information.
-
----
-
-### SESSION_EXPIRE_AT_BROWSER_CLOSE
-
-Default: `False`
-
-Environment Variable: `NAUTOBOT_SESSION_EXPIRE_AT_BROWSER_CLOSE`
-
-If this is set to True, Nautobot will use browser-length cookies - cookies that expire as soon as the user closes their browser.
-
-By default, `SESSION_EXPIRE_AT_BROWSER_CLOSE` is set to False, which means session cookies will be stored in users’ browsers for as long as [`SESSION_COOKIE_AGE`](#session_cookie_age).
-
-Please see the [official Django documentation on `SESSION_EXPIRE_AT_BROWSER_CLOSE`](https://docs.djangoproject.com/en/stable/ref/settings/#session-expire-at-browser-close) for more information.
-
----
-
-### SESSION_COOKIE_AGE
-
-Default: `1209600` (2 weeks, in seconds)
-
-Environment Variable: `NAUTOBOT_SESSION_COOKIE_AGE`
-
-The age of session cookies, in seconds.
-
-Please see the [official Django documentation on `SESSION_COOKIE_AGE`](https://docs.djangoproject.com/en/stable/ref/settings/#session-cookie-age) for more information.
-
----
-
-### SESSION_ENGINE
-
-Default: `'django.contrib.sessions.backends.db'`
-
-Controls where Nautobot stores session data.
-
-To use cache-based sessions, set this to `'django.contrib.sessions.backends.cache'`.
-To use file-based sessions, set this to `'django.contrib.sessions.backends.file'`.
-
-See the official Django documentation on [Configuring the session](https://docs.djangoproject.com/en/stable/topics/http/sessions/#configuring-sessions) engine for more details.
-
----
-
-### SESSION_FILE_PATH
-
-Default: `None`
-
-Environment Variable: `NAUTOBOT_SESSION_FILE_PATH`
-
-HTTP session data is used to track authenticated users when they access Nautobot. By default, Nautobot stores session data in its database. However, this inhibits authentication to a standby instance of Nautobot without write access to the database. Alternatively, a local file path may be specified here and Nautobot will store session data as files instead of using the database. Note that the Nautobot system user must have read and write permissions to this path.
-
-When the default value (`None`) is used, Nautobot will use the standard temporary directory for the system.
-
-If you set this value, you must also enable file-based sessions as explained above using [`SESSION_ENGINE`](#session_engine).
-
----
-
-### STATIC_ROOT
-
-Default: `os.path.join(NAUTOBOT_ROOT, "static")`
-
-The location where static files (such as CSS, JavaScript, fonts, or images) used to serve the web interface will be staged by the `nautobot-server collectstatic` command.
-
-Please see the [official Django documentation on `STATIC_ROOT`](https://docs.djangoproject.com/en/stable/ref/settings/#std:setting-STATIC_ROOT) for more information.
-
----
-
-### TIME_ZONE
-
-Default: `"UTC"`
-
-Environment Variable: `NAUTOBOT_TIME_ZONE`
-
-!!! warning
-    Scheduled jobs will run in the time zone configured in this setting. If you change this setting from the default UTC, you must change it on the Celery Beat server and all Nautobot web servers or your scheduled jobs may run in the wrong time zone.
-
-The time zone Nautobot will use when dealing with dates and times. It is recommended to use UTC time unless you have a specific need to use a local time zone. Please see the [list of available time zones](https://en.wikipedia.org/wiki/List_of_tz_database_time_zones).
-
-Please see the [official Django documentation on `TIME_ZONE`](https://docs.djangoproject.com/en/stable/ref/settings/#time-zone) for more information.
->>>>>>> 7499b53e
+    Do not override `NAUTOBOT_ROOT` in your `nautobot_config.py`. It will not work as expected. If you need to customize this setting, please always set the `NAUTOBOT_ROOT` environment variable.
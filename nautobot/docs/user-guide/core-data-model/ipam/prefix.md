--- conflicted
+++ resolved
@@ -2,14 +2,10 @@
 
 A prefix is an IPv4 or IPv6 network and mask expressed in CIDR notation (e.g. 192.0.2.0/24). A prefix entails only the "network portion" of an IP address: All bits in the address not covered by the mask must be zero. (In other words, a prefix cannot be a specific IP address, except in the case of /32 IPv4 prefixes and /128 IPv6 prefixes.)
 
-<<<<<<< HEAD
-Each prefix can be assigned to a particular location and a virtual routing and forwarding instance (VRF). Each VRF represents a separate IP space or routing table. All prefixes not assigned to a VRF are considered to be in the "global" table.
-=======
 Each prefix belongs to a specific namespace, and is unique within that namespace. Each prefix can also optionally be assigned to a particular location, as well as to zero or more virtual routing and forwarding (VRF) instances. All prefixes not assigned to a VRF are considered to be in the "global" VRF within their namespace.
 
 +/- 2.0.0
     In Nautobot 1.x, prior to the introduction of the namespace data model, a prefix might or might not be unique within its assigned VRF. In Nautobot 2.0, prefixes are always unique within their namespace. You may need to do some cleanup of your data after migrating from Nautobot 1.x to suit the new data requirements.
->>>>>>> cbcfea12
 
 Each prefix must be assigned a [`status`](../../platform-functionality/status.md) and can optionally be assigned a role. These terms are often used interchangeably so it's important to recognize the difference between them. The **status** defines a prefix's operational state. The following statuses are provided by default:
 

--- conflicted
+++ resolved
@@ -13,15 +13,11 @@
 ### Custom Field Attributes
 
 +/- 2.0.0
-<<<<<<< HEAD
-    Custom field model no longer has a `name` attribute in v2.0. Instead, its pre-existing `label` attribute (unique for all Custom field instances) replaced `name` to be used exclusively for display purposes in the UI. In addition, Custom field model's `slug` attribute was renamed to `key` (unique for all Custom Field instances), which contains a graphql-safe string used as the key in the underlying custom field data dictionary. Check out these specific changes in the [Renamed Database Field Section](../administration/upgrading/from-v1/upgrading-from-nautobot-v1.md/#renamed-database-fields) and the [Removed Database Field Section](../administration/upgrading/from-v1/upgrading-from-nautobot-v1.md/#removed-database-fields) in the upgrading from Nautobot v1.x guide. These changes do not require users to do any manual work as they are properly handled by data migrations during the upgrade from Nautobot v1.x to v2.0. If you have duplicate Custom field `slug` values in your database pre-migration, some of the Custom field `key` values might be altered to ensure that `key` values for all Custom field instances are unique.
-=======
     CustomField model no longer has a `name` attribute in v2.0. Instead, its pre-existing `label` attribute (unique for all CustomField instances) replaced `name` to be used exclusively for display purposes in the UI.
 
     CustomField model's `slug` attribute was renamed to `key` (unique for all CustomField instances), which contains a GraphQL-safe string used as the key in the underlying custom field data dictionary.
 
     These aforementioned changes do not require users to do any manual work as they are properly handled by data migrations during the upgrade from Nautobot v1.x to v2.0. Note that if you have non-GraphQL-safe `slug` values in your database pre-migration, some of the resulting CustomField `key` values might be altered to ensure that `key` values for all CustomField instances are valid and unique.
->>>>>>> 612f0534
   
 #### Label
 

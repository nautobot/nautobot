--- conflicted
+++ resolved
@@ -310,11 +310,7 @@
 ## Common Issues and Troubleshooting
 
 - Repository is linked, but data is not properly loaded into Nautobot.
-<<<<<<< HEAD
-    - Validate the root directory is set to the proper name.
-=======
     - Validate the path in the repository is correct for each data type:
->>>>>>> 36f882aa
 
 |Name|Path|
 |:--|:--|
@@ -322,10 +318,7 @@
 |Jobs|`jobs`|
 |Config Contexts|`config_contexts`|
 |Config Context Schemas|`config_context_schemas`|
-<<<<<<< HEAD
 |GraphQL Queries|`graphql_queries`|
-=======
->>>>>>> 36f882aa
 
 - Synchronization Status Failures.
     - Validate branch is correct and exists in the remote repository.

--- conflicted
+++ resolved
@@ -1,28 +1,12 @@
 import { useParams } from "react-router-dom";
 import { Text } from "@nautobot/nautobot-ui";
-<<<<<<< HEAD
-import useSWR from "swr";
 import { useDispatch } from "react-redux";
-=======
->>>>>>> a1bb883a
 
 import { LoadingWidget } from "@components/common/LoadingWidget";
 import ObjectListTable from "@components/common/ObjectListTable";
 import GenericView from "@views/generic/GenericView";
-<<<<<<< HEAD
-import { useGetUIMenuQuery } from "@utils/api";
+import { useGetUIMenuQuery, useGetRESTAPIQuery } from "@utils/api";
 import { updateAppContext } from "@utils/store";
-
-const fetcher = (...urls) => {
-    const f = (url) =>
-        fetch(url, { credentials: "include" })
-            .then((r) => r.json())
-            .catch((r) => r);
-    return Promise.all(urls.map((url) => f(url)));
-};
-=======
-import { useGetRESTAPIQuery } from "@utils/api";
->>>>>>> a1bb883a
 
 export default function GenericObjectListView() {
     const { app_name, model_name } = useParams();
@@ -87,8 +71,6 @@
         }
     }
 
-    dispatch(updateAppContext(urlPatternToContext[app_name][model_name]));
-
     // What page are we on?
     // TODO: Pagination handling should be it's own function so it's testable
     // let page_size = 50;
@@ -109,6 +91,10 @@
             </GenericView>
         );
     }
+
+    console.log(urlPatternToContext);
+
+    dispatch(updateAppContext(urlPatternToContext[app_name][model_name]));
 
     if (listDataLoading || headerDataLoading) {
         return (

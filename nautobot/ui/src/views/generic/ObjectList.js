import { useParams } from "react-router-dom";
import { Text } from "@nautobot/nautobot-ui";
import { useDispatch } from "react-redux";

import { LoadingWidget } from "@components/LoadingWidget";
import ObjectListTable from "@components/ObjectListTable";
import GenericView from "@views/generic/GenericView";
import { useGetUIMenuQuery, useGetRESTAPIQuery } from "@utils/api";
import { updateAppContext } from "@utils/store";

export default function GenericObjectListView() {
    const { app_name, model_name } = useParams();
    // const { 0: searchParams } = useSearchParams(); // import { useSearchParams } from "react-router-dom";
    const { data: listData, isLoading: listDataLoading } = useGetRESTAPIQuery({
        app_name: app_name,
        model_name: model_name,
    });
    const { data: headerData, isLoading: headerDataLoading } =
        useGetRESTAPIQuery({
            app_name: app_name,
            model_name: model_name,
            schema: true,
        });

    const {
        data: menuInfo,
        isSuccess: isMenuSuccess,
        isError: isMenuError,
    } = useGetUIMenuQuery();
    const dispatch = useDispatch();

    if (isMenuError) return <div>Failed to load menu</div>;
    if (!isMenuSuccess) return <span>Loading...</span>;

    // Construct reverse-lookup from URL patterns to menu context
    var urlPatternToContext = {};
    for (const context in menuInfo) {
        for (const group in menuInfo[context].groups) {
            for (const urlPatternOrSubGroup in menuInfo[context].groups[group]
                .items) {
                if (urlPatternOrSubGroup.startsWith("/")) {
                    // It's a URL pattern
                    let tokens = urlPatternOrSubGroup.split("/");
                    if (tokens.length === 4) {
                        let appLabel = tokens[1];
                        let modelNamePlural = tokens[2];
                        if (appLabel in urlPatternToContext === false) {
                            urlPatternToContext[appLabel] = {};
                        }
                        urlPatternToContext[appLabel][modelNamePlural] =
                            context;
                    }
                } else {
                    // It's a submenu
                    const subGroup = urlPatternOrSubGroup;
                    for (const urlPattern in menuInfo[context].groups[group]
                        .items[subGroup].items) {
                        let tokens = urlPattern.split("/");
                        if (tokens.length === 4) {
                            let appLabel = tokens[1];
                            let modelNamePlural = tokens[2];
                            if (appLabel in urlPatternToContext === false) {
                                urlPatternToContext[appLabel] = {};
                            }
                            urlPatternToContext[appLabel][modelNamePlural] =
                                context;
                        }
                    }
                }
            }
        }
    }

    // What page are we on?
    // TODO: Pagination handling should be it's own function so it's testable
    // let page_size = 50;
    // let active_page_number = 0;
    // if (searchParams.get("limit")) {
    //     list_url += `?limit=${searchParams.get("limit")}`;
    //     page_size = searchParams.get("limit");
    // }
    // if (searchParams.get("offset")) {
    //     list_url += `&offset=${searchParams.get("offset")}`;
    //     active_page_number = searchParams.get("offset") / page_size;
    // }

    if (!app_name || !model_name) {
        return (
            <GenericView>
                <LoadingWidget />
            </GenericView>
        );
    }

    dispatch(updateAppContext(urlPatternToContext[app_name][model_name]));

    if (listDataLoading || headerDataLoading) {
        return (
            <GenericView>
                <LoadingWidget name={model_name} />
            </GenericView>
        );
    }

    if (!listData || !headerData) {
        return (
            <GenericView>
                <Text>Error loading.</Text>
            </GenericView>
        );
    }

    const transformedHeader = Object.entries(headerData.schema.properties).map(
        ([key, value]) => {
            return { name: key, label: value.title };
        }
    );
    let table_name = model_name
        .split("-")
        .map((x) => (x ? x[0].toUpperCase() + x.slice(1) : ""))
        .join(" ");
    return (
        <GenericView>
            <ObjectListTable
                tableData={listData.results}
                tableHeader={transformedHeader}
                totalCount={listData.count}
                active_page_number={1}
                page_size={50}
<<<<<<< HEAD
                tableTitle={
                    model_name.charAt(0).toUpperCase() + model_name.slice(1)
                }
=======
                model_name={table_name}
>>>>>>> f505eb79
            />
        </GenericView>
    );
}<|MERGE_RESOLUTION|>--- conflicted
+++ resolved
@@ -127,13 +127,7 @@
                 totalCount={listData.count}
                 active_page_number={1}
                 page_size={50}
-<<<<<<< HEAD
-                tableTitle={
-                    model_name.charAt(0).toUpperCase() + model_name.slice(1)
-                }
-=======
-                model_name={table_name}
->>>>>>> f505eb79
+                tableTitle={table_name}
             />
         </GenericView>
     );

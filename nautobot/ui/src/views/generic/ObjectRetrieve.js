import { Card, CardHeader } from "@chakra-ui/react"; // TODO: use nautobot-ui when available
import {
    faCheck,
    faCalendarPlus,
    faPencil,
    faXmark,
} from "@fortawesome/free-solid-svg-icons";
import { FontAwesomeIcon } from "@fortawesome/react-fontawesome";
import {
    Box,
    Button as UIButton,
    ButtonGroup,
    Heading,
    Link,
    Tab,
    Tabs,
    TabList,
    TabPanel,
    TabPanels,
    Table,
    TableContainer,
    Tbody,
    Td,
    Tr,
    Text,
    MeatballsIcon,
    NautobotGrid,
    NautobotGridItem,
    NtcThumbnailIcon,
} from "@nautobot/nautobot-ui";
import { ReferenceDataTag } from "@components/ReferenceDataTag";
import { useLocation, useParams } from "react-router-dom";
import useSWR from "swr";
import { useRef } from "react";
// import AppFullWidthComponentsWithProps from "@components/AppFullWidthComponents";
import AppComponents from "@components/Apps";
import { LoadingWidget } from "@components/LoadingWidget";
import { toTitleCase } from "@utils/string";
import GenericView from "@views/generic/GenericView";
<<<<<<< HEAD
import ObjectListTable from "@components/ObjectListTable";
import { useGetRESTAPIQuery } from "@utils/api";
=======
import ObjectListTableNoButtons from "@components/ObjectListTableNoButtons";
import { humanFriendlyDate } from "@utils/date";
>>>>>>> 0907b4b1

const fetcher = (url) =>
    fetch(url, { credentials: "include" }).then((res) =>
        res.ok ? res.json() : null
    );
// const fetcherHTML = (url) =>
//     fetch(url, { credentials: "include" }).then((res) =>
//         res.ok ? res.text() : null
//     );
// const fetcherTabs = (url) =>
//     fetch(url, { credentials: "include" }).then((res) => {
//         return res.json().then((data) => {
//             let tabs = data.tabs.map((tab_top) =>
//                 Object.keys(tab_top).map(function (tab_key) {
//                     let tab = tab_top[tab_key];
//                     let tab_component = create_app_tab({ tab: tab });
//                     return tab_component;
//                 })
//             );
//             return tabs;
//         });
//     });

function render_header(value) {
    value = toTitleCase(value, "_");
    value = toTitleCase(value, "-");
    return value;
}

function RenderValue(value) {
    const ref = useRef();
    if (value === undefined) {
        return <>&mdash;</>;
    }
    switch (typeof value) {
        case "object":
            return value === null ? (
                <>&mdash;</>
            ) : Array.isArray(value) ? (
                value.map((v) =>
                    typeof v === "object" && v !== null ? (
                        <div>
                            <Link ref={ref} href={v["web_url"]}>
                                {v["display"]}
                            </Link>
                        </div>
                    ) : (
                        <div>{v}</div>
                    )
                )
            ) : "web_url" in value ? (
                <Link ref={ref} href={value["web_url"]}>
                    {" "}
                    {value["display"]}{" "}
                </Link>
            ) : "label" in value ? (
                <>{value.label}</>
            ) : (
                <Table>
                    {Object.entries(value).map(([k, v]) => (
                        <Tr>
                            <Td>
                                <strong>{k.toString()}</strong>
                            </Td>
                            <Td>
                                {v === null
                                    ? "None"
                                    : typeof v === "object" && v !== null
                                    ? Object.entries(v).map(
                                          ([json_key, json_value]) => (
                                              <span>
                                                  {json_key}
                                                  {": "} {json_value}
                                              </span>
                                          )
                                      )
                                    : v.toString()}
                            </Td>
                        </Tr>
                    ))}
                </Table>
            );
        case "boolean":
            return value ? (
                <FontAwesomeIcon icon={faCheck} />
            ) : (
                <FontAwesomeIcon icon={faXmark} />
            );
        default:
            return value === "" ? <>&mdash;</> : value;
    }
}

function RenderRow(props) {
    var key = props.identifier;
    var value = props.value;

    if (
        ["id", "url", "display", "slug", "notes_url"].includes(key) ^
        !!props.advanced
    ) {
        return null;
    }

    if (key[0] === "_") return null;

    // "foo_bar" --> "Foo Bar"
    key = toTitleCase(key, "_");
    return (
        <Tr>
            <Td>{key}</Td>
            <Td>{RenderValue(value)}</Td>
        </Tr>
    );
}

export default function ObjectRetrieve({ api_url }) {
    const { app_name, model_name, object_id } = useParams();
    const location = useLocation();
    const isPluginView = location.pathname.includes("/plugins/");
    const pluginPrefix = isPluginView ? "plugins/" : "";
    if (!!app_name && !!model_name && !!object_id && !api_url) {
        api_url = `/api/${pluginPrefix}${app_name}/${model_name}/${object_id}/?depth=1`;
    }
    const { data: objectData, error } = useSWR(() => api_url, fetcher);
    // const { data: appHTML } = useSWR(
    //     () => (api_url ? api_url + "app_full_width_fragment/" : null),
    //     fetcherHTML
    // );
    const ui_url = objectData?.url
        ? `${objectData.url}/detail-view-config/`
        : null;
    var { data: extraAppConfig } = useSWR(() => ui_url, fetcher);

    const changelog_url = `/api/extras/object-changes/?changed_object_id=${object_id}`;
    const { data: changelogData, changelog_error } = useSWR(
        () => changelog_url,
        fetcher
    );
    const { data: changelogHeaderData, isLoading: changelogHeaderDataLoading } =
        useGetRESTAPIQuery({
            app_name: "extras",
            model_name: "object-changes",
            schema: true,
            plugin: isPluginView,
        });
    const notes_url = `/api/${pluginPrefix}${app_name}/${model_name}/${object_id}/notes/`;
    const { data: noteData, note_error } = useSWR(() => notes_url, fetcher);

    const notes_header_url = `/api/extras/notes/table-fields`;
    // Current fetcher allows to be passed multiple endpoints and fetch them at once
    const { data: noteTableFields, note_table_error } = useSWR(
        () => notes_header_url,
        fetcher
    );
    const { data: noteHeaderData, isLoading: notesHeaderDataLoading } =
        useGetRESTAPIQuery({
            app_name: "extras",
            model_name: "notes",
            schema: true,
            plugin: isPluginView,
        });

    if (error || note_error || changelog_error) {
        return (
            <GenericView objectData={objectData}>
                <div>Failed to load {api_url}</div>
            </GenericView>
        );
    }

    if (!objectData || !extraAppConfig) {
        return (
            <GenericView>
                <LoadingWidget />
            </GenericView>
        );
    }
    const appConfig = {
        ...extraAppConfig,
    };
    const route_name = `${app_name}:${model_name}`;
    let obj = objectData;
    const default_view = (
        <GenericView>
            <Box background="white-0" borderRadius="md">
                <Box display="flex" justifyContent="space-between" padding="md">
                    <Heading display="flex" alignItems="center" gap="5px">
                        <NtcThumbnailIcon width="25px" height="30px" />{" "}
                        <Text size="H1" as="h1">
                            {obj.display}
                        </Text>
                        {obj.status && (
                            <Box p={2} flexGrow="1">
                                <Text size="P2">
                                    <ReferenceDataTag
                                        model_name="statuses"
                                        id={obj.status.id}
                                        variant="unknown"
                                        size="sm"
                                    />
                                </Text>
                            </Box>
                        )}
                        {obj.created && (
                            <Box p={2} flexGrow="1">
                                <Text size="P2" color="gray-2">
                                    <FontAwesomeIcon icon={faCalendarPlus} />
                                    {humanFriendlyDate(obj.created)}
                                </Text>
                            </Box>
                        )}
                        {obj.last_updated && (
                            <Box p={2} flexGrow="1">
                                <Text size="P2" color="gray-2">
                                    <FontAwesomeIcon icon={faPencil} />
                                    {humanFriendlyDate(obj.last_updated)}
                                </Text>
                            </Box>
                        )}
                    </Heading>
                    <ButtonGroup alignItems="center">
                        <UIButton
                            size="sm"
                            variant="primaryAction"
                            leftIcon={<MeatballsIcon />}
                        >
                            Actions
                        </UIButton>
                    </ButtonGroup>
                </Box>

                <Tabs>
                    <TabList pl="md">
                        {Object.keys(appConfig).map((key, idx) => (
                            <Tab>{render_header(key)}</Tab>
                        ))}
                        <Tab>Notes</Tab>
                        <Tab>Change Log</Tab>
                    </TabList>
                    <TabPanels>
                        {Object.keys(appConfig).map((tab, idx) => (
                            <TabPanel
                                padding="none"
                                key={tab}
                                eventKey={tab}
                                title={render_header(tab)}
                            >
                                <Card>
                                    <NautobotGrid row={{ count: 5 }}>
                                        {Object.keys(appConfig[tab]).map(
                                            (item) => (
                                                <NautobotGridItem
                                                    colSpan={
                                                        appConfig[tab][item]
                                                            .colspan
                                                    }
                                                    rowSpan={
                                                        appConfig[tab][item]
                                                            .rowspan
                                                    }
                                                >
                                                    <Heading
                                                        display="flex"
                                                        alignItems="center"
                                                    >
                                                        <NtcThumbnailIcon
                                                            width="25px"
                                                            height="30px"
                                                        />
                                                        &nbsp;
                                                        {render_header(
                                                            appConfig[tab][item]
                                                                .name
                                                        )}
                                                    </Heading>
                                                    <br />
                                                    <TableContainer>
                                                        <Table>
                                                            <Tbody>
                                                                {Object.keys(
                                                                    appConfig[
                                                                        tab
                                                                    ][item]
                                                                        .fields
                                                                ).map(
                                                                    (
                                                                        key,
                                                                        idx
                                                                    ) => (
                                                                        <RenderRow
                                                                            identifier={
                                                                                appConfig[
                                                                                    tab
                                                                                ][
                                                                                    item
                                                                                ]
                                                                                    .fields[
                                                                                    key
                                                                                ]
                                                                            }
                                                                            value={
                                                                                obj[
                                                                                    appConfig[
                                                                                        tab
                                                                                    ][
                                                                                        item
                                                                                    ]
                                                                                        .fields[
                                                                                        key
                                                                                    ]
                                                                                ]
                                                                            }
                                                                            advanced={
                                                                                appConfig[
                                                                                    tab
                                                                                ][
                                                                                    item
                                                                                ]
                                                                                    .advanced
                                                                            }
                                                                            key={
                                                                                idx
                                                                            }
                                                                        />
                                                                    )
                                                                )}
                                                            </Tbody>
                                                        </Table>
                                                    </TableContainer>
                                                </NautobotGridItem>
                                            )
                                        )}
                                    </NautobotGrid>
                                </Card>
                            </TabPanel>
                        ))}
                        <TabPanel key="notes" eventKey="notes" title="Notes">
                            <Card>
                                <CardHeader>
                                    <strong>Notes</strong>
                                </CardHeader>
                                <ObjectListTable
                                    tableData={noteData.results}
                                    defaultHeaders={
                                        noteHeaderData.view_options.list_display
                                    }
                                    tableHeaders={
                                        noteHeaderData.view_options.fields
                                    }
                                    totalCount={changelogData.count}
                                    active_page_number={0}
                                    page_size={50}
                                    tableTitle={"Notes"}
                                    include_button={false}
                                />
                            </Card>
                        </TabPanel>
                        <TabPanel
                            key="change_log"
                            eventKey="change_log"
                            title="Change Log"
                        >
                            <Card>
                                <CardHeader>
                                    <strong>Change Log</strong>
                                </CardHeader>
                                <ObjectListTable
                                    tableData={changelogData.results}
                                    defaultHeaders={
                                        changelogHeaderData.view_options
                                            .list_display
                                    }
                                    tableHeaders={
                                        changelogHeaderData.view_options.fields
                                    }
                                    totalCount={changelogData.count}
                                    active_page_number={0}
                                    page_size={50}
                                    tableTitle={"Change Logs"}
                                    include_button={false}
                                />
                            </Card>
                        </TabPanel>
                    </TabPanels>
                </Tabs>
            </Box>
        </GenericView>
    );
    let return_view = default_view;
    if (
        AppComponents.CustomViews?.[route_name] &&
        "retrieve" in AppComponents.CustomViews?.[route_name]
    ) {
        const CustomView = AppComponents.CustomViews[route_name].retrieve;
        return_view = <CustomView {...obj} />;
    }

    return return_view;
}<|MERGE_RESOLUTION|>--- conflicted
+++ resolved
@@ -37,13 +37,9 @@
 import { LoadingWidget } from "@components/LoadingWidget";
 import { toTitleCase } from "@utils/string";
 import GenericView from "@views/generic/GenericView";
-<<<<<<< HEAD
 import ObjectListTable from "@components/ObjectListTable";
 import { useGetRESTAPIQuery } from "@utils/api";
-=======
-import ObjectListTableNoButtons from "@components/ObjectListTableNoButtons";
 import { humanFriendlyDate } from "@utils/date";
->>>>>>> 0907b4b1
 
 const fetcher = (url) =>
     fetch(url, { credentials: "include" }).then((res) =>

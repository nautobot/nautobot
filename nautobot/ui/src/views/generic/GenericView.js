import {
    Box,
    Breadcrumb,
    Breadcrumbs,
    Flex,
    NautobotGrid,
} from "@nautobot/nautobot-ui";
import { FiltersPanelContainer } from "@components/FiltersPanel";
import { Navbar } from "@components/Navbar";
import { useMemo } from "react";
import { useSelector } from "react-redux";
import { Link as ReactRouterLink, useLocation } from "react-router-dom";

import { useGetUIMenuQuery } from "@utils/api";
import { uiUrl } from "@utils/url";

// Descend into the menu "data" until we find a leaf whose URL matches "pathname", and return the keys to get there
function findMenuPathRecursive(pathname, data) {
    for (const key in data) {
        if (typeof data[key] == "string") {
            if (pathname.startsWith(data[key])) {
                return [key];
            }
        } else {
            let pathToLeaf = findMenuPathRecursive(pathname, data[key]);
            if (pathToLeaf !== null) {
                return [key].concat(pathToLeaf);
            }
        }
    }
    return null;
}

// Descend into the menu "data" until we find the first leaf and return its URL.
function firstLinkInMenu(data) {
    return typeof data === "string"
        ? data
        : firstLinkInMenu(Object.values(data)[0] ?? "");
}

// Descend into the menu "data" along the given path and construct breadcrumbs/menus corresponding to that path
function breadcrumbsRecursive(pathToLeaf, data, objectData, depth = 0) {
    let key = pathToLeaf[0];
    let entry = {
        children: key,
        items: Object.keys(data).map((peer_name) => ({
            as: ReactRouterLink,
            children: peer_name,
            to: firstLinkInMenu(data[peer_name]),
        })),
        key: `${depth}_${key}`,
        type: "menu",
    };
    if (pathToLeaf.length === 1) {
        // Selected leaf within the menu, plus (below) possibly a specific object instance
        return [
            entry,
            ...(objectData
                ? [
                      {
                          as: ReactRouterLink,
                          children: objectData.display,
                          key: `${depth + 1}_${objectData.id}`,
                          to: uiUrl(objectData.url),
                          type: "link",
                      },
                  ]
                : []),
        ];
    }
    return [entry].concat(
        breadcrumbsRecursive(
            pathToLeaf.slice(1),
            data[key],
            objectData,
            depth + 1
        )
    );
}

export default function GenericView({
    children,
    columns = "4",
    objectData,
    rows,
    gridBackground = "",
}) {
    const { pathname } = useLocation();
    const { data: menu, isSuccess } = useGetUIMenuQuery();

    const breadcrumbs = useMemo(
        () =>
            (function () {
                if (pathname === "/" || !isSuccess || !menu) {
                    return [
                        {
                            key: `0_home`,
                            type: "text",
                        },
                    ];
                }
                return breadcrumbsRecursive(
                    findMenuPathRecursive(pathname, menu),
                    menu,
                    objectData
                );
            })(),
        [menu, objectData, pathname, isSuccess]
    );

    const currentState = useSelector((state) => state.appState);

    return (
        <Flex
            direction="column"
            background="gray-0"
            height="full"
            paddingTop="md"
            width="full"
        >
            <Navbar appState={currentState} />
<<<<<<< HEAD

            <Flex flex="1" overflow="hidden">
                <Box flex="1" overflow="auto">
                    <Breadcrumbs paddingX="md" position="relative" zIndex="5">
                        {breadcrumbs.map((props) => (
                            <Breadcrumb {...props} />
                        ))}
                    </Breadcrumbs>

                    <NautobotGrid
                        alignItems="start"
                        columns={columns}
                        rows={rows}
                        background={gridBackground}
                        gridAutoRows="auto"
                    >
                        {children}
                    </NautobotGrid>
                </Box>

                <FiltersPanelContainer />
            </Flex>
=======
            <Box
                flex="1"
                overflow="auto"
                paddingX="md"
                paddingTop="sm"
                paddingBottom="md"
            >
                <Breadcrumbs position="relative" zIndex="5">
                    {breadcrumbs.map((props) => (
                        <Breadcrumb {...props} />
                    ))}
                </Breadcrumbs>

                <NautobotGrid
                    alignItems="start"
                    columns={columns}
                    rows={rows}
                    background={gridBackground}
                    gridAutoRows="auto"
                    marginTop="sm"
                >
                    {children}
                </NautobotGrid>
            </Box>
>>>>>>> 3825024b
        </Flex>
    );
}<|MERGE_RESOLUTION|>--- conflicted
+++ resolved
@@ -119,11 +119,16 @@
             width="full"
         >
             <Navbar appState={currentState} />
-<<<<<<< HEAD
 
             <Flex flex="1" overflow="hidden">
-                <Box flex="1" overflow="auto">
-                    <Breadcrumbs paddingX="md" position="relative" zIndex="5">
+                <Box
+                    flex="1"
+                    overflow="auto"
+                    paddingX="md"
+                    paddingTop="sm"
+                    paddingBottom="md"
+                >
+                    <Breadcrumbs position="relative" zIndex="5">
                         {breadcrumbs.map((props) => (
                             <Breadcrumb {...props} />
                         ))}
@@ -135,6 +140,7 @@
                         rows={rows}
                         background={gridBackground}
                         gridAutoRows="auto"
+                        marginTop="sm"
                     >
                         {children}
                     </NautobotGrid>
@@ -142,32 +148,6 @@
 
                 <FiltersPanelContainer />
             </Flex>
-=======
-            <Box
-                flex="1"
-                overflow="auto"
-                paddingX="md"
-                paddingTop="sm"
-                paddingBottom="md"
-            >
-                <Breadcrumbs position="relative" zIndex="5">
-                    {breadcrumbs.map((props) => (
-                        <Breadcrumb {...props} />
-                    ))}
-                </Breadcrumbs>
-
-                <NautobotGrid
-                    alignItems="start"
-                    columns={columns}
-                    rows={rows}
-                    background={gridBackground}
-                    gridAutoRows="auto"
-                    marginTop="sm"
-                >
-                    {children}
-                </NautobotGrid>
-            </Box>
->>>>>>> 3825024b
         </Flex>
     );
 }
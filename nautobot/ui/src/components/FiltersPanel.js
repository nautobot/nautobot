--- conflicted
+++ resolved
@@ -522,8 +522,6 @@
                                                 </Box>
                                                 {filter.value}
                                             </TagLabel>
-
-<<<<<<< HEAD
                                             {filter.label !== "q" && (
                                                 <TagCloseButton
                                                     marginLeft="xs"
@@ -535,15 +533,6 @@
                                                     }
                                                 />
                                             )}
-=======
-                                            <TagCloseButton
-                                                marginLeft="xs"
-                                                {...closeButton}
-                                                onClick={() =>
-                                                    closeButton.onClick(filter)
-                                                }
-                                            />
->>>>>>> c38f59f7
                                         </Tag>
                                     ))}
                                 </Flex>

import { Alert } from "@chakra-ui/react";
import {
    Flex,
    Box,
    Sidebar,
    Heading,
    DcimIcon,
    StatusIndicator,
    Text,
    Button,
} from "@nautobot/nautobot-ui";
import { Link as ReactRouterLink, useLocation } from "react-router-dom";
import {
    GLOBAL_GRID_GAP,
    GLOBAL_PADDING_RIGHT,
    GLOBAL_PADDING_TOP,
} from "@constants/size";
import SidebarNav from "@components/common/SidebarNav";
import RouterLink from "@components/common/RouterLink";
import LoadingWidget from "@components/common/LoadingWidget";

import { useGetSessionQuery, useGetUIMenuQuery } from "@utils/api";
import RouterButton from "@components/common/RouterButton";

export default function Layout({ children }) {
    const location = useLocation();
    const { data: sessionInfo, isSuccess: sessionLoaded } =
        useGetSessionQuery();
    const { isSuccess: menuLoaded } = useGetUIMenuQuery();

    // TODO: Update for RTK pattern hopefully
    // Here is the safest place to check that the session and menu data are loaded
    // to then regenerate the API and update what is globally known
    // import { useEffect } from "react";
    // const fullApi = generateFullAPI(menuData)
    // useEffect(() => {
    //   updateStore(fullApi)
    // }, [])

    let toRender = children;

    if (!sessionLoaded || !menuLoaded || sessionInfo == undefined)
        toRender = <LoadingWidget name="application" />;

    // TODO: This needs to be moved to useEffect. Weird order of operations.
    // const path = location.pathname
    // if (sessionLoaded && !sessionInfo.logged_in && path !== "/")
    //   navigate("/")

<<<<<<< HEAD
    // TODO: This layout can/should be it's own component because we mix component and data calls here
    //   Also, a lot of these styles need to be made globally generic
    //   It would save us the `toRender` above.
    return (
        <Flex direction="column" height="full" overflow="hidden" width="full">
            <Flex flex="1" overflow="hidden" width="full" height="full">
                <Box flex="none" height="100vh" width="var(--chakra-sizes-220)">
                    <Sidebar>
                        <Heading
                            as="h1"
                            paddingBottom="md"
                            paddingTop="29px"
                            paddingX="md"
                            color="white"
                        >
                            <RouterLink to="/">Nautobot</RouterLink>
                        </Heading>
                        <Heading variant="sidebar">
                            <DcimIcon />
                            All
                        </Heading>
                        {sessionInfo && sessionInfo.logged_in ? (
                            <>
                                <SidebarNav />
                                <Button m={3}>
                                    <RouterLink to="/logout/">
                                        Log Out
                                    </RouterLink>
                                </Button>
                            </>
                        ) : (
                            <Button m={3}>
                                <RouterLink to="/login/">Log In</RouterLink>
                            </Button>
                        )}
                    </Sidebar>
                </Box>
                <Box flex="1" overflow="auto">
                    <Flex
                        direction="column"
                        gap={`${GLOBAL_GRID_GAP}px`}
                        height="full"
                        minWidth="fit-content"
                        paddingLeft={`${GLOBAL_GRID_GAP}px`}
                        paddingRight={`${GLOBAL_PADDING_RIGHT}px`}
                        paddingTop={`${GLOBAL_PADDING_TOP}px`}
                    >
                        <Flex flex="1" minWidth="fit-content">
                            <Box as="main" flex="1" minWidth="fit-content">
                                <Alert status="info">
                                    <StatusIndicator
                                        variant="secondary"
                                        breathe={true}
                                    />
                                    <Text ml={1}>
                                        Current route is {location.pathname}
                                    </Text>
                                </Alert>
                                {toRender}
                            </Box>
                        </Flex>
                    </Flex>
                </Box>
=======

  // TODO: This layout can/should be it's own component because we mix component and data calls here
  //   Also, a lot of these styles need to be made globally generic
  //   It would save us the `toRender` above.
  return (
    <Flex direction="column" height="full" overflow="hidden" width="full">
      <Flex flex="1" overflow="hidden" width="full" height="full">
        <Box flex="none" height="100vh" width="var(--chakra-sizes-220)">
          <Sidebar>
            <Heading
              as="h1"
              paddingBottom="md"
              paddingTop="29px"
              paddingX="md"
              color="white"
            >
              <RouterLink to="/">Nautobot</RouterLink>
            </Heading>
            <Heading variant="sidebar">
              <DcimIcon />
              All
            </Heading>
            {sessionInfo && sessionInfo.logged_in ? (
              <>
                <SidebarNav />
                <RouterButton m={3} to="/logout/">Log Out</RouterButton>
              </>
            ) : (
              <RouterButton m={3} to="/login/">Log In</RouterButton>
            )}
          </Sidebar>
        </Box>
        <Box flex="1" overflow="auto">
          <Flex
            direction="column"
            gap={`${GLOBAL_GRID_GAP}px`}
            height="full"
            minWidth="fit-content"
            paddingLeft={`${GLOBAL_GRID_GAP}px`}
            paddingRight={`${GLOBAL_PADDING_RIGHT}px`}
            paddingTop={`${GLOBAL_PADDING_TOP}px`}
          >
            <Flex flex="1" minWidth="fit-content">
              <Box as="main" flex="1" minWidth="fit-content">
                <Alert status="info">
                  <StatusIndicator variant="secondary" breathe={true} />
                  <Text ml={1}>Current route is {location.pathname}</Text>
                </Alert>
                {toRender}
              </Box>
>>>>>>> f924c26b
            </Flex>
        </Flex>
    );
}<|MERGE_RESOLUTION|>--- conflicted
+++ resolved
@@ -47,7 +47,6 @@
     // if (sessionLoaded && !sessionInfo.logged_in && path !== "/")
     //   navigate("/")
 
-<<<<<<< HEAD
     // TODO: This layout can/should be it's own component because we mix component and data calls here
     //   Also, a lot of these styles need to be made globally generic
     //   It would save us the `toRender` above.
@@ -72,16 +71,14 @@
                         {sessionInfo && sessionInfo.logged_in ? (
                             <>
                                 <SidebarNav />
-                                <Button m={3}>
-                                    <RouterLink to="/logout/">
-                                        Log Out
-                                    </RouterLink>
-                                </Button>
+                                <RouterButton m={3} to="/logout/">
+                                    Log Out
+                                </RouterButton>
                             </>
                         ) : (
-                            <Button m={3}>
-                                <RouterLink to="/login/">Log In</RouterLink>
-                            </Button>
+                            <RouterButton m={3} to="/login/">
+                                Log In
+                            </RouterButton>
                         )}
                     </Sidebar>
                 </Box>
@@ -111,58 +108,6 @@
                         </Flex>
                     </Flex>
                 </Box>
-=======
-
-  // TODO: This layout can/should be it's own component because we mix component and data calls here
-  //   Also, a lot of these styles need to be made globally generic
-  //   It would save us the `toRender` above.
-  return (
-    <Flex direction="column" height="full" overflow="hidden" width="full">
-      <Flex flex="1" overflow="hidden" width="full" height="full">
-        <Box flex="none" height="100vh" width="var(--chakra-sizes-220)">
-          <Sidebar>
-            <Heading
-              as="h1"
-              paddingBottom="md"
-              paddingTop="29px"
-              paddingX="md"
-              color="white"
-            >
-              <RouterLink to="/">Nautobot</RouterLink>
-            </Heading>
-            <Heading variant="sidebar">
-              <DcimIcon />
-              All
-            </Heading>
-            {sessionInfo && sessionInfo.logged_in ? (
-              <>
-                <SidebarNav />
-                <RouterButton m={3} to="/logout/">Log Out</RouterButton>
-              </>
-            ) : (
-              <RouterButton m={3} to="/login/">Log In</RouterButton>
-            )}
-          </Sidebar>
-        </Box>
-        <Box flex="1" overflow="auto">
-          <Flex
-            direction="column"
-            gap={`${GLOBAL_GRID_GAP}px`}
-            height="full"
-            minWidth="fit-content"
-            paddingLeft={`${GLOBAL_GRID_GAP}px`}
-            paddingRight={`${GLOBAL_PADDING_RIGHT}px`}
-            paddingTop={`${GLOBAL_PADDING_TOP}px`}
-          >
-            <Flex flex="1" minWidth="fit-content">
-              <Box as="main" flex="1" minWidth="fit-content">
-                <Alert status="info">
-                  <StatusIndicator variant="secondary" breathe={true} />
-                  <Text ml={1}>Current route is {location.pathname}</Text>
-                </Alert>
-                {toRender}
-              </Box>
->>>>>>> f924c26b
             </Flex>
         </Flex>
     );

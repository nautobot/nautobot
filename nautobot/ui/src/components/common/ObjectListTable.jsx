--- conflicted
+++ resolved
@@ -1,6 +1,6 @@
 import { Button, Frame } from "@nautobot/nautobot-ui";
 import { Link } from "./RouterLink";
-import { RouterButton } from "./RouterButton"
+import { RouterButton } from "./RouterButton";
 import { ButtonGroup } from "@chakra-ui/react";
 import * as Icon from "react-icons/tb";
 import { useLocation } from "react-router-dom";
@@ -9,7 +9,6 @@
 import Paginator from "@components/common/paginator";
 
 // A composite component for displaying a object list table. Just the data!
-<<<<<<< HEAD
 export default function ObjectListTable({
     tableData,
     tableHeader,
@@ -20,18 +19,16 @@
     let location = useLocation();
     return (
         <Frame>
-            <ButtonGroup>
-                <Button>
-                    <Link to={`${location.pathname}add`}>
-                        <Icon.TbPlus /> Add
-                    </Link>
-                </Button>{" "}
-                <Button variant="secondary">
+            <ButtonGroup pb={2}>
+                <RouterButton to={`${location.pathname}add`} mr={2}>
+                    <Icon.TbPlus /> Add
+                </RouterButton>
+                <RouterButton to="#" variant="secondary" mr={2}>
                     <Icon.TbDatabaseImport /> Import
-                </Button>{" "}
-                <Button variant="secondary">
+                </RouterButton>
+                <RouterButton to="#" variant="secondary" mr={2}>
                     <Icon.TbDatabaseExport /> Export
-                </Button>{" "}
+                </RouterButton>
             </ButtonGroup>
             <NautobotTable data={tableData} headers={tableHeader} />
             <Paginator
@@ -42,30 +39,4 @@
             ></Paginator>
         </Frame>
     );
-=======
-export default function ObjectListTable({ tableData, tableHeader, totalCount, active_page_number, page_size }) {
-  let location = useLocation();
-  return (
-    <Frame>
-      <ButtonGroup pb={2}>
-        <RouterButton to={`${location.pathname}add`} mr={2}>
-          <Icon.TbPlus /> Add
-        </RouterButton>
-        <RouterButton to="#" variant="secondary" mr={2}>
-          <Icon.TbDatabaseImport /> Import
-        </RouterButton>
-        <RouterButton to="#" variant="secondary" mr={2}>
-          <Icon.TbDatabaseExport /> Export
-        </RouterButton>
-      </ButtonGroup>
-      <NautobotTable data={tableData} headers={tableHeader} />
-      <Paginator
-        url={location.pathname}
-        data_count={totalCount}
-        page_size={page_size}
-        active_page={active_page_number}
-      ></Paginator>
-    </Frame>
-  );
->>>>>>> f924c26b
 }
--- conflicted
+++ resolved
@@ -10,25 +10,21 @@
 const fetcher = (url) => fetch(url, { credentials: "include" }).then((res) => res.json());
 
 export default function BSNavBar() {
-<<<<<<< HEAD
   const navigate = useNavigate();
 
-  const { data, error } = useSWR("/api/get-menu/", fetcher)
+  const { data, error } = useSWR("/api/ui/get-menu/", fetcher)
   const [ isLoggedIn, setIsLoggedIn] = useState(false)
   useEffect(() => {
     // Check if `nautobot-user` exist in localStorage; if found set setIsLoggedIn to true else false
     setIsLoggedIn(localStorage.getItem("nautobot-user") != null)
   }, [])
-  
+
   const logout = () => {
     axios.get("/api/users/tokens/logout/")
     setIsLoggedIn(false)
     localStorage.removeItem("nautobot-user")
     navigate("/login")
   }
-=======
-  const { data, error } = useSWR("/api/ui/get-menu/", fetcher)
->>>>>>> 617b985e
   if (error) return <div>Failed to load menu</div>
   if (!data) return <></>
 

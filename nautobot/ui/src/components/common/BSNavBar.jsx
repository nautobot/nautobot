import { Container, Nav, Navbar, NavDropdown } from "react-bootstrap"
import { faSignIn, faSignOut } from "@fortawesome/free-solid-svg-icons";
import { FontAwesomeIcon } from "@fortawesome/react-fontawesome";
import { Link, NavLink } from "react-router-dom"
import {useState, useEffect} from "react"
import useSWR from "swr"


const fetcher = (url) => fetch(url, { credentials: "include" }).then((res) => {
  if(res.status !== 200){
    throw new Error(res.json());
  }
  return res.json();
});

export default function BSNavBar() {
<<<<<<< HEAD
  const { data, error } = useSWR(nautobot_url + "/api/get-menu/", fetcher)
  const { data: profileData, error: profileError } = useSWR(nautobot_url + "/api/users/users/my-profile/", fetcher)
  const [ isLoggedIn, setIsLoggedIn] = useState(false)
  useEffect(() => {
    setIsLoggedIn(profileData ? true : false)
  }, [profileData, profileError, isLoggedIn]);
=======
  const { data, error } = useSWR("/api/get-menu/", fetcher)
>>>>>>> 780a5d82
  if (error) return <div>Failed to load menu</div>
  if (!data) return <></>

  return (
    <Navbar bg="light" expand="lg" fixed="top">
      <Container fluid>
        <Link to="/">
          <Navbar.Brand>
            <img src={"/static/img/nautobot_logo.svg"} alt="nautobot-logo" height={30} />
          </Navbar.Brand>
        </Link>
        <Navbar.Toggle aria-controls="basic-navbar-nav" />
        <Navbar.Collapse id="basic-navbar-nav">
          <Nav className="me-auto">
            {
              data.map((item, idx) => (
                <NavDropdown key={idx} title={item.name} id="basic-nav-dropdown" style={{ "fontSize": "14px" }}>
                  {
                    Object.entries(item.properties.groups).map((group, group_idx) => (
                      <div key={group_idx}>
                        <NavDropdown.Header>{group[0]}</NavDropdown.Header>
                        {
                          Object.entries(group[1].items).map((menu, menu_idx) => (
                            <NavDropdown.Item style={{ "fontSize": "13px" }} to={menu[0]} key={menu_idx} as={NavLink}>
                              {menu[1].name}
                            </NavDropdown.Item>
                          ))
                        }
                        <NavDropdown.Divider />
                      </div>
                    ))
                  }
                </NavDropdown>
              ))
            }
          </Nav>
        </Navbar.Collapse>
        <Navbar.Collapse className="justify-content-end">
          <Navbar.Text>
            {
                isLoggedIn ?
                    <Link to="/logout/" onClick={() => setIsLoggedIn(false)}>
                      <FontAwesomeIcon icon={faSignOut} />
                      {" Logout"}
                    </Link>
                :
                    <Link to="/login/">
                      <FontAwesomeIcon icon={faSignIn} />
                      {" Login"}
                    </Link>
            }
          </Navbar.Text>
        </Navbar.Collapse>
      </Container>
    </Navbar >
  )
}<|MERGE_RESOLUTION|>--- conflicted
+++ resolved
@@ -14,16 +14,12 @@
 });
 
 export default function BSNavBar() {
-<<<<<<< HEAD
-  const { data, error } = useSWR(nautobot_url + "/api/get-menu/", fetcher)
-  const { data: profileData, error: profileError } = useSWR(nautobot_url + "/api/users/users/my-profile/", fetcher)
+  const { data, error } = useSWR("/api/get-menu/", fetcher)
+  const { data: profileData, error: profileError } = useSWR("/api/users/users/my-profile/", fetcher)
   const [ isLoggedIn, setIsLoggedIn] = useState(false)
   useEffect(() => {
     setIsLoggedIn(profileData ? true : false)
   }, [profileData, profileError, isLoggedIn]);
-=======
-  const { data, error } = useSWR("/api/get-menu/", fetcher)
->>>>>>> 780a5d82
   if (error) return <div>Failed to load menu</div>
   if (!data) return <></>
 

import { lazy } from "react";

import NautobotApps from "../app_imports";
import { getComponentFromModule } from "../utils";

function get_components() {
    var base = {};
    base["FullWidthComponents"] = {};
    base["CustomViews"] = {};

    for (const [app_label, import_promise] of Object.entries(NautobotApps)) {
        import_promise.then((value) => {
            if (value?.default?.view_overrides) {
                // eslint-disable-next-line
                Object.entries(value.default.view_overrides).map(
                    ([route, views]) => {
                        // eslint-disable-next-line
                        return Object.entries(views).map(
                            ([view_action, component]) => {
                                if (!base["CustomViews"][route])
                                    base["CustomViews"][route] = {};
                                base["CustomViews"][route][view_action] = lazy(
                                    () =>
<<<<<<< HEAD
                                        getComponentFromModule(
                                            app_name,
=======
                                        my_import_as_function(
                                            app_label,
>>>>>>> bb3b0ace
                                            component
                                        )
                                );
                                return true; // probably need to switch to using something other than map
                            }
                        );
                    }
                );
            }
            if (value?.default?.full_width_components) {
                // eslint-disable-next-line
                Object.entries(value.default.full_width_components).map(
                    ([route, components]) => {
                        if (!base["FullWidthComponents"][route]) {
                            base["FullWidthComponents"][route] = [];
                        }
                        // eslint-disable-next-line
                        components.map((component) => {
                            base["FullWidthComponents"][route].push(
                                lazy(() =>
<<<<<<< HEAD
                                    getComponentFromModule(app_name, component)
=======
                                    my_import_as_function(app_label, component)
>>>>>>> bb3b0ace
                                )
                            );
                        });
                        return true; // probably need to switch to using something other than map
                    }
                );
            }
        });
    }

    return base;
}

export default get_components();<|MERGE_RESOLUTION|>--- conflicted
+++ resolved
@@ -21,13 +21,8 @@
                                     base["CustomViews"][route] = {};
                                 base["CustomViews"][route][view_action] = lazy(
                                     () =>
-<<<<<<< HEAD
                                         getComponentFromModule(
                                             app_name,
-=======
-                                        my_import_as_function(
-                                            app_label,
->>>>>>> bb3b0ace
                                             component
                                         )
                                 );
@@ -48,11 +43,7 @@
                         components.map((component) => {
                             base["FullWidthComponents"][route].push(
                                 lazy(() =>
-<<<<<<< HEAD
                                     getComponentFromModule(app_name, component)
-=======
-                                    my_import_as_function(app_label, component)
->>>>>>> bb3b0ace
                                 )
                             );
                         });

import {
    Accordion,
    AccordionButton,
    AccordionItem,
    AccordionPanel,
    AccordionIcon,
    Heading,
    SidebarButton,
} from "@nautobot/nautobot-ui";
import { Link as ReactRouterLink, useLocation } from "react-router-dom";
import { useSelector } from "react-redux";
import {
    isLoggedInSelector,
    getCurrentContextSelector,
    getMenuInfoSelector,
} from "@utils/store";
import { appContextIcons } from "@constants/icons";

// The sidebar accordion
export default function SidebarNav() {
    const isLoggedIn = useSelector(isLoggedInSelector);
    const currentContext = useSelector(getCurrentContextSelector);
    const menuInfo = useSelector(getMenuInfoSelector);

    let CurrentContextIcon = <></>;

<<<<<<< HEAD
    const location = useLocation();

    if (!isMenuSuccess || isMenuError) {
        return <></>;
=======
    if (currentContext) {
        CurrentContextIcon = appContextIcons[currentContext];
>>>>>>> 75c5009f
    }

    return (
        <>
            <Heading variant="sidebar">
                <CurrentContextIcon />
                {currentContext}
            </Heading>
<<<<<<< HEAD
            <Accordion allowMultiple variant="sidebarLevel0">
                {Object.entries(menuInfo[currentContext]).map(
                    (group, group_idx, group_arr) => (
                        <Accordion
                            allowMultiple
                            variant="sidebarLevel0"
                            key={group[0]}
                        >
                            <AccordionItem>
                                <Heading>
                                    <AccordionButton
                                        isLast={
                                            group_idx === group_arr.length - 1
                                        }
                                        sx={{
                                            color: "gray-1", // Set the default text color
                                            '&[aria-expanded="true"]': {
                                                color: "orange-0", // Change the text color when open
                                            },
                                        }}
                                    >
                                        {group[0]}
                                        <AccordionIcon />
                                    </AccordionButton>
                                </Heading>
                                <AccordionPanel>
                                    {Object.entries(group[1]).map(
                                        (menu, menu_idx, menu_arr) =>
                                            typeof menu[1] === "string" ? (
                                                <SidebarButton
                                                    as={ReactRouterLink}
                                                    key={menu_idx}
                                                    level={1}
                                                    to={menu[1]}
                                                    isLast={
                                                        menu_idx ===
                                                        menu_arr.length - 1
                                                    }
                                                    sx={{
                                                        color:
                                                            location.pathname ===
                                                            menu[1]
                                                                ? "orange-0"
                                                                : "gray-1",
                                                    }}
                                                >
                                                    {menu[0]}
                                                </SidebarButton>
                                            ) : (
                                                <Accordion
                                                    allowMultiple
                                                    variant="sidebarLevel1"
                                                    key={menu_idx}
                                                >
                                                    <AccordionItem>
                                                        <Heading>
                                                            <AccordionButton
                                                                isLast={
                                                                    menu_idx ===
                                                                    menu_arr.length -
                                                                        1
                                                                }
                                                                sx={{
                                                                    color: "gray-1", // Set the default text color
                                                                    '&[aria-expanded="true"]':
                                                                        {
                                                                            color: "orange-0", // Change the text color when open
                                                                        },
                                                                }}
                                                            >
                                                                {menu[0]}
                                                                <AccordionIcon />
                                                            </AccordionButton>
                                                        </Heading>
                                                        <AccordionPanel>
                                                            {Object.entries(
                                                                menu[1]
                                                            ).map(
                                                                (
                                                                    submenu,
                                                                    submenu_idx,
                                                                    submenu_arr
                                                                ) => (
                                                                    <SidebarButton
                                                                        as={
                                                                            ReactRouterLink
                                                                        }
                                                                        key={
                                                                            submenu_idx
                                                                        }
                                                                        level={
                                                                            2
                                                                        }
                                                                        to={
                                                                            submenu[1]
                                                                        }
=======
            {isLoggedIn &&
                menuInfo !== {} &&
                menuInfo[currentContext] !== undefined && (
                    <Accordion allowMultiple variant="sidebarLevel0">
                        {Object.entries(menuInfo[currentContext]).map(
                            (group, group_idx, group_arr) => (
                                <Accordion
                                    allowMultiple
                                    variant="sidebarLevel0"
                                    key={group[0]}
                                >
                                    <AccordionItem>
                                        <Heading>
                                            <AccordionButton
                                                isLast={
                                                    group_idx ===
                                                    group_arr.length - 1
                                                }
                                            >
                                                {group[0]}
                                                <AccordionIcon />
                                            </AccordionButton>
                                        </Heading>
                                        <AccordionPanel>
                                            {Object.entries(group[1]).map(
                                                (menu, menu_idx, menu_arr) =>
                                                    typeof menu[1] ===
                                                    "string" ? (
                                                        <SidebarButton
                                                            as={ReactRouterLink}
                                                            key={menu_idx}
                                                            level={1}
                                                            to={menu[1]}
                                                            isLast={
                                                                menu_idx ===
                                                                menu_arr.length -
                                                                    1
                                                            }
                                                        >
                                                            {menu[0]}
                                                        </SidebarButton>
                                                    ) : (
                                                        <Accordion
                                                            allowMultiple
                                                            variant="sidebarLevel1"
                                                            key={menu_idx}
                                                        >
                                                            <AccordionItem>
                                                                <Heading>
                                                                    <AccordionButton
>>>>>>> 75c5009f
                                                                        isLast={
                                                                            menu_idx ===
                                                                            menu_arr.length -
                                                                                1
                                                                        }
                                                                        sx={{
                                                                            color:
                                                                                location.pathname ===
                                                                                submenu[1]
                                                                                    ? "orange-0"
                                                                                    : "gray-1",
                                                                        }}
                                                                    >
                                                                        {
                                                                            menu[0]
                                                                        }
                                                                        <AccordionIcon />
                                                                    </AccordionButton>
                                                                </Heading>
                                                                <AccordionPanel>
                                                                    {Object.entries(
                                                                        menu[1]
                                                                    ).map(
                                                                        (
                                                                            submenu,
                                                                            submenu_idx,
                                                                            submenu_arr
                                                                        ) => (
                                                                            <SidebarButton
                                                                                as={
                                                                                    ReactRouterLink
                                                                                }
                                                                                key={
                                                                                    submenu_idx
                                                                                }
                                                                                level={
                                                                                    2
                                                                                }
                                                                                to={
                                                                                    submenu[1]
                                                                                }
                                                                                isLast={
                                                                                    submenu_idx ===
                                                                                    submenu_arr.length -
                                                                                        1
                                                                                }
                                                                            >
                                                                                {
                                                                                    submenu[0]
                                                                                }
                                                                            </SidebarButton>
                                                                        )
                                                                    )}
                                                                </AccordionPanel>
                                                            </AccordionItem>
                                                        </Accordion>
                                                    )
                                            )}
                                        </AccordionPanel>
                                    </AccordionItem>
                                </Accordion>
                            )
                        )}
                    </Accordion>
                )}
        </>
    );
}<|MERGE_RESOLUTION|>--- conflicted
+++ resolved
@@ -24,15 +24,8 @@
 
     let CurrentContextIcon = <></>;
 
-<<<<<<< HEAD
-    const location = useLocation();
-
-    if (!isMenuSuccess || isMenuError) {
-        return <></>;
-=======
     if (currentContext) {
         CurrentContextIcon = appContextIcons[currentContext];
->>>>>>> 75c5009f
     }
 
     return (
@@ -41,104 +34,6 @@
                 <CurrentContextIcon />
                 {currentContext}
             </Heading>
-<<<<<<< HEAD
-            <Accordion allowMultiple variant="sidebarLevel0">
-                {Object.entries(menuInfo[currentContext]).map(
-                    (group, group_idx, group_arr) => (
-                        <Accordion
-                            allowMultiple
-                            variant="sidebarLevel0"
-                            key={group[0]}
-                        >
-                            <AccordionItem>
-                                <Heading>
-                                    <AccordionButton
-                                        isLast={
-                                            group_idx === group_arr.length - 1
-                                        }
-                                        sx={{
-                                            color: "gray-1", // Set the default text color
-                                            '&[aria-expanded="true"]': {
-                                                color: "orange-0", // Change the text color when open
-                                            },
-                                        }}
-                                    >
-                                        {group[0]}
-                                        <AccordionIcon />
-                                    </AccordionButton>
-                                </Heading>
-                                <AccordionPanel>
-                                    {Object.entries(group[1]).map(
-                                        (menu, menu_idx, menu_arr) =>
-                                            typeof menu[1] === "string" ? (
-                                                <SidebarButton
-                                                    as={ReactRouterLink}
-                                                    key={menu_idx}
-                                                    level={1}
-                                                    to={menu[1]}
-                                                    isLast={
-                                                        menu_idx ===
-                                                        menu_arr.length - 1
-                                                    }
-                                                    sx={{
-                                                        color:
-                                                            location.pathname ===
-                                                            menu[1]
-                                                                ? "orange-0"
-                                                                : "gray-1",
-                                                    }}
-                                                >
-                                                    {menu[0]}
-                                                </SidebarButton>
-                                            ) : (
-                                                <Accordion
-                                                    allowMultiple
-                                                    variant="sidebarLevel1"
-                                                    key={menu_idx}
-                                                >
-                                                    <AccordionItem>
-                                                        <Heading>
-                                                            <AccordionButton
-                                                                isLast={
-                                                                    menu_idx ===
-                                                                    menu_arr.length -
-                                                                        1
-                                                                }
-                                                                sx={{
-                                                                    color: "gray-1", // Set the default text color
-                                                                    '&[aria-expanded="true"]':
-                                                                        {
-                                                                            color: "orange-0", // Change the text color when open
-                                                                        },
-                                                                }}
-                                                            >
-                                                                {menu[0]}
-                                                                <AccordionIcon />
-                                                            </AccordionButton>
-                                                        </Heading>
-                                                        <AccordionPanel>
-                                                            {Object.entries(
-                                                                menu[1]
-                                                            ).map(
-                                                                (
-                                                                    submenu,
-                                                                    submenu_idx,
-                                                                    submenu_arr
-                                                                ) => (
-                                                                    <SidebarButton
-                                                                        as={
-                                                                            ReactRouterLink
-                                                                        }
-                                                                        key={
-                                                                            submenu_idx
-                                                                        }
-                                                                        level={
-                                                                            2
-                                                                        }
-                                                                        to={
-                                                                            submenu[1]
-                                                                        }
-=======
             {isLoggedIn &&
                 menuInfo !== {} &&
                 menuInfo[currentContext] !== undefined && (
@@ -189,7 +84,6 @@
                                                             <AccordionItem>
                                                                 <Heading>
                                                                     <AccordionButton
->>>>>>> 75c5009f
                                                                         isLast={
                                                                             menu_idx ===
                                                                             menu_arr.length -

import { ButtonGroup, SkeletonText, Spacer } from "@chakra-ui/react";
import { useLocation } from "react-router-dom";
import { useEffect, useRef, useState } from "react";
import {
    Box,
    Divider,
    Flex,
    Heading,
    NtcThumbnailIcon,
    MeatballsIcon,
    Button as UIButton,
    TableRenderer,
    useTableRenderer,
    createColumnHelper,
    PlusIcon,
    Button,
    EditIcon,
    Tag,
    TagLabel,
} from "@nautobot/nautobot-ui";
import { useCallback, useMemo } from "react";

import {
    FiltersPanelContent,
    NON_FILTER_QUERY_PARAMS,
    useFiltersPanel,
} from "@components/FiltersPanel";
import { Pagination } from "@components/Pagination";

import LoadingWidget from "../LoadingWidget";
import ObjectTableItem from "./ObjectTableItem";

const getTableItemLink = (idx, obj) => {
    if (idx === 0) {
        // TODO: ui-schema should be providing the name of the field used to describe the object (name)
        return window.location.pathname + obj.id + "/";
    }
    if (typeof obj !== "object" || !obj || !obj.url) {
        return null;
    }
    // Remove domain + /api prefix
    const url = obj.url.replace(window.location.origin + "/api", "");

    return url;
};

// A composite component for displaying a object list table. Just the data!
export default function ObjectListTable({
    tableData,
    defaultHeaders,
    objectType,
    tableHeaders,
    filterData,
    totalCount,
    active_page_number,
    page_size,
    tableTitle,
    data_loaded,
    data_fetched,
    include_button = true,
}) {
    let location = useLocation();
    const columnHelper = useMemo(() => createColumnHelper(), []);
    // Reference point to scroll to on table reload
    const topRef = useRef();

    const [columnVisibility, setColumnVisibility] = useState({});
    useEffect(() => {
        let defaultNames = defaultHeaders.map((e) => e.key);
        let allNames = tableHeaders.map((e) => e.key);

        if (defaultNames.length === 0) {
            defaultNames = allNames;
        }
        let disabledNames = allNames.filter((v) => !defaultNames.includes(v));
        let columnState = {};
        for (const key of disabledNames) {
            columnState[key] = false;
        }
        setColumnVisibility(columnState);
    }, [defaultHeaders, tableHeaders]);
    const columns = useMemo(
        () =>
            tableHeaders.map(({ key, title }, idx) =>
                columnHelper.accessor(key, {
                    cell: (props) => {
                        // Get the column data from the object
                        // e.g from {"status": {"display": "Active"}, "id": ....} get => {"display": "Active"}
                        const column_data =
                            idx === 0
                                ? props.row.original
                                : props.row.original[props.column.id];
                        return (
                            <ObjectTableItem
                                name={key}
                                obj={props.getValue()}
                                url={getTableItemLink(idx, column_data)}
                            />
                        );
                    },
                    header: title,
                })
            ),
        [columnHelper, tableHeaders]
    );
    const onRowSelectionChange = useCallback(() => {
        // Do something.
    }, []);

    const ActionMenu = useCallback(
        ({ cellContext }) => (
            <Button
                leftIcon={<EditIcon size="sm" />}
                size="xs"
                variant="table"
                onClick={() =>
                    alert(`Clicked ${cellContext.row.original.name}!`)
                }
            />
        ),
        []
    );

    const filtersPanel = useFiltersPanel({
        content: (
            <FiltersPanelContent
                lookupFields={filterData}
                objectType={objectType}
            />
        ),
        id: "object-list-table-filters-panel",
        title: "Filters",
    });

    const table = useTableRenderer({
        columns: columns,
        data: tableData,
        enableMultiRowSelection: true,
        onRowSelectionChange,
        state: { columnVisibility },
        onColumnVisibilityChange: setColumnVisibility,
        actionMenu: ActionMenu,
    });

    const activeFiltersCount = useMemo(
        () =>
            [...new URLSearchParams(location.search)].filter(
                ([searchParam]) =>
                    !NON_FILTER_QUERY_PARAMS.includes(searchParam)
            ).length,
        [location]
    );

    useEffect(() => {
        if (filtersPanel.isOpen) {
            // This re-renders the filters panel when it is already open and the
            // current `ObjectList` view collection is changed to another.
            filtersPanel.open();
        } // eslint-disable-next-line react-hooks/exhaustive-deps
    }, [objectType, tableHeaders]);

    useEffect(
        () => () => {
            // This closes the filters panel when users navigate away from the
            // `ObjectList` view. Use `setTimeout` in order to delay the filters
            // panel closing function by one cycle. Otherwise, if called
            // immediately, some ancestor component lifecycle will mount it
            // again, effectively cancelling the `filtersPanel.close()` call.
            setTimeout(() => filtersPanel.close());
        }, // eslint-disable-next-line react-hooks/exhaustive-deps
        [] // Keep the dependency array empty to execute only on unmount.
    );

    return (
        <Box borderRadius="md" ref={topRef}>
            {!include_button ? null : (
                <Flex align="center">
                    <Heading
                        as="h1"
                        size="H1"
                        display="flex"
                        alignItems="center"
                        gap="5px"
                    >
                        <NtcThumbnailIcon height="auto" width="24" />
                        {tableTitle}
                    </Heading>
                    <Spacer />
                    {!data_fetched ? (
                        <Box pr="sm">
                            <LoadingWidget name={tableTitle} />
                        </Box>
                    ) : (
                        () => {}
                    )}
                    <Box>
                        <ButtonGroup alignItems="center" spacing="md">
                            <UIButton
<<<<<<< HEAD
                                size="sm"
                                variant={
                                    activeFiltersCount > 0
                                        ? "primary"
                                        : "secondary"
                                }
=======
                                variant="secondary"
>>>>>>> ebbd5489
                                onClick={() =>
                                    filtersPanel.isOpen
                                        ? filtersPanel.close()
                                        : filtersPanel.open()
                                }
                            >
                                {activeFiltersCount > 0 ? (
                                    <Tag
                                        background="white-0"
                                        boxShadow="none"
                                        marginRight="xs"
                                        size="sm"
                                        variant="secondary"
                                    >
                                        <TagLabel>
                                            {activeFiltersCount}
                                        </TagLabel>
                                    </Tag>
                                ) : null}
                                Filters
                            </UIButton>
                            <UIButton
                                variant="primary"
                                leftIcon={<MeatballsIcon />}
                            >
                                Actions
                            </UIButton>
                            <Divider height={10} orientation="vertical" />
                            <UIButton
                                to={`${location.pathname}add/`}
                                leftIcon={<PlusIcon />}
                                onClick={(e) => {
                                    e.preventDefault();
                                    // Because there is currently no support for Add view in the new UI for production,
                                    // the code below checks if the app is running in production and redirects the user to
                                    // the Add page; after the page is reloaded, nautobot takes care of rendering the legacy UI.
                                    // TODO: Get rid of this if statement when we have a Create/Update View in the new UI
                                    if (process.env.NODE_ENV === "production") {
                                        document.location.href += "add/";
                                    }
                                }}
                            >
                                Add {tableTitle}
                            </UIButton>
                        </ButtonGroup>
                    </Box>
                </Flex>
            )}

            <SkeletonText
                endColor="gray.200"
                noOfLines={parseInt(page_size)}
                skeletonHeight="25"
                spacing="3"
                marginTop="md"
                isLoaded={data_fetched}
            >
                <TableRenderer
                    table={table}
                    containerProps={{ overflow: "auto" }}
                />
            </SkeletonText>
            <Pagination
                url={location.pathname}
                data_count={totalCount}
                page_size={page_size}
                active_page={active_page_number}
                scroll_ref={topRef}
            ></Pagination>
        </Box>
    );
}<|MERGE_RESOLUTION|>--- conflicted
+++ resolved
@@ -196,16 +196,12 @@
                     <Box>
                         <ButtonGroup alignItems="center" spacing="md">
                             <UIButton
-<<<<<<< HEAD
                                 size="sm"
                                 variant={
                                     activeFiltersCount > 0
                                         ? "primary"
                                         : "secondary"
                                 }
-=======
-                                variant="secondary"
->>>>>>> ebbd5489
                                 onClick={() =>
                                     filtersPanel.isOpen
                                         ? filtersPanel.close()

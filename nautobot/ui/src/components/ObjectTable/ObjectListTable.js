import { ButtonGroup, Flex, SkeletonText, Spacer } from "@chakra-ui/react";
import * as Icon from "react-icons/tb";
import { useLocation } from "react-router-dom";
import { useEffect, useRef, useState } from "react";
import {
    Box,
    Heading,
    NtcThumbnailIcon,
    MeatballsIcon,
    Button as UIButton,
    TableRenderer,
    useTableRenderer,
    createColumnHelper,
    PlusIcon,
    Button,
    EditIcon,
    Text,
} from "@nautobot/nautobot-ui";
import { useCallback, useMemo } from "react";

import LoadingWidget from "../LoadingWidget";
import ObjectTableItem from "./ObjectTableItem";
<<<<<<< HEAD
import Paginator from "../paginator";
import { useFiltersPanel } from "@components/FiltersPanel";
=======
import { Pagination } from "@components/Pagination";
>>>>>>> 6c5acab3

const getTableItemLink = (idx, obj) => {
    if (idx === 0) {
        // TODO: ui-schema should be providing the name of the field used to describe the object (name)
        return window.location.pathname + obj.id + "/";
    }
    if (typeof obj !== "object" || !obj || !obj.url) {
        return null;
    }
    // Remove domain + /api prefix
    const url = obj.url.replace(window.location.origin + "/api", "");

    return url;
};

// A composite component for displaying a object list table. Just the data!
export default function ObjectListTable({
    tableData,
    defaultHeaders,
    tableHeaders,
    totalCount,
    active_page_number,
    page_size,
    tableTitle,
    data_loaded,
    data_fetched,
    include_button = true,
}) {
    let location = useLocation();
    const columnHelper = useMemo(() => createColumnHelper(), []);
    // Reference point to scroll to on table reload
    const topRef = useRef();

    const [columnVisibility, setColumnVisibility] = useState({});
    useEffect(() => {
        let defaultNames = defaultHeaders.map((e) => e.key);
        let allNames = tableHeaders.map((e) => e.key);

        if (defaultNames.length === 0) {
            defaultNames = allNames;
        }
        let disabledNames = allNames.filter((v) => !defaultNames.includes(v));
        let columnState = {};
        for (const key of disabledNames) {
            columnState[key] = false;
        }
        setColumnVisibility(columnState);
    }, [defaultHeaders, tableHeaders]);
    const columns = useMemo(
        () =>
            tableHeaders.map(({ key, title }, idx) =>
                columnHelper.accessor(key, {
                    cell: (props) => {
                        // Get the column data from the object
                        // e.g from {"status": {"display": "Active"}, "id": ....} get => {"display": "Active"}
                        const column_data =
                            idx === 0
                                ? props.row.original
                                : props.row.original[props.column.id];
                        return (
                            <ObjectTableItem
                                name={key}
                                obj={props.getValue()}
                                url={getTableItemLink(idx, column_data)}
                            />
                        );
                    },
                    header: title,
                })
            ),
        [columnHelper, tableHeaders]
    );
    const onRowSelectionChange = useCallback(() => {
        // Do something.
    }, []);

    const ActionMenu = useCallback(
        ({ cellContext }) => (
            <Button
                leftIcon={<EditIcon size="sm" />}
                size="xs"
                variant="table"
                onClick={() =>
                    alert(`Clicked ${cellContext.row.original.name}!`)
                }
            />
        ),
        []
    );

    const filtersPanel = useFiltersPanel({
        content: <Text>You have successfully opened filters panel.</Text>,
        id: "object-list-table-filters-panel",
        title: "Filters",
    });

    const table = useTableRenderer({
        columns: columns,
        data: tableData,
        enableMultiRowSelection: true,
        onRowSelectionChange,
        state: { columnVisibility },
        onColumnVisibilityChange: setColumnVisibility,
        actionMenu: ActionMenu,
    });

    return (
        <Box borderRadius="md" ref={topRef}>
            {!include_button ? null : (
                <Flex align="center" height="60px">
                    <Heading
                        as="h1"
                        size="H1"
                        display="flex"
                        alignItems="center"
                        gap="5px"
                    >
                        <NtcThumbnailIcon width="25px" height="30px" />{" "}
                        {tableTitle}
                    </Heading>
<<<<<<< HEAD
                    <ButtonGroup pb="sm" alignItems="center">
                        <UIButton
                            size="sm"
                            variant="secondary"
                            onClick={() =>
                                filtersPanel.isOpen
                                    ? filtersPanel.close()
                                    : filtersPanel.open()
                            }
                        >
                            Filters
                        </UIButton>
                        <UIButton
                            size="sm"
                            variant="primary"
                            leftIcon={<MeatballsIcon />}
                        >
                            Actions
                        </UIButton>
                        <Icon.TbMinusVertical />
                        <UIButton
                            to={`${location.pathname}add/`}
                            size="sm"
                            leftIcon={<PlusIcon />}
                            onClick={(e) => {
                                e.preventDefault();
                                // Because there is currently no support for Add view in the new UI for production,
                                // the code below checks if the app is running in production and redirects the user to
                                // the Add page; after the page is reloaded, nautobot takes care of rendering the legacy UI.
                                if (process.env.NODE_ENV === "production") {
                                    document.location.href += "add/";
                                }
                            }}
                        >
                            Add {tableTitle}
                        </UIButton>
                    </ButtonGroup>
                </Box>
=======
                    <Spacer />
                    {!data_fetched ? (
                        <Box pr="sm">
                            <LoadingWidget name={tableTitle} />
                        </Box>
                    ) : (
                        () => {}
                    )}
                    <Box>
                        <ButtonGroup alignItems="center">
                            <UIButton
                                size="sm"
                                variant="secondary"
                                onClick={toast}
                            >
                                Filters
                            </UIButton>
                            <UIButton
                                size="sm"
                                variant="primary"
                                leftIcon={<MeatballsIcon />}
                            >
                                Actions
                            </UIButton>
                            <Icon.TbMinusVertical />
                            <UIButton
                                to={`${location.pathname}add/`}
                                size="sm"
                                leftIcon={<PlusIcon />}
                                onClick={(e) => {
                                    e.preventDefault();
                                    // Because there is currently no support for Add view in the new UI for production,
                                    // the code below checks if the app is running in production and redirects the user to
                                    // the Add page; after the page is reloaded, nautobot takes care of rendering the legacy UI.
                                    // TODO: Get rid of this if statement when we have a Create/Update View in the new UI
                                    if (process.env.NODE_ENV === "production") {
                                        document.location.href += "add/";
                                    }
                                }}
                            >
                                Add {tableTitle}
                            </UIButton>
                        </ButtonGroup>
                    </Box>
                </Flex>
>>>>>>> 6c5acab3
            )}

            <SkeletonText
                endColor="gray.200"
                noOfLines={parseInt(page_size)}
                skeletonHeight="25"
                spacing="3"
                mt="3"
                isLoaded={data_fetched}
            >
                <TableRenderer
                    table={table}
                    containerProps={{ overflow: "auto" }}
                />
            </SkeletonText>
            <Pagination
                url={location.pathname}
                data_count={totalCount}
                page_size={page_size}
                active_page={active_page_number}
                scroll_ref={topRef}
            ></Pagination>
        </Box>
    );
}<|MERGE_RESOLUTION|>--- conflicted
+++ resolved
@@ -20,12 +20,8 @@
 
 import LoadingWidget from "../LoadingWidget";
 import ObjectTableItem from "./ObjectTableItem";
-<<<<<<< HEAD
-import Paginator from "../paginator";
 import { useFiltersPanel } from "@components/FiltersPanel";
-=======
 import { Pagination } from "@components/Pagination";
->>>>>>> 6c5acab3
 
 const getTableItemLink = (idx, obj) => {
     if (idx === 0) {
@@ -146,46 +142,6 @@
                         <NtcThumbnailIcon width="25px" height="30px" />{" "}
                         {tableTitle}
                     </Heading>
-<<<<<<< HEAD
-                    <ButtonGroup pb="sm" alignItems="center">
-                        <UIButton
-                            size="sm"
-                            variant="secondary"
-                            onClick={() =>
-                                filtersPanel.isOpen
-                                    ? filtersPanel.close()
-                                    : filtersPanel.open()
-                            }
-                        >
-                            Filters
-                        </UIButton>
-                        <UIButton
-                            size="sm"
-                            variant="primary"
-                            leftIcon={<MeatballsIcon />}
-                        >
-                            Actions
-                        </UIButton>
-                        <Icon.TbMinusVertical />
-                        <UIButton
-                            to={`${location.pathname}add/`}
-                            size="sm"
-                            leftIcon={<PlusIcon />}
-                            onClick={(e) => {
-                                e.preventDefault();
-                                // Because there is currently no support for Add view in the new UI for production,
-                                // the code below checks if the app is running in production and redirects the user to
-                                // the Add page; after the page is reloaded, nautobot takes care of rendering the legacy UI.
-                                if (process.env.NODE_ENV === "production") {
-                                    document.location.href += "add/";
-                                }
-                            }}
-                        >
-                            Add {tableTitle}
-                        </UIButton>
-                    </ButtonGroup>
-                </Box>
-=======
                     <Spacer />
                     {!data_fetched ? (
                         <Box pr="sm">
@@ -199,7 +155,11 @@
                             <UIButton
                                 size="sm"
                                 variant="secondary"
-                                onClick={toast}
+                                onClick={() =>
+                                    filtersPanel.isOpen
+                                        ? filtersPanel.close()
+                                        : filtersPanel.open()
+                                }
                             >
                                 Filters
                             </UIButton>
@@ -231,7 +191,6 @@
                         </ButtonGroup>
                     </Box>
                 </Flex>
->>>>>>> 6c5acab3
             )}
 
             <SkeletonText

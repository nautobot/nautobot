--- conflicted
+++ resolved
@@ -1,12 +1,8 @@
 import { Navigate, useRoutes } from "react-router-dom";
-<<<<<<< HEAD
 import { useGetSessionQuery } from "@utils/api";
 import Home from "@views/Home";
-=======
 import { useSelector } from "react-redux";
-
 import { isLoggedInSelector } from "@utils/store";
->>>>>>> bb3b0ace
 import CreateView from "@views/generic/ObjectCreate";
 import DetailView from "@views/generic/ObjectRetrieve";
 import ListView from "@views/generic/ObjectList";

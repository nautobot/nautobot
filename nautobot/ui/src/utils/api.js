import { createApi, fetchBaseQuery, retry } from "@reduxjs/toolkit/query/react";
import {
    API_BASE,
    API_OBJECT_COUNTS,
    API_USER_SESSION_INFO,
    API_UI_MENU_INFO,
    API_UI_READY_ROUTES,
    API_USER_AUTHENTICATE,
    AUTH_LOGOUT,
} from "@constants/apiPath";
import { API_FIELD_LOOKUP_CHOICES } from "../constants/apiPath";

/*
  The one true API!

  Using Redux's RTK Query making fetching and caching a breeze! This will provide hooks and wires automagically.

  A standardized convention for retrieving data which should make developer's lives easier and is already extensively documented
  in React and Redux's sites.
*/

/**
 * A custom baseQuery that will retry requests that fail with a 5xx error code.
 *
 * @param {Object} args - The arguments passed to the query.
 * @param {Object} api - The API object.
 * @param {Object} extraOptions - Extra options passed to the query.
 * @returns {Object} - The result of the query.
 */
const smartRetryBaseQuery = retry(
    async (args, api, extraOptions) => {
        const result = await fetchBaseQuery({ baseUrl: "" })(
            args,
            api,
            extraOptions
        );
        const dontRetryHeaders = [400, 401, 403, 404, 405, 406, 407];
        if (dontRetryHeaders.includes(result.error?.status)) {
            retry.fail(result.error);
        }
        return result;
    },
    {
        maxRetries: 5,
    }
);

/** The base RTK Query API object that will be used to create the endpoints. */
export const baseApi = createApi({
    baseQuery: smartRetryBaseQuery,
    endpoints: (builder) => ({
        /** The query to retrieve the session data. */
        getSession: builder.query({
            query: () => API_USER_SESSION_INFO,
            providesTags: ["Session"],
            invalidatesTags: ["APIData", "AppData"],
        }),
        /** The query to retrieve the menu data. */
        getUIMenu: builder.query({
            query: () => API_UI_MENU_INFO,
            providesTags: ["AppData"],
        }),
        /** The query to retrieve object counts (used on the homepage). */
        getObjectCounts: builder.query({
            query: () => API_OBJECT_COUNTS,
            providesTags: ["ObjectCounts"],
        }),
        /** The query to retrieve object data from RESTful API. */
        getRESTAPI: builder.query({
            query: ({
                app_label,
                model_name,
                uuid = null,
                schema = false,
                plugin = false,
                limit = null,
                offset = null,
                depth = 1,
                filters = null,
            }) => {
                let url = `${API_BASE}/${
                    plugin ? "plugins/" : ""
                }${app_label}/${model_name}/`;
                let method = "GET";
                let queryParams = null;
                if (schema) {
                    method = "OPTIONS";
                } else {
                    if (uuid) {
                        url += `${uuid}/`;
                    }
                    queryParams = new URLSearchParams([["depth", depth]]);
                    if (limit) {
                        queryParams.append("limit", limit);
                    }
                    if (offset) {
                        queryParams.append("offset", offset);
                    }
                    if (filters) {
                        [
                            ...(filters instanceof URLSearchParams
                                ? filters
                                : new URLSearchParams(filters)),
                        ].forEach(([param, value]) =>
                            queryParams.append(param, value)
                        );
                    }
                }

                if (queryParams) {
                    url += `?${queryParams.toString()}`;
                }

                return { url: url, method: method };
            },
            providesTags: ["APIData"],
        }),
        getFieldLookupChoices: builder.query({
            query: ({ contentType, lookupField }) => {
                const queryParams = new URLSearchParams({
                    content_type: contentType,
                    field_name: lookupField,
                    limit: 50,
                    offset: 0,
                });

                return {
                    url: `${API_FIELD_LOOKUP_CHOICES}?${queryParams.toString()}`,
                    method: "GET",
                };
            },
        }),
        /** The mutation to log in */
        login: builder.mutation({
            query: ({ username, password }) => ({
                url: API_USER_AUTHENTICATE,
                method: "POST",
                body: { username, password },
            }),
        }),
        /** The mutation to log out. While is a GET, it changes data on the back-end */
        logout: builder.mutation({
            query: () => ({
                url: AUTH_LOGOUT,
                method: "GET",
            }),
        }),
        getNewUIReadyRoutes: builder.query({
            query: () => ({
                url: API_UI_READY_ROUTES,
                method: "GET",
            }),
        }),
    }),
});

export const fetcher = (url) =>
    fetch(url, { credentials: "include" }).then((res) => {
        // We have to do this here because 4xx and 5xx errors
        // are considered as a successful request.
        if (!res.ok) {
            throw new Error("Something Went Wrong");
        } else {
            return res.json();
        }
    });

export const {
    useGetSessionQuery,
    useGetUIMenuQuery,
    useGetRESTAPIQuery,
    useGetObjectCountsQuery,
<<<<<<< HEAD
    useLazyGetFieldLookupChoicesQuery,
=======
    useGetNewUIReadyRoutesQuery,
>>>>>>> 1d372e40
    useLoginMutation,
    useLogoutMutation,
} = baseApi;<|MERGE_RESOLUTION|>--- conflicted
+++ resolved
@@ -170,11 +170,8 @@
     useGetUIMenuQuery,
     useGetRESTAPIQuery,
     useGetObjectCountsQuery,
-<<<<<<< HEAD
     useLazyGetFieldLookupChoicesQuery,
-=======
     useGetNewUIReadyRoutesQuery,
->>>>>>> 1d372e40
     useLoginMutation,
     useLogoutMutation,
 } = baseApi;
--- conflicted
+++ resolved
@@ -61,7 +61,6 @@
       "last 1 safari version"
     ]
   },
-<<<<<<< HEAD
   "jest": {
     "moduleNameMapper": {
       "^@components(.*)$": "<rootDir>/src/components$1",
@@ -71,9 +70,8 @@
       "@common(.*)$": "<rootDir>/src/components/common$1",
       "@core(.*)$": "<rootDir>/src/components/core$1"
     }
-=======
+  },
   "devDependencies": {
     "@chakra-ui/cli": "^2.3.0"
->>>>>>> de1369dd
   }
 }
--- conflicted
+++ resolved
@@ -1,11 +1,7 @@
 from nautobot.core.apps import NautobotConfig
 
 
-<<<<<<< HEAD
-class UsersConfig(AppConfig):
+class UsersConfig(NautobotConfig):
     default = True
-=======
-class UsersConfig(NautobotConfig):
->>>>>>> 884c4144
     name = "nautobot.users"
     verbose_name = "Users"
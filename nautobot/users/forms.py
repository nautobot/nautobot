from django import forms
from django.contrib.auth.forms import (
    AdminPasswordChangeForm as _AdminPasswordChangeForm,
    AuthenticationForm,
    PasswordChangeForm as DjangoPasswordChangeForm,
)
from timezone_field import TimeZoneFormField

from nautobot.core.events import publish_event
from nautobot.core.forms import BootstrapMixin, DateTimePicker
from nautobot.core.forms.widgets import StaticSelect2
from nautobot.core.utils.config import get_settings_or_config
from nautobot.users.utils import serialize_user_without_config_and_views

from .models import Token


class LoginForm(BootstrapMixin, AuthenticationForm):
    def __init__(self, *args, **kwargs):
        super().__init__(*args, **kwargs)

        self.fields["username"].widget.attrs["placeholder"] = ""
        self.fields["password"].widget.attrs["placeholder"] = ""


class PasswordChangeForm(BootstrapMixin, DjangoPasswordChangeForm):
    pass


class TokenForm(BootstrapMixin, forms.ModelForm):
    key = forms.CharField(
        required=False,
        help_text="If no key is provided, one will be generated automatically.",
    )

    class Meta:
        model = Token
        fields = [
            "key",
            "write_enabled",
            "expires",
            "description",
        ]
        widgets = {
            "expires": DateTimePicker(),
        }


class AdvancedProfileSettingsForm(BootstrapMixin, forms.Form):
    request_profiling = forms.BooleanField(
        required=False,
        help_text="Enable request profiling for the duration of the login session. "
        "This is for debugging purposes and should only be enabled when "
        "instructed by an administrator.",
    )

    def __init__(self, *args, **kwargs):
        super().__init__(*args, **kwargs)

        # ALLOW_REQUEST_PROFILING is a constance config option that controls whether users can enable request profiling
        ALLOW_REQUEST_PROFILING = get_settings_or_config("ALLOW_REQUEST_PROFILING")
        if not ALLOW_REQUEST_PROFILING:
            self.fields["request_profiling"].disabled = True

    def clean(self):
        # ALLOW_REQUEST_PROFILING is a constance config option that controls whether users can enable request profiling
        ALLOW_REQUEST_PROFILING = get_settings_or_config("ALLOW_REQUEST_PROFILING")
        if not ALLOW_REQUEST_PROFILING and self.cleaned_data["request_profiling"]:
            raise forms.ValidationError(
                {"request_profiling": "Request profiling has been globally disabled by an administrator."}
            )


class PreferenceProfileSettingsForm(BootstrapMixin, forms.Form):
<<<<<<< HEAD
    timezone = TimeZoneFormField(required=False, help_text="Set your default timezone", widget=StaticSelect2)
=======
    timezone = TimeZoneFormField(required=False, help_text="Set your default timezone", widget=StaticSelect2)


class AdminPasswordChangeForm(_AdminPasswordChangeForm):
    def save(self, commit=True):
        # Override `_AdminPasswordChangeForm.save()` to publish admin change user password event
        instance = super().save(commit)
        if commit:
            payload = serialize_user_without_config_and_views(instance)
            publish_event(topic="nautobot.admin.user.change_password", payload=payload)
        return instance
>>>>>>> 9359009b
<|MERGE_RESOLUTION|>--- conflicted
+++ resolved
@@ -72,9 +72,6 @@
 
 
 class PreferenceProfileSettingsForm(BootstrapMixin, forms.Form):
-<<<<<<< HEAD
-    timezone = TimeZoneFormField(required=False, help_text="Set your default timezone", widget=StaticSelect2)
-=======
     timezone = TimeZoneFormField(required=False, help_text="Set your default timezone", widget=StaticSelect2)
 
 
@@ -85,5 +82,4 @@
         if commit:
             payload = serialize_user_without_config_and_views(instance)
             publish_event(topic="nautobot.admin.user.change_password", payload=payload)
-        return instance
->>>>>>> 9359009b
+        return instance
import base64
from unittest import skip
from django.contrib.auth import get_user_model
from django.contrib.auth.models import Group
from django.contrib.contenttypes.models import ContentType
from django.urls import reverse

from nautobot.core.testing import APIViewTestCases, APITestCase, get_deletable_objects
from nautobot.core.utils.data import deepmerge
from nautobot.users.filters import GroupFilterSet
from nautobot.users.models import ObjectPermission, Token

from rest_framework import HTTP_HEADER_ENCODING


# Use the proper swappable User model
User = get_user_model()


class AppTest(APITestCase):
    def test_root(self):
        url = reverse("users-api:api-root")
        response = self.client.get(f"{url}?format=api", **self.header)

        self.assertEqual(response.status_code, 200)


class UserTest(APIViewTestCases.APIViewTestCase):
    model = User
    validation_excluded_fields = ["password"]
    create_data = [
        {
            "username": "User_4",
            "password": "password4",
        },
        {
            "username": "User_5",
            "password": "password5",
        },
        {
            "username": "User_6",
        },
    ]
    update_data = {"username": "User_22"}

    @classmethod
    def setUpTestData(cls):
        user1 = User.objects.create(username="User_1")
        user1.set_password(None)
        user1.save()
        user2 = User.objects.create(username="User_2")
        user2.set_password(None)
        user2.save()
        user3 = User.objects.create(username="User_3")
        user3.set_password(None)
        user3.save()

    def get_deletable_object(self):
        """Get an instance that can be deleted, being sure not to delete the test user!"""
        return User.objects.create(username="User_100")

    def test_create_object(self):
        """Add validation of the password on the created users."""
        super().test_create_object()
        for entry in self.create_data:
            user = User.objects.get(username=entry["username"])
            if "password" in entry:
                self.assertTrue(user.check_password(entry["password"]))
            else:
                self.assertFalse(user.has_usable_password())

    def test_recreate_object_csv(self):
        """Add validation that the recreated user has no password."""
        super().test_recreate_object_csv()
        user = User.objects.get(username="User_100")
        self.assertFalse(user.has_usable_password())

    def test_update_object(self):
        """Add validation that a partial update doesn't screw up the password."""
        user = self._get_queryset().first()
        hashed_password = user.password
        super().test_update_object()
        user.refresh_from_db()
        self.assertEqual(hashed_password, user.password)

    def test_get_put_round_trip(self):
        """Add validation that the password is cleared by a PUT with no specified password."""
        super().test_get_put_round_trip()
        user = self._get_queryset().first()
        self.assertFalse(user.has_usable_password())


class GroupTest(APIViewTestCases.APIViewTestCase):
    model = Group
    filterset = GroupFilterSet
    create_data = [
        {
            "name": "Group 4",
        },
        {
            "name": "Group 5",
        },
        {
            "name": "Group 6",
        },
    ]

    def _get_detail_url(self, instance):
        """Can't use get_route_for_model because this is not a Nautobot core model."""
        return reverse("users-api:group-detail", kwargs={"pk": instance.pk})

    def _get_list_url(self):
        """Can't use get_route_for_model because this is not a Nautobot core model."""
        return reverse("users-api:group-list")

    @classmethod
    def setUpTestData(cls):
        Group.objects.create(name="Group 1")
        Group.objects.create(name="Group 2")
        Group.objects.create(name="Group 3")


class TokenTest(APIViewTestCases.APIViewTestCase):
    model = Token
    bulk_update_data = {
        "description": "New description",
    }

    def setUp(self):
        super().setUp()

        tokens = [
            # We already start with one Token, created by the test class
            Token.objects.create(user=self.user),
            Token.objects.create(user=self.user),
        ]

        self.tokens = tokens + [self.token]

        self.basic_auth_user_password = "abc123"
        self.basic_auth_user_granted = User.objects.create_user(
            username="basicusergranted", password=self.basic_auth_user_password
        )

        obj_perm = ObjectPermission(name="Test permission", actions=["add", "change", "view", "delete"])
        obj_perm.save()
        obj_perm.users.add(self.basic_auth_user_granted)
        obj_perm.object_types.add(ContentType.objects.get_for_model(self.model))

        self.basic_auth_user_permissionless = User.objects.create_user(
            username="basicuserpermissionless", password=self.basic_auth_user_password
        )

        self.create_data = [
            {
                "description": "token1",
            },
            {
                "description": "token2",
            },
            {
                "description": "token3",
            },
        ]

    def get_deletable_object(self):
        """Get an instance that can be deleted, being sure not to delete the test token!"""
        instance = get_deletable_objects(self.model, self._get_queryset().exclude(pk=self.token.pk)).first()
        if instance is None:
            self.fail("Couldn't find a single deletable object!")
        return instance

    def _create_basic_authentication_header(self, username, password):
        """
        Given username, password create a valid Basic authentication header string.

        Same procedure used to test DRF.
        """
        credentials = f"{username}:{password}"
        base64_credentials = base64.b64encode(credentials.encode(HTTP_HEADER_ENCODING)).decode(HTTP_HEADER_ENCODING)
        return f"Basic {base64_credentials}"

    def test_create_token_basic_authentication(self):
        """
        Test the provisioning of a new REST API token given a valid username and password.
        """
        auth = self._create_basic_authentication_header(
            username=self.basic_auth_user_granted.username, password=self.basic_auth_user_password
        )
        response = self.client.post(self._get_list_url(), HTTP_AUTHORIZATION=auth)

        self.assertEqual(response.status_code, 201)
        self.assertIn("key", response.data)
        self.assertEqual(len(response.data["key"]), 40)
        token = Token.objects.get(user=self.basic_auth_user_granted)
        self.assertEqual(token.key, response.data["key"])

    def test_create_token_basic_authentication_permissionless_user(self):
        """
        Test the behavior of the token create view when a user cannot create tokens
        """
        auth = self._create_basic_authentication_header(
            username=self.basic_auth_user_permissionless.username, password=self.basic_auth_user_password
        )
        response = self.client.post(self._get_list_url(), HTTP_AUTHORIZATION=auth)

        self.assertEqual(response.status_code, 403)

    def test_create_token_basic_authentication_invalid_password(self):
        """
        Test the behavior of the token create view when an invalid password is supplied
        """
        auth = self._create_basic_authentication_header(
            username=self.basic_auth_user_granted.username, password="hunter2"
        )
        response = self.client.post(self._get_list_url(), HTTP_AUTHORIZATION=auth)

        self.assertEqual(response.status_code, 403)

    def test_create_token_basic_authentication_invalid_user(self):
        """
        Test the behavior of the token create view when the user supplied is not a valid user
        """
        auth = self._create_basic_authentication_header(username="iamnotreal", password="P1n0cc#10")
        response = self.client.post(self._get_list_url(), HTTP_AUTHORIZATION=auth)

        self.assertEqual(response.status_code, 403)

    def test_create_other_user_token_restriction(self):
        """
        Test to ensure that a user cannot create a token belonging to a different user.
        """
        # List all tokens available to user1
        self.add_permissions("users.add_token")
        self.add_permissions("users.change_token")
        self.add_permissions("users.view_token")
        previous_token_count = len(Token.objects.filter(user=self.basic_auth_user_granted))
        self.client.post(self._get_list_url(), data={"user": self.basic_auth_user_granted.id}, **self.header)
        self.assertEqual(len(Token.objects.filter(user=self.basic_auth_user_granted)), previous_token_count)

    def test_edit_other_user_token_restriction(self):
        """
        Tests to ensure that a user cannot modify tokens belonging to other users.
        """
        other_user_token = Token.objects.create(user=self.basic_auth_user_granted)

        # Check to make sure user1 can't modify another user's token, without permissions
        response = self.client.patch(
            self._get_detail_url(other_user_token), data={"description": "Meep."}, format="json", **self.header
        )
        self.assertEqual(response.status_code, 403)

        self.add_permissions("users.add_token")
        self.add_permissions("users.change_token")
        self.add_permissions("users.view_token")
        # Check to make sure user1 can't modify another user's token, with permissions
        response = self.client.patch(
            self._get_detail_url(other_user_token), data={"description": "Meep."}, format="json", **self.header
        )
        self.assertEqual(response.status_code, 404)

        # Check to make sure user1 can't take over another user's token, with permissions
        previous_token_count = len(Token.objects.filter(user=self.user))
        response = self.client.patch(
            self._get_detail_url(other_user_token), data={"user": self.user.id}, format="json", **self.header
        )
        self.assertEqual(response.status_code, 404)
        self.assertEqual(len(Token.objects.filter(user=self.user)), previous_token_count)

        self.user.is_superuser = True
        self.user.save()
        # Check to make sure user1 can't modify another user's token, even as superuser
        response = self.client.patch(
            self._get_detail_url(other_user_token), data={"description": "Meep."}, format="json", **self.header
        )
        self.assertEqual(response.status_code, 404)

        # Check to make sure user1 can't take over another user's token, even as superuser
        previous_token_count = len(Token.objects.filter(user=self.user))
        response = self.client.patch(
            self._get_detail_url(other_user_token), data={"user": self.user.id}, format="json", **self.header
        )
        self.assertEqual(response.status_code, 404)
        self.assertEqual(len(Token.objects.filter(user=self.user)), previous_token_count)

    def test_list_tokens_restrictions(self):
        """
        Test that the tokens API can only access tokens belonging to the authenticated user.
        """
        # Create users and tokens
        other_user_token = Token.objects.create(user=self.basic_auth_user_granted)

        # List all tokens available to user1
        self.add_permissions("users.view_token")
        response = self.client.get(self._get_list_url(), **self.header)
        # Assert that only the user1_token appears in the results
        self.assertEqual(len(response.data["results"]), len(self.tokens))

        token_ids_sot = sorted(map(lambda t: str(t.id), self.tokens))
        token_ids_response = sorted(map(lambda t: t["id"], response.data["results"]))

        self.assertEqual(token_ids_sot, token_ids_response)

        # Check to make sure user1 can't search for another user's tokens
        response = self.client.get(self._get_list_url(), data={"id": other_user_token.id}, **self.header)
        self.assertEqual(len(response.data["results"]), 0)

        # Check to make sure user1 can't access another user's tokens
        response = self.client.get(self._get_detail_url(other_user_token), **self.header)
        self.assertEqual(response.status_code, 404)


class ObjectPermissionTest(APIViewTestCases.APIViewTestCase):
    model = ObjectPermission

    @classmethod
    def setUpTestData(cls):
        groups = (
            Group.objects.create(name="Group 1"),
            Group.objects.create(name="Group 2"),
            Group.objects.create(name="Group 3"),
        )

        users = (
            User.objects.create(username="User 1", is_active=True),
            User.objects.create(username="User 2", is_active=True),
            User.objects.create(username="User 3", is_active=True),
        )

        object_type = ContentType.objects.get(app_label="dcim", model="device")

        for i in range(3):
            objectpermission = ObjectPermission.objects.create(
                name=f"Permission {i+1}",
                actions=["view", "add", "change", "delete"],
                constraints={"name": f"TEST{i+1}"},
            )
            objectpermission.object_types.add(object_type)
            objectpermission.groups.add(groups[i])
            objectpermission.users.add(users[i])

        cls.create_data = [
            {
                "name": "Permission 4",
                "object_types": ["dcim.location"],
                "groups": [groups[0].pk],
                "users": [users[0].pk],
                "actions": ["view", "add", "change", "delete"],
                "constraints": {"name": "TEST4"},
            },
            {
                "name": "Permission 5",
                "object_types": ["dcim.location"],
                "groups": [groups[1].pk],
                "users": [users[1].pk],
                "actions": ["view", "add", "change", "delete"],
                "constraints": {"name": "TEST5"},
            },
            {
                "name": "Permission 6",
                "object_types": ["dcim.location"],
                "groups": [groups[2].pk],
                "users": [users[2].pk],
                "actions": ["view", "add", "change", "delete"],
                "constraints": {"name": "TEST6"},
            },
        ]

        cls.bulk_update_data = {
            "description": "New description",
        }

<<<<<<< HEAD
    def get_deletable_object(self):
        return ObjectPermission.objects.create(
            name="Permission 100",
            actions=["view", "add", "change", "delete"],
            constraints={"name": "TEST100"},
        )
=======
    # TODO: Unskip after resolving #2908, #2909
    @skip("DRF's built-in OrderingFilter triggering natural key attribute error in our base")
    def test_list_objects_ascending_ordered(self):
        pass

    @skip("DRF's built-in OrderingFilter triggering natural key attribute error in our base")
    def test_list_objects_descending_ordered(self):
        pass
>>>>>>> 136bb204


class UserConfigTest(APITestCase):
    def test_get(self):
        """
        Retrieve user configuration via GET request.
        """
        url = reverse("users-api:userconfig-list")

        response = self.client.get(url, **self.header)
        self.assertEqual(response.data, {})

        data = {
            "a": 123,
            "b": 456,
            "c": 789,
        }
        self.user.config_data = data
        self.user.save()
        response = self.client.get(url, **self.header)
        self.assertEqual(response.data, data)

    def test_patch(self):
        """
        Set user config via PATCH requests.
        """
        url = reverse("users-api:userconfig-list")

        data = {
            "a": {
                "a1": "X",
                "a2": "Y",
            },
            "b": {
                "b1": "Z",
            },
        }
        response = self.client.patch(url, data=data, format="json", **self.header)
        self.assertDictEqual(response.data, data)
        self.user.refresh_from_db()
        self.assertDictEqual(self.user.config_data, data)

        update_data = {"c": 123}
        response = self.client.patch(url, data=update_data, format="json", **self.header)
        new_data = deepmerge(data, update_data)
        self.assertDictEqual(response.data, new_data)
        self.user.refresh_from_db()
        self.assertDictEqual(self.user.config_data, new_data)<|MERGE_RESOLUTION|>--- conflicted
+++ resolved
@@ -370,14 +370,13 @@
             "description": "New description",
         }
 
-<<<<<<< HEAD
     def get_deletable_object(self):
         return ObjectPermission.objects.create(
             name="Permission 100",
             actions=["view", "add", "change", "delete"],
             constraints={"name": "TEST100"},
         )
-=======
+
     # TODO: Unskip after resolving #2908, #2909
     @skip("DRF's built-in OrderingFilter triggering natural key attribute error in our base")
     def test_list_objects_ascending_ordered(self):
@@ -386,7 +385,6 @@
     @skip("DRF's built-in OrderingFilter triggering natural key attribute error in our base")
     def test_list_objects_descending_ordered(self):
         pass
->>>>>>> 136bb204
 
 
 class UserConfigTest(APITestCase):

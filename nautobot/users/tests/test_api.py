--- conflicted
+++ resolved
@@ -45,11 +45,6 @@
 
     @classmethod
     def setUpTestData(cls):
-<<<<<<< HEAD
-        User.objects.create(username="User_1")
-        User.objects.create(username="User_2")
-        User.objects.create(username="User_3")
-=======
         user1 = User.objects.create(username="User_1")
         user1.set_password(None)
         user1.save()
@@ -59,7 +54,6 @@
         user3 = User.objects.create(username="User_3")
         user3.set_password(None)
         user3.save()
->>>>>>> 97612499
 
 
 class GroupTest(APIViewTestCases.APIViewTestCase):

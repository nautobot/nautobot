--- conflicted
+++ resolved
@@ -10,13 +10,9 @@
 from social_django.utils import load_backend, load_strategy
 
 from nautobot.core.testing import TestCase, utils
-<<<<<<< HEAD
-from nautobot.core.testing.utils import post_data
-=======
 from nautobot.core.testing.context import load_event_broker_override_settings
 from nautobot.core.testing.utils import post_data
 from nautobot.users.utils import serialize_user_without_config_and_views
->>>>>>> ab852ebe
 
 User = get_user_model()
 
@@ -46,8 +42,6 @@
             },
         )
         self.assertBodyContains(post_response, "The two password fields")
-<<<<<<< HEAD
-=======
 
     @load_event_broker_override_settings(
         EVENT_BROKERS={
@@ -79,7 +73,6 @@
         )
         self.user.refresh_from_db()
         self.assertTrue(self.user.check_password("bar"))
->>>>>>> ab852ebe
 
     @override_settings(
         AUTHENTICATION_BACKENDS=[

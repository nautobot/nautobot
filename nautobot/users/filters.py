--- conflicted
+++ resolved
@@ -3,10 +3,7 @@
 from django.contrib.auth.models import Group
 
 from nautobot.users.models import ObjectPermission, Token
-<<<<<<< HEAD
-=======
 from nautobot.utilities.filters import BaseFilterSet, NaturalKeyOrPKMultipleChoiceFilter, SearchFilter
->>>>>>> b59a819e
 
 from nautobot.utilities.filters import (BaseFilterSet,
                                         SearchFilter,

import binascii
import os

from django.conf import settings
from django.contrib.auth.models import AbstractUser, Group, UserManager as UserManager_
from django.contrib.contenttypes.models import ContentType
from django.core.serializers.json import DjangoJSONEncoder
from django.core.validators import MinLengthValidator
from django.db import models
from django.db.models import Q
from django.utils import timezone

from nautobot.core.constants import CHARFIELD_MAX_LENGTH
from nautobot.core.models import BaseManager, BaseModel, CompositeKeyQuerySetMixin
from nautobot.core.models.fields import JSONArrayField
from nautobot.core.utils.data import flatten_dict
from nautobot.extras.models.change_logging import ChangeLoggedModel

__all__ = (
    "AdminGroup",
    "ObjectPermission",
    "Token",
    "User",
)


#
# Custom User model
#


class UserQuerySet(CompositeKeyQuerySetMixin, models.QuerySet):
    """
    Add support for composite-keys to the User queryset.

    Note that this is *NOT* based around RestrictedQuerySet.
    """


class UserManager(BaseManager, UserManager_):
    """
    Natural-key subclass of Django's UserManager.
    """

    def get_queryset(self):
        return UserQuerySet(self.model, using=self._db)


class User(BaseModel, AbstractUser):
    """
    Nautobot implements its own User model to suport several specific use cases.

    This model also implements the user configuration (preferences) data store functionality.
    """

    config_data = models.JSONField(encoder=DjangoJSONEncoder, default=dict, blank=True)
    default_saved_views = models.ManyToManyField(
        to="extras.SavedView",
        related_name="users",
        through="extras.UserSavedViewAssociation",
        through_fields=("user", "saved_view"),
        blank=True,
        verbose_name="user-specific default saved views",
        help_text="User specific default saved views",
    )

    # TODO: we don't currently have a general "Users" guide.
    documentation_static_path = "docs/development/core/user-preferences.html"
    objects = UserManager()
    is_metadata_associable_model = False

    class Meta:
        db_table = "auth_user"
        ordering = ["username"]

    def get_config(self, path, default=None):
        """
        Retrieve a configuration parameter specified by its dotted path. Example:

            user.get_config('foo.bar.baz')

        :param path: Dotted path to the configuration key. For example, 'foo.bar' returns self.config_data['foo']['bar'].
        :param default: Default value to return for a nonexistent key (default: None).
        """
        d = self.config_data
        keys = path.split(".")

        # Iterate down the hierarchy, returning the default value if any invalid key is encountered
        for key in keys:
            if isinstance(d, dict) and key in d:
                d = d.get(key)
            else:
                return default

        return d

    def all_config(self):
        """
        Return a dictionary of all defined keys and their values.
        """
        return flatten_dict(self.config_data)

    def set_config(self, path, value, commit=False):
        """
        Define or overwrite a configuration parameter. Example:

            user.set_config('foo.bar.baz', 123)

        Leaf nodes (those which are not dictionaries of other nodes) cannot be overwritten as dictionaries. Similarly,
        branch nodes (dictionaries) cannot be overwritten as single values. (A TypeError exception will be raised.) In
        both cases, the existing key must first be cleared. This safeguard is in place to help avoid inadvertently
        overwriting the wrong key.

        :param path: Dotted path to the configuration key. For example, 'foo.bar' sets self.config_data['foo']['bar'].
        :param value: The value to be written. This can be any type supported by JSON.
        :param commit: If true, the UserConfig instance will be saved once the new value has been applied.
        """
        d = self.config_data
        keys = path.split(".")

        # Iterate through the hierarchy to find the key we're setting. Raise TypeError if we encounter any
        # interim leaf nodes (keys which do not contain dictionaries).
        for i, key in enumerate(keys[:-1]):
            if key in d and isinstance(d[key], dict):
                d = d[key]
            elif key in d:
                err_path = ".".join(path.split(".")[: i + 1])
                raise TypeError(f"Key '{err_path}' is a leaf node; cannot assign new keys")
            else:
                d = d.setdefault(key, {})

        # Set a key based on the last item in the path. Raise TypeError if attempting to overwrite a non-leaf node.
        key = keys[-1]
        if key in d and isinstance(d[key], dict):
            raise TypeError(f"Key '{path}' has child keys; cannot assign a value")
        else:
            d[key] = value

        if commit:
            self.save()

    def clear_config(self, path, commit=False):
        """
        Delete a configuration parameter specified by its dotted path. The key and any child keys will be deleted.
        Example:

            user.clear_config('foo.bar.baz')

        Invalid keys will be ignored silently.

        :param path: Dotted path to the configuration key. For example, 'foo.bar' deletes self.config_data['foo']['bar'].
        :param commit: If true, the UserConfig instance will be saved once the new value has been applied.
        """
        d = self.config_data
        keys = path.split(".")

        for key in keys[:-1]:
            if key not in d:
                break
            if isinstance(d[key], dict):
                d = d[key]

        key = keys[-1]
        d.pop(key, None)  # Avoid a KeyError on invalid keys

        if commit:
            self.save()


#
# Proxy models for admin
#


class AdminGroup(Group):
    """
    Proxy contrib.auth.models.Group for the admin UI
    """

    class Meta:
        verbose_name = "Group"
        proxy = True


#
# REST API
#


class Token(BaseModel):
    """
    An API token used for user authentication. This extends the stock model to allow each user to have multiple tokens.
    It also supports setting an expiration time and toggling write ability.
    """

    user = models.ForeignKey(to=settings.AUTH_USER_MODEL, on_delete=models.CASCADE, related_name="tokens")
    created = models.DateTimeField(auto_now_add=True)
    expires = models.DateTimeField(blank=True, null=True)
    key = models.CharField(max_length=40, unique=True, validators=[MinLengthValidator(40)])
    write_enabled = models.BooleanField(default=True, help_text="Permit create/update/delete operations using this key")
    description = models.CharField(max_length=CHARFIELD_MAX_LENGTH, blank=True)

    documentation_static_path = "docs/user-guide/platform-functionality/users/token.html"
    natural_key_field_names = ["pk"]  # default would be `["key"]`, which is obviously not ideal!
    is_metadata_associable_model = False

    class Meta:
        ordering = ["created"]

    def __str__(self):
        # Only display the last 24 bits of the token to avoid accidental exposure.
        return f"{self.key[-6:]} ({self.user})"

    def save(self, *args, **kwargs):
        if not self.key:
            self.key = self.generate_key()
        return super().save(*args, **kwargs)

    @staticmethod
    def generate_key():
        # Generate a random 160-bit key expressed in hexadecimal.
        return binascii.hexlify(os.urandom(20)).decode()

    @property
    def is_expired(self):
        if self.expires is None or timezone.now() < self.expires:
            return False
        return True


#
# Permissions
#


class ObjectPermission(BaseModel, ChangeLoggedModel):
    """
    A mapping of view, add, change, and/or delete permission for users and/or groups to an arbitrary set of objects
    identified by ORM query parameters.
    """

    name = models.CharField(max_length=CHARFIELD_MAX_LENGTH, unique=True)
    description = models.CharField(max_length=CHARFIELD_MAX_LENGTH, blank=True)
    enabled = models.BooleanField(default=True)
    # TODO: Remove pylint disable after issue is resolved (see: https://github.com/PyCQA/pylint/issues/7381)
    # pylint: disable=unsupported-binary-operation
    object_types = models.ManyToManyField(
        to=ContentType,
        limit_choices_to=Q(
            ~Q(
                app_label__in=[
                    "admin",
                    "auth",
                    "contenttypes",
                    "sessions",
                    "taggit",
                    "users",
                ]
            )
            | Q(app_label="admin", model__in=["logentry"])
            | Q(app_label="auth", model__in=["group"])
            | Q(app_label="users", model__in=["objectpermission", "token", "user"])
        ),
        related_name="object_permissions",
    )
    # pylint: enable=unsupported-binary-operation
    groups = models.ManyToManyField(to=Group, blank=True, related_name="object_permissions")
    users = models.ManyToManyField(to=settings.AUTH_USER_MODEL, blank=True, related_name="object_permissions")
    actions = JSONArrayField(
        base_field=models.CharField(max_length=30),
        help_text="The list of actions granted by this permission",
    )
    constraints = models.JSONField(
        encoder=DjangoJSONEncoder,
        blank=True,
        null=True,
        help_text="Queryset filter matching the applicable objects of the selected type(s)",
    )

    documentation_static_path = "docs/user-guide/platform-functionality/users/objectpermission.html"
    is_metadata_associable_model = False

    class Meta:
        ordering = ["name"]
        verbose_name = "permission"

    def __str__(self):
        return self.name

    def list_constraints(self):
        """
        Return all constraint sets as a list (even if only a single set is defined).
        """
        if not isinstance(self.constraints, list):
            return [self.constraints]
<<<<<<< HEAD
        return self.constraints
=======
        return self.constraints


#
# SavedView
#


class SavedViewMixin(models.Model):
    """Abstract mixin for enabling Saved View functionality to a given model class."""

    class Meta:
        abstract = True

    is_saved_view_model = True


@extras_features(
    "custom_validators",
)
class SavedView(BaseModel, ChangeLoggedModel):
    owner = models.ForeignKey(
        to=User, blank=False, null=False, on_delete=models.CASCADE, help_text="The user that created this view"
    )
    name = models.CharField(max_length=CHARFIELD_MAX_LENGTH, blank=False, null=False, help_text="The name of this view")
    view = models.CharField(
        max_length=CHARFIELD_MAX_LENGTH,
        blank=False,
        null=False,
        help_text="The name of the list view that the saved view is derived from, e.g. dcim:device_list",
    )
    config = models.JSONField(
        encoder=DjangoJSONEncoder, blank=True, default=dict, help_text="Saved Configuration on this view"
    )
    is_global_default = models.BooleanField(default=False)
    is_shared = models.BooleanField(default=True)

    documentation_static_path = "docs/user-guide/platform-functionality/savedview.html"
    is_metadata_associable_model = False

    class Meta:
        ordering = ["owner", "view", "name"]
        unique_together = [["owner", "name", "view"]]
        verbose_name = "saved view"
        verbose_name_plural = "saved views"

    def __str__(self):
        return f"{self.owner.username} - {self.view} - {self.name}"

    def save(self, *args, **kwargs):
        # If this SavedView is set to a global default, all other saved views related to this view name should not be the global default.
        if self.is_global_default:
            SavedView.objects.filter(view=self.view, is_global_default=True).exclude(pk=self.pk).update(
                is_global_default=False
            )
            # If the view is set to Global default, is_shared should be true regardless
            self.is_shared = True

        super().save(*args, **kwargs)
>>>>>>> cafd8c76
<|MERGE_RESOLUTION|>--- conflicted
+++ resolved
@@ -293,66 +293,4 @@
         """
         if not isinstance(self.constraints, list):
             return [self.constraints]
-<<<<<<< HEAD
-        return self.constraints
-=======
-        return self.constraints
-
-
-#
-# SavedView
-#
-
-
-class SavedViewMixin(models.Model):
-    """Abstract mixin for enabling Saved View functionality to a given model class."""
-
-    class Meta:
-        abstract = True
-
-    is_saved_view_model = True
-
-
-@extras_features(
-    "custom_validators",
-)
-class SavedView(BaseModel, ChangeLoggedModel):
-    owner = models.ForeignKey(
-        to=User, blank=False, null=False, on_delete=models.CASCADE, help_text="The user that created this view"
-    )
-    name = models.CharField(max_length=CHARFIELD_MAX_LENGTH, blank=False, null=False, help_text="The name of this view")
-    view = models.CharField(
-        max_length=CHARFIELD_MAX_LENGTH,
-        blank=False,
-        null=False,
-        help_text="The name of the list view that the saved view is derived from, e.g. dcim:device_list",
-    )
-    config = models.JSONField(
-        encoder=DjangoJSONEncoder, blank=True, default=dict, help_text="Saved Configuration on this view"
-    )
-    is_global_default = models.BooleanField(default=False)
-    is_shared = models.BooleanField(default=True)
-
-    documentation_static_path = "docs/user-guide/platform-functionality/savedview.html"
-    is_metadata_associable_model = False
-
-    class Meta:
-        ordering = ["owner", "view", "name"]
-        unique_together = [["owner", "name", "view"]]
-        verbose_name = "saved view"
-        verbose_name_plural = "saved views"
-
-    def __str__(self):
-        return f"{self.owner.username} - {self.view} - {self.name}"
-
-    def save(self, *args, **kwargs):
-        # If this SavedView is set to a global default, all other saved views related to this view name should not be the global default.
-        if self.is_global_default:
-            SavedView.objects.filter(view=self.view, is_global_default=True).exclude(pk=self.pk).update(
-                is_global_default=False
-            )
-            # If the view is set to Global default, is_shared should be true regardless
-            self.is_shared = True
-
-        super().save(*args, **kwargs)
->>>>>>> cafd8c76
+        return self.constraints
from nautobot.core.apps import HomePageItem, HomePagePanel
from nautobot.extras.choices import JobResultStatusChoices
from nautobot.extras.models import GitRepository, JobResult, ObjectChange


def get_job_results(request):
    """Callback function to collect job history for panel."""
    return (
        JobResult.objects.filter(status__in=JobResultStatusChoices.TERMINAL_STATE_CHOICES)
        .defer("data")
        .order_by("-completed")[:10]
    )


def get_changelog(request):
    """Callback function to collect changelog for panel."""
    return ObjectChange.objects.restrict(request.user, "view").prefetch_related("user", "changed_object_type")[:15]


layout = (
    HomePagePanel(
        name="Data Sources",
        weight=700,
        items=(
            HomePageItem(
                name="Git Repositories",
                link="dcim:site_list",
                model=GitRepository,
                description="Collections of data and/or job files",
                permissions=["extras.view_gitrepository"],
                weight=100,
<<<<<<< HEAD
                items=(
                    HomePageItem(
                        name="Git Repositories",
                        link="dcim:site_list",
                        model=GitRepository,
                        description="Collections of data and/or job files",
                        permissions=["extras.view_gitrepository"],
                        weight=100,
                    ),
                ),
            ),
            HomePagePanel(
                name="Job History",
                weight=200,
                items=(
                    HomePageItem(
                        name="Job History",
                        permissions=["extras.view_jobresult"],
                        weight=100,
                        custom_data={"job_results": get_job_results},
                        custom_code="""
                            {% if job_results and perms.extras.view_jobresult %}
                                {% for result in job_results %}
                                    <div class="list-group-item">
                                        <a href="{% url 'extras:jobresult' pk=result.pk %}">{{ result.obj_type.name }} - {{ result.name }}</a>
                                        <span class="pull-right" title="{{ result.created }}">{% include 'extras/inc/job_label.html' %}</span>
                                        <br>
                                        <small>
                                            <span class="text-muted">{{ result.user }} - {{ result.completed|date:'SHORT_DATETIME_FORMAT' }}</span>
                                        </small>
                                    </div>
                                    {% if forloop.last %}
                                        <div class="list-group-item text-right">
                                            <a href="{% url 'extras:jobresult_list' %}">View All History</a>
                                        </div>
                                    {% endif %}
                                {% endfor %}
                            {% elif perms.extras.view_jobresult %}
                                <div class="panel-body text-muted">
                                    None found
                                </div>
                            {% else %}
                                <div class="panel-body text-muted">
                                    <i class="mdi mdi-lock"></i> No permission
                                </div>
                            {% endif %}
                        """,
                    ),
                ),
            ),
            HomePagePanel(
                name="Change Log",
                weight=300,
                items=(
                    HomePageItem(
                        name="Change Log",
                        permissions=["extras.view_objectchange"],
                        weight=100,
                        custom_data={"changelog": get_changelog},
                        custom_code="""
                            {% load helpers %}
                            {% if changelog and perms.extras.view_objectchange %}
                                {% for change in changelog %}
                                    {% with action=change.get_action_display|lower %}
                                        <div class="list-group-item">
                                            {% if action == 'created' %}
                                                <span class="label label-success">Created</span>
                                            {% elif action == 'updated' %}
                                                <span class="label label-warning">Modified</span>
                                            {% elif action == 'deleted' %}
                                                <span class="label label-danger">Deleted</span>
                                            {% endif %}
                                            {{ change.changed_object_type.name|bettertitle }}
                                            {% if change and change.changed_object and change.changed_object.get_absolute_url %}
                                                <a href="{{ change.changed_object.get_absolute_url }}">{{ change.changed_object }}</a>
                                            {% elif change and change.changed_object %}
                                                {{ change.changed_object|default:change.object_repr }}
                                            {% elif change %}
                                                {{ change.object_repr }}
                                            {% endif %}
                                            <br />
                                            <small>
                                                <span class="text-muted">{{ change.user|default:change.user_name }} -</span>
                                                <a href="{{ change.get_absolute_url }}" class="text-muted">{{ change.time|date:'SHORT_DATETIME_FORMAT' }}</a>
                                            </small>
                                        </div>
                                    {% endwith %}
                                    {% if forloop.last %}
                                        <div class="list-group-item text-right">
                                            <a href="{% url 'extras:objectchange_list' %}">View All Changes</a>
                                        </div>
                                    {% endif %}
                                {% endfor %}
                            {% elif perms.extras.view_objectchange %}
                                <div class="panel-body text-muted">
                                    No change history found
                                </div>
                            {% else %}
                                <div class="panel-body text-muted">
                                    <i class="mdi mdi-lock"></i> No permission
                                </div>
                            {% endif %}
                        """,
                    ),
                ),
=======
>>>>>>> 71a7b415
            ),
        ),
    ),
    HomePagePanel(
        name="Job History",
        permissions=["extras.view_jobresult"],
        weight=800,
        custom_data={"job_results": get_job_results},
        custom_template="panel_jobhistory.html",
    ),
    HomePagePanel(
        name="Change Log",
        permissions=["extras.view_objectchange"],
        weight=900,
        custom_data={"changelog": get_changelog},
        custom_template="panel_changelog.html",
    ),
)<|MERGE_RESOLUTION|>--- conflicted
+++ resolved
@@ -29,114 +29,6 @@
                 description="Collections of data and/or job files",
                 permissions=["extras.view_gitrepository"],
                 weight=100,
-<<<<<<< HEAD
-                items=(
-                    HomePageItem(
-                        name="Git Repositories",
-                        link="dcim:site_list",
-                        model=GitRepository,
-                        description="Collections of data and/or job files",
-                        permissions=["extras.view_gitrepository"],
-                        weight=100,
-                    ),
-                ),
-            ),
-            HomePagePanel(
-                name="Job History",
-                weight=200,
-                items=(
-                    HomePageItem(
-                        name="Job History",
-                        permissions=["extras.view_jobresult"],
-                        weight=100,
-                        custom_data={"job_results": get_job_results},
-                        custom_code="""
-                            {% if job_results and perms.extras.view_jobresult %}
-                                {% for result in job_results %}
-                                    <div class="list-group-item">
-                                        <a href="{% url 'extras:jobresult' pk=result.pk %}">{{ result.obj_type.name }} - {{ result.name }}</a>
-                                        <span class="pull-right" title="{{ result.created }}">{% include 'extras/inc/job_label.html' %}</span>
-                                        <br>
-                                        <small>
-                                            <span class="text-muted">{{ result.user }} - {{ result.completed|date:'SHORT_DATETIME_FORMAT' }}</span>
-                                        </small>
-                                    </div>
-                                    {% if forloop.last %}
-                                        <div class="list-group-item text-right">
-                                            <a href="{% url 'extras:jobresult_list' %}">View All History</a>
-                                        </div>
-                                    {% endif %}
-                                {% endfor %}
-                            {% elif perms.extras.view_jobresult %}
-                                <div class="panel-body text-muted">
-                                    None found
-                                </div>
-                            {% else %}
-                                <div class="panel-body text-muted">
-                                    <i class="mdi mdi-lock"></i> No permission
-                                </div>
-                            {% endif %}
-                        """,
-                    ),
-                ),
-            ),
-            HomePagePanel(
-                name="Change Log",
-                weight=300,
-                items=(
-                    HomePageItem(
-                        name="Change Log",
-                        permissions=["extras.view_objectchange"],
-                        weight=100,
-                        custom_data={"changelog": get_changelog},
-                        custom_code="""
-                            {% load helpers %}
-                            {% if changelog and perms.extras.view_objectchange %}
-                                {% for change in changelog %}
-                                    {% with action=change.get_action_display|lower %}
-                                        <div class="list-group-item">
-                                            {% if action == 'created' %}
-                                                <span class="label label-success">Created</span>
-                                            {% elif action == 'updated' %}
-                                                <span class="label label-warning">Modified</span>
-                                            {% elif action == 'deleted' %}
-                                                <span class="label label-danger">Deleted</span>
-                                            {% endif %}
-                                            {{ change.changed_object_type.name|bettertitle }}
-                                            {% if change and change.changed_object and change.changed_object.get_absolute_url %}
-                                                <a href="{{ change.changed_object.get_absolute_url }}">{{ change.changed_object }}</a>
-                                            {% elif change and change.changed_object %}
-                                                {{ change.changed_object|default:change.object_repr }}
-                                            {% elif change %}
-                                                {{ change.object_repr }}
-                                            {% endif %}
-                                            <br />
-                                            <small>
-                                                <span class="text-muted">{{ change.user|default:change.user_name }} -</span>
-                                                <a href="{{ change.get_absolute_url }}" class="text-muted">{{ change.time|date:'SHORT_DATETIME_FORMAT' }}</a>
-                                            </small>
-                                        </div>
-                                    {% endwith %}
-                                    {% if forloop.last %}
-                                        <div class="list-group-item text-right">
-                                            <a href="{% url 'extras:objectchange_list' %}">View All Changes</a>
-                                        </div>
-                                    {% endif %}
-                                {% endfor %}
-                            {% elif perms.extras.view_objectchange %}
-                                <div class="panel-body text-muted">
-                                    No change history found
-                                </div>
-                            {% else %}
-                                <div class="panel-body text-muted">
-                                    <i class="mdi mdi-lock"></i> No permission
-                                </div>
-                            {% endif %}
-                        """,
-                    ),
-                ),
-=======
->>>>>>> 71a7b415
             ),
         ),
     ),

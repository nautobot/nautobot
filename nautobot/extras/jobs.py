"""Jobs functionality - consolidates and replaces legacy "custom scripts" and "reports" features."""
from collections import OrderedDict
import inspect
import json
import logging
import os
import shutil
from textwrap import dedent
import traceback
import warnings

from celery.utils.log import get_task_logger
from db_file_storage.form_widgets import DBClearableFileInput
from django import forms
from django.conf import settings
from django.contrib.auth import get_user_model
from django.contrib.contenttypes.models import ContentType
from django.core.files.uploadedfile import InMemoryUploadedFile
from django.core.validators import RegexValidator
from django.db.models import Model
from django.db.models.query import QuerySet
from django.core.exceptions import ObjectDoesNotExist
from django.forms import ValidationError
from django.utils.functional import classproperty
import netaddr
import yaml

from nautobot.core.celery import nautobot_task
from nautobot.core.celery.task import Task
from nautobot.core.forms import (
    DynamicModelChoiceField,
    DynamicModelMultipleChoiceField,
)
from nautobot.core.utils.lookup import get_model_from_name
from nautobot.extras.choices import LogLevelChoices, ObjectChangeActionChoices, ObjectChangeEventContextChoices
from nautobot.extras.context_managers import change_logging, JobChangeContext, JobHookChangeContext
from nautobot.extras.datasources.git import ensure_git_repository
from nautobot.extras.forms import JobForm
from nautobot.extras.models import (
    FileProxy,
    GitRepository,
    Job as JobModel,
    JobHook,
    JobResult,
    ObjectChange,
    ScheduledJob,
)
from nautobot.extras.registry import registry
from nautobot.extras.utils import ChangeLoggedModelsQuery, jobs_in_directory, task_queues_as_choices
from nautobot.ipam.formfields import IPAddressFormField, IPNetworkFormField
from nautobot.ipam.validators import (
    MaxPrefixLengthValidator,
    MinPrefixLengthValidator,
    prefix_validator,
)


User = get_user_model()


__all__ = [
    "Job",
    "BooleanVar",
    "ChoiceVar",
    "FileVar",
    "IntegerVar",
    "IPAddressVar",
    "IPAddressWithMaskVar",
    "IPNetworkVar",
    "MultiChoiceVar",
    "MultiObjectVar",
    "ObjectVar",
    "StringVar",
    "TextVar",
]

logger = logging.getLogger(__name__)


class RunJobTaskFailed(Exception):
    """Celery task failed for some reason."""


class BaseJob(Task):
    """Base model for jobs.

    Users can subclass this directly if they want to provide their own base class for implementing multiple jobs
    with shared functionality; if no such sharing is required, use Job class instead.

    Jobs must define at minimum a run method.
    """

    class Meta:
        """
        Metaclass attributes - subclasses can define any or all of the following attributes:

        - name (str)
        - description (str)
        - hidden (bool)
        - field_order (list)
        - approval_required (bool)
        - soft_time_limit (int)
        - time_limit (int)
        - has_sensitive_variables (bool)
        - task_queues (list)
        """

    def __init__(self):
        self.logger = get_task_logger(self.__module__)

        self.active_test = "main"
        self.failed = False

    def __call__(self, *args, **kwargs):
        # Attempt to resolve serialized data back into original form by creating querysets or model instances
        # If we fail to find any objects, we consider this a job execution error, and fail.
        # This might happen when a job sits on the queue for a while (i.e. scheduled) and data has changed
        # or it might be bad input from an API request, or manual execution.
        try:
            deserialized_kwargs = self.deserialize_data(kwargs)
        except Exception:
            stacktrace = traceback.format_exc()
            self.log_failure(f"Error initializing job:\n```\n{stacktrace}\n```")
        self.active_test = "run"
        context_class = JobHookChangeContext if isinstance(self, JobHookReceiver) else JobChangeContext
        change_context = context_class(user=self.user, context_detail=self.class_path)
        with change_logging(change_context):
            return self.run(*args, **deserialized_kwargs)

    def __str__(self):
        return str(self.name)

    # See https://github.com/PyCQA/pylint-django/issues/240 for why we have a pylint disable on each classproperty below

    # TODO(jathan): Could be interesting for custom stuff when the Job is
    # enabled in the database and then therefore registered in Celery
    @classmethod
    def on_bound(cls, app):
        """Called when the task is bound to an app.

        Note:
            This class method can be defined to do additional actions when
            the task class is bound to an app.
        """

    # TODO(jathan): Could be interesting for showing the Job's class path as the
    # shadow name vs. the Celery task_name?
    def shadow_name(self, args, kwargs, options):
        """Override for custom task name in worker logs/monitoring.

        Example:
                from celery.utils.imports import qualname

                def shadow_name(task, args, kwargs, options):
                    return qualname(args[0])

                @app.task(shadow_name=shadow_name, serializer='pickle')
                def apply_function_async(fun, *args, **kwargs):
                    return fun(*args, **kwargs)

        Arguments:
            args (Tuple): Task positional arguments.
            kwargs (Dict): Task keyword arguments.
            options (Dict): Task execution options.
        """

    def before_start(self, task_id, args, kwargs):
        """Handler called before the task starts.

        Arguments:
            task_id (str): Unique id of the task to execute.
            args (Tuple): Original arguments for the task to execute.
            kwargs (Dict): Original keyword arguments for the task to execute.

        Returns:
            None: The return value of this handler is ignored.
        """
        self.active_test = "initialization"
        try:
            self.job_result
        except ObjectDoesNotExist as err:
            raise RunJobTaskFailed(f"Unable to find associated job result for job {task_id}") from err

        try:
            job_model = self.job_model
        except ObjectDoesNotExist as err:
            raise RunJobTaskFailed(f"Unable to find associated job model for job {task_id}") from err

        if not job_model.enabled:
            self.log_failure(
                message=f"Job {job_model} is not enabled to be run!",
                obj=job_model,
            )

        soft_time_limit = job_model.soft_time_limit or settings.CELERY_TASK_SOFT_TIME_LIMIT
        time_limit = job_model.time_limit or settings.CELERY_TASK_TIME_LIMIT
        if time_limit <= soft_time_limit:
            self.log_warning(
                f"The hard time limit of {time_limit} seconds is less than "
                f"or equal to the soft time limit of {soft_time_limit} seconds. "
                f"This job will fail silently after {time_limit} seconds.",
            )

        self.log_info("Running job")

    def run(self, *args, **kwargs):
        """
        Method invoked when this Job is run.
        """
        raise NotImplementedError("Jobs must define the run method.")

    def on_success(self, retval, task_id, args, kwargs):
        """Success handler.

        Run by the worker if the task executes successfully.

        Arguments:
            retval (Any): The return value of the task.
            task_id (str): Unique id of the executed task.
            args (Tuple): Original arguments for the executed task.
            kwargs (Dict): Original keyword arguments for the executed task.

        Returns:
            None: The return value of this handler is ignored.
        """

    def on_retry(self, exc, task_id, args, kwargs, einfo):
        """Retry handler.

        This is run by the worker when the task is to be retried.

        Arguments:
            exc (Exception): The exception sent to :meth:`retry`.
            task_id (str): Unique id of the retried task.
            args (Tuple): Original arguments for the retried task.
            kwargs (Dict): Original keyword arguments for the retried task.
            einfo (~billiard.einfo.ExceptionInfo): Exception information.

        Returns:
            None: The return value of this handler is ignored.
        """

    def on_failure(self, exc, task_id, args, kwargs, einfo):
        """Error handler.

        This is run by the worker when the task fails.

        Arguments:
            exc (Exception): The exception raised by the task.
            task_id (str): Unique id of the failed task.
            args (Tuple): Original arguments for the task that failed.
            kwargs (Dict): Original keyword arguments for the task that failed.
            einfo (~billiard.einfo.ExceptionInfo): Exception information.

        Returns:
            None: The return value of this handler is ignored.
        """

    def after_return(self, status, retval, task_id, args, kwargs, einfo):
        """
        Handler called after the task returns.

        Parameters
            status - Current task state.
            retval - Task return value/exception.
            task_id - Unique id of the task.
            args - Original arguments for the task that returned.
            kwargs - Original keyword arguments for the task that returned.

        Keyword Arguments
            einfo - ExceptionInfo instance, containing the traceback (if any).

        Returns:
            None: The return value of this handler is ignored.
        """

        # Cleanup FileProxy objects
        file_fields = list(self._get_file_vars())
        file_ids = [kwargs[f] for f in file_fields]
        if file_ids:
            self.delete_files(*file_ids)

        self.log_info("Job completed")

        # TODO(gary): document this in job author docs
        # Super.after_return must be called for chords to function properly
        super().after_return(status, retval, task_id, args, kwargs, einfo=einfo)

    @classproperty
    def file_path(cls):  # pylint: disable=no-self-argument
        return inspect.getfile(cls)

    @classproperty
    def class_path(cls):  # pylint: disable=no-self-argument
        """
        Unique identifier of a specific Job class, in the form <source_grouping>/<module_name>/<ClassName>.

        Examples:
        local/my_script/MyScript
        system/nautobot.core.jobs/MySystemJob
        plugins/my_plugin.jobs/MyPluginJob
        git.my-repository/myjob/MyJob
        """
        # TODO(Glenn): it'd be nice if this were derived more automatically instead of needing this logic
        # TODO(jathan: Once we make all Jobs imported as modules, this may no longer be necessary as
        # we can just trust that the import location and class_path can be derived from a single
        # source.
        if cls in registry["plugin_jobs"]:
            source_grouping = "plugins"
        elif cls in registry["system_jobs"]:
            source_grouping = "system"
        elif cls.file_path.startswith(settings.JOBS_ROOT):
            source_grouping = "local"
        elif cls.file_path.startswith(settings.GIT_ROOT):
            # $GIT_ROOT/<repo_slug>/jobs/job.py -> <repo_slug>
            source_grouping = ".".join(
                [
                    "git",
                    os.path.basename(os.path.dirname(os.path.dirname(cls.file_path))),
                ]
            )
        else:
            raise RuntimeError(
                f"Unknown/unexpected job file_path {cls.file_path}, should be one of "
                + ", ".join([settings.JOBS_ROOT, settings.GIT_ROOT])
            )

        return "/".join([source_grouping, cls.__module__, cls.__name__])

    @classproperty
    def class_path_dotted(cls):  # pylint: disable=no-self-argument
        """
        Dotted class_path, suitable for use in things like Python logger names.
        """
        return cls.class_path.replace("/", ".")

    @classproperty
    def class_path_js_escaped(cls):  # pylint: disable=no-self-argument
        """
        Escape various characters so that the class_path can be used as a jQuery selector.
        """
        return cls.class_path.replace("/", r"\/").replace(".", r"\.")

    @classproperty
    def grouping(cls):  # pylint: disable=no-self-argument
        module = inspect.getmodule(cls)
        return getattr(module, "name", module.__name__)

    @classproperty
    def name(cls):  # pylint: disable=no-self-argument
        return getattr(cls.Meta, "name", cls.__name__)

    @classproperty
    def description(cls):  # pylint: disable=no-self-argument
        return dedent(getattr(cls.Meta, "description", "")).strip()

    @classproperty
    def description_first_line(cls):  # pylint: disable=no-self-argument
        if cls.description:  # pylint: disable=using-constant-test
            return cls.description.splitlines()[0]
        return ""

    @classproperty
    def commit_default(cls):  # pylint: disable=no-self-argument
        return getattr(cls.Meta, "commit_default", True)

    @classproperty
    def hidden(cls):  # pylint: disable=no-self-argument
        return getattr(cls.Meta, "hidden", False)

    @classproperty
    def field_order(cls):  # pylint: disable=no-self-argument
        return getattr(cls.Meta, "field_order", None)

    @classproperty
    def read_only(cls):  # pylint: disable=no-self-argument
        return getattr(cls.Meta, "read_only", False)

    @classproperty
    def approval_required(cls):  # pylint: disable=no-self-argument
        return getattr(cls.Meta, "approval_required", False)

    @classproperty
    def soft_time_limit(cls):  # pylint: disable=no-self-argument
        return getattr(cls.Meta, "soft_time_limit", 0)

    @classproperty
    def time_limit(cls):  # pylint: disable=no-self-argument
        return getattr(cls.Meta, "time_limit", 0)

    @classproperty
    def has_sensitive_variables(cls):  # pylint: disable=no-self-argument
        return getattr(cls.Meta, "has_sensitive_variables", True)

    @classproperty
    def task_queues(cls):  # pylint: disable=no-self-argument
        return getattr(cls.Meta, "task_queues", [])

    @classproperty
    def properties_dict(cls):  # pylint: disable=no-self-argument
        """
        Return all relevant classproperties as a dict.

        Used for convenient rendering into job_edit.html via the `json_script` template tag.
        """
        return {
            "name": cls.name,
            "grouping": cls.grouping,
            "description": cls.description,
            "approval_required": cls.approval_required,
            "hidden": cls.hidden,
            "soft_time_limit": cls.soft_time_limit,
            "time_limit": cls.time_limit,
            "has_sensitive_variables": cls.has_sensitive_variables,
            "task_queues": cls.task_queues,
        }

    @classproperty
    def registered_name(cls):  # pylint: disable=no-self-argument
        return f"{cls.__module__}.{cls.__name__}"

    @classmethod
    def _get_vars(cls):
        """
        Return dictionary of ScriptVariable attributes defined on this class and any base classes to the top of the inheritance chain.
        The variables are sorted in the order that they were defined, with variables defined on base classes appearing before subclass variables.
        """
        cls_vars = {}
        # get list of base classes, including cls, in reverse method resolution order: [BaseJob, Job, cls]
        base_classes = reversed(inspect.getmro(cls))
        attr_names = [name for base in base_classes for name in base.__dict__.keys()]
        for name in attr_names:
            attr_class = getattr(cls, name, None).__class__
            if name not in cls_vars and issubclass(attr_class, ScriptVariable):
                cls_vars[name] = getattr(cls, name)

        return cls_vars

    @classmethod
    def _get_file_vars(cls):
        """Return an ordered dict of FileVar fields."""
        cls_vars = cls._get_vars()
        file_vars = OrderedDict()
        for name, attr in cls_vars.items():
            if isinstance(attr, FileVar):
                file_vars[name] = attr

        return file_vars

    def as_form_class(self):
        """
        Dynamically generate a Django form class corresponding to the variables in this Job.

        In most cases you should use `.as_form()` instead of calling this method directly.
        """
        fields = {name: var.as_field() for name, var in self._get_vars().items()}
        return type("JobForm", (JobForm,), fields)

    def as_form(self, data=None, files=None, initial=None, approval_view=False):
        """
        Return a Django form suitable for populating the context data required to run this Job.

        `approval_view` will disable all fields from modification and is used to display the form
        during a approval review workflow.
        """

        form = self.as_form_class()(data, files, initial=initial)

        job_model = JobModel.objects.get_for_class_path(self.class_path)
        task_queues = job_model.task_queues if job_model.task_queues_override else self.task_queues

        # Update task queue choices
        form.fields["_task_queue"].choices = task_queues_as_choices(task_queues)

        if not settings.DEBUG:
            form.fields["_profile"].widget = forms.HiddenInput()

        # https://github.com/PyCQA/pylint/issues/3484
        if self.field_order:  # pylint: disable=using-constant-test
            form.order_fields(self.field_order)

        if approval_view:
            # Set `disabled=True` on all fields
            for _, field in form.fields.items():
                field.disabled = True

        return form

    @property
    def job_model(self):
        return JobModel.objects.get(module_name=self.__module__, job_class_name=self.__name__)

    @property
    def job_result(self):
        return JobResult.objects.get(task_id=self.request.id)

    @property
    def user(self):
        return getattr(self.job_result, "user", None)

    @staticmethod
    def serialize_data(data):
        """
        This method parses input data (from JobForm usually) and returns a dict which is safe to serialize

        Here we convert the QuerySet of a MultiObjectVar to a list of the pk's and the model instance
        of an ObjectVar into the pk value.

        These are converted back during job execution.
        """

        return_data = {}
        for field_name, value in data.items():
            # MultiObjectVar
            if isinstance(value, QuerySet):
                return_data[field_name] = list(value.values_list("pk", flat=True))
            # ObjectVar
            elif isinstance(value, Model):
                return_data[field_name] = value.pk
            # FileVar (Save each FileVar as a FileProxy)
            elif isinstance(value, InMemoryUploadedFile):
                return_data[field_name] = BaseJob.save_file(value)
            # IPAddressVar, IPAddressWithMaskVar, IPNetworkVar
            elif isinstance(value, netaddr.ip.BaseIP):
                return_data[field_name] = str(value)
            # Everything else...
            else:
                return_data[field_name] = value

        return return_data

    @classmethod
    def deserialize_data(cls, data):
        """
        Given data input for a job execution, deserialize it by resolving object references using defined variables.

        This converts a list of pk's back into a QuerySet for MultiObjectVar instances and single pk values into
        model instances for ObjectVar.

        Note that when resolving querysets or model instances by their PK, we do not catch DoesNotExist
        exceptions here, we leave it up the caller to handle those cases. The normal job execution code
        path would consider this a failure of the job execution, as described in `nautobot.extras.jobs.run_job`.
        """
        cls_vars = cls._get_vars()
        return_data = {}

        if not isinstance(data, dict):
            raise TypeError("Data should be a dictionary.")

        for field_name, value in data.items():
            # If a field isn't a var, skip it (e.g. `_task_queue`).
            try:
                var = cls_vars[field_name]
            except KeyError:
                continue

            if value is None:
                if var.field_attrs.get("required"):
                    raise ValidationError(f"{field_name} is a required field")
                else:
                    return_data[field_name] = value
                    continue

            if isinstance(var, MultiObjectVar):
                queryset = var.field_attrs["queryset"].filter(pk__in=value)
                if queryset.count() < len(value):
                    # Not all objects found
                    not_found_pk_list = value - list(queryset.values_list("pk", flat=True))
                    raise queryset.model.DoesNotExist(
                        f"Failed to find requested objects for var {field_name}: [{', '.join(not_found_pk_list)}]"
                    )
                return_data[field_name] = var.field_attrs["queryset"].filter(pk__in=value)

            elif isinstance(var, ObjectVar):
                if isinstance(value, dict):
                    return_data[field_name] = var.field_attrs["queryset"].get(**value)
                else:
                    return_data[field_name] = var.field_attrs["queryset"].get(pk=value)
            elif isinstance(var, FileVar):
                return_data[field_name] = cls.load_file(value)
            # IPAddressVar is a netaddr.IPAddress object
            elif isinstance(var, IPAddressVar):
                return_data[field_name] = netaddr.IPAddress(value)
            # IPAddressWithMaskVar, IPNetworkVar are netaddr.IPNetwork objects
            elif isinstance(var, (IPAddressWithMaskVar, IPNetworkVar)):
                return_data[field_name] = netaddr.IPNetwork(value)
            else:
                return_data[field_name] = value

        return return_data

    def validate_data(self, data, files=None):
        cls_vars = self._get_vars()

        if not isinstance(data, dict):
            raise ValidationError("Job data needs to be a dict")

        for k in data:
            if k not in cls_vars:
                raise ValidationError({k: "Job data contained an unknown property"})

        # defer validation to the form object
        f = self.as_form(data=self.deserialize_data(data), files=files)
        if not f.is_valid():
            raise ValidationError(f.errors)

        return f.cleaned_data

    @classmethod
    def prepare_job_kwargs(cls, job_kwargs):
        """Process dict and return kwargs that exist as ScriptVariables on this job."""
        job_vars = cls._get_vars()
        return {k: v for k, v in job_kwargs.items() if k in job_vars}

    @staticmethod
    def load_file(pk):
        """Load a file proxy stored in the database by primary key.

        Args:
            pk (uuid): Primary key of the `FileProxy` to retrieve

        Returns:
            File-like object
        """
        fp = FileProxy.objects.get(pk=pk)
        return fp.file

    @staticmethod
    def save_file(uploaded_file):
        """
        Save an uploaded file to the database as a file proxy and return the
        primary key.

        Args:
            uploaded_file (file): File handle of file to save to database

        Returns:
            uuid
        """
        fp = FileProxy.objects.create(name=uploaded_file.name, file=uploaded_file)
        return fp.pk

    @staticmethod
    def delete_files(*files_to_delete):
        """Given an unpacked list of primary keys for `FileProxy` objects, delete them.

        Args:
            files_to_delete (*args): List of primary keys to delete

        Returns:
            int (number of objects deleted)
        """
        files = FileProxy.objects.filter(pk__in=files_to_delete)
        num = 0
        for fp in files:
            fp.delete()  # Call delete() on each, so `FileAttachment` is reaped
            num += 1
        logger.debug(f"Deleted {num} file proxies")
        return num

    # Logging

    def _log(self, obj, message, level_choice=LogLevelChoices.LOG_DEFAULT):
        """
        Log a message. Do not call this method directly; use one of the log_* wrappers below.
        """
        self.job_result.log(
            message,
            obj=obj,
            level_choice=level_choice,
            grouping=self.active_test,
            logger=self.logger,
        )

    def log(self, message):
        """
        Log a generic message which is not associated with a particular object.
        """
        self._log(None, message, level_choice=LogLevelChoices.LOG_DEFAULT)

    def log_debug(self, message):
        """
        Log a debug message which is not associated with a particular object.
        """
        self._log(None, message, level_choice=LogLevelChoices.LOG_DEFAULT)

    def log_success(self, obj=None, message=None):
        """
        Record a successful test against an object. Logging a message is optional.
        If the object provided is a string, treat it as a message. This is a carryover of Netbox Report API
        """
        if isinstance(obj, str) and message is None:
            self._log(obj=None, message=obj, level_choice=LogLevelChoices.LOG_SUCCESS)
        else:
            self._log(obj, message, level_choice=LogLevelChoices.LOG_SUCCESS)

    def log_info(self, obj=None, message=None):
        """
        Log an informational message.
        If the object provided is a string, treat it as a message. This is a carryover of Netbox Report API
        """
        if isinstance(obj, str) and message is None:
            self._log(obj=None, message=obj, level_choice=LogLevelChoices.LOG_INFO)
        else:
            self._log(obj, message, level_choice=LogLevelChoices.LOG_INFO)

    def log_warning(self, obj=None, message=None):
        """
        Log a warning.
        If the object provided is a string, treat it as a message. This is a carryover of Netbox Report API
        """
        if isinstance(obj, str) and message is None:
            self._log(obj=None, message=obj, level_choice=LogLevelChoices.LOG_WARNING)
        else:
            self._log(obj, message, level_choice=LogLevelChoices.LOG_WARNING)

    def log_failure(self, obj=None, message=None):
        """
        Log a failure. Calling this method will automatically mark the overall job as failed.
        If the object provided is a string, treat it as a message. This is a carryover of Netbox Report API
        """
        if isinstance(obj, str) and message is None:
            self._log(obj=None, message=obj, level_choice=LogLevelChoices.LOG_FAILURE)
        else:
            self._log(obj, message, level_choice=LogLevelChoices.LOG_FAILURE)
        raise RunJobTaskFailed(message)

    # Convenience functions

    def load_yaml(self, filename):
        """
        Return data from a YAML file
        """
        file_path = os.path.join(os.path.dirname(self.file_path), filename)
        with open(file_path, "r") as datafile:
            data = yaml.safe_load(datafile)

        return data

    def load_json(self, filename):
        """
        Return data from a JSON file
        """
        file_path = os.path.join(os.path.dirname(self.file_path), filename)
        with open(file_path, "r") as datafile:
            data = json.load(datafile)

        return data


class Job(BaseJob):
    """
    Classes which inherit from this model will appear in the list of available jobs.
    """


#
# Script variables
#


class ScriptVariable:
    """
    Base model for script variables
    """

    form_field = forms.CharField

    def __init__(self, label="", description="", default=None, required=True, widget=None):
        # Initialize field attributes
        if not hasattr(self, "field_attrs"):
            self.field_attrs = {}
        if label:
            self.field_attrs["label"] = label
        if description:
            self.field_attrs["help_text"] = description
        if default is not None:
            self.field_attrs["initial"] = default
        if widget:
            self.field_attrs["widget"] = widget
        self.field_attrs["required"] = required

    def as_field(self):
        """
        Render the variable as a Django form field.
        """
        form_field = self.form_field(**self.field_attrs)
        if not isinstance(form_field.widget, forms.CheckboxInput):
            if form_field.widget.attrs and "class" in form_field.widget.attrs.keys():
                form_field.widget.attrs["class"] += " form-control"
            else:
                form_field.widget.attrs["class"] = "form-control"

        return form_field


class StringVar(ScriptVariable):
    """
    Character string representation. Can enforce minimum/maximum length and/or regex validation.
    """

    def __init__(self, min_length=None, max_length=None, regex=None, *args, **kwargs):
        super().__init__(*args, **kwargs)

        # Optional minimum/maximum lengths
        if min_length:
            self.field_attrs["min_length"] = min_length
        if max_length:
            self.field_attrs["max_length"] = max_length

        # Optional regular expression validation
        if regex:
            self.field_attrs["validators"] = [
                RegexValidator(
                    regex=regex,
                    message=f"Invalid value. Must match regex: {regex}",
                    code="invalid",
                )
            ]


class TextVar(ScriptVariable):
    """
    Free-form text data. Renders as a <textarea>.
    """

    form_field = forms.CharField

    def __init__(self, *args, **kwargs):
        super().__init__(*args, **kwargs)

        self.field_attrs["widget"] = forms.Textarea


class IntegerVar(ScriptVariable):
    """
    Integer representation. Can enforce minimum/maximum values.
    """

    form_field = forms.IntegerField

    def __init__(self, min_value=None, max_value=None, *args, **kwargs):
        super().__init__(*args, **kwargs)

        # Optional minimum/maximum values
        if min_value:
            self.field_attrs["min_value"] = min_value
        if max_value:
            self.field_attrs["max_value"] = max_value


class BooleanVar(ScriptVariable):
    """
    Boolean representation (true/false). Renders as a checkbox.
    """

    form_field = forms.BooleanField

    def __init__(self, *args, **kwargs):
        super().__init__(*args, **kwargs)

        # Boolean fields cannot be required
        self.field_attrs["required"] = False


class ChoiceVar(ScriptVariable):
    """
    Select one of several predefined static choices, passed as a list of two-tuples. Example:

        color = ChoiceVar(
            choices=(
                ('#ff0000', 'Red'),
                ('#00ff00', 'Green'),
                ('#0000ff', 'Blue')
            )
        )
    """

    form_field = forms.ChoiceField

    def __init__(self, choices, *args, **kwargs):
        super().__init__(*args, **kwargs)

        # Set field choices
        self.field_attrs["choices"] = choices


class MultiChoiceVar(ChoiceVar):
    """
    Like ChoiceVar, but allows for the selection of multiple choices.
    """

    form_field = forms.MultipleChoiceField


class ObjectVar(ScriptVariable):
    """
    A single object within Nautobot.

    :param model: The Nautobot model being referenced
    :param display_field: The attribute of the returned object to display in the selection list (default: 'name')
    :param query_params: A dictionary of additional query parameters to attach when making REST API requests (optional)
    :param null_option: The label to use as a "null" selection option (optional)
    """

    form_field = DynamicModelChoiceField

    def __init__(
        self,
        model=None,
        queryset=None,
        display_field="display",
        query_params=None,
        null_option=None,
        *args,
        **kwargs,
    ):
        super().__init__(*args, **kwargs)

        # Set the form field's queryset. Support backward compatibility for the "queryset" argument for now.
        if model is not None:
            self.field_attrs["queryset"] = model.objects.all()
        elif queryset is not None:
            warnings.warn(
                f'{self}: Specifying a queryset for ObjectVar is no longer supported. Please use "model" instead.'
            )
            self.field_attrs["queryset"] = queryset
        else:
            raise TypeError("ObjectVar must specify a model")

        self.field_attrs.update(
            {
                "display_field": display_field,
                "query_params": query_params,
                "null_option": null_option,
            }
        )


class MultiObjectVar(ObjectVar):
    """
    Like ObjectVar, but can represent one or more objects.
    """

    form_field = DynamicModelMultipleChoiceField


class DatabaseFileField(forms.FileField):
    """Specialized `FileField` for use with `DatabaseFileStorage` storage backend."""

    widget = DBClearableFileInput


class FileVar(ScriptVariable):
    """
    An uploaded file.
    """

    form_field = DatabaseFileField


class IPAddressVar(ScriptVariable):
    """
    An IPv4 or IPv6 address without a mask.
    """

    form_field = IPAddressFormField


class IPAddressWithMaskVar(ScriptVariable):
    """
    An IPv4 or IPv6 address with a mask.
    """

    form_field = IPNetworkFormField


class IPNetworkVar(ScriptVariable):
    """
    An IPv4 or IPv6 prefix.
    """

    form_field = IPNetworkFormField

    def __init__(self, min_prefix_length=None, max_prefix_length=None, *args, **kwargs):
        super().__init__(*args, **kwargs)

        # Set prefix validator and optional minimum/maximum prefix lengths
        self.field_attrs["validators"] = [prefix_validator]
        if min_prefix_length is not None:
            self.field_attrs["validators"].append(MinPrefixLengthValidator(min_prefix_length))
        if max_prefix_length is not None:
            self.field_attrs["validators"].append(MaxPrefixLengthValidator(max_prefix_length))


class JobHookReceiver(Job):
    """
    Base class for job hook receivers. Job hook receivers are jobs that are initiated
    from object changes and are not intended to be run from the UI or API like standard jobs.
    """

    object_change = ObjectVar(model=ObjectChange)

    def run(self, object_change):
        """JobHookReceiver subclasses generally shouldn't need to override this method."""
        self.receive_job_hook(
            change=object_change,
            action=object_change.action,
            changed_object=object_change.changed_object,
        )

    def receive_job_hook(self, change, action, changed_object):
        """
        Method to be implemented by concrete JobHookReceiver subclasses.

        :param change: an instance of `nautobot.extras.models.ObjectChange`
        :param action: a string with the action performed on the changed object ("create", "update" or "delete")
        :param changed_object: an instance of the object that was changed, or `None` if the object has been deleted
        """
        raise NotImplementedError


class JobButtonReceiver(Job):
    """
    Base class for job button receivers. Job button receivers are jobs that are initiated
    from UI buttons and are not intended to be run from the job form UI or API like standard jobs.
    """

    object_pk = StringVar()
    object_model_name = StringVar()

    def run(self, object_pk, object_model_name):
        """JobButtonReceiver subclasses generally shouldn't need to override this method."""
        model = get_model_from_name(object_model_name)
        obj = model.objects.get(pk=object_pk)

        self.receive_job_button(obj=obj)

    def receive_job_button(self, obj):
        """
        Method to be implemented by concrete JobButtonReceiver subclasses.

        :param obj: an instance of the object
        """
        raise NotImplementedError


def is_job(obj):
    """
    Returns True if the given object is a Job subclass.
    """
    try:
        return issubclass(obj, Job) and obj not in [Job, JobHookReceiver, JobButtonReceiver]
    except TypeError:
        return False


def is_variable(obj):
    """
    Returns True if the object is a ScriptVariable instance.
    """
    return isinstance(obj, ScriptVariable)


def get_jobs():
    """
    Compile a dictionary of all jobs available across all modules in the jobs path(s).

    Returns an OrderedDict:

    {
        "local": {
            <module_name>: {
                "name": <human-readable module name>,
                "jobs": {
                   <class_name>: <job_class>,
                   <class_name>: <job_class>,
                   ...
                },
            },
            <module_name>: { ... },
            ...
        },
        "git.<repository-slug>": {
            <module_name>: { ... },
        },
        ...
        "plugins": {
            <module_name>: { ... },
        }
    }
    """
    jobs = OrderedDict()

    paths = _get_job_source_paths()

    # Iterate over all filesystem sources (local, git.<slug1>, git.<slug2>, etc.)
    for source, path in paths.items():
        for job_info in jobs_in_directory(path):
            jobs.setdefault(source, {})
            if job_info.module_name not in jobs[source]:
                jobs[source][job_info.module_name] = {"name": job_info.job_class.grouping, "jobs": OrderedDict()}
            jobs[source][job_info.module_name]["jobs"][job_info.job_class_name] = job_info.job_class

    # Add jobs from system (which were already imported at startup)
    for cls in registry["system_jobs"]:
        module = inspect.getmodule(cls)
        jobs.setdefault("system", {}).setdefault(module.__name__, {"name": cls.grouping, "jobs": OrderedDict()})
        jobs["system"][module.__name__]["jobs"][cls.__name__] = cls

    # Add jobs from plugins (which were already imported at startup)
    for cls in registry["plugin_jobs"]:
        module = inspect.getmodule(cls)
        jobs.setdefault("plugins", {}).setdefault(module.__name__, {"name": cls.grouping, "jobs": OrderedDict()})
        jobs["plugins"][module.__name__]["jobs"][cls.__name__] = cls

    return jobs


def _get_job_source_paths():
    """
    Helper function to get_jobs().

    Constructs a dict of {"grouping": filesystem_path, ...}.
    Current groupings are "local", "git.<repository_slug>".
    Plugin jobs aren't loaded dynamically from a source_path and so are not included in this function
    """
    paths = {}
    # Locally installed jobs
    if settings.JOBS_ROOT and os.path.exists(settings.JOBS_ROOT):
        paths["local"] = settings.JOBS_ROOT

    # Jobs derived from Git repositories
    if settings.GIT_ROOT and os.path.isdir(settings.GIT_ROOT):
        for repository_record in GitRepository.objects.all():
            if "extras.job" not in repository_record.provided_contents:
                # This repository isn't marked as containing jobs that we should use.
                continue

            try:
                # In the case where we have multiple Nautobot instances, or multiple worker instances,
                # they are not required to share a common filesystem; therefore, we may need to refresh our local clone
                # of the Git repository to ensure that it is in sync with the latest repository clone from any instance.
                ensure_git_repository(
                    repository_record,
                    head=repository_record.current_head,
                    logger=logger,
                )
            except Exception as exc:
                logger.error(f"Error during local clone of Git repository {repository_record}: {exc}")
                continue

            jobs_path = os.path.join(repository_record.filesystem_path, "jobs")
            if os.path.isdir(jobs_path):
                paths[f"git.{repository_record.slug}"] = jobs_path
            else:
                logger.warning(f"Git repository {repository_record} is configured to provide jobs, but none are found!")

        # TODO(Glenn): when a Git repo is deleted or its slug is changed, we update the local filesystem
        # (see extras/signals.py, extras/models/datasources.py), but as noted above, there may be multiple filesystems
        # involved, so not all local clones of deleted Git repositories may have been deleted yet.
        # For now, if we encounter a "leftover" Git repo here, we delete it now.
        for git_slug in os.listdir(settings.GIT_ROOT):
            git_path = os.path.join(settings.GIT_ROOT, git_slug)
            if not os.path.isdir(git_path):
                logger.warning(
                    f"Found non-directory {git_slug} in {settings.GIT_ROOT}. Only Git repositories should exist here."
                )
            elif not os.path.isdir(os.path.join(git_path, ".git")):
                logger.warning(f"Directory {git_slug} in {settings.GIT_ROOT} does not appear to be a Git repository.")
            elif not GitRepository.objects.filter(slug=git_slug):
                logger.warning(f"Deleting unmanaged (leftover?) repository at {git_path}")
                shutil.rmtree(git_path)

    return paths


def get_job_classpaths():
    """
    Get a list of all known Job class_path strings.

    This is used as a cacheable, light-weight alternative to calling get_jobs() or get_job()
    when all that's needed is to verify whether a given job exists.
    """
    jobs_dict = get_jobs()
    result = set()
    for grouping_name, modules_dict in jobs_dict.items():
        for module_name in modules_dict:
            for class_name in modules_dict[module_name]["jobs"]:
                result.add(f"{grouping_name}/{module_name}/{class_name}")
    return result


def get_job(class_path):
    """
    Retrieve a specific job class by its class_path.

    Note that this is built atop get_jobs() and so is not a particularly light-weight API;
    if all you need to do is to verify whether a given class_path exists, use get_job_classpaths() instead.

    Returns None if not found.
    """
    try:
        grouping_name, module_name, class_name = class_path.split("/", 2)
    except ValueError:
        logger.error(f'Invalid class_path value "{class_path}"')
        return None

    jobs = get_jobs()
    return jobs.get(grouping_name, {}).get(module_name, {}).get("jobs", {}).get(class_name, None)


<<<<<<< HEAD
# TODO: this probably goes away
=======
class RunJobTaskFailed(Exception):
    """Celery task failed for some reason."""


@nautobot_task
def run_job(data, request, job_result_pk, commit=True, profile=False, *args, **kwargs):
    """
    Helper function to call the "run()", "test_*()", and "post_run" methods on a Job.

    This function is responsible for setting up the job execution, handing the DB tranaction
    and rollback conditions, plus post execution cleanup and saving the JobResult record.
    """
    from nautobot.extras.models import JobResult  # avoid circular import

    # Getting the correct job result can fail if the stored data cannot be serialized.
    # Catching `TypeError: the JSON object must be str, bytes or bytearray, not int`
    job_result = JobResult.objects.get(pk=job_result_pk)

    job_model = job_result.job_model
    initialization_failure = None
    job_model = JobModel.objects.get_for_class_path(job_result.name)

    if not job_model.enabled:
        initialization_failure = f"Job {job_model} is not enabled to be run!"
    else:
        job_class = job_model.job_class

        if not job_model.installed or not job_class:
            initialization_failure = f'Unable to locate job "{job_result.name}" to run it!'

    if initialization_failure:
        job_result.log(
            message=initialization_failure,
            obj=job_model,
            level_choice=LogLevelChoices.LOG_FAILURE,
            grouping="initialization",
            logger=logger,
        )
        raise RunJobTaskFailed(initialization_failure)

    job = job_class()
    job.active_test = "initialization"
    job.job_result = job_result

    soft_time_limit = job_model.soft_time_limit or settings.CELERY_TASK_SOFT_TIME_LIMIT
    time_limit = job_model.time_limit or settings.CELERY_TASK_TIME_LIMIT
    if time_limit <= soft_time_limit:
        job_result.log(
            f"The hard time limit of {time_limit} seconds is less than "
            f"or equal to the soft time limit of {soft_time_limit} seconds. "
            f"This job will fail silently after {time_limit} seconds.",
            level_choice=LogLevelChoices.LOG_WARNING,
            grouping="initialization",
            logger=logger,
        )

    file_ids = None
    try:
        # Capture the file IDs for any FileProxy objects created so we can cleanup later.
        file_fields = list(job._get_file_vars())
        file_ids = [data[f] for f in file_fields]

        # Attempt to resolve serialized data back into original form by creating querysets or model instances
        # If we fail to find any objects, we consider this a job execution error, and fail.
        # This might happen when a job sits on the queue for a while (i.e. scheduled) and data has changed
        # or it might be bad input from an API request, or manual execution.

        data = job_class.deserialize_data(data)
    # TODO(jathan): Another place where because `log()` is called which mutates `.data`, we must
    # explicitly call `save()` again. We need to see if we can move more of this to `NauotbotTask`
    # and/or the DB backend as well.
    except Exception:
        stacktrace = traceback.format_exc()
        job_result.log(
            f"Error initializing job:\n```\n{stacktrace}\n```",
            level_choice=LogLevelChoices.LOG_FAILURE,
            grouping="initialization",
            logger=logger,
        )
        job_result.save()
        if file_ids:
            # Cleanup FileProxy objects
            job.delete_files(*file_ids)  # pylint: disable=not-an-iterable
        raise

    if job_model.read_only:
        # Force commit to false for read only jobs.
        commit = False

    # TODO(Glenn): validate that all args required by this job are set in the data or else log helpful errors?

    job.logger.info(f"Running job (commit={commit})")

    # Add the current request as a property of the job
    job.request = request

    def _run_job():
        """
        Core job execution task.

        We capture this within a subfunction to allow for conditionally wrapping it with the change_logging
        context manager (which is only relevant if commit == True).

        If the job is marked as read_only == True, then commit is forced to False and no log messages will be
        emitted related to reverting database changes.
        """
        started = timezone.now()
        job.results["output"] = ""
        try:
            with transaction.atomic():
                # Script-like behavior
                job.active_test = "run"
                if profile:
                    import cProfile

                    # TODO: This should probably be available as a file download rather than dumped to the hard drive.
                    # Pending this: https://github.com/nautobot/nautobot/issues/3352
                    profiling_path = f"/tmp/nautobot-jobresult-{job_result_pk}.pstats"

                    # TODO: Context manager for this is added in 3.8
                    profiler = cProfile.Profile()
                    profiler.enable()
                    output = job.run(data=data, commit=commit)
                    profiler.disable()
                    profiler.dump_stats(profiling_path)
                    job.log_info(obj=None, message=f"Wrote profiling information to {profiling_path}.")
                else:
                    output = job.run(data=data, commit=commit)
                if output:
                    job.results["output"] += "\n" + str(output)

                # Report-like behavior
                for method_name in job.test_methods:
                    job.active_test = method_name
                    output = getattr(job, method_name)()
                    if output:
                        job.results["output"] += "\n" + str(output)

                job.logger.info("job completed successfully")

                if not commit:
                    raise AbortTransaction("Database changes have been reverted automatically.")

        except AbortTransaction:
            if not job_model.read_only:
                job.log_info(message="Database changes have been reverted automatically.")

        except Exception:
            if not job_model.read_only:
                job.log_info(message="Database changes have been reverted due to error.")
            raise

        # TODO(jathan): For now we still need to call `save()` so that any output data from the job
        # that was stored gets saved to the `JobResult`. We need to consider where this should be
        # moved as we get closer to eliminating `run_job()` entirely. Hint: Probably inside of
        # `NautobotTask` class.
        finally:
            _data = copy.deepcopy(job_result.data)
            job_result.refresh_from_db()
            job_result.data = _data
            try:
                job_result.save()
            except IntegrityError:
                # handle job_model deleted while job was running
                job_result.job_model = None
                job_result.save()
            if file_ids:
                job.delete_files(*file_ids)  # Cleanup FileProxy objects

        # TODO(jathan): Pretty sure this can also be handled by the backend, but
        # leaving it for now.
        # record data about this jobrun in the scheduled_job
        if job_result.scheduled_job:
            job_result.scheduled_job.total_run_count += 1
            job_result.scheduled_job.last_run_at = started
            job_result.scheduled_job.save()

        # Perform any post-run tasks
        # 2.0 TODO Remove post_run() method entirely
        job.active_test = "post_run"
        output = job.post_run()
        # TODO(jathan): We need to call `save()` here too so that any appended output from
        # `post_run` gets stored on the `JobResult`. We need to move this out of here as well.
        if output:
            job.results["output"] += "\n" + str(output)
            job_result.save()

        job_result.refresh_from_db()
        job.logger.info(f"Job completed in {job_result.duration}")

        # TODO(jathan): For now this is only output from `post_run()` which is not straightforward.
        # We need to think about what we want to be returned from job runs and stored as
        # `JobResult.result`, otherwise it will always be `None`.
        return output

    # Execute the job. If commit == True, wrap it with the change_logging context manager to ensure we
    # process change logs, webhooks, etc.
    if commit:
        context_class = JobHookChangeContext if job_model.is_job_hook_receiver else JobChangeContext
        change_context = context_class(user=request.user, context_detail=job_model.slug)
        with change_logging(change_context):
            output = _run_job()
    else:
        output = _run_job()

    # This is just passing through the return value from `post_run()` which for now will always be
    # `None` (see above).
    return output


>>>>>>> 1c40597c
@nautobot_task
def scheduled_job_handler(*args, **kwargs):
    """
    A thin wrapper around JobResult.enqueue_job() that allows for it to be called as an async task
    for the purposes of enqueuing scheduled jobs at their recurring intervals. Thus, JobResult.enqueue_job()
    is responsible for enqueuing the actual job for execution and this method is the task executed
    by the scheduler to kick off the job execution on a recurring interval.
    """

    user_pk = kwargs.pop("user")
    user = User.objects.get(pk=user_pk)
    kwargs.pop("name")
    scheduled_job_pk = kwargs.pop("scheduled_job_pk")
    celery_kwargs = kwargs.pop("celery_kwargs", {})
    schedule = ScheduledJob.objects.get(pk=scheduled_job_pk)

    JobResult.enqueue_job(schedule.job_model, user, celery_kwargs=celery_kwargs, schedule=schedule, **kwargs)


def enqueue_job_hooks(object_change):
    """
    Find job hook(s) assigned to this changed object type + action and enqueue them
    to be processed
    """

    # Job hooks cannot trigger other job hooks
    if object_change.change_context == ObjectChangeEventContextChoices.CONTEXT_JOB_HOOK:
        return

    # Determine whether this type of object supports job hooks
    model_type = object_change.changed_object._meta.model
    if model_type not in ChangeLoggedModelsQuery().list_subclasses():
        return

    # Retrieve any applicable job hooks
    content_type = ContentType.objects.get_for_model(object_change.changed_object)
    action_flag = {
        ObjectChangeActionChoices.ACTION_CREATE: "type_create",
        ObjectChangeActionChoices.ACTION_UPDATE: "type_update",
        ObjectChangeActionChoices.ACTION_DELETE: "type_delete",
    }[object_change.action]
    job_hooks = JobHook.objects.filter(content_types=content_type, enabled=True, **{action_flag: True})

    # Enqueue the jobs related to the job_hooks
    for job_hook in job_hooks:
        job_model = job_hook.job
        JobResult.enqueue_job(job_model, object_change.user, object_change=object_change.pk)<|MERGE_RESOLUTION|>--- conflicted
+++ resolved
@@ -124,6 +124,24 @@
         self.active_test = "run"
         context_class = JobHookChangeContext if isinstance(self, JobHookReceiver) else JobChangeContext
         change_context = context_class(user=self.user, context_detail=self.class_path)
+        # TODO: re-add profiling feature
+        # if profile:
+        #     import cProfile
+
+        #     # TODO: This should probably be available as a file download rather than dumped to the hard drive.
+        #     # Pending this: https://github.com/nautobot/nautobot/issues/3352
+        #     profiling_path = f"/tmp/nautobot-jobresult-{self.request.id}.pstats"
+
+        #     # TODO: Context manager for this is added in 3.8
+        #     profiler = cProfile.Profile()
+        #     profiler.enable()
+        #     output = job.run(data=data, commit=commit)
+        #     profiler.disable()
+        #     profiler.dump_stats(profiling_path)
+        #     job.log_info(obj=None, message=f"Wrote profiling information to {profiling_path}.")
+        # else:
+        #     output = job.run(data=data, commit=commit)
+
         with change_logging(change_context):
             return self.run(*args, **deserialized_kwargs)
 
@@ -1210,220 +1228,7 @@
     return jobs.get(grouping_name, {}).get(module_name, {}).get("jobs", {}).get(class_name, None)
 
 
-<<<<<<< HEAD
 # TODO: this probably goes away
-=======
-class RunJobTaskFailed(Exception):
-    """Celery task failed for some reason."""
-
-
-@nautobot_task
-def run_job(data, request, job_result_pk, commit=True, profile=False, *args, **kwargs):
-    """
-    Helper function to call the "run()", "test_*()", and "post_run" methods on a Job.
-
-    This function is responsible for setting up the job execution, handing the DB tranaction
-    and rollback conditions, plus post execution cleanup and saving the JobResult record.
-    """
-    from nautobot.extras.models import JobResult  # avoid circular import
-
-    # Getting the correct job result can fail if the stored data cannot be serialized.
-    # Catching `TypeError: the JSON object must be str, bytes or bytearray, not int`
-    job_result = JobResult.objects.get(pk=job_result_pk)
-
-    job_model = job_result.job_model
-    initialization_failure = None
-    job_model = JobModel.objects.get_for_class_path(job_result.name)
-
-    if not job_model.enabled:
-        initialization_failure = f"Job {job_model} is not enabled to be run!"
-    else:
-        job_class = job_model.job_class
-
-        if not job_model.installed or not job_class:
-            initialization_failure = f'Unable to locate job "{job_result.name}" to run it!'
-
-    if initialization_failure:
-        job_result.log(
-            message=initialization_failure,
-            obj=job_model,
-            level_choice=LogLevelChoices.LOG_FAILURE,
-            grouping="initialization",
-            logger=logger,
-        )
-        raise RunJobTaskFailed(initialization_failure)
-
-    job = job_class()
-    job.active_test = "initialization"
-    job.job_result = job_result
-
-    soft_time_limit = job_model.soft_time_limit or settings.CELERY_TASK_SOFT_TIME_LIMIT
-    time_limit = job_model.time_limit or settings.CELERY_TASK_TIME_LIMIT
-    if time_limit <= soft_time_limit:
-        job_result.log(
-            f"The hard time limit of {time_limit} seconds is less than "
-            f"or equal to the soft time limit of {soft_time_limit} seconds. "
-            f"This job will fail silently after {time_limit} seconds.",
-            level_choice=LogLevelChoices.LOG_WARNING,
-            grouping="initialization",
-            logger=logger,
-        )
-
-    file_ids = None
-    try:
-        # Capture the file IDs for any FileProxy objects created so we can cleanup later.
-        file_fields = list(job._get_file_vars())
-        file_ids = [data[f] for f in file_fields]
-
-        # Attempt to resolve serialized data back into original form by creating querysets or model instances
-        # If we fail to find any objects, we consider this a job execution error, and fail.
-        # This might happen when a job sits on the queue for a while (i.e. scheduled) and data has changed
-        # or it might be bad input from an API request, or manual execution.
-
-        data = job_class.deserialize_data(data)
-    # TODO(jathan): Another place where because `log()` is called which mutates `.data`, we must
-    # explicitly call `save()` again. We need to see if we can move more of this to `NauotbotTask`
-    # and/or the DB backend as well.
-    except Exception:
-        stacktrace = traceback.format_exc()
-        job_result.log(
-            f"Error initializing job:\n```\n{stacktrace}\n```",
-            level_choice=LogLevelChoices.LOG_FAILURE,
-            grouping="initialization",
-            logger=logger,
-        )
-        job_result.save()
-        if file_ids:
-            # Cleanup FileProxy objects
-            job.delete_files(*file_ids)  # pylint: disable=not-an-iterable
-        raise
-
-    if job_model.read_only:
-        # Force commit to false for read only jobs.
-        commit = False
-
-    # TODO(Glenn): validate that all args required by this job are set in the data or else log helpful errors?
-
-    job.logger.info(f"Running job (commit={commit})")
-
-    # Add the current request as a property of the job
-    job.request = request
-
-    def _run_job():
-        """
-        Core job execution task.
-
-        We capture this within a subfunction to allow for conditionally wrapping it with the change_logging
-        context manager (which is only relevant if commit == True).
-
-        If the job is marked as read_only == True, then commit is forced to False and no log messages will be
-        emitted related to reverting database changes.
-        """
-        started = timezone.now()
-        job.results["output"] = ""
-        try:
-            with transaction.atomic():
-                # Script-like behavior
-                job.active_test = "run"
-                if profile:
-                    import cProfile
-
-                    # TODO: This should probably be available as a file download rather than dumped to the hard drive.
-                    # Pending this: https://github.com/nautobot/nautobot/issues/3352
-                    profiling_path = f"/tmp/nautobot-jobresult-{job_result_pk}.pstats"
-
-                    # TODO: Context manager for this is added in 3.8
-                    profiler = cProfile.Profile()
-                    profiler.enable()
-                    output = job.run(data=data, commit=commit)
-                    profiler.disable()
-                    profiler.dump_stats(profiling_path)
-                    job.log_info(obj=None, message=f"Wrote profiling information to {profiling_path}.")
-                else:
-                    output = job.run(data=data, commit=commit)
-                if output:
-                    job.results["output"] += "\n" + str(output)
-
-                # Report-like behavior
-                for method_name in job.test_methods:
-                    job.active_test = method_name
-                    output = getattr(job, method_name)()
-                    if output:
-                        job.results["output"] += "\n" + str(output)
-
-                job.logger.info("job completed successfully")
-
-                if not commit:
-                    raise AbortTransaction("Database changes have been reverted automatically.")
-
-        except AbortTransaction:
-            if not job_model.read_only:
-                job.log_info(message="Database changes have been reverted automatically.")
-
-        except Exception:
-            if not job_model.read_only:
-                job.log_info(message="Database changes have been reverted due to error.")
-            raise
-
-        # TODO(jathan): For now we still need to call `save()` so that any output data from the job
-        # that was stored gets saved to the `JobResult`. We need to consider where this should be
-        # moved as we get closer to eliminating `run_job()` entirely. Hint: Probably inside of
-        # `NautobotTask` class.
-        finally:
-            _data = copy.deepcopy(job_result.data)
-            job_result.refresh_from_db()
-            job_result.data = _data
-            try:
-                job_result.save()
-            except IntegrityError:
-                # handle job_model deleted while job was running
-                job_result.job_model = None
-                job_result.save()
-            if file_ids:
-                job.delete_files(*file_ids)  # Cleanup FileProxy objects
-
-        # TODO(jathan): Pretty sure this can also be handled by the backend, but
-        # leaving it for now.
-        # record data about this jobrun in the scheduled_job
-        if job_result.scheduled_job:
-            job_result.scheduled_job.total_run_count += 1
-            job_result.scheduled_job.last_run_at = started
-            job_result.scheduled_job.save()
-
-        # Perform any post-run tasks
-        # 2.0 TODO Remove post_run() method entirely
-        job.active_test = "post_run"
-        output = job.post_run()
-        # TODO(jathan): We need to call `save()` here too so that any appended output from
-        # `post_run` gets stored on the `JobResult`. We need to move this out of here as well.
-        if output:
-            job.results["output"] += "\n" + str(output)
-            job_result.save()
-
-        job_result.refresh_from_db()
-        job.logger.info(f"Job completed in {job_result.duration}")
-
-        # TODO(jathan): For now this is only output from `post_run()` which is not straightforward.
-        # We need to think about what we want to be returned from job runs and stored as
-        # `JobResult.result`, otherwise it will always be `None`.
-        return output
-
-    # Execute the job. If commit == True, wrap it with the change_logging context manager to ensure we
-    # process change logs, webhooks, etc.
-    if commit:
-        context_class = JobHookChangeContext if job_model.is_job_hook_receiver else JobChangeContext
-        change_context = context_class(user=request.user, context_detail=job_model.slug)
-        with change_logging(change_context):
-            output = _run_job()
-    else:
-        output = _run_job()
-
-    # This is just passing through the return value from `post_run()` which for now will always be
-    # `None` (see above).
-    return output
-
-
->>>>>>> 1c40597c
 @nautobot_task
 def scheduled_job_handler(*args, **kwargs):
     """

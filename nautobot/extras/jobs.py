"""Jobs functionality - consolidates and replaces legacy "custom scripts" and "reports" features."""

from collections import OrderedDict
import functools
import inspect
import json
import logging
import os
import sys
import tempfile
from textwrap import dedent
from typing import final
import warnings

from billiard.einfo import ExceptionInfo
from celery.utils.log import get_task_logger
from db_file_storage.form_widgets import DBClearableFileInput
from django import forms
from django.conf import settings
from django.contrib.auth import get_user_model
from django.core.exceptions import ObjectDoesNotExist
from django.core.files.base import ContentFile
from django.core.files.uploadedfile import UploadedFile
from django.core.validators import RegexValidator
from django.db.models import Model
from django.db.models.query import QuerySet
from django.forms import ValidationError
from django.utils.functional import classproperty
import netaddr
import yaml

from nautobot.core.celery import import_jobs, nautobot_task
from nautobot.core.events import publish_event
from nautobot.core.forms import (
    DynamicModelChoiceField,
    DynamicModelMultipleChoiceField,
    JSONField,
)
from nautobot.core.utils.config import get_settings_or_config
from nautobot.core.utils.logging import sanitize
from nautobot.core.utils.lookup import get_model_from_name
from nautobot.extras.choices import (
    JobResultStatusChoices,
    ObjectChangeActionChoices,
    ObjectChangeEventContextChoices,
)
from nautobot.extras.context_managers import web_request_context
from nautobot.extras.forms import JobForm
from nautobot.extras.models import (
    FileProxy,
    Job as JobModel,
    JobHook,
    JobQueue,
    JobResult,
    ObjectChange,
)
from nautobot.extras.registry import registry
from nautobot.extras.utils import change_logged_models_queryset
from nautobot.ipam.formfields import IPAddressFormField, IPNetworkFormField
from nautobot.ipam.validators import (
    MaxPrefixLengthValidator,
    MinPrefixLengthValidator,
    prefix_validator,
)

User = get_user_model()


__all__ = [
    "Job",
    "BooleanVar",
    "ChoiceVar",
    "FileVar",
    "IntegerVar",
    "IPAddressVar",
    "IPAddressWithMaskVar",
    "IPNetworkVar",
    "JSONVar",
    "MultiChoiceVar",
    "MultiObjectVar",
    "ObjectVar",
    "StringVar",
    "TextVar",
]

logger = logging.getLogger(__name__)


class RunJobTaskFailed(Exception):
    """Celery task failed for some reason."""


class BaseJob:
    """Base model for jobs.

    Users can subclass this directly if they want to provide their own base class for implementing multiple jobs
    with shared functionality; if no such sharing is required, use Job class instead.

    Jobs must define at minimum a run method.
    """

    class Meta:
        """
        Metaclass attributes - subclasses can define any or all of the following attributes:

        - name (str)
        - description (str)
        - hidden (bool)
        - field_order (list)
        - approval_required (bool)
        - soft_time_limit (int)
        - time_limit (int)
        - has_sensitive_variables (bool)
        - task_queues (list)
        """

    def __init__(self):
        self.logger = get_task_logger(self.__module__)

    def __call__(self, *args, **kwargs):
        # Attempt to resolve serialized data back into original form by creating querysets or model instances
        # If we fail to find any objects, we consider this a job execution error, and fail.
        # This might happen when a job sits on the queue for a while (i.e. scheduled) and data has changed
        # or it might be bad input from an API request, or manual execution.
        try:
            deserialized_kwargs = self.deserialize_data(kwargs)
        except Exception as err:
            self.logger.error("%s", err)
            raise RunJobTaskFailed("Error initializing job") from err
        if isinstance(self, JobHookReceiver):
            change_context = ObjectChangeEventContextChoices.CONTEXT_JOB_HOOK
        else:
            change_context = ObjectChangeEventContextChoices.CONTEXT_JOB

        with web_request_context(user=self.user, context_detail=self.class_path, context=change_context):
            if self.celery_kwargs.get("nautobot_job_profile", False) is True:
                import cProfile

                # TODO: This should probably be available as a file download rather than dumped to the hard drive.
                # Pending this: https://github.com/nautobot/nautobot/issues/3352
                profiling_path = f"{tempfile.gettempdir()}/nautobot-jobresult-{self.job_result.id}.pstats"
                self.logger.info(
                    "Writing profiling information to %s.", profiling_path, extra={"grouping": "initialization"}
                )

                with cProfile.Profile() as pr:
                    try:
                        output = self.run(*args, **deserialized_kwargs)
                    except Exception as err:
                        pr.dump_stats(profiling_path)
                        raise err
                    else:
                        pr.dump_stats(profiling_path)
                        return output
            else:
                return self.run(*args, **deserialized_kwargs)

    def __str__(self):
        return str(self.name)

    # See https://github.com/PyCQA/pylint-django/issues/240 for why we have a pylint disable on each classproperty below

    def before_start(self, task_id, args, kwargs):
        """Handler called before the task starts.

        Arguments:
            task_id (str): Unique id of the task to execute.
            args (Tuple): Original arguments for the task to execute.
            kwargs (Dict): Original keyword arguments for the task to execute.

        Returns:
            (None): The return value of this handler is ignored.
        """
        try:
            self.job_result
        except ObjectDoesNotExist as err:
            raise RunJobTaskFailed(f"Unable to find associated job result for job {task_id}") from err

        try:
            self.job_model
        except ObjectDoesNotExist as err:
            raise RunJobTaskFailed(f"Unable to find associated job model for job {task_id}") from err

        if not self.job_model.enabled:
            self.logger.error(
                "Job %s is not enabled to be run!",
                self.job_model,
                extra={"object": self.job_model, "grouping": "initialization"},
            )
            raise RunJobTaskFailed(f"Job {self.job_model} is not enabled to be run!")

        soft_time_limit = self.job_model.soft_time_limit or settings.CELERY_TASK_SOFT_TIME_LIMIT
        time_limit = self.job_model.time_limit or settings.CELERY_TASK_TIME_LIMIT
        if time_limit <= soft_time_limit:
            self.logger.warning(
                "The hard time limit of %s seconds is less than "
                "or equal to the soft time limit of %s seconds. "
                "This job will fail silently after %s seconds.",
                time_limit,
                soft_time_limit,
                time_limit,
                extra={"grouping": "initialization"},
            )

        self.logger.info("Running job", extra={"grouping": "initialization", "object": self.job_model})

    def run(self, *args, **kwargs):
        """
        Method invoked when this Job is run.
        """
        raise NotImplementedError("Jobs must define the run method.")

    def on_success(self, retval, task_id, args, kwargs):
        """Success handler.

        Run by the worker if the task executes successfully.

        Arguments:
            retval (Any): The return value of the task.
            task_id (str): Unique id of the executed task.
            args (Tuple): Original arguments for the executed task.
            kwargs (Dict): Original keyword arguments for the executed task.

        Returns:
            (None): The return value of this handler is ignored.
        """

    def on_retry(self, exc, task_id, args, kwargs, einfo):
        """Retry handler.

        This is run by the worker when the task is to be retried.

        Arguments:
            exc (Exception): The exception sent to :meth:`retry`.
            task_id (str): Unique id of the retried task.
            args (Tuple): Original arguments for the retried task.
            kwargs (Dict): Original keyword arguments for the retried task.
            einfo (~billiard.einfo.ExceptionInfo): Exception information.

        Returns:
            (None): The return value of this handler is ignored.
        """

    def on_failure(self, exc, task_id, args, kwargs, einfo):
        """Error handler.

        This is run by the worker when the task fails.

        Arguments:
            exc (Exception): The exception raised by the task.
            task_id (str): Unique id of the failed task.
            args (Tuple): Original arguments for the task that failed.
            kwargs (Dict): Original keyword arguments for the task that failed.
            einfo (~billiard.einfo.ExceptionInfo): Exception information.

        Returns:
            (None): The return value of this handler is ignored.
        """

    def after_return(self, status, retval, task_id, args, kwargs, einfo):
        """
        Handler called after the task returns.

        Arguments:
            status (str): Current task state.
            retval (Any): Task return value/exception.
            task_id (str): Unique id of the task.
            args (tuple):  Original arguments for the task that returned.
            kwargs (dict): Original keyword arguments for the task that returned.
            einfo (ExceptionInfo): ExceptionInfo instance, containing the traceback (if any).

        Returns:
            (None): The return value of this handler is ignored.
        """

        # Cleanup FileProxy objects
        file_fields = list(self._get_file_vars())
        file_ids = [kwargs[f] for f in file_fields if f in kwargs]
        if file_ids:
            self._delete_file_proxies(*file_ids)

        if status == JobResultStatusChoices.STATUS_SUCCESS:
            self.logger.info("Job completed", extra={"grouping": "post_run"})

    @final
    @classproperty
    def file_path(cls) -> str:  # pylint: disable=no-self-argument
        """Deprecated as of Nautobot 2.2.3."""
        return inspect.getfile(cls)

    @final
    @classproperty
    def class_path(cls) -> str:  # pylint: disable=no-self-argument
        """
        Unique identifier of a specific Job class, in the form <module_name>.<ClassName>.

        Examples:
        - my_script.MyScript - Local Job
        - nautobot.core.jobs.MySystemJob - System Job
        - my_plugin.jobs.MyPluginJob - App-provided Job
        - git_repository.jobs.myjob.MyJob - GitRepository Job
        """
        return f"{cls.__module__}.{cls.__name__}"

    @final
    @classproperty
    def class_path_dotted(cls) -> str:  # pylint: disable=no-self-argument
        """
        Dotted class_path, suitable for use in things like Python logger names.

        Deprecated as of Nautobot 2.0: just use .class_path instead.
        """
        return cls.class_path

    @final
    @classproperty
    def class_path_js_escaped(cls) -> str:  # pylint: disable=no-self-argument
        """
        Escape various characters so that the class_path can be used as a jQuery selector.
        """
        return cls.class_path.replace(".", r"\.")

    @final
    @classproperty
    def grouping(cls) -> str:  # pylint: disable=no-self-argument
        module = inspect.getmodule(cls)
        return getattr(module, "name", cls.__module__)

    @final
    @classmethod
    def _get_meta_attr_and_assert_type(cls, attr_name, default, expected_type):
        result = getattr(cls.Meta, attr_name, default)
        if not isinstance(result, expected_type):
            raise TypeError(f"Meta.{attr_name} should be {expected_type}, not {type(result)}")
        return result

    @final
    @classproperty
    def name(cls) -> str:  # pylint: disable=no-self-argument
        return cls._get_meta_attr_and_assert_type("name", cls.__name__, expected_type=str)

    @final
    @classproperty
    def description(cls) -> str:  # pylint: disable=no-self-argument
        return dedent(cls._get_meta_attr_and_assert_type("description", "", expected_type=str)).strip()

    @final
    @classproperty
    def description_first_line(cls) -> str:  # pylint: disable=no-self-argument
        if cls.description:  # pylint: disable=using-constant-test
            return cls.description.splitlines()[0]
        return ""

    @final
    @classproperty
    def dryrun_default(cls) -> bool:  # pylint: disable=no-self-argument
        return cls._get_meta_attr_and_assert_type("dryrun_default", False, expected_type=bool)

    @final
    @classproperty
    def hidden(cls) -> bool:  # pylint: disable=no-self-argument
        return cls._get_meta_attr_and_assert_type("hidden", False, expected_type=bool)

    @final
    @classproperty
    def field_order(cls):  # pylint: disable=no-self-argument
        return cls._get_meta_attr_and_assert_type("field_order", [], expected_type=(list, tuple))

    @final
    @classproperty
    def read_only(cls) -> bool:  # pylint: disable=no-self-argument
        return cls._get_meta_attr_and_assert_type("read_only", False, expected_type=bool)

    @final
    @classproperty
    def approval_required(cls) -> bool:  # pylint: disable=no-self-argument
        return cls._get_meta_attr_and_assert_type("approval_required", False, expected_type=bool)

    @final
    @classproperty
    def soft_time_limit(cls) -> int:  # pylint: disable=no-self-argument
        return cls._get_meta_attr_and_assert_type("soft_time_limit", 0, expected_type=int)

    @final
    @classproperty
    def time_limit(cls) -> int:  # pylint: disable=no-self-argument
        return cls._get_meta_attr_and_assert_type("time_limit", 0, expected_type=int)

    @final
    @classproperty
    def has_sensitive_variables(cls) -> bool:  # pylint: disable=no-self-argument
        return cls._get_meta_attr_and_assert_type("has_sensitive_variables", True, expected_type=bool)

    @final
    @classproperty
    def supports_dryrun(cls) -> bool:  # pylint: disable=no-self-argument
        return isinstance(getattr(cls, "dryrun", None), DryRunVar)

    @final
    @classproperty
    def task_queues(cls) -> list:  # pylint: disable=no-self-argument
        return cls._get_meta_attr_and_assert_type("task_queues", [], expected_type=(list, tuple))

    @final
    @classproperty
    def properties_dict(cls) -> dict:  # pylint: disable=no-self-argument
        """
        Return all relevant classproperties as a dict.

        Used for convenient rendering into job_edit.html via the `json_script` template tag.
        """
        return {
            "name": cls.name,
            "grouping": cls.grouping,
            "description": cls.description,
            "approval_required": cls.approval_required,
            "hidden": cls.hidden,
            "soft_time_limit": cls.soft_time_limit,
            "time_limit": cls.time_limit,
            "has_sensitive_variables": cls.has_sensitive_variables,
            "task_queues": cls.task_queues,
        }

    @final
    @classproperty
    def registered_name(cls) -> str:  # pylint: disable=no-self-argument
        """Deprecated - use class_path classproperty instead."""
        return f"{cls.__module__}.{cls.__name__}"

    @classmethod
    def _get_vars(cls):
        """
        Return dictionary of ScriptVariable attributes defined on this class or any of its base parent classes.

        The variables are sorted in the order that they were defined,
        with variables defined on base classes appearing before subclass variables.
        """
        cls_vars = {}
        # get list of base classes, including cls, in reverse method resolution order: [BaseJob, Job, cls]
        base_classes = reversed(inspect.getmro(cls))
        attr_names = [name for base in base_classes for name in base.__dict__.keys()]
        for name in attr_names:
            try:
                attr_class = getattr(cls, name, None).__class__
            except TypeError:
                pass
            if name not in cls_vars and issubclass(attr_class, ScriptVariable):
                cls_vars[name] = getattr(cls, name)

        return cls_vars

    @classmethod
    def _get_file_vars(cls):
        """Return an ordered dict of FileVar fields."""
        cls_vars = cls._get_vars()
        file_vars = OrderedDict()
        for name, attr in cls_vars.items():
            if isinstance(attr, FileVar):
                file_vars[name] = attr

        return file_vars

    @classmethod
    def as_form_class(cls):
        """
        Dynamically generate a Django form class corresponding to the variables in this Job.

        In most cases you should use `.as_form()` instead of calling this method directly.
        """
        fields = {name: var.as_field() for name, var in cls._get_vars().items()}
        return type("JobForm", (JobForm,), fields)

    @classmethod
    def as_form(cls, data=None, files=None, initial=None, approval_view=False):
        """
        Return a Django form suitable for populating the context data required to run this Job.

        `approval_view` will disable all fields from modification and is used to display the form
        during a approval review workflow.
        """

        form = cls.as_form_class()(data, files, initial=initial)
        form.fields["_profile"] = forms.BooleanField(
            required=False,
            initial=False,
            label="Profile job execution",
            help_text="Profiles the job execution using cProfile and outputs a report to /tmp/",
        )

        job_model = JobModel.objects.get_for_class_path(cls.class_path)
        dryrun_default = job_model.dryrun_default if job_model.dryrun_default_override else cls.dryrun_default
        job_queue_queryset = JobQueue.objects.filter(jobs=job_model)
        job_queue_params = {"jobs": [job_model.pk]}

        # Initialize job_queue choices
        form.fields["_job_queue"] = DynamicModelChoiceField(
            queryset=job_queue_queryset,
            query_params=job_queue_params,
            required=False,
            help_text="The job queue to route this job to",
            label="Job queue",
        )
        # Populate the job queue field on the JobRun Form
        form.fields["_job_queue"].initial = job_model.default_job_queue.pk

        if cls.supports_dryrun and (not initial or "dryrun" not in initial):
            # Set initial "dryrun" checkbox state based on the Meta parameter
            form.fields["dryrun"].initial = dryrun_default
        if not settings.DEBUG:
            form.fields["_profile"].widget = forms.HiddenInput()

        # https://github.com/PyCQA/pylint/issues/3484
        if cls.field_order:  # pylint: disable=using-constant-test
            form.order_fields(cls.field_order)

        if approval_view:
            # Set `disabled=True` on all fields
            for _, field in form.fields.items():
                field.disabled = True

        # Ensure non-Job-specific fields are still last after applying field_order
        for field in ["_job_queue", "_profile"]:
            value = form.fields.pop(field)
            form.fields[field] = value

        return form

    @functools.cached_property
    def job_model(self):
        return JobModel.objects.get(module_name=self.__module__, job_class_name=self.__class__.__name__)

    @functools.cached_property
    def job_result(self):
        return JobResult.objects.get(id=self.request.id)

    @functools.cached_property
    def celery_kwargs(self):
        return self.job_result.celery_kwargs or {}

    @property
    def user(self):
        return getattr(self.job_result, "user", None)

    @staticmethod
    def serialize_data(data):
        """
        This method parses input data (from JobForm usually) and returns a dict which is safe to serialize

        Here we convert the QuerySet of a MultiObjectVar to a list of the pk's and the model instance
        of an ObjectVar into the pk value.

        These are converted back during job execution.
        """

        return_data = {}
        for field_name, value in data.items():
            # MultiObjectVar
            if isinstance(value, QuerySet):
                return_data[field_name] = list(value.values_list("pk", flat=True))
            # ObjectVar
            elif isinstance(value, Model):
                return_data[field_name] = value.pk
            # FileVar (Save each FileVar as a FileProxy)
            elif isinstance(value, UploadedFile):
                return_data[field_name] = BaseJob._save_file_to_proxy(value)
            # IPAddressVar, IPAddressWithMaskVar, IPNetworkVar
            elif isinstance(value, netaddr.ip.BaseIP):
                return_data[field_name] = str(value)
            # Everything else...
            else:
                return_data[field_name] = value

        return return_data

    # TODO: can the deserialize_data logic be moved to NautobotKombuJSONEncoder?
    @classmethod
    def deserialize_data(cls, data):
        """
        Given data input for a job execution, deserialize it by resolving object references using defined variables.

        This converts a list of pk's back into a QuerySet for MultiObjectVar instances and single pk values into
        model instances for ObjectVar.

        Note that when resolving querysets or model instances by their PK, we do not catch DoesNotExist
        exceptions here, we leave it up the caller to handle those cases. The normal job execution code
        path would consider this a failure of the job execution, as described in `nautobot.extras.jobs.run_job`.
        """
        cls_vars = cls._get_vars()
        return_data = {}

        if not isinstance(data, dict):
            raise TypeError("Data should be a dictionary.")

        for field_name, value in data.items():
            # If a field isn't a var, skip it (e.g. `_task_queue`).
            try:
                var = cls_vars[field_name]
            except KeyError:
                continue

            if value is None:
                if var.field_attrs.get("required"):
                    raise ValidationError(f"{field_name} is a required field")
                else:
                    return_data[field_name] = value
                    continue

            if isinstance(var, MultiObjectVar):
                queryset = var.field_attrs["queryset"].filter(pk__in=value)
                if queryset.count() < len(value):
                    # Not all objects found
                    found_pks = set(queryset.values_list("pk", flat=True))
                    not_found_pks = set(value).difference(found_pks)
                    raise queryset.model.DoesNotExist(
                        f"Failed to find requested objects for var {field_name}: [{', '.join(not_found_pks)}]"
                    )
                return_data[field_name] = var.field_attrs["queryset"].filter(pk__in=value)

            elif isinstance(var, ObjectVar):
                if isinstance(value, dict):
                    return_data[field_name] = var.field_attrs["queryset"].get(**value)
                else:
                    return_data[field_name] = var.field_attrs["queryset"].get(pk=value)
            elif isinstance(var, FileVar):
                return_data[field_name] = cls._load_file_from_proxy(value)
            # IPAddressVar is a netaddr.IPAddress object
            elif isinstance(var, IPAddressVar):
                return_data[field_name] = netaddr.IPAddress(value)
            # IPAddressWithMaskVar, IPNetworkVar are netaddr.IPNetwork objects
            elif isinstance(var, (IPAddressWithMaskVar, IPNetworkVar)):
                return_data[field_name] = netaddr.IPNetwork(value)
            else:
                return_data[field_name] = value

        return return_data

    @classmethod
    def validate_data(cls, data, files=None):
        cls_vars = cls._get_vars()

        if not isinstance(data, dict):
            raise ValidationError("Job data needs to be a dict")

        for k in data:
            if k not in cls_vars:
                raise ValidationError({k: "Job data contained an unknown property"})

        # defer validation to the form object
        f = cls.as_form(data=cls.deserialize_data(data), files=files)
        if not f.is_valid():
            raise ValidationError(f.errors)

        return f.cleaned_data

    @classmethod
    def prepare_job_kwargs(cls, job_kwargs):
        """Process dict and return kwargs that exist as ScriptVariables on this job."""
        job_vars = cls._get_vars()
        return {k: v for k, v in job_kwargs.items() if k in job_vars}

    @staticmethod
    def _load_file_from_proxy(pk):
        """Load a file proxy stored in the database by primary key.

        Args:
            pk (uuid): Primary key of the `FileProxy` to retrieve

        Returns:
            (File): A File-like object
        """
        fp = FileProxy.objects.get(pk=pk)
        return fp.file

    @staticmethod
    def _save_file_to_proxy(uploaded_file):
        """
        Save an uploaded file to the database as a file proxy and return the
        primary key.

        Args:
            uploaded_file (file): File handle of file to save to database

        Returns:
            (uuid): The pk of the `FileProxy` object
        """
        fp = FileProxy.objects.create(name=uploaded_file.name, file=uploaded_file)
        return fp.pk

    def _delete_file_proxies(self, *files_to_delete):
        """Given an unpacked list of primary keys for `FileProxy` objects, delete them.

        Args:
            files_to_delete (*args): List of primary keys to delete

        Returns:
            (int): number of objects deleted
        """
        files = FileProxy.objects.filter(pk__in=files_to_delete)
        num = 0
        for fp in files:
            fp.delete()  # Call delete() on each, so `FileAttachment` is reaped
            num += 1
        self.logger.debug("Deleted %d file proxies", num, extra={"grouping": "post_run"})
        return num

    # Convenience functions

    def load_yaml(self, filename):
        """
        Return data from a YAML file
        """
        file_path = os.path.join(os.path.dirname(self.file_path), filename)
        with open(file_path, "r") as datafile:
            data = yaml.safe_load(datafile)

        return data

    def load_json(self, filename):
        """
        Return data from a JSON file
        """
        file_path = os.path.join(os.path.dirname(self.file_path), filename)
        with open(file_path, "r") as datafile:
            data = json.load(datafile)

        return data

    def create_file(self, filename, content):
        """
        Create a file that can later be downloaded by users.

        Args:
            filename (str): Name of the file to create, including extension
            content (str, bytes): Content to populate the created file with.

        Raises:
            (ValueError): if the provided content exceeds JOB_CREATE_FILE_MAX_SIZE in length

        Returns:
            (FileProxy): record that was created
        """
        if isinstance(content, str):
            content = content.encode("utf-8")
        max_size = get_settings_or_config("JOB_CREATE_FILE_MAX_SIZE", fallback=10 << 20)
        actual_size = len(content)
        if actual_size > max_size:
            raise ValueError(f"Provided {actual_size} bytes of content, but JOB_CREATE_FILE_MAX_SIZE is {max_size}")
        fp = FileProxy.objects.create(
            name=filename, job_result=self.job_result, file=ContentFile(content, name=filename)
        )
        self.logger.info("Created file [%s](%s)", filename, fp.file.url)
        return fp


class Job(BaseJob):
    """
    Classes which inherit from this model will appear in the list of available jobs.
    """


#
# Script variables
#


class ScriptVariable:
    """
    Base model for script variables
    """

    form_field = forms.CharField

    def __init__(self, label="", description="", default=None, required=True, widget=None):
        # Initialize field attributes
        if not hasattr(self, "field_attrs"):
            self.field_attrs = {}
        if label:
            self.field_attrs["label"] = label
        if description:
            self.field_attrs["help_text"] = description
        if default is not None:
            self.field_attrs["initial"] = default
        if widget:
            self.field_attrs["widget"] = widget
        self.field_attrs["required"] = required

    def as_field(self):
        """
        Render the variable as a Django form field.
        """
        form_field = self.form_field(**self.field_attrs)
        if not isinstance(form_field.widget, forms.CheckboxInput):
            if form_field.widget.attrs and "class" in form_field.widget.attrs.keys():
                form_field.widget.attrs["class"] += " form-control"
            else:
                form_field.widget.attrs["class"] = "form-control"

        return form_field


class StringVar(ScriptVariable):
    """
    Character string representation. Can enforce minimum/maximum length and/or regex validation.
    """

    def __init__(self, min_length=None, max_length=None, regex=None, *args, **kwargs):
        super().__init__(*args, **kwargs)

        # Optional minimum/maximum lengths
        if min_length:
            self.field_attrs["min_length"] = min_length
        if max_length:
            self.field_attrs["max_length"] = max_length

        # Optional regular expression validation
        if regex:
            self.field_attrs["validators"] = [
                RegexValidator(
                    regex=regex,
                    message=f"Invalid value. Must match regex: {regex}",
                    code="invalid",
                )
            ]


class TextVar(ScriptVariable):
    """
    Free-form text data. Renders as a `<textarea>`.
    """

    form_field = forms.CharField

    def __init__(self, *args, **kwargs):
        super().__init__(*args, **kwargs)

        self.field_attrs["widget"] = forms.Textarea


class IntegerVar(ScriptVariable):
    """
    Integer representation. Can enforce minimum/maximum values.
    """

    form_field = forms.IntegerField

    def __init__(self, min_value=None, max_value=None, *args, **kwargs):
        super().__init__(*args, **kwargs)

        # Optional minimum/maximum values
        if min_value:
            self.field_attrs["min_value"] = min_value
        if max_value:
            self.field_attrs["max_value"] = max_value


class BooleanVar(ScriptVariable):
    """
    Boolean representation (true/false). Renders as a checkbox.
    """

    form_field = forms.BooleanField

    def __init__(self, *args, **kwargs):
        super().__init__(*args, **kwargs)

        # Boolean fields cannot be required
        self.field_attrs["required"] = False


class DryRunVar(BooleanVar):
    """
    Special boolean variable that bypasses approval requirements if this is set to True on job execution.
    """

    description = "Check to run job in dryrun mode."

    def __init__(self, *args, **kwargs):
        # Default must be false unless overridden through `dryrun_default` meta attribute
        kwargs["default"] = False

        # Default description if one was not provided
        kwargs.setdefault("description", self.description)

        super().__init__(*args, **kwargs)


class ChoiceVar(ScriptVariable):
    """
    Select one of several predefined static choices, passed as a list of two-tuples. Example:

        color = ChoiceVar(
            choices=(
                ('#ff0000', 'Red'),
                ('#00ff00', 'Green'),
                ('#0000ff', 'Blue')
            )
        )
    """

    form_field = forms.ChoiceField

    def __init__(self, choices, *args, **kwargs):
        super().__init__(*args, **kwargs)

        # Set field choices
        self.field_attrs["choices"] = choices


class MultiChoiceVar(ChoiceVar):
    """
    Like ChoiceVar, but allows for the selection of multiple choices.
    """

    form_field = forms.MultipleChoiceField


class ObjectVar(ScriptVariable):
    """
    A single object within Nautobot.

    Args:
        model (Model): The Nautobot model being referenced
        display_field (str): The attribute of the returned object to display in the selection list
        query_params (dict): Additional query parameters to attach when making REST API requests
        null_option (str): The label to use as a "null" selection option
    """

    form_field = DynamicModelChoiceField

    def __init__(
        self,
        model=None,
        queryset=None,
        display_field="display",
        query_params=None,
        null_option=None,
        *args,
        **kwargs,
    ):
        super().__init__(*args, **kwargs)

        # Set the form field's queryset. Support backward compatibility for the "queryset" argument for now.
        if model is not None:
            self.field_attrs["queryset"] = model.objects.all()
        elif queryset is not None:
            warnings.warn(
                f'{self}: Specifying a queryset for ObjectVar is no longer supported. Please use "model" instead.'
            )
            self.field_attrs["queryset"] = queryset
        else:
            raise TypeError("ObjectVar must specify a model")

        self.field_attrs.update(
            {
                "display_field": display_field,
                "query_params": query_params,
                "null_option": null_option,
            }
        )


class MultiObjectVar(ObjectVar):
    """
    Like ObjectVar, but can represent one or more objects.
    """

    form_field = DynamicModelMultipleChoiceField


class DatabaseFileField(forms.FileField):
    """Specialized `FileField` for use with `DatabaseFileStorage` storage backend."""

    widget = DBClearableFileInput


class FileVar(ScriptVariable):
    """
    An uploaded file.
    """

    form_field = DatabaseFileField


class IPAddressVar(ScriptVariable):
    """
    An IPv4 or IPv6 address without a mask.
    """

    form_field = IPAddressFormField


class IPAddressWithMaskVar(ScriptVariable):
    """
    An IPv4 or IPv6 address with a mask.
    """

    form_field = IPNetworkFormField


class IPNetworkVar(ScriptVariable):
    """
    An IPv4 or IPv6 prefix.
    """

    form_field = IPNetworkFormField

    def __init__(self, min_prefix_length=None, max_prefix_length=None, *args, **kwargs):
        super().__init__(*args, **kwargs)

        # Set prefix validator and optional minimum/maximum prefix lengths
        self.field_attrs["validators"] = [prefix_validator]
        if min_prefix_length is not None:
            self.field_attrs["validators"].append(MinPrefixLengthValidator(min_prefix_length))
        if max_prefix_length is not None:
            self.field_attrs["validators"].append(MaxPrefixLengthValidator(max_prefix_length))


class JSONVar(ScriptVariable):
    """
    Like TextVar but with native serializing of JSON data.
    """

    form_field = JSONField


class JobHookReceiver(Job):
    """
    Base class for job hook receivers. Job hook receivers are jobs that are initiated
    from object changes and are not intended to be run from the UI or API like standard jobs.
    """

    object_change = ObjectVar(model=ObjectChange)

    def run(self, object_change):
        """JobHookReceiver subclasses generally shouldn't need to override this method."""
        self.receive_job_hook(
            change=object_change,
            action=object_change.action,
            changed_object=object_change.changed_object,
        )

    def receive_job_hook(self, change, action, changed_object):
        """
        Method to be implemented by concrete JobHookReceiver subclasses.

        Args:
            change (ObjectChange): an instance of `nautobot.extras.models.ObjectChange`
            action (str): a string with the action performed on the changed object ("create", "update" or "delete")
            changed_object (Model): an instance of the object that was changed, or `None` if the object has been deleted
        """
        raise NotImplementedError


class JobButtonReceiver(Job):
    """
    Base class for job button receivers. Job button receivers are jobs that are initiated
    from UI buttons and are not intended to be run from the job form UI or API like standard jobs.
    """

    object_pk = StringVar()
    object_model_name = StringVar()

    def run(self, object_pk, object_model_name):
        """JobButtonReceiver subclasses generally shouldn't need to override this method."""
        model = get_model_from_name(object_model_name)
        obj = model.objects.get(pk=object_pk)

        self.receive_job_button(obj=obj)

    def receive_job_button(self, obj):
        """
        Method to be implemented by concrete JobButtonReceiver subclasses.

        Args:
            obj (Model): an instance of the object that triggered this job
        """
        raise NotImplementedError


def is_job(obj):
    """
    Returns True if the given object is a Job subclass.
    """
    try:
        return issubclass(obj, Job) and obj not in [Job, JobHookReceiver, JobButtonReceiver]
    except TypeError:
        return False


def is_variable(obj):
    """
    Returns True if the object is a ScriptVariable instance.
    """
    return isinstance(obj, ScriptVariable)


def get_jobs(*, reload=False):
    """
    Compile a dictionary of all Job classes available at this time.

    Args:
        reload (bool): If True, reimport Jobs from `JOBS_ROOT` and all applicable GitRepositories.

    Returns:
        (dict): `{"class_path.Job1": <job_class>, "class_path.Job2": <job_class>, ...}`
    """
    if reload:
        import_jobs()

    return registry["jobs"]


def get_job(class_path, reload=False):
    """
    Retrieve a specific job class by its class_path (`<module_name>.<JobClassName>`).

    May return None if the job can't be imported.

    Args:
        reload (bool): If True, **and** the given class_path describes a JOBS_ROOT or GitRepository Job,
            then refresh **all** such Jobs before retrieving the job class.
    """
    if reload:
        if class_path.startswith("nautobot."):
            # System job - not reloadable
            reload = False
        if any(class_path.startswith(f"{app_name}.") for app_name in settings.PLUGINS):
            # App provided job - not reloadable
            reload = False
    jobs = get_jobs(reload=reload)
    return jobs.get(class_path, None)


@nautobot_task(bind=True)
def run_job(self, job_class_path, *args, **kwargs):
    """
    "Runner" function for execution of any Job class by a worker.

    This calls the following Job APIs in the following order:

    - `__init__()`
    - `before_start()`
    - `__call__()` (which calls `run()`)
    - If no exceptions have been raised, `on_success()`, else `on_failure()`
    - `after_return()`

    Finally, it either returns the data returned from `run()` or re-raises any exception encountered.
    """
    logger.debug("Running job %s", job_class_path)

    job_class = get_job(job_class_path, reload=True)
    if job_class is None:
        raise KeyError(f"Job class not found for class path {job_class_path}")
    job = job_class()
    job.request = self.request
    job_result = JobResult.objects.get(id=self.request.id)
    payload = {
        "job_result_id": self.request.id,
        "job_name": job.name,
        "user_name": job_result.user.username,
    }
    if not job.job_model.has_sensitive_variables:
        payload["job_kwargs"] = kwargs
    try:
        publish_event(topic="nautobot.jobs.job.started", payload=payload)
        job.before_start(self.request.id, args, kwargs)
        result = job(*args, **kwargs)
        job.on_success(result, self.request.id, args, kwargs)
        job.after_return(JobResultStatusChoices.STATUS_SUCCESS, result, self.request.id, args, kwargs, None)
        payload["job_output"] = result
        publish_event(topic="nautobot.jobs.job.completed", payload=payload)
        return result
    except Exception as exc:
        einfo = ExceptionInfo(sys.exc_info())
        job.on_failure(exc, self.request.id, args, kwargs, einfo)
        job.after_return(JobResultStatusChoices.STATUS_FAILURE, exc, self.request.id, args, kwargs, einfo)
        payload["einfo"] = {
            "exc_type": type(exc).__name__,
            "exc_message": sanitize(str(exc)),
        }
        publish_event(topic="nautobot.jobs.job.completed", payload=payload)
        raise


def enqueue_job_hooks(object_change, may_reload_jobs=True, jobhook_queryset=None):
    """
    Find job hook(s) assigned to this changed object type + action and enqueue them to be processed.

    Args:
        object_change (ObjectChange): The change that may trigger JobHooks to execute.
        may_reload_jobs (bool): Whether to reload JobHook source code from disk to guarantee up-to-date code.
        jobhook_queryset (QuerySet): Previously retrieved set of JobHooks to potentially enqueue

    Returns:
        result (tuple[bool, QuerySet]): whether Jobs were reloaded here, and the jobhooks that were considered
    """
    jobs_reloaded = False

    # Job hooks cannot trigger other job hooks
    if object_change.change_context == ObjectChangeEventContextChoices.CONTEXT_JOB_HOOK:
        return jobs_reloaded, jobhook_queryset

    # Determine whether this type of object supports job hooks
    content_type = object_change.changed_object_type
    if content_type not in change_logged_models_queryset():
        return jobs_reloaded, jobhook_queryset

    # Retrieve any applicable job hooks
    if jobhook_queryset is None:
        action_flag = {
            ObjectChangeActionChoices.ACTION_CREATE: "type_create",
            ObjectChangeActionChoices.ACTION_UPDATE: "type_update",
            ObjectChangeActionChoices.ACTION_DELETE: "type_delete",
        }[object_change.action]
        jobhook_queryset = JobHook.objects.filter(content_types=content_type, enabled=True, **{action_flag: True})

    if not jobhook_queryset:  # not .exists() as we *want* to populate the queryset cache
        return jobs_reloaded, jobhook_queryset

    # Enqueue the jobs related to the job_hooks
<<<<<<< HEAD
    for job_hook in job_hooks:
=======
    if may_reload_jobs:
        get_jobs(reload=True)
        jobs_reloaded = True

    for job_hook in jobhook_queryset:
>>>>>>> 9359009b
        job_model = job_hook.job
        if not job_model.installed or not job_model.enabled:
            logger.warning(
                "JobHook %s is enabled, but the underlying Job %s is not installed and enabled", job_hook, job_model
            )
        elif get_job(job_model.class_path) is None:
            logger.error("JobHook %s is enabled, but the underlying Job implementation is missing", job_hook)
        else:
            JobResult.enqueue_job(job_model, object_change.user, object_change=object_change.pk)

    return jobs_reloaded, jobhook_queryset<|MERGE_RESOLUTION|>--- conflicted
+++ resolved
@@ -1218,15 +1218,11 @@
         return jobs_reloaded, jobhook_queryset
 
     # Enqueue the jobs related to the job_hooks
-<<<<<<< HEAD
-    for job_hook in job_hooks:
-=======
     if may_reload_jobs:
         get_jobs(reload=True)
         jobs_reloaded = True
 
     for job_hook in jobhook_queryset:
->>>>>>> 9359009b
         job_model = job_hook.job
         if not job_model.installed or not job_model.enabled:
             logger.warning(

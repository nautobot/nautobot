--- conflicted
+++ resolved
@@ -6,10 +6,6 @@
 from nautobot.extras.tasks import process_webhook
 
 
-<<<<<<< HEAD
-def enqueue_webhooks(object_change, snapshots):
-    """Find Webhook(s) assigned to this instance + action and enqueue them to be processed."""
-=======
 def enqueue_webhooks(object_change, snapshots=None, webhook_queryset=None):
     """
     Find Webhook(s) assigned to this instance + action and enqueue them to be processed.
@@ -22,7 +18,6 @@
     Returns:
         webhook_queryset (QuerySet): for reuse when processing multiple ObjectChange with the same content-type+action.
     """
->>>>>>> 9359009b
     # Determine whether this type of object supports webhooks
     app_label = object_change.changed_object_type.app_label
     model_name = object_change.changed_object_type.model

--- conflicted
+++ resolved
@@ -53,7 +53,6 @@
 )
 from .registry import registry
 
-<<<<<<< HEAD
 
 CONTACT_OR_TEAM = """
 {% load helpers %}
@@ -77,8 +76,6 @@
 {% endif %}
 """
 
-=======
->>>>>>> d068bf9a
 TAGGED_ITEM = """
 {% if value.get_absolute_url %}
     <a href="{{ value.get_absolute_url }}">{{ value }}</a>

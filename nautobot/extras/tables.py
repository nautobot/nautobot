from django.conf import settings
from django.utils.html import format_html, format_html_join
import django_tables2 as tables
from django_tables2.utils import Accessor
from jsonschema.exceptions import ValidationError as JSONSchemaValidationError

from nautobot.core.tables import (
    BaseTable,
    BooleanColumn,
    ButtonsColumn,
    ChoiceFieldColumn,
    ColorColumn,
    ColoredLabelColumn,
    ContentTypesColumn,
    LinkedCountColumn,
    TagColumn,
    ToggleColumn,
)
from nautobot.core.templatetags.helpers import render_boolean, render_json, render_markdown
from nautobot.tenancy.tables import TenantColumn

from .choices import MetadataTypeDataTypeChoices
from .models import (
    ComputedField,
    ConfigContext,
    ConfigContextSchema,
    Contact,
    ContactAssociation,
    CustomField,
    CustomLink,
    DynamicGroup,
    DynamicGroupMembership,
    ExportTemplate,
    ExternalIntegration,
    GitRepository,
    GraphQLQuery,
    Job as JobModel,
    JobButton,
    JobHook,
    JobLogEntry,
    JobQueue,
    JobResult,
    MetadataType,
    Note,
    ObjectChange,
    ObjectMetadata,
    Relationship,
    RelationshipAssociation,
    Role,
    SavedView,
    ScheduledJob,
    Secret,
    SecretsGroup,
    StaticGroupAssociation,
    Status,
    Tag,
    TaggedItem,
    Team,
    Webhook,
)
from .registry import registry

ASSIGNED_OBJECT = """
{% load helpers %}
{{ record.assigned_object|hyperlinked_object }}
"""

CONTACT_OR_TEAM_ICON = """
{% if record.contact %}
<i class="mdi mdi-account" title="Contact"></i>
{% else %}
<i class="mdi mdi-account-group" title="Team"></i>
{% endif %}
"""

CONTACT_OR_TEAM = """
{% load helpers %}
{{ record.contact_or_team|hyperlinked_object:"name"}}
"""

PHONE = """
{% load helpers %}
{{ value|hyperlinked_phone_number }}
"""

EMAIL = """
{% load helpers %}
{{ value|hyperlinked_email }}
"""

TAGGED_ITEM = """
{% load helpers %}
{{ value|hyperlinked_object }}
"""

GITREPOSITORY_PROVIDES = """
<span class="text-nowrap">
{% for entry in datasource_contents %}
<span style="display: inline-block" title="{{ entry.name|title }}"
class="label label-{% if entry.content_identifier in record.provided_contents %}success{% else %}default{% endif %}">
<i class="mdi {{ entry.icon }}"></i></span>
{% endfor %}
</span>
"""

GITREPOSITORY_BUTTONS = """
<button data-url="{% url 'extras:gitrepository_sync' pk=record.pk %}" type="submit" class="btn btn-primary btn-xs sync-repository" title="Sync" {% if not perms.extras.change_gitrepository %}disabled="disabled"{% endif %}><i class="mdi mdi-source-branch-sync" aria-hidden="true"></i></button>
"""

JOB_BUTTONS = """
<a href="{% url 'extras:job' pk=record.pk %}" class="btn btn-default btn-xs" title="Details"><i class="mdi mdi-information-outline" aria-hidden="true"></i></a>
<a href="{% url 'extras:jobresult_list' %}?job_model={{ record.name | urlencode }}" class="btn btn-default btn-xs" title="Job Results"><i class="mdi mdi-format-list-bulleted" aria-hidden="true"></i></a>
"""

SCHEDULED_JOB_BUTTONS = """
<a href="{% url 'extras:jobresult_list' %}?scheduled_job={{ record.name | urlencode }}" class="btn btn-default btn-xs" title="Job Results"><i class="mdi mdi-format-list-bulleted" aria-hidden="true"></i></a>
"""

OBJECTCHANGE_OBJECT = """
{% if record.changed_object and record.changed_object.get_absolute_url %}
    <a href="{{ record.changed_object.get_absolute_url }}">{{ record.object_repr }}</a>
{% else %}
    {{ record.object_repr }}
{% endif %}
"""

OBJECTCHANGE_REQUEST_ID = """
<a href="{% url 'extras:objectchange_list' %}?request_id={{ value }}">{{ value }}</a>
"""

MEMBERS_COUNT = """
{% load helpers %}
{% with urlname=record.model|validated_viewname:"list" %}
{% if urlname %}
    <a href="{% url urlname %}?dynamic_groups={{ record.name }}">{{ record.members_count }}</a>
{% else %}
    {{ record.members_count }}
{% endif %}
{% endwith %}
"""

# TODO: Webhook content_types in table order_by
WEBHOOK_CONTENT_TYPES = """
{{ value.all|join:", "|truncatewords:15 }}
"""

SCHEDULED_JOB_APPROVAL_QUEUE_BUTTONS = """
<button type="button"
        onClick="handleDetailPostAction('{% url 'extras:scheduledjob_approval_request_view' pk=record.pk %}', '_dry_run')"
        title="Dry Run"
        class="btn btn-primary btn-xs"{% if not perms.extras.run_job or not record.job_model.supports_dryrun %} disabled="disabled"{% endif %}>
    <i class="mdi mdi-play"></i>
</button>
<button type="button"
        onClick="handleDetailPostAction('{% url 'extras:scheduledjob_approval_request_view' pk=record.pk %}', '_approve')"
        title="Approve"
        class="btn btn-success btn-xs"{% if not perms.extras.run_job %} disabled="disabled"{% endif %}>
    <i class="mdi mdi-check"></i>
</button>
<button type="button"
        onClick="handleDetailPostAction('{% url 'extras:scheduledjob_approval_request_view' pk=record.pk %}', '_deny')"
        title="Deny"
        class="btn btn-danger btn-xs"{% if not perms.extras.run_job %} disabled="disabled"{% endif %}>
    <i class="mdi mdi-close"></i>
</button>
"""


class ComputedFieldTable(BaseTable):
    pk = ToggleColumn()
    label = tables.Column(linkify=True)

    class Meta(BaseTable.Meta):
        model = ComputedField
        fields = (
            "pk",
            "label",
            "key",
            "content_type",
            "description",
            "weight",
        )
        default_columns = (
            "pk",
            "label",
            "key",
            "content_type",
            "description",
        )


class ConfigContextTable(BaseTable):
    pk = ToggleColumn()
    name = tables.LinkColumn()
    owner = tables.LinkColumn()
    is_active = BooleanColumn(verbose_name="Active")

    class Meta(BaseTable.Meta):
        model = ConfigContext
        fields = (
            "pk",
            "name",
            "owner",
            "weight",
            "is_active",
            "description",
            "locations",
            "roles",
            "platforms",
            "cluster_groups",
            "clusters",
            "tenant_groups",
            "tenants",
            "dynamic_groups",
        )
        default_columns = ("pk", "name", "weight", "is_active", "description")


class ConfigContextSchemaTable(BaseTable):
    pk = ToggleColumn()
    name = tables.LinkColumn()
    owner = tables.LinkColumn()
    actions = ButtonsColumn(ConfigContextSchema)

    class Meta(BaseTable.Meta):
        model = ConfigContextSchema
        fields = (
            "pk",
            "name",
            "owner",
            "description",
            "actions",
        )
        default_columns = ("pk", "name", "description", "actions")


class ConfigContextSchemaValidationStateColumn(tables.Column):
    """
    Custom column that validates an instance's context data against a config context schema
    """

    def __init__(self, validator, data_field, *args, **kwargs):
        super().__init__(*args, **kwargs)
        self.validator = validator
        self.data_field = data_field

    def render(self, record):
        data = getattr(record, self.data_field)
        try:
            self.validator.validate(data)
        except JSONSchemaValidationError as e:
            # Return a red x (like a boolean column) and the validation error message
            return render_boolean(False) + format_html('<span class="text-danger">{}</span>', e.message)

        # Return a green check (like a boolean column)
        return render_boolean(True)


class ContactTable(BaseTable):
    pk = ToggleColumn()
    name = tables.Column(linkify=True)
    phone = tables.TemplateColumn(PHONE)
    tags = TagColumn(url_name="extras:contact_list")
    actions = ButtonsColumn(Contact)

    class Meta(BaseTable.Meta):
        model = Contact
        fields = (
            "pk",
            "name",
            "phone",
            "email",
            "address",
            "comments",
            "tags",
            "actions",
        )
        default_columns = (
            "pk",
            "name",
            "phone",
            "email",
            "tags",
            "actions",
        )


class CustomFieldTable(BaseTable):
    pk = ToggleColumn()
    label = tables.Column(linkify=True)
    content_types = ContentTypesColumn(truncate_words=15)
    required = BooleanColumn()

    class Meta(BaseTable.Meta):
        model = CustomField
        fields = (
            "pk",
            "label",
            "key",
            "content_types",
            "type",
            "description",
            "required",
            "default",
            "weight",
        )
        default_columns = (
            "pk",
            "label",
            "key",
            "content_types",
            "type",
            "required",
            "weight",
        )

    def render_description(self, record):
        if record.description:
            return render_markdown(record.description)
        return self.default


class CustomLinkTable(BaseTable):
    pk = ToggleColumn()
    name = tables.Column(linkify=True)
    new_window = BooleanColumn()

    class Meta(BaseTable.Meta):
        model = CustomLink
        fields = (
            "pk",
            "name",
            "content_type",
            "text",
            "target_url",
            "weight",
            "group_name",
            "button_class",
            "new_window",
        )
        default_columns = (
            "pk",
            "name",
            "content_type",
            "group_name",
            "weight",
        )


class DynamicGroupTable(BaseTable):
    """Base table for displaying dynamic groups in list view."""

    pk = ToggleColumn()
    name = tables.Column(linkify=True)
    members = tables.Column(accessor="count", verbose_name="Group Members", orderable=False)
    tenant = TenantColumn()
    tags = TagColumn(url_name="extras:dynamicgroup_list")
    actions = ButtonsColumn(DynamicGroup)

    class Meta(BaseTable.Meta):  # pylint: disable=too-few-public-methods
        model = DynamicGroup
        fields = (
            "pk",
            "name",
            "description",
            "content_type",
            "group_type",
            "members",
            "tenant",
            "tags",
            "actions",
        )
        default_columns = (
            "pk",
            "name",
            "description",
            "content_type",
            "members",
            "actions",
        )

    def render_members(self, value, record):
        """Provide a filtered URL to the group members (if any)."""
        # Only linkify if there are members.
        if not value:
            return value
        return format_html('<a href="{}">{}</a>', record.get_group_members_url(), value)


class DynamicGroupMembershipTable(DynamicGroupTable):
    """Hybrid table for displaying info for both group and membership."""

    description = tables.Column(accessor="group.description")
    members = tables.Column(accessor="group.count", verbose_name="Group Members", orderable=False)

    class Meta(BaseTable.Meta):
        model = DynamicGroupMembership
        fields = (
            "pk",
            "operator",
            "name",
            "weight",
            "members",
            "description",
        )
        exclude = ("content_type", "actions", "group_type")


DESCENDANTS_LINK = """
{% load helpers %}
{% for node, depth in descendants_tree.items %}
    {% if record.pk == node %}
        {% for i in depth|as_range %}
            {% if not forloop.first %}
            <i class="mdi mdi-circle-small"></i>
            {% endif %}
        {% endfor %}
    {% endif %}
{% endfor %}
<a href="{{ record.get_absolute_url }}">{{ record.name }}</a>
"""


OPERATOR_LINK = """
{% load helpers %}
{% for node, depth in descendants_tree.items %}
    {% if record.pk == node %}
        {% for i in depth|as_range %}
            {% if not forloop.first %}
            <i class="mdi mdi-circle-small"></i>
            {% endif %}
        {% endfor %}
    {% endif %}
{% endfor %}
{{ record.get_operator_display }}
"""


class NestedDynamicGroupDescendantsTable(DynamicGroupMembershipTable):
    """
    Subclass of DynamicGroupMembershipTable used in detail views to show parenting hierarchy with dots.
    """

    operator = tables.TemplateColumn(template_code=OPERATOR_LINK)
    name = tables.TemplateColumn(template_code=DESCENDANTS_LINK)

    class Meta(DynamicGroupMembershipTable.Meta):
        pass


ANCESTORS_LINK = """
{% load helpers %}
{% for node in ancestors_tree %}
    {% if node.name == record.name %}
        {% for i in node.depth|as_range %}
            {% if not forloop.first %}
            <i class="mdi mdi-circle-small"></i>
            {% endif %}
        {% endfor %}
    {% endif %}
{% endfor %}
<a href="{{ record.get_absolute_url }}">{{ record.name }}</a>
"""


class NestedDynamicGroupAncestorsTable(DynamicGroupTable):
    """
    Subclass of DynamicGroupTable used in detail views to show parenting hierarchy with dots.
    """

    name = tables.TemplateColumn(template_code=ANCESTORS_LINK)
    actions = ButtonsColumn(DynamicGroup, pk_field="pk", buttons=("edit",))

    class Meta(DynamicGroupTable.Meta):
        fields = ["name", "members", "description", "actions"]
        exclude = ["content_type"]


class SavedViewTable(BaseTable):
    name = tables.Column(linkify=True)
    actions = ButtonsColumn(SavedView)
    is_global_default = BooleanColumn()
    is_shared = BooleanColumn()

    class Meta(BaseTable.Meta):
        model = SavedView
        fields = (
            "name",
            "owner",
            "view",
            "config",
            "is_global_default",
            "is_shared",
            "actions",
        )
        default_columns = (
            "name",
            "owner",
            "view",
            "is_global_default",
            "actions",
        )

    def render_config(self, record):
        if record.config:
            return render_json(record.config, pretty_print=True)
        return self.default


class StaticGroupAssociationTable(BaseTable):
    """Table for list view of `StaticGroupAssociation` objects."""

    pk = ToggleColumn()
    dynamic_group = tables.Column(linkify=True)
    associated_object = tables.Column(linkify=True, verbose_name="Associated Object")
    actions = ButtonsColumn(StaticGroupAssociation, buttons=["changelog", "delete"])

    class Meta(BaseTable.Meta):
        model = StaticGroupAssociation
        fields = ["pk", "dynamic_group", "associated_object", "actions"]
        default_columns = ["pk", "dynamic_group", "associated_object", "actions"]


class ExportTemplateTable(BaseTable):
    pk = ToggleColumn()
    name = tables.Column(linkify=True)
    owner = tables.LinkColumn()

    class Meta(BaseTable.Meta):
        model = ExportTemplate
        fields = (
            "pk",
            "owner",
            "content_type",
            "name",
            "description",
            "mime_type",
            "file_extension",
        )
        default_columns = (
            "pk",
            "name",
            "content_type",
            "file_extension",
        )


class ExternalIntegrationTable(BaseTable):
    pk = ToggleColumn()
    name = tables.Column(linkify=True)
    remote_url = tables.Column()
    http_method = tables.Column()
    secrets_group = tables.Column(linkify=True)
    ca_file_path = tables.Column()
    tags = TagColumn(url_name="extras:externalintegration_list")

    class Meta(BaseTable.Meta):
        model = ExternalIntegration
        fields = (
            "pk",
            "name",
            "remote_url",
            "http_method",
            "secrets_group",
            "verify_ssl",
            "timeout",
            "ca_file_path",
            "tags",
        )
        default_columns = (
            "pk",
            "name",
            "remote_url",
            "http_method",
            "secrets_group",
            "verify_ssl",
            "timeout",
            "tags",
        )


class GitRepositoryTable(BaseTable):
    pk = ToggleColumn()
    name = tables.LinkColumn()
    remote_url = tables.Column(verbose_name="Remote URL")
    secrets_group = tables.Column(linkify=True)
    last_sync_time = tables.DateTimeColumn(
        empty_values=(), format=settings.SHORT_DATETIME_FORMAT, verbose_name="Sync Time"
    )

    last_sync_user = tables.Column(empty_values=(), verbose_name="Sync By")

    class JobResultColumn(tables.TemplateColumn):
        def render(self, record, table, value, bound_column, **kwargs):
            if str(record.pk) in table.context.get("job_results", {}):
                table.context.update({"result": table.context["job_results"][str(record.pk)]})
            else:
                table.context.update({"result": None})
            return super().render(record, table, value, bound_column, **kwargs)

    last_sync_status = JobResultColumn(template_name="extras/inc/job_label.html", verbose_name="Sync Status")
    provides = tables.TemplateColumn(GITREPOSITORY_PROVIDES)
    actions = ButtonsColumn(GitRepository, prepend_template=GITREPOSITORY_BUTTONS)

    class Meta(BaseTable.Meta):
        model = GitRepository
        fields = (
            "pk",
            "name",
            "slug",
            "remote_url",
            "branch",
            "secrets_group",
            "provides",
            "last_sync_time",
            "last_sync_user",
            "last_sync_status",
            "actions",
        )
        default_columns = (
            "pk",
            "name",
            "remote_url",
            "branch",
            "provides",
            "last_sync_status",
            "actions",
        )

    def render_last_sync_time(self, record):
        if record.name in self.context["job_results"]:
            return self.context["job_results"][record.name].date_done
        return self.default

    def render_last_sync_user(self, record):
        if record.name in self.context["job_results"]:
            user = self.context["job_results"][record.name].user
            return user
        return self.default


class GitRepositoryBulkTable(BaseTable):
    pk = ToggleColumn()
    name = tables.LinkColumn()
    remote_url = tables.Column(verbose_name="Remote URL")
    secrets_group = tables.Column(linkify=True)
    provides = tables.TemplateColumn(GITREPOSITORY_PROVIDES)

    class Meta(BaseTable.Meta):
        model = GitRepository
        fields = (
            "pk",
            "name",
            "remote_url",
            "branch",
            "secrets_group",
            "provides",
        )


class GraphQLQueryTable(BaseTable):
    pk = ToggleColumn()
    name = tables.Column(linkify=True)

    class Meta(BaseTable.Meta):
        model = GraphQLQuery
        fields = (
            "pk",
            "name",
        )


def log_object_link(value, record):
    return record.absolute_url or None


def log_entry_color_css(record):
    if record.log_level.lower() in ("error", "critical"):
        return "danger"
    return record.log_level.lower()


class JobTable(BaseTable):
    pk = ToggleColumn()
    source = tables.Column()
    # grouping is used to, well, group the Jobs, so it isn't a column of its own.
    name = tables.Column(
        attrs={"a": {"class": "job_run", "title": "Run/Schedule"}},
        linkify=("extras:job_run", {"pk": tables.A("pk")}),
    )
    installed = BooleanColumn()
    enabled = BooleanColumn()
    has_sensitive_variables = BooleanColumn()
    description = tables.Column(accessor="description_first_line")
    dryrun_default = BooleanColumn()
    hidden = BooleanColumn()
    read_only = BooleanColumn()
    approval_required = BooleanColumn()
    is_job_hook_receiver = BooleanColumn()
    is_job_button_receiver = BooleanColumn()
    supports_dryrun = BooleanColumn()
    soft_time_limit = tables.Column()
    time_limit = tables.Column()
    default_job_queue = tables.Column(linkify=True)
    job_queues_count = LinkedCountColumn(
        viewname="extras:jobqueue_list", url_params={"jobs": "pk"}, verbose_name="Job Queues"
    )
    last_run = tables.TemplateColumn(
        accessor="latest_result",
        template_code="""
            {% if value %}
                {{ value.created }} by {{ value.user }}
            {% else %}
                <span class="text-muted">Never</span>
            {% endif %}
        """,
        linkify=lambda value: value.get_absolute_url() if value else None,
    )
    last_status = tables.TemplateColumn(
        template_code="{% include 'extras/inc/job_label.html' with result=record.latest_result %}",
    )
    tags = TagColumn(url_name="extras:job_list")
    actions = ButtonsColumn(JobModel, prepend_template=JOB_BUTTONS)

    def render_description(self, value):
        return render_markdown(value)

    def render_name(self, value):
        return format_html(
            '<span class="btn btn-primary btn-xs"><i class="mdi mdi-play"></i></span>{}',
            value,
        )

    class Meta(BaseTable.Meta):
        model = JobModel
        orderable = False
        fields = (
            "pk",
            "source",
            "name",
            "installed",
            "enabled",
            "has_sensitive_variables",
            "description",
            "dryrun_default",
            "hidden",
            "read_only",
            "is_job_hook_receiver",
            "is_job_button_receiver",
            "approval_required",
            "supports_dryrun",
            "soft_time_limit",
            "time_limit",
            "default_job_queue",
            "job_queues_count",
            "last_run",
            "last_status",
            "tags",
            "actions",
        )
        default_columns = (
            "pk",
            "name",
            "enabled",
            "description",
            "last_run",
            "last_status",
            "actions",
        )


class JobHookTable(BaseTable):
    pk = ToggleColumn()
    name = tables.Column(linkify=True)
    content_types = tables.TemplateColumn(WEBHOOK_CONTENT_TYPES)
    job = tables.Column(linkify=True)

    class Meta(BaseTable.Meta):
        model = JobHook
        fields = (
            "pk",
            "name",
            "content_types",
            "job",
            "enabled",
            "type_create",
            "type_update",
            "type_delete",
        )
        default_columns = (
            "pk",
            "name",
            "content_types",
            "job",
            "enabled",
        )


class JobLogEntryTable(BaseTable):
    created = tables.DateTimeColumn(verbose_name="Time", format="Y-m-d H:i:s.u")
    grouping = tables.Column()
    log_level = tables.Column(
        verbose_name="Level",
        attrs={"td": {"class": "text-nowrap report-stats"}},
    )
    log_object = tables.Column(verbose_name="Object", linkify=log_object_link)
    message = tables.Column(
        attrs={"td": {"class": "rendered-markdown"}},
    )

    def render_log_level(self, value):
        log_level = value.lower()
        # The css is label-danger for failure items.
        if log_level in ["error", "critical"]:
            log_level = "danger"
        elif log_level == "debug":
            log_level = "default"

        return format_html('<label class="label label-{}">{}</label>', log_level, value)

    def render_message(self, value):
        return render_markdown(value)

    class Meta(BaseTable.Meta):
        model = JobLogEntry
        fields = ("created", "grouping", "log_level", "log_object", "message")
        default_columns = ("created", "grouping", "log_level", "log_object", "message")
        row_attrs = {
            "class": log_entry_color_css,
        }
        attrs = {
            "class": "table table-hover table-headings",
            "id": "logs",
        }


class JobQueueTable(BaseTable):
    pk = ToggleColumn()
    name = tables.Column(linkify=True)
    tenant = TenantColumn()
<<<<<<< HEAD
=======
    secrets_group = tables.Column(linkify=True)
    context = tables.Column()
>>>>>>> ab852ebe
    jobs_count = LinkedCountColumn(viewname="extras:job_list", url_params={"job_queues": "pk"}, verbose_name="Jobs")

    class Meta(BaseTable.Meta):
        model = JobQueue
        fields = (
            "pk",
            "name",
            "queue_type",
            "tenant",
<<<<<<< HEAD
=======
            "secrets_group",
            "context",
>>>>>>> ab852ebe
            "jobs_count",
            "description",
        )
        default_columns = (
            "pk",
            "name",
            "queue_type",
            "tenant",
            "jobs_count",
            "description",
        )


class JobResultTable(BaseTable):
    pk = ToggleColumn()
    job_model = tables.Column(linkify=True)
    date_created = tables.DateTimeColumn(linkify=True, format=settings.SHORT_DATETIME_FORMAT)
    status = tables.TemplateColumn(
        template_code="{% include 'extras/inc/job_label.html' with result=record %}",
    )
    summary = tables.Column(
        empty_values=(),
        verbose_name="Results",
        orderable=False,
        attrs={"td": {"class": "text-nowrap report-stats"}},
    )
    scheduled_job = tables.Column(
        linkify=True,
        verbose_name="Scheduled Job",
    )
    actions = tables.TemplateColumn(
        template_code="""
            {% load helpers %}
            {% if perms.extras.run_job %}
                {% if record.job_model and record.task_kwargs %}
                    <a href="{% url 'extras:job_run' pk=record.job_model.pk %}?kwargs_from_job_result={{ record.pk }}"
                       class="btn btn-xs btn-success" title="Re-run job with same arguments.">
                        <i class="mdi mdi-repeat"></i>
                    </a>
                {% elif record.job_model is not None %}
                    <a href="{% url 'extras:job_run' pk=record.job_model.pk %}" class="btn btn-primary btn-xs"
                       title="Run job">
                        <i class="mdi mdi-play"></i>
                    </a>
                {% else %}
                    <a href="#" class="btn btn-xs btn-default disabled" title="Job is not available, cannot be re-run">
                        <i class="mdi mdi-repeat-off"></i>
                    </a>
                {% endif %}
            {% endif %}
            <a href="{% url 'extras:jobresult_delete' pk=record.pk %}" class="btn btn-xs btn-danger"
               title="Delete this job result.">
                <i class="mdi mdi-trash-can-outline"></i>
            </a>
        """
    )

    def render_summary(self, record):
        """
        Define custom rendering for the summary column.
        """
        return format_html(
            """<label class="label label-default">{}</label>
            <label class="label label-info">{}</label>
            <label class="label label-warning">{}</label>
            <label class="label label-danger">{}</label>""",
            record.debug_log_count,
            record.info_log_count,
            record.warning_log_count,
            record.error_log_count,
        )

    class Meta(BaseTable.Meta):
        model = JobResult
        fields = (
            "pk",
            "date_created",
            "name",
            "job_model",
            "scheduled_job",
            "duration",
            "date_done",
            "user",
            "status",
            "summary",
            "actions",
        )
        default_columns = (
            "pk",
            "date_created",
            "name",
            "job_model",
            "user",
            "status",
            "summary",
            "actions",
        )


class JobButtonTable(BaseTable):
    pk = ToggleColumn()
    name = tables.Column(linkify=True)
    job = tables.Column(linkify=True)
    enabled = BooleanColumn()
    confirmation = BooleanColumn()
    content_types = ContentTypesColumn(truncate_words=15)

    class Meta(BaseTable.Meta):
        model = JobButton
        fields = (
            "pk",
            "name",
            "content_types",
            "text",
            "job",
            "enabled",
            "group_name",
            "weight",
            "button_class",
            "confirmation",
        )
        default_columns = (
            "pk",
            "name",
            "content_types",
            "group_name",
            "weight",
            "job",
            "enabled",
            "confirmation",
        )


#
# Metadata
#


class MetadataTypeTable(BaseTable):
    pk = ToggleColumn()
    name = tables.Column(linkify=True)
    content_types = ContentTypesColumn(truncate_words=15)
    actions = ButtonsColumn(MetadataType)

    class Meta(BaseTable.Meta):
        model = MetadataType
        fields = (
            "pk",
            "name",
            "description",
            "content_types",
            "data_type",
            "actions",
        )
        default_columns = (
            "pk",
            "name",
            "content_types",
            "data_type",
            "actions",
        )


class ObjectMetadataTable(BaseTable):
    pk = ToggleColumn()
    metadata_type = tables.Column(linkify=True)
    assigned_object = tables.TemplateColumn(
        template_code=ASSIGNED_OBJECT, verbose_name="Assigned object", orderable=False
    )
    # This is needed so that render_value method below does not skip itself
    # when metadata_type.data_type is TYPE_CONTACT_TEAM and we need it to display either contact or team
    value = tables.Column(empty_values=[])

    class Meta(BaseTable.Meta):
        model = ObjectMetadata
        fields = (
            "pk",
            "assigned_object",
            "metadata_type",
            "scoped_fields",
            "value",
        )
        default_columns = (
            "pk",
            "assigned_object",
            "scoped_fields",
            "value",
            "metadata_type",
        )

    def render_scoped_fields(self, value):
        if not value:
            return "(all fields)"
        return format_html_join(", ", "<code>{}</code>", ([v] for v in sorted(value)))

    def render_value(self, record):
        if record.value is not None and record.metadata_type.data_type == MetadataTypeDataTypeChoices.TYPE_JSON:
            return render_json(record.value, pretty_print=True)
        elif record.value is not None and record.metadata_type.data_type == MetadataTypeDataTypeChoices.TYPE_MARKDOWN:
            return render_markdown(record.value)
        elif record.value is not None and record.metadata_type.data_type == MetadataTypeDataTypeChoices.TYPE_BOOLEAN:
            return render_boolean(record.value)
        elif record.metadata_type.data_type == MetadataTypeDataTypeChoices.TYPE_CONTACT_TEAM:
            if record.contact:
                return format_html('<a href="{}">{}</a>', record.contact.get_absolute_url(), record.contact)
            else:
                return format_html('<a href="{}">{}</a>', record.team.get_absolute_url(), record.team)
        return record.value


#
# Notes
#


class NoteTable(BaseTable):
    actions = ButtonsColumn(Note)
    created = tables.LinkColumn()
    note = tables.Column(
        attrs={"td": {"class": "rendered-markdown"}},
    )

    class Meta(BaseTable.Meta):
        model = Note
        fields = ("created", "note", "user_name")

    def render_note(self, value):
        return render_markdown(value)


#
# ScheduledJobs
#


class ScheduledJobTable(BaseTable):
    pk = ToggleColumn()
    name = tables.Column(linkify=True)
    job_model = tables.Column(verbose_name="Job", linkify=True)
    interval = tables.Column(verbose_name="Execution Type")
    start_time = tables.DateTimeColumn(verbose_name="First Run", format=settings.SHORT_DATETIME_FORMAT)
    last_run_at = tables.DateTimeColumn(verbose_name="Most Recent Run", format=settings.SHORT_DATETIME_FORMAT)
    crontab = tables.Column()
    total_run_count = tables.Column(verbose_name="Total Run Count")
    actions = ButtonsColumn(ScheduledJob, buttons=("delete"), prepend_template=SCHEDULED_JOB_BUTTONS)

    class Meta(BaseTable.Meta):
        model = ScheduledJob
        fields = (
            "pk",
            "name",
            "total_run_count",
            "job_model",
            "interval",
            "start_time",
            "last_run_at",
            "crontab",
            "time_zone",
            "actions",
        )
        default_columns = (
            "pk",
            "name",
            "job_model",
            "interval",
            "last_run_at",
            "actions",
        )


class ScheduledJobApprovalQueueTable(BaseTable):
    name = tables.LinkColumn(viewname="extras:scheduledjob_approval_request_view", args=[tables.A("pk")])
    job_model = tables.Column(verbose_name="Job", linkify=True)
    interval = tables.Column(verbose_name="Execution Type")
    start_time = tables.Column(verbose_name="Requested")
    user = tables.Column(verbose_name="Requestor")
    actions = tables.TemplateColumn(SCHEDULED_JOB_APPROVAL_QUEUE_BUTTONS)

    class Meta(BaseTable.Meta):
        model = ScheduledJob
        fields = ("name", "job_model", "interval", "user", "start_time", "actions")


class ObjectChangeTable(BaseTable):
    time = tables.DateTimeColumn(linkify=True, format=settings.SHORT_DATETIME_FORMAT)
    action = ChoiceFieldColumn()
    changed_object_type = tables.Column(verbose_name="Type")
    object_repr = tables.TemplateColumn(template_code=OBJECTCHANGE_OBJECT, verbose_name="Object")
    request_id = tables.TemplateColumn(template_code=OBJECTCHANGE_REQUEST_ID, verbose_name="Request ID")

    class Meta(BaseTable.Meta):
        model = ObjectChange
        fields = (
            "time",
            "user_name",
            "action",
            "changed_object_type",
            "object_repr",
            "request_id",
        )


#
# Relationship
#


class RelationshipTable(BaseTable):
    pk = ToggleColumn()
    label = tables.Column(linkify=True)
    actions = ButtonsColumn(Relationship, buttons=("edit", "delete"))

    class Meta(BaseTable.Meta):
        model = Relationship
        fields = (
            "pk",
            "label",
            "description",
            "type",
            "source_type",
            "destination_type",
            "actions",
            "required_on",
        )


class RelationshipAssociationTable(BaseTable):
    pk = ToggleColumn()
    actions = ButtonsColumn(RelationshipAssociation, buttons=("delete",))
    relationship = tables.Column(linkify=True)

    source_type = tables.Column()
    source = tables.Column(linkify=True, orderable=False, accessor="get_source", default="unknown")

    destination_type = tables.Column()
    destination = tables.Column(linkify=True, orderable=False, accessor="get_destination", default="unknown")

    class Meta(BaseTable.Meta):
        model = RelationshipAssociation
        fields = (
            "pk",
            "relationship",
            "source_type",
            "source",
            "destination_type",
            "destination",
            "actions",
        )
        default_columns = ("pk", "relationship", "source", "destination", "actions")


#
# Role
#


class RoleTable(BaseTable):
    """Table for list view of `Role` objects."""

    pk = ToggleColumn()
    name = tables.Column(linkify=True)
    color = ColorColumn()
    actions = ButtonsColumn(Role)
    content_types = ContentTypesColumn(truncate_words=15)

    class Meta(BaseTable.Meta):
        model = Role
        fields = ["pk", "name", "color", "weight", "content_types", "description"]


class RoleTableMixin(BaseTable):
    """Mixin to add a `role` field to a table."""

    role = ColoredLabelColumn()


#
# Secrets
#


class SecretTable(BaseTable):
    """Table for list view of `Secret` objects."""

    pk = ToggleColumn()
    name = tables.LinkColumn()
    tags = TagColumn(url_name="extras:secret_list")

    class Meta(BaseTable.Meta):
        model = Secret
        fields = (
            "pk",
            "name",
            "provider",
            "description",
            "tags",
        )
        default_columns = (
            "pk",
            "name",
            "provider",
            "description",
            "tags",
        )

    def render_provider(self, value):
        return registry["secrets_providers"][value].name if value in registry["secrets_providers"] else value


class SecretsGroupTable(BaseTable):
    """Table for list view of `SecretsGroup` objects."""

    pk = ToggleColumn()
    name = tables.LinkColumn()

    class Meta(BaseTable.Meta):
        model = SecretsGroup
        fields = (
            "pk",
            "name",
            "description",
        )
        default_columns = (
            "pk",
            "name",
            "description",
        )


#
# Custom statuses
#


class StatusTable(BaseTable):
    """Table for list view of `Status` objects."""

    pk = ToggleColumn()
    name = tables.Column(linkify=True)
    color = ColorColumn()
    actions = ButtonsColumn(Status)
    content_types = ContentTypesColumn(truncate_words=15)

    class Meta(BaseTable.Meta):
        model = Status
        fields = ["pk", "name", "color", "content_types", "description", "actions"]


class StatusTableMixin(BaseTable):
    """Mixin to add a `status` field to a table."""

    status = ColoredLabelColumn()


class TagTable(BaseTable):
    pk = ToggleColumn()
    name = tables.LinkColumn(viewname="extras:tag", args=[Accessor("pk")])
    color = ColorColumn()
    content_types = ContentTypesColumn(truncate_words=15)
    actions = ButtonsColumn(Tag)

    class Meta(BaseTable.Meta):
        model = Tag
        fields = (
            "pk",
            "name",
            "items",
            "color",
            "content_types",
            "description",
            "actions",
        )


class TaggedItemTable(BaseTable):
    content_object = tables.TemplateColumn(template_code=TAGGED_ITEM, orderable=False, verbose_name="Object")
    content_type = tables.Column(verbose_name="Type")

    class Meta(BaseTable.Meta):
        model = TaggedItem
        fields = ("content_object", "content_type")


class TeamTable(BaseTable):
    pk = ToggleColumn()
    name = tables.Column(linkify=True)
    phone = tables.TemplateColumn(PHONE)
    tags = TagColumn(url_name="extras:team_list")
    actions = ButtonsColumn(Team)

    class Meta(BaseTable.Meta):
        model = Team
        fields = (
            "pk",
            "name",
            "phone",
            "email",
            "address",
            "comments",
            "tags",
            "actions",
        )
        default_columns = (
            "pk",
            "name",
            "phone",
            "email",
            "tags",
            "actions",
        )


class WebhookTable(BaseTable):
    pk = ToggleColumn()
    name = tables.Column(linkify=True)
    content_types = tables.TemplateColumn(WEBHOOK_CONTENT_TYPES)
    enabled = BooleanColumn()
    type_create = BooleanColumn()
    type_update = BooleanColumn()
    type_delete = BooleanColumn()
    ssl_verification = BooleanColumn()

    class Meta(BaseTable.Meta):
        model = Webhook
        fields = (
            "pk",
            "name",
            "content_types",
            "payload_url",
            "http_content_type",
            "http_method",
            "enabled",
            "type_create",
            "type_update",
            "type_delete",
            "ssl_verification",
            "ca_file_path",
        )
        default_columns = (
            "pk",
            "name",
            "content_types",
            "payload_url",
            "http_content_type",
            "enabled",
        )


class AssociatedContactsTable(StatusTableMixin, RoleTableMixin, BaseTable):
    pk = ToggleColumn()
    contact_type = tables.TemplateColumn(
        CONTACT_OR_TEAM_ICON,
        verbose_name="Type",
        attrs={"td": {"style": "width:20px;"}},
    )
    name = tables.TemplateColumn(CONTACT_OR_TEAM, verbose_name="Name")
    contact_or_team_phone = tables.TemplateColumn(PHONE, accessor="contact_or_team.phone", verbose_name="Phone")
    contact_or_team_email = tables.TemplateColumn(EMAIL, accessor="contact_or_team.email", verbose_name="E-Mail")
    actions = actions = ButtonsColumn(model=ContactAssociation, buttons=("edit", "delete"))

    class Meta(BaseTable.Meta):
        model = ContactAssociation
        fields = (
            "pk",
            "contact_type",
            "name",
            "status",
            "role",
            "contact_or_team_phone",
            "contact_or_team_email",
            "actions",
        )
        default_columns = [
            "pk",
            "contact_type",
            "name",
            "status",
            "role",
            "contact_or_team_phone",
            "contact_or_team_email",
            "actions",
        ]
        orderable = False


class ContactAssociationTable(StatusTableMixin, RoleTableMixin, BaseTable):
    associated_object_type = tables.Column(verbose_name="Object Type")
    associated_object = tables.Column(linkify=True, verbose_name="Object")

    class Meta(BaseTable.Meta):
        model = ContactAssociation
        fields = ("role", "status", "associated_object_type", "associated_object")<|MERGE_RESOLUTION|>--- conflicted
+++ resolved
@@ -838,11 +838,8 @@
     pk = ToggleColumn()
     name = tables.Column(linkify=True)
     tenant = TenantColumn()
-<<<<<<< HEAD
-=======
     secrets_group = tables.Column(linkify=True)
     context = tables.Column()
->>>>>>> ab852ebe
     jobs_count = LinkedCountColumn(viewname="extras:job_list", url_params={"job_queues": "pk"}, verbose_name="Jobs")
 
     class Meta(BaseTable.Meta):
@@ -852,11 +849,8 @@
             "name",
             "queue_type",
             "tenant",
-<<<<<<< HEAD
-=======
             "secrets_group",
             "context",
->>>>>>> ab852ebe
             "jobs_count",
             "description",
         )

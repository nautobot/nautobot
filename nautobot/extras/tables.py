import inspect

import django_tables2 as tables

from django.conf import settings
from django.urls import reverse
from django.utils.html import format_html
from django.utils.safestring import mark_safe
from django_tables2.utils import Accessor
from jsonschema.exceptions import ValidationError as JSONSchemaValidationError

from nautobot.utilities.tables import (
    BaseTable,
    BooleanColumn,
    ButtonsColumn,
    ChoiceFieldColumn,
    ColorColumn,
    ColoredLabelColumn,
    ContentTypesColumn,
    ToggleColumn,
)
from .jobs import get_job_classpaths, Job
from .models import (
    ConfigContext,
    ConfigContextSchema,
    CustomLink,
    ExportTemplate,
    GitRepository,
    GraphQLQuery,
    JobResult,
    ObjectChange,
    Relationship,
    RelationshipAssociation,
    Status,
    Tag,
    TaggedItem,
    Webhook,
    ComputedField,
)

TAGGED_ITEM = """
{% if value.get_absolute_url %}
    <a href="{{ value.get_absolute_url }}">{{ value }}</a>
{% else %}
    {{ value }}
{% endif %}
"""

GITREPOSITORY_PROVIDES = """
<span class="text-nowrap">
{% for entry in datasource_contents %}
<span style="display: inline-block" title="{{ entry.name|title }}"
class="label label-{% if entry.content_identifier in record.provided_contents %}success{% else %}default{% endif %}">
<i class="mdi {{ entry.icon }}"></i></span>
{% endfor %}
</span>
"""

GITREPOSITORY_BUTTONS = """
<button data-url="{% url 'extras:gitrepository_sync' slug=record.slug %}" type="submit" class="btn btn-primary btn-xs sync-repository" title="Sync" {% if not perms.extras.change_gitrepository %}disabled="disabled"{% endif %}><i class="mdi mdi-source-branch-sync" aria-hidden="true"></i></button>
"""

OBJECTCHANGE_OBJECT = """
{% if record.changed_object and record.changed_object.get_absolute_url %}
    <a href="{{ record.changed_object.get_absolute_url }}">{{ record.object_repr }}</a>
{% else %}
    {{ record.object_repr }}
{% endif %}
"""

OBJECTCHANGE_REQUEST_ID = """
<a href="{% url 'extras:objectchange_list' %}?request_id={{ value }}">{{ value }}</a>
"""

# TODO: Webhook content_types in table order_by
WEBHOOK_CONTENT_TYPES = """
{{ value.all|join:", "|truncatewords:15 }}
"""


class TagTable(BaseTable):
    pk = ToggleColumn()
    name = tables.LinkColumn(viewname="extras:tag", args=[Accessor("slug")])
    color = ColorColumn()
    actions = ButtonsColumn(Tag, pk_field="slug")

    class Meta(BaseTable.Meta):
        model = Tag
        fields = ("pk", "name", "items", "slug", "color", "description", "actions")


class TaggedItemTable(BaseTable):
    content_object = tables.TemplateColumn(template_code=TAGGED_ITEM, orderable=False, verbose_name="Object")
    content_type = tables.Column(verbose_name="Type")

    class Meta(BaseTable.Meta):
        model = TaggedItem
        fields = ("content_object", "content_type")


class ConfigContextTable(BaseTable):
    pk = ToggleColumn()
    name = tables.LinkColumn()
    owner = tables.LinkColumn()
    is_active = BooleanColumn(verbose_name="Active")

    class Meta(BaseTable.Meta):
        model = ConfigContext
        fields = (
            "pk",
            "name",
            "owner",
            "weight",
            "is_active",
            "description",
            "regions",
            "sites",
            "roles",
            "platforms",
            "cluster_groups",
            "clusters",
            "tenant_groups",
            "tenants",
        )
        default_columns = ("pk", "name", "weight", "is_active", "description")


class ConfigContextSchemaTable(BaseTable):
    pk = ToggleColumn()
    name = tables.LinkColumn()
    owner = tables.LinkColumn()
    actions = ButtonsColumn(ConfigContextSchema, pk_field="slug")

    class Meta(BaseTable.Meta):
        model = ConfigContextSchema
        fields = (
            "pk",
            "name",
            "owner",
            "description",
            "actions",
        )
        default_columns = ("pk", "name", "description", "actions")


class ConfigContextSchemaValidationStateColumn(tables.Column):
    """
    Custom column that validates an instance's context data against a config context schema
    """

    def __init__(self, validator, data_field, *args, **kwargs):
        super().__init__(*args, **kwargs)
        self.validator = validator
        self.data_field = data_field

    def render(self, record):
        data = getattr(record, self.data_field)
        try:
            self.validator.validate(data)
        except JSONSchemaValidationError as e:
            # Return a red x (like a boolean column) and the validation error message
            return format_html(f'<span class="text-danger"><i class="mdi mdi-close-thick"></i>{e.message}</span>')

        # Return a green check (like a boolean column)
        return mark_safe('<span class="text-success"><i class="mdi mdi-check-bold"></i></span>')


class GitRepositoryTable(BaseTable):
    pk = ToggleColumn()
    name = tables.LinkColumn()
    remote_url = tables.Column(verbose_name="Remote URL")
    token_rendered = tables.Column(verbose_name="Token")
    last_sync_time = tables.DateTimeColumn(
        empty_values=(), format=settings.SHORT_DATETIME_FORMAT, verbose_name="Sync Time"
    )

    last_sync_user = tables.Column(empty_values=(), verbose_name="Sync By")

    class JobResultColumn(tables.TemplateColumn):
        def render(self, record, table, value, bound_column, **kwargs):
            if record.name in table.context.get("job_results", {}):
                table.context.update({"result": table.context["job_results"][record.name]})
            else:
                table.context.update({"result": None})
            return super().render(record, table, value, bound_column, **kwargs)

    last_sync_status = JobResultColumn(template_name="extras/inc/job_label.html", verbose_name="Sync Status")
    provides = tables.TemplateColumn(GITREPOSITORY_PROVIDES)
    actions = ButtonsColumn(GitRepository, pk_field="slug", prepend_template=GITREPOSITORY_BUTTONS)

    class Meta(BaseTable.Meta):
        model = GitRepository
        fields = (
            "pk",
            "name",
            "slug",
            "remote_url",
            "branch",
            "token_rendered",
            "provides",
            "last_sync_time",
            "last_sync_user",
            "last_sync_status",
            "actions",
        )
        default_columns = (
            "pk",
            "name",
            "remote_url",
            "branch",
            "provides",
            "last_sync_status",
            "actions",
        )

    def render_last_sync_time(self, record):
        if record.name in self.context["job_results"]:
            return self.context["job_results"][record.name].completed
        return self.default

    def render_last_sync_user(self, record):
        if record.name in self.context["job_results"]:
            user = self.context["job_results"][record.name].user
            return user
        return self.default


class GitRepositoryBulkTable(BaseTable):
    pk = ToggleColumn()
    name = tables.LinkColumn()
    remote_url = tables.Column(verbose_name="Remote URL")
    token_rendered = tables.Column(verbose_name="Token")
    provides = tables.TemplateColumn(GITREPOSITORY_PROVIDES)

    class Meta(BaseTable.Meta):
        model = GitRepository
        fields = (
            "pk",
            "name",
            "remote_url",
            "branch",
            "token_rendered",
            "provides",
        )


def job_creator_link(value, record):
    """
    Get a link to the related object, if any, associated with the given JobResult record.
    """
    related_object = record.related_object
    if inspect.isclass(related_object) and issubclass(related_object, Job):
        return reverse("extras:job", kwargs={"class_path": related_object.class_path})
    elif related_object:
        return related_object.get_absolute_url()
    return None


class JobResultTable(BaseTable):
    pk = ToggleColumn()
    obj_type = tables.Column(verbose_name="Object Type", accessor="obj_type.name")
    name = tables.Column(linkify=job_creator_link)
    job_id = tables.Column(linkify=job_creator_link, verbose_name="Job ID")
    created = tables.DateTimeColumn(linkify=True, format=settings.SHORT_DATETIME_FORMAT)
    status = tables.TemplateColumn(
        template_code="{% include 'extras/inc/job_label.html' with result=record %}",
    )
    data = tables.TemplateColumn(
        """
        <label class="label label-success">{{ value.total.success }}</label>
        <label class="label label-info">{{ value.total.info }}</label>
        <label class="label label-warning">{{ value.total.warning }}</label>
        <label class="label label-danger">{{ value.total.failure }}</label>
        """,
        verbose_name="Results",
        orderable=False,
        attrs={"td": {"class": "text-nowrap report-stats"}},
    )

    class Meta(BaseTable.Meta):
        model = JobResult
        fields = (
            "pk",
            "created",
            "obj_type",
            "name",
            "job_id",
            "duration",
            "completed",
            "user",
            "status",
            "data",
        )
        default_columns = ("pk", "created", "name", "user", "status", "data")


class ObjectChangeTable(BaseTable):
    time = tables.DateTimeColumn(linkify=True, format=settings.SHORT_DATETIME_FORMAT)
    action = ChoiceFieldColumn()
    changed_object_type = tables.Column(verbose_name="Type")
    object_repr = tables.TemplateColumn(template_code=OBJECTCHANGE_OBJECT, verbose_name="Object")
    request_id = tables.TemplateColumn(template_code=OBJECTCHANGE_REQUEST_ID, verbose_name="Request ID")

    class Meta(BaseTable.Meta):
        model = ObjectChange
        fields = (
            "time",
            "user_name",
            "action",
            "changed_object_type",
            "object_repr",
            "request_id",
        )


class ExportTemplateTable(BaseTable):
    pk = ToggleColumn()
    name = tables.Column(linkify=True)
    owner = tables.LinkColumn()

    class Meta(BaseTable.Meta):
        model = ExportTemplate
        fields = (
            "pk",
            "owner",
            "content_type",
            "name",
            "description",
            "mime_type",
            "file_extension",
        )
        default_columns = (
            "pk",
            "name",
            "content_type",
            "file_extension",
        )


class CustomLinkTable(BaseTable):
    pk = ToggleColumn()
    name = tables.Column(linkify=True)
    new_window = BooleanColumn()

    class Meta(BaseTable.Meta):
        model = CustomLink
        fields = (
            "pk",
            "name",
            "content_type",
            "text",
            "target_url",
            "weight",
            "group_name",
            "button_class",
            "new_window",
        )
        default_columns = (
            "pk",
            "name",
            "content_type",
            "group_name",
            "weight",
        )


class WebhookTable(BaseTable):
    pk = ToggleColumn()
    name = tables.Column(linkify=True)
    content_types = tables.TemplateColumn(WEBHOOK_CONTENT_TYPES)
    enabled = BooleanColumn()
    type_create = BooleanColumn()
    type_update = BooleanColumn()
    type_delete = BooleanColumn()
    ssl_verification = BooleanColumn()

    class Meta(BaseTable.Meta):
        model = Webhook
        fields = (
            "pk",
            "name",
            "content_types",
            "payload_url",
            "http_content_type",
            "http_method",
            "enabled",
            "type_create",
            "type_update",
            "type_delete",
            "ssl_verification",
            "ca_file_path",
        )
        default_columns = (
            "pk",
            "name",
            "content_types",
            "payload_url",
            "http_content_type",
            "enabled",
        )


#
# Custom statuses
#


class StatusTable(BaseTable):
    """Table for list view of `Status` objects."""

    pk = ToggleColumn()
    name = tables.LinkColumn(viewname="extras:status", args=[Accessor("slug")])
    color = ColorColumn()
    actions = ButtonsColumn(Status, pk_field="slug")
    content_types = ContentTypesColumn(truncate_words=15)

    class Meta(BaseTable.Meta):
        model = Status
        fields = ["pk", "name", "slug", "color", "content_types", "description"]


class StatusTableMixin(BaseTable):
    """Mixin to add a `status` field to a table."""

    status = ColoredLabelColumn()


#
# Relationship
#


class RelationshipTable(BaseTable):
    pk = ToggleColumn()
    actions = ButtonsColumn(Relationship, buttons=("edit", "delete"))

    class Meta(BaseTable.Meta):
        model = Relationship
        fields = (
            "name",
            "description",
            "type",
            "source_type",
            "destination_type",
            "actions",
        )


class RelationshipAssociationTable(BaseTable):
    pk = ToggleColumn()
    actions = ButtonsColumn(RelationshipAssociation, buttons=("delete",))

    source = tables.Column(linkify=True)

    destination = tables.Column(linkify=True)

    class Meta(BaseTable.Meta):
        model = RelationshipAssociation
        fields = ("relationship", "source", "destination", "actions")


<<<<<<< HEAD
class ComputedFieldTable(BaseTable):
    pk = ToggleColumn()
    label = tables.Column(linkify=True)

    class Meta(BaseTable.Meta):
        model = ComputedField
        fields = (
            "pk",
            "label",
            "slug",
            "content_type",
            "description",
            "weight",
        )
        default_columns = (
            "pk",
            "label",
            "slug",
            "content_type",
            "description",
=======
class GraphQLQueryTable(BaseTable):
    pk = ToggleColumn()
    name = tables.Column(linkify=True)

    class Meta(BaseTable.Meta):
        model = GraphQLQuery
        fields = (
            "pk",
            "name",
            "slug",
>>>>>>> 188668ad
        )<|MERGE_RESOLUTION|>--- conflicted
+++ resolved
@@ -21,6 +21,7 @@
 )
 from .jobs import get_job_classpaths, Job
 from .models import (
+    ComputedField,
     ConfigContext,
     ConfigContextSchema,
     CustomLink,
@@ -35,7 +36,6 @@
     Tag,
     TaggedItem,
     Webhook,
-    ComputedField,
 )
 
 TAGGED_ITEM = """
@@ -459,7 +459,19 @@
         fields = ("relationship", "source", "destination", "actions")
 
 
-<<<<<<< HEAD
+class GraphQLQueryTable(BaseTable):
+    pk = ToggleColumn()
+    name = tables.Column(linkify=True)
+
+    class Meta(BaseTable.Meta):
+        model = GraphQLQuery
+        fields = (
+            "pk",
+            "name",
+            "slug",
+        )
+
+
 class ComputedFieldTable(BaseTable):
     pk = ToggleColumn()
     label = tables.Column(linkify=True)
@@ -480,16 +492,4 @@
             "slug",
             "content_type",
             "description",
-=======
-class GraphQLQueryTable(BaseTable):
-    pk = ToggleColumn()
-    name = tables.Column(linkify=True)
-
-    class Meta(BaseTable.Meta):
-        model = GraphQLQuery
-        fields = (
-            "pk",
-            "name",
-            "slug",
->>>>>>> 188668ad
         )
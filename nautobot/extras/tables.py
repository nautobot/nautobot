--- conflicted
+++ resolved
@@ -20,11 +20,8 @@
     TagColumn,
     ToggleColumn,
 )
-<<<<<<< HEAD
+from nautobot.utilities.templatetags.helpers import render_markdown
 from .choices import LogLevelChoices
-=======
-from nautobot.utilities.templatetags.helpers import render_markdown
->>>>>>> 91124511
 from .jobs import Job
 from .models import (
     ComputedField,

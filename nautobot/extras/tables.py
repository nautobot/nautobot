--- conflicted
+++ resolved
@@ -20,10 +20,6 @@
 )
 from nautobot.utilities.templatetags.helpers import render_boolean, render_markdown
 from .choices import LogLevelChoices
-<<<<<<< HEAD
-=======
-from .jobs import Job as JobClass
->>>>>>> 5e089703
 from .models import (
     ComputedField,
     ConfigContext,
@@ -524,11 +520,7 @@
         }
 
 
-<<<<<<< HEAD
-def job_creator_link(record):
-=======
 def related_object_link(value, record):
->>>>>>> 5e089703
     """
     Get a link to the related object, if any, associated with the given JobResult record.
     """
@@ -541,13 +533,7 @@
 
     # If it's not a Job class, maybe it's something like a GitRepository, which we can look up cheaply:
     related_object = record.related_object
-<<<<<<< HEAD
     if related_object:
-=======
-    if inspect.isclass(related_object) and issubclass(related_object, JobClass):
-        return reverse("extras:job", kwargs={"class_path": related_object.class_path})
-    elif related_object:
->>>>>>> 5e089703
         return related_object.get_absolute_url()
     return None
 

from django.conf import settings
from django.utils.html import format_html
import django_tables2 as tables
from django_tables2.utils import Accessor
from jsonschema.exceptions import ValidationError as JSONSchemaValidationError

from nautobot.core.tables import (
    BaseTable,
    BooleanColumn,
    ButtonsColumn,
    ChoiceFieldColumn,
    ColorColumn,
    ColoredLabelColumn,
    ContentTypesColumn,
    TagColumn,
    ToggleColumn,
)
<<<<<<< HEAD
=======
from nautobot.core.templatetags.helpers import render_boolean, render_markdown

from .choices import LogLevelChoices
>>>>>>> ce9276d9
from .models import (
    ComputedField,
    ConfigContext,
    ConfigContextSchema,
    CustomField,
    CustomLink,
    DynamicGroup,
    DynamicGroupMembership,
    ExportTemplate,
    ExternalIntegration,
    GitRepository,
    GraphQLQuery,
    Job as JobModel,
    JobButton,
    JobHook,
    JobLogEntry,
    JobResult,
    Note,
    ObjectChange,
    Relationship,
    RelationshipAssociation,
    Role,
    ScheduledJob,
    Secret,
    SecretsGroup,
    Status,
    Tag,
    TaggedItem,
    Webhook,
)
from .registry import registry

TAGGED_ITEM = """
{% if value.get_absolute_url %}
    <a href="{{ value.get_absolute_url }}">{{ value }}</a>
{% else %}
    {{ value }}
{% endif %}
"""

GITREPOSITORY_PROVIDES = """
<span class="text-nowrap">
{% for entry in datasource_contents %}
<span style="display: inline-block" title="{{ entry.name|title }}"
class="label label-{% if entry.content_identifier in record.provided_contents %}success{% else %}default{% endif %}">
<i class="mdi {{ entry.icon }}"></i></span>
{% endfor %}
</span>
"""

GITREPOSITORY_BUTTONS = """
<button data-url="{% url 'extras:gitrepository_sync' pk=record.pk %}" type="submit" class="btn btn-primary btn-xs sync-repository" title="Sync" {% if not perms.extras.change_gitrepository %}disabled="disabled"{% endif %}><i class="mdi mdi-source-branch-sync" aria-hidden="true"></i></button>
"""

JOB_BUTTONS = """
<a href="{% url 'extras:job_run' pk=record.pk %}" class="btn btn-primary btn-xs" title="Run/Schedule" {% if not perms.extras.run_job or not record.runnable %}disabled="disabled"{% endif %}><i class="mdi mdi-play" aria-hidden="true"></i></a>
"""

OBJECTCHANGE_OBJECT = """
{% if record.changed_object and record.changed_object.get_absolute_url %}
    <a href="{{ record.changed_object.get_absolute_url }}">{{ record.object_repr }}</a>
{% else %}
    {{ record.object_repr }}
{% endif %}
"""

OBJECTCHANGE_REQUEST_ID = """
<a href="{% url 'extras:objectchange_list' %}?request_id={{ value }}">{{ value }}</a>
"""

# TODO: Webhook content_types in table order_by
WEBHOOK_CONTENT_TYPES = """
{{ value.all|join:", "|truncatewords:15 }}
"""

SCHEDULED_JOB_APPROVAL_QUEUE_BUTTONS = """
<button type="button"
        onClick="handleDetailPostAction('{% url 'extras:scheduledjob_approval_request_view' pk=record.pk %}', '_dry_run')"
        title="Dry Run"
        class="btn btn-primary btn-xs"{% if not perms.extras.run_job or not record.job_model.supports_dryrun %} disabled="disabled"{% endif %}>
    <i class="mdi mdi-play"></i>
</button>
<button type="button"
        onClick="handleDetailPostAction('{% url 'extras:scheduledjob_approval_request_view' pk=record.pk %}', '_approve')"
        title="Approve"
        class="btn btn-success btn-xs"{% if not perms.extras.run_job %} disabled="disabled"{% endif %}>
    <i class="mdi mdi-check"></i>
</button>
<button type="button"
        onClick="handleDetailPostAction('{% url 'extras:scheduledjob_approval_request_view' pk=record.pk %}', '_deny')"
        title="Deny"
        class="btn btn-danger btn-xs"{% if not perms.extras.run_job %} disabled="disabled"{% endif %}>
    <i class="mdi mdi-close"></i>
</button>
"""


class ComputedFieldTable(BaseTable):
    pk = ToggleColumn()
    label = tables.Column(linkify=True)

    class Meta(BaseTable.Meta):
        model = ComputedField
        fields = (
            "pk",
            "label",
            "key",
            "content_type",
            "description",
            "weight",
        )
        default_columns = (
            "pk",
            "label",
            "key",
            "content_type",
            "description",
        )


class ConfigContextTable(BaseTable):
    pk = ToggleColumn()
    name = tables.LinkColumn()
    owner = tables.LinkColumn()
    is_active = BooleanColumn(verbose_name="Active")

    class Meta(BaseTable.Meta):
        model = ConfigContext
        fields = (
            "pk",
            "name",
            "owner",
            "weight",
            "is_active",
            "description",
            "locations",
            "roles",
            "platforms",
            "cluster_groups",
            "clusters",
            "tenant_groups",
            "tenants",
            "dynamic_groups",
        )
        default_columns = ("pk", "name", "weight", "is_active", "description")


class ConfigContextSchemaTable(BaseTable):
    pk = ToggleColumn()
    name = tables.LinkColumn()
    owner = tables.LinkColumn()
    actions = ButtonsColumn(ConfigContextSchema)

    class Meta(BaseTable.Meta):
        model = ConfigContextSchema
        fields = (
            "pk",
            "name",
            "owner",
            "description",
            "actions",
        )
        default_columns = ("pk", "name", "description", "actions")


class ConfigContextSchemaValidationStateColumn(tables.Column):
    """
    Custom column that validates an instance's context data against a config context schema
    """

    def __init__(self, validator, data_field, *args, **kwargs):
        super().__init__(*args, **kwargs)
        self.validator = validator
        self.data_field = data_field

    def render(self, record):
        data = getattr(record, self.data_field)
        try:
            self.validator.validate(data)
        except JSONSchemaValidationError as e:
            # Return a red x (like a boolean column) and the validation error message
            return render_boolean(False) + format_html('<span class="text-danger">{}</span>', e.message)

        # Return a green check (like a boolean column)
        return render_boolean(True)


class CustomFieldTable(BaseTable):
    pk = ToggleColumn()
    label = tables.Column(linkify=True)
    content_types = ContentTypesColumn(truncate_words=15)
    required = BooleanColumn()

    class Meta(BaseTable.Meta):
        model = CustomField
        fields = (
            "pk",
            "label",
            "key",
            "content_types",
            "type",
            "description",
            "required",
            "default",
            "weight",
        )
        default_columns = (
            "pk",
            "label",
            "key",
            "content_types",
            "type",
            "required",
            "weight",
        )

    def render_description(self, record):
        if record.description:
            return render_markdown(record.description)
        return self.default


class CustomLinkTable(BaseTable):
    pk = ToggleColumn()
    name = tables.Column(linkify=True)
    new_window = BooleanColumn()

    class Meta(BaseTable.Meta):
        model = CustomLink
        fields = (
            "pk",
            "name",
            "content_type",
            "text",
            "target_url",
            "weight",
            "group_name",
            "button_class",
            "new_window",
        )
        default_columns = (
            "pk",
            "name",
            "content_type",
            "group_name",
            "weight",
        )


class DynamicGroupTable(BaseTable):
    """Base table for displaying dynamic groups in list view."""

    pk = ToggleColumn()
    name = tables.Column(linkify=True)
    members = tables.Column(accessor="count", verbose_name="Group Members", orderable=False)
    actions = ButtonsColumn(DynamicGroup)

    class Meta(BaseTable.Meta):  # pylint: disable=too-few-public-methods
        model = DynamicGroup
        fields = (
            "pk",
            "name",
            "description",
            "content_type",
            "members",
            "actions",
        )

    def render_members(self, value, record):
        """Provide a filtered URL to the group members (if any)."""
        # Only linkify if there are members.
        if not value:
            return value
        return format_html('<a href="{}">{}</a>', record.get_group_members_url(), value)


class DynamicGroupMembershipTable(DynamicGroupTable):
    """Hybrid table for displaying info for both group and membership."""

    description = tables.Column(accessor="group.description")
    actions = ButtonsColumn(DynamicGroup, pk_field="pk", buttons=("edit",))

    class Meta(BaseTable.Meta):
        model = DynamicGroupMembership
        fields = (
            "pk",
            "operator",
            "name",
            "weight",
            "members",
            "description",
            "actions",
        )
        exclude = ("content_type",)


DESCENDANTS_LINK = """
{% load helpers %}
{% for node, depth in descendants_tree.items %}
    {% if record.pk == node %}
        {% for i in depth|as_range %}
            {% if not forloop.first %}
            <i class="mdi mdi-circle-small"></i>
            {% endif %}
        {% endfor %}
    {% endif %}
{% endfor %}
<a href="{{ record.get_absolute_url }}">{{ record.name }}</a>
"""


OPERATOR_LINK = """
{% load helpers %}
{% for node, depth in descendants_tree.items %}
    {% if record.pk == node %}
        {% for i in depth|as_range %}
            {% if not forloop.first %}
            <i class="mdi mdi-circle-small"></i>
            {% endif %}
        {% endfor %}
    {% endif %}
{% endfor %}
{{ record.get_operator_display }}
"""


class NestedDynamicGroupDescendantsTable(DynamicGroupMembershipTable):
    """
    Subclass of DynamicGroupMembershipTable used in detail views to show parenting hierarchy with dots.
    """

    operator = tables.TemplateColumn(template_code=OPERATOR_LINK)
    name = tables.TemplateColumn(template_code=DESCENDANTS_LINK)

    class Meta(DynamicGroupMembershipTable.Meta):
        pass


ANCESTORS_LINK = """
{% load helpers %}
{% for node in ancestors_tree %}
    {% if node.name == record.name %}
        {% for i in node.depth|as_range %}
            {% if not forloop.first %}
            <i class="mdi mdi-circle-small"></i>
            {% endif %}
        {% endfor %}
    {% endif %}
{% endfor %}
<a href="{{ record.get_absolute_url }}">{{ record.name }}</a>
"""


class NestedDynamicGroupAncestorsTable(DynamicGroupTable):
    """
    Subclass of DynamicGroupTable used in detail views to show parenting hierarchy with dots.
    """

    name = tables.TemplateColumn(template_code=ANCESTORS_LINK)
    actions = ButtonsColumn(DynamicGroup, pk_field="pk", buttons=("edit",))

    class Meta(DynamicGroupTable.Meta):
        fields = ["name", "members", "description", "actions"]
        exclude = ["content_type"]


class ExportTemplateTable(BaseTable):
    pk = ToggleColumn()
    name = tables.Column(linkify=True)
    owner = tables.LinkColumn()

    class Meta(BaseTable.Meta):
        model = ExportTemplate
        fields = (
            "pk",
            "owner",
            "content_type",
            "name",
            "description",
            "mime_type",
            "file_extension",
        )
        default_columns = (
            "pk",
            "name",
            "content_type",
            "file_extension",
        )


class ExternalIntegrationTable(BaseTable):
    pk = ToggleColumn()
    name = tables.Column(linkify=True)
    remote_url = tables.Column()
    http_method = tables.Column()
    secrets_group = tables.Column(linkify=True)
    ca_file_path = tables.Column()
    tags = TagColumn(url_name="extras:externalintegration_list")

    class Meta(BaseTable.Meta):
        model = ExternalIntegration
        fields = (
            "pk",
            "name",
            "remote_url",
            "http_method",
            "secrets_group",
            "verify_ssl",
            "timeout",
            "ca_file_path",
            "tags",
        )
        default_columns = (
            "pk",
            "name",
            "remote_url",
            "http_method",
            "secrets_group",
            "verify_ssl",
            "timeout",
            "tags",
        )


class GitRepositoryTable(BaseTable):
    pk = ToggleColumn()
    name = tables.LinkColumn()
    remote_url = tables.Column(verbose_name="Remote URL")
    secrets_group = tables.Column(linkify=True)
    last_sync_time = tables.DateTimeColumn(
        empty_values=(), format=settings.SHORT_DATETIME_FORMAT, verbose_name="Sync Time"
    )

    last_sync_user = tables.Column(empty_values=(), verbose_name="Sync By")

    class JobResultColumn(tables.TemplateColumn):
        def render(self, record, table, value, bound_column, **kwargs):
            if str(record.pk) in table.context.get("job_results", {}):
                table.context.update({"result": table.context["job_results"][str(record.pk)]})
            else:
                table.context.update({"result": None})
            return super().render(record, table, value, bound_column, **kwargs)

    last_sync_status = JobResultColumn(template_name="extras/inc/job_label.html", verbose_name="Sync Status")
    provides = tables.TemplateColumn(GITREPOSITORY_PROVIDES)
    actions = ButtonsColumn(GitRepository, prepend_template=GITREPOSITORY_BUTTONS)

    class Meta(BaseTable.Meta):
        model = GitRepository
        fields = (
            "pk",
            "name",
            "slug",
            "remote_url",
            "branch",
            "secrets_group",
            "provides",
            "last_sync_time",
            "last_sync_user",
            "last_sync_status",
            "actions",
        )
        default_columns = (
            "pk",
            "name",
            "remote_url",
            "branch",
            "provides",
            "last_sync_status",
            "actions",
        )

    def render_last_sync_time(self, record):
        if record.name in self.context["job_results"]:
            return self.context["job_results"][record.name].date_done
        return self.default

    def render_last_sync_user(self, record):
        if record.name in self.context["job_results"]:
            user = self.context["job_results"][record.name].user
            return user
        return self.default


class GitRepositoryBulkTable(BaseTable):
    pk = ToggleColumn()
    name = tables.LinkColumn()
    remote_url = tables.Column(verbose_name="Remote URL")
    secrets_group = tables.Column(linkify=True)
    provides = tables.TemplateColumn(GITREPOSITORY_PROVIDES)

    class Meta(BaseTable.Meta):
        model = GitRepository
        fields = (
            "pk",
            "name",
            "remote_url",
            "branch",
            "secrets_group",
            "provides",
        )


class GraphQLQueryTable(BaseTable):
    pk = ToggleColumn()
    name = tables.Column(linkify=True)

    class Meta(BaseTable.Meta):
        model = GraphQLQuery
        fields = (
            "pk",
            "name",
        )


def log_object_link(value, record):
    return record.absolute_url


def log_entry_color_css(record):
    if record.log_level.lower() == "failure":
        return "danger"
    return record.log_level.lower()


class JobTable(BaseTable):
    # TODO(Glenn): pk = ToggleColumn()
    source = tables.Column()
    # grouping is used to, well, group the Jobs, so it isn't a column of its own.
    name = tables.Column(linkify=True)
    installed = BooleanColumn()
    enabled = BooleanColumn()
    has_sensitive_variables = BooleanColumn()
    description = tables.Column(accessor="description_first_line")
    dryrun_default = BooleanColumn()
    hidden = BooleanColumn()
    read_only = BooleanColumn()
    approval_required = BooleanColumn()
    is_job_hook_receiver = BooleanColumn()
    is_job_button_receiver = BooleanColumn()
    supports_dryrun = BooleanColumn()
    soft_time_limit = tables.Column()
    time_limit = tables.Column()
    actions = ButtonsColumn(JobModel, prepend_template=JOB_BUTTONS)
    last_run = tables.TemplateColumn(
        accessor="latest_result",
        template_code="""
            {% if value %}
                {{ value.created }} by {{ value.user }}
            {% else %}
                <span class="text-muted">Never</span>
            {% endif %}
        """,
        linkify=lambda value: value.get_absolute_url() if value else None,
    )
    last_status = tables.TemplateColumn(
        template_code="{% include 'extras/inc/job_label.html' with result=record.latest_result %}",
    )
    tags = TagColumn(url_name="extras:job_list")

    def render_description(self, value):
        return render_markdown(value)

    class Meta(BaseTable.Meta):
        model = JobModel
        orderable = False
        fields = (
            "source",
            "name",
            "installed",
            "enabled",
            "has_sensitive_variables",
            "description",
            "dryrun_default",
            "hidden",
            "read_only",
            "is_job_hook_receiver",
            "is_job_button_receiver",
            "approval_required",
            "supports_dryrun",
            "soft_time_limit",
            "time_limit",
            "last_run",
            "last_status",
            "tags",
            "actions",
        )
        default_columns = (
            "name",
            "enabled",
            "description",
            "last_run",
            "last_status",
            "actions",
        )


class JobHookTable(BaseTable):
    pk = ToggleColumn()
    name = tables.Column(linkify=True)
    content_types = tables.TemplateColumn(WEBHOOK_CONTENT_TYPES)
    job = tables.Column(linkify=True)

    class Meta(BaseTable.Meta):
        model = JobHook
        fields = (
            "pk",
            "name",
            "content_types",
            "job",
            "enabled",
            "type_create",
            "type_update",
            "type_delete",
        )
        default_columns = (
            "pk",
            "name",
            "content_types",
            "job",
            "enabled",
        )


class JobLogEntryTable(BaseTable):
    created = tables.DateTimeColumn(verbose_name="Time", format="Y-m-d H:i:s.u")
    grouping = tables.Column()
    log_level = tables.Column(
        verbose_name="Level",
        attrs={"td": {"class": "text-nowrap report-stats"}},
    )
    log_object = tables.Column(verbose_name="Object", linkify=log_object_link)
    message = tables.Column(
        attrs={"td": {"class": "rendered-markdown"}},
    )

    def render_log_level(self, value):
        log_level = value.lower()
        # The css is label-danger for failure items.
        if log_level in ["error", "critical"]:
            log_level = "danger"
        elif log_level == "debug":
            log_level = "default"

        return format_html('<label class="label label-{}">{}</label>', log_level, value)

    def render_message(self, value):
        return render_markdown(value)

    class Meta(BaseTable.Meta):
        model = JobLogEntry
        fields = ("created", "grouping", "log_level", "log_object", "message")
        default_columns = ("created", "grouping", "log_level", "log_object", "message")
        row_attrs = {
            "class": log_entry_color_css,
        }
        attrs = {
            "class": "table table-hover table-headings",
            "id": "logs",
        }


class JobResultTable(BaseTable):
    pk = ToggleColumn()
    job_model = tables.Column(linkify=True)
    date_created = tables.DateTimeColumn(linkify=True, format=settings.SHORT_DATETIME_FORMAT)
    status = tables.TemplateColumn(
        template_code="{% include 'extras/inc/job_label.html' with result=record %}",
    )
    summary = tables.Column(
        empty_values=(),
        verbose_name="Results",
        orderable=False,
        attrs={"td": {"class": "text-nowrap report-stats"}},
    )
    actions = tables.TemplateColumn(
        template_code="""
            {% load helpers %}
            {% if perms.extras.run_job %}
                {% if record.job_model and record.task_kwargs %}
                    <a href="{% url 'extras:job_run' pk=record.job_model.pk %}?kwargs_from_job_result={{ record.pk }}"
                       class="btn btn-xs btn-success" title="Re-run job with same arguments.">
                        <i class="mdi mdi-repeat"></i>
                    </a>
                {% elif record.job_model is not None %}
                    <a href="{% url 'extras:job_run' pk=record.job_model.pk %}" class="btn btn-primary btn-xs"
                       title="Run job">
                        <i class="mdi mdi-play"></i>
                    </a>
                {% else %}
                    <a href="#" class="btn btn-xs btn-default disabled" title="Job is not available, cannot be re-run">
                        <i class="mdi mdi-repeat-off"></i>
                    </a>
                {% endif %}
            {% endif %}
            <a href="{% url 'extras:jobresult_delete' pk=record.pk %}" class="btn btn-xs btn-danger"
               title="Delete this job result.">
                <i class="mdi mdi-trash-can-outline"></i>
            </a>
        """
    )

    def render_summary(self, record):
        """
        Define custom rendering for the summary column.
        """
        return format_html(
            """<label class="label label-default">{}</label>
            <label class="label label-info">{}</label>
            <label class="label label-warning">{}</label>
            <label class="label label-danger">{}</label>""",
            record.debug_log_count,
            record.info_log_count,
            record.warning_log_count,
            record.error_log_count,
        )

    class Meta(BaseTable.Meta):
        model = JobResult
        fields = (
            "pk",
            "date_created",
            "name",
            "job_model",
            "duration",
            "date_done",
            "user",
            "status",
            "summary",
            "actions",
        )
        default_columns = ("pk", "date_created", "name", "job_model", "user", "status", "summary", "actions")


class JobButtonTable(BaseTable):
    pk = ToggleColumn()
    name = tables.Column(linkify=True)
    job = tables.Column(linkify=True)
    confirmation = BooleanColumn()
    content_types = ContentTypesColumn(truncate_words=15)

    class Meta(BaseTable.Meta):
        model = JobButton
        fields = (
            "pk",
            "name",
            "content_types",
            "text",
            "job",
            "group_name",
            "weight",
            "button_class",
            "confirmation",
        )
        default_columns = (
            "pk",
            "name",
            "content_types",
            "group_name",
            "weight",
            "job",
            "confirmation",
        )


#
# Notes
#


class NoteTable(BaseTable):
    actions = ButtonsColumn(Note)
    created = tables.LinkColumn()

    class Meta(BaseTable.Meta):
        model = Note
        fields = ("created", "note", "user_name")

    def render_note(self, value):
        return render_markdown(value)


#
# ScheduledJobs
#


class ScheduledJobTable(BaseTable):
    pk = ToggleColumn()
    name = tables.LinkColumn()
    job_model = tables.Column(verbose_name="Job", linkify=True)
    interval = tables.Column(verbose_name="Execution Type")
    start_time = tables.Column(verbose_name="First Run")
    last_run_at = tables.Column(verbose_name="Most Recent Run")
    total_run_count = tables.Column(verbose_name="Total Run Count")

    class Meta(BaseTable.Meta):
        model = ScheduledJob
        fields = ("pk", "name", "job_model", "interval", "start_time", "last_run_at")


class ScheduledJobApprovalQueueTable(BaseTable):
    name = tables.LinkColumn(viewname="extras:scheduledjob_approval_request_view", args=[tables.A("pk")])
    job_model = tables.Column(verbose_name="Job", linkify=True)
    interval = tables.Column(verbose_name="Execution Type")
    start_time = tables.Column(verbose_name="Requested")
    user = tables.Column(verbose_name="Requestor")
    actions = tables.TemplateColumn(SCHEDULED_JOB_APPROVAL_QUEUE_BUTTONS)

    class Meta(BaseTable.Meta):
        model = ScheduledJob
        fields = ("name", "job_model", "interval", "user", "start_time", "actions")


class ObjectChangeTable(BaseTable):
    time = tables.DateTimeColumn(linkify=True, format=settings.SHORT_DATETIME_FORMAT)
    action = ChoiceFieldColumn()
    changed_object_type = tables.Column(verbose_name="Type")
    object_repr = tables.TemplateColumn(template_code=OBJECTCHANGE_OBJECT, verbose_name="Object")
    request_id = tables.TemplateColumn(template_code=OBJECTCHANGE_REQUEST_ID, verbose_name="Request ID")

    class Meta(BaseTable.Meta):
        model = ObjectChange
        fields = (
            "time",
            "user_name",
            "action",
            "changed_object_type",
            "object_repr",
            "request_id",
        )


#
# Relationship
#


class RelationshipTable(BaseTable):
    pk = ToggleColumn()
    label = tables.Column(linkify=True)
    actions = ButtonsColumn(Relationship, buttons=("edit", "delete"))

    class Meta(BaseTable.Meta):
        model = Relationship
        fields = (
            "pk",
            "label",
            "description",
            "type",
            "source_type",
            "destination_type",
            "actions",
            "required_on",
        )


class RelationshipAssociationTable(BaseTable):
    pk = ToggleColumn()
    actions = ButtonsColumn(RelationshipAssociation, buttons=("delete",))
    relationship = tables.Column(linkify=True)

    source_type = tables.Column()
    source = tables.Column(linkify=True, orderable=False, accessor="get_source", default="unknown")

    destination_type = tables.Column()
    destination = tables.Column(linkify=True, orderable=False, accessor="get_destination", default="unknown")

    class Meta(BaseTable.Meta):
        model = RelationshipAssociation
        fields = ("pk", "relationship", "source_type", "source", "destination_type", "destination", "actions")
        default_columns = ("pk", "relationship", "source", "destination", "actions")


#
# Role
#


class RoleTable(BaseTable):
    """Table for list view of `Role` objects."""

    pk = ToggleColumn()
    name = tables.Column(linkify=True)
    color = ColorColumn()
    actions = ButtonsColumn(Role)
    content_types = ContentTypesColumn(truncate_words=15)

    class Meta(BaseTable.Meta):
        model = Role
        fields = ["pk", "name", "color", "weight", "content_types", "description"]


class RoleTableMixin(BaseTable):
    """Mixin to add a `role` field to a table."""

    role = ColoredLabelColumn()


#
# Secrets
#


class SecretTable(BaseTable):
    """Table for list view of `Secret` objects."""

    pk = ToggleColumn()
    name = tables.LinkColumn()
    tags = TagColumn(url_name="extras:secret_list")

    class Meta(BaseTable.Meta):
        model = Secret
        fields = (
            "pk",
            "name",
            "provider",
            "description",
            "tags",
        )
        default_columns = (
            "pk",
            "name",
            "provider",
            "description",
            "tags",
        )

    def render_provider(self, value):
        return registry["secrets_providers"][value].name if value in registry["secrets_providers"] else value


class SecretsGroupTable(BaseTable):
    """Table for list view of `SecretsGroup` objects."""

    pk = ToggleColumn()
    name = tables.LinkColumn()

    class Meta(BaseTable.Meta):
        model = SecretsGroup
        fields = (
            "pk",
            "name",
            "description",
        )
        default_columns = (
            "pk",
            "name",
            "description",
        )


#
# Custom statuses
#


class StatusTable(BaseTable):
    """Table for list view of `Status` objects."""

    pk = ToggleColumn()
    name = tables.Column(linkify=True)
    color = ColorColumn()
    actions = ButtonsColumn(Status)
    content_types = ContentTypesColumn(truncate_words=15)

    class Meta(BaseTable.Meta):
        model = Status
        fields = ["pk", "name", "color", "content_types", "description"]


class StatusTableMixin(BaseTable):
    """Mixin to add a `status` field to a table."""

    status = ColoredLabelColumn()


class TagTable(BaseTable):
    pk = ToggleColumn()
    name = tables.LinkColumn(viewname="extras:tag", args=[Accessor("pk")])
    color = ColorColumn()
    content_types = ContentTypesColumn(truncate_words=15)
    actions = ButtonsColumn(Tag)

    class Meta(BaseTable.Meta):
        model = Tag
        fields = ("pk", "name", "items", "color", "content_types", "description", "actions")


class TaggedItemTable(BaseTable):
    content_object = tables.TemplateColumn(template_code=TAGGED_ITEM, orderable=False, verbose_name="Object")
    content_type = tables.Column(verbose_name="Type")

    class Meta(BaseTable.Meta):
        model = TaggedItem
        fields = ("content_object", "content_type")


class WebhookTable(BaseTable):
    pk = ToggleColumn()
    name = tables.Column(linkify=True)
    content_types = tables.TemplateColumn(WEBHOOK_CONTENT_TYPES)
    enabled = BooleanColumn()
    type_create = BooleanColumn()
    type_update = BooleanColumn()
    type_delete = BooleanColumn()
    ssl_verification = BooleanColumn()

    class Meta(BaseTable.Meta):
        model = Webhook
        fields = (
            "pk",
            "name",
            "content_types",
            "payload_url",
            "http_content_type",
            "http_method",
            "enabled",
            "type_create",
            "type_update",
            "type_delete",
            "ssl_verification",
            "ca_file_path",
        )
        default_columns = (
            "pk",
            "name",
            "content_types",
            "payload_url",
            "http_content_type",
            "enabled",
        )<|MERGE_RESOLUTION|>--- conflicted
+++ resolved
@@ -15,12 +15,8 @@
     TagColumn,
     ToggleColumn,
 )
-<<<<<<< HEAD
-=======
 from nautobot.core.templatetags.helpers import render_boolean, render_markdown
 
-from .choices import LogLevelChoices
->>>>>>> ce9276d9
 from .models import (
     ComputedField,
     ConfigContext,

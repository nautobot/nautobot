import inspect

import django_tables2 as tables

from django.conf import settings
from django.urls import reverse
from django.utils.html import format_html
from django.utils.safestring import mark_safe
from django_tables2.utils import Accessor
from jsonschema.exceptions import ValidationError as JSONSchemaValidationError

from nautobot.utilities.tables import (
    BaseTable,
    BooleanColumn,
    ButtonsColumn,
    ChoiceFieldColumn,
    ColorColumn,
    ColoredLabelColumn,
    ContentTypesColumn,
    TagColumn,
    ToggleColumn,
)
from .jobs import Job
from .models import (
    ComputedField,
    ConfigContext,
    ConfigContextSchema,
    CustomField,
    CustomLink,
    ExportTemplate,
    GitRepository,
    GraphQLQuery,
    JobResult,
    ObjectChange,
    Relationship,
    RelationshipAssociation,
    ScheduledJob,
    Secret,
    Status,
    Tag,
    TaggedItem,
    Webhook,
)
<<<<<<< HEAD
from .registry import registry
=======
from nautobot.utilities.templatetags.helpers import render_markdown
>>>>>>> 4f7817bf


TAGGED_ITEM = """
{% if value.get_absolute_url %}
    <a href="{{ value.get_absolute_url }}">{{ value }}</a>
{% else %}
    {{ value }}
{% endif %}
"""

GITREPOSITORY_PROVIDES = """
<span class="text-nowrap">
{% for entry in datasource_contents %}
<span style="display: inline-block" title="{{ entry.name|title }}"
class="label label-{% if entry.content_identifier in record.provided_contents %}success{% else %}default{% endif %}">
<i class="mdi {{ entry.icon }}"></i></span>
{% endfor %}
</span>
"""

GITREPOSITORY_BUTTONS = """
<button data-url="{% url 'extras:gitrepository_sync' slug=record.slug %}" type="submit" class="btn btn-primary btn-xs sync-repository" title="Sync" {% if not perms.extras.change_gitrepository %}disabled="disabled"{% endif %}><i class="mdi mdi-source-branch-sync" aria-hidden="true"></i></button>
"""

OBJECTCHANGE_OBJECT = """
{% if record.changed_object and record.changed_object.get_absolute_url %}
    <a href="{{ record.changed_object.get_absolute_url }}">{{ record.object_repr }}</a>
{% else %}
    {{ record.object_repr }}
{% endif %}
"""

OBJECTCHANGE_REQUEST_ID = """
<a href="{% url 'extras:objectchange_list' %}?request_id={{ value }}">{{ value }}</a>
"""

# TODO: Webhook content_types in table order_by
WEBHOOK_CONTENT_TYPES = """
{{ value.all|join:", "|truncatewords:15 }}
"""

SCHEDULED_JOB_APPROVAL_QUEUE_BUTTONS = """
<button type="button"
        onClick="handleDetailPostAction('{% url 'extras:scheduledjob_approval_request_view' scheduled_job=record.pk %}', '_dry_run')"
        title="Dry Run"
        class="btn btn-primary btn-xs"{% if not perms.extras.run_job %} disabled="disabled"{% endif %}>
    <i class="mdi mdi-play"></i>
</button>
<button type="button"
        onClick="handleDetailPostAction('{% url 'extras:scheduledjob_approval_request_view' scheduled_job=record.pk %}', '_approve')"
        title="Approve"
        class="btn btn-success btn-xs"{% if not perms.extras.run_job %} disabled="disabled"{% endif %}>
    <i class="mdi mdi-check"></i>
</button>
<button type="button"
        onClick="handleDetailPostAction('{% url 'extras:scheduledjob_approval_request_view' scheduled_job=record.pk %}', '_deny')"
        title="Deny"
        class="btn btn-danger btn-xs"{% if not perms.extras.run_job %} disabled="disabled"{% endif %}>
    <i class="mdi mdi-close"></i>
</button>
"""


class ComputedFieldTable(BaseTable):
    pk = ToggleColumn()
    label = tables.Column(linkify=True)

    class Meta(BaseTable.Meta):
        model = ComputedField
        fields = (
            "pk",
            "label",
            "slug",
            "content_type",
            "description",
            "weight",
        )
        default_columns = (
            "pk",
            "label",
            "slug",
            "content_type",
            "description",
        )


class ConfigContextTable(BaseTable):
    pk = ToggleColumn()
    name = tables.LinkColumn()
    owner = tables.LinkColumn()
    is_active = BooleanColumn(verbose_name="Active")

    class Meta(BaseTable.Meta):
        model = ConfigContext
        fields = (
            "pk",
            "name",
            "owner",
            "weight",
            "is_active",
            "description",
            "regions",
            "sites",
            "roles",
            "platforms",
            "cluster_groups",
            "clusters",
            "tenant_groups",
            "tenants",
        )
        default_columns = ("pk", "name", "weight", "is_active", "description")


class ConfigContextSchemaTable(BaseTable):
    pk = ToggleColumn()
    name = tables.LinkColumn()
    owner = tables.LinkColumn()
    actions = ButtonsColumn(ConfigContextSchema, pk_field="slug")

    class Meta(BaseTable.Meta):
        model = ConfigContextSchema
        fields = (
            "pk",
            "name",
            "owner",
            "description",
            "actions",
        )
        default_columns = ("pk", "name", "description", "actions")


class ConfigContextSchemaValidationStateColumn(tables.Column):
    """
    Custom column that validates an instance's context data against a config context schema
    """

    def __init__(self, validator, data_field, *args, **kwargs):
        super().__init__(*args, **kwargs)
        self.validator = validator
        self.data_field = data_field

    def render(self, record):
        data = getattr(record, self.data_field)
        try:
            self.validator.validate(data)
        except JSONSchemaValidationError as e:
            # Return a red x (like a boolean column) and the validation error message
            return format_html(f'<span class="text-danger"><i class="mdi mdi-close-thick"></i>{e.message}</span>')

        # Return a green check (like a boolean column)
        return mark_safe('<span class="text-success"><i class="mdi mdi-check-bold"></i></span>')


class CustomFieldTable(BaseTable):
    pk = ToggleColumn()
    # TODO: Replace name column with slug #464
    slug = tables.Column(linkify=True, accessor="name")
    content_types = ContentTypesColumn(truncate_words=15)
    required = BooleanColumn()

    class Meta(BaseTable.Meta):
        model = CustomField
        fields = (
            "pk",
            "slug",
            "content_types",
            "type",
            "label",
            "description",
            "required",
            "default",
            "weight",
        )
        default_columns = (
            "pk",
            "slug",
            "content_types",
            "type",
            "label",
            "required",
            "weight",
        )

    def render_description(self, record):
        if record.description:
            return mark_safe(render_markdown(record.description))
        return self.default


class CustomLinkTable(BaseTable):
    pk = ToggleColumn()
    name = tables.Column(linkify=True)
    new_window = BooleanColumn()

    class Meta(BaseTable.Meta):
        model = CustomLink
        fields = (
            "pk",
            "name",
            "content_type",
            "text",
            "target_url",
            "weight",
            "group_name",
            "button_class",
            "new_window",
        )
        default_columns = (
            "pk",
            "name",
            "content_type",
            "group_name",
            "weight",
        )


class ExportTemplateTable(BaseTable):
    pk = ToggleColumn()
    name = tables.Column(linkify=True)
    owner = tables.LinkColumn()

    class Meta(BaseTable.Meta):
        model = ExportTemplate
        fields = (
            "pk",
            "owner",
            "content_type",
            "name",
            "description",
            "mime_type",
            "file_extension",
        )
        default_columns = (
            "pk",
            "name",
            "content_type",
            "file_extension",
        )


class GitRepositoryTable(BaseTable):
    pk = ToggleColumn()
    name = tables.LinkColumn()
    remote_url = tables.Column(verbose_name="Remote URL")
    token_rendered = tables.Column(verbose_name="Token")
    last_sync_time = tables.DateTimeColumn(
        empty_values=(), format=settings.SHORT_DATETIME_FORMAT, verbose_name="Sync Time"
    )

    last_sync_user = tables.Column(empty_values=(), verbose_name="Sync By")

    class JobResultColumn(tables.TemplateColumn):
        def render(self, record, table, value, bound_column, **kwargs):
            if record.name in table.context.get("job_results", {}):
                table.context.update({"result": table.context["job_results"][record.name]})
            else:
                table.context.update({"result": None})
            return super().render(record, table, value, bound_column, **kwargs)

    last_sync_status = JobResultColumn(template_name="extras/inc/job_label.html", verbose_name="Sync Status")
    provides = tables.TemplateColumn(GITREPOSITORY_PROVIDES)
    actions = ButtonsColumn(GitRepository, pk_field="slug", prepend_template=GITREPOSITORY_BUTTONS)

    class Meta(BaseTable.Meta):
        model = GitRepository
        fields = (
            "pk",
            "name",
            "slug",
            "remote_url",
            "branch",
            "token_rendered",
            "provides",
            "last_sync_time",
            "last_sync_user",
            "last_sync_status",
            "actions",
        )
        default_columns = (
            "pk",
            "name",
            "remote_url",
            "branch",
            "provides",
            "last_sync_status",
            "actions",
        )

    def render_last_sync_time(self, record):
        if record.name in self.context["job_results"]:
            return self.context["job_results"][record.name].completed
        return self.default

    def render_last_sync_user(self, record):
        if record.name in self.context["job_results"]:
            user = self.context["job_results"][record.name].user
            return user
        return self.default


class GitRepositoryBulkTable(BaseTable):
    pk = ToggleColumn()
    name = tables.LinkColumn()
    remote_url = tables.Column(verbose_name="Remote URL")
    token_rendered = tables.Column(verbose_name="Token")
    provides = tables.TemplateColumn(GITREPOSITORY_PROVIDES)

    class Meta(BaseTable.Meta):
        model = GitRepository
        fields = (
            "pk",
            "name",
            "remote_url",
            "branch",
            "token_rendered",
            "provides",
        )


class GraphQLQueryTable(BaseTable):
    pk = ToggleColumn()
    name = tables.Column(linkify=True)

    class Meta(BaseTable.Meta):
        model = GraphQLQuery
        fields = (
            "pk",
            "name",
            "slug",
        )


def job_creator_link(value, record):
    """
    Get a link to the related object, if any, associated with the given JobResult record.
    """
    related_object = record.related_object
    if inspect.isclass(related_object) and issubclass(related_object, Job):
        return reverse("extras:job", kwargs={"class_path": related_object.class_path})
    elif related_object:
        return related_object.get_absolute_url()
    return None


class JobResultTable(BaseTable):
    pk = ToggleColumn()
    obj_type = tables.Column(verbose_name="Object Type", accessor="obj_type.name")
    related_object = tables.Column(verbose_name="Related Object", linkify=job_creator_link, accessor="related_name")
    name = tables.Column()
    created = tables.DateTimeColumn(linkify=True, format=settings.SHORT_DATETIME_FORMAT)
    status = tables.TemplateColumn(
        template_code="{% include 'extras/inc/job_label.html' with result=record %}",
    )
    data = tables.TemplateColumn(
        """
        <label class="label label-success">{{ value.total.success }}</label>
        <label class="label label-info">{{ value.total.info }}</label>
        <label class="label label-warning">{{ value.total.warning }}</label>
        <label class="label label-danger">{{ value.total.failure }}</label>
        """,
        verbose_name="Results",
        orderable=False,
        attrs={"td": {"class": "text-nowrap report-stats"}},
    )

    class Meta(BaseTable.Meta):
        model = JobResult
        fields = (
            "pk",
            "created",
            "name",
            "obj_type",
            "related_object",
            "duration",
            "completed",
            "user",
            "status",
            "data",
        )
        default_columns = ("pk", "created", "related_object", "user", "status", "data")


#
# ScheduledJobs
#


class ScheduledJobTable(BaseTable):
    pk = ToggleColumn()
    name = tables.LinkColumn()
    job_class = tables.Column(verbose_name="Job")
    interval = tables.Column(verbose_name="Execution Type")
    start_time = tables.Column(verbose_name="First Run")
    last_run_at = tables.Column(verbose_name="Most Recent Run")
    total_run_count = tables.Column(verbose_name="Total Run Count")

    class Meta(BaseTable.Meta):
        model = ScheduledJob
        fields = ("pk", "name", "job_class", "interval", "start_time", "last_run_at")


class ScheduledJobApprovalQueueTable(BaseTable):
    name = tables.LinkColumn(viewname="extras:scheduledjob_approval_request_view", args=[tables.A("pk")])
    job_class = tables.Column(verbose_name="Job")
    interval = tables.Column(verbose_name="Execution Type")
    start_time = tables.Column(verbose_name="Requested")
    user = tables.Column(verbose_name="Requestor")
    actions = tables.TemplateColumn(SCHEDULED_JOB_APPROVAL_QUEUE_BUTTONS)

    class Meta(BaseTable.Meta):
        model = ScheduledJob
        fields = ("name", "job_class", "interval", "user", "start_time", "actions")


class ObjectChangeTable(BaseTable):
    time = tables.DateTimeColumn(linkify=True, format=settings.SHORT_DATETIME_FORMAT)
    action = ChoiceFieldColumn()
    changed_object_type = tables.Column(verbose_name="Type")
    object_repr = tables.TemplateColumn(template_code=OBJECTCHANGE_OBJECT, verbose_name="Object")
    request_id = tables.TemplateColumn(template_code=OBJECTCHANGE_REQUEST_ID, verbose_name="Request ID")

    class Meta(BaseTable.Meta):
        model = ObjectChange
        fields = (
            "time",
            "user_name",
            "action",
            "changed_object_type",
            "object_repr",
            "request_id",
        )


#
# Relationship
#


class RelationshipTable(BaseTable):
    pk = ToggleColumn()
    actions = ButtonsColumn(Relationship, buttons=("edit", "delete"))

    class Meta(BaseTable.Meta):
        model = Relationship
        fields = (
            "name",
            "description",
            "type",
            "source_type",
            "destination_type",
            "actions",
        )


class RelationshipAssociationTable(BaseTable):
    pk = ToggleColumn()
    actions = ButtonsColumn(RelationshipAssociation, buttons=("delete",))

    source = tables.Column(linkify=True)

    destination = tables.Column(linkify=True)

    class Meta(BaseTable.Meta):
        model = RelationshipAssociation
        fields = ("relationship", "source", "destination", "actions")


#
# Secrets
#


class SecretTable(BaseTable):
    """Table for list view of `Secret` objects."""

    pk = ToggleColumn()
    name = tables.LinkColumn()
    tags = TagColumn(url_name="extras:secret_list")

    class Meta(BaseTable.Meta):
        model = Secret
        fields = (
            "pk",
            "name",
            "description",
            "provider",
            "tags",
        )
        default_columns = (
            "pk",
            "name",
            "description",
            "provider",
            "tags",
        )

    def render_provider(self, value):
        return registry["secrets_providers"][value].name if value in registry["secrets_providers"] else value


#
# Custom statuses
#


class StatusTable(BaseTable):
    """Table for list view of `Status` objects."""

    pk = ToggleColumn()
    name = tables.LinkColumn(viewname="extras:status", args=[Accessor("slug")])
    color = ColorColumn()
    actions = ButtonsColumn(Status, pk_field="slug")
    content_types = ContentTypesColumn(truncate_words=15)

    class Meta(BaseTable.Meta):
        model = Status
        fields = ["pk", "name", "slug", "color", "content_types", "description"]


class StatusTableMixin(BaseTable):
    """Mixin to add a `status` field to a table."""

    status = ColoredLabelColumn()


class TagTable(BaseTable):
    pk = ToggleColumn()
    name = tables.LinkColumn(viewname="extras:tag", args=[Accessor("slug")])
    color = ColorColumn()
    actions = ButtonsColumn(Tag, pk_field="slug")

    class Meta(BaseTable.Meta):
        model = Tag
        fields = ("pk", "name", "items", "slug", "color", "description", "actions")


class TaggedItemTable(BaseTable):
    content_object = tables.TemplateColumn(template_code=TAGGED_ITEM, orderable=False, verbose_name="Object")
    content_type = tables.Column(verbose_name="Type")

    class Meta(BaseTable.Meta):
        model = TaggedItem
        fields = ("content_object", "content_type")


class WebhookTable(BaseTable):
    pk = ToggleColumn()
    name = tables.Column(linkify=True)
    content_types = tables.TemplateColumn(WEBHOOK_CONTENT_TYPES)
    enabled = BooleanColumn()
    type_create = BooleanColumn()
    type_update = BooleanColumn()
    type_delete = BooleanColumn()
    ssl_verification = BooleanColumn()

    class Meta(BaseTable.Meta):
        model = Webhook
        fields = (
            "pk",
            "name",
            "content_types",
            "payload_url",
            "http_content_type",
            "http_method",
            "enabled",
            "type_create",
            "type_update",
            "type_delete",
            "ssl_verification",
            "ca_file_path",
        )
        default_columns = (
            "pk",
            "name",
            "content_types",
            "payload_url",
            "http_content_type",
            "enabled",
        )<|MERGE_RESOLUTION|>--- conflicted
+++ resolved
@@ -20,6 +20,7 @@
     TagColumn,
     ToggleColumn,
 )
+from nautobot.utilities.templatetags.helpers import render_markdown
 from .jobs import Job
 from .models import (
     ComputedField,
@@ -41,11 +42,7 @@
     TaggedItem,
     Webhook,
 )
-<<<<<<< HEAD
 from .registry import registry
-=======
-from nautobot.utilities.templatetags.helpers import render_markdown
->>>>>>> 4f7817bf
 
 
 TAGGED_ITEM = """

--- conflicted
+++ resolved
@@ -204,21 +204,6 @@
         with change_logging(change_context):
             yield request
     finally:
-<<<<<<< HEAD
-        jobs_refreshed = False
-        # enqueue jobhooks and webhooks, use change_context.change_id in case change_id was not supplied
-        for oc in ObjectChange.objects.filter(request_id=change_context.change_id).iterator():
-            if context != ObjectChangeEventContextChoices.CONTEXT_JOB_HOOK:
-                # Make sure JobHooks are up to date (once) before calling them
-                if not jobs_refreshed:
-                    get_jobs(reload=True)
-                    jobs_refreshed = True
-                enqueue_job_hooks(oc)
-            # TODO: get_snapshots() currently requires a DB query per object change processed.
-            # We need to develop a more efficient approach: https://github.com/nautobot/nautobot/issues/6303
-            snapshots = oc.get_snapshots()
-            enqueue_webhooks(oc, snapshots)
-=======
         jobs_reloaded = False
         # In bulk operations, we are performing the same action (create/update/delete) on the same content-type.
         # Save some repeated database queries by reusing the same evaluated querysets where applicable:
@@ -250,7 +235,6 @@
             snapshots = oc.get_snapshots()
             webhook_queryset = enqueue_webhooks(oc, snapshots=snapshots, webhook_queryset=webhook_queryset)
 
->>>>>>> 9359009b
             # topic examples: "nautobot.change.dcim.device", "nautobot.add.ipam.ipaddress"
             event_topic = f"nautobot.{oc.action}.{oc.changed_object_type.app_label}.{oc.changed_object_type.model}"
             event_payload = snapshots.copy()
@@ -262,12 +246,9 @@
                 "timestamp": str(oc.time),
             }
             publish_event(topic=event_topic, payload=event_payload)
-<<<<<<< HEAD
-=======
 
             last_action = oc.action
             last_content_type = oc.changed_object_type
->>>>>>> 9359009b
 
 
 @contextmanager

<<<<<<< HEAD
{% extends 'generic/object_retrieve.html' %}
{% load buttons %}
{% load plugins %}
{% load perms %}
{% load helpers %}

{% block breadcrumbs %}
    <li><a href="{% url 'extras:note_list' %}">Notes</a></li>
    {% if object.assigned_object.get_absolute_url %}
        <li><a href="{{ object.assigned_object.get_absolute_url }}notes/">{{ object.assigned_object }}</a></li>
    {% endif %}
    <li>{{ object }}</li>
{% endblock breadcrumbs %}

{% block content %}
    <div class="row">
        <div class="col-md-5">
            <div class="panel panel-default">
                <div class="panel-heading">
                    <strong>Note</strong>
                </div>
                <table class="table table-hover panel-body attr-table">
                    <tr>
                        <td>User</td>
                        <td>
                            {{ object.user|default:object.user_name }}
                        </td>
                    </tr>
                    <tr>
                        <td>Object Type</td>
                        <td>
                            {{ object.assigned_object_type }}
                        </td>
                    </tr>
                    <tr>
                        <td>Object</td>
                        <td>
                            {{ object.assigned_object | hyperlinked_object }}
                        </td>
                    </tr>
                </table>
            </div>
            <div class="panel panel-default">
                <div class="panel-heading">
                    <strong>Text</strong>
                </div>
                <div class="panel-body nb-rendered-markdown">
                    {{ object.note|render_markdown }}
                </div>
            </div>
        </div>
    </div>
{% endblock %}
=======
{% extends 'extras/note_retrieve.html' %}
{% comment %}3.0 TODO: remove this template, which only exists for backward compatibility with 2.4 and earlier{% endcomment %}
>>>>>>> 191a83ef
<|MERGE_RESOLUTION|>--- conflicted
+++ resolved
@@ -1,58 +1,2 @@
-<<<<<<< HEAD
-{% extends 'generic/object_retrieve.html' %}
-{% load buttons %}
-{% load plugins %}
-{% load perms %}
-{% load helpers %}
-
-{% block breadcrumbs %}
-    <li><a href="{% url 'extras:note_list' %}">Notes</a></li>
-    {% if object.assigned_object.get_absolute_url %}
-        <li><a href="{{ object.assigned_object.get_absolute_url }}notes/">{{ object.assigned_object }}</a></li>
-    {% endif %}
-    <li>{{ object }}</li>
-{% endblock breadcrumbs %}
-
-{% block content %}
-    <div class="row">
-        <div class="col-md-5">
-            <div class="panel panel-default">
-                <div class="panel-heading">
-                    <strong>Note</strong>
-                </div>
-                <table class="table table-hover panel-body attr-table">
-                    <tr>
-                        <td>User</td>
-                        <td>
-                            {{ object.user|default:object.user_name }}
-                        </td>
-                    </tr>
-                    <tr>
-                        <td>Object Type</td>
-                        <td>
-                            {{ object.assigned_object_type }}
-                        </td>
-                    </tr>
-                    <tr>
-                        <td>Object</td>
-                        <td>
-                            {{ object.assigned_object | hyperlinked_object }}
-                        </td>
-                    </tr>
-                </table>
-            </div>
-            <div class="panel panel-default">
-                <div class="panel-heading">
-                    <strong>Text</strong>
-                </div>
-                <div class="panel-body nb-rendered-markdown">
-                    {{ object.note|render_markdown }}
-                </div>
-            </div>
-        </div>
-    </div>
-{% endblock %}
-=======
 {% extends 'extras/note_retrieve.html' %}
-{% comment %}3.0 TODO: remove this template, which only exists for backward compatibility with 2.4 and earlier{% endcomment %}
->>>>>>> 191a83ef
+{% comment %}3.0 TODO: remove this template, which only exists for backward compatibility with 2.4 and earlier{% endcomment %}
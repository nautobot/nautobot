{% extends 'generic/object_retrieve.html' %}
<<<<<<< HEAD
{% load helpers %}
{% load perms %}
{% load plugins %}

{% block extra_breadcrumbs %}
    <li class="breadcrumb-item">{{ object.grouping }}</li>
{% endblock extra_breadcrumbs %}

{% block extra_nav_tabs %}
    {% if approval_workflows_count %}
        <li role="presentation"{% if request.GET.tab == 'approval_workflows' %} class="active"{% endif %}>
            <a href="{{ object.get_absolute_url }}#approval_workflows" onclick="switch_tab(this.href, reload=false)" aria-controls="approval_workflows" role="tab" data-toggle="tab">
                Approval Workflow {% badge approval_workflows_count %}
            </a>
        </li>
    {% endif %}
{% endblock extra_nav_tabs %}

{% block extra_tab_content %}
    {% if approval_workflows_count %}
        <div id="approval_workflows" role="tabpanel" class="tab-pane {% if not active_tab and not request.GET.tab or request.GET.tab == "approval_workflows" %}active{% else %}fade{% endif %}">
            <div class="panel panel-default">
                <div class="panel-heading">
                    <strong>Approval Workflows</strong>
                </div>
                {% include 'inc/table.html' with table=approval_workflow_table %}
            </div>
            {% include 'inc/paginator.html' with paginator=approval_workflow_table.paginator page=approval_workflow_table.page %}
        </div>
    {% endif %}
{% endblock extra_tab_content %}

{% block extra_buttons %}
    {% if perms.extras.run_job %}
        <a href="{% url 'extras:job_run' pk=object.pk %}" class="btn btn-primary"
           {% if not object.installed or not object.enabled %}disabled="disabled"{% endif %}>
            <i class="mdi mdi-play" aria-hidden="true"></i> Run/Schedule
        </a>
    {% endif %}
{% endblock extra_buttons %}

{% block content_left_page %}
    <div class="panel panel-default">
        <div class="panel-heading">
            <strong>Source Code</strong>
        </div>
        <table class="table table-hover panel-body attr-table">
            <tr>
                <td>Module</td>
                <td><code>{{ object.module_name }}</code></td>
            </tr>
            <tr>
                <td>Job Class</td>
                <td><code>{{ object.job_class_name }}</code></td>
            </tr>
            <tr>
                <td>Class Path</td>
                <td>
                    <span>
                        <span id="job_class_path_copy"><code>{{ object.class_path }}</code></span>
                        <button class="btn btn-secondary nb-btn-inline-hover" data-clipboard-target="#job_class_path_copy">
                            <span aria-hidden="true" class="mdi mdi-content-copy"></span>
                            <span class="visually-hidden">Copy</span>
                        </button>
                    </span>
                </td>
            </tr>
            <tr>
                <td>Installed</td>
                <td>{{ object.installed | render_boolean }}</td>
            </tr>
            <tr>
                <td>Is Job Hook Receiver</td>
                <td>{{ object.is_job_hook_receiver | render_boolean }}</td>
            </tr>
            <tr>
                <td>Is Job Button Receiver</td>
                <td>{{ object.is_job_button_receiver | render_boolean }}</td>
            </tr>
        </table>
    </div>
    <div class="panel panel-default">
        <div class="panel-heading">
            <strong>Job</strong>
        </div>
        <table class="table table-hover panel-body attr-table">
            <tr>
                <td>Grouping</td>
                <td>{{ object.grouping }}</td>
                <td>
                    {% if object.grouping_override %}
                        <span class="text-muted">
                            overridden; default is
                            {% if object.installed %}
                                “{{ object.job_class.grouping }}”
                            {% else %}
                                unknown (not currently installed)
                            {% endif %}
                        </span>
                    {% endif %}
                </td>
            </tr>
            <tr>
                <td>Name</td>
                <td>{{ object.name }}</td>
                <td>
                    {% if object.name_override %}
                        <span class="text-muted">
                            overridden; default is
                            {% if object.installed %}
                                “{{ object.job_class.name }}”
                            {% else %}
                                unknown (not currently installed)
                            {% endif %}
                        </span>
                    {% endif %}
                </td>
            </tr>
            <tr>
                <td>Description</td>
                <td>{{ object.description | render_markdown | placeholder }}</td>
                <td>
                    {% if object.description_override %}
                        <div class="text-muted">
                            overridden; default is:<br>
                            {% if object.installed %}
                                {{ object.job_class.description | render_markdown | placeholder }}
                            {% else %}
                                unknown (not currently installed)
                            {% endif %}
                        </div>
                    {% endif %}
                </td>
            </tr>
            <tr>
                <td>Enabled</td>
                <td>{{ object.enabled | render_boolean }}</td>
                <td></td>
            </tr>
            <tr>
                <td>Job Results</td>
                <td>
                    {% if object.job_results.exists %}
                        <a href="{% url 'extras:jobresult_list' %}?job_model={{ object.name | urlencode }}">{{ object.job_results.count }}</a>
                    {% else %}
                        {{ None|placeholder }}
                    {% endif %}
                </td>
                <td></td>
            </tr>
        </table>
    </div>
{% endblock content_left_page %}

{% block content_right_page %}
    <div class="panel panel-default">
        <div class="panel-heading">
            <strong>Properties</strong>
        </div>
        <table class="table table-hover panel-body attr-table">
            <tr>
                <td>Approval Required to Execute</td>
                <td>{{ object.approval_required | render_boolean }}</td>
                <td>
                    {% if object.approval_required_override %}
                        <span class="text-muted">
                            overridden; default is
                            {% if object.installed %}
                                {{ object.job_class.approval_required | render_boolean }}
                            {% else %}
                                unknown (not currently installed)
                            {% endif %}
                        </span>
                    {% endif %}
                </td>
            </tr>
            <tr>
                <td>Supports Dryrun</td>
                <td colspan="2">{{ object.supports_dryrun | render_boolean }}</td>
            </tr>
            <tr>
                <td>Default to Dryrun</td>
                <td>{{ object.dryrun_default | render_boolean }}</td>
                <td>
                    {% if object.dryrun_default_override %}
                        <span class="text-muted">
                            overridden; default is
                            {% if object.installed %}
                                {{ object.job_class.dryrun_default | render_boolean }}
                            {% else %}
                                unknown (not currently installed)
                            {% endif %}
                        </span>
                    {% endif %}
                </td>
            </tr>
            <tr>
                <td>Read-Only Execution</td>
                <td colspan="2">{{ object.read_only | render_boolean }}</td>
            </tr>
            <tr>
                <td>Hide from Default UI</td>
                <td>{{ object.hidden | render_boolean }}</td>
                <td>
                    {% if object.hidden_override %}
                        <span class="text-muted">
                            overridden; default is
                            {% if object.installed %}
                                {{ object.job_class.hidden | render_boolean }}
                            {% else %}
                                unknown (not currently installed)
                            {% endif %}
                        </span>
                    {% endif %}
                </td>
            </tr>
            <tr>
                <td>Has Sensitive Variables</td>
                <td>{{ object.has_sensitive_variables | render_boolean }}</td>
                <td>
                    {% if object.has_sensitive_variables_override %}
                        <span class="text-muted">
                            overridden; default is
                            {% if object.installed %}
                                {{ object.job_class.has_sensitive_variables | render_boolean }}
                            {% else %}
                                unknown (not currently installed)
                            {% endif %}
                        </span>
                    {% endif %}
                </td>
            </tr>
            <tr>
                <td>Is Singleton</td>
                <td>{{ object.is_singleton | render_boolean }}</td>
                <td>
                    {% if object.is_singleton_override %}
                        <span class="text-muted">
                            overridden; default is
                            {% if object.installed %}
                                {{ object.job_class.is_singleton | render_boolean }}
                            {% else %}
                                unknown (not currently installed)
                            {% endif %}
                        </span>
                    {% endif %}
                </td>
            </tr>
            <tr>
                <td>Execution Soft Time Limit</td>
                <td>
                    {% if object.soft_time_limit > 0 %}
                        {{ object.soft_time_limit }} seconds
                    {% else %}
                        {{ "CELERY_TASK_SOFT_TIME_LIMIT" | settings_or_config }} seconds (system default)
                    {% endif %}
                </td>
                <td>
                    {% if object.soft_time_limit_override %}
                        <span class="text-muted">
                            overridden; default is
                            {% if object.installed %}
                                {% if object.job_class.soft_time_limit > 0 %}
                                    {{ object.job_class.soft_time_limit }} seconds
                                {% else %}
                                    {{ "CELERY_TASK_SOFT_TIME_LIMIT" | settings_or_config }} seconds (system default)
                                {% endif %}
                            {% else %}
                                unknown (not currently installed)
                            {% endif %}
                        </span>
                    {% endif %}
                </td>
            </tr>
            <tr>
                <td>Execution Hard Time Limit</td>
                <td>
                    {% if object.time_limit > 0 %}
                        {{ object.time_limit }} seconds
                    {% else %}
                        {{ "CELERY_TASK_TIME_LIMIT" | settings_or_config }} seconds (system default)
                    {% endif %}
                </td>
                <td>
                    {% if object.time_limit_override %}
                        <span class="text-muted">
                            overridden; default is
                            {% if object.installed %}
                                {% if object.job_class.time_limit > 0 %}
                                    {{ object.job_class.time_limit }} seconds
                                {% else %}
                                    {{ "CELERY_TASK_TIME_LIMIT" | settings_or_config }} seconds (system default)
                                {% endif %}
                            {% else %}
                                unknown (not currently installed)
                            {% endif %}
                        </span>
                    {% endif %}
                </td>
            </tr>
            <tr>
                <td>Job Queues</td>
                <td>
                    {% if object.job_queues.exists %}
                        <ul>
                            {% for queue in object.job_queues.all %}
                                <li>{{ queue|hyperlinked_object }}</li>
                            {% endfor %}
                        </ul>
                    {% else %}
                        {{ None|placeholder }}
                    {% endif %}
                </td>
                <td>
                    {% if object.job_queues_override %}
                        <span class="text-muted">
                            overridden; default is:<br>
                            {% if object.installed %}
                                {% include 'extras/inc/json_data.html' with data=object.job_class.task_queues format="json" %}
                            {% else %}
                                unknown (not currently installed)
                            {% endif %}
                        </span>
                    {% endif %}
                </td>
            </tr>
            <tr>
                <td>Default Job Queue</td>
                <td>
                    {{ object.default_job_queue|hyperlinked_object }}
                </td>
                <td>
                    {% if object.default_job_queue_override %}
                        <span class="text-muted">
                            overridden; default is:
                            {% if object.installed %}
                                {% if object.job_class.task_queues|length > 1 %}
                                    {{ object.job_class.task_queues.0 }}
                                {% else %}
                                    {{ None|placeholder }}
                                {% endif %}
                            {% else %}
                                unknown (not currently installed)
                            {% endif %}
                        </span>
                    {% endif %}
                </td>
            </tr>
        </table>
    </div>
{% endblock content_right_page %}
=======
{% comment %}3.0 TODO: remove this template, which only exists for backward compatibility with 2.4 and earlier{% endcomment %}
>>>>>>> ba2b3028
<|MERGE_RESOLUTION|>--- conflicted
+++ resolved
@@ -1,356 +1,2 @@
 {% extends 'generic/object_retrieve.html' %}
-<<<<<<< HEAD
-{% load helpers %}
-{% load perms %}
-{% load plugins %}
-
-{% block extra_breadcrumbs %}
-    <li class="breadcrumb-item">{{ object.grouping }}</li>
-{% endblock extra_breadcrumbs %}
-
-{% block extra_nav_tabs %}
-    {% if approval_workflows_count %}
-        <li role="presentation"{% if request.GET.tab == 'approval_workflows' %} class="active"{% endif %}>
-            <a href="{{ object.get_absolute_url }}#approval_workflows" onclick="switch_tab(this.href, reload=false)" aria-controls="approval_workflows" role="tab" data-toggle="tab">
-                Approval Workflow {% badge approval_workflows_count %}
-            </a>
-        </li>
-    {% endif %}
-{% endblock extra_nav_tabs %}
-
-{% block extra_tab_content %}
-    {% if approval_workflows_count %}
-        <div id="approval_workflows" role="tabpanel" class="tab-pane {% if not active_tab and not request.GET.tab or request.GET.tab == "approval_workflows" %}active{% else %}fade{% endif %}">
-            <div class="panel panel-default">
-                <div class="panel-heading">
-                    <strong>Approval Workflows</strong>
-                </div>
-                {% include 'inc/table.html' with table=approval_workflow_table %}
-            </div>
-            {% include 'inc/paginator.html' with paginator=approval_workflow_table.paginator page=approval_workflow_table.page %}
-        </div>
-    {% endif %}
-{% endblock extra_tab_content %}
-
-{% block extra_buttons %}
-    {% if perms.extras.run_job %}
-        <a href="{% url 'extras:job_run' pk=object.pk %}" class="btn btn-primary"
-           {% if not object.installed or not object.enabled %}disabled="disabled"{% endif %}>
-            <i class="mdi mdi-play" aria-hidden="true"></i> Run/Schedule
-        </a>
-    {% endif %}
-{% endblock extra_buttons %}
-
-{% block content_left_page %}
-    <div class="panel panel-default">
-        <div class="panel-heading">
-            <strong>Source Code</strong>
-        </div>
-        <table class="table table-hover panel-body attr-table">
-            <tr>
-                <td>Module</td>
-                <td><code>{{ object.module_name }}</code></td>
-            </tr>
-            <tr>
-                <td>Job Class</td>
-                <td><code>{{ object.job_class_name }}</code></td>
-            </tr>
-            <tr>
-                <td>Class Path</td>
-                <td>
-                    <span>
-                        <span id="job_class_path_copy"><code>{{ object.class_path }}</code></span>
-                        <button class="btn btn-secondary nb-btn-inline-hover" data-clipboard-target="#job_class_path_copy">
-                            <span aria-hidden="true" class="mdi mdi-content-copy"></span>
-                            <span class="visually-hidden">Copy</span>
-                        </button>
-                    </span>
-                </td>
-            </tr>
-            <tr>
-                <td>Installed</td>
-                <td>{{ object.installed | render_boolean }}</td>
-            </tr>
-            <tr>
-                <td>Is Job Hook Receiver</td>
-                <td>{{ object.is_job_hook_receiver | render_boolean }}</td>
-            </tr>
-            <tr>
-                <td>Is Job Button Receiver</td>
-                <td>{{ object.is_job_button_receiver | render_boolean }}</td>
-            </tr>
-        </table>
-    </div>
-    <div class="panel panel-default">
-        <div class="panel-heading">
-            <strong>Job</strong>
-        </div>
-        <table class="table table-hover panel-body attr-table">
-            <tr>
-                <td>Grouping</td>
-                <td>{{ object.grouping }}</td>
-                <td>
-                    {% if object.grouping_override %}
-                        <span class="text-muted">
-                            overridden; default is
-                            {% if object.installed %}
-                                “{{ object.job_class.grouping }}”
-                            {% else %}
-                                unknown (not currently installed)
-                            {% endif %}
-                        </span>
-                    {% endif %}
-                </td>
-            </tr>
-            <tr>
-                <td>Name</td>
-                <td>{{ object.name }}</td>
-                <td>
-                    {% if object.name_override %}
-                        <span class="text-muted">
-                            overridden; default is
-                            {% if object.installed %}
-                                “{{ object.job_class.name }}”
-                            {% else %}
-                                unknown (not currently installed)
-                            {% endif %}
-                        </span>
-                    {% endif %}
-                </td>
-            </tr>
-            <tr>
-                <td>Description</td>
-                <td>{{ object.description | render_markdown | placeholder }}</td>
-                <td>
-                    {% if object.description_override %}
-                        <div class="text-muted">
-                            overridden; default is:<br>
-                            {% if object.installed %}
-                                {{ object.job_class.description | render_markdown | placeholder }}
-                            {% else %}
-                                unknown (not currently installed)
-                            {% endif %}
-                        </div>
-                    {% endif %}
-                </td>
-            </tr>
-            <tr>
-                <td>Enabled</td>
-                <td>{{ object.enabled | render_boolean }}</td>
-                <td></td>
-            </tr>
-            <tr>
-                <td>Job Results</td>
-                <td>
-                    {% if object.job_results.exists %}
-                        <a href="{% url 'extras:jobresult_list' %}?job_model={{ object.name | urlencode }}">{{ object.job_results.count }}</a>
-                    {% else %}
-                        {{ None|placeholder }}
-                    {% endif %}
-                </td>
-                <td></td>
-            </tr>
-        </table>
-    </div>
-{% endblock content_left_page %}
-
-{% block content_right_page %}
-    <div class="panel panel-default">
-        <div class="panel-heading">
-            <strong>Properties</strong>
-        </div>
-        <table class="table table-hover panel-body attr-table">
-            <tr>
-                <td>Approval Required to Execute</td>
-                <td>{{ object.approval_required | render_boolean }}</td>
-                <td>
-                    {% if object.approval_required_override %}
-                        <span class="text-muted">
-                            overridden; default is
-                            {% if object.installed %}
-                                {{ object.job_class.approval_required | render_boolean }}
-                            {% else %}
-                                unknown (not currently installed)
-                            {% endif %}
-                        </span>
-                    {% endif %}
-                </td>
-            </tr>
-            <tr>
-                <td>Supports Dryrun</td>
-                <td colspan="2">{{ object.supports_dryrun | render_boolean }}</td>
-            </tr>
-            <tr>
-                <td>Default to Dryrun</td>
-                <td>{{ object.dryrun_default | render_boolean }}</td>
-                <td>
-                    {% if object.dryrun_default_override %}
-                        <span class="text-muted">
-                            overridden; default is
-                            {% if object.installed %}
-                                {{ object.job_class.dryrun_default | render_boolean }}
-                            {% else %}
-                                unknown (not currently installed)
-                            {% endif %}
-                        </span>
-                    {% endif %}
-                </td>
-            </tr>
-            <tr>
-                <td>Read-Only Execution</td>
-                <td colspan="2">{{ object.read_only | render_boolean }}</td>
-            </tr>
-            <tr>
-                <td>Hide from Default UI</td>
-                <td>{{ object.hidden | render_boolean }}</td>
-                <td>
-                    {% if object.hidden_override %}
-                        <span class="text-muted">
-                            overridden; default is
-                            {% if object.installed %}
-                                {{ object.job_class.hidden | render_boolean }}
-                            {% else %}
-                                unknown (not currently installed)
-                            {% endif %}
-                        </span>
-                    {% endif %}
-                </td>
-            </tr>
-            <tr>
-                <td>Has Sensitive Variables</td>
-                <td>{{ object.has_sensitive_variables | render_boolean }}</td>
-                <td>
-                    {% if object.has_sensitive_variables_override %}
-                        <span class="text-muted">
-                            overridden; default is
-                            {% if object.installed %}
-                                {{ object.job_class.has_sensitive_variables | render_boolean }}
-                            {% else %}
-                                unknown (not currently installed)
-                            {% endif %}
-                        </span>
-                    {% endif %}
-                </td>
-            </tr>
-            <tr>
-                <td>Is Singleton</td>
-                <td>{{ object.is_singleton | render_boolean }}</td>
-                <td>
-                    {% if object.is_singleton_override %}
-                        <span class="text-muted">
-                            overridden; default is
-                            {% if object.installed %}
-                                {{ object.job_class.is_singleton | render_boolean }}
-                            {% else %}
-                                unknown (not currently installed)
-                            {% endif %}
-                        </span>
-                    {% endif %}
-                </td>
-            </tr>
-            <tr>
-                <td>Execution Soft Time Limit</td>
-                <td>
-                    {% if object.soft_time_limit > 0 %}
-                        {{ object.soft_time_limit }} seconds
-                    {% else %}
-                        {{ "CELERY_TASK_SOFT_TIME_LIMIT" | settings_or_config }} seconds (system default)
-                    {% endif %}
-                </td>
-                <td>
-                    {% if object.soft_time_limit_override %}
-                        <span class="text-muted">
-                            overridden; default is
-                            {% if object.installed %}
-                                {% if object.job_class.soft_time_limit > 0 %}
-                                    {{ object.job_class.soft_time_limit }} seconds
-                                {% else %}
-                                    {{ "CELERY_TASK_SOFT_TIME_LIMIT" | settings_or_config }} seconds (system default)
-                                {% endif %}
-                            {% else %}
-                                unknown (not currently installed)
-                            {% endif %}
-                        </span>
-                    {% endif %}
-                </td>
-            </tr>
-            <tr>
-                <td>Execution Hard Time Limit</td>
-                <td>
-                    {% if object.time_limit > 0 %}
-                        {{ object.time_limit }} seconds
-                    {% else %}
-                        {{ "CELERY_TASK_TIME_LIMIT" | settings_or_config }} seconds (system default)
-                    {% endif %}
-                </td>
-                <td>
-                    {% if object.time_limit_override %}
-                        <span class="text-muted">
-                            overridden; default is
-                            {% if object.installed %}
-                                {% if object.job_class.time_limit > 0 %}
-                                    {{ object.job_class.time_limit }} seconds
-                                {% else %}
-                                    {{ "CELERY_TASK_TIME_LIMIT" | settings_or_config }} seconds (system default)
-                                {% endif %}
-                            {% else %}
-                                unknown (not currently installed)
-                            {% endif %}
-                        </span>
-                    {% endif %}
-                </td>
-            </tr>
-            <tr>
-                <td>Job Queues</td>
-                <td>
-                    {% if object.job_queues.exists %}
-                        <ul>
-                            {% for queue in object.job_queues.all %}
-                                <li>{{ queue|hyperlinked_object }}</li>
-                            {% endfor %}
-                        </ul>
-                    {% else %}
-                        {{ None|placeholder }}
-                    {% endif %}
-                </td>
-                <td>
-                    {% if object.job_queues_override %}
-                        <span class="text-muted">
-                            overridden; default is:<br>
-                            {% if object.installed %}
-                                {% include 'extras/inc/json_data.html' with data=object.job_class.task_queues format="json" %}
-                            {% else %}
-                                unknown (not currently installed)
-                            {% endif %}
-                        </span>
-                    {% endif %}
-                </td>
-            </tr>
-            <tr>
-                <td>Default Job Queue</td>
-                <td>
-                    {{ object.default_job_queue|hyperlinked_object }}
-                </td>
-                <td>
-                    {% if object.default_job_queue_override %}
-                        <span class="text-muted">
-                            overridden; default is:
-                            {% if object.installed %}
-                                {% if object.job_class.task_queues|length > 1 %}
-                                    {{ object.job_class.task_queues.0 }}
-                                {% else %}
-                                    {{ None|placeholder }}
-                                {% endif %}
-                            {% else %}
-                                unknown (not currently installed)
-                            {% endif %}
-                        </span>
-                    {% endif %}
-                </td>
-            </tr>
-        </table>
-    </div>
-{% endblock content_right_page %}
-=======
-{% comment %}3.0 TODO: remove this template, which only exists for backward compatibility with 2.4 and earlier{% endcomment %}
->>>>>>> ba2b3028
+{% comment %}3.0 TODO: remove this template, which only exists for backward compatibility with 2.4 and earlier{% endcomment %}
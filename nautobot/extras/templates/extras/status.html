--- conflicted
+++ resolved
@@ -1,47 +1,2 @@
 {% extends 'generic/object_retrieve.html' %}
-<<<<<<< HEAD
-{% comment %}3.0 TODO: remove this template, which only exists for backward compatibility with 2.4 and earlier{% endcomment %}
-=======
-{% load helpers %}
-
-{% block content_left_page %}
-            <div class="card">
-                <div class="card-header">
-                    <strong>Status</strong>
-                    <a class="btn stretched-link nb-collapse-toggle" data-bs-toggle="collapse" href="#status" role="button" aria-expanded="true" aria-controls="status">
-                        <span class="mdi mdi-chevron-down"></span>
-                    </a>
-                </div>
-                <div id="status" class="collapse show">
-                    <table class="table table-hover attr-table">
-                        <tr>
-                            <td>Name</td>
-                            <td>
-                                {{ object.name }}
-                            </td>
-                        </tr>
-                        <tr>
-                            <td>Content Type(s)</td>
-                            <td>
-                                {% for ct in content_types %}
-                                    {{ ct }}<br>
-                                {% endfor %}
-                            </td>
-                        </tr>
-                        <tr>
-                            <td>Color</td>
-                            <td>
-                                <span class="label color-block" style="background-color: #{{ object.color }}">&nbsp;</span>
-                            </td>
-                        </tr>
-                        <tr>
-                            <td>Description</td>
-                            <td>
-                                {{ object.description|placeholder }}
-                            </td>
-                        </tr>
-                    </table>
-                </div>
-            </div>
-{% endblock content_left_page %}
->>>>>>> ab5dffeb
+{% comment %}3.0 TODO: remove this template, which only exists for backward compatibility with 2.4 and earlier{% endcomment %}
--- conflicted
+++ resolved
@@ -35,13 +35,6 @@
     <button type="button" class="btn btn-default accordion-toggle-all"{% if display == "tiles" %} disabled="disabled"{% endif %}>Collapse All</button>
 {% endblock %}
 
-<<<<<<< HEAD
-{% block table_config_button %}
-    <button type="button" class="btn btn-default" id="table-configure-button" data-toggle="modal" data-target="#ObjectTable_config" title="Configure table"{% if display == "tiles" %} disabled="disabled"{% endif %}><i class="mdi mdi-cog"></i> Configure</button>
-{% endblock %}
-
-=======
->>>>>>> a496e146
 {% block javascript %}
     {{ block.super }}
     <script>

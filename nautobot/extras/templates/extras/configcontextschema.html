--- conflicted
+++ resolved
@@ -1,53 +1,2 @@
-<<<<<<< HEAD
 {% extends 'extras/configcontextschema_retrieve.html' %}
-{% comment %}3.0 TODO: remove this template, which only exists for backward compatibility with 2.4 and earlier{% endcomment %}
-=======
-{% extends 'generic/object_retrieve.html' %}
-{% load buttons %}
-{% load plugins %}
-{% load helpers %}
-
-{% block extra_nav_tabs %}
-    <li class="nav-item" role="presentation">
-        <a href="{% url 'extras:configcontextschema_object_validation' pk=object.pk %}" class="nav-link{% if active_tab == 'validation' %} active{% endif %}">Validation</a>
-    </li>
-{% endblock extra_nav_tabs %}
-
-{% block content_left_page %}
-            <div class="panel panel-default">
-                <div class="panel-heading">
-                    <strong>Config Context Schema</strong>
-                </div>
-                <table class="table table-hover panel-body attr-table">
-                    <tr>
-                        <td>Name</td>
-                        <td>
-                            {{ object.name }}
-                        </td>
-                    </tr>
-                    {% if object.owner %}
-                        <tr>
-                            <td>Owner</td>
-                            <td>{{ object.owner|hyperlinked_object }}</td>
-                        </tr>
-                    {% endif %}
-                    <tr>
-                        <td>Description</td>
-                        <td>{{ object.description|placeholder }}</td>
-                    </tr>
-                </table>
-            </div>
-{% endblock content_left_page %}
-
-{% block content_right_page %}
-            <div class="panel panel-default">
-                <div class="panel-heading">
-                    <strong>Data Schema</strong>
-                    {% include 'extras/inc/json_format.html' %}
-                </div>
-                <div class="panel-body">
-                    {% include 'extras/inc/json_data.html' with data=object.data_schema format=format %}
-                </div>
-            </div>
-{% endblock content_right_page %}
->>>>>>> 5f99657d
+{% comment %}3.0 TODO: remove this template, which only exists for backward compatibility with 2.4 and earlier{% endcomment %}
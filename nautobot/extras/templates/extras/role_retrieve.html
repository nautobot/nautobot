{% extends 'generic/object_retrieve.html' %}
{% load helpers %}

{% block content_left_page %}
    <div class="card">
        <div class="card-header">
            <strong>Role</strong>
        </div>
        <table class="table table-hover card-body attr-table">
            <tr>
                <td>Name</td>
                <td>
                    {{ object.name }}
                </td>
            </tr>
            <tr>
                <td>Weight</td>
                <td>
                    {{ object.weight|placeholder }}
                </td>
            </tr>
            <tr>
                <td>Content Type(s)</td>
                <td>
                    <ul class="list-unstyled">
                        {% for ct in content_types %}
                            <li>{{ ct }}</li>
                        {% endfor %}
                    </ul>
                </td>
            </tr>
            <tr>
                <td>Color</td>
                <td>
                    <span class="label nb-color-block" style="background-color: #{{ object.color }}">&nbsp;</span>
                </td>
            </tr>
            <tr>
                <td>Description</td>
                <td>
                    {{ object.description|placeholder }}
                </td>
            </tr>
        </table>
    </div>
{% endblock content_left_page %}

{% block content_full_width_page %}
    {% if device_table %}
        <div class="card">
            <div class="card-header">
                <strong>Devices</strong>
            </div>
            {% include 'inc/table.html' with table=device_table %}
            {% if perms.dcim.add_device %}
                <div class="card-footer text-end d-print-none">
                    <a href="{% url 'dcim:device_add' %}?role={{ object.pk }}" class="btn btn-sm btn-primary">
                        <span class="mdi mdi-plus-thick" aria-hidden="true"></span> Add Device
                    </a>
                </div>
            {% endif %}
        </div>
        {% include 'inc/paginator.html' with paginator=device_table.paginator page=device_table.page %}
    {% endif %}
    {% if interface_table %}
        <div class="card">
            <div class="card-header">
                <strong>Interfaces</strong>
            </div>
            {% include 'inc/table.html' with table=interface_table %}
            {% if perms.dcim.add_interface %}
                <div class="card-footer text-end d-print-none">
                    <a href="{% url 'dcim:interface_add' %}?role={{ object.pk }}" class="btn btn-sm btn-primary">
                        <span class="mdi mdi-plus-thick" aria-hidden="true"></span> Add Interface
                    </a>
                </div>
            {% endif %}
        </div>
        {% include 'inc/paginator.html' with paginator=interface_table.paginator page=interface_table.page %}
    {% endif %}
    {% if rack_table %}
        <div class="card">
            <div class="card-header">
                <strong>Racks</strong>
            </div>
            {% include 'inc/table.html' with table=rack_table %}
            {% if perms.dcim.add_rack %}
                <div class="card-footer text-end d-print-none">
                    <a href="{% url 'dcim:rack_add' %}?role={{ object.pk }}" class="btn btn-sm btn-primary">
                        <span class="mdi mdi-plus-thick" aria-hidden="true"></span> Add Rack
                    </a>
                </div>
            {% endif %}
        </div>
        {% include 'inc/paginator.html' with paginator=rack_table.paginator page=rack_table.page %}
    {% endif %}
    {% if ipaddress_table %}
        <div class="card">
            <div class="card-header">
                <strong>IP Addresses</strong>
            </div>
            {% include 'inc/table.html' with table=ipaddress_table %}
            {% if perms.ipam.add_ipaddress %}
                <div class="card-footer text-end d-print-none">
                    <a href="{% url 'ipam:ipaddress_add' %}?role={{ object.pk }}" class="btn btn-sm btn-primary">
                        <span class="mdi mdi-plus-thick" aria-hidden="true"></span> Add IP Address
                    </a>
                </div>
            {% endif %}
        </div>
        {% include 'inc/paginator.html' with paginator=ipaddress_table.paginator page=ipaddress_table.page %}
    {% endif %}
    {% if prefix_table %}
        <div class="card">
            <div class="card-header">
                <strong>Prefixes</strong>
            </div>
            {% include 'inc/table.html' with table=prefix_table %}
            {% if perms.ipam.add_prefix %}
                <div class="card-footer text-end d-print-none">
                    <a href="{% url 'ipam:prefix_add' %}?role={{ object.pk }}" class="btn btn-sm btn-primary">
                        <span class="mdi mdi-plus-thick" aria-hidden="true"></span> Add Prefix
                    </a>
                </div>
            {% endif %}
        </div>
        {% include 'inc/paginator.html' with paginator=prefix_table.paginator page=prefix_table.page %}
    {% endif %}
    {% if virtual_machine_table %}
        <div class="card">
            <div class="card-header">
                <strong>Virtual Machines</strong>
            </div>
            {% include 'inc/table.html' with table=virtual_machine_table %}
            {% if perms.virtualization.add_virtualmachine %}
                <div class="card-footer text-end d-print-none">
                    <a href="{% url 'virtualization:virtualmachine_add' %}?role={{ object.pk }}" class="btn btn-sm btn-primary">
                        <span class="mdi mdi-plus-thick" aria-hidden="true"></span> Add Virtual Machine
                    </a>
                </div>
            {% endif %}
        </div>
        {% include 'inc/paginator.html' with paginator=virtual_machine_table.paginator page=virtual_machine_table.page %}
    {% endif %}
    {% if vminterface_table %}
        <div class="card">
            <div class="card-header">
                <strong>VM Interfaces</strong>
            </div>
            {% include 'inc/table.html' with table=vminterface_table %}
            {% if perms.virtualization.add_vminterface %}
                <div class="card-footer text-end d-print-none">
                    <a href="{% url 'virtualization:vminterface_add' %}?role={{ object.pk }}" class="btn btn-sm btn-primary">
                        <span class="mdi mdi-plus-thick" aria-hidden="true"></span> Add VM Interface
                    </a>
                </div>
            {% endif %}
        </div>
        {% include 'inc/paginator.html' with paginator=vminterface_table.paginator page=vminterface_table.page %}
    {% endif %}
    {% if vlan_table %}
        <div class="card">
            <div class="card-header">
                <strong>VLANs</strong>
            </div>
            {% include 'inc/table.html' with table=vlan_table %}
            {% if perms.ipam.add_vlan %}
                <div class="card-footer text-end d-print-none">
                    <a href="{% url 'ipam:vlan_add' %}?role={{ object.pk }}" class="btn btn-sm btn-primary">
                        <span class="mdi mdi-plus-thick" aria-hidden="true"></span> Add VLAN
                    </a>
                </div>
            {% endif %}
        </div>
        {% include 'inc/paginator.html' with paginator=vlan_table.paginator page=vlan_table.page %}
    {% endif %}
    <div class="row"></div>
    {% if controller_table %}
        <div class="card">
            <div class="card-header">
                <strong>Controllers</strong>
            </div>
            {% include 'inc/table.html' with table=controller_table %}
            {% if perms.dcim.add_controller %}
                <div class="card-footer text-end d-print-none">
                    <a href="{% url 'dcim:controller_add' %}?role={{ object.pk }}" class="btn btn-sm btn-primary">
                        <span class="mdi mdi-plus-thick" aria-hidden="true"></span> Add Controller
                    </a>
                </div>
            {% endif %}
        </div>
        {% include 'inc/paginator.html' with paginator=controller_table.paginator page=controller_table.page %}
    {% endif %}
    {% if module_table %}
        <div class="card">
            <div class="card-header">
                <strong>Modules</strong>
            </div>
            {% include 'inc/table.html' with table=module_table %}
            {% if perms.dcim.add_module %}
                <div class="card-footer text-end d-print-none">
                    <a href="{% url 'dcim:module_add' %}?role={{ object.pk }}" class="btn btn-sm btn-primary">
                        <span class="mdi mdi-plus-thick" aria-hidden="true"></span> Add Module
                    </a>
                </div>
            {% endif %}
        </div>
        {% include 'inc/paginator.html' with paginator=module_table.paginator page=module_table.page %}
    {% endif %}
    {% if vdc_table %}
        <div class="card">
            <div class="card-header">
                <strong>Virtual Device Contexts</strong>
            </div>
            {% include 'inc/table.html' with table=vdc_table %}
            {% if perms.dcim.add_virtualdevicecontext %}
                <div class="card-footer text-end d-print-none">
                    <a href="{% url 'dcim:virtualdevicecontext_add' %}?role={{ object.pk }}" class="btn btn-sm btn-primary">
                        <span class="mdi mdi-plus-thick" aria-hidden="true"></span> Add Virtual Device Context
                    </a>
                </div>
            {% endif %}
        </div>
        {% include 'inc/paginator.html' with paginator=vdc_table.paginator page=vdc_table.page %}
    {% endif %}
<<<<<<< HEAD
    {% if vpn_table %}
        <div class="panel panel-default">
            <div class="panel-heading">
                <strong>VPNs</strong>
            </div>
            {% include 'inc/table.html' with table=vpn_table %}
            {% if perms.vpn.add_vpn %}
                <div class="panel-footer text-right noprint">
                    <a href="{% url 'vpn:vpn_add' %}?role={{ object.pk }}" class="btn btn-xs btn-primary">
                        <span class="mdi mdi-plus-thick" aria-hidden="true"></span> Add VPN
                    </a>
                </div>
            {% endif %}
        </div>
    {% include 'inc/paginator.html' with paginator=vpn_table.paginator page=vpn_table.page %}
    {% endif %}
    {% if vpn_profile_table %}
        <div class="panel panel-default">
            <div class="panel-heading">
                <strong>VPN Profiles</strong>
            </div>
            {% include 'inc/table.html' with table=vpn_profile_table %}
            {% if perms.vpn.add_vpnprofile %}
                <div class="panel-footer text-right noprint">
                    <a href="{% url 'vpn:vpnprofile_add' %}?role={{ object.pk }}" class="btn btn-xs btn-primary">
                        <span class="mdi mdi-plus-thick" aria-hidden="true"></span> Add VPN Profile
                    </a>
                </div>
            {% endif %}
        </div>
    {% include 'inc/paginator.html' with paginator=vpn_profile_table.paginator page=vpn_profile_table.page %}
    {% endif %}
    {% if vpn_tunnel_table %}
        <div class="panel panel-default">
            <div class="panel-heading">
                <strong>VPN Tunnels</strong>
            </div>
            {% include 'inc/table.html' with table=vpn_tunnel_table %}
            {% if perms.vpn.add_vpntunnel %}
                <div class="panel-footer text-right noprint">
                    <a href="{% url 'vpn:vpntunnel_add' %}?role={{ object.pk }}" class="btn btn-xs btn-primary">
                        <span class="mdi mdi-plus-thick" aria-hidden="true"></span> Add VPN Tunnel
                    </a>
                </div>
            {% endif %}
        </div>
    {% include 'inc/paginator.html' with paginator=vpn_tunnel_table.paginator page=vpn_tunnel_table.page %}
    {% endif %}
    {% if vpn_tunnel_endpoint_table %}
        <div class="panel panel-default">
            <div class="panel-heading">
                <strong>VPN Tunnel Endpoints</strong>
            </div>
            {% include 'inc/table.html' with table=vpn_tunnel_endpoint_table %}
            {% if perms.vpn.add_vpntunnelendpoint %}
                <div class="panel-footer text-right noprint">
                    <a href="{% url 'vpn:vpntunnelendpoint_add' %}?role={{ object.pk }}" class="btn btn-xs btn-primary">
                        <span class="mdi mdi-plus-thick" aria-hidden="true"></span> Add VPN Tunnel Endpoint
                    </a>
                </div>
            {% endif %}
        </div>
    {% include 'inc/paginator.html' with paginator=vpn_tunnel_endpoint_table.paginator page=vpn_tunnel_endpoint_table.page %}
    {% endif %}
 {% endblock content_full_width_page %}
=======
{% endblock content_full_width_page %}
>>>>>>> d8810c45
<|MERGE_RESOLUTION|>--- conflicted
+++ resolved
@@ -223,7 +223,6 @@
         </div>
         {% include 'inc/paginator.html' with paginator=vdc_table.paginator page=vdc_table.page %}
     {% endif %}
-<<<<<<< HEAD
     {% if vpn_table %}
         <div class="panel panel-default">
             <div class="panel-heading">
@@ -288,7 +287,4 @@
         </div>
     {% include 'inc/paginator.html' with paginator=vpn_tunnel_endpoint_table.paginator page=vpn_tunnel_endpoint_table.page %}
     {% endif %}
- {% endblock content_full_width_page %}
-=======
-{% endblock content_full_width_page %}
->>>>>>> d8810c45
+ {% endblock content_full_width_page %}
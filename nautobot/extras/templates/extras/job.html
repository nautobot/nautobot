{% extends 'base.html' %}
{% load form_helpers %}
{% load helpers %}

{% block title %}{{ job_model }}{% endblock %}

{% block content %}
<<<<<<< HEAD
    <div class="row d-print-none">
        <div class="col-md-12">
            <ol class="breadcrumb">
                <li><a href="{% url 'extras:job_list' %}">Jobs</a></li>
                <li>{{ job_model.grouping | bettertitle }}</li>
                <li>{{ job_model|hyperlinked_object }}</li>
                <li>Submission and Scheduling</li>
            </ol>
        </div>
=======
<div class="h-100 vstack">
    <div class="noprint">
        <ol class="breadcrumb mb-16">
            <li class="breadcrumb-item"><a href="{% url 'extras:job_list' %}">Jobs</a></li>
            <li class="breadcrumb-item">{{ job_model.grouping | bettertitle }}</li>
            <li class="breadcrumb-item active" aria-current="page">{{ job_model|hyperlinked_object }}</li>
            <li class="breadcrumb-item">Submission and Scheduling</li>
        </ol>
>>>>>>> fb69eb36
    </div>
    <div>
        <h1 class="mb-16">{{ job_model }}</h1>
        {% if job_model.read_only %}
            <span class="badge bg-body-secondary border">Read-only</span>
        {% endif %}
            <p>{{ job_model.description | render_markdown }}</p>
        </div>
        <ul class="nav nav-tabs" role="tablist">
        <li role="presentation" class="nav-item">
            <a href="#run" role="tab" data-bs-toggle="tab" class="nav-link active">Run</a>
        </li>
    </ul>
    <div class="tab-content flex-fill">
        <div role="tabpanel" class="tab-pane fade show active h-100 pt-16" id="run">
            <form action="" method="post" enctype="multipart/form-data" class="h-100 vstack">
                {% csrf_token %}
                <div class="row align-content-start flex-fill">
                    <div class="col-lg-8 offset-lg-2 col-md-10 offset-md-1">
                        {% if not perms.extras.run_job %}
                            <div class="alert alert-warning">
                                <span aria-hidden="true" class="mdi mdi-alert"></span>
                                You do not have permission to run jobs.
                            </div>
                        {% endif %}
                        {% if job_model.has_sensitive_variables and job_model.approval_required %}
                            <div class="alert alert-danger">
                                <span aria-hidden="true" class="mdi mdi-alert"></span>
                                This job is flagged as possibly having sensitive variables but is also flagged as requiring approval.
                                One of these two flags must be removed before this job can be run.
                            </div>
                        {% endif %}
                        {% if not job_model.installed or job_model.job_class is None %}
                            <div class="alert alert-warning">
                                <span aria-hidden="true" class="mdi mdi-alert"></span> This job is not presently installed and cannot be run.
                            </div>
                        {% elif not job_model.enabled %}
                            <div class="alert alert-warning">
                                <span aria-hidden="true" class="mdi mdi-alert"></span> This job is not enabled to be run.
                            </div>
                        {% endif %}
                        {% if job_form.non_field_errors or schedule_form.non_field_errors %}
                            <div class="card border-danger mb-16">
                                <div class="card-header bg-danger-subtle border-danger text-body">
                                    <strong>Errors</strong>
                                </div>
                                <div class="card-body">
                                    {{ job_form.non_field_errors }}
                                    {{ schedule_form.non_field_errors }}
                                </div>
                            </div>
                        {% endif %}
                        <div class="card mb-16">
                            <div class="card-header">
                                <strong>Job Data</strong>
                            </div>
                            <div class="card-body">
                                {% block job_form %}
                                    {% render_form job_form excluded_fields="[]" %}
                                {% endblock %}
                            </div>
                            {% if job_model.has_sensitive_variables %}
                                <div class="card-footer">
                                    <span class="help-block">
                                        <span aria-hidden="true" class="mdi mdi-information-outline"></span>
                                        This job may have sensitive variables and can only be executed immediately. This can be changed in the Job edit view to set `has_sensitive_variables` to `False` if appropriate.
                                    </span>
                                </div>
                            {% endif %}
                        </div>
                        <div class="card job_execution mb-16">
                            <div class="card-header">
                                <strong>Job Execution</strong>
                            </div>
                            <div class="card-body">
                                {% block schedule_form %}
                                    {% render_form schedule_form %}
                                {% endblock %}
                            </div>
                            {% if job_model.approval_required %}
                                <div class="card-footer">
                                    <span class="help-block">
                                        <span aria-hidden="true" class="mdi mdi-information-outline"></span>
                                        This job requires approval to run or schedule.
                                    </span>
                                </div>
                            {% endif %}
                        </div>
                    </div>
                </div>
                <div class="nb-form-sticky-footer">
                    <button
                        class="btn btn-primary"
                        id="id__run"
                        name="_run"
                        type="submit"
                        {% if not perms.extras.run_job or not job_model.runnable %}disabled="disabled"{% endif %}
                    >
                        <span aria-hidden="true" class="mdi mdi-play"></span><!--
                        -->Run Job Now
                    </button>
                    <a href="{% url 'extras:job_list' %}" class="btn btn-secondary">
                        <span aria-hidden="true" class="mdi mdi-close me-4"></span><!--
                        -->Cancel
                    </a>
                </div>
            </form>
        </div>
    </div>
</div>
{% endblock %}
{% block javascript %}
{{ block.super }}
<script type="text/javascript">
    var requires_approval = {{ job_model.approval_required|yesno:"true,false" }};
    var run_now_text;
    var schedule_text;
    var dry_run_text = "Run Job Now (DRYRUN)";
    var schedule_dry_run_text = "Schedule Job (DRYRUN)";

    if (requires_approval) {
        run_now_text = "Request to Run Job Now";
        schedule_text = "Request to Schedule Job";
    } else {
        run_now_text = "Run Job Now";
        schedule_text = "Schedule Job";
    }

    function toggleExecutionType() {
        /**
         * Toggle form elements based on the job execution type.
         * If the type is `immediately` (the default), don't show
         * any of the scheduling related elements, else, show them.
         * If dryrun is selected, the job may run without approval.
         **/
        var dryrun = false;
        if ($("#id_dryrun").prop("type") === "checkbox") {
            dryrun = $("#id_dryrun").prop("checked")
        } else if ($("#id_dryrun").prop("type") === "hidden") {
            dryrun = ($("#id_dryrun").val() === "True")
        }
        if ($("#id__schedule_type").val() == "immediately") {
            // Toggle run button
            if (dryrun){
                $("#id__run").html('<i class="mdi mdi-play"></i> ' + dry_run_text);
            } else {
                $("#id__run").html('<i class="mdi mdi-play"></i> ' + run_now_text);
            }
            $("#id__run").addClass("btn-primary");
            $("#id__run").removeClass("btn-warning");

            // Toggle schedule fields
            $("#id__schedule_name").parent().parent().hide();
            $("#id__schedule_start_date").parent().parent().hide();
            $("#id__schedule_start_time").parent().parent().hide();
        } else {
            // Toggle run button
            if (dryrun){
                $("#id__run").html('<i class="mdi mdi-clock"></i> ' + schedule_dry_run_text);
            } else {
                $("#id__run").html('<i class="mdi mdi-clock"></i> ' + schedule_text);
            }
            $("#id__run").addClass("btn-warning");
            $("#id__run").removeClass("btn-primary");

            // Toggle schedule fields
            $("#id__schedule_name").parent().parent().show();
            $("#id__schedule_start_date").parent().parent().show();
            $("#id__schedule_start_time").parent().parent().show();
        }
        // Toggle custom crontab field
        if ($("#id__schedule_type").val() != "custom") {
            $("#id__recurrence_custom_time").parent().parent().hide();
        } else {
            $("#id__recurrence_custom_time").parent().parent().show();
        }
    }

    $(document).ready(function() {
        {% if not job_model.has_sensitive_variables %}
            $("#id__schedule_type").change(toggleExecutionType);
        {% else %}
            $("#id__schedule_type").val("immediately");
            $(".job_execution").hide();
        {% endif %}
        $("#id_dryrun").change(toggleExecutionType);
        toggleExecutionType();
    });
</script>
{{ job_form.media }}
{% endblock %}<|MERGE_RESOLUTION|>--- conflicted
+++ resolved
@@ -5,26 +5,14 @@
 {% block title %}{{ job_model }}{% endblock %}
 
 {% block content %}
-<<<<<<< HEAD
-    <div class="row d-print-none">
-        <div class="col-md-12">
-            <ol class="breadcrumb">
-                <li><a href="{% url 'extras:job_list' %}">Jobs</a></li>
-                <li>{{ job_model.grouping | bettertitle }}</li>
-                <li>{{ job_model|hyperlinked_object }}</li>
-                <li>Submission and Scheduling</li>
-            </ol>
-        </div>
-=======
 <div class="h-100 vstack">
-    <div class="noprint">
+    <div class="d-print-none">
         <ol class="breadcrumb mb-16">
             <li class="breadcrumb-item"><a href="{% url 'extras:job_list' %}">Jobs</a></li>
             <li class="breadcrumb-item">{{ job_model.grouping | bettertitle }}</li>
             <li class="breadcrumb-item active" aria-current="page">{{ job_model|hyperlinked_object }}</li>
             <li class="breadcrumb-item">Submission and Scheduling</li>
         </ol>
->>>>>>> fb69eb36
     </div>
     <div>
         <h1 class="mb-16">{{ job_model }}</h1>

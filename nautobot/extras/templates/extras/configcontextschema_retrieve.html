--- conflicted
+++ resolved
@@ -1,4 +1,3 @@
-<<<<<<< HEAD
 {% extends 'generic/object_retrieve.html' %}
 {% load buttons %}
 {% load plugins %}
@@ -46,54 +45,4 @@
                     {% include 'extras/inc/json_data.html' with data=object.data_schema format=data_format %}
                 </div>
             </div>
-{% endblock content_right_page %}
-=======
-{% extends 'generic/object_retrieve.html' %}
-{% load buttons %}
-{% load plugins %}
-{% load helpers %}
-
-{% block extra_nav_tabs %}
-    <li role="presentation"{% if active_tab == 'validation' %} class="active"{% endif %}>
-        <a href="{% url 'extras:configcontextschema_object_validation' pk=object.pk %}">Validation</a>
-    </li>
-{% endblock extra_nav_tabs %}
-
-{% block content_left_page %}
-            <div class="panel panel-default">
-                <div class="panel-heading">
-                    <strong>Config Context Schema</strong>
-                </div>
-                <table class="table table-hover panel-body attr-table">
-                    <tr>
-                        <td>Name</td>
-                        <td>
-                            {{ object.name }}
-                        </td>
-                    </tr>
-                    {% if object.owner %}
-                        <tr>
-                            <td>Owner</td>
-                            <td>{{ object.owner|hyperlinked_object }}</td>
-                        </tr>
-                    {% endif %}
-                    <tr>
-                        <td>Description</td>
-                        <td>{{ object.description|placeholder }}</td>
-                    </tr>
-                </table>
-            </div>
-{% endblock content_left_page %}
-
-{% block content_right_page %}
-            <div class="panel panel-default">
-                <div class="panel-heading">
-                    <strong>Data Schema</strong>
-                    {% include 'extras/inc/configcontext_format.html' %}
-                </div>
-                <div class="panel-body">
-                    {% include 'extras/inc/json_data.html' with data=object.data_schema format=data_format %}
-                </div>
-            </div>
-{% endblock content_right_page %}
->>>>>>> cb9be9b6
+{% endblock content_right_page %}
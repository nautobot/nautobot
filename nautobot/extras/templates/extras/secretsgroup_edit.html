{% extends "generic/object_edit.html" %}
{% load static %}
{% load form_helpers %}

{% block form %}
    <div class="panel panel-default">
        <div class="panel-heading"><strong>Secrets Group</strong></div>
        <div class="panel-body">
            {% render_field form.name %}
            {% render_field form.description %}
        </div>
    </div>
    <div class="panel panel-default">
        <div class="panel-heading"><strong>Secret Assignment</strong></div>
        <div class="panel-body">
            {% if secrets.errors %}
                <div class="text-danger">
                    Please correct the error(s) below:

                    {% for secret in secrets.forms %}
                        {% if secret.errors %}
                            {% for error in secret.errors.values %}{{ error }}{% endfor %}
                        {% endif %}
                    {% endfor %}
                </div>
            {% endif %}
            {{ secrets.non_field_errors }}
            <table class="table" id="secrets">
                {{ secrets.management_form }}
                {% for secret_form in secrets.forms %}
                    {% if forloop.first %}
                        <thead>
                            <tr>
                                {% for field in secret_form.visible_fields %}
                                    <th>{{ field.label|capfirst }}</th>
                                {% endfor %}
                            </tr>
                        </thead>
                    {% endif %}
                    <tr class="formset_row-{{ secrets.prefix }}">
                        {% for field in secret_form.visible_fields %}
                            <td>
                                {% if forloop.first %}
                                    {% for hidden in secret_form.hidden_fields %}
                                        {{ hidden }}
                                    {% endfor %}
                                {% endif %}
                                {{ field }}
                                {% if field.errors %}
                                    <ul>
                                        {% for error in field.errors %}
                                            {# Embed an HTML comment indicating the error for extraction by tests #}
                                            <!-- FORM-ERROR {{ field.name }}: {{ error }} -->
                                            <li clas="text-danger">{{ error }}</li>
                                        {% endfor %}
<<<<<<< HEAD
                                    {% endif %}
                                    {{ field }}
                                    {% if field.errors %}
                                        <ul>
                                            {% for error in field.errors %}
                                                {# Embed an HTML comment indicating the error for extraction by tests #}
                                                <!-- FORM-ERROR {{ field.name }}: {{ error }} -->
                                                <li class="text-danger">{{ error }}</li>
                                            {% endfor %}
                                        </ul>
                                    {% endif %}
                                </td>
                            {% endfor %}
                        </tr>
                    {% endfor %}
                </table>
            </div>
=======
                                    </ul>
                                {% endif %}
                            </td>
                        {% endfor %}
                    </tr>
                {% endfor %}
            </table>
>>>>>>> d068bf9a
        </div>
    </div>
    {% include "inc/extras_features_edit_form_fields.html" %}
{% endblock form %}

{% block javascript %}
{{ block.super }}
<script src="{% static 'jquery/jquery.formset.js' %}"></script>
<script type="text/javascript">
    $('.formset_row-{{ secrets.prefix }}').formset({
        addText: '<span class="mdi mdi-plus-thick" aria-hidden="true"></span> Add another Secret',
        addCssClass: 'btn btn-primary add-row',
        deleteText: '<span class="mdi mdi-trash-can-outline" aria-hidden="true"></span>',
        deleteCssClass: 'btn btn-danger delete-row',
        prefix: '{{ secrets.prefix }}',
        formCssClass: 'dynamic-formset-{{ secrets.prefix }}',
        added: jsify_form
    });
</script>
{% endblock javascript %}<|MERGE_RESOLUTION|>--- conflicted
+++ resolved
@@ -53,7 +53,6 @@
                                             <!-- FORM-ERROR {{ field.name }}: {{ error }} -->
                                             <li clas="text-danger">{{ error }}</li>
                                         {% endfor %}
-<<<<<<< HEAD
                                     {% endif %}
                                     {{ field }}
                                     {% if field.errors %}
@@ -64,22 +63,13 @@
                                                 <li class="text-danger">{{ error }}</li>
                                             {% endfor %}
                                         </ul>
-                                    {% endif %}
+                                    {% endif %} d
                                 </td>
                             {% endfor %}
                         </tr>
                     {% endfor %}
                 </table>
             </div>
-=======
-                                    </ul>
-                                {% endif %}
-                            </td>
-                        {% endfor %}
-                    </tr>
-                {% endfor %}
-            </table>
->>>>>>> d068bf9a
         </div>
     </div>
     {% include "inc/extras_features_edit_form_fields.html" %}

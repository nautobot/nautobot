--- conflicted
+++ resolved
@@ -922,13 +922,10 @@
         },
     )
     queue_type = django_filters.MultipleChoiceFilter(choices=JobQueueTypeChoices, null_value=None)
-<<<<<<< HEAD
-=======
     secrets_group = NaturalKeyOrPKMultipleChoiceFilter(
         queryset=SecretsGroup.objects.all(),
         label="Secrets Group (name or ID)",
     )
->>>>>>> ab852ebe
     jobs = NaturalKeyOrPKMultipleChoiceFilter(
         queryset=Job.objects.all(),
         label="Job (name or ID)",

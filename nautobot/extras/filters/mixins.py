--- conflicted
+++ resolved
@@ -37,14 +37,6 @@
     Role,
     Status,
 )
-<<<<<<< HEAD
-from nautobot.utilities.constants import (
-    FILTER_CHAR_BASED_LOOKUP_MAP,
-    FILTER_NEGATION_LOOKUP_MAP,
-    FILTER_NUMERIC_BASED_LOOKUP_MAP,
-)
-from nautobot.utilities.filters import NaturalKeyOrPKMultipleChoiceFilter
-=======
 from nautobot.virtualization.models import VirtualMachine
 
 
@@ -58,7 +50,6 @@
         kwargs.setdefault("to_field_name", "name")
 
         super().__init__(*args, **kwargs)
->>>>>>> 29e0b100
 
 
 class CustomFieldModelFilterSetMixin(django_filters.FilterSet):

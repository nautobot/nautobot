--- conflicted
+++ resolved
@@ -421,24 +421,17 @@
 
 class CustomFieldForm(BootstrapMixin, forms.ModelForm):
     # TODO: Migrate custom field model from name to slug #464
-<<<<<<< HEAD
-    # Once that's done we can replace this with a proper (Auto)SlugField,
+    # Once that's done we can set "name" as a proper (Auto)SlugField,
     # but for the moment, that field only works with fields specifically named "slug"
-    # We also use a forms.CharField rather than a forms.SlugField here for backwards compatibility,
-    # as users might have preexisting custom field with a non-slugified "name" value.
-    name = forms.CharField(required=True, label="Slug", help_text="URL-friendly unique shorthand")
     description = forms.CharField(
         required=False,
         help_text="Also used as the help text when editing models using this custom field.<br>"
         '<a href="https://github.com/adam-p/markdown-here/wiki/Markdown-Cheatsheet" target="_blank">'
         "Markdown</a> syntax is supported.",
     )
-    content_types = MultipleContentTypeField(feature="custom_fields")
-=======
     content_types = MultipleContentTypeField(
         feature="custom_fields", help_text="The object(s) to which this field applies."
     )
->>>>>>> 1f3f0963
 
     class Meta:
         model = CustomField

import logging

from django import forms
from django.contrib.auth import get_user_model
from django.contrib.contenttypes.models import ContentType
from django.core.exceptions import ValidationError
from django.db.models import Q
from django.db.models.fields import TextField
from django.forms import ModelMultipleChoiceField, inlineformset_factory
from django.urls.base import reverse
from django.utils.safestring import mark_safe

from nautobot.dcim.models import DeviceRole, DeviceType, Location, Platform, Region, Site
from nautobot.tenancy.models import Tenant, TenantGroup
from nautobot.utilities.forms import (
    add_blank_choice,
    APISelect,
    APISelectMultiple,
    BootstrapMixin,
    BulkEditForm,
    BulkEditNullBooleanSelect,
    ColorSelect,
    CSVContentTypeField,
    CSVModelChoiceField,
    CSVModelForm,
    CSVMultipleChoiceField,
    CSVMultipleContentTypeField,
    DateTimePicker,
    DynamicModelChoiceField,
    DynamicModelMultipleChoiceField,
    JSONField,
    MultipleContentTypeField,
    SlugField,
    StaticSelect2,
    StaticSelect2Multiple,
    TagFilterField,
)
from nautobot.utilities.forms.constants import BOOLEAN_WITH_BLANK_CHOICES
from nautobot.virtualization.models import Cluster, ClusterGroup
from .choices import (
    CustomFieldFilterLogicChoices,
    JobExecutionType,
    JobResultStatusChoices,
    ObjectChangeActionChoices,
    RelationshipSideChoices,
    RelationshipTypeChoices,
)
from .constants import JOB_OVERRIDABLE_FIELDS
from .datasources import get_datasource_content_choices
from .models import (
    ComputedField,
    ConfigContext,
    ConfigContextSchema,
    CustomField,
    CustomFieldChoice,
    CustomLink,
    DynamicGroup,
    ExportTemplate,
    GitRepository,
    GraphQLQuery,
    ImageAttachment,
    Job,
    JobResult,
    ObjectChange,
    Relationship,
    RelationshipAssociation,
    ScheduledJob,
    Secret,
    SecretsGroup,
    SecretsGroupAssociation,
    Status,
    Tag,
    Webhook,
)
from .registry import registry
from .utils import FeatureQuery, TaggableClassesQuery


logger = logging.getLogger(__name__)

#
# Form mixins
#


class RelationshipModelForm(forms.ModelForm):
    def __init__(self, *args, **kwargs):

        self.obj_type = ContentType.objects.get_for_model(self._meta.model)
        self.relationships = []
        super().__init__(*args, **kwargs)

        self._append_relationships()

    def _append_relationships(self):
        """
        Append form fields for all Relationships assigned to this model.
        One form field per side will be added to the list.
        """
        for side, relationships in self.instance.get_relationships().items():
            for relationship, queryset in relationships.items():
                peer_side = RelationshipSideChoices.OPPOSITE[side]
                # If this model is on the "source" side of the relationship, then the field will be named
                # cr_<relationship-slug>__destination since it's used to pick the destination object(s).
                # If we're on the "destination" side, the field will be cr_<relationship-slug>__source.
                # For a symmetric relationship, both sides are "peer", so the field will be cr_<relationship-slug>__peer
                field_name = f"cr_{relationship.slug}__{peer_side}"
                self.fields[field_name] = relationship.to_form_field(side=side)

                # if the object already exists, populate the field with existing values
                if self.instance.present_in_database:
                    if relationship.has_many(peer_side):
                        initial = [association.get_peer(self.instance) for association in queryset.all()]
                        self.fields[field_name].initial = initial
                    else:
                        association = queryset.first()
                        if association:
                            self.fields[field_name].initial = association.get_peer(self.instance)

                # Annotate the field in the list of Relationship form fields
                self.relationships.append(field_name)

    def clean(self):
        """
        Verify that any requested RelationshipAssociations do not violate relationship cardinality restrictions.

        - For TYPE_ONE_TO_MANY and TYPE_ONE_TO_ONE relations, if the form's object is on the "source" side of
          the relationship, verify that the requested "destination" object(s) do not already have any existing
          RelationshipAssociation to a different source object.
        - For TYPE_ONE_TO_ONE relations, if the form's object is on the "destination" side of the relationship,
          verify that the requested "source" object does not have an existing RelationshipAssociation to
          a different destination object.
        """
        for side, relationships in self.instance.get_relationships().items():
            for relationship in relationships:
                # The form field name reflects what it provides, i.e. the peer object(s) to link via this relationship.
                peer_side = RelationshipSideChoices.OPPOSITE[side]
                field_name = f"cr_{relationship.slug}__{peer_side}"

                # Is the form trying to set this field (create/update a RelationshipAssociation(s))?
                # If not (that is, clearing the field / deleting RelationshipAssociation(s)), we don't need to check.
                if field_name not in self.cleaned_data or not self.cleaned_data[field_name]:
                    continue

                # Are any of the objects we want a relationship with already entangled with another object?
                if relationship.has_many(peer_side):
                    target_peers = [item for item in self.cleaned_data[field_name]]
                else:
                    target_peers = [self.cleaned_data[field_name]]

                for target_peer in target_peers:
                    if target_peer.pk == self.instance.pk:
                        raise ValidationError(
                            {field_name: f"Object {self.instance} cannot form a relationship to itself!"}
                        )

                    if relationship.has_many(side):
                        # No need to check for existing RelationshipAssociations since this is a "many" relationship
                        continue

                    if not relationship.symmetric:
                        existing_peer_associations = RelationshipAssociation.objects.filter(
                            relationship=relationship,
                            **{
                                f"{peer_side}_id": target_peer.pk,
                            },
                        ).exclude(**{f"{side}_id": self.instance.pk})
                    else:
                        existing_peer_associations = RelationshipAssociation.objects.filter(
                            (
                                (Q(source_id=target_peer.pk) & ~Q(destination_id=self.instance.pk))
                                | (Q(destination_id=target_peer.pk) & ~Q(source_id=self.instance.pk))
                            ),
                            relationship=relationship,
                        )

                    if existing_peer_associations.exists():
                        raise ValidationError(
                            {field_name: f"{target_peer} is already involved in a {relationship} relationship"}
                        )

        super().clean()

    def _save_relationships(self):
        """Update RelationshipAssociations for all Relationships on form save."""

        for field_name in self.relationships:
            # The field name tells us the side of the relationship that it is providing peer objects(s) to link into.
            peer_side = field_name.split("__")[-1]
            # Based on the side of the relationship that our local object represents,
            # find the list of existing RelationshipAssociations it already has for this Relationship.
            side = RelationshipSideChoices.OPPOSITE[peer_side]
            filters = {
                "relationship": self.fields[field_name].model,
            }
            if side != RelationshipSideChoices.SIDE_PEER:
                filters.update({f"{side}_type": self.obj_type, f"{side}_id": self.instance.pk})
                existing_associations = RelationshipAssociation.objects.filter(**filters)
            else:
                existing_associations = RelationshipAssociation.objects.filter(
                    (
                        Q(source_type=self.obj_type, source_id=self.instance.pk)
                        | Q(destination_type=self.obj_type, destination_id=self.instance.pk)
                    ),
                    **filters,
                )

            # Get the list of target peer ids (PKs) that are specified in the form
            target_peer_ids = []
            if hasattr(self.cleaned_data[field_name], "__iter__"):
                # One-to-many or many-to-many association
                target_peer_ids = [item.pk for item in self.cleaned_data[field_name]]
            elif self.cleaned_data[field_name]:
                # Many-to-one or one-to-one association
                target_peer_ids = [self.cleaned_data[field_name].pk]
            else:
                # Unset/delete case
                target_peer_ids = []

            # Create/delete RelationshipAssociations as needed to match the target_peer_ids list

            # First, for each existing association, if it's one that's already in target_peer_ids,
            # we can discard it from target_peer_ids (no update needed to this association).
            # Conversely, if it's *not* in target_peer_ids, we should delete it.
            for association in existing_associations:
                for peer_id in target_peer_ids:
                    if peer_side != RelationshipSideChoices.SIDE_PEER:
                        if peer_id == getattr(association, f"{peer_side}_id"):
                            # This association already exists, so we can ignore it
                            target_peer_ids.remove(peer_id)
                            break
                    else:
                        if peer_id == association.source_id or peer_id == association.destination_id:
                            # This association already exists, so we can ignore it
                            target_peer_ids.remove(peer_id)
                            break
                else:
                    # This association is not in target_peer_ids, so delete it
                    association.delete()

            # Anything remaining in target_peer_ids now does not exist yet and needs to be created.
            for peer_id in target_peer_ids:
                relationship = self.fields[field_name].model
                if not relationship.symmetric:
                    association = RelationshipAssociation(
                        relationship=relationship,
                        **{
                            f"{side}_type": self.obj_type,
                            f"{side}_id": self.instance.pk,
                            f"{peer_side}_type": getattr(relationship, f"{peer_side}_type"),
                            f"{peer_side}_id": peer_id,
                        },
                    )
                else:
                    # Symmetric association - source/destination are interchangeable
                    association = RelationshipAssociation(
                        relationship=relationship,
                        source_type=self.obj_type,
                        source_id=self.instance.pk,
                        destination_type=self.obj_type,  # since this is a symmetric relationship this is OK
                        destination_id=peer_id,
                    )

                association.clean()
                association.save()

    def save(self, commit=True):

        obj = super().save(commit)
        if commit:
            self._save_relationships()

        return obj


class RelationshipModelBulkEditFormMixin(BulkEditForm):
    """Bulk-edit form mixin for models that support Relationships."""

    def __init__(self, *args, **kwargs):
        super().__init__(*args, **kwargs)

        self.obj_type = ContentType.objects.get_for_model(self.model)
        self.relationships = []

        self._append_relationships()

    def _append_relationships(self):
        """
        Append form fields for all Relationships assigned to this model.
        """
        source_relationships = Relationship.objects.filter(source_type=self.obj_type, source_hidden=False)
        self._append_relationships_side(source_relationships, RelationshipSideChoices.SIDE_SOURCE)

        dest_relationships = Relationship.objects.filter(destination_type=self.obj_type, destination_hidden=False)
        self._append_relationships_side(dest_relationships, RelationshipSideChoices.SIDE_DESTINATION)

    def _append_relationships_side(self, relationships, initial_side):
        """
        Helper method to _append_relationships, for processing one "side" of the relationships for this model.

        For different relationship types there are different expectations of the UI:

        - For one-to-one (symmetric or non-symmetric) it doesn't make sense to bulk-set this relationship,
          but we want it to be clearable/nullable.
        - For one-to-many (from the source, "one", side) we likewise want it clearable/nullable but not settable.
        - For one-to-many (from the destination, "many", side) a single value can be set, or it can be nulled.
        - For many-to-many (symmetric or non-symmetric) we provide "add" and "remove" multi-select fields,
          similar to the AddRemoveTagsForm behavior. No nullability is provided here.
        """
        for relationship in relationships:
            if relationship.symmetric:
                side = RelationshipSideChoices.SIDE_PEER
            else:
                side = initial_side
            peer_side = RelationshipSideChoices.OPPOSITE[side]

            # If this model is on the "source" side of the relationship, then the field will be named
            # "cr_<relationship-slug>__destination" since it's used to pick the destination object(s).
            # If we're on the "destination" side, the field will be "cr_<relationship-slug>__source".
            # For a symmetric relationship, both sides are "peer", so the field will be "cr_<relationship-slug>__peer"
            field_name = f"cr_{relationship.slug}__{peer_side}"

            if field_name in self.relationships:
                # This is a symmetric relationship that we already processed from the opposing "initial_side".
                # No need to process it a second time!
                continue

            if relationship.has_many(side):
                if relationship.type == RelationshipTypeChoices.TYPE_ONE_TO_MANY:
                    # Destination side of a one-to-many field - provide a standard form field for selecting the "one",
                    # as well as making this field nullable.
                    self.fields[field_name] = relationship.to_form_field(side=side)
                    self.nullable_fields.append(field_name)
                else:
                    # Many-to-many field - provide "add" and "remove" form fields like with tags, no nullable option.
                    self.fields[f"add_{field_name}"] = relationship.to_form_field(side=side)
                    self.fields[f"add_{field_name}"].label = "Add " + self.fields[f"add_{field_name}"].label
                    self.fields[f"remove_{field_name}"] = relationship.to_form_field(side=side)
                    self.fields[f"remove_{field_name}"].label = "Remove " + self.fields[f"remove_{field_name}"].label
            else:
                # The "one" side of a one-to-one or one-to-many relationship.
                # In this case, the only valid bulk-edit operation is nulling/clearing the relationship,
                # but the "Set null" checkbox only appears if we have a form field for the the relationship itself.
                # This could probably be refined, but for now we just add the field and disable it.
                self.fields[field_name] = relationship.to_form_field(side=side)
                self.fields[field_name].disabled = True
                self.nullable_fields.append(field_name)

            self.relationships.append(field_name)

    def save_relationships(self, *, instance, nullified_fields):
        """Helper method to be called from BulkEditView.post()."""
        # The below may seem inefficient as it re-loads the Relationship objects afresh for each instance;
        # however this is necessary as it applies the source/destination filters (if any) to determine
        # whether each relationship actually applies to the given instance.
        instance_relationships = instance.get_relationships(include_hidden=True)

        for side, relationships_data in instance_relationships.items():
            peer_side = RelationshipSideChoices.OPPOSITE[side]
            for relationship, relationshipassociation_queryset in relationships_data.items():
                field_name = f"cr_{relationship.slug}__{peer_side}"
                logger.debug(
                    "Processing relationship %s %s (field %s) for instance %s",
                    relationship,
                    side,
                    field_name,
                    instance,
                )
                if field_name in self.nullable_fields and field_name in nullified_fields:
                    logger.debug("Deleting existing relationship associations for %s on %s", relationship, instance)
                    relationshipassociation_queryset.delete()
                elif field_name in self.cleaned_data:
                    value = self.cleaned_data.get(field_name)
                    if value and not relationship.has_many(peer_side):
                        ra, created = RelationshipAssociation.objects.update_or_create(
                            relationship=relationship,
                            source_type=relationship.source_type,
                            destination_type=relationship.destination_type,
                            defaults={f"{peer_side}_id": value.pk},
                            **{f"{side}_id": instance.pk},
                        )
                        if created:
                            logger.debug("Created %s", ra)
                        else:
                            logger.debug("Updated %s", ra)
                else:
                    if f"add_{field_name}" in self.cleaned_data:
                        added = self.cleaned_data.get(f"add_{field_name}")
                        for target in added:
                            if peer_side != RelationshipSideChoices.SIDE_PEER:
                                ra, created = RelationshipAssociation.objects.get_or_create(
                                    relationship=relationship,
                                    source_type=relationship.source_type,
                                    destination_type=relationship.destination_type,
                                    **{
                                        f"{side}_id": instance.pk,
                                        f"{peer_side}_id": target.pk,
                                    },
                                )
                            else:
                                if (
                                    RelationshipAssociation.objects.filter(
                                        relationship=relationship,
                                        source_id=instance.pk,
                                        destination_id=target.pk,
                                    ).exists()
                                    or RelationshipAssociation.objects.filter(
                                        relationship=relationship,
                                        source_id=target.pk,
                                        destination_id=instance.pk,
                                    ).exists()
                                ):
                                    ra = None
                                    created = False
                                else:
                                    ra = RelationshipAssociation.objects.create(
                                        relationship=relationship,
                                        source_type=relationship.source_type,
                                        source_id=instance.pk,
                                        destination_type=relationship.destination_type,
                                        destination_id=target.pk,
                                    )
                                    created = True

                            if created:
                                ra.validated_save()
                                logger.debug("Created %s", ra)

                    if f"remove_{field_name}" in self.cleaned_data:
                        removed = self.cleaned_data.get(f"remove_{field_name}")

                        source_count = 0
                        destination_count = 0
                        if side in [RelationshipSideChoices.SIDE_SOURCE, RelationshipSideChoices.SIDE_PEER]:
                            source_count, _ = RelationshipAssociation.objects.filter(
                                relationship=relationship,
                                source_id=instance.pk,
                                destination_id__in=[target.pk for target in removed],
                            ).delete()
                        if side in [RelationshipSideChoices.SIDE_DESTINATION, RelationshipSideChoices.SIDE_PEER]:
                            destination_count, _ = RelationshipAssociation.objects.filter(
                                relationship=relationship,
                                source_id__in=[target.pk for target in removed],
                                destination_id=instance.pk,
                            ).delete()
                        logger.debug("Deleted %s RelationshipAssociation(s)", source_count + destination_count)


#
# Computed Fields
#


class ComputedFieldForm(BootstrapMixin, forms.ModelForm):

    content_type = forms.ModelChoiceField(
        queryset=ContentType.objects.filter(FeatureQuery("custom_fields").get_query()).order_by("app_label", "model"),
        required=True,
        label="Content Type",
    )
    slug = SlugField(slug_source="label")

    class Meta:
        model = ComputedField
        fields = (
            "content_type",
            "label",
            "slug",
            "description",
            "template",
            "fallback_value",
            "weight",
            "advanced_ui",
        )


class ComputedFieldFilterForm(BootstrapMixin, forms.Form):
    model = ComputedField
    q = forms.CharField(required=False, label="Search")
    content_type = CSVContentTypeField(
        queryset=ContentType.objects.filter(FeatureQuery("custom_fields").get_query()).order_by("app_label", "model"),
        required=False,
        label="Content Type",
    )


#
# Config contexts
#


class ConfigContextForm(BootstrapMixin, forms.ModelForm):
    regions = DynamicModelMultipleChoiceField(queryset=Region.objects.all(), required=False)
    sites = DynamicModelMultipleChoiceField(queryset=Site.objects.all(), required=False)
    locations = DynamicModelMultipleChoiceField(queryset=Location.objects.all(), required=False)
    roles = DynamicModelMultipleChoiceField(queryset=DeviceRole.objects.all(), required=False)
    device_types = DynamicModelMultipleChoiceField(queryset=DeviceType.objects.all(), required=False)
    platforms = DynamicModelMultipleChoiceField(queryset=Platform.objects.all(), required=False)
    cluster_groups = DynamicModelMultipleChoiceField(queryset=ClusterGroup.objects.all(), required=False)
    clusters = DynamicModelMultipleChoiceField(queryset=Cluster.objects.all(), required=False)
    tenant_groups = DynamicModelMultipleChoiceField(queryset=TenantGroup.objects.all(), required=False)
    tenants = DynamicModelMultipleChoiceField(queryset=Tenant.objects.all(), required=False)

    data = JSONField(label="")

    class Meta:
        model = ConfigContext
        fields = (
            "name",
            "weight",
            "description",
            "schema",
            "is_active",
            "regions",
            "sites",
            "locations",
            "roles",
            "device_types",
            "platforms",
            "cluster_groups",
            "clusters",
            "tenant_groups",
            "tenants",
            "tags",
            "data",
        )


class ConfigContextBulkEditForm(BootstrapMixin, BulkEditForm):
    pk = forms.ModelMultipleChoiceField(queryset=ConfigContext.objects.all(), widget=forms.MultipleHiddenInput)
    schema = DynamicModelChoiceField(queryset=ConfigContextSchema.objects.all(), required=False)
    weight = forms.IntegerField(required=False, min_value=0)
    is_active = forms.NullBooleanField(required=False, widget=BulkEditNullBooleanSelect())
    description = forms.CharField(required=False, max_length=100)

    class Meta:
        nullable_fields = [
            "description",
            "schema",
        ]


class ConfigContextFilterForm(BootstrapMixin, forms.Form):
    q = forms.CharField(required=False, label="Search")
    # FIXME(glenn) filtering by owner_content_type
    schema = DynamicModelChoiceField(queryset=ConfigContextSchema.objects.all(), to_field_name="slug", required=False)
    region = DynamicModelMultipleChoiceField(queryset=Region.objects.all(), to_field_name="slug", required=False)
    site = DynamicModelMultipleChoiceField(queryset=Site.objects.all(), to_field_name="slug", required=False)
    location = DynamicModelMultipleChoiceField(queryset=Location.objects.all(), to_field_name="slug", required=False)
    role = DynamicModelMultipleChoiceField(queryset=DeviceRole.objects.all(), to_field_name="slug", required=False)
    type = DynamicModelMultipleChoiceField(queryset=DeviceType.objects.all(), to_field_name="slug", required=False)
    platform = DynamicModelMultipleChoiceField(queryset=Platform.objects.all(), to_field_name="slug", required=False)
    cluster_group = DynamicModelMultipleChoiceField(
        queryset=ClusterGroup.objects.all(), to_field_name="slug", required=False
    )
    cluster_id = DynamicModelMultipleChoiceField(queryset=Cluster.objects.all(), required=False, label="Cluster")
    tenant_group = DynamicModelMultipleChoiceField(
        queryset=TenantGroup.objects.all(), to_field_name="slug", required=False
    )
    tenant = DynamicModelMultipleChoiceField(queryset=Tenant.objects.all(), to_field_name="slug", required=False)
    tag = DynamicModelMultipleChoiceField(queryset=Tag.objects.all(), to_field_name="slug", required=False)


#
# Filter form for local config context data
#


class LocalContextFilterForm(forms.Form):
    local_context_data = forms.NullBooleanField(
        required=False,
        label="Has local config context data",
        widget=StaticSelect2(choices=BOOLEAN_WITH_BLANK_CHOICES),
    )
    local_context_schema = DynamicModelMultipleChoiceField(
        queryset=ConfigContextSchema.objects.all(), to_field_name="slug", required=False
    )


#
# Model form for local config context data
#


class LocalContextModelForm(forms.ModelForm):
    local_context_schema = DynamicModelChoiceField(queryset=ConfigContextSchema.objects.all(), required=False)
    local_context_data = JSONField(required=False, label="")


class LocalContextModelBulkEditForm(BulkEditForm):
    local_context_schema = DynamicModelChoiceField(queryset=ConfigContextSchema.objects.all(), required=False)

    def __init__(self, *args, **kwargs):
        super().__init__(*args, **kwargs)

        # append nullable fields
        self.nullable_fields.append("local_context_schema")


#
# Custom fields
#


# CustomFieldChoice inline formset for use with providing dynamic rows when creating/editing choices
# for `CustomField` objects in UI views. Fields/exclude must be set but since we're using all the
# fields we're just setting `exclude=()` here.
CustomFieldChoiceFormSet = inlineformset_factory(
    parent_model=CustomField,
    model=CustomFieldChoice,
    exclude=(),
    extra=5,
    widgets={
        "value": forms.TextInput(attrs={"class": "form-control"}),
        "weight": forms.NumberInput(attrs={"class": "form-control"}),
    },
)


class CustomFieldForm(BootstrapMixin, forms.ModelForm):
    # TODO: Migrate custom field model from name to slug #464
    # Once that's done we can set "name" as a proper (Auto)SlugField,
    # but for the moment, that field only works with fields specifically named "slug"
    description = forms.CharField(
        required=False,
        help_text="Also used as the help text when editing models using this custom field.<br>"
        '<a href="https://github.com/adam-p/markdown-here/wiki/Markdown-Cheatsheet" target="_blank">'
        "Markdown</a> syntax is supported.",
    )
    content_types = MultipleContentTypeField(
        feature="custom_fields", help_text="The object(s) to which this field applies."
    )

    class Meta:
        model = CustomField
        fields = (
            "content_types",
            "type",
            "label",
            "name",
            "description",
            "required",
            "advanced_ui",
            "filter_logic",
            "default",
            "weight",
            "validation_minimum",
            "validation_maximum",
            "validation_regex",
        )


class CustomFieldModelForm(forms.ModelForm):
    def __init__(self, *args, **kwargs):

        self.obj_type = ContentType.objects.get_for_model(self._meta.model)
        self.custom_fields = []

        super().__init__(*args, **kwargs)

        self._append_customfield_fields()

    def _append_customfield_fields(self):
        """
        Append form fields for all CustomFields assigned to this model.
        """
        # Append form fields; assign initial values if modifying and existing object
        for cf in CustomField.objects.filter(content_types=self.obj_type):
            field_name = "cf_{}".format(cf.name)
            if self.instance.present_in_database:
                self.fields[field_name] = cf.to_form_field(set_initial=False)
                self.fields[field_name].initial = self.instance.cf.get(cf.name)
            else:
                self.fields[field_name] = cf.to_form_field()

            # Annotate the field in the list of CustomField form fields
            self.custom_fields.append(field_name)

    def clean(self):

        # Save custom field data on instance
        for cf_name in self.custom_fields:
            self.instance.cf[cf_name[3:]] = self.cleaned_data.get(cf_name)

        return super().clean()


class CustomFieldModelCSVForm(CSVModelForm, CustomFieldModelForm):
    def _append_customfield_fields(self):

        # Append form fields
        for cf in CustomField.objects.filter(content_types=self.obj_type):
            field_name = "cf_{}".format(cf.name)
            self.fields[field_name] = cf.to_form_field(for_csv_import=True)

            # Annotate the field in the list of CustomField form fields
            self.custom_fields.append(field_name)


class CustomFieldBulkEditForm(BulkEditForm):
    # Note that this is a form mixin for bulk-editing custom-field-having models, not for the CustomField model itself!
    def __init__(self, *args, **kwargs):
        super().__init__(*args, **kwargs)

        self.custom_fields = []
        self.obj_type = ContentType.objects.get_for_model(self.model)

        # Add all applicable CustomFields to the form
        custom_fields = CustomField.objects.filter(content_types=self.obj_type)
        for cf in custom_fields:
            name = self._get_field_name(cf.name)
            # Annotate non-required custom fields as nullable
            if not cf.required:
                self.nullable_fields.append(name)
            self.fields[name] = cf.to_form_field(set_initial=False, enforce_required=False)
            # Annotate this as a custom field
            self.custom_fields.append(name)

    @staticmethod
    def _get_field_name(name):
        # Return the desired field name
        return name


class CustomFieldBulkCreateForm(CustomFieldBulkEditForm):
    """
    Adaptation of CustomFieldBulkEditForm which uses prefixed field names
    """

    @staticmethod
    def _get_field_name(name):
        # Return a prefixed version of the name
        return "cf_{}".format(name)


class CustomFieldFilterForm(forms.Form):
    def __init__(self, *args, **kwargs):

        self.obj_type = ContentType.objects.get_for_model(self.model)

        super().__init__(*args, **kwargs)

        custom_fields = CustomField.objects.filter(content_types=self.obj_type).exclude(
            filter_logic=CustomFieldFilterLogicChoices.FILTER_DISABLED
        )
        for cf in custom_fields:
            field_name = "cf_{}".format(cf.name)
            if cf.type == "json":
                self.fields[field_name] = cf.to_form_field(
                    set_initial=False, enforce_required=False, simple_json_filter=True
                )
            else:
                self.fields[field_name] = cf.to_form_field(set_initial=False, enforce_required=False)


#
<<<<<<< HEAD
# Relationship
#


class RelationshipForm(BootstrapMixin, forms.ModelForm):

    slug = SlugField()
    source_type = forms.ModelChoiceField(
        queryset=ContentType.objects.filter(FeatureQuery("relationships").get_query()).order_by("app_label", "model"),
        help_text="The source object type to which this relationship applies.",
    )
    source_filter = JSONField(
        required=False,
        help_text="Queryset filter matching the applicable source objects of the selected type.<br>"
        'Enter in <a href="https://json.org/">JSON</a> format.',
    )
    destination_type = forms.ModelChoiceField(
        queryset=ContentType.objects.filter(FeatureQuery("relationships").get_query()).order_by("app_label", "model"),
        help_text="The destination object type to which this relationship applies.",
    )
    destination_filter = JSONField(
        required=False,
        help_text="Queryset filter matching the applicable destination objects of the selected type.<br>"
        'Enter in <a href="https://json.org/">JSON</a> format.',
    )

    class Meta:
        model = Relationship
        fields = [
            "name",
            "slug",
            "description",
            "type",
            "advanced_ui",
            "source_type",
            "source_label",
            "source_hidden",
            "source_filter",
            "destination_type",
            "destination_label",
            "destination_hidden",
            "destination_filter",
        ]

    def save(self, commit=True):

        # TODO add support for owner when a CR is created in the UI
        obj = super().save(commit)

        return obj


class RelationshipFilterForm(BootstrapMixin, forms.Form):
    model = Relationship

    type = forms.MultipleChoiceField(choices=RelationshipTypeChoices, required=False, widget=StaticSelect2Multiple())

    source_type = MultipleContentTypeField(
        feature="relationships", choices_as_strings=True, required=False, label="Source Type"
    )

    destination_type = MultipleContentTypeField(
        feature="relationships", choices_as_strings=True, required=False, label="Destination Type"
    )


class RelationshipAssociationFilterForm(BootstrapMixin, forms.Form):
    model = RelationshipAssociation

    relationship = DynamicModelMultipleChoiceField(
        queryset=Relationship.objects.all(),
        to_field_name="slug",
        required=False,
    )

    source_type = MultipleContentTypeField(
        feature="relationships", choices_as_strings=True, required=False, label="Source Type"
    )

    destination_type = MultipleContentTypeField(
        feature="relationships", choices_as_strings=True, required=False, label="Destination Type"
    )


class RelationshipModelFilterForm(forms.Form):
    def __init__(self, *args, **kwargs):
        super().__init__(*args, **kwargs)
        self.relationships = []
        self.obj_type = ContentType.objects.get_for_model(self.model)
        self._append_relationships()

    def _append_relationships(self):
        """
        Append form fields for all Relationships assigned to this model.
        """
        source_relationships = Relationship.objects.filter(source_type=self.obj_type, source_hidden=False)
        self._append_relationships_side(source_relationships, RelationshipSideChoices.SIDE_SOURCE)

        dest_relationships = Relationship.objects.filter(destination_type=self.obj_type, destination_hidden=False)
        self._append_relationships_side(dest_relationships, RelationshipSideChoices.SIDE_DESTINATION)

    def _append_relationships_side(self, relationships, initial_side):
        """
        Helper method to _append_relationships, for processing one "side" of the relationships for this model.
        """
        for relationship in relationships:
            if relationship.symmetric:
                side = RelationshipSideChoices.SIDE_PEER
            else:
                side = initial_side
            peer_side = RelationshipSideChoices.OPPOSITE[side]

            # If this model is on the "source" side of the relationship, then the field will be named
            # "cr_<relationship-slug>__destination" since it's used to pick the destination object(s).
            # If we're on the "destination" side, the field will be "cr_<relationship-slug>__source".
            # For a symmetric relationship, both sides are "peer", so the field will be "cr_<relationship-slug>__peer"
            field_name = f"cr_{relationship.slug}__{peer_side}"

            if field_name in self.relationships:
                # This is a symmetric relationship that we already processed from the opposing "initial_side".
                # No need to process it a second time!
                continue

            self.fields[field_name] = relationship.to_form_field(side=side)
            if relationship.source_label and relationship.destination_label:
                self.fields[
                    field_name
                ].label = f"{relationship.source_label} to {relationship.destination_label}__{peer_side}"
            else:
                self.fields[field_name].label = field_name
            self.relationships.append(field_name)


#
# Nautobot base form for use in most new custom model forms.
=======
# Nautobot base forms for use in most new custom model forms.
>>>>>>> b610589a
#


class NautobotModelForm(BootstrapMixin, CustomFieldModelForm, RelationshipModelForm):
    """
    This class exists to combine common functionality and is used to inherit from throughout the
    codebase where all three of BootstrapMixin, CustomFieldModelForm and RelationshipModelForm are
    needed.
    """


<<<<<<< HEAD
class NautobotFilterform(BootstrapMixin, CustomFieldFilterForm, RelationshipModelFilterForm):
    """
    This class exists to combine common functionality and is used to inherit from throughout the
    codebase where all three of BootstrapMixin, CustomFieldFilterForm and RelationshipModelFilterForm are
    needed.
    """
=======
class NautobotBulkEditForm(BootstrapMixin, CustomFieldBulkEditForm, RelationshipModelBulkEditFormMixin):
    """Base class for bulk-edit forms for models that support relationships and custom fields."""


#
# Config context schemas
#


class ConfigContextSchemaForm(NautobotModelForm):
    data_schema = JSONField(label="")
    slug = SlugField()

    class Meta:
        model = ConfigContextSchema
        fields = (
            "name",
            "slug",
            "description",
            "data_schema",
        )


class ConfigContextSchemaBulkEditForm(NautobotBulkEditForm):
    pk = forms.ModelMultipleChoiceField(queryset=ConfigContextSchema.objects.all(), widget=forms.MultipleHiddenInput)
    description = forms.CharField(required=False, max_length=100)

    class Meta:
        nullable_fields = [
            "description",
        ]


class ConfigContextSchemaFilterForm(BootstrapMixin, forms.Form):
    q = forms.CharField(required=False, label="Search")
    # FIXME(glenn) filtering by owner_content_type
>>>>>>> b610589a


#
# Custom Links
#


class CustomLinkForm(BootstrapMixin, forms.ModelForm):
    content_type = forms.ModelChoiceField(
        queryset=ContentType.objects.filter(FeatureQuery("custom_links").get_query()).order_by("app_label", "model"),
        label="Content Type",
    )

    class Meta:
        model = CustomLink
        fields = (
            "content_type",
            "name",
            "text",
            "target_url",
            "weight",
            "group_name",
            "button_class",
            "new_window",
        )


class CustomLinkFilterForm(BootstrapMixin, forms.Form):
    model = CustomLink
    q = forms.CharField(required=False, label="Search")
    content_type = CSVContentTypeField(
        queryset=ContentType.objects.filter(FeatureQuery("custom_links").get_query()).order_by("app_label", "model"),
        required=False,
        label="Content Type",
    )


#
# Dynamic Groups
#


class DynamicGroupForm(NautobotModelForm):
    """DynamicGroup model form."""

    slug = SlugField()
    content_type = forms.ModelChoiceField(
        queryset=ContentType.objects.filter(FeatureQuery("dynamic_groups").get_query()).order_by("app_label", "model"),
        label="Content Type",
    )

    class Meta:
        model = DynamicGroup
        fields = [
            "name",
            "slug",
            "description",
            "content_type",
        ]


class DynamicGroupFilterForm(BootstrapMixin, forms.Form):
    """DynamicGroup filter form."""

    model = DynamicGroup
    q = forms.CharField(required=False, label="Search")
    content_type = MultipleContentTypeField(feature="dynamic_groups", choices_as_strings=True, label="Content Type")


#
# Export Templates
#


class ExportTemplateForm(BootstrapMixin, forms.ModelForm):
    content_type = forms.ModelChoiceField(
        queryset=ContentType.objects.filter(FeatureQuery("export_templates").get_query()).order_by(
            "app_label", "model"
        ),
        label="Content Type",
    )

    class Meta:
        model = ExportTemplate
        fields = (
            "content_type",
            "name",
            "description",
            "template_code",
            "mime_type",
            "file_extension",
        )


class ExportTemplateFilterForm(BootstrapMixin, forms.Form):
    model = ExportTemplate
    q = forms.CharField(required=False, label="Search")
    content_type = CSVContentTypeField(
        queryset=ContentType.objects.filter(FeatureQuery("export_templates").get_query()).order_by(
            "app_label", "model"
        ),
        required=False,
        label="Content Type",
    )


#
# Git repositories and other data sources
#


def get_git_datasource_content_choices():
    return get_datasource_content_choices("extras.gitrepository")


class PasswordInputWithPlaceholder(forms.PasswordInput):
    """PasswordInput that is populated with a placeholder value if any existing value is present."""

    def __init__(self, attrs=None, placeholder="", render_value=False):
        if placeholder:
            render_value = True
        self._placeholder = placeholder
        super().__init__(attrs=attrs, render_value=render_value)

    def get_context(self, name, value, attrs):
        if value:
            value = self._placeholder
        return super().get_context(name, value, attrs)


class GitRepositoryForm(BootstrapMixin, RelationshipModelForm):

    slug = SlugField(help_text="Filesystem-friendly unique shorthand")

    remote_url = forms.URLField(
        required=True,
        label="Remote URL",
        help_text="Only http:// and https:// URLs are presently supported",
    )

    _token = forms.CharField(
        required=False,
        label="Token",
        widget=PasswordInputWithPlaceholder(placeholder=GitRepository.TOKEN_PLACEHOLDER),
        help_text="<em>Deprecated</em> - use a secrets group instead.",
    )

    username = forms.CharField(
        required=False,
        label="Username",
        help_text="Username for token authentication.<br><em>Deprecated</em> - use a secrets group instead",
    )

    secrets_group = DynamicModelChoiceField(required=False, queryset=SecretsGroup.objects.all())

    provided_contents = forms.MultipleChoiceField(
        required=False,
        label="Provides",
        choices=get_git_datasource_content_choices,
    )

    class Meta:
        model = GitRepository
        fields = [
            "name",
            "slug",
            "remote_url",
            "branch",
            "username",
            "_token",
            "secrets_group",
            "provided_contents",
            "tags",
        ]

    def clean(self):
        super().clean()

        # set dryrun after a successful clean
        if "_dryrun_create" in self.data or "_dryrun_update" in self.data:
            self.instance.set_dryrun()


class GitRepositoryCSVForm(CSVModelForm):
    secrets_group = CSVModelChoiceField(
        queryset=SecretsGroup.objects.all(),
        to_field_name="name",
        required=False,
        help_text="Secrets group for repository access (if any)",
    )

    class Meta:
        model = GitRepository
        fields = GitRepository.csv_headers

    def __init__(self, *args, **kwargs):
        super().__init__(*args, **kwargs)
        self.fields["provided_contents"] = CSVMultipleChoiceField(
            choices=get_git_datasource_content_choices(),
            required=False,
            help_text=mark_safe(
                "The data types this repository provides. Multiple values must be comma-separated and wrapped in "
                'double quotes (e.g. <code>"extras.job,extras.configcontext"</code>).'
            ),
        )


class GitRepositoryBulkEditForm(NautobotBulkEditForm):
    pk = forms.ModelMultipleChoiceField(
        queryset=GitRepository.objects.all(),
        widget=forms.MultipleHiddenInput(),
    )
    remote_url = forms.CharField(
        label="Remote URL",
        required=False,
    )
    branch = forms.CharField(
        required=False,
    )
    _token = forms.CharField(
        required=False,
        label="Token",
        widget=PasswordInputWithPlaceholder(placeholder=GitRepository.TOKEN_PLACEHOLDER),
        help_text="<em>Deprecated</em> - use a secrets group instead.",
    )
    username = forms.CharField(
        required=False,
        label="Username",
        help_text="<em>Deprecated</em> - use a secrets group instead.",
    )

    secrets_group = DynamicModelChoiceField(required=False, queryset=SecretsGroup.objects.all())

    class Meta:
        model = GitRepository
        nullable_fields = ["secrets_group"]


class GitRepositoryFilterForm(BootstrapMixin, forms.Form):
    model = GitRepository
    q = forms.CharField(required=False, label="Search")
    name = forms.CharField(required=False)
    branch = forms.CharField(required=False)
    provided_contents = forms.ChoiceField(
        required=False,
        label="Provides",
        choices=add_blank_choice(get_git_datasource_content_choices()),
    )


#
# GraphQL saved queries
#


class GraphQLQueryForm(BootstrapMixin, forms.ModelForm):
    slug = SlugField()
    query = TextField()

    class Meta:
        model = GraphQLQuery
        fields = (
            "name",
            "slug",
            "query",
        )

    def get_action_url(self):
        return reverse("extras:graphqlquery_add")


class GraphQLQueryFilterForm(BootstrapMixin, forms.Form):
    model = GraphQLQuery
    q = forms.CharField(required=False, label="Search")


#
# Image attachments
#


class ImageAttachmentForm(BootstrapMixin, forms.ModelForm):
    class Meta:
        model = ImageAttachment
        fields = [
            "name",
            "image",
        ]


#
# Jobs
#


class JobForm(BootstrapMixin, forms.Form):
    """
    This form is used to render the user input fields for a Job class. Its fields are dynamically
    controlled by the job definition. See `nautobot.extras.jobs.BaseJob.as_form`
    """

    _commit = forms.BooleanField(
        required=False,
        initial=True,
        label="Commit changes",
        help_text="Commit changes to the database (uncheck for a dry-run)",
    )

    def __init__(self, *args, **kwargs):
        super().__init__(*args, **kwargs)

        # Move _commit to the end of the form
        commit = self.fields.pop("_commit")
        self.fields["_commit"] = commit

    @property
    def requires_input(self):
        """
        A boolean indicating whether the form requires user input (ignore the _commit field).
        """
        return bool(len(self.fields) > 1)


class JobEditForm(NautobotModelForm):
    slug = SlugField()

    class Meta:
        model = Job
        fields = [
            "slug",
            "enabled",
            "name_override",
            "name",
            "grouping_override",
            "grouping",
            "description_override",
            "description",
            "commit_default_override",
            "commit_default",
            "hidden_override",
            "hidden",
            "read_only_override",
            "read_only",
            "approval_required_override",
            "approval_required",
            "soft_time_limit_override",
            "soft_time_limit",
            "time_limit_override",
            "time_limit",
            "tags",
        ]

    def clean(self):
        """
        For all overridable fields, if they aren't marked as overridden, revert them to the underlying value if known.
        """
        cleaned_data = super().clean() or self.cleaned_data
        job_class = self.instance.job_class
        if job_class is not None:
            for field_name in JOB_OVERRIDABLE_FIELDS:
                if not cleaned_data.get(f"{field_name}_override", False):
                    cleaned_data[field_name] = getattr(job_class, field_name)
        return cleaned_data


class JobFilterForm(BootstrapMixin, forms.Form):
    model = Job
    q = forms.CharField(required=False, label="Search")
    installed = forms.NullBooleanField(
        initial=True,
        required=False,
        widget=StaticSelect2(choices=BOOLEAN_WITH_BLANK_CHOICES),
    )
    enabled = forms.NullBooleanField(required=False, widget=StaticSelect2(choices=BOOLEAN_WITH_BLANK_CHOICES))
    commit_default = forms.NullBooleanField(required=False, widget=StaticSelect2(choices=BOOLEAN_WITH_BLANK_CHOICES))
    hidden = forms.NullBooleanField(
        initial=False,
        required=False,
        widget=StaticSelect2(choices=BOOLEAN_WITH_BLANK_CHOICES),
    )
    read_only = forms.NullBooleanField(required=False, widget=StaticSelect2(choices=BOOLEAN_WITH_BLANK_CHOICES))
    approval_required = forms.NullBooleanField(required=False, widget=StaticSelect2(choices=BOOLEAN_WITH_BLANK_CHOICES))
    tag = TagFilterField(model)


class JobScheduleForm(BootstrapMixin, forms.Form):
    """
    This form is rendered alongside the JobForm but deals specifically with the fields needed to either
    execute the job immediately, or schedule it for later. Each field name is prefixed with an underscore
    because in the POST body, they share a namespace with the JobForm which includes fields defined by the
    job author, so the underscore prefix helps to avoid name collisions.
    """

    _schedule_type = forms.ChoiceField(
        choices=JobExecutionType,
        help_text="The job can either run immediately, once in the future, or on a recurring schedule.",
        label="Type",
    )
    _schedule_name = forms.CharField(
        required=False,
        label="Schedule name",
        help_text="Name for the job schedule.",
    )
    _schedule_start_time = forms.DateTimeField(
        required=False,
        label="Starting date and time",
        widget=DateTimePicker(),
    )

    def clean(self):
        """
        Validate all required information is present if the job needs to be scheduled
        """
        cleaned_data = super().clean()

        if "_schedule_type" in cleaned_data and cleaned_data.get("_schedule_type") != JobExecutionType.TYPE_IMMEDIATELY:
            if not cleaned_data.get("_schedule_name"):
                raise ValidationError({"_schedule_name": "Please provide a name for the job schedule."})

            if (
                not cleaned_data.get("_schedule_start_time")
                or cleaned_data.get("_schedule_start_time") < ScheduledJob.earliest_possible_time()
            ):
                raise ValidationError(
                    {
                        "_schedule_start_time": "Please enter a valid date and time greater than or equal to the current date and time."
                    }
                )


class JobResultFilterForm(BootstrapMixin, forms.Form):
    model = JobResult
    q = forms.CharField(required=False, label="Search")
    job_model = DynamicModelMultipleChoiceField(
        label="Job",
        queryset=Job.objects.all(),
        required=False,
        to_field_name="slug",
        widget=APISelectMultiple(api_url="/api/extras/jobs/", api_version="1.3"),
    )
    # FIXME(glenn) Filtering by obj_type?
    name = forms.CharField(required=False)
    user = DynamicModelMultipleChoiceField(
        queryset=get_user_model().objects.all(),
        required=False,
        label="User",
        widget=APISelectMultiple(
            api_url="/api/users/users/",
        ),
    )
    status = forms.ChoiceField(
        choices=add_blank_choice(JobResultStatusChoices),
        required=False,
        widget=StaticSelect2(),
    )


class ScheduledJobFilterForm(BootstrapMixin, forms.Form):
    model = ScheduledJob
    q = forms.CharField(required=False, label="Search")
    name = forms.CharField(required=False)
    job_model = DynamicModelMultipleChoiceField(
        label="Job",
        queryset=Job.objects.all(),
        required=False,
        to_field_name="slug",
        widget=APISelectMultiple(api_url="/api/extras/job-models/"),
    )
    total_run_count = forms.IntegerField(required=False)


#
# Change logging
#


class ObjectChangeFilterForm(BootstrapMixin, forms.Form):
    model = ObjectChange
    q = forms.CharField(required=False, label="Search")
    time__gte = forms.DateTimeField(label="After", required=False, widget=DateTimePicker())
    time__lte = forms.DateTimeField(label="Before", required=False, widget=DateTimePicker())
    action = forms.ChoiceField(
        choices=add_blank_choice(ObjectChangeActionChoices),
        required=False,
        widget=StaticSelect2(),
    )
    user_id = DynamicModelMultipleChoiceField(
        queryset=get_user_model().objects.all(),
        required=False,
        label="User",
        widget=APISelectMultiple(
            api_url="/api/users/users/",
        ),
    )
    changed_object_type_id = DynamicModelMultipleChoiceField(
        queryset=ContentType.objects.all(),
        required=False,
        label="Object Type",
        widget=APISelectMultiple(
            api_url="/api/extras/content-types/",
        ),
    )


#
# Secrets
#


def provider_choices():
    return sorted([(slug, provider.name) for slug, provider in registry["secrets_providers"].items()])


class SecretForm(NautobotModelForm):
    """Create/update form for `Secret` objects."""

    slug = SlugField()

    provider = forms.ChoiceField(choices=provider_choices, widget=StaticSelect2())

    parameters = JSONField(help_text='Enter parameters in <a href="https://json.org/">JSON</a> format.')

    class Meta:
        model = Secret
        fields = [
            "name",
            "slug",
            "description",
            "provider",
            "parameters",
            "tags",
        ]


class SecretCSVForm(CustomFieldModelCSVForm):
    class Meta:
        model = Secret
        fields = Secret.csv_headers


def provider_choices_with_blank():
    return add_blank_choice(sorted([(slug, provider.name) for slug, provider in registry["secrets_providers"].items()]))


class SecretFilterForm(BootstrapMixin, CustomFieldFilterForm):
    model = Secret
    q = forms.CharField(required=False, label="Search")
    provider = forms.MultipleChoiceField(
        choices=provider_choices_with_blank, widget=StaticSelect2Multiple(), required=False
    )
    tag = TagFilterField(model)


# Inline formset for use with providing dynamic rows when creating/editing assignments of Secrets to SecretsGroups.
SecretsGroupAssociationFormSet = inlineformset_factory(
    parent_model=SecretsGroup,
    model=SecretsGroupAssociation,
    fields=("access_type", "secret_type", "secret"),
    extra=5,
    widgets={
        "access_type": StaticSelect2,
        "secret_type": StaticSelect2,
        "secret": APISelect(api_url="/api/extras/secrets/"),
    },
)


class SecretsGroupForm(NautobotModelForm):
    """Create/update form for `SecretsGroup` objects."""

    slug = SlugField()

    class Meta:
        model = SecretsGroup
        fields = [
            "name",
            "slug",
            "description",
        ]


class SecretsGroupFilterForm(BootstrapMixin, CustomFieldFilterForm):
    model = SecretsGroup
    q = forms.CharField(required=False, label="Search")


#
# Statuses
#


class StatusForm(NautobotModelForm):
    """Generic create/update form for `Status` objects."""

    slug = SlugField()
    content_types = MultipleContentTypeField(feature="statuses", label="Content Type(s)")

    class Meta:
        model = Status
        widgets = {"color": ColorSelect()}
        fields = ["name", "slug", "description", "content_types", "color"]


class StatusCSVForm(CustomFieldModelCSVForm):
    """Generic CSV bulk import form for `Status` objects."""

    content_types = CSVMultipleContentTypeField(
        feature="statuses",
        choices_as_strings=True,
        help_text=mark_safe(
            "The object types to which this status applies. Multiple values "
            "must be comma-separated and wrapped in double quotes. (e.g. "
            '<code>"dcim.device,dcim.rack"</code>)'
        ),
        label="Content type(s)",
    )

    class Meta:
        model = Status
        fields = Status.csv_headers
        help_texts = {
            "color": mark_safe("RGB color in hexadecimal (e.g. <code>00ff00</code>)"),
        }


class StatusFilterForm(BootstrapMixin, CustomFieldFilterForm):
    """Filtering/search form for `Status` objects."""

    model = Status
    q = forms.CharField(required=False, label="Search")
    content_types = MultipleContentTypeField(
        feature="statuses", choices_as_strings=True, required=False, label="Content Type(s)"
    )
    color = forms.CharField(max_length=6, required=False, widget=ColorSelect())


class StatusBulkEditForm(NautobotBulkEditForm):
    """Bulk edit/delete form for `Status` objects."""

    pk = forms.ModelMultipleChoiceField(queryset=Status.objects.all(), widget=forms.MultipleHiddenInput)
    color = forms.CharField(max_length=6, required=False, widget=ColorSelect())
    content_types = MultipleContentTypeField(feature="statuses", required=False, label="Content Type(s)")

    class Meta:
        nullable_fields = []


class StatusBulkEditFormMixin(forms.Form):
    """Mixin to add non-required `status` choice field to forms."""

    def __init__(self, *args, **kwargs):
        super().__init__(*args, **kwargs)
        self.fields["status"] = DynamicModelChoiceField(
            required=False,
            queryset=Status.objects.all(),
            query_params={"content_types": self.model._meta.label_lower},
        )
        self.order_fields(self.field_order)  # Reorder fields again


class StatusFilterFormMixin(forms.Form):
    """
    Mixin to add non-required `status` multiple-choice field to filter forms.
    """

    def __init__(self, *args, **kwargs):
        super().__init__(*args, **kwargs)
        self.fields["status"] = DynamicModelMultipleChoiceField(
            required=False,
            queryset=Status.objects.all(),
            query_params={"content_types": self.model._meta.label_lower},
            to_field_name="slug",
        )
        self.order_fields(self.field_order)  # Reorder fields again


class StatusModelCSVFormMixin(CSVModelForm):
    """Mixin to add a required `status` choice field to CSV import forms."""

    status = CSVModelChoiceField(
        queryset=Status.objects.all(),
        to_field_name="slug",
        help_text="Operational status",
    )


#
# Tags
#


class TagForm(NautobotModelForm):
    slug = SlugField()
    content_types = ModelMultipleChoiceField(
        label="Content Type(s)",
        queryset=TaggableClassesQuery().as_queryset,
    )

    class Meta:
        model = Tag
        fields = ["name", "slug", "color", "description", "content_types"]

    def clean(self):
        data = super().clean()

        if self.instance.present_in_database:
            # check if tag is assigned to any of the removed content_types
            content_types_id = [content_type.id for content_type in self.cleaned_data["content_types"]]
            errors = self.instance.validate_content_types_removal(content_types_id)

            if errors:
                raise ValidationError(errors)

        return data


class TagCSVForm(CustomFieldModelCSVForm):
    slug = SlugField()

    class Meta:
        model = Tag
        fields = Tag.csv_headers
        help_texts = {
            "color": mark_safe("RGB color in hexadecimal (e.g. <code>00ff00</code>)"),
        }


class AddRemoveTagsForm(forms.Form):
    def __init__(self, *args, **kwargs):
        super().__init__(*args, **kwargs)

        # Add add/remove tags fields
        self.fields["add_tags"] = DynamicModelMultipleChoiceField(queryset=Tag.objects.all(), required=False)
        self.fields["remove_tags"] = DynamicModelMultipleChoiceField(queryset=Tag.objects.all(), required=False)


class TagFilterForm(BootstrapMixin, CustomFieldFilterForm):
    model = Tag
    q = forms.CharField(required=False, label="Search")
    content_types = MultipleContentTypeField(
        choices_as_strings=True,
        required=False,
        label="Content Type(s)",
        queryset=TaggableClassesQuery().as_queryset,
    )


class TagBulkEditForm(NautobotBulkEditForm):
    pk = forms.ModelMultipleChoiceField(queryset=Tag.objects.all(), widget=forms.MultipleHiddenInput)
    color = forms.CharField(max_length=6, required=False, widget=ColorSelect())
    description = forms.CharField(max_length=200, required=False)

    class Meta:
        nullable_fields = ["description"]


#
# Webhooks
#


class WebhookForm(BootstrapMixin, forms.ModelForm):
    content_types = MultipleContentTypeField(feature="webhooks", required=False, label="Content Type(s)")

    class Meta:
        model = Webhook
        fields = (
            "name",
            "content_types",
            "enabled",
            "type_create",
            "type_update",
            "type_delete",
            "payload_url",
            "http_method",
            "http_content_type",
            "additional_headers",
            "body_template",
            "secret",
            "ssl_verification",
            "ca_file_path",
        )

    def clean(self):
        data = super().clean()

        conflicts = Webhook.check_for_conflicts(
            instance=self.instance,
            content_types=self.cleaned_data.get("content_types"),
            payload_url=self.cleaned_data.get("payload_url"),
            type_create=self.cleaned_data.get("type_create"),
            type_update=self.cleaned_data.get("type_update"),
            type_delete=self.cleaned_data.get("type_delete"),
        )

        if conflicts:
            raise ValidationError(conflicts)

        return data


class WebhookFilterForm(BootstrapMixin, forms.Form):
    model = Webhook
    q = forms.CharField(required=False, label="Search")
    content_types = MultipleContentTypeField(
        feature="webhooks", choices_as_strings=True, required=False, label="Content Type(s)"
    )
    type_create = forms.NullBooleanField(required=False, widget=StaticSelect2(choices=BOOLEAN_WITH_BLANK_CHOICES))
    type_update = forms.NullBooleanField(required=False, widget=StaticSelect2(choices=BOOLEAN_WITH_BLANK_CHOICES))
    type_delete = forms.NullBooleanField(required=False, widget=StaticSelect2(choices=BOOLEAN_WITH_BLANK_CHOICES))
    enabled = forms.NullBooleanField(required=False, widget=StaticSelect2(choices=BOOLEAN_WITH_BLANK_CHOICES))<|MERGE_RESOLUTION|>--- conflicted
+++ resolved
@@ -754,7 +754,6 @@
 
 
 #
-<<<<<<< HEAD
 # Relationship
 #
 
@@ -890,9 +889,7 @@
 
 #
 # Nautobot base form for use in most new custom model forms.
-=======
 # Nautobot base forms for use in most new custom model forms.
->>>>>>> b610589a
 #
 
 
@@ -904,14 +901,13 @@
     """
 
 
-<<<<<<< HEAD
-class NautobotFilterform(BootstrapMixin, CustomFieldFilterForm, RelationshipModelFilterForm):
+class NautobotFilterForm(BootstrapMixin, CustomFieldFilterForm, RelationshipModelFilterForm):
     """
     This class exists to combine common functionality and is used to inherit from throughout the
     codebase where all three of BootstrapMixin, CustomFieldFilterForm and RelationshipModelFilterForm are
     needed.
     """
-=======
+
 class NautobotBulkEditForm(BootstrapMixin, CustomFieldBulkEditForm, RelationshipModelBulkEditFormMixin):
     """Base class for bulk-edit forms for models that support relationships and custom fields."""
 
@@ -948,7 +944,6 @@
 class ConfigContextSchemaFilterForm(BootstrapMixin, forms.Form):
     q = forms.CharField(required=False, label="Search")
     # FIXME(glenn) filtering by owner_content_type
->>>>>>> b610589a
 
 
 #

from django import forms
from django.contrib.auth import get_user_model
from django.contrib.contenttypes.models import ContentType
from django.db.models import Q
from django.db.models.fields import TextField
from django.forms import inlineformset_factory
from django.urls.base import reverse
from django.core.validators import ValidationError
from django.utils.safestring import mark_safe

from nautobot.dcim.models import DeviceRole, DeviceType, Platform, Region, Site
from nautobot.tenancy.models import Tenant, TenantGroup
from nautobot.utilities.forms import (
    add_blank_choice,
    APISelect,
    APISelectMultiple,
    BootstrapMixin,
    BulkEditForm,
    BulkEditNullBooleanSelect,
    ColorSelect,
    CSVModelChoiceField,
    CSVModelForm,
    CSVMultipleChoiceField,
    CSVMultipleContentTypeField,
    DateTimePicker,
    DynamicModelChoiceField,
    DynamicModelMultipleChoiceField,
    JSONField,
    MultipleContentTypeField,
    SlugField,
    StaticSelect2,
    StaticSelect2Multiple,
    TagFilterField,
)
from nautobot.utilities.forms.constants import BOOLEAN_WITH_BLANK_CHOICES
from nautobot.virtualization.models import Cluster, ClusterGroup
from .choices import (
    CustomFieldFilterLogicChoices,
    JobExecutionType,
    JobResultStatusChoices,
    ObjectChangeActionChoices,
    RelationshipSideChoices,
    RelationshipTypeChoices,
)
from .datasources import get_datasource_content_choices
from .models import (
    ComputedField,
    ConfigContext,
    ConfigContextSchema,
    CustomField,
    CustomFieldChoice,
    CustomLink,
    ExportTemplate,
    GitRepository,
    GraphQLQuery,
    ImageAttachment,
    JobResult,
    ObjectChange,
    Relationship,
    RelationshipAssociation,
    ScheduledJob,
    Secret,
    SecretsGroup,
    SecretsGroupAssociation,
    Status,
    Tag,
    Webhook,
)
from .registry import registry
from .utils import FeatureQuery


#
<<<<<<< HEAD
# Custom fields
#


class CustomFieldModelForm(forms.ModelForm):
    def __init__(self, *args, **kwargs):

        self.obj_type = ContentType.objects.get_for_model(self._meta.model)
        self.custom_fields = []

        super().__init__(*args, **kwargs)

        self._append_customfield_fields()

    def _append_customfield_fields(self):
        """
        Append form fields for all CustomFields assigned to this model.
        """
        # Append form fields; assign initial values if modifying and existing object
        for cf in CustomField.objects.filter(content_types=self.obj_type):
            field_name = "cf_{}".format(cf.name)
            if self.instance.present_in_database:
                self.fields[field_name] = cf.to_form_field(set_initial=False)
                self.fields[field_name].initial = self.instance.cf.get(cf.name)
            else:
                self.fields[field_name] = cf.to_form_field()

            # Annotate the field in the list of CustomField form fields
            self.custom_fields.append(field_name)

    def clean(self):

        # Save custom field data on instance
        for cf_name in self.custom_fields:
            self.instance.cf[cf_name[3:]] = self.cleaned_data.get(cf_name)

        return super().clean()


class CustomFieldModelCSVForm(CSVModelForm, CustomFieldModelForm):
    def _append_customfield_fields(self):

        # Append form fields
        for cf in CustomField.objects.filter(content_types=self.obj_type):
            field_name = "cf_{}".format(cf.name)
            self.fields[field_name] = cf.to_form_field(for_csv_import=True)

            # Annotate the field in the list of CustomField form fields
            self.custom_fields.append(field_name)


class CustomFieldBulkEditForm(BulkEditForm):
    def __init__(self, *args, **kwargs):
        super().__init__(*args, **kwargs)

        self.custom_fields = []
        self.obj_type = ContentType.objects.get_for_model(self.model)

        # Add all applicable CustomFields to the form
        custom_fields = CustomField.objects.filter(content_types=self.obj_type)
        for cf in custom_fields:
            name = self._get_field_name(cf.name)
            # Annotate non-required custom fields as nullable
            if not cf.required:
                self.nullable_fields.append(name)
            self.fields[name] = cf.to_form_field(set_initial=False, enforce_required=False)
            # Annotate this as a custom field
            self.custom_fields.append(name)

    @staticmethod
    def _get_field_name(name):
        # Return the desired field name
        return name


class CustomFieldBulkCreateForm(CustomFieldBulkEditForm):
    """
    Adaptation of CustomFieldBulkEditForm which uses prefixed field names
    """

    @staticmethod
    def _get_field_name(name):
        # Return a prefixed version of the name
        return "cf_{}".format(name)


class CustomFieldFilterForm(forms.Form):
    def __init__(self, *args, **kwargs):

        self.obj_type = ContentType.objects.get_for_model(self.model)

        super().__init__(*args, **kwargs)

        # Add all applicable CustomFields to the form, but exclude JSON
        custom_fields = (
            CustomField.objects.filter(content_types=self.obj_type)
            .exclude(filter_logic=CustomFieldFilterLogicChoices.FILTER_DISABLED)
            .exclude(type=CustomFieldTypeChoices.TYPE_JSON)
        )
        for cf in custom_fields:
            field_name = "cf_{}".format(cf.name)
            self.fields[field_name] = cf.to_form_field(set_initial=True, enforce_required=False)


#
# Relationship
=======
# Form mixins
>>>>>>> 083ec630
#


class RelationshipModelForm(forms.ModelForm):
    def __init__(self, *args, **kwargs):

        self.obj_type = ContentType.objects.get_for_model(self._meta.model)
        self.relationships = []

        super().__init__(*args, **kwargs)

        self._append_relationships()

    def _append_relationships(self):
        """
        Append form fields for all Relationships assigned to this model.
        One form field per side will be added to the list.
        """
        for side, relationships in self.instance.get_relationships().items():
            for relationship, queryset in relationships.items():
                peer_side = RelationshipSideChoices.OPPOSITE[side]
                # If this model is on the "source" side of the relationship, then the field will be named
                # cr_<relationship-slug>__destination since it's used to pick the destination object(s).
                # If we're on the "destination" side, the field will be cr_<relationship-slug>__source.
                # For a symmetric relationship, both sides are "peer", so the field will be cr_<relationship-slug>__peer
                field_name = f"cr_{relationship.slug}__{peer_side}"
                self.fields[field_name] = relationship.to_form_field(side=side)

                # if the object already exists, populate the field with existing values
                if self.instance.present_in_database:
                    if relationship.has_many(peer_side):
                        initial = [association.get_peer(self.instance) for association in queryset.all()]
                        self.fields[field_name].initial = initial
                    else:
                        association = queryset.first()
                        if association:
                            self.fields[field_name].initial = association.get_peer(self.instance)

                # Annotate the field in the list of Relationship form fields
                self.relationships.append(field_name)

    def clean(self):
        """
        Verify that any requested RelationshipAssociations do not violate relationship cardinality restrictions.

        - For TYPE_ONE_TO_MANY and TYPE_ONE_TO_ONE relations, if the form's object is on the "source" side of
          the relationship, verify that the requested "destination" object(s) do not already have any existing
          RelationshipAssociation to a different source object.
        - For TYPE_ONE_TO_ONE relations, if the form's object is on the "destination" side of the relationship,
          verify that the requested "source" object does not have an existing RelationshipAssociation to
          a different destination object.
        """
        for side, relationships in self.instance.get_relationships().items():
            for relationship in relationships:
                # The form field name reflects what it provides, i.e. the peer object(s) to link via this relationship.
                peer_side = RelationshipSideChoices.OPPOSITE[side]
                field_name = f"cr_{relationship.slug}__{peer_side}"

                # Is the form trying to set this field (create/update a RelationshipAssociation(s))?
                # If not (that is, clearing the field / deleting RelationshipAssociation(s)), we don't need to check.
                if field_name not in self.cleaned_data or not self.cleaned_data[field_name]:
                    continue

                # Are any of the objects we want a relationship with already entangled with another object?
                if relationship.has_many(peer_side):
                    target_peers = [item for item in self.cleaned_data[field_name]]
                else:
                    target_peers = [self.cleaned_data[field_name]]

                for target_peer in target_peers:
                    if target_peer.pk == self.instance.pk:
                        raise ValidationError(
                            {field_name: f"Object {self.instance} cannot form a relationship to itself!"}
                        )

                    if relationship.has_many(side):
                        # No need to check for existing RelationshipAssociations since this is a "many" relationship
                        continue

                    if not relationship.symmetric:
                        existing_peer_associations = RelationshipAssociation.objects.filter(
                            relationship=relationship,
                            **{
                                f"{peer_side}_id": target_peer.pk,
                            },
                        ).exclude(**{f"{side}_id": self.instance.pk})
                    else:
                        existing_peer_associations = RelationshipAssociation.objects.filter(
                            (
                                (Q(source_id=target_peer.pk) & ~Q(destination_id=self.instance.pk))
                                | (Q(destination_id=target_peer.pk) & ~Q(source_id=self.instance.pk))
                            ),
                            relationship=relationship,
                        )

                    if existing_peer_associations.exists():
                        raise ValidationError(
                            {field_name: f"{target_peer} is already involved in a {relationship} relationship"}
                        )

        super().clean()

    def _save_relationships(self):
        """Update RelationshipAssociations for all Relationships on form save."""

        for field_name in self.relationships:
            # The field name tells us the side of the relationship that it is providing peer objects(s) to link into.
            peer_side = field_name.split("__")[-1]
            # Based on the side of the relationship that our local object represents,
            # find the list of existing RelationshipAssociations it already has for this Relationship.
            side = RelationshipSideChoices.OPPOSITE[peer_side]
            filters = {
                "relationship": self.fields[field_name].model,
            }
            if side != RelationshipSideChoices.SIDE_PEER:
                filters.update({f"{side}_type": self.obj_type, f"{side}_id": self.instance.pk})
                existing_associations = RelationshipAssociation.objects.filter(**filters)
            else:
                existing_associations = RelationshipAssociation.objects.filter(
                    (
                        Q(source_type=self.obj_type, source_id=self.instance.pk)
                        | Q(destination_type=self.obj_type, destination_id=self.instance.pk)
                    ),
                    **filters,
                )

            # Get the list of target peer ids (PKs) that are specified in the form
            target_peer_ids = []
            if hasattr(self.cleaned_data[field_name], "__iter__"):
                # One-to-many or many-to-many association
                target_peer_ids = [item.pk for item in self.cleaned_data[field_name]]
            elif self.cleaned_data[field_name]:
                # Many-to-one or one-to-one association
                target_peer_ids = [self.cleaned_data[field_name].pk]
            else:
                # Unset/delete case
                target_peer_ids = []

            # Create/delete RelationshipAssociations as needed to match the target_peer_ids list

            # First, for each existing association, if it's one that's already in target_peer_ids,
            # we can discard it from target_peer_ids (no update needed to this association).
            # Conversely, if it's *not* in target_peer_ids, we should delete it.
            for association in existing_associations:
                for peer_id in target_peer_ids:
                    if peer_side != RelationshipSideChoices.SIDE_PEER:
                        if peer_id == getattr(association, f"{peer_side}_id"):
                            # This association already exists, so we can ignore it
                            target_peer_ids.remove(peer_id)
                            break
                    else:
                        if peer_id == association.source_id or peer_id == association.destination_id:
                            # This association already exists, so we can ignore it
                            target_peer_ids.remove(peer_id)
                            break
                else:
                    # This association is not in target_peer_ids, so delete it
                    association.delete()

            # Anything remaining in target_peer_ids now does not exist yet and needs to be created.
            for peer_id in target_peer_ids:
                relationship = self.fields[field_name].model
                if not relationship.symmetric:
                    association = RelationshipAssociation(
                        relationship=relationship,
                        **{
                            f"{side}_type": self.obj_type,
                            f"{side}_id": self.instance.pk,
                            f"{peer_side}_type": getattr(relationship, f"{peer_side}_type"),
                            f"{peer_side}_id": peer_id,
                        },
                    )
                else:
                    # Symmetric association - source/destination are interchangeable
                    association = RelationshipAssociation(
                        relationship=relationship,
                        source_type=self.obj_type,
                        source_id=self.instance.pk,
                        destination_type=self.obj_type,  # since this is a symmetric relationship this is OK
                        destination_id=peer_id,
                    )

                association.clean()
                association.save()

    def save(self, commit=True):

        obj = super().save(commit)
        if commit:
            self._save_relationships()

        return obj


#
# Computed Fields
#


class ComputedFieldForm(BootstrapMixin, forms.ModelForm):

    content_type = forms.ModelChoiceField(
        queryset=ContentType.objects.filter(FeatureQuery("custom_fields").get_query()).order_by("app_label", "model"),
        required=True,
        label="Content Type",
    )
    slug = SlugField(slug_source="label")

    class Meta:
        model = ComputedField
        fields = (
            "content_type",
            "label",
            "slug",
            "description",
            "template",
            "fallback_value",
            "weight",
        )


class ComputedFieldFilterForm(BootstrapMixin, forms.Form):
    model = ComputedField
    q = forms.CharField(required=False, label="Search")
    content_type = forms.ModelChoiceField(
        queryset=ContentType.objects.filter(FeatureQuery("custom_fields").get_query()).order_by("app_label", "model"),
        required=False,
        label="Content Type",
    )


#
# Config contexts
#


class ConfigContextForm(BootstrapMixin, forms.ModelForm):
    regions = DynamicModelMultipleChoiceField(queryset=Region.objects.all(), required=False)
    sites = DynamicModelMultipleChoiceField(queryset=Site.objects.all(), required=False)
    roles = DynamicModelMultipleChoiceField(queryset=DeviceRole.objects.all(), required=False)
    device_types = DynamicModelMultipleChoiceField(queryset=DeviceType.objects.all(), required=False)
    platforms = DynamicModelMultipleChoiceField(queryset=Platform.objects.all(), required=False)
    cluster_groups = DynamicModelMultipleChoiceField(queryset=ClusterGroup.objects.all(), required=False)
    clusters = DynamicModelMultipleChoiceField(queryset=Cluster.objects.all(), required=False)
    tenant_groups = DynamicModelMultipleChoiceField(queryset=TenantGroup.objects.all(), required=False)
    tenants = DynamicModelMultipleChoiceField(queryset=Tenant.objects.all(), required=False)
    tags = DynamicModelMultipleChoiceField(queryset=Tag.objects.all(), required=False)
    data = JSONField(label="")

    class Meta:
        model = ConfigContext
        fields = (
            "name",
            "weight",
            "description",
            "schema",
            "is_active",
            "regions",
            "sites",
            "roles",
            "device_types",
            "platforms",
            "cluster_groups",
            "clusters",
            "tenant_groups",
            "tenants",
            "tags",
            "data",
        )


class ConfigContextBulkEditForm(BootstrapMixin, BulkEditForm):
    pk = forms.ModelMultipleChoiceField(queryset=ConfigContext.objects.all(), widget=forms.MultipleHiddenInput)
    schema = DynamicModelChoiceField(queryset=ConfigContextSchema.objects.all(), required=False)
    weight = forms.IntegerField(required=False, min_value=0)
    is_active = forms.NullBooleanField(required=False, widget=BulkEditNullBooleanSelect())
    description = forms.CharField(required=False, max_length=100)

    class Meta:
        nullable_fields = [
            "description",
            "schema",
        ]


class ConfigContextFilterForm(BootstrapMixin, forms.Form):
    q = forms.CharField(required=False, label="Search")
    # FIXME(glenn) filtering by owner_content_type
    schema = DynamicModelChoiceField(queryset=ConfigContextSchema.objects.all(), to_field_name="slug", required=False)
    region = DynamicModelMultipleChoiceField(queryset=Region.objects.all(), to_field_name="slug", required=False)
    site = DynamicModelMultipleChoiceField(queryset=Site.objects.all(), to_field_name="slug", required=False)
    role = DynamicModelMultipleChoiceField(queryset=DeviceRole.objects.all(), to_field_name="slug", required=False)
    type = DynamicModelMultipleChoiceField(queryset=DeviceType.objects.all(), to_field_name="slug", required=False)
    platform = DynamicModelMultipleChoiceField(queryset=Platform.objects.all(), to_field_name="slug", required=False)
    cluster_group = DynamicModelMultipleChoiceField(
        queryset=ClusterGroup.objects.all(), to_field_name="slug", required=False
    )
    cluster_id = DynamicModelMultipleChoiceField(queryset=Cluster.objects.all(), required=False, label="Cluster")
    tenant_group = DynamicModelMultipleChoiceField(
        queryset=TenantGroup.objects.all(), to_field_name="slug", required=False
    )
    tenant = DynamicModelMultipleChoiceField(queryset=Tenant.objects.all(), to_field_name="slug", required=False)
    tag = DynamicModelMultipleChoiceField(queryset=Tag.objects.all(), to_field_name="slug", required=False)


#
# Filter form for local config context data
#


class LocalContextFilterForm(forms.Form):
    local_context_data = forms.NullBooleanField(
        required=False,
        label="Has local config context data",
        widget=StaticSelect2(choices=BOOLEAN_WITH_BLANK_CHOICES),
    )
    local_context_schema = DynamicModelMultipleChoiceField(
        queryset=ConfigContextSchema.objects.all(), to_field_name="slug", required=False
    )


#
# Model form for local config context data
#


class LocalContextModelForm(forms.ModelForm):
    local_context_schema = DynamicModelChoiceField(queryset=ConfigContextSchema.objects.all(), required=False)
    local_context_data = JSONField(required=False, label="")


class LocalContextModelBulkEditForm(BulkEditForm):
    local_context_schema = DynamicModelChoiceField(queryset=ConfigContextSchema.objects.all(), required=False)

    def __init__(self, *args, **kwargs):
        super().__init__(*args, **kwargs)

        # append nullable fields
        self.nullable_fields.append("local_context_schema")


#
# Config context schemas
#


class ConfigContextSchemaForm(BootstrapMixin, forms.ModelForm):
    data_schema = JSONField(label="")
    slug = SlugField()

    class Meta:
        model = ConfigContextSchema
        fields = (
            "name",
            "slug",
            "description",
            "data_schema",
        )


class ConfigContextSchemaBulkEditForm(BootstrapMixin, BulkEditForm):
    pk = forms.ModelMultipleChoiceField(queryset=ConfigContextSchema.objects.all(), widget=forms.MultipleHiddenInput)
    description = forms.CharField(required=False, max_length=100)

    class Meta:
        nullable_fields = [
            "description",
        ]


class ConfigContextSchemaFilterForm(BootstrapMixin, forms.Form):
    q = forms.CharField(required=False, label="Search")
    # FIXME(glenn) filtering by owner_content_type


#
# Custom fields
#


# CustomFieldChoice inline formset for use with providing dynamic rows when creating/editing choices
# for `CustomField` objects in UI views. Fields/exclude must be set but since we're using all the
# fields we're just setting `exclude=()` here.
CustomFieldChoiceFormSet = inlineformset_factory(
    parent_model=CustomField,
    model=CustomFieldChoice,
    exclude=(),
    extra=5,
    widgets={
        "value": forms.TextInput(attrs={"class": "form-control"}),
        "weight": forms.NumberInput(attrs={"class": "form-control"}),
    },
)


class CustomFieldForm(BootstrapMixin, forms.ModelForm):
    # TODO: Migrate custom field model from name to slug #464
    # Once that's done we can set "name" as a proper (Auto)SlugField,
    # but for the moment, that field only works with fields specifically named "slug"
    description = forms.CharField(
        required=False,
        help_text="Also used as the help text when editing models using this custom field.<br>"
        '<a href="https://github.com/adam-p/markdown-here/wiki/Markdown-Cheatsheet" target="_blank">'
        "Markdown</a> syntax is supported.",
    )
    content_types = MultipleContentTypeField(
        feature="custom_fields", help_text="The object(s) to which this field applies."
    )

    class Meta:
        model = CustomField
        fields = (
            "content_types",
            "type",
            "label",
            "name",
            "description",
            "required",
            "filter_logic",
            "default",
            "weight",
            "validation_minimum",
            "validation_maximum",
            "validation_regex",
        )


class CustomFieldModelForm(forms.ModelForm):
    def __init__(self, *args, **kwargs):

        self.obj_type = ContentType.objects.get_for_model(self._meta.model)
        self.custom_fields = []

        super().__init__(*args, **kwargs)

        self._append_customfield_fields()

    def _append_customfield_fields(self):
        """
        Append form fields for all CustomFields assigned to this model.
        """
        # Append form fields; assign initial values if modifying and existing object
        for cf in CustomField.objects.filter(content_types=self.obj_type):
            field_name = "cf_{}".format(cf.name)
            if self.instance.present_in_database:
                self.fields[field_name] = cf.to_form_field(set_initial=False)
                self.fields[field_name].initial = self.instance.cf.get(cf.name)
            else:
                self.fields[field_name] = cf.to_form_field()

            # Annotate the field in the list of CustomField form fields
            self.custom_fields.append(field_name)

    def clean(self):

        # Save custom field data on instance
        for cf_name in self.custom_fields:
            self.instance.cf[cf_name[3:]] = self.cleaned_data.get(cf_name)

        return super().clean()


class CustomFieldModelCSVForm(CSVModelForm, CustomFieldModelForm):
    def _append_customfield_fields(self):

        # Append form fields
        for cf in CustomField.objects.filter(content_types=self.obj_type):
            field_name = "cf_{}".format(cf.name)
            self.fields[field_name] = cf.to_form_field(for_csv_import=True)

            # Annotate the field in the list of CustomField form fields
            self.custom_fields.append(field_name)


class CustomFieldBulkEditForm(BulkEditForm):
    def __init__(self, *args, **kwargs):
        super().__init__(*args, **kwargs)

        self.custom_fields = []
        self.obj_type = ContentType.objects.get_for_model(self.model)

        # Add all applicable CustomFields to the form
        custom_fields = CustomField.objects.filter(content_types=self.obj_type)
        for cf in custom_fields:
            name = self._get_field_name(cf.name)
            # Annotate non-required custom fields as nullable
            if not cf.required:
                self.nullable_fields.append(name)
            self.fields[name] = cf.to_form_field(set_initial=False, enforce_required=False)
            # Annotate this as a custom field
            self.custom_fields.append(name)

    @staticmethod
    def _get_field_name(name):
        # Return the desired field name
        return name


class CustomFieldBulkCreateForm(CustomFieldBulkEditForm):
    """
    Adaptation of CustomFieldBulkEditForm which uses prefixed field names
    """

    @staticmethod
    def _get_field_name(name):
        # Return a prefixed version of the name
        return "cf_{}".format(name)


class CustomFieldFilterForm(forms.Form):
    def __init__(self, *args, **kwargs):

        self.obj_type = ContentType.objects.get_for_model(self.model)

        super().__init__(*args, **kwargs)

        # Add all applicable CustomFields to the form
        custom_fields = CustomField.objects.filter(content_types=self.obj_type).exclude(
            filter_logic=CustomFieldFilterLogicChoices.FILTER_DISABLED
        )
        for cf in custom_fields:
            field_name = "cf_{}".format(cf.name)
            self.fields[field_name] = cf.to_form_field(set_initial=True, enforce_required=False)


#
# Custom Links
#


class CustomLinkForm(BootstrapMixin, forms.ModelForm):
    content_type = forms.ModelChoiceField(
        queryset=ContentType.objects.filter(FeatureQuery("custom_links").get_query()).order_by("app_label", "model"),
        label="Content Type",
    )

    class Meta:
        model = CustomLink
        fields = (
            "content_type",
            "name",
            "text",
            "target_url",
            "weight",
            "group_name",
            "button_class",
            "new_window",
        )


class CustomLinkFilterForm(BootstrapMixin, forms.Form):
    model = CustomLink
    q = forms.CharField(required=False, label="Search")
    content_type = forms.ModelChoiceField(
        queryset=ContentType.objects.filter(FeatureQuery("custom_links").get_query()).order_by("app_label", "model"),
        required=False,
        label="Content Type",
    )


#
# Export Templates
#


class ExportTemplateForm(BootstrapMixin, forms.ModelForm):
    content_type = forms.ModelChoiceField(
        queryset=ContentType.objects.filter(FeatureQuery("export_templates").get_query()).order_by(
            "app_label", "model"
        ),
        label="Content Type",
    )

    class Meta:
        model = ExportTemplate
        fields = (
            "content_type",
            "name",
            "description",
            "template_code",
            "mime_type",
            "file_extension",
        )


class ExportTemplateFilterForm(BootstrapMixin, forms.Form):
    model = ExportTemplate
    q = forms.CharField(required=False, label="Search")
    content_type = forms.ModelChoiceField(
        queryset=ContentType.objects.filter(FeatureQuery("export_templates").get_query()).order_by(
            "app_label", "model"
        ),
        required=False,
        label="Content Type",
    )


#
# Git repositories and other data sources
#


def get_git_datasource_content_choices():
    return get_datasource_content_choices("extras.gitrepository")


class PasswordInputWithPlaceholder(forms.PasswordInput):
    """PasswordInput that is populated with a placeholder value if any existing value is present."""

    def __init__(self, attrs=None, placeholder="", render_value=False):
        if placeholder:
            render_value = True
        self._placeholder = placeholder
        super().__init__(attrs=attrs, render_value=render_value)

    def get_context(self, name, value, attrs):
        if value:
            value = self._placeholder
        return super().get_context(name, value, attrs)


class GitRepositoryForm(BootstrapMixin, RelationshipModelForm):

    slug = SlugField(help_text="Filesystem-friendly unique shorthand")

    remote_url = forms.URLField(
        required=True,
        label="Remote URL",
        help_text="Only http:// and https:// URLs are presently supported",
    )

    _token = forms.CharField(
        required=False,
        label="Token",
        widget=PasswordInputWithPlaceholder(placeholder=GitRepository.TOKEN_PLACEHOLDER),
        help_text="<em>Deprecated</em> - use a secrets group instead.",
    )

    username = forms.CharField(
        required=False,
        label="Username",
        help_text="Username for token authentication.<br><em>Deprecated</em> - use a secrets group instead",
    )

    secrets_group = DynamicModelChoiceField(required=False, queryset=SecretsGroup.objects.all())

    provided_contents = forms.MultipleChoiceField(
        required=False,
        label="Provides",
        choices=get_git_datasource_content_choices,
    )

    tags = DynamicModelMultipleChoiceField(queryset=Tag.objects.all(), required=False)

    class Meta:
        model = GitRepository
        fields = [
            "name",
            "slug",
            "remote_url",
            "branch",
            "username",
            "_token",
            "secrets_group",
            "provided_contents",
            "tags",
        ]


class GitRepositoryCSVForm(CSVModelForm):
    secrets_group = CSVModelChoiceField(
        queryset=SecretsGroup.objects.all(),
        to_field_name="name",
        required=False,
        help_text="Secrets group for repository access (if any)",
    )

    class Meta:
        model = GitRepository
        fields = GitRepository.csv_headers

    def __init__(self, *args, **kwargs):
        super().__init__(*args, **kwargs)
        self.fields["provided_contents"] = CSVMultipleChoiceField(
            choices=get_git_datasource_content_choices(),
            required=False,
            help_text=mark_safe(
                "The data types this repository provides. Multiple values must be comma-separated and wrapped in "
                'double quotes (e.g. <code>"extras.job,extras.configcontext"</code>).'
            ),
        )


class GitRepositoryBulkEditForm(BootstrapMixin, BulkEditForm):
    pk = forms.ModelMultipleChoiceField(
        queryset=GitRepository.objects.all(),
        widget=forms.MultipleHiddenInput(),
    )
    remote_url = forms.CharField(
        label="Remote URL",
        required=False,
    )
    branch = forms.CharField(
        required=False,
    )
    _token = forms.CharField(
        required=False,
        label="Token",
        widget=PasswordInputWithPlaceholder(placeholder=GitRepository.TOKEN_PLACEHOLDER),
        help_text="<em>Deprecated</em> - use a secrets group instead.",
    )
    username = forms.CharField(
        required=False,
        label="Username",
        help_text="<em>Deprecated</em> - use a secrets group instead.",
    )

    secrets_group = DynamicModelChoiceField(required=False, queryset=SecretsGroup.objects.all())

    class Meta:
        model = GitRepository
        nullable_fields = ["secrets_group"]


#
# GraphQL saved queries
#


class GraphQLQueryForm(BootstrapMixin, forms.ModelForm):
    slug = SlugField()
    query = TextField()

    class Meta:
        model = GraphQLQuery
        fields = (
            "name",
            "slug",
            "query",
        )

    def get_action_url(self):
        return reverse("extras:graphqlquery_add")


class GraphQLQueryFilterForm(BootstrapMixin, forms.Form):
    model = GraphQLQuery
    q = forms.CharField(required=False, label="Search")


#
# Image attachments
#


class ImageAttachmentForm(BootstrapMixin, forms.ModelForm):
    class Meta:
        model = ImageAttachment
        fields = [
            "name",
            "image",
        ]


#
# Jobs
#


class JobForm(BootstrapMixin, forms.Form):
    """
    This form is used to render the user input fields for a Job class. Its fields are dynamically
    controlled by the job definition. See `nautobot.extras.jobs.BaseJob.as_form`
    """

    _commit = forms.BooleanField(
        required=False,
        initial=True,
        label="Commit changes",
        help_text="Commit changes to the database (uncheck for a dry-run)",
    )

    def __init__(self, *args, **kwargs):
        super().__init__(*args, **kwargs)

        # Move _commit to the end of the form
        commit = self.fields.pop("_commit")
        self.fields["_commit"] = commit

    @property
    def requires_input(self):
        """
        A boolean indicating whether the form requires user input (ignore the _commit field).
        """
        return bool(len(self.fields) > 1)


class JobScheduleForm(BootstrapMixin, forms.Form):
    """
    This form is rendered alongside the JobForm but deals specifically with the fields needed to either
    execute the job immediately, or schedule it for later. Each field name is prefixed with an underscore
    because in the POST body, they share a namespace with the JobForm which includes fields defined by the
    job author, so the underscore prefix helps to avoid name collisions.
    """

    _schedule_type = forms.ChoiceField(
        choices=JobExecutionType,
        help_text="The job can either run immediately, once in the future, or on a recurring schedule.",
        label="Type",
    )
    _schedule_name = forms.CharField(
        required=False,
        label="Schedule name",
        help_text="Name for the job schedule.",
    )
    _schedule_start_time = forms.DateTimeField(
        required=False,
        label="Starting date and time",
        widget=DateTimePicker(),
    )

    def clean(self):
        """
        Validate all required information is present if the job needs to be scheduled
        """
        cleaned_data = super().clean()

        if "_schedule_type" in cleaned_data and cleaned_data.get("_schedule_type") != JobExecutionType.TYPE_IMMEDIATELY:
            if not cleaned_data.get("_schedule_name"):
                raise ValidationError({"_schedule_name": "Please provide a name for the job schedule."})

            if (
                not cleaned_data.get("_schedule_start_time")
                or cleaned_data.get("_schedule_start_time") < ScheduledJob.earliest_possible_time()
            ):
                raise ValidationError(
                    {
                        "_schedule_start_time": "Please enter a valid date and time greater than or equal to the current date and time."
                    }
                )


class JobResultFilterForm(BootstrapMixin, forms.Form):
    model = JobResult
    q = forms.CharField(required=False, label="Search")
    # FIXME(glenn) Filtering by obj_type?
    name = forms.CharField(required=False)
    user = DynamicModelMultipleChoiceField(
        queryset=get_user_model().objects.all(),
        required=False,
        label="User",
        widget=APISelectMultiple(
            api_url="/api/users/users/",
        ),
    )
    status = forms.ChoiceField(
        choices=add_blank_choice(JobResultStatusChoices),
        required=False,
        widget=StaticSelect2(),
    )


class ScheduledJobFilterForm(BootstrapMixin, forms.Form):
    model = ScheduledJob
    q = forms.CharField(required=False, label="Search")
    name = forms.CharField(required=False)
    total_run_count = forms.IntegerField(required=False)


#
# Change logging
#


class ObjectChangeFilterForm(BootstrapMixin, forms.Form):
    model = ObjectChange
    q = forms.CharField(required=False, label="Search")
    time_after = forms.DateTimeField(label="After", required=False, widget=DateTimePicker())
    time_before = forms.DateTimeField(label="Before", required=False, widget=DateTimePicker())
    action = forms.ChoiceField(
        choices=add_blank_choice(ObjectChangeActionChoices),
        required=False,
        widget=StaticSelect2(),
    )
    user_id = DynamicModelMultipleChoiceField(
        queryset=get_user_model().objects.all(),
        required=False,
        label="User",
        widget=APISelectMultiple(
            api_url="/api/users/users/",
        ),
    )
    changed_object_type_id = DynamicModelMultipleChoiceField(
        queryset=ContentType.objects.all(),
        required=False,
        label="Object Type",
        widget=APISelectMultiple(
            api_url="/api/extras/content-types/",
        ),
    )


#
# Relationship
#


class RelationshipForm(BootstrapMixin, forms.ModelForm):

    slug = SlugField()
    source_type = forms.ModelChoiceField(
        queryset=ContentType.objects.filter(FeatureQuery("relationships").get_query()).order_by("app_label", "model"),
        help_text="The source object type to which this relationship applies.",
    )
    source_filter = JSONField(
        required=False,
        help_text="Queryset filter matching the applicable source objects of the selected type.<br>"
        'Enter in <a href="https://json.org/">JSON</a> format.',
    )
    destination_type = forms.ModelChoiceField(
        queryset=ContentType.objects.filter(FeatureQuery("relationships").get_query()).order_by("app_label", "model"),
        help_text="The destination object type to which this relationship applies.",
    )
    destination_filter = JSONField(
        required=False,
        help_text="Queryset filter matching the applicable destination objects of the selected type.<br>"
        'Enter in <a href="https://json.org/">JSON</a> format.',
    )

    class Meta:
        model = Relationship
        fields = [
            "name",
            "slug",
            "description",
            "type",
            "source_type",
            "source_label",
            "source_hidden",
            "source_filter",
            "destination_type",
            "destination_label",
            "destination_hidden",
            "destination_filter",
        ]

    def save(self, commit=True):

        # TODO add support for owner when a CR is created in the UI
        obj = super().save(commit)

        return obj


class RelationshipFilterForm(BootstrapMixin, forms.Form):
    model = Relationship

    type = forms.MultipleChoiceField(choices=RelationshipTypeChoices, required=False, widget=StaticSelect2Multiple())

    source_type = MultipleContentTypeField(
        feature="relationships", choices_as_strings=True, required=False, label="Source Type"
    )

    destination_type = MultipleContentTypeField(
        feature="relationships", choices_as_strings=True, required=False, label="Destination Type"
    )


class RelationshipAssociationFilterForm(BootstrapMixin, forms.Form):
    model = RelationshipAssociation

    relationship = DynamicModelMultipleChoiceField(
        queryset=Relationship.objects.all(),
        to_field_name="slug",
        required=False,
    )

    source_type = MultipleContentTypeField(
        feature="relationships", choices_as_strings=True, required=False, label="Source Type"
    )

    destination_type = MultipleContentTypeField(
        feature="relationships", choices_as_strings=True, required=False, label="Destination Type"
    )


#
# Secrets
#


def provider_choices():
    return sorted([(slug, provider.name) for slug, provider in registry["secrets_providers"].items()])


class SecretForm(BootstrapMixin, CustomFieldModelForm, RelationshipModelForm):
    """Create/update form for `Secret` objects."""

    slug = SlugField()

    provider = forms.ChoiceField(choices=provider_choices, widget=StaticSelect2())

    parameters = JSONField(help_text='Enter parameters in <a href="https://json.org/">JSON</a> format.')

    tags = DynamicModelMultipleChoiceField(queryset=Tag.objects.all(), required=False)

    class Meta:
        model = Secret
        fields = [
            "name",
            "slug",
            "description",
            "provider",
            "parameters",
            "tags",
        ]


class SecretCSVForm(CustomFieldModelCSVForm):
    class Meta:
        model = Secret
        fields = Secret.csv_headers


def provider_choices_with_blank():
    return add_blank_choice(sorted([(slug, provider.name) for slug, provider in registry["secrets_providers"].items()]))


class SecretFilterForm(BootstrapMixin, CustomFieldFilterForm):
    model = Secret
    q = forms.CharField(required=False, label="Search")
    provider = forms.MultipleChoiceField(
        choices=provider_choices_with_blank, widget=StaticSelect2Multiple(), required=False
    )
    tag = TagFilterField(model)


# Inline formset for use with providing dynamic rows when creating/editing assignments of Secrets to SecretsGroups.
SecretsGroupAssociationFormSet = inlineformset_factory(
    parent_model=SecretsGroup,
    model=SecretsGroupAssociation,
    fields=("access_type", "secret_type", "secret"),
    extra=5,
    widgets={
        "access_type": StaticSelect2,
        "secret_type": StaticSelect2,
        "secret": APISelect(api_url="/api/extras/secrets/"),
    },
)


class SecretsGroupForm(BootstrapMixin, CustomFieldModelForm, RelationshipModelForm):
    """Create/update form for `SecretsGroup` objects."""

    slug = SlugField()

    class Meta:
        model = SecretsGroup
        fields = [
            "name",
            "slug",
            "description",
        ]


class SecretsGroupFilterForm(BootstrapMixin, CustomFieldFilterForm):
    model = SecretsGroup
    q = forms.CharField(required=False, label="Search")


#
# Statuses
#


class StatusForm(BootstrapMixin, CustomFieldModelForm, RelationshipModelForm):
    """Generic create/update form for `Status` objects."""

    slug = SlugField()
    content_types = MultipleContentTypeField(feature="statuses", label="Content Type(s)")

    class Meta:
        model = Status
        widgets = {"color": ColorSelect()}
        fields = ["name", "slug", "description", "content_types", "color"]


class StatusCSVForm(CustomFieldModelCSVForm):
    """Generic CSV bulk import form for `Status` objects."""

    content_types = CSVMultipleContentTypeField(
        feature="statuses",
        choices_as_strings=True,
        help_text=mark_safe(
            "The object types to which this status applies. Multiple values "
            "must be comma-separated and wrapped in double quotes. (e.g. "
            '<code>"dcim.device,dcim.rack"</code>)'
        ),
        label="Content type(s)",
    )

    class Meta:
        model = Status
        fields = Status.csv_headers
        help_texts = {
            "color": mark_safe("RGB color in hexadecimal (e.g. <code>00ff00</code>)"),
        }


class StatusFilterForm(BootstrapMixin, CustomFieldFilterForm):
    """Filtering/search form for `Status` objects."""

    model = Status
    q = forms.CharField(required=False, label="Search")
    content_types = MultipleContentTypeField(
        feature="statuses", choices_as_strings=True, required=False, label="Content Type(s)"
    )
    color = forms.CharField(max_length=6, required=False, widget=ColorSelect())


class StatusBulkEditForm(BootstrapMixin, CustomFieldBulkEditForm):
    """Bulk edit/delete form for `Status` objects."""

    pk = forms.ModelMultipleChoiceField(queryset=Status.objects.all(), widget=forms.MultipleHiddenInput)
    color = forms.CharField(max_length=6, required=False, widget=ColorSelect())
    content_types = MultipleContentTypeField(feature="statuses", required=False, label="Content Type(s)")

    class Meta:
        nullable_fields = []


class StatusBulkEditFormMixin(forms.Form):
    """Mixin to add non-required `status` choice field to forms."""

    def __init__(self, *args, **kwargs):
        super().__init__(*args, **kwargs)
        self.fields["status"] = DynamicModelChoiceField(
            required=False,
            queryset=Status.objects.all(),
            query_params={"content_types": self.model._meta.label_lower},
        )
        self.order_fields(self.field_order)  # Reorder fields again


class StatusFilterFormMixin(forms.Form):
    """
    Mixin to add non-required `status` multiple-choice field to filter forms.
    """

    def __init__(self, *args, **kwargs):
        super().__init__(*args, **kwargs)
        self.fields["status"] = DynamicModelMultipleChoiceField(
            required=False,
            queryset=Status.objects.all(),
            query_params={"content_types": self.model._meta.label_lower},
            to_field_name="slug",
        )
        self.order_fields(self.field_order)  # Reorder fields again


class StatusModelCSVFormMixin(CSVModelForm):
    """Mixin to add a required `status` choice field to CSV import forms."""

    status = CSVModelChoiceField(
        queryset=Status.objects.all(),
        to_field_name="slug",
        help_text="Operational status",
    )


#
# Tags
#


class TagForm(BootstrapMixin, CustomFieldModelForm, RelationshipModelForm):
    slug = SlugField()

    class Meta:
        model = Tag
        fields = ["name", "slug", "color", "description"]


class TagCSVForm(CustomFieldModelCSVForm):
    slug = SlugField()

    class Meta:
        model = Tag
        fields = Tag.csv_headers
        help_texts = {
            "color": mark_safe("RGB color in hexadecimal (e.g. <code>00ff00</code>)"),
        }


class AddRemoveTagsForm(forms.Form):
    def __init__(self, *args, **kwargs):
        super().__init__(*args, **kwargs)

        # Add add/remove tags fields
        self.fields["add_tags"] = DynamicModelMultipleChoiceField(queryset=Tag.objects.all(), required=False)
        self.fields["remove_tags"] = DynamicModelMultipleChoiceField(queryset=Tag.objects.all(), required=False)


class TagFilterForm(BootstrapMixin, CustomFieldFilterForm):
    model = Tag
    q = forms.CharField(required=False, label="Search")


class TagBulkEditForm(BootstrapMixin, CustomFieldBulkEditForm):
    pk = forms.ModelMultipleChoiceField(queryset=Tag.objects.all(), widget=forms.MultipleHiddenInput)
    color = forms.CharField(max_length=6, required=False, widget=ColorSelect())
    description = forms.CharField(max_length=200, required=False)

    class Meta:
        nullable_fields = ["description"]


#
# Webhooks
#


class WebhookForm(BootstrapMixin, forms.ModelForm):
    content_types = MultipleContentTypeField(feature="webhooks", required=False, label="Content Type(s)")

    class Meta:
        model = Webhook
        fields = (
            "name",
            "content_types",
            "enabled",
            "type_create",
            "type_update",
            "type_delete",
            "payload_url",
            "http_method",
            "http_content_type",
            "additional_headers",
            "body_template",
            "secret",
            "ssl_verification",
            "ca_file_path",
        )


class WebhookFilterForm(BootstrapMixin, forms.Form):
    model = Webhook
    q = forms.CharField(required=False, label="Search")
    content_types = MultipleContentTypeField(
        feature="webhooks", choices_as_strings=True, required=False, label="Content Type(s)"
    )
    type_create = forms.NullBooleanField(required=False, widget=StaticSelect2(choices=BOOLEAN_WITH_BLANK_CHOICES))
    type_update = forms.NullBooleanField(required=False, widget=StaticSelect2(choices=BOOLEAN_WITH_BLANK_CHOICES))
    type_delete = forms.NullBooleanField(required=False, widget=StaticSelect2(choices=BOOLEAN_WITH_BLANK_CHOICES))
    enabled = forms.NullBooleanField(required=False, widget=StaticSelect2(choices=BOOLEAN_WITH_BLANK_CHOICES))<|MERGE_RESOLUTION|>--- conflicted
+++ resolved
@@ -36,6 +36,7 @@
 from nautobot.virtualization.models import Cluster, ClusterGroup
 from .choices import (
     CustomFieldFilterLogicChoices,
+    CustomFieldTypeChoices,
     JobExecutionType,
     JobResultStatusChoices,
     ObjectChangeActionChoices,
@@ -71,116 +72,7 @@
 
 
 #
-<<<<<<< HEAD
-# Custom fields
-#
-
-
-class CustomFieldModelForm(forms.ModelForm):
-    def __init__(self, *args, **kwargs):
-
-        self.obj_type = ContentType.objects.get_for_model(self._meta.model)
-        self.custom_fields = []
-
-        super().__init__(*args, **kwargs)
-
-        self._append_customfield_fields()
-
-    def _append_customfield_fields(self):
-        """
-        Append form fields for all CustomFields assigned to this model.
-        """
-        # Append form fields; assign initial values if modifying and existing object
-        for cf in CustomField.objects.filter(content_types=self.obj_type):
-            field_name = "cf_{}".format(cf.name)
-            if self.instance.present_in_database:
-                self.fields[field_name] = cf.to_form_field(set_initial=False)
-                self.fields[field_name].initial = self.instance.cf.get(cf.name)
-            else:
-                self.fields[field_name] = cf.to_form_field()
-
-            # Annotate the field in the list of CustomField form fields
-            self.custom_fields.append(field_name)
-
-    def clean(self):
-
-        # Save custom field data on instance
-        for cf_name in self.custom_fields:
-            self.instance.cf[cf_name[3:]] = self.cleaned_data.get(cf_name)
-
-        return super().clean()
-
-
-class CustomFieldModelCSVForm(CSVModelForm, CustomFieldModelForm):
-    def _append_customfield_fields(self):
-
-        # Append form fields
-        for cf in CustomField.objects.filter(content_types=self.obj_type):
-            field_name = "cf_{}".format(cf.name)
-            self.fields[field_name] = cf.to_form_field(for_csv_import=True)
-
-            # Annotate the field in the list of CustomField form fields
-            self.custom_fields.append(field_name)
-
-
-class CustomFieldBulkEditForm(BulkEditForm):
-    def __init__(self, *args, **kwargs):
-        super().__init__(*args, **kwargs)
-
-        self.custom_fields = []
-        self.obj_type = ContentType.objects.get_for_model(self.model)
-
-        # Add all applicable CustomFields to the form
-        custom_fields = CustomField.objects.filter(content_types=self.obj_type)
-        for cf in custom_fields:
-            name = self._get_field_name(cf.name)
-            # Annotate non-required custom fields as nullable
-            if not cf.required:
-                self.nullable_fields.append(name)
-            self.fields[name] = cf.to_form_field(set_initial=False, enforce_required=False)
-            # Annotate this as a custom field
-            self.custom_fields.append(name)
-
-    @staticmethod
-    def _get_field_name(name):
-        # Return the desired field name
-        return name
-
-
-class CustomFieldBulkCreateForm(CustomFieldBulkEditForm):
-    """
-    Adaptation of CustomFieldBulkEditForm which uses prefixed field names
-    """
-
-    @staticmethod
-    def _get_field_name(name):
-        # Return a prefixed version of the name
-        return "cf_{}".format(name)
-
-
-class CustomFieldFilterForm(forms.Form):
-    def __init__(self, *args, **kwargs):
-
-        self.obj_type = ContentType.objects.get_for_model(self.model)
-
-        super().__init__(*args, **kwargs)
-
-        # Add all applicable CustomFields to the form, but exclude JSON
-        custom_fields = (
-            CustomField.objects.filter(content_types=self.obj_type)
-            .exclude(filter_logic=CustomFieldFilterLogicChoices.FILTER_DISABLED)
-            .exclude(type=CustomFieldTypeChoices.TYPE_JSON)
-        )
-        for cf in custom_fields:
-            field_name = "cf_{}".format(cf.name)
-            self.fields[field_name] = cf.to_form_field(set_initial=True, enforce_required=False)
-
-
-#
-# Relationship
-=======
 # Form mixins
->>>>>>> 083ec630
 #
 
 
@@ -697,9 +589,11 @@
 
         super().__init__(*args, **kwargs)
 
-        # Add all applicable CustomFields to the form
-        custom_fields = CustomField.objects.filter(content_types=self.obj_type).exclude(
-            filter_logic=CustomFieldFilterLogicChoices.FILTER_DISABLED
+        # Add all applicable CustomFields to the form, but exclude JSON
+        custom_fields = (
+            CustomField.objects.filter(content_types=self.obj_type)
+            .exclude(filter_logic=CustomFieldFilterLogicChoices.FILTER_DISABLED)
+            .exclude(type=CustomFieldTypeChoices.TYPE_JSON)
         )
         for cf in custom_fields:
             field_name = "cf_{}".format(cf.name)

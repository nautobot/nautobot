from celery import states
from django.contrib.auth import get_user_model
from django.utils import timezone
from django_celery_results.managers import TaskResultManager, transaction_retry

from nautobot.core.branching import BranchContext
from nautobot.core.models import BaseManager
from nautobot.core.models.querysets import RestrictedQuerySet


class JobResultManager(BaseManager.from_queryset(RestrictedQuerySet), TaskResultManager):
    def get_task(self, task_id):
        """Get result for task by ``task_id``.

        This overloads `TaskResultManager.get_task` provided by `django-celery-results` to manage custom
        behaviors for integration with Nautobot.
        """
        try:
            return self.get(id=task_id)
        except self.model.DoesNotExist:
            if self._last_id == task_id:
                self.warn_if_repeatable_read()
            self._last_id = task_id
            return self.model(id=task_id)

    @transaction_retry(max_retries=2)
    def store_result(  # pylint:disable=arguments-differ  # Nautobot adds kwargs like job_model_id and scheduled_job_id
        self,
        *,
        task_id,
        result,
        status,
        traceback=None,
        meta=None,
        periodic_task_name=None,
        task_name=None,
        task_args=None,
        task_kwargs=None,
        celery_kwargs=None,
        job_model_id=None,
        scheduled_job_id=None,
        worker=None,
        user_id=None,
        using=None,
        content_type=None,
        content_encoding=None,
        **kwargs,
    ):
        """
        Store the result and status of a Celery task.

        This overloads default model options provided by `django-celery-results` to manage custom
        behaviors for integration with Nautobot. Specifically these changes are:

        - Ignore incoming `content_type` and `content_encoding` fields as Nautobot explicitly only uses
          JSON utf-8 encoding for Celery messages.
        - Ensure that `name` is set to `task_name` if not otherwise set.
        - Only set `date_done` if the task has reached a ready state (execution completed),
          otherwise keep it null.

        Args:
            task_id (uuid): UUID of task.
            periodic_task_name (str): Celery periodic task name. (not used by Nautobot)
            task_name (str): Celery task name.
            task_args (list): Task arguments.
            task_kwargs (dict): Task kwargs.
            celery_kwargs (dict): Celery kwargs (kwargs passed to apply_async).
            job_model_id (uuid): UUID of the Job model instance of the task being run.
            scheduled_job_id (uuid): UUID of the ScheduledJob model instance that initiated
                this task, or None if not scheduled.
            result (obj): Return value of the task, or an exception instance raised
                by the task.
            status (str): Task status. See `JobResultStatusChoices` for a list of possible status
                values.
            worker (str): Worker that executes the task.
            user_id (uuid): UUID of the user that initiated the task.
            using (str): Django database connection to use.
            traceback (str): Traceback string taken at the point of exception (only passed if the
                task failed).
            meta (json): JSON-serialized result meta data (this contains e.g. children).
            content_type: Ignored. Kept for interface compatibility.
            content_encoding: Ignored. Kept for interface compatibility.

        Returns:
            JobResult
        """

        # Prepare the fields for creating/updating a `JobResult`.
        fields = {
            "status": status,
            "result": result,
            "traceback": traceback,
            "meta": meta,
            "date_done": None,
            "task_name": task_name,
            "task_args": task_args,
            "task_kwargs": task_kwargs,
            "celery_kwargs": celery_kwargs,
            "job_model_id": job_model_id,
            "scheduled_job_id": scheduled_job_id,
            "user_id": user_id,
            "worker": worker,
        }
        from nautobot.extras.models.jobs import Job

        User = get_user_model()

        # Need to have a try/except block here
        # because sometimes job_model_id will be None.
        try:
            job = Job.objects.get(id=job_model_id)
            if job.has_sensitive_variables:
                del fields["task_args"]
                del fields["task_kwargs"]
        except Job.DoesNotExist:
            pass

<<<<<<< HEAD
        with BranchContext(
            branch_name=celery_kwargs.get("nautobot_job_branch_name", None),
            user=User.objects.get(id=user_id) if user_id else None,
            using=using,
        ):
            obj, created = self.using(using).get_or_create(id=task_id, defaults=fields)

            if not created:
                # Make sure `date_done` is allowed to stay null until the task reacheas a ready state.
                #
                # Default behavior in `django-celery-results` has this field as a
                # `DateField(auto_now=True)` which just automatically updates the `date_done` field on every
                # state transition. This is different than Celery's default behavior (and the current
                # behavior of Nautobot) to keep it null until there is a state transition to a ready state
                # (e.g. `SUCCESS`, `REVOKED`, `FAILURE`).
                if fields["status"] in states.READY_STATES:
                    fields["date_done"] = timezone.now()

                # Always make sure the Job `name` is set.
                if not obj.name and fields["task_name"]:
                    fields["name"] = fields["task_name"]

                # Set the field values on the model instance.
                for k, v in fields.items():
                    setattr(obj, k, v)

                obj.save(using=using)
=======
        if "date_started" in kwargs:
            fields["date_started"] = kwargs["date_started"]

        obj, created = self.using(using).get_or_create(id=task_id, defaults=fields)

        if not created:
            # Make sure `date_done` is allowed to stay null until the task reaches a ready state.
            #
            # Default behavior in `django-celery-results` has this field as a
            # `DateField(auto_now=True)` which just automatically updates the `date_done` field on every
            # state transition. This is different than Celery's default behavior (and the current
            # behavior of Nautobot) to keep it null until there is a state transition to a ready state
            # (e.g. `SUCCESS`, `REVOKED`, `FAILURE`).
            if fields["status"] in states.READY_STATES:
                fields["date_done"] = timezone.now()

            # Always make sure the Job `name` is set.
            if not obj.name and fields["task_name"]:
                fields["name"] = fields["task_name"]

            # Set the field values on the model instance.
            for k, v in fields.items():
                setattr(obj, k, v)

            obj.save(using=using)
>>>>>>> 191a83ef

        return obj


class ScheduledJobsManager(BaseManager.from_queryset(RestrictedQuerySet)):
    pass<|MERGE_RESOLUTION|>--- conflicted
+++ resolved
@@ -115,7 +115,9 @@
         except Job.DoesNotExist:
             pass
 
-<<<<<<< HEAD
+        if "date_started" in kwargs:
+            fields["date_started"] = kwargs["date_started"]
+
         with BranchContext(
             branch_name=celery_kwargs.get("nautobot_job_branch_name", None),
             user=User.objects.get(id=user_id) if user_id else None,
@@ -143,33 +145,6 @@
                     setattr(obj, k, v)
 
                 obj.save(using=using)
-=======
-        if "date_started" in kwargs:
-            fields["date_started"] = kwargs["date_started"]
-
-        obj, created = self.using(using).get_or_create(id=task_id, defaults=fields)
-
-        if not created:
-            # Make sure `date_done` is allowed to stay null until the task reaches a ready state.
-            #
-            # Default behavior in `django-celery-results` has this field as a
-            # `DateField(auto_now=True)` which just automatically updates the `date_done` field on every
-            # state transition. This is different than Celery's default behavior (and the current
-            # behavior of Nautobot) to keep it null until there is a state transition to a ready state
-            # (e.g. `SUCCESS`, `REVOKED`, `FAILURE`).
-            if fields["status"] in states.READY_STATES:
-                fields["date_done"] = timezone.now()
-
-            # Always make sure the Job `name` is set.
-            if not obj.name and fields["task_name"]:
-                fields["name"] = fields["task_name"]
-
-            # Set the field values on the model instance.
-            for k, v in fields.items():
-                setattr(obj, k, v)
-
-            obj.save(using=using)
->>>>>>> 191a83ef
 
         return obj
 

--- conflicted
+++ resolved
@@ -130,7 +130,6 @@
         return base_query
 
 
-<<<<<<< HEAD
 class DynamicGroupQuerySet(RestrictedQuerySet):
     """Queryset for `DynamicGroup` objects that provides a `get_for_object` method."""
 
@@ -156,7 +155,8 @@
 
         # TODO(jathan): 1 query
         return self.filter(pk__in=my_groups)
-=======
+
+
 class JobQuerySet(RestrictedQuerySet):
     """
     Extend the standard queryset with a get_for_class_path method.
@@ -177,7 +177,6 @@
             job_class_name=job_class_name,
             git_repository__slug=repository_slug,
         )
->>>>>>> a7bbff7d
 
 
 class ScheduledJobExtendedQuerySet(RestrictedQuerySet, ExtendedQuerySet):

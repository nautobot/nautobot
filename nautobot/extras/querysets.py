from django.core.cache import cache
from django.conf import settings
from django.contrib.contenttypes.models import ContentType
from django.db.models import Model, OuterRef, Subquery, Q, F
from django.db.models.functions import JSONObject
from django_celery_beat.managers import ExtendedQuerySet

from nautobot.core.models.querysets import RestrictedQuerySet
from nautobot.core.models.query_functions import EmptyGroupByJSONBAgg
from nautobot.extras.models.tags import TaggedItem
<<<<<<< HEAD
=======
from nautobot.utilities.config import get_settings_or_config
from nautobot.utilities.query_functions import EmptyGroupByJSONBAgg
from nautobot.utilities.querysets import RestrictedQuerySet
>>>>>>> 56bbb42a


class ConfigContextQuerySet(RestrictedQuerySet):
    def get_for_object(self, obj):
        """
        Return all applicable ConfigContexts for a given object. Only active ConfigContexts will be included.
        """

        role = obj.role

        # `device_type` for Device; `type` for VirtualMachine
        device_type = getattr(obj, "device_type", None)

        # Virtualization cluster for VirtualMachine
        cluster = getattr(obj, "cluster", None)
        cluster_group = getattr(cluster, "cluster_group", None)

        device_redundancy_group = getattr(obj, "device_redundancy_group", None)

        # Get the group of the assigned tenant, if any
        tenant_group = obj.tenant.tenant_group if obj.tenant else None

        # Match against the directly assigned location as well as any parent locations
        location = getattr(obj, "location", None)
        if location:
            locations = location.ancestors(include_self=True)
        else:
            locations = []

        query = [
            Q(locations__in=locations) | Q(locations=None),
            Q(roles=role) | Q(roles=None),
            Q(device_types=device_type) | Q(device_types=None),
            Q(platforms=obj.platform) | Q(platforms=None),
            Q(cluster_groups=cluster_group) | Q(cluster_groups=None),
            Q(clusters=cluster) | Q(clusters=None),
            Q(device_redundancy_groups=device_redundancy_group) | Q(device_redundancy_groups=None),
            Q(tenant_groups=tenant_group) | Q(tenant_groups=None),
            Q(tenants=obj.tenant) | Q(tenants=None),
            Q(tags__name__in=obj.tags.names()) | Q(tags=None),
        ]
        if settings.CONFIG_CONTEXT_DYNAMIC_GROUPS_ENABLED:
            query.append(Q(dynamic_groups__in=obj.dynamic_groups) | Q(dynamic_groups=None))

        queryset = (
            self.filter(
                *query,
                is_active=True,
            )
            .order_by("weight", "name")
            .distinct()
        )

        return queryset


class ConfigContextModelQuerySet(RestrictedQuerySet):
    """
    QuerySet manager used by models which support ConfigContext (device and virtual machine).

    Includes a method which appends an annotation of aggregated config context JSON data objects. This is
    implemented as a subquery which performs all the joins necessary to filter relevant config context objects.
    This offers a substantial performance gain over ConfigContextQuerySet.get_for_object() when dealing with
    multiple objects.

    This allows the annotation to be entirely optional.
    """

    def annotate_config_context_data(self):
        """
        Attach the subquery annotation to the base queryset.

        Order By clause in Subquery is not guaranteed to be respected within the aggregated JSON array, which is why
        we include "weight" and "name" into the result so that we can sort it within Python to ensure correctness.
        """
        from nautobot.extras.models import ConfigContext

        return self.annotate(
            config_context_data=Subquery(
                ConfigContext.objects.filter(self._get_config_context_filters())
                .order_by("weight", "name")
                .annotate(
                    _data=EmptyGroupByJSONBAgg(
                        JSONObject(
                            data=F("data"),
                            name=F("name"),
                            weight=F("weight"),
                        )
                    )
                )
                .values("_data")
            )
        ).distinct()

    def _get_config_context_filters(self):
        # Construct the set of Q objects for the specific object types
        tag_query_filters = {
            "object_id": OuterRef(OuterRef("pk")),
            "content_type__app_label": self.model._meta.app_label,
            "content_type__model": self.model._meta.model_name,
        }
        base_query = Q(
            Q(platforms=OuterRef("platform")) | Q(platforms=None),
            Q(cluster_groups=OuterRef("cluster__cluster_group")) | Q(cluster_groups=None),
            Q(clusters=OuterRef("cluster")) | Q(clusters=None),
            Q(tenant_groups=OuterRef("tenant__tenant_group")) | Q(tenant_groups=None),
            Q(tenants=OuterRef("tenant")) | Q(tenants=None),
            Q(tags__pk__in=Subquery(TaggedItem.objects.filter(**tag_query_filters).values_list("tag_id", flat=True)))
            | Q(tags=None),
            is_active=True,
        )
        base_query.add((Q(roles=OuterRef("role")) | Q(roles=None)), Q.AND)
        if self.model._meta.model_name == "device":
            base_query.add((Q(device_types=OuterRef("device_type")) | Q(device_types=None)), Q.AND)
            base_query.add(
                (Q(device_redundancy_groups=OuterRef("device_redundancy_group")) | Q(device_redundancy_groups=None)),
                Q.AND,
            )
            base_query.add((Q(locations=OuterRef("location")) | Q(locations=None)), Q.AND)

        elif self.model._meta.model_name == "virtualmachine":
            base_query.add((Q(locations=OuterRef("cluster__location")) | Q(locations=None)), Q.AND)

        return base_query


class DynamicGroupQuerySet(RestrictedQuerySet):
    """Queryset for `DynamicGroup` objects that provides a `get_for_object` method."""

    def get_list_for_object(self, obj, use_cache=False):
        """
        Return a list of `DynamicGroup` assigned to the given object. As opposed to `get_for_object`
        which will return a queryset but that is an additional query to the DB when you may just
        want a list.

        Args:
            obj: The object to seek dynamic groups membership by.
            use_cache: If True, use the cache and query the database directly.
        """
        if not isinstance(obj, Model):
            raise TypeError(f"{obj} is not an instance of Django Model class")

        # Get dynamic groups for this content_type using the discrete content_type fields to
        # optimize the query.
        eligible_groups = self._get_eligible_dynamic_groups(obj, use_cache=use_cache)

        # Filter down to matching groups.
        my_groups = []
        for dynamic_group in list(eligible_groups):
            if dynamic_group.has_member(obj, use_cache=use_cache):
                my_groups.append(dynamic_group)

        return my_groups

    def get_for_object(self, obj, use_cache=False):
        """
        Return a queryset of `DynamicGroup` objects that are assigned to the given object.

        Args:
            obj: The object to seek dynamic groups membership by.
            use_cache: If True, use the cache and query the database directly.
        """
        return self.filter(pk__in=[dg.pk for dg in self.get_list_for_object(obj, use_cache=use_cache)])

<<<<<<< HEAD
=======
    def get_by_natural_key(self, slug):
        return self.get(slug=slug)

    @classmethod
    def _get_eligible_dynamic_groups_cache_key(cls, obj):
        """
        Return the cache key for the queryset of `DynamicGroup` objects that are eligible to potentially contain the
        given object.
        """
        return f"{obj._meta.label_lower}._get_eligible_dynamic_groups"

    def _get_eligible_dynamic_groups(self, obj, use_cache=False):
        """
        Return a queryset of `DynamicGroup` objects that are eligible to potentially contain the given object.
        """
        cache_key = self.__class__._get_eligible_dynamic_groups_cache_key(obj)

        def _query_eligible_dynamic_groups():
            """
            A callable to be used as the default value for the cache of which dynamic groups are
            eligible for a given object.
            """
            # Save a DB query if we can by using the _content_type field on the model which is a cached instance of the ContentType
            if use_cache and hasattr(type(obj), "_content_type"):
                return self.filter(content_type_id=type(obj)._content_type.id)
            return self.filter(
                content_type__app_label=obj._meta.app_label, content_type__model=obj._meta.model_name
            ).select_related("content_type")

        if not use_cache:
            eligible_dynamic_groups = _query_eligible_dynamic_groups()
            cache.set(cache_key, eligible_dynamic_groups, get_settings_or_config("DYNAMIC_GROUPS_MEMBER_CACHE_TIMEOUT"))
            return eligible_dynamic_groups

        return cache.get_or_set(
            cache_key, _query_eligible_dynamic_groups, get_settings_or_config("DYNAMIC_GROUPS_MEMBER_CACHE_TIMEOUT")
        )

>>>>>>> 56bbb42a

class DynamicGroupMembershipQuerySet(RestrictedQuerySet):
    """Queryset for `DynamicGroupMembership` objects."""


class NotesQuerySet(RestrictedQuerySet):
    """Queryset for `Notes` objects that provides a `get_for_object` method."""

    def get_for_object(self, obj):
        """Return all `Notes` assigned to the given object."""
        if not isinstance(obj, Model):
            raise TypeError(f"{obj} is not an instance of Django Model class")

        content_type = ContentType.objects.get_for_model(obj)
        return self.filter(assigned_object_id=obj.pk, assigned_object_type=content_type)


class JobQuerySet(RestrictedQuerySet):
    """
    Extend the standard queryset with a get_for_class_path method.
    """

    def get_for_class_path(self, class_path):
        try:
            module_name, job_class_name = class_path.rsplit(".", 1)
        except ValueError:  # not a class_path perhaps?
            raise self.model.DoesNotExist()
        return self.get(
            module_name=module_name,
            job_class_name=job_class_name,
        )


class ScheduledJobExtendedQuerySet(RestrictedQuerySet, ExtendedQuerySet):
    """
    Base queryset used for the ScheduledJob class
    """

    def enabled(self):
        """
        Return only ScheduledJob instances that are enabled and approved (if approval required)
        """
        return self.filter(
            Q(enabled=True) & Q(Q(approval_required=True, approved_at__isnull=False) | Q(approval_required=False))
        )

    def approved(self):
        """
        Return only ScheduledJob instances that require approval and are approved
        """
        return self.filter(approval_required=True, approved_at__isnull=False)

    def needs_approved(self):
        """
        Return only ScheduledJob instances that require approval and are not approved
        """
        return self.filter(approval_required=True, approved_at__isnull=True).order_by("start_time")<|MERGE_RESOLUTION|>--- conflicted
+++ resolved
@@ -7,13 +7,8 @@
 
 from nautobot.core.models.querysets import RestrictedQuerySet
 from nautobot.core.models.query_functions import EmptyGroupByJSONBAgg
+from nautobot.core.utils.config import get_settings_or_config
 from nautobot.extras.models.tags import TaggedItem
-<<<<<<< HEAD
-=======
-from nautobot.utilities.config import get_settings_or_config
-from nautobot.utilities.query_functions import EmptyGroupByJSONBAgg
-from nautobot.utilities.querysets import RestrictedQuerySet
->>>>>>> 56bbb42a
 
 
 class ConfigContextQuerySet(RestrictedQuerySet):
@@ -178,8 +173,6 @@
         """
         return self.filter(pk__in=[dg.pk for dg in self.get_list_for_object(obj, use_cache=use_cache)])
 
-<<<<<<< HEAD
-=======
     def get_by_natural_key(self, slug):
         return self.get(slug=slug)
 
@@ -218,7 +211,6 @@
             cache_key, _query_eligible_dynamic_groups, get_settings_or_config("DYNAMIC_GROUPS_MEMBER_CACHE_TIMEOUT")
         )
 
->>>>>>> 56bbb42a
 
 class DynamicGroupMembershipQuerySet(RestrictedQuerySet):
     """Queryset for `DynamicGroupMembership` objects."""

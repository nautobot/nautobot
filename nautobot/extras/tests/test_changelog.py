from django.contrib.contenttypes.models import ContentType
from django.test import override_settings
from django.urls import reverse
from django.utils.html import escape
from rest_framework import status

from nautobot.core.graphql import execute_query
from nautobot.core.testing import APITestCase, TestCase
from nautobot.core.testing.utils import post_data
from nautobot.core.testing.views import ModelViewTestCase
from nautobot.core.utils.lookup import get_changes_for_model
from nautobot.dcim.choices import InterfaceModeChoices
from nautobot.dcim.models import Location, LocationType
from nautobot.extras import context_managers
from nautobot.extras.choices import CustomFieldTypeChoices, ObjectChangeActionChoices, ObjectChangeEventContextChoices
from nautobot.extras.models import CustomField, CustomFieldChoice, ObjectChange, Status, Tag
from nautobot.ipam.models import VLAN
from nautobot.virtualization.models import Cluster, ClusterType, VMInterface, VirtualMachine


class ChangeLogViewTest(ModelViewTestCase):
    model = Location

    @classmethod
    def setUpTestData(cls):

        # Create a custom field on the Location model
        ct = ContentType.objects.get_for_model(Location)
        cf = CustomField(type=CustomFieldTypeChoices.TYPE_TEXT, name="my_field", required=False)
        cf.validated_save()
        cf.content_types.set([ct])

        # Create a select custom field on the Location model
        cf_select = CustomField(
            type=CustomFieldTypeChoices.TYPE_SELECT,
            name="my_field_select",
            required=False,
        )
        cf_select.validated_save()
        cf_select.content_types.set([ct])

        CustomFieldChoice.objects.create(field=cf_select, value="Bar")
        CustomFieldChoice.objects.create(field=cf_select, value="Foo")

        cls.tags = Tag.objects.get_for_model(Location)

        cls.location_status = Status.objects.get_for_model(Location).first()
        cls.location_type = LocationType.objects.create(name="Test Root", slug="test-root")
        cls.location_type.validated_save()

    def test_create_object(self):
        form_data = {
            "location_type": self.location_type.pk,
            "name": "Test Location 1",
            "slug": "test-location-1",
            "status": self.location_status.pk,
            "cf_my_field": "ABC",
            "cf_my_field_select": "Bar",
            "tags": [tag.pk for tag in self.tags],
        }

        request = {
            "path": self._get_url("add"),
            "data": post_data(form_data),
        }
        self.add_permissions(
            "dcim.add_location",
            "dcim.view_locationtype",
            "dcim.change_locationtype",
            "extras.view_tag",
            "extras.view_status",
        )
        response = self.client.post(**request)
        self.assertHttpStatus(response, 302)

        # Verify the creation of a new ObjectChange record
        location = Location.objects.get(name="Test Location 1")
        # First OC is the creation; second is the tags update
        oc = get_changes_for_model(location).first()
        self.assertEqual(oc.changed_object, location)
        self.assertEqual(oc.action, ObjectChangeActionChoices.ACTION_CREATE)
        self.assertEqual(oc.object_data["custom_fields"]["my_field"], form_data["cf_my_field"])
        self.assertEqual(oc.object_data["custom_fields"]["my_field_select"], form_data["cf_my_field_select"])
        self.assertEqual(oc.object_data["tags"], sorted([tag.name for tag in self.tags]))
        self.assertEqual(oc.user_id, self.user.pk)

    def test_update_object(self):
        location = Location(
            name="Test Location 1",
            slug="test-location-1",
            status=Status.objects.get(slug="active"),
            location_type=self.location_type,
        )
        location.save()
        location.tags.set(self.tags[:2])

        form_data = {
            "location_type": self.location_type.pk,
            "name": "Test Location X",
            "slug": "test-location-x",
            "status": Status.objects.get(slug="planned").pk,
            "cf_my_field": "DEF",
            "cf_my_field_select": "Foo",
            "tags": [self.tags[2].pk],
        }

        request = {
            "path": self._get_url("edit", instance=location),
            "data": post_data(form_data),
        }
        self.add_permissions(
            "dcim.change_location",
            "dcim.view_locationtype",
            "dcim.change_locationtype",
            "extras.view_tag",
            "extras.view_status",
        )
        response = self.client.post(**request)
        self.assertHttpStatus(response, 302)

        # Verify the creation of a new ObjectChange record
        location.refresh_from_db()
        oc = get_changes_for_model(location).first()
        self.assertEqual(oc.changed_object, location)
        self.assertEqual(oc.action, ObjectChangeActionChoices.ACTION_UPDATE)
        self.assertEqual(oc.object_data["custom_fields"]["my_field"], form_data["cf_my_field"])
        self.assertEqual(
            oc.object_data["custom_fields"]["my_field_select"],
            form_data["cf_my_field_select"],
        )
        self.assertEqual(oc.object_data["tags"], [self.tags[2].name])
        self.assertEqual(oc.user_id, self.user.pk)

    def test_delete_object(self):
        location = Location(
            name="Test Location 1",
            slug="test-location-1",
            location_type=self.location_type,
            _custom_field_data={"my_field": "ABC", "my_field_select": "Bar"},
        )
        location.save()
        location.tags.set(self.tags)

        request = {
            "path": self._get_url("delete", instance=location),
            "data": post_data({"confirm": True}),
        }
        self.add_permissions("dcim.delete_location")
        response = self.client.post(**request)
        self.assertHttpStatus(response, 302)

        oc = ObjectChange.objects.first()
        self.assertEqual(oc.changed_object, None)
        self.assertEqual(oc.object_repr, location.name)
        self.assertEqual(oc.action, ObjectChangeActionChoices.ACTION_DELETE)
        self.assertEqual(oc.object_data["custom_fields"]["my_field"], "ABC")
        self.assertEqual(oc.object_data["custom_fields"]["my_field_select"], "Bar")
        self.assertEqual(oc.object_data["tags"], sorted([tag.name for tag in self.tags]))
        self.assertEqual(oc.user_id, self.user.pk)

    def test_change_context(self):
        form_data = {
            "name": "Test Location 1",
            "slug": "test-location-1",
            "status": Status.objects.get(slug="active").pk,
            "location_type": self.location_type.pk,
        }

        request = {
            "path": self._get_url("add"),
            "data": post_data(form_data),
        }
        self.add_permissions(
            "dcim.add_location",
            "dcim.change_locationtype",
            "dcim.view_locationtype",
            "extras.view_tag",
            "extras.view_status",
        )
        response = self.client.post(**request)
        self.assertHttpStatus(response, 302)

        # Verify the creation of a new ObjectChange record
        location = Location.objects.get(name="Test Location 1")
        oc = get_changes_for_model(location).first()
        self.assertEqual(oc.change_context, ObjectChangeEventContextChoices.CONTEXT_WEB)
        self.assertEqual(oc.change_context_detail, "dcim:location_add")
        self.assertEqual(oc.user_id, self.user.pk)

    def test_legacy_object_data(self):
        self.add_permissions("dcim.view_location", "extras.view_objectchange")
        location_type = LocationType.objects.get(name="Campus")
        with context_managers.web_request_context(self.user):
            location = Location.objects.create(
                name="testobjectchangelocation",
                description="initial description",
                status=self.location_status,
                location_type=location_type,
            )

        # create objectchange without object_data_v2
        with context_managers.web_request_context(self.user):
            location.description = "changed description1"
            location.validated_save()
        oc_without_object_data_v2_1 = get_changes_for_model(location).first()
        oc_without_object_data_v2_1.object_data_v2 = None
        oc_without_object_data_v2_1.validated_save()
        with self.subTest("previous ObjectChange has object_data_v2, current ObjectChange does not"):
            resp = self.client.get(oc_without_object_data_v2_1.get_absolute_url())
            self.assertContains(resp, escape('"description": "initial description"'))
            self.assertContains(resp, escape('"description": "changed description1"'))

        # create second objectchange without object_data_v2
        with context_managers.web_request_context(self.user):
            location.description = "changed description2"
            location.validated_save()
        oc_without_object_data_v2_2 = get_changes_for_model(location).first()
        oc_without_object_data_v2_2.object_data_v2 = None
        oc_without_object_data_v2_2.validated_save()
        with self.subTest("previous and current ObjectChange do not have object_data_v2"):
            resp = self.client.get(oc_without_object_data_v2_2.get_absolute_url())
            self.assertContains(resp, escape('"description": "changed description1"'))
            self.assertContains(resp, escape('"description": "changed description2"'))

        # create objectchange with object_data_v2
        with context_managers.web_request_context(self.user):
            location.description = "changed description3"
            location.validated_save()
        oc_with_object_data_v2 = get_changes_for_model(location).first()
        with self.subTest("previous ObjectChange does not have object_data_v2, current ObjectChange does"):
            resp = self.client.get(oc_with_object_data_v2.get_absolute_url())
            self.assertContains(resp, escape('"description": "changed description2"'))
            self.assertContains(resp, escape('"description": "changed description3"'))


class ChangeLogAPITest(APITestCase):
    def setUp(self):
        super().setUp()

        # Create a custom field on the Location model
        ct = ContentType.objects.get_for_model(Location)
        cf = CustomField(type=CustomFieldTypeChoices.TYPE_TEXT, name="my_field", required=False)
        cf.save()
        cf.content_types.set([ct])

        # Create a select custom field on the Location model
        cf_select = CustomField(
            type=CustomFieldTypeChoices.TYPE_SELECT,
            name="my_field_select",
            required=False,
        )
        cf_select.save()
        cf_select.content_types.set([ct])

        CustomFieldChoice.objects.create(field=cf_select, value="Bar")
        CustomFieldChoice.objects.create(field=cf_select, value="Foo")

        self.tags = Tag.objects.get_for_model(Location)
        self.statuses = Status.objects.get_for_model(Location)

    def test_create_object(self):
        location_type = LocationType.objects.get(name="Campus")
        data = {
<<<<<<< HEAD
            "name": "Test Site 1",
            "slug": "test-site-1",
            "status": self.statuses.first().pk,
=======
            "name": "Test Location 1",
            "slug": "test-location-1",
            "status": "active",
            "location_type": f"{location_type.pk}",
>>>>>>> 100ea54a
            "custom_fields": {
                "my_field": "ABC",
                "my_field_select": "Bar",
            },
            "tags": [
                {"name": self.tags[0].name},
                {"name": self.tags[1].name},
            ],
        }
        self.assertEqual(ObjectChange.objects.count(), 0)
        url = reverse("dcim-api:location-list")
        self.add_permissions("dcim.add_location", "extras.view_status")

        response = self.client.post(url, data, format="json", **self.header)
        self.assertHttpStatus(response, status.HTTP_201_CREATED)

        location = Location.objects.get(pk=response.data["id"])
        oc = get_changes_for_model(location).first()
        self.assertEqual(oc.changed_object, location)
        self.assertEqual(oc.action, ObjectChangeActionChoices.ACTION_CREATE)
        self.assertEqual(oc.object_data["custom_fields"], data["custom_fields"])
        self.assertEqual(oc.object_data["tags"], sorted([self.tags[0].name, self.tags[1].name]))
        self.assertEqual(oc.user_id, self.user.pk)

    def test_update_object(self):
        """Test PUT with changelogs."""
        location_type = LocationType.objects.get(name="Campus")
        location = Location.objects.create(
            name="Test Location 1",
            slug="test-location-1",
            status=self.statuses.get(slug="planned"),
            location_type=location_type,
        )

        data = {
<<<<<<< HEAD
            "name": "Test Site X",
            "slug": "test-site-x",
            "status": self.statuses.first().pk,
=======
            "name": "Test Location X",
            "slug": "test-location-x",
            "status": "active",
            "location_type": f"{location_type.pk}",
>>>>>>> 100ea54a
            "custom_fields": {
                "my_field": "DEF",
                "my_field_select": "Foo",
            },
            "tags": [{"name": self.tags[2].name}],
        }
        self.assertEqual(ObjectChange.objects.count(), 0)
        self.add_permissions("dcim.change_location", "extras.view_status")
        url = reverse("dcim-api:location-detail", kwargs={"pk": location.pk})

        response = self.client.put(url, data, format="json", **self.header)
        self.assertHttpStatus(response, status.HTTP_200_OK)

        location = Location.objects.get(pk=response.data["id"])
        oc = get_changes_for_model(location).first()
        self.assertEqual(oc.changed_object, location)
        self.assertEqual(oc.action, ObjectChangeActionChoices.ACTION_UPDATE)
        self.assertEqual(oc.object_data["custom_fields"], data["custom_fields"])
        self.assertEqual(oc.object_data["tags"], [self.tags[2].name])
        self.assertEqual(oc.user_id, self.user.pk)

    def test_partial_update_object(self):
        """Test PATCH with changelogs."""
        location_type = LocationType.objects.get(name="Campus")
        location = Location.objects.create(
            name="Test Location 1",
            slug="test-location-1",
            location_type=location_type,
            status=self.statuses.get(slug="planned"),
            _custom_field_data={
                "my_field": "DEF",
                "my_field_select": "Foo",
            },
        )
        location.tags.add(self.tags[2])

        # We only want to update a single field.
        data = {
            "description": "new description",
        }

        self.assertEqual(ObjectChange.objects.count(), 0)
        self.add_permissions("dcim.change_location", "extras.view_status")
        url = reverse("dcim-api:location-detail", kwargs={"pk": location.pk})

        # Perform a PATCH (partial update)
        response = self.client.patch(url, data, format="json", **self.header)
        self.assertHttpStatus(response, status.HTTP_200_OK)
        location = Location.objects.get(pk=response.data["id"])

        # Get only the most recent OC
        oc = get_changes_for_model(location).first()
        self.assertEqual(oc.changed_object, location)
        self.assertEqual(oc.object_data["description"], data["description"])
        self.assertEqual(oc.action, ObjectChangeActionChoices.ACTION_UPDATE)
        self.assertEqual(oc.object_data["custom_fields"], location.custom_field_data)
        self.assertEqual(oc.object_data["tags"], [self.tags[2].name])
        self.assertEqual(oc.user_id, self.user.pk)

    def test_delete_object(self):
        location_type = LocationType.objects.get(name="Campus")
        location = Location(
            name="Test Location 1",
            slug="test-location-1",
            location_type=location_type,
            status=self.statuses.get(slug="active"),
            _custom_field_data={"my_field": "ABC", "my_field_select": "Bar"},
        )
        location.save()
        location.tags.set(self.tags[:2])
        self.assertEqual(ObjectChange.objects.count(), 0)
        self.add_permissions("dcim.delete_location", "extras.view_status")
        url = reverse("dcim-api:location-detail", kwargs={"pk": location.pk})
        initial_count = Location.objects.count()

        response = self.client.delete(url, **self.header)
        self.assertHttpStatus(response, status.HTTP_204_NO_CONTENT)
        self.assertEqual(Location.objects.count(), initial_count - 1)

        oc = ObjectChange.objects.first()
        self.assertEqual(oc.changed_object, None)
        self.assertEqual(oc.object_repr, location.name)
        self.assertEqual(oc.action, ObjectChangeActionChoices.ACTION_DELETE)
        self.assertEqual(oc.object_data["custom_fields"]["my_field"], "ABC")
        self.assertEqual(oc.object_data["custom_fields"]["my_field_select"], "Bar")
        self.assertEqual(oc.object_data["tags"], sorted([tag.name for tag in self.tags[:2]]))
        self.assertEqual(oc.user_id, self.user.pk)

    @override_settings(EXEMPT_VIEW_PERMISSIONS=["*"])
    def test_get_graphql_object(self):
        """Test GET with changelogs via GraphQL."""
<<<<<<< HEAD
        site_payload = {
            "name": "Test Site 1",
            "slug": "test-site-1",
            "status": self.statuses.first().pk,
=======
        location_type = LocationType.objects.get(name="Campus")
        location_payload = {
            "name": "Test Location 1",
            "slug": "test-location-1",
            "status": "active",
            "location_type": location_type.pk,
>>>>>>> 100ea54a
        }
        self.add_permissions("dcim.add_location")

        locations_url = reverse("dcim-api:location-list")
        new_location_response = self.client.post(locations_url, location_payload, format="json", **self.header)
        self.assertHttpStatus(new_location_response, status.HTTP_201_CREATED)

        gql_payload = '{query: object_changes(q: "") { object_repr } }'
        resp = execute_query(gql_payload, user=self.user).to_dict()
        self.assertFalse(resp["data"].get("error"))
        self.assertEqual(first=location_payload["name"], second=resp["data"]["query"][0].get("object_repr", ""))

    @override_settings(EXEMPT_VIEW_PERMISSIONS=["*"])
    def test_graphql_object_lte_filter(self):
<<<<<<< HEAD
        site_payload = {
            "name": "Test Site 2",
            "slug": "test-site-2",
            "status": self.statuses.first().pk,
=======
        location_type = LocationType.objects.get(name="Campus")
        location_payload = {
            "name": "Test Location 2",
            "slug": "test-location-2",
            "status": "active",
            "location_type": location_type.pk,
>>>>>>> 100ea54a
        }
        self.add_permissions("dcim.add_location")

        time = "2021-03-14 00:00:00"
        locations_url = reverse("dcim-api:location-list")
        new_location_response = self.client.post(locations_url, location_payload, format="json", **self.header)
        self.assertHttpStatus(new_location_response, status.HTTP_201_CREATED)

        gql_payload = f'{{query: object_changes(time__lte: "{time}") {{ object_repr }} }}'
        resp = execute_query(gql_payload, user=self.user).to_dict()
        self.assertFalse(resp["data"].get("error"))
        self.assertIsInstance(resp["data"].get("query"), list)
        self.assertEqual(len(resp["data"].get("query")), 0)

    @override_settings(EXEMPT_VIEW_PERMISSIONS=["*"])
    def test_graphql_object_gte_filter(self):
<<<<<<< HEAD
        site_payload = {
            "name": "Test Site 1",
            "slug": "test-site-1",
            "status": self.statuses.first().pk,
=======
        location_type = LocationType.objects.get(name="Campus")
        location_payload = {
            "name": "Test Location 1",
            "slug": "test-location-1",
            "status": "active",
            "location_type": location_type.pk,
>>>>>>> 100ea54a
        }
        self.add_permissions("dcim.add_location")

        time = "2021-03-14 00:00:00"
        locations_url = reverse("dcim-api:location-list")
        new_location_response = self.client.post(locations_url, location_payload, format="json", **self.header)
        self.assertHttpStatus(new_location_response, status.HTTP_201_CREATED)

        gql_payload = f'{{query: object_changes(time__gte: "{time}") {{ object_repr }} }}'
        resp = execute_query(gql_payload, user=self.user).to_dict()
        self.assertFalse(resp["data"].get("error"))
        self.assertIsInstance(resp["data"].get("query"), list)
        self.assertEqual(first=location_payload["name"], second=resp["data"]["query"][0].get("object_repr", ""))

    def test_change_context(self):
<<<<<<< HEAD
        site_payload = {
            "name": "Test Site 1",
            "slug": "test-site-1",
            "status": self.statuses.first().pk,
=======
        location_type = LocationType.objects.get(name="Campus")
        location_payload = {
            "name": "Test Location 1",
            "slug": "test-location-1",
            "status": "active",
            "location_type": location_type.pk,
>>>>>>> 100ea54a
        }
        self.assertEqual(ObjectChange.objects.count(), 0)
        self.add_permissions("dcim.add_location")
        url = reverse("dcim-api:location-list")

        response = self.client.post(url, location_payload, format="json", **self.header)
        self.assertHttpStatus(response, status.HTTP_201_CREATED)

        location = Location.objects.get(pk=response.data["id"])
        oc = get_changes_for_model(location).first()
        self.assertEqual(oc.change_context, ObjectChangeEventContextChoices.CONTEXT_WEB)
        self.assertEqual(oc.change_context_detail, "dcim-api:location-list")
        self.assertEqual(oc.user_id, self.user.pk)

    def test_m2m_change(self):
        """Test that ManyToMany change only generates a single ObjectChange instance"""
        cluster_type = ClusterType.objects.create(name="test_cluster_type")
        cluster = Cluster.objects.create(name="test_cluster", cluster_type=cluster_type)
        vm_statuses = Status.objects.get_for_model(VirtualMachine)
        vm = VirtualMachine.objects.create(
            name="test_vm",
            cluster=cluster,
            status=vm_statuses.get(slug="active"),
        )
        vminterface_statuses = Status.objects.get_for_model(VirtualMachine)
        vm_interface = VMInterface.objects.create(
            name="vm interface 1",
            virtual_machine=vm,
            status=vminterface_statuses.get(slug="active"),
            mode=InterfaceModeChoices.MODE_TAGGED,
        )
        vlan_statuses = Status.objects.get_for_model(VLAN)
        tagged_vlan = VLAN.objects.create(vid=100, name="Vlan100", status=vlan_statuses.get(slug="active"))

        payload = {"tagged_vlans": [str(tagged_vlan.pk)], "description": "test vm interface m2m change"}
        self.assertEqual(ObjectChange.objects.count(), 0)
        self.add_permissions("virtualization.change_vminterface", "ipam.change_vlan")
        url = reverse("virtualization-api:vminterface-detail", kwargs={"pk": vm_interface.pk})
        response = self.client.patch(url, payload, format="json", **self.header)
        vm_interface.refresh_from_db()
        self.assertHttpStatus(response, status.HTTP_200_OK)

        oc = get_changes_for_model(vm_interface).first()
        self.assertEqual(ObjectChange.objects.count(), 1)
        self.assertEqual(oc.user_id, self.user.pk)
        self.assertEqual(vm_interface.description, "test vm interface m2m change")
        self.assertSequenceEqual(list(vm_interface.tagged_vlans.all()), [tagged_vlan])


class ObjectChangeModelTest(TestCase):
    @classmethod
    def setUpTestData(cls):
        cls.location_status = Status.objects.get_for_model(Location).first()

    def test_get_snapshots(self):
        with context_managers.web_request_context(self.user):
            location_type = LocationType.objects.get(name="Campus")
            location = Location.objects.create(
                name="testobjectchangelocation",
                description="initial description",
                status=self.location_status,
                location_type=location_type,
            )
        initial_object_change = get_changes_for_model(location).first()

        with self.subTest("test get_snapshots ObjectChange create"):
            snapshots = initial_object_change.get_snapshots()
            self.assertIsNone(snapshots["prechange"])
            self.assertEqual(snapshots["postchange"], initial_object_change.object_data_v2)
            self.assertIsNone(snapshots["differences"]["removed"])
            self.assertEqual(snapshots["differences"]["added"], initial_object_change.object_data_v2)

        # first objectchange without object_data_v2
        with context_managers.web_request_context(self.user):
            location.description = "changed description1"
            location.validated_save()
        oc_without_object_data_v2_1 = get_changes_for_model(location).first()
        oc_without_object_data_v2_1.object_data_v2 = None
        oc_without_object_data_v2_1.validated_save()
        with self.subTest("test get_snapshots previous ObjectChange has object_data_v2, current ObjectChange does not"):
            snapshots = oc_without_object_data_v2_1.get_snapshots()
            self.assertEqual(snapshots["prechange"], initial_object_change.object_data)
            self.assertEqual(snapshots["postchange"], oc_without_object_data_v2_1.object_data)
            self.assertEqual(snapshots["differences"]["removed"], {"description": "initial description"})
            self.assertEqual(snapshots["differences"]["added"], {"description": "changed description1"})

        # second objectchange without object_data_v2
        with context_managers.web_request_context(self.user):
            location.description = "changed description2"
            location.validated_save()
        oc_without_object_data_v2_2 = get_changes_for_model(location).first()
        oc_without_object_data_v2_2.object_data_v2 = None
        oc_without_object_data_v2_2.validated_save()
        with self.subTest("test get_snapshots previous and current ObjectChange do not have object_data_v2"):
            snapshots = oc_without_object_data_v2_2.get_snapshots()
            self.assertEqual(snapshots["prechange"], oc_without_object_data_v2_1.object_data)
            self.assertEqual(snapshots["postchange"], oc_without_object_data_v2_2.object_data)
            self.assertEqual(snapshots["differences"]["removed"], {"description": "changed description1"})
            self.assertEqual(snapshots["differences"]["added"], {"description": "changed description2"})

        # objectchange with object_data_v2
        with context_managers.web_request_context(self.user):
            location.description = "changed description3"
            location.validated_save()
        oc_with_object_data_v2 = get_changes_for_model(location).first()
        with self.subTest(
            "test get_snapshots previous ObjectChange does not have object_data_v2, current ObjectChange does"
        ):
            snapshots = oc_with_object_data_v2.get_snapshots()
            self.assertEqual(snapshots["prechange"], oc_without_object_data_v2_2.object_data)
            self.assertEqual(snapshots["postchange"], oc_with_object_data_v2.object_data)
            self.assertEqual(snapshots["differences"]["removed"], {"description": "changed description2"})
            self.assertEqual(snapshots["differences"]["added"], {"description": "changed description3"})

        # objectchange action delete
        location_pk = location.pk
        with context_managers.web_request_context(self.user):
            location.delete()
        oc_delete = get_changes_for_model(Location).filter(changed_object_id=location_pk).first()
        with self.subTest("test get_snapshots ObjectChange delete"):
            snapshots = oc_delete.get_snapshots()
            self.assertEqual(snapshots["prechange"], oc_with_object_data_v2.object_data_v2)
            self.assertIsNone(snapshots["postchange"])
            self.assertEqual(snapshots["differences"]["removed"], oc_with_object_data_v2.object_data_v2)
            self.assertIsNone(snapshots["differences"]["added"])<|MERGE_RESOLUTION|>--- conflicted
+++ resolved
@@ -261,16 +261,10 @@
     def test_create_object(self):
         location_type = LocationType.objects.get(name="Campus")
         data = {
-<<<<<<< HEAD
-            "name": "Test Site 1",
-            "slug": "test-site-1",
-            "status": self.statuses.first().pk,
-=======
             "name": "Test Location 1",
             "slug": "test-location-1",
             "status": "active",
             "location_type": f"{location_type.pk}",
->>>>>>> 100ea54a
             "custom_fields": {
                 "my_field": "ABC",
                 "my_field_select": "Bar",
@@ -306,16 +300,10 @@
         )
 
         data = {
-<<<<<<< HEAD
-            "name": "Test Site X",
-            "slug": "test-site-x",
-            "status": self.statuses.first().pk,
-=======
             "name": "Test Location X",
             "slug": "test-location-x",
             "status": "active",
             "location_type": f"{location_type.pk}",
->>>>>>> 100ea54a
             "custom_fields": {
                 "my_field": "DEF",
                 "my_field_select": "Foo",
@@ -407,19 +395,12 @@
     @override_settings(EXEMPT_VIEW_PERMISSIONS=["*"])
     def test_get_graphql_object(self):
         """Test GET with changelogs via GraphQL."""
-<<<<<<< HEAD
-        site_payload = {
-            "name": "Test Site 1",
-            "slug": "test-site-1",
-            "status": self.statuses.first().pk,
-=======
         location_type = LocationType.objects.get(name="Campus")
         location_payload = {
             "name": "Test Location 1",
             "slug": "test-location-1",
             "status": "active",
             "location_type": location_type.pk,
->>>>>>> 100ea54a
         }
         self.add_permissions("dcim.add_location")
 
@@ -434,19 +415,12 @@
 
     @override_settings(EXEMPT_VIEW_PERMISSIONS=["*"])
     def test_graphql_object_lte_filter(self):
-<<<<<<< HEAD
-        site_payload = {
-            "name": "Test Site 2",
-            "slug": "test-site-2",
-            "status": self.statuses.first().pk,
-=======
         location_type = LocationType.objects.get(name="Campus")
         location_payload = {
             "name": "Test Location 2",
             "slug": "test-location-2",
             "status": "active",
             "location_type": location_type.pk,
->>>>>>> 100ea54a
         }
         self.add_permissions("dcim.add_location")
 
@@ -463,19 +437,12 @@
 
     @override_settings(EXEMPT_VIEW_PERMISSIONS=["*"])
     def test_graphql_object_gte_filter(self):
-<<<<<<< HEAD
-        site_payload = {
-            "name": "Test Site 1",
-            "slug": "test-site-1",
-            "status": self.statuses.first().pk,
-=======
         location_type = LocationType.objects.get(name="Campus")
         location_payload = {
             "name": "Test Location 1",
             "slug": "test-location-1",
             "status": "active",
             "location_type": location_type.pk,
->>>>>>> 100ea54a
         }
         self.add_permissions("dcim.add_location")
 
@@ -491,19 +458,12 @@
         self.assertEqual(first=location_payload["name"], second=resp["data"]["query"][0].get("object_repr", ""))
 
     def test_change_context(self):
-<<<<<<< HEAD
-        site_payload = {
-            "name": "Test Site 1",
-            "slug": "test-site-1",
-            "status": self.statuses.first().pk,
-=======
         location_type = LocationType.objects.get(name="Campus")
         location_payload = {
             "name": "Test Location 1",
             "slug": "test-location-1",
             "status": "active",
             "location_type": location_type.pk,
->>>>>>> 100ea54a
         }
         self.assertEqual(ObjectChange.objects.count(), 0)
         self.add_permissions("dcim.add_location")

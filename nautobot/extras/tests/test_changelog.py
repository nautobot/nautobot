from django.contrib.contenttypes.models import ContentType
from django.test import override_settings
from django.urls import reverse
from django.utils.html import escape
from rest_framework import status

from example_plugin.signals import EXAMPLE_PLUGIN_CUSTOM_FIELD_DEFAULT, EXAMPLE_PLUGIN_CUSTOM_FIELD_NAME
from nautobot.core.graphql import execute_query
from nautobot.core.testing import APITestCase, TestCase
from nautobot.core.testing.utils import post_data
from nautobot.core.testing.views import ModelViewTestCase
from nautobot.core.utils.lookup import get_changes_for_model
from nautobot.dcim.choices import InterfaceModeChoices
from nautobot.dcim.models import Location, LocationType
from nautobot.extras import context_managers
from nautobot.extras.choices import CustomFieldTypeChoices, ObjectChangeActionChoices, ObjectChangeEventContextChoices
from nautobot.extras.models import CustomField, CustomFieldChoice, ObjectChange, Status, Tag
from nautobot.ipam.models import VLAN, VLANGroup
from nautobot.virtualization.models import Cluster, ClusterType, VMInterface, VirtualMachine


class ChangeLogViewTest(ModelViewTestCase):
    model = Location

    @classmethod
    def setUpTestData(cls):
        # Create a custom field on the Location model
        ct = ContentType.objects.get_for_model(Location)
        cf = CustomField(type=CustomFieldTypeChoices.TYPE_TEXT, label="My Field", required=False)
        cf.validated_save()
        cf.content_types.set([ct])

        # Create a select custom field on the Location model
        cf_select = CustomField.objects.create(
            type=CustomFieldTypeChoices.TYPE_SELECT,
            label="My Field Select",
            required=False,
        )
        cf_select.validated_save()
        cf_select.content_types.set([ct])

        CustomFieldChoice.objects.create(custom_field=cf_select, value="Bar")
        CustomFieldChoice.objects.create(custom_field=cf_select, value="Foo")

        cls.tags = Tag.objects.get_for_model(Location)

        cls.location_status = Status.objects.get_for_model(Location).first()
        cls.location_type = LocationType.objects.create(name="Test Root")
        cls.location_type.validated_save()

    def test_create_object(self):
        form_data = {
            "location_type": self.location_type.pk,
            "name": "Test Location 1",
            "status": self.location_status.pk,
            "cf_my_field": "ABC",
            "cf_my_field_select": "Bar",
            "tags": [tag.pk for tag in self.tags],
        }

        request = {
            "path": self._get_url("add"),
            "data": post_data(form_data),
        }
        self.add_permissions(
            "dcim.add_location",
            "dcim.view_locationtype",
            "dcim.change_locationtype",
            "extras.view_tag",
            "extras.view_status",
        )
        response = self.client.post(**request)
        self.assertHttpStatus(response, 302)

        # Verify the creation of a new ObjectChange record
        location = Location.objects.get(name="Test Location 1")
        # First OC is the creation; second is the tags update
        oc = get_changes_for_model(location).first()
        self.assertEqual(oc.changed_object, location)
        self.assertEqual(oc.action, ObjectChangeActionChoices.ACTION_CREATE)
        self.assertEqual(oc.object_data["custom_fields"]["my_field"], form_data["cf_my_field"])
        self.assertEqual(oc.object_data["custom_fields"]["my_field_select"], form_data["cf_my_field_select"])
        self.assertEqual(oc.object_data["tags"], sorted([tag.name for tag in self.tags]))
        self.assertEqual(oc.user_id, self.user.pk)

    def test_update_object(self):
        location = Location(
            name="Test Location 1",
            status=self.location_status,
            location_type=self.location_type,
        )
        location.save()
        location.tags.set(self.tags[:2])

        form_data = {
            "location_type": self.location_type.pk,
            "name": "Test Location X",
            "status": self.location_status.pk,
            "cf_my_field": "DEF",
            "cf_my_field_select": "Foo",
            "tags": [self.tags[2].pk],
        }

        request = {
            "path": self._get_url("edit", instance=location),
            "data": post_data(form_data),
        }
        self.add_permissions(
            "dcim.change_location",
            "dcim.view_locationtype",
            "dcim.change_locationtype",
            "extras.view_tag",
            "extras.view_status",
        )
        response = self.client.post(**request)
        self.assertHttpStatus(response, 302)

        # Verify the creation of a new ObjectChange record
        location.refresh_from_db()
        oc = get_changes_for_model(location).first()
        self.assertEqual(oc.changed_object, location)
        self.assertEqual(oc.action, ObjectChangeActionChoices.ACTION_UPDATE)
        self.assertEqual(oc.object_data["custom_fields"]["my_field"], form_data["cf_my_field"])
        self.assertEqual(
            oc.object_data["custom_fields"]["my_field_select"],
            form_data["cf_my_field_select"],
        )
        self.assertEqual(oc.object_data["tags"], [self.tags[2].name])
        self.assertEqual(oc.user_id, self.user.pk)

    def test_delete_object(self):
        location = Location(
            name="Test Location 1",
            location_type=self.location_type,
            status=self.location_status,
            _custom_field_data={"my_field": "ABC", "my_field_select": "Bar"},
        )
        location.save()
        location.tags.set(self.tags)

        request = {
            "path": self._get_url("delete", instance=location),
            "data": post_data({"confirm": True}),
        }
        self.add_permissions("dcim.delete_location")
        response = self.client.post(**request)
        self.assertHttpStatus(response, 302)

        oc = ObjectChange.objects.first()
        self.assertEqual(oc.changed_object, None)
        self.assertEqual(oc.object_repr, location.name)
        self.assertEqual(oc.action, ObjectChangeActionChoices.ACTION_DELETE)
        self.assertEqual(oc.object_data["custom_fields"]["my_field"], "ABC")
        self.assertEqual(oc.object_data["custom_fields"]["my_field_select"], "Bar")
        self.assertEqual(oc.object_data["tags"], sorted([tag.name for tag in self.tags]))
        self.assertEqual(oc.user_id, self.user.pk)

    def test_change_context(self):
        form_data = {
            "name": "Test Location 1",
            "status": Status.objects.get_for_model(Location).first().pk,
            "location_type": self.location_type.pk,
        }

        request = {
            "path": self._get_url("add"),
            "data": post_data(form_data),
        }
        self.add_permissions(
            "dcim.add_location",
            "dcim.change_locationtype",
            "dcim.view_locationtype",
            "extras.view_tag",
            "extras.view_status",
        )
        response = self.client.post(**request)
        self.assertHttpStatus(response, 302)

        # Verify the creation of a new ObjectChange record
        location = Location.objects.get(name="Test Location 1")
        oc = get_changes_for_model(location).first()
        self.assertEqual(oc.change_context, ObjectChangeEventContextChoices.CONTEXT_WEB)
        self.assertEqual(oc.change_context_detail, "dcim:location_add")
        self.assertEqual(oc.user_id, self.user.pk)

    def test_legacy_object_data(self):
        self.add_permissions("dcim.view_location", "extras.view_objectchange")
        location_type = LocationType.objects.get(name="Campus")
        with context_managers.web_request_context(self.user):
            location = Location.objects.create(
                name="testobjectchangelocation",
                description="initial description",
                status=self.location_status,
                location_type=location_type,
            )

        # create objectchange without object_data_v2
        with context_managers.web_request_context(self.user):
            location.description = "changed description1"
            location.validated_save()
        oc_without_object_data_v2_1 = get_changes_for_model(location).first()
        oc_without_object_data_v2_1.object_data_v2 = None
        oc_without_object_data_v2_1.validated_save()
        with self.subTest("previous ObjectChange has object_data_v2, current ObjectChange does not"):
            resp = self.client.get(oc_without_object_data_v2_1.get_absolute_url())
            self.assertContains(resp, escape('"description": "initial description"'))
            self.assertContains(resp, escape('"description": "changed description1"'))

        # create second objectchange without object_data_v2
        with context_managers.web_request_context(self.user):
            location.description = "changed description2"
            location.validated_save()
        oc_without_object_data_v2_2 = get_changes_for_model(location).first()
        oc_without_object_data_v2_2.object_data_v2 = None
        oc_without_object_data_v2_2.validated_save()
        with self.subTest("previous and current ObjectChange do not have object_data_v2"):
            resp = self.client.get(oc_without_object_data_v2_2.get_absolute_url())
            self.assertContains(resp, escape('"description": "changed description1"'))
            self.assertContains(resp, escape('"description": "changed description2"'))

        # create objectchange with object_data_v2
        with context_managers.web_request_context(self.user):
            location.description = "changed description3"
            location.validated_save()
        oc_with_object_data_v2 = get_changes_for_model(location).first()
        with self.subTest("previous ObjectChange does not have object_data_v2, current ObjectChange does"):
            resp = self.client.get(oc_with_object_data_v2.get_absolute_url())
            self.assertContains(resp, escape('"description": "changed description2"'))
            self.assertContains(resp, escape('"description": "changed description3"'))


class ChangeLogAPITest(APITestCase):
    def setUp(self):
        super().setUp()

        # Create a custom field on the Location model
        ct = ContentType.objects.get_for_model(Location)
        cf = CustomField(type=CustomFieldTypeChoices.TYPE_TEXT, label="My Field", required=False)
        cf.save()
        cf.content_types.set([ct])

        # Create a select custom field on the Location model
        cf_select = CustomField(
            type=CustomFieldTypeChoices.TYPE_SELECT,
            label="My Field Select",
            required=False,
        )
        cf_select.save()
        cf_select.content_types.set([ct])

        CustomFieldChoice.objects.create(custom_field=cf_select, value="Bar")
        CustomFieldChoice.objects.create(custom_field=cf_select, value="Foo")

        self.tags = Tag.objects.get_for_model(Location)
        self.statuses = Status.objects.get_for_model(Location)

    def test_create_object(self):
        location_type = LocationType.objects.get(name="Campus")
        data = {
            "name": "Test Location 1",
            "status": self.statuses[0].pk,
            "location_type": f"{location_type.pk}",
            "custom_fields": {
                "my_field": "ABC",
                "my_field_select": "Bar",
                EXAMPLE_PLUGIN_CUSTOM_FIELD_NAME: EXAMPLE_PLUGIN_CUSTOM_FIELD_DEFAULT,
            },
            "tags": [
                {"name": self.tags[0].name},
                {"name": self.tags[1].name},
            ],
        }
        self.assertEqual(ObjectChange.objects.count(), 0)
        url = reverse("dcim-api:location-list")
        self.add_permissions("dcim.add_location", "extras.view_status")

        response = self.client.post(url, data, format="json", **self.header)
        self.assertHttpStatus(response, status.HTTP_201_CREATED)

        location = Location.objects.get(pk=response.data["id"])
        oc = get_changes_for_model(location).first()
        self.assertEqual(oc.changed_object, location)
        self.assertEqual(oc.action, ObjectChangeActionChoices.ACTION_CREATE)
        self.assertEqual(oc.object_data["custom_fields"], data["custom_fields"])
        self.assertEqual(oc.object_data["tags"], sorted([self.tags[0].name, self.tags[1].name]))
        self.assertEqual(oc.user_id, self.user.pk)

    def test_update_object(self):
        """Test PUT with changelogs."""
        location_type = LocationType.objects.get(name="Campus")
        location = Location.objects.create(
            name="Test Location 1",
            status=self.statuses[1],
            location_type=location_type,
        )

        data = {
            "name": "Test Location X",
            "status": self.statuses[0].pk,
            "location_type": f"{location_type.pk}",
            "custom_fields": {
                "my_field": "DEF",
                "my_field_select": "Foo",
                EXAMPLE_PLUGIN_CUSTOM_FIELD_NAME: EXAMPLE_PLUGIN_CUSTOM_FIELD_DEFAULT,
            },
            "tags": [{"name": self.tags[2].name}],
        }
        self.assertEqual(ObjectChange.objects.count(), 0)
        self.add_permissions("dcim.change_location", "extras.view_status")
        url = reverse("dcim-api:location-detail", kwargs={"pk": location.pk})

        response = self.client.put(url, data, format="json", **self.header)
        self.assertHttpStatus(response, status.HTTP_200_OK)

        location = Location.objects.get(pk=response.data["id"])
        oc = get_changes_for_model(location).first()
        self.assertEqual(oc.changed_object, location)
        self.assertEqual(oc.action, ObjectChangeActionChoices.ACTION_UPDATE)
        self.assertEqual(oc.object_data["custom_fields"], data["custom_fields"])
        self.assertEqual(oc.object_data["tags"], [self.tags[2].name])
        self.assertEqual(oc.user_id, self.user.pk)

    def test_partial_update_object(self):
        """Test PATCH with changelogs."""
        location_type = LocationType.objects.get(name="Campus")
        location = Location.objects.create(
            name="Test Location 1",
            location_type=location_type,
            status=self.statuses[1],
            _custom_field_data={
                "my_field": "DEF",
                "my_field_select": "Foo",
            },
        )
        location.tags.add(self.tags[2])

        # We only want to update a single field.
        data = {
            "description": "new description",
        }

        self.assertEqual(ObjectChange.objects.count(), 0)
        self.add_permissions("dcim.change_location", "extras.view_status")
        url = reverse("dcim-api:location-detail", kwargs={"pk": location.pk})

        # Perform a PATCH (partial update)
        response = self.client.patch(url, data, format="json", **self.header)
        self.assertHttpStatus(response, status.HTTP_200_OK)
        location = Location.objects.get(pk=response.data["id"])

        # Get only the most recent OC
        oc = get_changes_for_model(location).first()
        self.assertEqual(oc.changed_object, location)
        self.assertEqual(oc.object_data["description"], data["description"])
        self.assertEqual(oc.action, ObjectChangeActionChoices.ACTION_UPDATE)
        self.assertEqual(oc.object_data["custom_fields"], location.custom_field_data)
        self.assertEqual(oc.object_data["tags"], [self.tags[2].name])
        self.assertEqual(oc.user_id, self.user.pk)

    def test_delete_object(self):
        location_type = LocationType.objects.get(name="Campus")
        location = Location(
            name="Test Location 1",
            location_type=location_type,
            status=self.statuses[0],
            _custom_field_data={"my_field": "ABC", "my_field_select": "Bar"},
        )
        location.save()
        location.tags.set(self.tags[:2])
        self.assertEqual(ObjectChange.objects.count(), 0)
        self.add_permissions("dcim.delete_location", "extras.view_status")
        url = reverse("dcim-api:location-detail", kwargs={"pk": location.pk})
        initial_count = Location.objects.count()

        response = self.client.delete(url, **self.header)
        self.assertHttpStatus(response, status.HTTP_204_NO_CONTENT)
        self.assertEqual(Location.objects.count(), initial_count - 1)

        oc = ObjectChange.objects.first()
        self.assertEqual(oc.changed_object, None)
        self.assertEqual(oc.object_repr, location.name)
        self.assertEqual(oc.action, ObjectChangeActionChoices.ACTION_DELETE)
        self.assertEqual(oc.object_data["custom_fields"]["my_field"], "ABC")
        self.assertEqual(oc.object_data["custom_fields"]["my_field_select"], "Bar")
        self.assertEqual(oc.object_data["tags"], sorted([tag.name for tag in self.tags[:2]]))
        self.assertEqual(oc.user_id, self.user.pk)

    @override_settings(EXEMPT_VIEW_PERMISSIONS=["*"])
    def test_get_graphql_object(self):
        """Test GET with changelogs via GraphQL."""
        location_type = LocationType.objects.get(name="Campus")
        location_payload = {
            "name": "Test Location 1",
            "status": self.statuses[0].pk,
            "location_type": location_type.pk,
        }
        self.add_permissions("dcim.add_location")

        locations_url = reverse("dcim-api:location-list")
        new_location_response = self.client.post(locations_url, location_payload, format="json", **self.header)
        self.assertHttpStatus(new_location_response, status.HTTP_201_CREATED)

        gql_payload = '{query: object_changes(q: "") { object_repr } }'
        resp = execute_query(gql_payload, user=self.user).to_dict()
        self.assertFalse(resp["data"].get("error"))
        self.assertEqual(first=location_payload["name"], second=resp["data"]["query"][0].get("object_repr", ""))

    @override_settings(EXEMPT_VIEW_PERMISSIONS=["*"])
    def test_graphql_object_lte_filter(self):
        location_type = LocationType.objects.get(name="Campus")
        location_payload = {
            "name": "Test Location 2",
            "status": self.statuses[0].pk,
            "location_type": location_type.pk,
        }
        self.add_permissions("dcim.add_location")

        time = "2021-03-14 00:00:00"
        locations_url = reverse("dcim-api:location-list")
        new_location_response = self.client.post(locations_url, location_payload, format="json", **self.header)
        self.assertHttpStatus(new_location_response, status.HTTP_201_CREATED)

        gql_payload = f'{{query: object_changes(time__lte: "{time}") {{ object_repr }} }}'
        resp = execute_query(gql_payload, user=self.user).to_dict()
        self.assertFalse(resp["data"].get("error"))
        self.assertIsInstance(resp["data"].get("query"), list)
        self.assertEqual(len(resp["data"].get("query")), 0)

    @override_settings(EXEMPT_VIEW_PERMISSIONS=["*"])
    def test_graphql_object_gte_filter(self):
        location_type = LocationType.objects.get(name="Campus")
        location_payload = {
            "name": "Test Location 1",
            "status": self.statuses[0].pk,
            "location_type": location_type.pk,
        }
        self.add_permissions("dcim.add_location")

        time = "2021-03-14 00:00:00"
        locations_url = reverse("dcim-api:location-list")
        new_location_response = self.client.post(locations_url, location_payload, format="json", **self.header)
        self.assertHttpStatus(new_location_response, status.HTTP_201_CREATED)

        gql_payload = f'{{query: object_changes(time__gte: "{time}") {{ object_repr }} }}'
        resp = execute_query(gql_payload, user=self.user).to_dict()
        self.assertFalse(resp["data"].get("error"))
        self.assertIsInstance(resp["data"].get("query"), list)
        self.assertEqual(first=location_payload["name"], second=resp["data"]["query"][0].get("object_repr", ""))

    def test_change_context(self):
        location_type = LocationType.objects.get(name="Campus")
        location_payload = {
            "name": "Test Location 1",
            "status": self.statuses[0].pk,
            "location_type": location_type.pk,
        }
        self.assertEqual(ObjectChange.objects.count(), 0)
        self.add_permissions("dcim.add_location")
        url = reverse("dcim-api:location-list")

        response = self.client.post(url, location_payload, format="json", **self.header)
        self.assertHttpStatus(response, status.HTTP_201_CREATED)

        location = Location.objects.get(pk=response.data["id"])
        oc = get_changes_for_model(location).first()
        self.assertEqual(oc.change_context, ObjectChangeEventContextChoices.CONTEXT_WEB)
        self.assertEqual(oc.change_context_detail, "dcim-api:location-list")
        self.assertEqual(oc.user_id, self.user.pk)

    def test_m2m_change(self):
        """Test that ManyToMany change only generates a single ObjectChange instance"""
        cluster_type = ClusterType.objects.create(name="Test Cluster Type")
        cluster = Cluster.objects.create(name="test_cluster", cluster_type=cluster_type)
        vm_statuses = Status.objects.get_for_model(VirtualMachine)
        vm = VirtualMachine.objects.create(
            name="test_vm",
            cluster=cluster,
            status=vm_statuses[0],
        )
        vminterface_statuses = Status.objects.get_for_model(VirtualMachine)
        vm_interface = VMInterface.objects.create(
            name="vm interface 1",
            virtual_machine=vm,
            status=vminterface_statuses[0],
            mode=InterfaceModeChoices.MODE_TAGGED,
        )
        vlan_statuses = Status.objects.get_for_model(VLAN)
        tagged_vlan = VLAN.objects.create(
            vid=100, name="VLAN100", status=vlan_statuses[0], vlan_group=VLANGroup.objects.first()
        )

        payload = {"tagged_vlans": [str(tagged_vlan.pk)], "description": "test vm interface m2m change"}
        self.assertEqual(ObjectChange.objects.count(), 0)
        self.add_permissions("virtualization.change_vminterface", "ipam.change_vlan")
        url = reverse("virtualization-api:vminterface-detail", kwargs={"pk": vm_interface.pk})
        response = self.client.patch(url, payload, format="json", **self.header)
        vm_interface.refresh_from_db()
        self.assertHttpStatus(response, status.HTTP_200_OK)

        oc = get_changes_for_model(vm_interface).first()
        self.assertEqual(ObjectChange.objects.count(), 1)
        self.assertEqual(oc.user_id, self.user.pk)
        self.assertEqual(vm_interface.description, "test vm interface m2m change")
        self.assertSequenceEqual(list(vm_interface.tagged_vlans.all()), [tagged_vlan])


class ObjectChangeModelTest(TestCase):  # TODO: change to BaseModelTestCase once we have an ObjectChangeFactory
    @classmethod
    def setUpTestData(cls):
        cls.location_status = Status.objects.get_for_model(Location).first()

    def test_get_snapshots(self):
        with context_managers.web_request_context(self.user):
<<<<<<< HEAD
            location_type = LocationType.objects.get(name="Campus")
            location = Location.objects.create(
                name="testobjectchangelocation",
                description="initial description",
                status=self.location_status,
                location_type=location_type,
            )
        initial_object_change = get_changes_for_model(location).first()
=======
            site = Site(name="testobjectchangesite", description="initial description", status=self.site_status)
            site.validated_save()
        initial_object_change = get_changes_for_model(site).first()
>>>>>>> 53bedf83

        with self.subTest("test get_snapshots ObjectChange create"):
            snapshots = initial_object_change.get_snapshots()
            self.assertIsNone(snapshots["prechange"])
            self.assertEqual(snapshots["postchange"], initial_object_change.object_data_v2)
            self.assertIsNone(snapshots["differences"]["removed"])
            self.assertEqual(snapshots["differences"]["added"], initial_object_change.object_data_v2)

        # first objectchange without object_data_v2
        with context_managers.web_request_context(self.user):
            location.description = "changed description1"
            location.validated_save()
        oc_without_object_data_v2_1 = get_changes_for_model(location).first()
        oc_without_object_data_v2_1.object_data_v2 = None
        oc_without_object_data_v2_1.validated_save()
        with self.subTest("test get_snapshots previous ObjectChange has object_data_v2, current ObjectChange does not"):
            snapshots = oc_without_object_data_v2_1.get_snapshots()
            self.assertEqual(snapshots["prechange"], initial_object_change.object_data)
            self.assertEqual(snapshots["postchange"], oc_without_object_data_v2_1.object_data)
            self.assertEqual(snapshots["differences"]["removed"], {"description": "initial description"})
            self.assertEqual(snapshots["differences"]["added"], {"description": "changed description1"})

        # second objectchange without object_data_v2
        with context_managers.web_request_context(self.user):
            location.description = "changed description2"
            location.validated_save()
        oc_without_object_data_v2_2 = get_changes_for_model(location).first()
        oc_without_object_data_v2_2.object_data_v2 = None
        oc_without_object_data_v2_2.validated_save()
        with self.subTest("test get_snapshots previous and current ObjectChange do not have object_data_v2"):
            snapshots = oc_without_object_data_v2_2.get_snapshots()
            self.assertEqual(snapshots["prechange"], oc_without_object_data_v2_1.object_data)
            self.assertEqual(snapshots["postchange"], oc_without_object_data_v2_2.object_data)
            self.assertEqual(snapshots["differences"]["removed"], {"description": "changed description1"})
            self.assertEqual(snapshots["differences"]["added"], {"description": "changed description2"})

        # objectchange with object_data_v2
        with context_managers.web_request_context(self.user):
            location.description = "changed description3"
            location.validated_save()
        oc_with_object_data_v2 = get_changes_for_model(location).first()
        with self.subTest(
            "test get_snapshots previous ObjectChange does not have object_data_v2, current ObjectChange does"
        ):
            snapshots = oc_with_object_data_v2.get_snapshots()
            self.assertEqual(snapshots["prechange"], oc_without_object_data_v2_2.object_data)
            self.assertEqual(snapshots["postchange"], oc_with_object_data_v2.object_data)
            self.assertEqual(snapshots["differences"]["removed"], {"description": "changed description2"})
            self.assertEqual(snapshots["differences"]["added"], {"description": "changed description3"})

        # objectchange action delete
        location_pk = location.pk
        with context_managers.web_request_context(self.user):
            location.delete()
        oc_delete = get_changes_for_model(Location).filter(changed_object_id=location_pk).first()
        with self.subTest("test get_snapshots ObjectChange delete"):
            snapshots = oc_delete.get_snapshots()
            self.assertEqual(snapshots["prechange"], oc_with_object_data_v2.object_data_v2)
            self.assertIsNone(snapshots["postchange"])
            self.assertEqual(snapshots["differences"]["removed"], oc_with_object_data_v2.object_data_v2)
            self.assertIsNone(snapshots["differences"]["added"])<|MERGE_RESOLUTION|>--- conflicted
+++ resolved
@@ -511,20 +511,15 @@
 
     def test_get_snapshots(self):
         with context_managers.web_request_context(self.user):
-<<<<<<< HEAD
             location_type = LocationType.objects.get(name="Campus")
-            location = Location.objects.create(
+            location = Location(
                 name="testobjectchangelocation",
                 description="initial description",
                 status=self.location_status,
                 location_type=location_type,
             )
+            location.validated_save()
         initial_object_change = get_changes_for_model(location).first()
-=======
-            site = Site(name="testobjectchangesite", description="initial description", status=self.site_status)
-            site.validated_save()
-        initial_object_change = get_changes_for_model(site).first()
->>>>>>> 53bedf83
 
         with self.subTest("test get_snapshots ObjectChange create"):
             snapshots = initial_object_change.get_snapshots()

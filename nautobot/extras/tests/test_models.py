--- conflicted
+++ resolved
@@ -34,10 +34,7 @@
 )
 from nautobot.extras.choices import (
     JobExecutionType,
-<<<<<<< HEAD
-=======
     JobQueueTypeChoices,
->>>>>>> 9359009b
     JobResultStatusChoices,
     LogLevelChoices,
     MetadataTypeDataTypeChoices,
@@ -1253,8 +1250,6 @@
 
         self.assertTrue(job.job_queues.filter(pk=default_job_queue.pk).exists())
 
-<<<<<<< HEAD
-=======
 
 class JobQueueTest(ModelTestCases.BaseModelTestCase):
     """
@@ -1280,7 +1275,6 @@
             f"Context is not allowed on job queues of type {JobQueueTypeChoices.TYPE_CELERY}", str(cm.exception)
         )
 
->>>>>>> 9359009b
 
 class MetadataChoiceTest(ModelTestCases.BaseModelTestCase):
     model = MetadataChoice

import os
import tempfile
from unittest import mock
import uuid

from django.conf import settings
from django.contrib.contenttypes.models import ContentType
from django.core.exceptions import ValidationError
from django.core.files.uploadedfile import SimpleUploadedFile
from django.db.models import ProtectedError
from django.db.utils import IntegrityError

from nautobot.dcim.models import (
    Device,
    DeviceRole,
    DeviceType,
    Manufacturer,
    Platform,
    Site,
    Region,
)
from nautobot.extras.jobs import get_job, Job
from nautobot.extras.models import (
    ComputedField,
    ConfigContext,
    ConfigContextSchema,
    ExportTemplate,
    FileAttachment,
    FileProxy,
    GitRepository,
    JobResult,
    Secret,
    Status,
    Tag,
)
from nautobot.extras.secrets.exceptions import SecretParametersError, SecretProviderError, SecretValueNotFoundError
from nautobot.ipam.models import IPAddress
from nautobot.tenancy.models import Tenant, TenantGroup
from nautobot.utilities.choices import ColorChoices
from nautobot.utilities.testing import TestCase, TransactionTestCase
from nautobot.virtualization.models import (
    Cluster,
    ClusterGroup,
    ClusterType,
    VirtualMachine,
)


class ComputedFieldTest(TestCase):
    """
    Tests for the `ComputedField` Model
    """

    def setUp(self):
        self.good_computed_field = ComputedField.objects.create(
            content_type=ContentType.objects.get_for_model(Site),
            slug="good_computed_field",
            label="Good Computed Field",
            template="{{ obj.name }} is awesome!",
            fallback_value="This template has errored",
            weight=100,
        )
        self.bad_computed_field = ComputedField.objects.create(
            content_type=ContentType.objects.get_for_model(Site),
            slug="bad_computed_field",
            label="Bad Computed Field",
            template="{{ not_in_context | not_a_filter }} is horrible!",
            fallback_value="An error occurred while rendering this template.",
            weight=50,
        )
        self.blank_fallback_value = ComputedField.objects.create(
            content_type=ContentType.objects.get_for_model(Site),
            slug="blank_fallback_value",
            label="Blank Fallback Value",
            template="{{ obj.location }}",
            weight=50,
        )
        self.site1 = Site.objects.create(name="NYC")

    def test_render_method(self):
        rendered_value = self.good_computed_field.render(context={"obj": self.site1})
        self.assertEqual(rendered_value, f"{self.site1.name} is awesome!")

    def test_render_method_undefined_error(self):
        rendered_value = self.blank_fallback_value.render(context={"obj": self.site1})
        self.assertEqual(rendered_value, "")

    def test_render_method_bad_template(self):
        rendered_value = self.bad_computed_field.render(context={"obj": self.site1})
        self.assertEqual(rendered_value, self.bad_computed_field.fallback_value)


class ConfigContextTest(TestCase):
    """
    These test cases deal with the weighting, ordering, and deep merge logic of config context data.

    It also ensures the various config context querysets are consistent.
    """

    def setUp(self):

        manufacturer = Manufacturer.objects.create(name="Manufacturer 1", slug="manufacturer-1")
        self.devicetype = DeviceType.objects.create(
            manufacturer=manufacturer, model="Device Type 1", slug="device-type-1"
        )
        self.devicerole = DeviceRole.objects.create(name="Device Role 1", slug="device-role-1")
        self.region = Region.objects.create(name="Region")
        self.site = Site.objects.create(name="Site-1", slug="site-1", region=self.region)
        self.platform = Platform.objects.create(name="Platform")
        self.tenantgroup = TenantGroup.objects.create(name="Tenant Group")
        self.tenant = Tenant.objects.create(name="Tenant", group=self.tenantgroup)
        self.tag = Tag.objects.create(name="Tag", slug="tag")
        self.tag2 = Tag.objects.create(name="Tag2", slug="tag2")

        self.device = Device.objects.create(
            name="Device 1",
            device_type=self.devicetype,
            device_role=self.devicerole,
            site=self.site,
        )

    def test_higher_weight_wins(self):

        ConfigContext.objects.create(name="context 1", weight=101, data={"a": 123, "b": 456, "c": 777})
        ConfigContext.objects.create(name="context 2", weight=100, data={"a": 123, "b": 456, "c": 789})

        expected_data = {"a": 123, "b": 456, "c": 777}
        self.assertEqual(self.device.get_config_context(), expected_data)

    def test_name_ordering_after_weight(self):

        ConfigContext.objects.create(name="context 1", weight=100, data={"a": 123, "b": 456, "c": 777})
        ConfigContext.objects.create(name="context 2", weight=100, data={"a": 123, "b": 456, "c": 789})

        expected_data = {"a": 123, "b": 456, "c": 789}
        self.assertEqual(self.device.get_config_context(), expected_data)

    def test_name_uniqueness(self):
        """
        Verify that two unowned ConfigContexts cannot share the same name (GitHub issue #431).
        """
        ConfigContext.objects.create(name="context 1", weight=100, data={"a": 123, "b": 456, "c": 777})
        with self.assertRaises(ValidationError):
            duplicate_context = ConfigContext(name="context 1", weight=200, data={"c": 666})
            duplicate_context.validated_save()

        # If a different context is owned by a GitRepository, that's not considered a duplicate
        repo = GitRepository(
            name="Test Git Repository",
            slug="test-git-repo",
            remote_url="http://localhost/git.git",
            username="oauth2",
        )
        repo.save(trigger_resync=False)

        nonduplicate_context = ConfigContext(name="context 1", weight=300, data={"a": "22"}, owner=repo)
        nonduplicate_context.validated_save()

    def test_annotation_same_as_get_for_object(self):
        """
        This test incorperates features from all of the above tests cases to ensure
        the annotate_config_context_data() and get_for_object() queryset methods are the same.
        """
        ConfigContext.objects.create(name="context 1", weight=101, data={"a": 123, "b": 456, "c": 777})
        ConfigContext.objects.create(name="context 2", weight=100, data={"a": 123, "b": 456, "c": 789})
        ConfigContext.objects.create(name="context 3", weight=99, data={"d": 1})
        ConfigContext.objects.create(name="context 4", weight=99, data={"d": 2})

        annotated_queryset = Device.objects.filter(name=self.device.name).annotate_config_context_data()
        self.assertEqual(self.device.get_config_context(), annotated_queryset[0].get_config_context())

    def test_annotation_same_as_get_for_object_device_relations(self):

        site_context = ConfigContext.objects.create(name="site", weight=100, data={"site": 1})
        site_context.sites.add(self.site)
        region_context = ConfigContext.objects.create(name="region", weight=100, data={"region": 1})
        region_context.regions.add(self.region)
        platform_context = ConfigContext.objects.create(name="platform", weight=100, data={"platform": 1})
        platform_context.platforms.add(self.platform)
        tenant_group_context = ConfigContext.objects.create(name="tenant group", weight=100, data={"tenant_group": 1})
        tenant_group_context.tenant_groups.add(self.tenantgroup)
        tenant_context = ConfigContext.objects.create(name="tenant", weight=100, data={"tenant": 1})
        tenant_context.tenants.add(self.tenant)
        tag_context = ConfigContext.objects.create(name="tag", weight=100, data={"tag": 1})
        tag_context.tags.add(self.tag)

        device = Device.objects.create(
            name="Device 2",
            site=self.site,
            tenant=self.tenant,
            platform=self.platform,
            device_role=self.devicerole,
            device_type=self.devicetype,
        )
        device.tags.add(self.tag)

        annotated_queryset = Device.objects.filter(name=device.name).annotate_config_context_data()
        self.assertEqual(device.get_config_context(), annotated_queryset[0].get_config_context())

    def test_annotation_same_as_get_for_object_virtualmachine_relations(self):

        site_context = ConfigContext.objects.create(name="site", weight=100, data={"site": 1})
        site_context.sites.add(self.site)
        region_context = ConfigContext.objects.create(name="region", weight=100, data={"region": 1})
        region_context.regions.add(self.region)
        platform_context = ConfigContext.objects.create(name="platform", weight=100, data={"platform": 1})
        platform_context.platforms.add(self.platform)
        tenant_group_context = ConfigContext.objects.create(name="tenant group", weight=100, data={"tenant_group": 1})
        tenant_group_context.tenant_groups.add(self.tenantgroup)
        tenant_context = ConfigContext.objects.create(name="tenant", weight=100, data={"tenant": 1})
        tenant_context.tenants.add(self.tenant)
        tag_context = ConfigContext.objects.create(name="tag", weight=100, data={"tag": 1})
        tag_context.tags.add(self.tag)
        cluster_group = ClusterGroup.objects.create(name="Cluster Group")
        cluster_group_context = ConfigContext.objects.create(
            name="cluster group", weight=100, data={"cluster_group": 1}
        )
        cluster_group_context.cluster_groups.add(cluster_group)
        cluster_type = ClusterType.objects.create(name="Cluster Type 1")
        cluster = Cluster.objects.create(name="Cluster", group=cluster_group, type=cluster_type)
        cluster_context = ConfigContext.objects.create(name="cluster", weight=100, data={"cluster": 1})
        cluster_context.clusters.add(cluster)

        virtual_machine = VirtualMachine.objects.create(
            name="VM 1",
            cluster=cluster,
            tenant=self.tenant,
            platform=self.platform,
            role=self.devicerole,
        )
        virtual_machine.tags.add(self.tag)

        annotated_queryset = VirtualMachine.objects.filter(name=virtual_machine.name).annotate_config_context_data()
        self.assertEqual(
            virtual_machine.get_config_context(),
            annotated_queryset[0].get_config_context(),
        )

    def test_multiple_tags_return_distinct_objects(self):
        """
        Tagged items use a generic relationship, which results in duplicate rows being returned when queried.
        This is combatted by by appending distinct() to the config context querysets. This test creates a config
        context assigned to two tags and ensures objects related by those same two tags result in only a single
        config context record being returned.

        See https://github.com/netbox-community/netbox/issues/5314
        """
        tag_context = ConfigContext.objects.create(name="tag", weight=100, data={"tag": 1})
        tag_context.tags.add(self.tag)
        tag_context.tags.add(self.tag2)

        device = Device.objects.create(
            name="Device 3",
            site=self.site,
            tenant=self.tenant,
            platform=self.platform,
            device_role=self.devicerole,
            device_type=self.devicetype,
        )
        device.tags.add(self.tag)
        device.tags.add(self.tag2)

        annotated_queryset = Device.objects.filter(name=device.name).annotate_config_context_data()
        self.assertEqual(ConfigContext.objects.get_for_object(device).count(), 1)
        self.assertEqual(device.get_config_context(), annotated_queryset[0].get_config_context())

    def test_multiple_tags_return_distinct_objects_with_seperate_config_contexts(self):
        """
        Tagged items use a generic relationship, which results in duplicate rows being returned when queried.
        This is combatted by by appending distinct() to the config context querysets. This test creates a config
        context assigned to two tags and ensures objects related by those same two tags result in only a single
        config context record being returned.

        This test case is seperate from the above in that it deals with multiple config context objects in play.

        See https://github.com/netbox-community/netbox/issues/5387
        """
        tag_context_1 = ConfigContext.objects.create(name="tag-1", weight=100, data={"tag": 1})
        tag_context_1.tags.add(self.tag)
        tag_context_2 = ConfigContext.objects.create(name="tag-2", weight=100, data={"tag": 1})
        tag_context_2.tags.add(self.tag2)

        device = Device.objects.create(
            name="Device 3",
            site=self.site,
            tenant=self.tenant,
            platform=self.platform,
            device_role=self.devicerole,
            device_type=self.devicetype,
        )
        device.tags.add(self.tag)
        device.tags.add(self.tag2)

        annotated_queryset = Device.objects.filter(name=device.name).annotate_config_context_data()
        self.assertEqual(ConfigContext.objects.get_for_object(device).count(), 2)
        self.assertEqual(device.get_config_context(), annotated_queryset[0].get_config_context())


<<<<<<< HEAD
class ExportTemplateTest(TestCase):
    """
    Tests for the ExportTemplate model class.
    """

    def test_name_contenttype_uniqueness(self):
        """
        The pair of (name, content_type) must be unique for an un-owned ExportTemplate.

        See GitHub issue #431.
        """
        device_ct = ContentType.objects.get_for_model(Device)
        ExportTemplate.objects.create(content_type=device_ct, name="Export Template 1", template_code="hello world")

        with self.assertRaises(ValidationError):
            duplicate_template = ExportTemplate(content_type=device_ct, name="Export Template 1", template_code="foo")
            duplicate_template.validated_save()

        # A differently owned ExportTemplate may have the same name
        repo = GitRepository(
            name="Test Git Repository",
            slug="test-git-repo",
            remote_url="http://localhost/git.git",
            username="oauth2",
        )
        repo.save(trigger_resync=False)
        nonduplicate_template = ExportTemplate(
            content_type=device_ct, name="Export Template 1", owner=repo, template_code="bar"
        )
        nonduplicate_template.validated_save()


class GitRepositoryTest(TransactionTestCase):
    """
    Tests for the GitRepository model class.

    Note: This is a TransactionTestCase, rather than a TestCase, because the GitRepository save() method uses
    transaction.on_commit(), which doesn't get triggered in a normal TestCase.
    """

    SAMPLE_TOKEN = "dc6542736e7b02c159d14bc08f972f9ec1e2c45fa"

    def setUp(self):
        self.repo = GitRepository(
            name="Test Git Repository",
            slug="test-git-repo",
            remote_url="http://localhost/git.git",
            username="oauth2",
        )
        self.repo.save(trigger_resync=False)

    def test_token_rendered(self):
        self.assertEqual(self.repo.token_rendered, "—")
        self.repo._token = self.SAMPLE_TOKEN
        self.assertEqual(self.repo.token_rendered, GitRepository.TOKEN_PLACEHOLDER)
        self.repo._token = ""
        self.assertEqual(self.repo.token_rendered, "—")

    def test_filesystem_path(self):
        self.assertEqual(self.repo.filesystem_path, os.path.join(settings.GIT_ROOT, self.repo.slug))

    def test_save_preserve_token(self):
        self.repo._token = self.SAMPLE_TOKEN
        self.repo.save(trigger_resync=False)
        self.assertEqual(self.repo._token, self.SAMPLE_TOKEN)
        # As if the user had submitted an "Edit" form, which displays the token placeholder instead of the actual token
        self.repo._token = GitRepository.TOKEN_PLACEHOLDER
        self.repo.save(trigger_resync=False)
        self.assertEqual(self.repo._token, self.SAMPLE_TOKEN)
        # As if the user had deleted a pre-existing token from the UI
        self.repo._token = ""
        self.repo.save(trigger_resync=False)
        self.assertEqual(self.repo._token, "")

    def test_verify_user(self):
        self.assertEqual(self.repo.username, "oauth2")

    def test_save_relocate_directory(self):
        with tempfile.TemporaryDirectory() as tmpdirname:
            with self.settings(GIT_ROOT=tmpdirname):
                initial_path = self.repo.filesystem_path
                self.assertIn(self.repo.slug, initial_path)
                os.makedirs(initial_path)

                self.repo.slug = "a-new-location"
                self.repo.save(trigger_resync=False)

                self.assertFalse(os.path.exists(initial_path))
                new_path = self.repo.filesystem_path
                self.assertIn(self.repo.slug, new_path)
                self.assertTrue(os.path.isdir(new_path))

    def test_clean_token(self):
        """The _token and token_secret fields are mutually exclusive."""
        self.repo._token = self.SAMPLE_TOKEN
        self.repo.token_secret = Secret.objects.create(
            name="token", slug="token", provider="environment-variable", parameters={"variable": "IGNORE"}
        )
        with self.assertRaises(ValidationError):
            self.repo.clean()
        self.repo._token = ""
        self.repo.clean()

    def test_clean_username(self):
        """The username and username_secret fields are mutually exclusive."""
        self.repo.username_secret = Secret.objects.create(
            name="username", slug="username", provider="text-file", parameters={"path": "/foo/bar"}
        )
        with self.assertRaises(ValidationError):
            self.repo.clean()
        self.repo.username = ""
        self.repo.clean()


class JobResultTest(TestCase):
    """
    Tests for the `JobResult` model class.
    """

    def test_related_object(self):
        """Test that the `related_object` property is computed properly."""
        # Case 1: Job, identified by class_path.
        with self.settings(JOBS_ROOT=os.path.join(settings.BASE_DIR, "extras/tests/dummy_jobs")):
            job_class = get_job("local/test_pass/TestPass")
            job_result = JobResult(
                name=job_class.class_path,
                obj_type=ContentType.objects.get(app_label="extras", model="job"),
                job_id=uuid.uuid4(),
            )

            # Can't just do self.assertEqual(job_result.related_object, job_class) here for some reason
            self.assertEqual(type(job_result.related_object), type)
            self.assertTrue(issubclass(job_result.related_object, Job))
            self.assertEqual(job_result.related_object.class_path, "local/test_pass/TestPass")

            job_result.name = "local/no_such_job/NoSuchJob"
            self.assertIsNone(job_result.related_object)

            job_result.name = "not-a-class-path"
            self.assertIsNone(job_result.related_object)

        # Case 2: GitRepository, identified by name.
        repo = GitRepository(
            name="Test Git Repository",
            slug="test-git-repo",
            remote_url="http://localhost/git.git",
            username="oauth2",
        )
        repo.save(trigger_resync=False)

        job_result = JobResult(
            name=repo.name,
            obj_type=ContentType.objects.get_for_model(repo),
            job_id=uuid.uuid4(),
        )

        self.assertEqual(job_result.related_object, repo)

        job_result.name = "No such GitRepository"
        self.assertIsNone(job_result.related_object)

        # Case 3: Related object with no name, identified by PK/ID
        ip_address = IPAddress.objects.create(address="1.1.1.1/32")
        job_result = JobResult(
            name="irrelevant",
            obj_type=ContentType.objects.get_for_model(ip_address),
            job_id=ip_address.pk,
        )

        self.assertEqual(job_result.related_object, ip_address)

        job_result.job_id = uuid.uuid4()
        self.assertIsNone(job_result.related_object)


class SecretTest(TestCase):
    """
    Tests for the `Secret` model class.
    """

    def setUp(self):
        self.environment_secret = Secret.objects.create(
            name="Environment Variable Secret",
            slug="env-var",
            provider="environment-variable",
            parameters={"variable": "NAUTOBOT_TEST_ENVIRONMENT_VARIABLE"},
        )
        self.text_file_secret = Secret.objects.create(
            name="Text File Secret",
            slug="text",
            provider="text-file",
            parameters={"path": os.path.join(tempfile.gettempdir(), "secret-file.txt")},
        )

    def test_environment_variable_value_not_found(self):
        """Failure to retrieve an environment variable raises an exception."""
        with self.assertRaises(SecretValueNotFoundError):
            self.environment_secret.value

    def test_environment_variable_value_missing_parameters(self):
        """A mis-defined environment variable secret raises an exception on access."""
        self.environment_secret.parameters = {}
        with self.assertRaises(SecretParametersError):
            self.environment_secret.value

    @mock.patch.dict(os.environ, {"NAUTOBOT_TEST_ENVIRONMENT_VARIABLE": "supersecretvalue"})
    def test_environment_variable_value_success(self):
        """Successful retrieval of an environment variable secret."""
        self.assertEqual(self.environment_secret.value, "supersecretvalue")

    @mock.patch.dict(os.environ, {"NAUTOBOT_TEST_ENVIRONMENT_VARIABLE": ""})
    def test_environment_variable_value_success_empty(self):
        """Successful retrieval of an environment variable secret even if set to an empty string."""
        self.assertEqual(self.environment_secret.value, "")

    def test_text_file_clean_validation(self):
        secret = Secret.objects.create(
            name="Path shenanigans",
            slug="path-shenanigans",
            provider="text-file",
            parameters={"path": "relative/path/to/file"},
        )
        with self.assertRaises(ValidationError):
            secret.clean()
        secret.parameters = {"path": "/opt/nautobot/../../etc/passwd"}
        with self.assertRaises(ValidationError):
            secret.clean()

    def test_text_file_value_not_found(self):
        """Failure to retrieve a file raises an exception."""
        with self.assertRaises(SecretValueNotFoundError):
            self.text_file_secret.value

    def test_text_file_value_missing_parameters(self):
        """A mis-defined text file secret raises an exception."""
        self.text_file_secret.parameters = {}
        with self.assertRaises(SecretParametersError):
            self.text_file_secret.value

    def test_text_file_value_success(self):
        """Successful retrieval of a text file secret."""
        with open(self.text_file_secret.parameters["path"], "w", encoding="utf8") as file_handle:
            file_handle.write("Hello world!")
        try:
            self.assertEqual(self.text_file_secret.value, "Hello world!")
        finally:
            os.remove(self.text_file_secret.parameters["path"])

    def test_text_file_value_success_empty(self):
        """Successful retrieval of a text file secret from an empty file."""
        with open(self.text_file_secret.parameters["path"], "w", encoding="utf8"):
            pass
        try:
            self.assertEqual(self.text_file_secret.value, "")
        finally:
            os.remove(self.text_file_secret.parameters["path"])

    def test_unknown_provider(self):
        """An unknown/unsupported provider raises an exception."""
        self.environment_secret.provider = "it-is-a-mystery"
        with self.assertRaises(ValidationError):
            self.environment_secret.clean()
        with self.assertRaises(SecretProviderError):
            self.environment_secret.value


class StatusTest(TestCase):
    """
    Tests for the `Status` model class.
    """

    def setUp(self):
        self.status = Status.objects.create(name="delete_me", slug="delete-me", color=ColorChoices.COLOR_RED)

        manufacturer = Manufacturer.objects.create(name="Manufacturer 1")
        devicetype = DeviceType.objects.create(manufacturer=manufacturer, model="Device Type 1")
        devicerole = DeviceRole.objects.create(name="Device Role 1")
        site = Site.objects.create(name="Site-1")

        self.device = Device.objects.create(
            name="Device 1",
            device_type=devicetype,
            device_role=devicerole,
            site=site,
            status=self.status,
        )

    def test_uniqueness(self):
        # A `delete_me` Status already exists.
        with self.assertRaises(IntegrityError):
            Status.objects.create(name="delete_me")

    def test_delete_protection(self):
        # Protected delete will fail
        with self.assertRaises(ProtectedError):
            self.status.delete()

        # Delete the device
        self.device.delete()

        # Now that it's not in use, delete will succeed.
        self.status.delete()
        self.assertEqual(self.status.pk, None)

    def test_color(self):
        self.assertEqual(self.status.color, ColorChoices.COLOR_RED)

        # Valid color
        self.status.color = ColorChoices.COLOR_PURPLE
        self.status.full_clean()

        # Invalid color
        self.status.color = "red"
        with self.assertRaises(ValidationError):
            self.status.full_clean()

    def test_name(self):
        # Test a bunch of wackado names.
        tests = [
            "CAPSLOCK",
            "---;;a;l^^^2ZSsljk¡",
            "-42",
            "392405834ioafdjskl;ajr30894fjakl;fs___π",
        ]
        for test in tests:
            self.status.name = test
            self.status.clean()
            self.status.save()
            self.assertEquals(str(self.status), test)


=======
>>>>>>> 73895bb8
class ConfigContextSchemaTestCase(TestCase):
    """
    Tests for the ConfigContextSchema model
    """

    def setUp(self):
        context_data = {"a": 123, "b": "456", "c": "10.7.7.7"}

        # Schemas
        self.schema_validation_pass = ConfigContextSchema.objects.create(
            name="schema-pass",
            slug="schema-pass",
            data_schema={
                "type": "object",
                "additionalProperties": False,
                "properties": {
                    "a": {"type": "integer"},
                    "b": {"type": "string"},
                    "c": {"type": "string", "format": "ipv4"},
                },
            },
        )
        self.schemas_validation_fail = (
            ConfigContextSchema.objects.create(
                name="schema fail (wrong properties)",
                slug="schema-fail-wrong-properties",
                data_schema={
                    "type": "object",
                    "additionalProperties": False,
                    "properties": {"foo": {"type": "string"}},
                },
            ),
            ConfigContextSchema.objects.create(
                name="schema fail (wrong type)",
                slug="schema-fail-wrong-type",
                data_schema={"type": "object", "properties": {"b": {"type": "integer"}}},
            ),
            ConfigContextSchema.objects.create(
                name="schema fail (wrong format)",
                slug="schema-fail-wrong-format",
                data_schema={"type": "object", "properties": {"b": {"type": "string", "format": "ipv4"}}},
            ),
        )

        # ConfigContext
        self.config_context = ConfigContext.objects.create(name="context 1", weight=101, data=context_data)

        # Device
        status = Status.objects.get(slug="active")
        site = Site.objects.create(name="site", slug="site", status=status)
        manufacturer = Manufacturer.objects.create(name="manufacturer", slug="manufacturer")
        device_type = DeviceType.objects.create(model="device_type", manufacturer=manufacturer)
        device_role = DeviceRole.objects.create(name="device_role", slug="device-role", color="ffffff")
        self.device = Device.objects.create(
            name="device",
            site=site,
            device_type=device_type,
            device_role=device_role,
            status=status,
            local_context_data=context_data,
        )

        # Virtual Machine
        cluster_type = ClusterType.objects.create(name="cluster_type", slug="cluster-type")
        cluster = Cluster.objects.create(name="cluster", type=cluster_type)
        self.virtual_machine = VirtualMachine.objects.create(
            name="virtual_machine", cluster=cluster, status=status, local_context_data=context_data
        )

    def test_existing_config_context_valid_schema_applied(self):
        """
        Given an existing config context object
        And a config context schema object with a json schema
        And the config context context data is valid for the schema
        Assert calling clean on the config context object DOES NOT raise a ValidationError
        """
        self.config_context.schema = self.schema_validation_pass

        try:
            self.config_context.full_clean()
        except ValidationError:
            self.fail("self.config_context.full_clean() raised ValidationError unexpectedly!")

    def test_existing_config_context_invalid_schema_applied(self):
        """
        Given an existing config context object
        And a config context schema object with a json schema
        And the config context context data is NOT valid for the schema
        Assert calling clean on the config context object DOES raise a ValidationError
        """
        for schema in self.schemas_validation_fail:
            self.config_context.schema = schema

            with self.assertRaises(ValidationError):
                self.config_context.full_clean()

    def test_existing_config_context_with_no_schema_applied(self):
        """
        Given an existing config context object
        And no schema has been set on the config context object
        Assert calling clean on the config context object DOES NOT raise a ValidationError
        """
        try:
            self.config_context.full_clean()
        except ValidationError:
            self.fail("self.config_context.full_clean() raised ValidationError unexpectedly!")

    def test_existing_device_valid_schema_applied(self):
        """
        Given an existing device object with local_context_data
        And a config context schema object with a json schema
        And the device local_context_data is valid for the schema
        Assert calling clean on the device object DOES NOT raise a ValidationError
        """
        self.device.local_context_schema = self.schema_validation_pass

        try:
            self.device.full_clean()
        except ValidationError:
            self.fail("self.device.full_clean() raised ValidationError unexpectedly!")

    def test_existing_device_invalid_schema_applied(self):
        """
        Given an existing device object with local_context_data
        And a config context schema object with a json schema
        And the device local_context_data is NOT valid for the schema
        Assert calling clean on the device object DOES raise a ValidationError
        """
        for schema in self.schemas_validation_fail:
            self.device.local_context_schema = schema

            with self.assertRaises(ValidationError):
                self.device.full_clean()

    def test_existing_device_with_no_schema_applied(self):
        """
        Given an existing device object
        And no schema has been set on the device object
        Assert calling clean on the device object DOES NOT raise a ValidationError
        """
        try:
            self.device.full_clean()
        except ValidationError:
            self.fail("self.config_context.full_clean() raised ValidationError unexpectedly!")

    def test_existing_virtual_machine_valid_schema_applied(self):
        """
        Given an existing virtual machine object with local_context_data
        And a config context schema object with a json schema
        And the virtual machine local_context_data is valid for the schema
        Assert calling clean on the virtual machine object DOES NOT raise a ValidationError
        """
        self.virtual_machine.local_context_schema = self.schema_validation_pass

        try:
            self.virtual_machine.full_clean()
        except ValidationError:
            self.fail("self.virtual_machine.full_clean() raised ValidationError unexpectedly!")

    def test_existing_virtual_machine_invalid_schema_applied(self):
        """
        Given an existing virtual machine object with local_context_data
        And a config context schema object with a json schema
        And the virtual machine local_context_data is NOT valid for the schema
        Assert calling clean on the virtual machine object DOES raise a ValidationError
        """
        for schema in self.schemas_validation_fail:
            self.virtual_machine.local_context_schema = schema

            with self.assertRaises(ValidationError):
                self.virtual_machine.full_clean()

    def test_existing_virtual_machine_with_no_schema_applied(self):
        """
        Given an existing virtual machine object
        And no schema has been set on the virtual machine object
        Assert calling clean on the virtual machine object DOES NOT raise a ValidationError
        """
        try:
            self.virtual_machine.full_clean()
        except ValidationError:
            self.fail("self.config_context.full_clean() raised ValidationError unexpectedly!")

    def test_invalid_json_schema_is_not_allowed(self):
        """
        Given a config context schema object
        With an invalid JSON schema
        Assert calling clean on the config context schema object raises a ValidationError
        """
        invalid_schema = ConfigContextSchema(
            name="invalid", slug="invalid", data_schema={"properties": {"this": "is not a valid json schema"}}
        )

        with self.assertRaises(ValidationError):
            invalid_schema.full_clean()

    def test_json_schema_must_be_an_object(self):
        """
        Given a config context schema object
        With a JSON schema of type object
        Assert calling clean on the config context schema object raises a ValidationError
        """
        invalid_schema = ConfigContextSchema(name="invalid", slug="invalid", data_schema=["not an object"])

        with self.assertRaises(ValidationError):
            invalid_schema.full_clean()

    def test_json_schema_must_have_type_set_to_object(self):
        """
        Given a config context schema object
        With a JSON schema with type set to integer
        Assert calling clean on the config context schema object raises a ValidationError
        """
        invalid_schema = ConfigContextSchema(
            name="invalid", slug="invalid", data_schema={"type": "integer", "properties": {"a": {"type": "string"}}}
        )

        with self.assertRaises(ValidationError):
            invalid_schema.full_clean()

    def test_json_schema_must_have_type_present(self):
        """
        Given a config context schema object
        With a JSON schema with type not present
        Assert calling clean on the config context schema object raises a ValidationError
        """
        invalid_schema = ConfigContextSchema(
            name="invalid", slug="invalid", data_schema={"properties": {"a": {"type": "string"}}}
        )

        with self.assertRaises(ValidationError):
            invalid_schema.full_clean()

    def test_json_schema_must_have_properties_present(self):
        """
        Given a config context schema object
        With a JSON schema with properties not present
        Assert calling clean on the config context schema object raises a ValidationError
        """
        invalid_schema = ConfigContextSchema(name="invalid", slug="invalid", data_schema={"type": "object"})

        with self.assertRaises(ValidationError):
            invalid_schema.full_clean()


class ExportTemplateTest(TestCase):
    """
    Tests for the ExportTemplate model class.
    """

    def test_name_contenttype_uniqueness(self):
        """
        The pair of (name, content_type) must be unique for an un-owned ExportTemplate.

        See GitHub issue #431.
        """
        device_ct = ContentType.objects.get_for_model(Device)
        ExportTemplate.objects.create(content_type=device_ct, name="Export Template 1", template_code="hello world")

        with self.assertRaises(ValidationError):
            duplicate_template = ExportTemplate(content_type=device_ct, name="Export Template 1", template_code="foo")
            duplicate_template.validated_save()

        # A differently owned ExportTemplate may have the same name
        repo = GitRepository(
            name="Test Git Repository",
            slug="test-git-repo",
            remote_url="http://localhost/git.git",
            username="oauth2",
        )
        repo.save(trigger_resync=False)
        nonduplicate_template = ExportTemplate(
            content_type=device_ct, name="Export Template 1", owner=repo, template_code="bar"
        )
        nonduplicate_template.validated_save()


class FileProxyTest(TestCase):
    def setUp(self):
        self.dummy_file = SimpleUploadedFile(name="dummy.txt", content=b"I am content.\n")

    def test_create_file_proxy(self):
        """Test creation of `FileProxy` object."""
        fp = FileProxy.objects.create(name=self.dummy_file.name, file=self.dummy_file)

        # Now refresh it and make sure it was saved and retrieved correctly.
        fp.refresh_from_db()
        self.dummy_file.seek(0)  # Reset cursor since it was previously read
        self.assertEqual(fp.name, self.dummy_file.name)
        self.assertEqual(fp.file.read(), self.dummy_file.read())

    def test_delete_file_proxy(self):
        """Test deletion of `FileProxy` object."""
        fp = FileProxy.objects.create(name=self.dummy_file.name, file=self.dummy_file)

        # Assert counts before delete
        self.assertEqual(FileProxy.objects.count(), 1)
        self.assertEqual(FileAttachment.objects.count(), 1)

        # Assert counts after delete
        fp.delete()
        self.assertEqual(FileProxy.objects.count(), 0)
        self.assertEqual(FileAttachment.objects.count(), 0)


class GitRepositoryTest(TransactionTestCase):
    """
    Tests for the GitRepository model class.

    Note: This is a TransactionTestCase, rather than a TestCase, because the GitRepository save() method uses
    transaction.on_commit(), which doesn't get triggered in a normal TestCase.
    """

    SAMPLE_TOKEN = "dc6542736e7b02c159d14bc08f972f9ec1e2c45fa"

    def setUp(self):
        self.repo = GitRepository(
            name="Test Git Repository",
            slug="test-git-repo",
            remote_url="http://localhost/git.git",
            username="oauth2",
        )
        self.repo.save(trigger_resync=False)

    def test_token_rendered(self):
        self.assertEqual(self.repo.token_rendered, "—")
        self.repo._token = self.SAMPLE_TOKEN
        self.assertEqual(self.repo.token_rendered, GitRepository.TOKEN_PLACEHOLDER)
        self.repo._token = ""
        self.assertEqual(self.repo.token_rendered, "—")

    def test_filesystem_path(self):
        self.assertEqual(self.repo.filesystem_path, os.path.join(settings.GIT_ROOT, self.repo.slug))

    def test_save_preserve_token(self):
        self.repo._token = self.SAMPLE_TOKEN
        self.repo.save(trigger_resync=False)
        self.assertEqual(self.repo._token, self.SAMPLE_TOKEN)
        # As if the user had submitted an "Edit" form, which displays the token placeholder instead of the actual token
        self.repo._token = GitRepository.TOKEN_PLACEHOLDER
        self.repo.save(trigger_resync=False)
        self.assertEqual(self.repo._token, self.SAMPLE_TOKEN)
        # As if the user had deleted a pre-existing token from the UI
        self.repo._token = ""
        self.repo.save(trigger_resync=False)
        self.assertEqual(self.repo._token, "")

    def test_verify_user(self):
        self.assertEqual(self.repo.username, "oauth2")

    def test_save_relocate_directory(self):
        with tempfile.TemporaryDirectory() as tmpdirname:
            with self.settings(GIT_ROOT=tmpdirname):
                initial_path = self.repo.filesystem_path
                self.assertIn(self.repo.slug, initial_path)
                os.makedirs(initial_path)

                self.repo.slug = "a-new-location"
                self.repo.save(trigger_resync=False)

                self.assertFalse(os.path.exists(initial_path))
                new_path = self.repo.filesystem_path
                self.assertIn(self.repo.slug, new_path)
                self.assertTrue(os.path.isdir(new_path))


class JobResultTest(TestCase):
    """
    Tests for the `JobResult` model class.
    """

    def test_related_object(self):
        """Test that the `related_object` property is computed properly."""
        # Case 1: Job, identified by class_path.
        with self.settings(JOBS_ROOT=os.path.join(settings.BASE_DIR, "extras/tests/dummy_jobs")):
            job_class = get_job("local/test_pass/TestPass")
            job_result = JobResult(
                name=job_class.class_path,
                obj_type=ContentType.objects.get(app_label="extras", model="job"),
                job_id=uuid.uuid4(),
            )

            # Can't just do self.assertEqual(job_result.related_object, job_class) here for some reason
            self.assertEqual(type(job_result.related_object), type)
            self.assertTrue(issubclass(job_result.related_object, Job))
            self.assertEqual(job_result.related_object.class_path, "local/test_pass/TestPass")

            job_result.name = "local/no_such_job/NoSuchJob"
            self.assertIsNone(job_result.related_object)

            job_result.name = "not-a-class-path"
            self.assertIsNone(job_result.related_object)

        # Case 2: GitRepository, identified by name.
        repo = GitRepository(
            name="Test Git Repository",
            slug="test-git-repo",
            remote_url="http://localhost/git.git",
            username="oauth2",
        )
        repo.save(trigger_resync=False)

        job_result = JobResult(
            name=repo.name,
            obj_type=ContentType.objects.get_for_model(repo),
            job_id=uuid.uuid4(),
        )

        self.assertEqual(job_result.related_object, repo)

        job_result.name = "No such GitRepository"
        self.assertIsNone(job_result.related_object)

        # Case 3: Related object with no name, identified by PK/ID
        ip_address = IPAddress.objects.create(address="1.1.1.1/32")
        job_result = JobResult(
            name="irrelevant",
            obj_type=ContentType.objects.get_for_model(ip_address),
            job_id=ip_address.pk,
        )

        self.assertEqual(job_result.related_object, ip_address)

        job_result.job_id = uuid.uuid4()
        self.assertIsNone(job_result.related_object)


class StatusTest(TestCase):
    """
    Tests for the `Status` model class.
    """

    def setUp(self):
        self.status = Status.objects.create(name="delete_me", slug="delete-me", color=ColorChoices.COLOR_RED)

        manufacturer = Manufacturer.objects.create(name="Manufacturer 1")
        devicetype = DeviceType.objects.create(manufacturer=manufacturer, model="Device Type 1")
        devicerole = DeviceRole.objects.create(name="Device Role 1")
        site = Site.objects.create(name="Site-1")

        self.device = Device.objects.create(
            name="Device 1",
            device_type=devicetype,
            device_role=devicerole,
            site=site,
            status=self.status,
        )

    def test_uniqueness(self):
        # A `delete_me` Status already exists.
        with self.assertRaises(IntegrityError):
            Status.objects.create(name="delete_me")

    def test_delete_protection(self):
        # Protected delete will fail
        with self.assertRaises(ProtectedError):
            self.status.delete()

        # Delete the device
        self.device.delete()

        # Now that it's not in use, delete will succeed.
        self.status.delete()
        self.assertEqual(self.status.pk, None)

    def test_color(self):
        self.assertEqual(self.status.color, ColorChoices.COLOR_RED)

        # Valid color
        self.status.color = ColorChoices.COLOR_PURPLE
        self.status.full_clean()

        # Invalid color
        self.status.color = "red"
        with self.assertRaises(ValidationError):
            self.status.full_clean()

    def test_name(self):
        # Test a bunch of wackado names.
        tests = [
            "CAPSLOCK",
            "---;;a;l^^^2ZSsljk¡",
            "-42",
            "392405834ioafdjskl;ajr30894fjakl;fs___π",
        ]
        for test in tests:
            self.status.name = test
            self.status.clean()
            self.status.save()
            self.assertEquals(str(self.status), test)


class TagTest(TestCase):
    def test_create_tag_unicode(self):
        tag = Tag(name="Testing Unicode: 台灣")
        tag.save()

        self.assertEqual(tag.slug, "testing-unicode-台灣")<|MERGE_RESOLUTION|>--- conflicted
+++ resolved
@@ -296,340 +296,6 @@
         self.assertEqual(device.get_config_context(), annotated_queryset[0].get_config_context())
 
 
-<<<<<<< HEAD
-class ExportTemplateTest(TestCase):
-    """
-    Tests for the ExportTemplate model class.
-    """
-
-    def test_name_contenttype_uniqueness(self):
-        """
-        The pair of (name, content_type) must be unique for an un-owned ExportTemplate.
-
-        See GitHub issue #431.
-        """
-        device_ct = ContentType.objects.get_for_model(Device)
-        ExportTemplate.objects.create(content_type=device_ct, name="Export Template 1", template_code="hello world")
-
-        with self.assertRaises(ValidationError):
-            duplicate_template = ExportTemplate(content_type=device_ct, name="Export Template 1", template_code="foo")
-            duplicate_template.validated_save()
-
-        # A differently owned ExportTemplate may have the same name
-        repo = GitRepository(
-            name="Test Git Repository",
-            slug="test-git-repo",
-            remote_url="http://localhost/git.git",
-            username="oauth2",
-        )
-        repo.save(trigger_resync=False)
-        nonduplicate_template = ExportTemplate(
-            content_type=device_ct, name="Export Template 1", owner=repo, template_code="bar"
-        )
-        nonduplicate_template.validated_save()
-
-
-class GitRepositoryTest(TransactionTestCase):
-    """
-    Tests for the GitRepository model class.
-
-    Note: This is a TransactionTestCase, rather than a TestCase, because the GitRepository save() method uses
-    transaction.on_commit(), which doesn't get triggered in a normal TestCase.
-    """
-
-    SAMPLE_TOKEN = "dc6542736e7b02c159d14bc08f972f9ec1e2c45fa"
-
-    def setUp(self):
-        self.repo = GitRepository(
-            name="Test Git Repository",
-            slug="test-git-repo",
-            remote_url="http://localhost/git.git",
-            username="oauth2",
-        )
-        self.repo.save(trigger_resync=False)
-
-    def test_token_rendered(self):
-        self.assertEqual(self.repo.token_rendered, "—")
-        self.repo._token = self.SAMPLE_TOKEN
-        self.assertEqual(self.repo.token_rendered, GitRepository.TOKEN_PLACEHOLDER)
-        self.repo._token = ""
-        self.assertEqual(self.repo.token_rendered, "—")
-
-    def test_filesystem_path(self):
-        self.assertEqual(self.repo.filesystem_path, os.path.join(settings.GIT_ROOT, self.repo.slug))
-
-    def test_save_preserve_token(self):
-        self.repo._token = self.SAMPLE_TOKEN
-        self.repo.save(trigger_resync=False)
-        self.assertEqual(self.repo._token, self.SAMPLE_TOKEN)
-        # As if the user had submitted an "Edit" form, which displays the token placeholder instead of the actual token
-        self.repo._token = GitRepository.TOKEN_PLACEHOLDER
-        self.repo.save(trigger_resync=False)
-        self.assertEqual(self.repo._token, self.SAMPLE_TOKEN)
-        # As if the user had deleted a pre-existing token from the UI
-        self.repo._token = ""
-        self.repo.save(trigger_resync=False)
-        self.assertEqual(self.repo._token, "")
-
-    def test_verify_user(self):
-        self.assertEqual(self.repo.username, "oauth2")
-
-    def test_save_relocate_directory(self):
-        with tempfile.TemporaryDirectory() as tmpdirname:
-            with self.settings(GIT_ROOT=tmpdirname):
-                initial_path = self.repo.filesystem_path
-                self.assertIn(self.repo.slug, initial_path)
-                os.makedirs(initial_path)
-
-                self.repo.slug = "a-new-location"
-                self.repo.save(trigger_resync=False)
-
-                self.assertFalse(os.path.exists(initial_path))
-                new_path = self.repo.filesystem_path
-                self.assertIn(self.repo.slug, new_path)
-                self.assertTrue(os.path.isdir(new_path))
-
-    def test_clean_token(self):
-        """The _token and token_secret fields are mutually exclusive."""
-        self.repo._token = self.SAMPLE_TOKEN
-        self.repo.token_secret = Secret.objects.create(
-            name="token", slug="token", provider="environment-variable", parameters={"variable": "IGNORE"}
-        )
-        with self.assertRaises(ValidationError):
-            self.repo.clean()
-        self.repo._token = ""
-        self.repo.clean()
-
-    def test_clean_username(self):
-        """The username and username_secret fields are mutually exclusive."""
-        self.repo.username_secret = Secret.objects.create(
-            name="username", slug="username", provider="text-file", parameters={"path": "/foo/bar"}
-        )
-        with self.assertRaises(ValidationError):
-            self.repo.clean()
-        self.repo.username = ""
-        self.repo.clean()
-
-
-class JobResultTest(TestCase):
-    """
-    Tests for the `JobResult` model class.
-    """
-
-    def test_related_object(self):
-        """Test that the `related_object` property is computed properly."""
-        # Case 1: Job, identified by class_path.
-        with self.settings(JOBS_ROOT=os.path.join(settings.BASE_DIR, "extras/tests/dummy_jobs")):
-            job_class = get_job("local/test_pass/TestPass")
-            job_result = JobResult(
-                name=job_class.class_path,
-                obj_type=ContentType.objects.get(app_label="extras", model="job"),
-                job_id=uuid.uuid4(),
-            )
-
-            # Can't just do self.assertEqual(job_result.related_object, job_class) here for some reason
-            self.assertEqual(type(job_result.related_object), type)
-            self.assertTrue(issubclass(job_result.related_object, Job))
-            self.assertEqual(job_result.related_object.class_path, "local/test_pass/TestPass")
-
-            job_result.name = "local/no_such_job/NoSuchJob"
-            self.assertIsNone(job_result.related_object)
-
-            job_result.name = "not-a-class-path"
-            self.assertIsNone(job_result.related_object)
-
-        # Case 2: GitRepository, identified by name.
-        repo = GitRepository(
-            name="Test Git Repository",
-            slug="test-git-repo",
-            remote_url="http://localhost/git.git",
-            username="oauth2",
-        )
-        repo.save(trigger_resync=False)
-
-        job_result = JobResult(
-            name=repo.name,
-            obj_type=ContentType.objects.get_for_model(repo),
-            job_id=uuid.uuid4(),
-        )
-
-        self.assertEqual(job_result.related_object, repo)
-
-        job_result.name = "No such GitRepository"
-        self.assertIsNone(job_result.related_object)
-
-        # Case 3: Related object with no name, identified by PK/ID
-        ip_address = IPAddress.objects.create(address="1.1.1.1/32")
-        job_result = JobResult(
-            name="irrelevant",
-            obj_type=ContentType.objects.get_for_model(ip_address),
-            job_id=ip_address.pk,
-        )
-
-        self.assertEqual(job_result.related_object, ip_address)
-
-        job_result.job_id = uuid.uuid4()
-        self.assertIsNone(job_result.related_object)
-
-
-class SecretTest(TestCase):
-    """
-    Tests for the `Secret` model class.
-    """
-
-    def setUp(self):
-        self.environment_secret = Secret.objects.create(
-            name="Environment Variable Secret",
-            slug="env-var",
-            provider="environment-variable",
-            parameters={"variable": "NAUTOBOT_TEST_ENVIRONMENT_VARIABLE"},
-        )
-        self.text_file_secret = Secret.objects.create(
-            name="Text File Secret",
-            slug="text",
-            provider="text-file",
-            parameters={"path": os.path.join(tempfile.gettempdir(), "secret-file.txt")},
-        )
-
-    def test_environment_variable_value_not_found(self):
-        """Failure to retrieve an environment variable raises an exception."""
-        with self.assertRaises(SecretValueNotFoundError):
-            self.environment_secret.value
-
-    def test_environment_variable_value_missing_parameters(self):
-        """A mis-defined environment variable secret raises an exception on access."""
-        self.environment_secret.parameters = {}
-        with self.assertRaises(SecretParametersError):
-            self.environment_secret.value
-
-    @mock.patch.dict(os.environ, {"NAUTOBOT_TEST_ENVIRONMENT_VARIABLE": "supersecretvalue"})
-    def test_environment_variable_value_success(self):
-        """Successful retrieval of an environment variable secret."""
-        self.assertEqual(self.environment_secret.value, "supersecretvalue")
-
-    @mock.patch.dict(os.environ, {"NAUTOBOT_TEST_ENVIRONMENT_VARIABLE": ""})
-    def test_environment_variable_value_success_empty(self):
-        """Successful retrieval of an environment variable secret even if set to an empty string."""
-        self.assertEqual(self.environment_secret.value, "")
-
-    def test_text_file_clean_validation(self):
-        secret = Secret.objects.create(
-            name="Path shenanigans",
-            slug="path-shenanigans",
-            provider="text-file",
-            parameters={"path": "relative/path/to/file"},
-        )
-        with self.assertRaises(ValidationError):
-            secret.clean()
-        secret.parameters = {"path": "/opt/nautobot/../../etc/passwd"}
-        with self.assertRaises(ValidationError):
-            secret.clean()
-
-    def test_text_file_value_not_found(self):
-        """Failure to retrieve a file raises an exception."""
-        with self.assertRaises(SecretValueNotFoundError):
-            self.text_file_secret.value
-
-    def test_text_file_value_missing_parameters(self):
-        """A mis-defined text file secret raises an exception."""
-        self.text_file_secret.parameters = {}
-        with self.assertRaises(SecretParametersError):
-            self.text_file_secret.value
-
-    def test_text_file_value_success(self):
-        """Successful retrieval of a text file secret."""
-        with open(self.text_file_secret.parameters["path"], "w", encoding="utf8") as file_handle:
-            file_handle.write("Hello world!")
-        try:
-            self.assertEqual(self.text_file_secret.value, "Hello world!")
-        finally:
-            os.remove(self.text_file_secret.parameters["path"])
-
-    def test_text_file_value_success_empty(self):
-        """Successful retrieval of a text file secret from an empty file."""
-        with open(self.text_file_secret.parameters["path"], "w", encoding="utf8"):
-            pass
-        try:
-            self.assertEqual(self.text_file_secret.value, "")
-        finally:
-            os.remove(self.text_file_secret.parameters["path"])
-
-    def test_unknown_provider(self):
-        """An unknown/unsupported provider raises an exception."""
-        self.environment_secret.provider = "it-is-a-mystery"
-        with self.assertRaises(ValidationError):
-            self.environment_secret.clean()
-        with self.assertRaises(SecretProviderError):
-            self.environment_secret.value
-
-
-class StatusTest(TestCase):
-    """
-    Tests for the `Status` model class.
-    """
-
-    def setUp(self):
-        self.status = Status.objects.create(name="delete_me", slug="delete-me", color=ColorChoices.COLOR_RED)
-
-        manufacturer = Manufacturer.objects.create(name="Manufacturer 1")
-        devicetype = DeviceType.objects.create(manufacturer=manufacturer, model="Device Type 1")
-        devicerole = DeviceRole.objects.create(name="Device Role 1")
-        site = Site.objects.create(name="Site-1")
-
-        self.device = Device.objects.create(
-            name="Device 1",
-            device_type=devicetype,
-            device_role=devicerole,
-            site=site,
-            status=self.status,
-        )
-
-    def test_uniqueness(self):
-        # A `delete_me` Status already exists.
-        with self.assertRaises(IntegrityError):
-            Status.objects.create(name="delete_me")
-
-    def test_delete_protection(self):
-        # Protected delete will fail
-        with self.assertRaises(ProtectedError):
-            self.status.delete()
-
-        # Delete the device
-        self.device.delete()
-
-        # Now that it's not in use, delete will succeed.
-        self.status.delete()
-        self.assertEqual(self.status.pk, None)
-
-    def test_color(self):
-        self.assertEqual(self.status.color, ColorChoices.COLOR_RED)
-
-        # Valid color
-        self.status.color = ColorChoices.COLOR_PURPLE
-        self.status.full_clean()
-
-        # Invalid color
-        self.status.color = "red"
-        with self.assertRaises(ValidationError):
-            self.status.full_clean()
-
-    def test_name(self):
-        # Test a bunch of wackado names.
-        tests = [
-            "CAPSLOCK",
-            "---;;a;l^^^2ZSsljk¡",
-            "-42",
-            "392405834ioafdjskl;ajr30894fjakl;fs___π",
-        ]
-        for test in tests:
-            self.status.name = test
-            self.status.clean()
-            self.status.save()
-            self.assertEquals(str(self.status), test)
-
-
-=======
->>>>>>> 73895bb8
 class ConfigContextSchemaTestCase(TestCase):
     """
     Tests for the ConfigContextSchema model
@@ -1057,6 +723,97 @@
         self.assertIsNone(job_result.related_object)
 
 
+class SecretTest(TestCase):
+    """
+    Tests for the `Secret` model class.
+    """
+
+    def setUp(self):
+        self.environment_secret = Secret.objects.create(
+            name="Environment Variable Secret",
+            slug="env-var",
+            provider="environment-variable",
+            parameters={"variable": "NAUTOBOT_TEST_ENVIRONMENT_VARIABLE"},
+        )
+        self.text_file_secret = Secret.objects.create(
+            name="Text File Secret",
+            slug="text",
+            provider="text-file",
+            parameters={"path": os.path.join(tempfile.gettempdir(), "secret-file.txt")},
+        )
+
+    def test_environment_variable_value_not_found(self):
+        """Failure to retrieve an environment variable raises an exception."""
+        with self.assertRaises(SecretValueNotFoundError):
+            self.environment_secret.value
+
+    def test_environment_variable_value_missing_parameters(self):
+        """A mis-defined environment variable secret raises an exception on access."""
+        self.environment_secret.parameters = {}
+        with self.assertRaises(SecretParametersError):
+            self.environment_secret.value
+
+    @mock.patch.dict(os.environ, {"NAUTOBOT_TEST_ENVIRONMENT_VARIABLE": "supersecretvalue"})
+    def test_environment_variable_value_success(self):
+        """Successful retrieval of an environment variable secret."""
+        self.assertEqual(self.environment_secret.value, "supersecretvalue")
+
+    @mock.patch.dict(os.environ, {"NAUTOBOT_TEST_ENVIRONMENT_VARIABLE": ""})
+    def test_environment_variable_value_success_empty(self):
+        """Successful retrieval of an environment variable secret even if set to an empty string."""
+        self.assertEqual(self.environment_secret.value, "")
+
+    def test_text_file_clean_validation(self):
+        secret = Secret.objects.create(
+            name="Path shenanigans",
+            slug="path-shenanigans",
+            provider="text-file",
+            parameters={"path": "relative/path/to/file"},
+        )
+        with self.assertRaises(ValidationError):
+            secret.clean()
+        secret.parameters = {"path": "/opt/nautobot/../../etc/passwd"}
+        with self.assertRaises(ValidationError):
+            secret.clean()
+
+    def test_text_file_value_not_found(self):
+        """Failure to retrieve a file raises an exception."""
+        with self.assertRaises(SecretValueNotFoundError):
+            self.text_file_secret.value
+
+    def test_text_file_value_missing_parameters(self):
+        """A mis-defined text file secret raises an exception."""
+        self.text_file_secret.parameters = {}
+        with self.assertRaises(SecretParametersError):
+            self.text_file_secret.value
+
+    def test_text_file_value_success(self):
+        """Successful retrieval of a text file secret."""
+        with open(self.text_file_secret.parameters["path"], "w", encoding="utf8") as file_handle:
+            file_handle.write("Hello world!")
+        try:
+            self.assertEqual(self.text_file_secret.value, "Hello world!")
+        finally:
+            os.remove(self.text_file_secret.parameters["path"])
+
+    def test_text_file_value_success_empty(self):
+        """Successful retrieval of a text file secret from an empty file."""
+        with open(self.text_file_secret.parameters["path"], "w", encoding="utf8"):
+            pass
+        try:
+            self.assertEqual(self.text_file_secret.value, "")
+        finally:
+            os.remove(self.text_file_secret.parameters["path"])
+
+    def test_unknown_provider(self):
+        """An unknown/unsupported provider raises an exception."""
+        self.environment_secret.provider = "it-is-a-mystery"
+        with self.assertRaises(ValidationError):
+            self.environment_secret.clean()
+        with self.assertRaises(SecretProviderError):
+            self.environment_secret.value
+
+
 class StatusTest(TestCase):
     """
     Tests for the `Status` model class.

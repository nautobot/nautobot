--- conflicted
+++ resolved
@@ -1408,43 +1408,6 @@
         self.assertEqual(log_object.log_level, log.log_level)
         self.assertEqual(log_object.grouping, log.grouping)
 
-<<<<<<< HEAD
-    def test_to_csv_no_log_object(self):
-        """Check that `to_csv` returns the correct data from the JobLogEntry model."""
-        expected_data = ("2020-01-26 15:37:36", "run", "info", "", "Django Test")
-
-        joblogentry_a = JobLogEntry(
-            job_result=self.job_result,
-            log_level=LogLevelChoices.LOG_INFO,
-            grouping="run",
-            message="Django Test",
-            created=datetime.datetime(2020, 1, 26, 15, 37, 36),
-            log_object="",
-            absolute_url="",
-        )
-        joblogentry_a.validated_save()
-        csv_data = joblogentry_a.to_csv()
-        self.assertEqual(expected_data, csv_data)
-
-    def test_to_csv_with_log_object(self):
-        """Check that `to_csv` returns the correct data from the JobLogEntry model."""
-        expected_data = ("2030-05-26 15:37:36", "run", "info", "ams01-dist-01", "Django Test 2")
-
-        joblogentry_a = JobLogEntry(
-            job_result=self.job_result,
-            log_level=LogLevelChoices.LOG_INFO,
-            grouping="run",
-            message="Django Test 2",
-            created=datetime.datetime(2030, 5, 26, 15, 37, 36),
-            log_object="ams01-dist-01",
-            absolute_url="https://nautobot.io/dcim/devices/8d769e14-286a-489c-b705-bd15c476abbb",
-        )
-        joblogentry_a.validated_save()
-        csv_data = joblogentry_a.to_csv()
-        self.assertEqual(expected_data, csv_data)
-
-=======
->>>>>>> 5f15ffad
 
 class WebhookTest(TestCase):  # TODO: change to BaseModelTestCase
     def test_type_error_not_raised_when_calling_check_for_conflicts(self):

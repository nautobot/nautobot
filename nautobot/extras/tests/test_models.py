--- conflicted
+++ resolved
@@ -967,14 +967,11 @@
         self.assertIsNone(job_result.related_object)
 
         # Case 3: Related object with no name, identified by PK/ID
-<<<<<<< HEAD
         ipaddr_status = Status.objects.get_for_model(IPAddress).first()
-        ip_address = IPAddress.objects.create(address="1.1.1.1/32", status=ipaddr_status)
-=======
+        prefix_status = Status.objects.get_for_model(Prefix).first()
         namespace = Namespace.objects.first()
-        Prefix.objects.create(prefix="1.1.1.0/24", namespace=namespace)
-        ip_address = IPAddress.objects.create(address="1.1.1.1/32", namespace=namespace)
->>>>>>> 26ae57ab
+        Prefix.objects.create(prefix="1.1.1.0/24", namespace=namespace, status=prefix_status)
+        ip_address = IPAddress.objects.create(address="1.1.1.1/32", namespace=namespace, status=ipaddr_status)
         job_result = JobResult(
             name="irrelevant",
             obj_type=ContentType.objects.get_for_model(ip_address),

from nautobot.dcim.models import DeviceRole
from nautobot.extras.jobs import Job, BooleanVar, IntegerVar, StringVar, ObjectVar


class APITestJob(Job):
    class Meta:
        name = "Job for API Tests"
        has_sensitive_variables = False
<<<<<<< HEAD
        worker_queues = [None, "nonexistent"]
=======
        worker_queues = ["", "nonexistent"]
>>>>>>> 109ea874

    var1 = StringVar()
    var2 = IntegerVar(required=True)  # explicitly stated, though required=True is the default in any case
    var3 = BooleanVar()
    var4 = ObjectVar(model=DeviceRole)

    def run(self, data, commit=True):
        self.log_debug(message=data["var1"])
        self.log_info(message=data["var2"])
        self.log_success(message=data["var3"])
        self.log_warning(message=data["var4"])

        return "Job complete"<|MERGE_RESOLUTION|>--- conflicted
+++ resolved
@@ -6,11 +6,7 @@
     class Meta:
         name = "Job for API Tests"
         has_sensitive_variables = False
-<<<<<<< HEAD
-        worker_queues = [None, "nonexistent"]
-=======
         worker_queues = ["", "nonexistent"]
->>>>>>> 109ea874
 
     var1 = StringVar()
     var2 = IntegerVar(required=True)  # explicitly stated, though required=True is the default in any case

from django.contrib.contenttypes.models import ContentType
from django.db import transaction

from nautobot.core.celery import register_jobs
from nautobot.dcim.models import Location, LocationType
from nautobot.extras.choices import CustomFieldTypeChoices
<<<<<<< HEAD
from nautobot.extras.jobs import Job, get_task_logger
from nautobot.extras.models import CustomField
=======
from nautobot.extras.jobs import Job
from nautobot.extras.models import CustomField, Status
>>>>>>> e5c94a04


logger = get_task_logger(__name__)


class TestCreateLocationWithCustomField(Job):
    class Meta:
        name = "Location and Custom Field Creation"
        description = "Location with a custom field"

    def run(self):
        with transaction.atomic():
            obj_type = ContentType.objects.get_for_model(Location)
            cf = CustomField(label="cf1", type=CustomFieldTypeChoices.TYPE_TEXT, default="-")
            cf.validated_save()
            cf.content_types.set([obj_type])

            logger.info("CustomField created successfully.", extra={"object": cf})

            location_type = LocationType.objects.create(name="Test Location Type 1")
            location_1 = Location.objects.create(
                name="Test Location", slug="test-location-one", location_type=location_type
            )
            location_1.cf[cf.key] = "some-value"
            location_1.save()
            logger.info("Created a new location", extra={"object": location_1})

            location_2 = Location.objects.create(
                name="Test Site Two", slug="test-location-two", location_type=location_type
            )
            logger.info("Created another new location", extra={"object": location_2})

<<<<<<< HEAD
            return "Job completed."

=======
        location_type = LocationType.objects.create(name="Test Location Type 1")
        status = Status.objects.get_for_model(Location).first()
        location_1 = Location.objects.create(
            name="Test Location", slug="test-location-one", location_type=location_type, status=status
        )
        location_1.cf[cf.key] = "some-value"
        location_1.save()
        self.log_success(obj=location_1, message="Created a new location")

        location_2 = Location.objects.create(
            name="Test Site Two", slug="test-location-two", location_type=location_type, status=status
        )
        self.log_success(obj=location_2, message="Created another new location")
>>>>>>> e5c94a04

register_jobs(TestCreateLocationWithCustomField)<|MERGE_RESOLUTION|>--- conflicted
+++ resolved
@@ -4,13 +4,8 @@
 from nautobot.core.celery import register_jobs
 from nautobot.dcim.models import Location, LocationType
 from nautobot.extras.choices import CustomFieldTypeChoices
-<<<<<<< HEAD
 from nautobot.extras.jobs import Job, get_task_logger
-from nautobot.extras.models import CustomField
-=======
-from nautobot.extras.jobs import Job
 from nautobot.extras.models import CustomField, Status
->>>>>>> e5c94a04
 
 
 logger = get_task_logger(__name__)
@@ -31,35 +26,20 @@
             logger.info("CustomField created successfully.", extra={"object": cf})
 
             location_type = LocationType.objects.create(name="Test Location Type 1")
+            status = Status.objects.get_for_model(Location).first()
             location_1 = Location.objects.create(
-                name="Test Location", slug="test-location-one", location_type=location_type
+                name="Test Location", slug="test-location-one", location_type=location_type, status=status
             )
             location_1.cf[cf.key] = "some-value"
             location_1.save()
             logger.info("Created a new location", extra={"object": location_1})
 
             location_2 = Location.objects.create(
-                name="Test Site Two", slug="test-location-two", location_type=location_type
+                name="Test Site Two", slug="test-location-two", location_type=location_type, status=status
             )
             logger.info("Created another new location", extra={"object": location_2})
 
-<<<<<<< HEAD
             return "Job completed."
 
-=======
-        location_type = LocationType.objects.create(name="Test Location Type 1")
-        status = Status.objects.get_for_model(Location).first()
-        location_1 = Location.objects.create(
-            name="Test Location", slug="test-location-one", location_type=location_type, status=status
-        )
-        location_1.cf[cf.key] = "some-value"
-        location_1.save()
-        self.log_success(obj=location_1, message="Created a new location")
-
-        location_2 = Location.objects.create(
-            name="Test Site Two", slug="test-location-two", location_type=location_type, status=status
-        )
-        self.log_success(obj=location_2, message="Created another new location")
->>>>>>> e5c94a04
 
 register_jobs(TestCreateLocationWithCustomField)
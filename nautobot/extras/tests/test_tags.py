--- conflicted
+++ resolved
@@ -3,13 +3,8 @@
 from rest_framework import status
 
 from nautobot.core.testing import APITestCase, TestCase
-<<<<<<< HEAD
-from nautobot.dcim.models import Site
+from nautobot.dcim.models import Location, LocationType
 from nautobot.extras.models import Status, Tag
-=======
-from nautobot.dcim.models import Location, LocationType
-from nautobot.extras.models import Tag
->>>>>>> 100ea54a
 
 
 class TaggedItemORMTest(TestCase):
@@ -54,15 +49,9 @@
     def test_create_tagged_item(self):
 
         data = {
-<<<<<<< HEAD
-            "name": "Test Site",
-            "slug": "test-site",
-            "status": Status.objects.get_for_model(Site).first().pk,
-=======
             "name": "Test Location",
             "slug": "test-location",
             "status": "active",
->>>>>>> 100ea54a
             "tags": [str(t.pk) for t in self.tags],
             "location_type": self.location_type.pk,
         }
@@ -118,15 +107,9 @@
         tag = self.tags[0]
         tag.content_types.remove(ContentType.objects.get_for_model(Location))
         data = {
-<<<<<<< HEAD
-            "name": "Test Site",
-            "slug": "test-site",
-            "status": Status.objects.get_for_model(Site).first().pk,
-=======
             "name": "Test Location",
             "slug": "test-location",
-            "status": "active",
->>>>>>> 100ea54a
+            "status": Status.objects.get_for_model(Site).first().pk,
             "tags": [tag.id],
         }
         url = reverse("dcim-api:location-list")

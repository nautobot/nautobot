--- conflicted
+++ resolved
@@ -1,13 +1,6 @@
 import datetime
 from io import StringIO
 import json
-<<<<<<< HEAD
-import logging
-=======
-import re
-import uuid
-from io import StringIO
->>>>>>> 399d753f
 from pathlib import Path
 import re
 from unittest import mock
@@ -101,13 +94,7 @@
         """
         module = "test_fail"
         name = "TestFail"
-<<<<<<< HEAD
-        logging.disable(logging.ERROR)
         job_result = create_job_result_and_run_job(module, name)
-        logging.disable(logging.NOTSET)
-=======
-        job_result = create_job_result_and_run_job(module, name, commit=False)
->>>>>>> 399d753f
         self.assertEqual(job_result.status, JobResultStatusChoices.STATUS_FAILURE)
 
     def test_field_default(self):
@@ -171,7 +158,6 @@
         name = "TestAtomicDecorator"
         job_result = create_job_result_and_run_job(module, name)
         self.assertEqual(job_result.status, JobResultStatusChoices.STATUS_SUCCESS)
-<<<<<<< HEAD
         # Ensure DB transaction was not aborted
         self.assertTrue(Status.objects.filter(name="Test database atomic rollback 1").exists())
         # Ensure the correct job log messages were saved
@@ -207,17 +193,6 @@
         module = "test_atomic_transaction"
         name = "TestAtomicDecorator"
         job_result = create_job_result_and_run_job(module, name, fail=True)
-=======
-        self.assertEqual(Location.objects.count(), 0)  # Ensure DB transaction was aborted
-
-    def test_read_only_job_fail(self):
-        """
-        Job read only test with fail result.
-        """
-        module = "test_read_only_fail"
-        name = "TestReadOnlyFail"
-        job_result = create_job_result_and_run_job(module, name, commit=False)
->>>>>>> 399d753f
         self.assertEqual(job_result.status, JobResultStatusChoices.STATUS_FAILURE)
         # Ensure DB transaction was aborted
         self.assertFalse(Status.objects.filter(name="Test database atomic rollback 1").exists())
@@ -358,13 +333,7 @@
         module = "test_object_var_required"
         name = "TestRequiredObjectVar"
         data = {"location": None}
-<<<<<<< HEAD
-        logging.disable(logging.ERROR)
         job_result = create_job_result_and_run_job(module, name, **data)
-        logging.disable(logging.NOTSET)
-=======
-        job_result = create_job_result_and_run_job(module, name, data=data, commit=False)
->>>>>>> 399d753f
 
         # Assert stuff
         self.assertEqual(job_result.status, JobResultStatusChoices.STATUS_FAILURE)
@@ -373,24 +342,6 @@
         ).first()
         self.assertIn("location is a required field", log_failure.message)
 
-<<<<<<< HEAD
-=======
-    def test_job_data_as_string(self):
-        """
-        Test that job doesn't error when not a dictionary.
-        """
-        module = "test_object_vars"
-        name = "TestObjectVars"
-        data = "BAD DATA STRING"
-        job_result = create_job_result_and_run_job(module, name, data=data, commit=False)
-        # Assert stuff
-        self.assertEqual(job_result.status, JobResultStatusChoices.STATUS_FAILURE)
-        log_failure = JobLogEntry.objects.filter(
-            grouping="initialization", log_level=LogLevelChoices.LOG_FAILURE
-        ).first()
-        self.assertIn("Data should be a dictionary", log_failure.message)
-
->>>>>>> 399d753f
     def test_job_latest_result_property(self):
         """
         Job test to see if the latest_result property is indeed returning the most recent job result
@@ -567,12 +518,7 @@
         self.assertEqual(FileProxy.objects.count(), 1)
 
         # Run the job
-<<<<<<< HEAD
-        logging.disable(logging.ERROR)
         job_result = create_job_result_and_run_job(module, name, **serialized_data)
-=======
-        job_result = create_job_result_and_run_job(module, name, data=serialized_data, commit=False)
->>>>>>> 399d753f
         self.assertIsNotNone(job_result.traceback)
         # TODO(jathan): If there are more use-cases for asserting class comparison for errors raised
         # by Jobs, factor this into a test case method.
@@ -736,13 +682,7 @@
     def test_missing_receive_job_button_method(self):
         module = "test_job_button_receiver"
         name = "TestJobButtonReceiverFail"
-<<<<<<< HEAD
-        logging.disable(logging.ERROR)
         job_result = create_job_result_and_run_job(module, name, **self.data)
-        logging.disable(logging.NOTSET)
-=======
-        job_result = create_job_result_and_run_job(module, name, data=self.data, commit=False)
->>>>>>> 399d753f
         self.assertEqual(job_result.status, JobResultStatusChoices.STATUS_FAILURE)
 
 
@@ -806,13 +746,7 @@
     def test_missing_receive_job_hook_method(self):
         module = "test_job_hook_receiver"
         name = "TestJobHookReceiverFail"
-<<<<<<< HEAD
-        logging.disable(logging.ERROR)
         job_result = create_job_result_and_run_job(module, name, **self.data)
-        logging.disable(logging.NOTSET)
-=======
-        job_result = create_job_result_and_run_job(module, name, data=self.data, commit=False)
->>>>>>> 399d753f
         self.assertEqual(job_result.status, JobResultStatusChoices.STATUS_FAILURE)
 
 

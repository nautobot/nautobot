import logging

from django.conf import settings
from django.contrib.contenttypes.models import ContentType
from django.core.exceptions import ValidationError
from django.db.models import ProtectedError
from django.urls import reverse
from rest_framework import status

from nautobot.core.tables import CustomFieldColumn
from nautobot.core.testing import APITestCase, TestCase, TransactionTestCase
from nautobot.core.testing.utils import post_data
from nautobot.dcim.filters import SiteFilterSet
from nautobot.dcim.forms import SiteCSVForm
from nautobot.dcim.models import Site, Rack, Device
from nautobot.dcim.tables import SiteTable
from nautobot.extras.choices import CustomFieldTypeChoices, CustomFieldFilterLogicChoices
from nautobot.extras.models import ComputedField, CustomField, CustomFieldChoice, Status
from nautobot.users.models import ObjectPermission
from nautobot.virtualization.models import VirtualMachine


class CustomFieldTest(TestCase):
    def setUp(self):
        super().setUp()
        active_status = Status.objects.get_for_model(Site).get(slug="active")
        Site.objects.create(name="Site A", slug="site-a", status=active_status)
        Site.objects.create(name="Site B", slug="site-b", status=active_status)
        Site.objects.create(name="Site C", slug="site-c", status=active_status)

    def test_immutable_fields(self):
        """Some fields may not be changed once set, due to the potential for complex downstream effects."""
        instance = CustomField.objects.create(
            # 2.0 TODO: #824 remove name field
            name="Custom Field",
            slug="custom_field",
            type=CustomFieldTypeChoices.TYPE_TEXT,
        )
        instance.validated_save()

        instance.refresh_from_db()
        instance.name = "Different Custom Field"
        with self.assertRaises(ValidationError):
            instance.validated_save()

        instance.refresh_from_db()
        instance.slug = "custom_field_2"
        with self.assertRaises(ValidationError):
            instance.validated_save()

        instance.refresh_from_db()
        instance.type = CustomFieldTypeChoices.TYPE_SELECT
        with self.assertRaises(ValidationError):
            instance.validated_save()

    def test_simple_fields(self):
        DATA = (
            {
                "field_type": CustomFieldTypeChoices.TYPE_TEXT,
                "field_value": "Foobar!",
                "empty_value": "",
            },
            {
                "field_type": CustomFieldTypeChoices.TYPE_INTEGER,
                "field_value": 0,
                "empty_value": None,
            },
            {
                "field_type": CustomFieldTypeChoices.TYPE_INTEGER,
                "field_value": 42,
                "empty_value": None,
            },
            {
                "field_type": CustomFieldTypeChoices.TYPE_BOOLEAN,
                "field_value": True,
                "empty_value": None,
            },
            {
                "field_type": CustomFieldTypeChoices.TYPE_BOOLEAN,
                "field_value": False,
                "empty_value": None,
            },
            {
                "field_type": CustomFieldTypeChoices.TYPE_DATE,
                "field_value": "2016-06-23",
                "empty_value": None,
            },
            {
                "field_type": CustomFieldTypeChoices.TYPE_URL,
                "field_value": "http://example.com/",
                "empty_value": "",
            },
            {
                "field_type": CustomFieldTypeChoices.TYPE_JSON,
                "field_value": {"dict_key": "key value"},
                "empty_value": "",
            },
            {
                "field_type": CustomFieldTypeChoices.TYPE_JSON,
                "field_value": ["a", "list"],
                "empty_value": "",
            },
            {
                "field_type": CustomFieldTypeChoices.TYPE_JSON,
                "field_value": "A string",
                "empty_value": "",
            },
            {
                "field_type": CustomFieldTypeChoices.TYPE_JSON,
                "field_value": None,
                "empty_value": "",
            },
        )

        obj_type = ContentType.objects.get_for_model(Site)

        for data in DATA:

            # Create a custom field
            # 2.0 TODO: #824 slug rather than name
            cf = CustomField(type=data["field_type"], name="my_field", required=False)
            cf.save()  # not validated_save this time, as we're testing backwards-compatibility
            cf.content_types.set([obj_type])
            # Assert that slug and label were auto-populated correctly
            # 2.0 TODO: slug and label will become mandatory fields to specify.
            cf.refresh_from_db()
            self.assertEqual(cf.label, cf.name)
            self.assertEqual(cf.slug, cf.name)

            # Assign a value to the first Site
            site = Site.objects.get(slug="site-a")
            # 2.0 TODO: #824 cf.slug rather than cf.name
            site.cf[cf.name] = data["field_value"]
            site.validated_save()

            # Retrieve the stored value
            site.refresh_from_db()
            # 2.0 TODO: #824 cf.slug rather than cf.name
            self.assertEqual(site.cf[cf.name], data["field_value"])

            # Delete the stored value
            # 2.0 TODO: #824 cf.slug rather than cf.name
            site.cf.pop(cf.name)
            site.save()
            site.refresh_from_db()
            # 2.0 TODO: #824 cf.slug rather than cf.name
            self.assertIsNone(site.cf.get(cf.name))

            # Delete the custom field
            cf.delete()

    def test_select_field(self):
        obj_type = ContentType.objects.get_for_model(Site)

        # Create a custom field
        cf = CustomField(
            type=CustomFieldTypeChoices.TYPE_SELECT,
            name="my_field",
            required=False,
        )
        cf.save()
        cf.content_types.set([obj_type])

        CustomFieldChoice.objects.create(custom_field=cf, value="Option A")
        CustomFieldChoice.objects.create(custom_field=cf, value="Option B")
        CustomFieldChoice.objects.create(custom_field=cf, value="Option C")

        # Assign a value to the first Site
        site = Site.objects.get(slug="site-a")
        # 2.0 TODO: #824 cf.slug rather than cf.name
        site.cf[cf.name] = "Option A"
        site.validated_save()

        # Retrieve the stored value
        site.refresh_from_db()
        # 2.0 TODO: #824 cf.slug rather than cf.name
        self.assertEqual(site.cf[cf.name], "Option A")

        # Delete the stored value
        # 2.0 TODO: #824 cf.slug rather than cf.name
        site.cf.pop(cf.name)
        site.save()
        site.refresh_from_db()
        # 2.0 TODO: #824 cf.slug rather than cf.name
        self.assertIsNone(site.cf.get(cf.name))

        # Delete the custom field
        cf.delete()

    def test_multi_select_field(self):
        obj_type = ContentType.objects.get_for_model(Site)

        # Create a custom field
        cf = CustomField(
            type=CustomFieldTypeChoices.TYPE_MULTISELECT,
            name="my_field",
            required=False,
        )
        cf.save()
        cf.content_types.set([obj_type])

        CustomFieldChoice.objects.create(custom_field=cf, value="Option A")
        CustomFieldChoice.objects.create(custom_field=cf, value="Option B")
        CustomFieldChoice.objects.create(custom_field=cf, value="Option C")

        # Assign a value to the first Site
        site = Site.objects.get(slug="site-a")
        # 2.0 TODO: #824 cf.slug rather than cf.name
        site.cf[cf.name] = ["Option A", "Option B"]
        site.validated_save()

        # Retrieve the stored value
        site.refresh_from_db()
        # 2.0 TODO: #824 cf.slug rather than cf.name
        self.assertEqual(site.cf[cf.name], ["Option A", "Option B"])

        # Delete the stored value
        # 2.0 TODO: #824 cf.slug rather than cf.name
        site.cf.pop(cf.name)
        site.save()
        site.refresh_from_db()
        # 2.0 TODO: #824 cf.slug rather than cf.name
        self.assertIsNone(site.cf.get(cf.name))

        # Delete the custom field
        cf.delete()

    def test_multi_select_field_value_after_bulk_update(self):
        obj_type = ContentType.objects.get_for_model(Site)

        # Create a custom field
        cf = CustomField(
            type=CustomFieldTypeChoices.TYPE_MULTISELECT,
            name="my_field",
            required=False,
        )
        cf.save()
        cf.content_types.set([obj_type])
        CustomFieldChoice.objects.create(custom_field=cf, value="Option A")
        CustomFieldChoice.objects.create(custom_field=cf, value="Option B")
        CustomFieldChoice.objects.create(custom_field=cf, value="Option C")
        cf.validated_save()

        # Assign values to all sites
        sites = Site.objects.all()
        # 2.0 TODO: #824 cf.slug rather than cf.name
        for site in sites:
            site.cf[cf.name] = ["Option A", "Option B", "Option C"]
            site.validated_save()

            # Retrieve the stored value
            site.refresh_from_db()
            # 2.0 TODO: #824 cf.slug rather than cf.name
            self.assertEqual(site.cf[cf.name], ["Option A", "Option B", "Option C"])

        pk_list = list(Site.objects.values_list("pk", flat=True))
        data = {
            "pk": pk_list,
            "_apply": True,  # Form button
        }
        # set my_field to [] to emulate form submission when the user does not make any changes to the multiselect cf.
        bulk_edit_data = {
            f"cf_{cf.slug}": [],
        }
        # Append the form data to the request
        data.update(post_data(bulk_edit_data))
        # Assign model-level permission
        obj_perm = ObjectPermission(
            name="Test permission",
            actions=["view", "change"],
        )
        obj_perm.save()
        obj_perm.users.add(self.user)
        obj_perm.object_types.add(ContentType.objects.get_for_model(Site))

        # Try POST with model-level permission
        bulk_edit_url = reverse("dcim:site_bulk_edit")
        self.assertHttpStatus(self.client.post(bulk_edit_url, data), 302)

        # Assert the values are unchanged after bulk edit
        for site in sites:
            site.refresh_from_db()
            self.assertEqual(site.cf[cf.name], ["Option A", "Option B", "Option C"])

        cf.delete()

    def test_text_field_value(self):
        obj_type = ContentType.objects.get_for_model(Site)

        # Create a custom field
        cf = CustomField(
            type=CustomFieldTypeChoices.TYPE_TEXT,
            name="my_text_field",
            required=False,
        )
        cf.save()
        cf.content_types.set([obj_type])

        # Assign a disallowed value (list) to the first Site
        site = Site.objects.get(slug="site-a")
        # 2.0 TODO: #824 cf.slug rather than cf.name
        site.cf[cf.name] = ["I", "am", "a", "list"]
        with self.assertRaises(ValidationError) as context:
            site.validated_save()
        self.assertIn("Value must be a string", str(context.exception))

        # Assign another disallowed value (int) to the first Site
        # 2.0 TODO: #824 cf.slug rather than cf.name
        site.cf[cf.name] = 2
        with self.assertRaises(ValidationError) as context:
            site.validated_save()
        self.assertIn("Value must be a string", str(context.exception))

        # Assign another disallowed value (bool) to the first Site
        # 2.0 TODO: #824 cf.slug rather than cf.name
        site.cf[cf.name] = True
        with self.assertRaises(ValidationError) as context:
            site.validated_save()
        self.assertIn("Value must be a string", str(context.exception))

        # Delete the stored value
        # 2.0 TODO: #824 cf.slug rather than cf.name
        site.cf.pop(cf.name)
        site.save()
        site.refresh_from_db()
        # 2.0 TODO: #824 cf.slug rather than cf.name
        self.assertIsNone(site.cf.get(cf.name))

        # Delete the custom field
        cf.delete()

    def test_regex_validation(self):
        obj_type = ContentType.objects.get_for_model(Site)

        for cf_type in CustomFieldTypeChoices.REGEX_TYPES:
            # validation for select and multi-select are performed on the CustomFieldChoice model
            if "select" in cf_type:
                continue

            # Create a custom field
            cf = CustomField(
                type=cf_type,
                name=f"cf_test_{cf_type}",
                required=False,
                validation_regex="A.C[01]x?",
            )
            cf.save()
            cf.content_types.set([obj_type])

            # Assign values to the first Site
            site = Site.objects.first()

            non_matching_values = ["abc1", "AC1", "00AbC", "abc1x", "00abc1x00"]
            error_message = f"Value must match regex '{cf.validation_regex}'"
            for value in non_matching_values:
                with self.subTest(cf_type=cf_type, value=value):
                    with self.assertRaisesMessage(ValidationError, error_message):
                        # 2.0 TODO: #824 cf.slug rather than cf.name
                        site.cf[cf.name] = value
                        site.validated_save()

            matching_values = ["ABC1", "00AbC0", "00ABC0x00"]
            for value in matching_values:
                with self.subTest(cf_type=cf_type, value=value):
                    # 2.0 TODO: #824 cf.slug rather than cf.name
                    site.cf[cf.name] = value
                    site.validated_save()

            # Delete the custom field
            cf.delete()


class CustomFieldManagerTest(TestCase):
    def setUp(self):
        content_type = ContentType.objects.get_for_model(Site)
        custom_field = CustomField(type=CustomFieldTypeChoices.TYPE_TEXT, name="text_field", default="foo")
        custom_field.save()
        custom_field.content_types.set([content_type])

    def test_get_for_model(self):
        self.assertEqual(CustomField.objects.get_for_model(Site).count(), 2)
        self.assertEqual(CustomField.objects.get_for_model(VirtualMachine).count(), 0)


class CustomFieldDataAPITest(APITestCase):
    """
    Check that object representations in the REST API include their custom field data.

    For tests of the api/extras/custom-fields/ REST API endpoint itself, see test_api.py.
    """

    @classmethod
    def setUpTestData(cls):
        content_type = ContentType.objects.get_for_model(Site)

        # Text custom field
        cls.cf_text = CustomField(
            type=CustomFieldTypeChoices.TYPE_TEXT, name="text_field", slug="text_cf", default="foo"
        )
        cls.cf_text.save()
        cls.cf_text.content_types.set([content_type])

        # Integer custom field
        cls.cf_integer = CustomField(
            type=CustomFieldTypeChoices.TYPE_INTEGER, name="number_field", slug="number_cf", default=123
        )
        cls.cf_integer.save()
        cls.cf_integer.content_types.set([content_type])

        # Boolean custom field
        cls.cf_boolean = CustomField(
            type=CustomFieldTypeChoices.TYPE_BOOLEAN,
            name="boolean_field",
            slug="boolean_cf",
            default=False,
        )
        cls.cf_boolean.save()
        cls.cf_boolean.content_types.set([content_type])

        # Date custom field
        cls.cf_date = CustomField(
            type=CustomFieldTypeChoices.TYPE_DATE,
            name="date_field",
            slug="date_cf",
            default="2020-01-01",
        )
        cls.cf_date.save()
        cls.cf_date.content_types.set([content_type])

        # URL custom field
        cls.cf_url = CustomField(
            type=CustomFieldTypeChoices.TYPE_URL,
            name="url_field",
            slug="url_cf",
            default="http://example.com/1",
        )
        cls.cf_url.save()
        cls.cf_url.content_types.set([content_type])

        # Select custom field
        cls.cf_select = CustomField(
            type=CustomFieldTypeChoices.TYPE_SELECT,
            name="choice_field",
            slug="choice_cf",
        )
        cls.cf_select.save()
        cls.cf_select.content_types.set([content_type])
        CustomFieldChoice.objects.create(custom_field=cls.cf_select, value="Foo")
        CustomFieldChoice.objects.create(custom_field=cls.cf_select, value="Bar")
        CustomFieldChoice.objects.create(custom_field=cls.cf_select, value="Baz")
        cls.cf_select.default = "Foo"
        cls.cf_select.save()

        # Multi-select custom field
        cls.cf_multi_select = CustomField(
            type=CustomFieldTypeChoices.TYPE_MULTISELECT,
            name="multi_choice_field",
            slug="multi_choice_cf",
        )
        cls.cf_multi_select.save()
        cls.cf_multi_select.content_types.set([content_type])
        CustomFieldChoice.objects.create(custom_field=cls.cf_multi_select, value="Foo")
        CustomFieldChoice.objects.create(custom_field=cls.cf_multi_select, value="Bar")
        CustomFieldChoice.objects.create(custom_field=cls.cf_multi_select, value="Baz")
        cls.cf_multi_select.default = ["Foo", "Bar"]
        cls.cf_multi_select.save()

        if "example_plugin" in settings.PLUGINS:
            cls.cf_plugin_field = CustomField.objects.get(name="example_plugin_auto_custom_field")

        cls.statuses = Status.objects.get_for_model(Site)

        # Create some sites
        cls.sites = (
            Site.objects.create(name="Site 1", slug="site-1", status=cls.statuses.get(slug="active")),
            Site.objects.create(name="Site 2", slug="site-2", status=cls.statuses.get(slug="active")),
        )

        # Assign custom field values for site 2
        # 2.0 TODO: #824 replace .name with .slug
        cls.sites[1]._custom_field_data = {
            cls.cf_text.name: "bar",
            cls.cf_integer.name: 456,
            cls.cf_boolean.name: True,
            cls.cf_date.name: "2020-01-02",
            cls.cf_url.name: "http://example.com/2",
            cls.cf_select.name: "Bar",
            cls.cf_multi_select.name: ["Bar", "Baz"],
        }
        if "example_plugin" in settings.PLUGINS:
            # 2.0 TODO: #824 cf.slug rather than cf.name
            cls.sites[1]._custom_field_data[cls.cf_plugin_field.name] = "Custom value"
        cls.sites[1].save()

    def test_get_single_object_without_custom_field_data(self):
        """
        Validate that custom fields are present on an object even if it has no values defined.
        """
        url = reverse("dcim-api:site-detail", kwargs={"pk": self.sites[0].pk})
        self.add_permissions("dcim.view_site")

        response = self.client.get(url, **self.header)
        self.assertEqual(response.data["name"], self.sites[0].name)
        # A model directly instantiated via the ORM does NOT automatically receive custom field default values.
        # This is arguably a bug.
        # 1.4+ API behavior - custom field data represented by cf.slug
        expected_data = {
            "text_cf": None,
            "number_cf": None,
            "boolean_cf": None,
            "date_cf": None,
            "url_cf": None,
            "choice_cf": None,
            "multi_choice_cf": None,
        }
        if "example_plugin" in settings.PLUGINS:
            expected_data["example_plugin_auto_custom_field"] = None
        self.assertEqual(response.data["custom_fields"], expected_data)

    def test_get_single_object_with_custom_field_data(self):
        """
        Validate that custom fields are present and correctly set for an object with values defined.
        """
        site2_cfvs = self.sites[1].cf
        url = reverse("dcim-api:site-detail", kwargs={"pk": self.sites[1].pk})
        self.add_permissions("dcim.view_site")

        response = self.client.get(url, **self.header)
        self.assertEqual(response.data["name"], self.sites[1].name)
        # 1.4+ API behavior - custom fields keyed by cf.slug
        # 2.0 TODO: #824 replace site2_cfvs[name] with site2_cfvs[slug]
        self.assertEqual(response.data["custom_fields"]["text_cf"], site2_cfvs["text_field"])
        self.assertEqual(response.data["custom_fields"]["number_cf"], site2_cfvs["number_field"])
        self.assertEqual(response.data["custom_fields"]["boolean_cf"], site2_cfvs["boolean_field"])
        self.assertEqual(response.data["custom_fields"]["date_cf"], site2_cfvs["date_field"])
        self.assertEqual(response.data["custom_fields"]["url_cf"], site2_cfvs["url_field"])
        self.assertEqual(response.data["custom_fields"]["choice_cf"], site2_cfvs["choice_field"])
        self.assertEqual(response.data["custom_fields"]["multi_choice_cf"], site2_cfvs["multi_choice_field"])

    def test_create_single_object_with_defaults(self):
        """
        Create a new site with no specified custom field values and check that it received the default values.
        """
        data = {
            "name": "Site 3",
            "slug": "site-3",
            "status": self.statuses.first().pk,
        }
        url = reverse("dcim-api:site-list")
        self.add_permissions("dcim.add_site")

        response = self.client.post(url, data, format="json", **self.header)
        self.assertHttpStatus(response, status.HTTP_201_CREATED)

        # Validate response data
        response_cf = response.data["custom_fields"]
        self.assertEqual(response_cf["text_cf"], self.cf_text.default)
        self.assertEqual(response_cf["number_cf"], self.cf_integer.default)
        self.assertEqual(response_cf["boolean_cf"], self.cf_boolean.default)
        self.assertEqual(response_cf["date_cf"], self.cf_date.default)
        self.assertEqual(response_cf["url_cf"], self.cf_url.default)
        self.assertEqual(response_cf["choice_cf"], self.cf_select.default)
        self.assertEqual(response_cf["multi_choice_cf"], self.cf_multi_select.default)
        if "example_plugin" in settings.PLUGINS:
            self.assertEqual(response_cf["example_plugin_auto_custom_field"], self.cf_plugin_field.default)

        # Validate database data
        site = Site.objects.get(pk=response.data["id"])
        self.assertEqual(site.cf["text_field"], self.cf_text.default)
        self.assertEqual(site.cf["number_field"], self.cf_integer.default)
        self.assertEqual(site.cf["boolean_field"], self.cf_boolean.default)
        self.assertEqual(str(site.cf["date_field"]), self.cf_date.default)
        self.assertEqual(site.cf["url_field"], self.cf_url.default)
        self.assertEqual(site.cf["choice_field"], self.cf_select.default)
        self.assertEqual(site.cf["multi_choice_field"], self.cf_multi_select.default)
        if "example_plugin" in settings.PLUGINS:
            self.assertEqual(site.cf["example_plugin_auto_custom_field"], self.cf_plugin_field.default)

    def test_create_single_object_with_values(self):
        """
        Create a single new site with a value for each type of custom field.
        """
        data = {
            "name": "Site 3",
            "slug": "site-3",
            "status": self.statuses.first().pk,
            "custom_fields": {
                "text_cf": "bar",
                "number_cf": 456,
                "boolean_cf": True,
                "date_cf": "2020-01-02",
                "url_cf": "http://example.com/2",
                "choice_cf": "Bar",
                "multi_choice_cf": ["Baz"],
            },
        }
        if "example_plugin" in settings.PLUGINS:
            data["custom_fields"]["example_plugin_auto_custom_field"] = "Custom value"
        url = reverse("dcim-api:site-list")
        self.add_permissions("dcim.add_site")

        response = self.client.post(url, data, format="json", **self.header)
        self.assertHttpStatus(response, status.HTTP_201_CREATED)

        # Validate response data
        response_cf = response.data["custom_fields"]
        data_cf = data["custom_fields"]
        self.assertEqual(response_cf["text_cf"], data_cf["text_cf"])
        self.assertEqual(response_cf["number_cf"], data_cf["number_cf"])
        self.assertEqual(response_cf["boolean_cf"], data_cf["boolean_cf"])
        self.assertEqual(response_cf["date_cf"], data_cf["date_cf"])
        self.assertEqual(response_cf["url_cf"], data_cf["url_cf"])
        self.assertEqual(response_cf["choice_cf"], data_cf["choice_cf"])
        self.assertEqual(response_cf["multi_choice_cf"], data_cf["multi_choice_cf"])
        if "example_plugin" in settings.PLUGINS:
            self.assertEqual(
                response_cf["example_plugin_auto_custom_field"], data_cf["example_plugin_auto_custom_field"]
            )

        # Validate database data
        site = Site.objects.get(pk=response.data["id"])
        self.assertEqual(site.cf["text_field"], data_cf["text_cf"])
        self.assertEqual(site.cf["number_field"], data_cf["number_cf"])
        self.assertEqual(site.cf["boolean_field"], data_cf["boolean_cf"])
        self.assertEqual(str(site.cf["date_field"]), data_cf["date_cf"])
        self.assertEqual(site.cf["url_field"], data_cf["url_cf"])
        self.assertEqual(site.cf["choice_field"], data_cf["choice_cf"])
        self.assertEqual(site.cf["multi_choice_field"], data_cf["multi_choice_cf"])
        if "example_plugin" in settings.PLUGINS:
            self.assertEqual(site.cf["example_plugin_auto_custom_field"], data_cf["example_plugin_auto_custom_field"])

    def test_create_multiple_objects_with_defaults(self):
        """
        Create three news sites with no specified custom field values and check that each received
        the default custom field values.
        """
        data = (
            {
                "name": "Site 3",
                "slug": "site-3",
                "status": self.statuses.first().pk,
            },
            {
                "name": "Site 4",
                "slug": "site-4",
                "status": self.statuses.first().pk,
            },
            {
                "name": "Site 5",
                "slug": "site-5",
                "status": self.statuses.first().pk,
            },
        )
        url = reverse("dcim-api:site-list")
        self.add_permissions("dcim.add_site")

        response = self.client.post(url, data, format="json", **self.header)
        self.assertHttpStatus(response, status.HTTP_201_CREATED)
        self.assertEqual(len(response.data), len(data))

        for i, _obj in enumerate(data):

            # Validate response data
            response_cf = response.data[i]["custom_fields"]
            self.assertEqual(response_cf["text_cf"], self.cf_text.default)
            self.assertEqual(response_cf["number_cf"], self.cf_integer.default)
            self.assertEqual(response_cf["boolean_cf"], self.cf_boolean.default)
            self.assertEqual(response_cf["date_cf"], self.cf_date.default)
            self.assertEqual(response_cf["url_cf"], self.cf_url.default)
            self.assertEqual(response_cf["choice_cf"], self.cf_select.default)
            self.assertEqual(response_cf["multi_choice_cf"], self.cf_multi_select.default)
            if "example_plugin" in settings.PLUGINS:
                self.assertEqual(response_cf["example_plugin_auto_custom_field"], self.cf_plugin_field.default)

            # Validate database data
            site = Site.objects.get(pk=response.data[i]["id"])
            self.assertEqual(site.cf["text_field"], self.cf_text.default)
            self.assertEqual(site.cf["number_field"], self.cf_integer.default)
            self.assertEqual(site.cf["boolean_field"], self.cf_boolean.default)
            self.assertEqual(str(site.cf["date_field"]), self.cf_date.default)
            self.assertEqual(site.cf["url_field"], self.cf_url.default)
            self.assertEqual(site.cf["choice_field"], self.cf_select.default)
            self.assertEqual(site.cf["multi_choice_field"], self.cf_multi_select.default)
            if "example_plugin" in settings.PLUGINS:
                self.assertEqual(site.cf["example_plugin_auto_custom_field"], self.cf_plugin_field.default)

    def test_create_multiple_objects_with_values(self):
        """
        Create a three new sites, each with custom fields defined.
        """
        custom_field_data = {
            "text_cf": "bar",
            "number_cf": 456,
            "boolean_cf": True,
            "date_cf": "2020-01-02",
            "url_cf": "http://example.com/2",
            "choice_cf": "Bar",
            "multi_choice_cf": ["Foo", "Bar"],
        }
        if "example_plugin" in settings.PLUGINS:
            custom_field_data["example_plugin_auto_custom_field"] = "Custom value"
        data = (
            {
                "name": "Site 3",
                "slug": "site-3",
                "status": self.statuses.first().pk,
                "custom_fields": custom_field_data,
            },
            {
                "name": "Site 4",
                "slug": "site-4",
                "status": self.statuses.first().pk,
                "custom_fields": custom_field_data,
            },
            {
                "name": "Site 5",
                "slug": "site-5",
                "status": self.statuses.first().pk,
                "custom_fields": custom_field_data,
            },
        )
        url = reverse("dcim-api:site-list")
        self.add_permissions("dcim.add_site")

        response = self.client.post(url, data, format="json", **self.header)
        self.assertHttpStatus(response, status.HTTP_201_CREATED)
        self.assertEqual(len(response.data), len(data))

        for i, _obj in enumerate(data):

            # Validate response data
            response_cf = response.data[i]["custom_fields"]
            self.assertEqual(response_cf["text_cf"], custom_field_data["text_cf"])
            self.assertEqual(response_cf["number_cf"], custom_field_data["number_cf"])
            self.assertEqual(response_cf["boolean_cf"], custom_field_data["boolean_cf"])
            self.assertEqual(response_cf["date_cf"], custom_field_data["date_cf"])
            self.assertEqual(response_cf["url_cf"], custom_field_data["url_cf"])
            self.assertEqual(response_cf["choice_cf"], custom_field_data["choice_cf"])
            self.assertEqual(response_cf["multi_choice_cf"], custom_field_data["multi_choice_cf"])
            if "example_plugin" in settings.PLUGINS:
                self.assertEqual(
                    response_cf["example_plugin_auto_custom_field"],
                    custom_field_data["example_plugin_auto_custom_field"],
                )

            # Validate database data
            site = Site.objects.get(pk=response.data[i]["id"])
            self.assertEqual(site.cf["text_field"], custom_field_data["text_cf"])
            self.assertEqual(site.cf["number_field"], custom_field_data["number_cf"])
            self.assertEqual(site.cf["boolean_field"], custom_field_data["boolean_cf"])
            self.assertEqual(str(site.cf["date_field"]), custom_field_data["date_cf"])
            self.assertEqual(site.cf["url_field"], custom_field_data["url_cf"])
            self.assertEqual(site.cf["choice_field"], custom_field_data["choice_cf"])
            self.assertEqual(site.cf["multi_choice_field"], custom_field_data["multi_choice_cf"])
            if "example_plugin" in settings.PLUGINS:
                self.assertEqual(
                    site.cf["example_plugin_auto_custom_field"], custom_field_data["example_plugin_auto_custom_field"]
                )

    def test_update_single_object_with_values(self):
        """
        Update an object with existing custom field values. Ensure that only the updated custom field values are
        modified.
        """
        site = self.sites[1]
        original_cfvs = {**site.cf}
        data = {
            "custom_fields": {
                "text_cf": "ABCD",
                "number_cf": 1234,
            },
        }
        url = reverse("dcim-api:site-detail", kwargs={"pk": self.sites[1].pk})
        self.add_permissions("dcim.change_site")

        response = self.client.patch(url, data, format="json", **self.header)
        self.assertHttpStatus(response, status.HTTP_200_OK)

        # Validate response data
        response_cf = response.data["custom_fields"]
        self.assertEqual(response_cf["text_cf"], data["custom_fields"]["text_cf"])
        self.assertEqual(response_cf["number_cf"], data["custom_fields"]["number_cf"])
        self.assertEqual(response_cf["boolean_cf"], original_cfvs["boolean_field"])
        self.assertEqual(response_cf["date_cf"], original_cfvs["date_field"])
        self.assertEqual(response_cf["url_cf"], original_cfvs["url_field"])
        self.assertEqual(response_cf["choice_cf"], original_cfvs["choice_field"])
        self.assertEqual(response_cf["multi_choice_cf"], original_cfvs["multi_choice_field"])
        if "example_plugin" in settings.PLUGINS:
            self.assertEqual(
                response_cf["example_plugin_auto_custom_field"], original_cfvs["example_plugin_auto_custom_field"]
            )

        # Validate database data
        site.refresh_from_db()
        self.assertEqual(site.cf["text_field"], data["custom_fields"]["text_cf"])
        self.assertEqual(
            site.cf["number_field"],
            data["custom_fields"]["number_cf"],
        )
        self.assertEqual(site.cf["boolean_field"], original_cfvs["boolean_field"])
        self.assertEqual(site.cf["date_field"], original_cfvs["date_field"])
        self.assertEqual(site.cf["url_field"], original_cfvs["url_field"])
        self.assertEqual(site.cf["choice_field"], original_cfvs["choice_field"])
        self.assertEqual(site.cf["multi_choice_field"], original_cfvs["multi_choice_field"])
        if "example_plugin" in settings.PLUGINS:
            self.assertEqual(
                site.cf["example_plugin_auto_custom_field"], original_cfvs["example_plugin_auto_custom_field"]
            )

    def test_minimum_maximum_values_validation(self):
        url = reverse("dcim-api:site-detail", kwargs={"pk": self.sites[1].pk})
        self.add_permissions("dcim.change_site")

        self.cf_integer.validation_minimum = 10
        self.cf_integer.validation_maximum = 20
        self.cf_integer.save()

        data = {"custom_fields": {"number_cf": 9}}
        response = self.client.patch(url, data, format="json", **self.header)
        self.assertHttpStatus(response, status.HTTP_400_BAD_REQUEST)

        data = {"custom_fields": {"number_cf": 21}}
        response = self.client.patch(url, data, format="json", **self.header)
        self.assertHttpStatus(response, status.HTTP_400_BAD_REQUEST)

        data = {"custom_fields": {"number_cf": 15}}
        response = self.client.patch(url, data, format="json", **self.header)
        self.assertHttpStatus(response, status.HTTP_200_OK)

    def test_bigint_values_of_custom_field_maximum_attribute(self):
        url = reverse("dcim-api:site-detail", kwargs={"pk": self.sites[1].pk})
        self.add_permissions("dcim.change_site")

        self.cf_integer.validation_maximum = 5000000000
        self.cf_integer.save()

        data = {"custom_fields": {"number_cf": 4294967294}}
        response = self.client.patch(url, data, format="json", **self.header)
        self.assertHttpStatus(response, status.HTTP_200_OK)

        data = {"custom_fields": {"number_cf": 5000000001}}
        response = self.client.patch(url, data, format="json", **self.header)
        self.assertHttpStatus(response, status.HTTP_400_BAD_REQUEST)

    def test_bigint_values_of_custom_field_minimum_attribute(self):
        url = reverse("dcim-api:site-detail", kwargs={"pk": self.sites[1].pk})
        self.add_permissions("dcim.change_site")

        self.cf_integer.validation_minimum = -5000000000
        self.cf_integer.save()

        data = {"custom_fields": {"number_cf": -4294967294}}
        response = self.client.patch(url, data, format="json", **self.header)
        self.assertHttpStatus(response, status.HTTP_200_OK)

        data = {"custom_fields": {"number_cf": -5000000001}}
        response = self.client.patch(url, data, format="json", **self.header)
        self.assertHttpStatus(response, status.HTTP_400_BAD_REQUEST)

    def test_regex_validation(self):
        url = reverse("dcim-api:site-detail", kwargs={"pk": self.sites[1].pk})
        self.add_permissions("dcim.change_site")

        self.cf_text.validation_regex = r"^[A-Z]{3}$"  # Three uppercase letters
        self.cf_text.save()

        data = {"custom_fields": {"text_cf": "ABC123"}}
        response = self.client.patch(url, data, format="json", **self.header)
        self.assertHttpStatus(response, status.HTTP_400_BAD_REQUEST)

        data = {"custom_fields": {"text_cf": "abc"}}
        response = self.client.patch(url, data, format="json", **self.header)
        self.assertHttpStatus(response, status.HTTP_400_BAD_REQUEST)

        data = {"custom_fields": {"text_cf": "ABC"}}
        response = self.client.patch(url, data, format="json", **self.header)
        self.assertHttpStatus(response, status.HTTP_200_OK)

    def test_select_regex_validation(self):
        url = reverse("extras-api:customfieldchoice-list")
        self.add_permissions("extras.add_customfieldchoice")

        self.cf_select.validation_regex = r"^[A-Z]{3}$"  # Three uppercase letters
        self.cf_select.save()

        data = {"custom_field": self.cf_select.id, "value": "1234", "weight": 100}
        response = self.client.post(url, data, format="json", **self.header)
        self.assertHttpStatus(response, status.HTTP_400_BAD_REQUEST)

        data = {"custom_field": self.cf_select.id, "value": "abc", "weight": 100}
        response = self.client.post(url, data, format="json", **self.header)
        self.assertHttpStatus(response, status.HTTP_400_BAD_REQUEST)

        data = {"custom_field": self.cf_select.id, "value": "ABC", "weight": 100}
        response = self.client.post(url, data, format="json", **self.header)
        self.assertHttpStatus(response, status.HTTP_201_CREATED)

    def test_text_type_with_invalid_values(self):
        """
        Try and create a new site with an invalid value for a text type.
        """
        data = {
            "name": "Site 4",
            "slug": "site-4",
            "status": self.statuses.first().pk,
            "custom_fields": {
                "text_cf": ["I", "am", "a", "disallowed", "type"],
            },
        }
        url = reverse("dcim-api:site-list")
        self.add_permissions("dcim.add_site")

        response = self.client.post(url, data, format="json", **self.header)
        self.assertHttpStatus(response, status.HTTP_400_BAD_REQUEST)
        self.assertIn("Value must be a string", str(response.content))

        data["custom_fields"].update({"text_cf": 2})
        response = self.client.post(url, data, format="json", **self.header)
        self.assertHttpStatus(response, status.HTTP_400_BAD_REQUEST)
        self.assertIn("Value must be a string", str(response.content))

        data["custom_fields"].update({"text_cf": True})
        response = self.client.post(url, data, format="json", **self.header)
        self.assertHttpStatus(response, status.HTTP_400_BAD_REQUEST)
        self.assertIn("Value must be a string", str(response.content))


class CustomFieldImportTest(TestCase):
    """
    Test importing object custom field data along with the object itself.
    """

    user_permissions = (
        "dcim.view_site",
        "dcim.add_site",
        "extras.view_status",
    )

    @classmethod
    def setUpTestData(cls):

        custom_fields = (
            CustomField(name="text", type=CustomFieldTypeChoices.TYPE_TEXT),
            CustomField(name="integer", type=CustomFieldTypeChoices.TYPE_INTEGER),
            CustomField(name="boolean", type=CustomFieldTypeChoices.TYPE_BOOLEAN),
            CustomField(name="date", type=CustomFieldTypeChoices.TYPE_DATE),
            CustomField(name="url", type=CustomFieldTypeChoices.TYPE_URL),
            CustomField(
                name="select",
                type=CustomFieldTypeChoices.TYPE_SELECT,
            ),
            CustomField(
                name="multiselect",
                type=CustomFieldTypeChoices.TYPE_MULTISELECT,
            ),
        )
        for cf in custom_fields:
            cf.validated_save()
            cf.content_types.set([ContentType.objects.get_for_model(Site)])

        CustomFieldChoice.objects.create(custom_field=CustomField.objects.get(name="select"), value="Choice A")
        CustomFieldChoice.objects.create(custom_field=CustomField.objects.get(name="select"), value="Choice B")
        CustomFieldChoice.objects.create(custom_field=CustomField.objects.get(name="select"), value="Choice C")
        CustomFieldChoice.objects.create(custom_field=CustomField.objects.get(name="multiselect"), value="Choice A")
        CustomFieldChoice.objects.create(custom_field=CustomField.objects.get(name="multiselect"), value="Choice B")
        CustomFieldChoice.objects.create(custom_field=CustomField.objects.get(name="multiselect"), value="Choice C")

    def test_import(self):
        """
        Import a Site in CSV format, including a value for each CustomField.
        """
        data = (
            [
                "name",
                "slug",
                "status",
                "cf_text",
                "cf_integer",
                "cf_boolean",
                "cf_date",
                "cf_url",
                "cf_select",
                "cf_multiselect",
            ],
            [
                "Site 1",
                "site-1",
                "active",
                "ABC",
                "123",
                "True",
                "2020-01-01",
                "http://example.com/1",
                "Choice A",
                "Choice A",
            ],
            [
                "Site 2",
                "site-2",
                "active",
                "DEF",
                "456",
                "False",
                "2020-01-02",
                "http://example.com/2",
                "Choice B",
                '"Choice A,Choice B"',
            ],
            ["Site 3", "site-3", "active", "", "", "", "", "", "", ""],
        )
        if "example_plugin" in settings.PLUGINS:
            data[0].append("cf_example_plugin_auto_custom_field")
            data[1].append("Custom value")
            data[2].append("Another custom value")
            data[3].append("")
        csv_data = "\n".join(",".join(row) for row in data)

        response = self.client.post(reverse("dcim:site_import"), {"csv_data": csv_data})
        self.assertEqual(response.status_code, 200)

        # Validate data for site 1
        site1 = Site.objects.get(name="Site 1")
        if "example_plugin" in settings.PLUGINS:
            self.assertEqual(len(site1.cf), 8)
        else:
            self.assertEqual(len(site1.cf), 7)
        self.assertEqual(site1.cf["text"], "ABC")
        self.assertEqual(site1.cf["integer"], 123)
        self.assertEqual(site1.cf["boolean"], True)
        self.assertEqual(site1.cf["date"], "2020-01-01")
        self.assertEqual(site1.cf["url"], "http://example.com/1")
        self.assertEqual(site1.cf["select"], "Choice A")
        self.assertEqual(site1.cf["multiselect"], ["Choice A"])
        if "example_plugin" in settings.PLUGINS:
            self.assertEqual(site1.cf["example_plugin_auto_custom_field"], "Custom value")

        # Validate data for site 2
        site2 = Site.objects.get(name="Site 2")
        if "example_plugin" in settings.PLUGINS:
            self.assertEqual(len(site2.cf), 8)
        else:
            self.assertEqual(len(site2.cf), 7)
        self.assertEqual(site2.cf["text"], "DEF")
        self.assertEqual(site2.cf["integer"], 456)
        self.assertEqual(site2.cf["boolean"], False)
        self.assertEqual(site2.cf["date"], "2020-01-02")
        self.assertEqual(site2.cf["url"], "http://example.com/2")
        self.assertEqual(site2.cf["select"], "Choice B")
        self.assertEqual(site2.cf["multiselect"], ["Choice A", "Choice B"])
        if "example_plugin" in settings.PLUGINS:
            self.assertEqual(site2.cf["example_plugin_auto_custom_field"], "Another custom value")

        # No custom field data should be set for site 3
        site3 = Site.objects.get(name="Site 3")
        self.assertFalse(any(site3.cf.values()))

    def test_import_missing_required(self):
        """
        Attempt to import an object missing a required custom field.
        """
        # Set one of our CustomFields to required
        CustomField.objects.filter(name="text").update(required=True)

        form_data = {
            "name": "Site 1",
            "slug": "site-1",
        }

        form = SiteCSVForm(data=form_data)
        self.assertFalse(form.is_valid())
        self.assertIn("cf_text", form.errors)

    def test_import_invalid_choice(self):
        """
        Attempt to import an object with an invalid choice selection.
        """
        form_data = {"name": "Site 1", "slug": "site-1", "cf_select": "Choice X"}

        form = SiteCSVForm(data=form_data)
        self.assertFalse(form.is_valid())
        self.assertIn("cf_select", form.errors)


class CustomFieldModelTest(TestCase):
    """
    Test behavior of models that inherit from CustomFieldModel.
    """

    @classmethod
    def setUpTestData(cls):
        cf1 = CustomField(type=CustomFieldTypeChoices.TYPE_TEXT, name="foo")
        cf1.save()
        cf1.content_types.set([ContentType.objects.get_for_model(Site)])

        cf2 = CustomField(type=CustomFieldTypeChoices.TYPE_TEXT, name="bar")
        cf2.save()
        cf2.content_types.set([ContentType.objects.get_for_model(Rack)])

    def setUp(self):
        self.active_status = Status.objects.get_for_model(Site).get(slug="active")
        self.site1 = Site.objects.create(name="NYC")
        self.computed_field_one = ComputedField.objects.create(
            content_type=ContentType.objects.get_for_model(Site),
            slug="computed_field_one",
            label="Computed Field One",
            template="{{ obj.name }} is the name of this site.",
            fallback_value="An error occurred while rendering this template.",
            weight=100,
        )
        # Field whose template will raise a TemplateError
        self.bad_computed_field = ComputedField.objects.create(
            content_type=ContentType.objects.get_for_model(Site),
            slug="bad_computed_field",
            label="Bad Computed Field",
            template="{{ something_that_throws_an_err | not_a_real_filter }} bad data",
            fallback_value="This template has errored",
            weight=100,
        )
        # Field whose template will raise a TypeError
        self.worse_computed_field = ComputedField.objects.create(
            content_type=ContentType.objects.get_for_model(Site),
            slug="worse_computed_field",
            label="Worse Computed Field",
            template="{{ obj.images | list }}",
            fallback_value="Another template error",
            weight=200,
        )
        self.non_site_computed_field = ComputedField.objects.create(
            content_type=ContentType.objects.get_for_model(Device),
            slug="device_computed_field",
            label="Device Computed Field",
            template="Hello, world.",
            fallback_value="This template has errored",
            weight=100,
        )
        # Field whose template will return None, with fallback_value defaulting to empty string
        self.bad_attribute_computed_field = ComputedField.objects.create(
            content_type=ContentType.objects.get_for_model(Site),
            slug="bad_attribute_computed_field",
            label="Bad Attribute Computed Field",
            template="{{ obj.location }}",
            weight=200,
        )

    def test_cf_data(self):
        """
        Check that custom field data is present on the instance immediately after being set and after being fetched
        from the database.
        """
        site = Site(name="Test Site", slug="test-site", status=self.active_status)

        # Check custom field data on new instance
        site.cf["foo"] = "abc"
        self.assertEqual(site.cf["foo"], "abc")

        # Check custom field data from database
        site.validated_save()
        site = Site.objects.get(name="Test Site")
        self.assertEqual(site.cf["foo"], "abc")

    def test_invalid_data(self):
        """
        Setting custom field data for a non-applicable (or non-existent) CustomField should log a warning.
        """
        site = Site(name="Test Site", slug="test-site")

        # Set custom field data
        site.cf["foo"] = "abc"
        site.cf["bar"] = "def"
        with self.assertLogs(level=logging.WARNING):
            site.clean()

        del site.cf["bar"]
        site.clean()

    def test_missing_required_field(self):
        """
        Check that a ValidationError is raised if any required custom fields are not present.
        """
        cf3 = CustomField(type=CustomFieldTypeChoices.TYPE_TEXT, name="baz", required=True)
        cf3.save()
        cf3.content_types.set([ContentType.objects.get_for_model(Site)])

        site = Site(name="Test Site", slug="test-site")

        # Set custom field data with a required field omitted
        site.cf["foo"] = "abc"
        with self.assertRaises(ValidationError):
            site.clean()

        site.cf["baz"] = "def"
        site.clean()

    #
    # test computed field components
    #

    def test_get_computed_field_method(self):
        self.assertEqual(
            self.site1.get_computed_field("computed_field_one"), f"{self.site1.name} is the name of this site."
        )

    def test_get_computed_field_method_render_false(self):
        self.assertEqual(
            self.site1.get_computed_field("computed_field_one", render=False), self.computed_field_one.template
        )

    def test_get_computed_fields_method(self):
        expected_renderings = {
            "computed_field_one": f"{self.site1.name} is the name of this site.",
            "bad_computed_field": self.bad_computed_field.fallback_value,
            "worse_computed_field": self.worse_computed_field.fallback_value,
            "bad_attribute_computed_field": "",
        }
        self.assertDictEqual(self.site1.get_computed_fields(), expected_renderings)

    def test_get_computed_fields_method_label_as_key(self):
        expected_renderings = {
            "Computed Field One": f"{self.site1.name} is the name of this site.",
            "Bad Computed Field": self.bad_computed_field.fallback_value,
            "Worse Computed Field": self.worse_computed_field.fallback_value,
            "Bad Attribute Computed Field": "",
        }
        self.assertDictEqual(self.site1.get_computed_fields(label_as_key=True), expected_renderings)

    def test_get_computed_fields_only_returns_fields_for_content_type(self):
        self.assertTrue(self.non_site_computed_field.slug not in self.site1.get_computed_fields())


class CustomFieldFilterTest(TestCase):
    """
    Test object filtering by custom field values.
    """

    queryset = Site.objects.all()
    filterset = SiteFilterSet

    @classmethod
    def setUpTestData(cls):
        obj_type = ContentType.objects.get_for_model(Site)

        # Integer filtering
        cf = CustomField(name="cf1", type=CustomFieldTypeChoices.TYPE_INTEGER)
        cf.save()
        cf.content_types.set([obj_type])

        # Boolean filtering
        cf = CustomField(name="cf2", type=CustomFieldTypeChoices.TYPE_BOOLEAN)
        cf.save()
        cf.content_types.set([obj_type])

        # Exact text filtering
        cf = CustomField(
            name="cf3",
            type=CustomFieldTypeChoices.TYPE_TEXT,
            filter_logic=CustomFieldFilterLogicChoices.FILTER_EXACT,
        )
        cf.save()
        cf.content_types.set([obj_type])

        # Loose text filtering
        cf = CustomField(
            name="cf4",
            type=CustomFieldTypeChoices.TYPE_TEXT,
            filter_logic=CustomFieldFilterLogicChoices.FILTER_LOOSE,
        )
        cf.save()
        cf.content_types.set([obj_type])

        # Date filtering
        cf = CustomField(name="cf5", type=CustomFieldTypeChoices.TYPE_DATE)
        cf.save()
        cf.content_types.set([obj_type])

        # Exact URL filtering
        cf = CustomField(
            name="cf6",
            type=CustomFieldTypeChoices.TYPE_URL,
            filter_logic=CustomFieldFilterLogicChoices.FILTER_EXACT,
        )
        cf.save()
        cf.content_types.set([obj_type])

        # Loose URL filtering
        cf = CustomField(
            name="cf7",
            type=CustomFieldTypeChoices.TYPE_URL,
            filter_logic=CustomFieldFilterLogicChoices.FILTER_LOOSE,
        )
        cf.save()
        cf.content_types.set([obj_type])

        # Selection filtering
        cf = CustomField(
            name="cf8",
            type=CustomFieldTypeChoices.TYPE_SELECT,
        )
        cf.save()
        cf.content_types.set([obj_type])

        CustomFieldChoice.objects.create(custom_field=cf, value="Foo")
        CustomFieldChoice.objects.create(custom_field=cf, value="Bar")

        # Multi-select filtering
        cf = CustomField(
            name="cf9",
            type=CustomFieldTypeChoices.TYPE_MULTISELECT,
        )
        cf.save()
        cf.content_types.set([obj_type])

        CustomFieldChoice.objects.create(custom_field=cf, value="Foo")
        CustomFieldChoice.objects.create(custom_field=cf, value="Bar")

        Site.objects.create(
            name="Site 1",
            slug="site-1",
            _custom_field_data={
                "cf1": 100,
                "cf2": True,
                "cf3": "foo",
                "cf4": "foo",
                "cf5": "2016-06-26",
                "cf6": "http://foo.example.com/",
                "cf7": "http://foo.example.com/",
                "cf8": "Foo",
                "cf9": [],
            },
        )
        Site.objects.create(
            name="Site 2",
            slug="site-2",
            _custom_field_data={
                "cf1": 200,
                "cf2": False,
                "cf3": "foobar",
                "cf4": "foobar",
                "cf5": "2016-06-27",
                "cf6": "http://bar.example.com/",
                "cf7": "http://bar.example.com/",
                "cf8": "Bar",
                "cf9": ["Foo"],
            },
        )
        Site.objects.create(
            name="Site 3",
            slug="site-3",
            _custom_field_data={"cf9": ["Foo", "Bar"]},
        )
        Site.objects.create(name="Site 4", slug="site-4", _custom_field_data={})

    def test_filter_integer(self):
        self.assertQuerysetEqual(
            self.filterset({"cf_cf1": 100}, self.queryset).qs,
            self.queryset.filter(_custom_field_data__cf1=100),
        )
        self.assertQuerysetEqual(
            self.filterset({"cf_cf1__n": [100]}, self.queryset).qs,
            self.queryset.exclude(_custom_field_data__cf1=100)
            | self.queryset.filter(_custom_field_data__cf1__isnull=True),
        )
        self.assertQuerysetEqual(
            self.filterset({"cf_cf1__lte": [101]}, self.queryset).qs,
            self.queryset.filter(_custom_field_data__cf1__lte=100),
        )
        self.assertQuerysetEqual(
            self.filterset({"cf_cf1__lt": [101]}, self.queryset).qs,
            self.queryset.filter(_custom_field_data__cf1__lt=101),
        )
        self.assertQuerysetEqual(
            self.filterset({"cf_cf1__gte": [199]}, self.queryset).qs,
            self.queryset.filter(_custom_field_data__cf1__gte=199),
        )
        self.assertQuerysetEqual(
            self.filterset({"cf_cf1__gt": [199]}, self.queryset).qs,
            self.queryset.filter(_custom_field_data__cf1__gt=199),
        )

    def test_filter_boolean(self):
        self.assertQuerysetEqual(
            self.filterset({"cf_cf2": True}, self.queryset).qs, self.queryset.filter(_custom_field_data__cf2=True)
        )
        self.assertQuerysetEqual(
            self.filterset({"cf_cf2": False}, self.queryset).qs, self.queryset.filter(_custom_field_data__cf2=False)
        )

    def test_filter_text(self):
        self.assertQuerysetEqual(
            self.filterset({"cf_cf3": "foo"}, self.queryset).qs,
            self.queryset.filter(_custom_field_data__cf3__contains="foo"),
        )
        self.assertQuerysetEqual(
            self.filterset({"cf_cf4": "foo"}, self.queryset).qs,
            self.queryset.filter(_custom_field_data__cf4__icontains="foo"),
        )
        self.assertQuerysetEqual(
            self.filterset({"cf_cf4__n": ["foo"]}, self.queryset).qs,
            self.queryset.exclude(_custom_field_data__cf4="foo")
            | self.queryset.filter(_custom_field_data__cf4__isnull=True),
        )
        self.assertQuerysetEqual(
            self.filterset({"cf_cf4__ic": ["OOB"]}, self.queryset).qs,
            self.queryset.filter(_custom_field_data__cf4__icontains="OOB"),
        )
        self.assertQuerysetEqual(
            self.filterset({"cf_cf4__nic": ["OOB"]}, self.queryset).qs,
            self.queryset.exclude(_custom_field_data__cf4__icontains="OOB")
            | self.queryset.filter(_custom_field_data__cf4__isnull=True),
        )
        self.assertQuerysetEqual(
            self.filterset({"cf_cf4__iew": ["Bar"]}, self.queryset).qs,
            self.queryset.filter(_custom_field_data__cf4__iendswith="Bar"),
        )
        self.assertQuerysetEqual(
            self.filterset({"cf_cf4__niew": ["Bar"]}, self.queryset).qs,
            self.queryset.exclude(_custom_field_data__cf4__iendswith="Bar")
            | self.queryset.filter(_custom_field_data__cf4__isnull=True),
        )
        self.assertQuerysetEqual(
            self.filterset({"cf_cf4__isw": ["Foob"]}, self.queryset).qs,
            self.queryset.filter(_custom_field_data__cf4__istartswith="Foob"),
        )
        self.assertQuerysetEqual(
            self.filterset({"cf_cf4__nisw": ["Foob"]}, self.queryset).qs,
            self.queryset.exclude(_custom_field_data__cf4__istartswith="Foob")
            | self.queryset.filter(_custom_field_data__cf4__isnull=True),
        )
        self.assertQuerysetEqual(
            self.filterset({"cf_cf4__ie": ["Foo"]}, self.queryset).qs,
            self.queryset.filter(_custom_field_data__cf4__iexact="Foo"),
        )
        self.assertQuerysetEqual(
            self.filterset({"cf_cf4__nie": ["Foo"]}, self.queryset).qs,
            self.queryset.exclude(_custom_field_data__cf4__iexact="Foo")
            | self.queryset.filter(_custom_field_data__cf4__isnull=True),
        )
        self.assertQuerysetEqual(
            self.filterset({"cf_cf4__re": ["f.*b"]}, self.queryset).qs,
            self.queryset.filter(_custom_field_data__cf4__regex="f.*b"),
        )
        self.assertQuerysetEqual(
            self.filterset({"cf_cf4__nre": ["f.*b"]}, self.queryset).qs,
            self.queryset.exclude(_custom_field_data__cf4__regex="f.*b")
            | self.queryset.filter(_custom_field_data__cf4__isnull=True),
        )
        self.assertQuerysetEqual(
            self.filterset({"cf_cf4__ire": ["F.*b"]}, self.queryset).qs,
            self.queryset.filter(_custom_field_data__cf4__iregex="F.*b"),
        )
        self.assertQuerysetEqual(
            self.filterset({"cf_cf4__nire": ["F.*b"]}, self.queryset).qs,
            self.queryset.exclude(_custom_field_data__cf4__iregex="F.*b")
            | self.queryset.filter(_custom_field_data__cf4__isnull=True),
        )

    def test_filter_date(self):
        self.assertQuerysetEqual(
            self.filterset({"cf_cf5": "2016-06-26"}, self.queryset).qs,
            self.queryset.filter(_custom_field_data__cf5="2016-06-26"),
        )
        self.assertQuerysetEqual(
            self.filterset({"cf_cf5__n": "2016-06-26"}, self.queryset).qs,
            self.queryset.exclude(_custom_field_data__cf5="2016-06-26")
            | self.queryset.filter(_custom_field_data__cf4__isnull=True),
        )
        self.assertQuerysetEqual(
            self.filterset({"cf_cf5__lte": ["2016-06-28"]}, self.queryset).qs,
            self.queryset.filter(_custom_field_data__cf5__lte="2016-06-28"),
        )
        self.assertQuerysetEqual(
            self.filterset({"cf_cf5__lte": ["2016-06-27"]}, self.queryset).qs,
            self.queryset.filter(_custom_field_data__cf5__lte="2016-06-27"),
        )
        self.assertQuerysetEqual(
            self.filterset({"cf_cf5__lte": ["2016-06-26"]}, self.queryset).qs,
            self.queryset.filter(_custom_field_data__cf5__lte="2016-06-26"),
        )
        self.assertQuerysetEqual(
            self.filterset({"cf_cf5__lte": ["2016-06-25"]}, self.queryset).qs,
            self.queryset.filter(_custom_field_data__lte="2016-06-25"),
        )
        self.assertQuerysetEqual(
            self.filterset({"cf_cf5__gte": ["2016-06-25"]}, self.queryset).qs,
            self.queryset.filter(_custom_field_data__cf5__gte="2016-06-25"),
        )
        self.assertQuerysetEqual(
            self.filterset({"cf_cf5__gte": ["2016-06-26"]}, self.queryset).qs,
            self.queryset.filter(_custom_field_data__cf5__gte="2016-06-26"),
        )
        self.assertQuerysetEqual(
            self.filterset({"cf_cf5__gte": ["2016-06-27"]}, self.queryset).qs,
            self.queryset.filter(_custom_field_data__cf5__gte="2016-06-27"),
        )
        self.assertQuerysetEqual(
            self.filterset({"cf_cf5__gte": ["2016-06-28"]}, self.queryset).qs,
            self.queryset.filter(_custom_field_data__cf5__gte="2016-06-28"),
        )
        params = {"cf_cf5__gte": ["2016-06-25"], "cf_cf5__lt": ["2016-06-27"]}
        self.assertQuerysetEqual(
            self.filterset(params, self.queryset).qs,
            self.queryset.filter(_custom_field_data__cf5__gte="2016-06-25", _custom_field_data__cf5__lt="2016-06-27"),
        )

    def test_filter_url(self):
        params = {"cf_cf6": "http://foo.example.com/"}
        self.assertQuerysetEqual(
            self.filterset(params, self.queryset).qs,
            self.queryset.filter(_custom_field_data__cf6="http://foo.example.com/"),
        )
        params = {"cf_cf6__n": ["http://foo.example.com/"]}
        self.assertQuerysetEqual(
            self.filterset(params, self.queryset).qs,
            self.queryset.exclude(_custom_field_data__cf6="http://foo.example.com/")
            | self.queryset.filter(_custom_field_data__cf6__isnull=True),
        )
        params = {"cf_cf7": "example.com"}
        self.assertQuerysetEqual(
            self.filterset(params, self.queryset).qs,
            self.queryset.filter(_custom_field_data__cf7__icontains="example.com"),
        )
        params = {"cf_cf7__n": ["http://foo.example.com/"]}
        self.assertQuerysetEqual(
            self.filterset(params, self.queryset).qs,
            self.queryset.exclude(_custom_field_data__cf7="http://foo.example.com/")
            | self.queryset.filter(_custom_field_data__cf7__isnull=True),
        )
        params = {"cf_cf6__ic": ["FOO.example.COM"]}
        self.assertQuerysetEqual(
            self.filterset(params, self.queryset).qs,
            self.queryset.filter(_custom_field_data__cf6__icontains="FOO.example.COM"),
        )
        params = {"cf_cf6__nic": ["FOO.example.COM"]}
        self.assertQuerysetEqual(
            self.filterset(params, self.queryset).qs,
            self.queryset.exclude(_custom_field_data__cf6__icontains="FOO.example.COM")
            | self.queryset.filter(_custom_field_data__cf6__isnull=True),
        )
        params = {"cf_cf6__iew": ["FOO.example.COM/"]}
        self.assertQuerysetEqual(
            self.filterset(params, self.queryset).qs,
            self.queryset.filter(_custom_field_data__cf6__iendswith="FOO.example.COM/"),
        )
        params = {"cf_cf6__niew": ["FOO.example.COM/"]}
        self.assertQuerysetEqual(
            self.filterset(params, self.queryset).qs,
            self.queryset.exclude(_custom_field_data__cf6__iendswith="FOO.example.COM/")
            | self.queryset.filter(_custom_field_data__cf6__isnull=True),
        )
        params = {"cf_cf6__isw": ["HTTP://FOO"]}
        self.assertQuerysetEqual(
            self.filterset(params, self.queryset).qs,
            self.queryset.filter(_custom_field_data__cf6__istartswith="HTTP://FOO"),
        )
        params = {"cf_cf6__nisw": ["HTTP://FOO"]}
        self.assertQuerysetEqual(
            self.filterset(params, self.queryset).qs,
            self.queryset.exclude(_custom_field_data__cf6__istartswith="HTTP://FOO")
            | self.queryset.filter(_custom_field_data__cf6__isnull=True),
        )
        params = {"cf_cf6__ie": ["http://FOO.example.COM/"]}
        self.assertQuerysetEqual(
            self.filterset(params, self.queryset).qs,
            self.queryset.filter(_custom_field_data__cf6__iexact="http://FOO.example.COM/"),
        )
        params = {"cf_cf6__nie": ["http://FOO.example.COM/"]}
        self.assertQuerysetEqual(
            self.filterset(params, self.queryset).qs,
            self.queryset.exclude(_custom_field_data__cf6__iexact="http://FOO.example.COM/")
            | self.queryset.filter(_custom_field_data__cf6__isnull=True),
        )
        params = {"cf_cf6__re": ["foo.*com"]}
        self.assertQuerysetEqual(
            self.filterset(params, self.queryset).qs,
            self.queryset.filter(_custom_field_data__cf6__regex="foo.*com"),
        )
        params = {"cf_cf6__nre": ["foo.*com"]}
        self.assertQuerysetEqual(
            self.filterset(params, self.queryset).qs,
            self.queryset.exclude(_custom_field_data__cf6__regex="foo.*com")
            | self.queryset.filter(_custom_field_data__cf6__isnull=True),
        )
        params = {"cf_cf6__ire": ["FOO.*COM"]}
        self.assertQuerysetEqual(
            self.filterset(params, self.queryset).qs,
            self.queryset.filter(_custom_field_data__cf6__iregex="FOO.*COM"),
        )
        params = {"cf_cf6__nire": ["FOO.*COM"]}
        self.assertQuerysetEqual(
            self.filterset(params, self.queryset).qs,
            self.queryset.exclude(_custom_field_data__cf6__iregex="FOO.*COM")
            | self.queryset.filter(_custom_field_data__cf6__isnull=True),
        )

    def test_filter_select(self):
        self.assertQuerysetEqual(
            self.filterset({"cf_cf8": "Foo"}, self.queryset).qs,
            self.queryset.filter(_custom_field_data__cf8="Foo"),
        )
        self.assertQuerysetEqual(
            self.filterset({"cf_cf8__n": ["Foo"]}, self.queryset).qs,
            self.queryset.exclude(_custom_field_data__cf8="Foo")
            | self.queryset.filter(_custom_field_data__cf8__isnull=True),
        )
        self.assertQuerysetEqual(
            self.filterset({"cf_cf8__ic": ["FOO"]}, self.queryset).qs,
            self.queryset.filter(_custom_field_data__cf8__icontains="FOO"),
        )
        self.assertQuerysetEqual(
            self.filterset({"cf_cf8__nic": ["FOO"]}, self.queryset).qs,
            self.queryset.exclude(_custom_field_data__cf8__icontains="FOO")
            | self.queryset.filter(_custom_field_data__cf8__isnull=True),
        )
        self.assertQuerysetEqual(
            self.filterset({"cf_cf8__iew": ["AR"]}, self.queryset).qs,
            self.queryset.filter(_custom_field_data__cf8__iendswith="AR"),
        )
        self.assertQuerysetEqual(
            self.filterset({"cf_cf8__niew": ["AR"]}, self.queryset).qs,
            self.queryset.exclude(_custom_field_data__cf8__iendswith="AR")
            | self.queryset.filter(_custom_field_data__cf8__isnull=True),
        )
        self.assertQuerysetEqual(
            self.filterset({"cf_cf8__isw": ["FO"]}, self.queryset).qs,
            self.queryset.filter(_custom_field_data__cf8__istartswith="FO"),
        )
        self.assertQuerysetEqual(
            self.filterset({"cf_cf8__nisw": ["FO"]}, self.queryset).qs,
            self.queryset.exclude(_custom_field_data__cf8__istartswith="FO")
            | self.queryset.filter(_custom_field_data__cf8__isnull=True),
        )
        self.assertQuerysetEqual(
            self.filterset({"cf_cf8__ie": ["foo"]}, self.queryset).qs,
            self.queryset.filter(_custom_field_data__cf8__iexact="foo"),
        )
        self.assertQuerysetEqual(
            self.filterset({"cf_cf8__nie": ["foo"]}, self.queryset).qs,
            self.queryset.exclude(_custom_field_data__cf8__istartswith="FO")
            | self.queryset.filter(_custom_field_data__cf8__isnull=True),
        )
        self.assertQuerysetEqual(
            self.filterset({"cf_cf8__re": ["F.o"]}, self.queryset).qs,
            self.queryset.filter(_custom_field_data__cf8__regex="F.o"),
        )
        self.assertQuerysetEqual(
            self.filterset({"cf_cf8__nre": ["F.o"]}, self.queryset).qs,
            self.queryset.exclude(_custom_field_data__cf8__regex="F.o")
            | self.queryset.filter(_custom_field_data__cf8__isnull=True),
        )
        self.assertQuerysetEqual(
            self.filterset({"cf_cf8__ire": ["F.O"]}, self.queryset).qs,
            self.queryset.filter(_custom_field_data__cf8__iregex="F.o"),
        )
        self.assertQuerysetEqual(
            self.filterset({"cf_cf8__nire": ["F.O"]}, self.queryset).qs,
            self.queryset.exclude(_custom_field_data__cf8__iregex="F.o")
            | self.queryset.filter(_custom_field_data__cf8__isnull=True),
        )

    def test_filter_multi_select(self):
        self.assertQuerysetEqual(
            self.filterset({"cf_cf9": "Foo"}, self.queryset).qs,
            self.queryset.filter(_custom_field_data__cf9__contains="Foo"),
        )
        self.assertQuerysetEqual(
            self.filterset({"cf_cf9": "Bar"}, self.queryset).qs,
            self.queryset.filter(_custom_field_data__cf9__contains="Bar"),
        )

    def test_filter_null_values(self):
        self.assertQuerysetEqual(
            self.filterset({"cf_cf8": "null"}, self.queryset).qs,
            self.queryset.filter(_custom_field_data__cf8__isnull=True),
        )
        self.assertQuerysetEqual(
            self.filterset({"cf_cf9": "null"}, self.queryset).qs,
            self.queryset.filter(_custom_field_data__cf9__isnull=True),
        )


class CustomFieldChoiceTest(TestCase):
    def setUp(self):
        obj_type = ContentType.objects.get_for_model(Site)
        self.cf = CustomField(
            name="cf1",
            type=CustomFieldTypeChoices.TYPE_SELECT,
        )
        self.cf.save()
        self.cf.content_types.set([obj_type])

        self.choice = CustomFieldChoice(custom_field=self.cf, value="Foo")
        self.choice.save()

        active_status = Status.objects.get_for_model(Site).get(slug="active")

        self.site = Site(
            name="Site 1",
            slug="site-1",
            _custom_field_data={
                "cf1": "Foo",
            },
            status=active_status,
        )
        self.site.validated_save()

    def test_default_value_must_be_valid_choice_sad_path(self):
        self.cf.default = "invalid value"
        with self.assertRaises(ValidationError):
            self.cf.full_clean()

    def test_default_value_must_be_valid_choice_happy_path(self):
        self.cf.default = "Foo"
        self.cf.full_clean()
        self.cf.save()
        self.assertEqual(self.cf.default, "Foo")

    def test_active_choice_cannot_be_deleted(self):
        with self.assertRaises(ProtectedError):
            self.choice.delete()

    def test_custom_choice_deleted_with_field(self):
        self.cf.delete()
        if "example_plugin" in settings.PLUGINS:
            self.assertEqual(CustomField.objects.count(), 1)  # custom field automatically added by the plugin
        else:
            self.assertEqual(CustomField.objects.count(), 0)
        self.assertEqual(CustomFieldChoice.objects.count(), 0)

    def test_regex_validation(self):
        obj_type = ContentType.objects.get_for_model(Site)

        for cf_type in CustomFieldTypeChoices.REGEX_TYPES:
            # only validation for select and multi-select are performed on the CustomFieldChoice model
            if "select" not in cf_type:
                continue

            # Create a custom field
            cf = CustomField(
                type=cf_type,
                name=f"cf_test_{cf_type}",
                required=False,
                validation_regex="A.C[01]x?",
            )
            cf.save()
            cf.content_types.set([obj_type])

            non_matching_values = ["abc1", "AC1", "00AbC", "abc1x", "00abc1x00"]
            for value in non_matching_values:
                error_message = f"Value must match regex {cf.validation_regex} got {value}."
                with self.subTest(cf_type=cf_type, value=value):
                    with self.assertRaisesMessage(ValidationError, error_message):
                        cfc = CustomFieldChoice.objects.create(custom_field=cf, value=value)
                        cfc.validated_save()

            CustomFieldChoice.objects.all().delete()

            matching_values = ["ABC1", "00AbC0", "00ABC0x00"]
            for value in matching_values:
                with self.subTest(cf_type=cf_type, value=value):
                    cfc = CustomFieldChoice.objects.create(custom_field=cf, value=value)
                    cfc.validated_save()

            # Delete the custom field
            cf.delete()


class CustomFieldBackgroundTasks(TransactionTestCase):
    def test_provision_field_task(self):

        site = Site(
            name="Site 1",
            slug="site-1",
        )
        site.save()

        obj_type = ContentType.objects.get_for_model(Site)
        cf = CustomField(name="cf1", type=CustomFieldTypeChoices.TYPE_TEXT, default="Foo")
        cf.save()
        cf.content_types.set([obj_type])

        site.refresh_from_db()

        self.assertEqual(site.cf["cf1"], "Foo")

    def test_delete_custom_field_data_task(self):

        obj_type = ContentType.objects.get_for_model(Site)
        cf = CustomField(
            name="cf1",
            type=CustomFieldTypeChoices.TYPE_TEXT,
        )
        cf.save()
        logging.disable(logging.ERROR)
        cf.content_types.set([obj_type])

        site = Site(name="Site 1", slug="site-1", _custom_field_data={"cf1": "foo"})
        site.save()

        cf.delete()

        site.refresh_from_db()

        self.assertTrue("cf1" not in site.cf)
        logging.disable(logging.NOTSET)

    def test_update_custom_field_choice_data_task(self):

        obj_type = ContentType.objects.get_for_model(Site)
        cf = CustomField(
            name="cf1",
            type=CustomFieldTypeChoices.TYPE_SELECT,
        )
        cf.save()
        cf.content_types.set([obj_type])

<<<<<<< HEAD
        self.wait_on_active_tasks()

        choice = CustomFieldChoice(custom_field=cf, value="Foo")
=======
        choice = CustomFieldChoice(field=cf, value="Foo")
>>>>>>> 728e7be1
        choice.save()

        site = Site(name="Site 1", slug="site-1", _custom_field_data={"cf1": "Foo"})
        site.save()

        choice.value = "Bar"
        choice.save()

        site.refresh_from_db()

        self.assertEqual(site.cf["cf1"], "Bar")


class CustomFieldTableTest(TestCase):
    """
    Test inclusion of custom fields in object table views.
    """

    def setUp(self):
        content_type = ContentType.objects.get_for_model(Site)

        # Text custom field
        cf_text = CustomField(type=CustomFieldTypeChoices.TYPE_TEXT, name="text_field", default="foo")
        cf_text.validated_save()
        cf_text.content_types.set([content_type])

        # Integer custom field
        cf_integer = CustomField(type=CustomFieldTypeChoices.TYPE_INTEGER, name="number_field", default=123)
        cf_integer.validated_save()
        cf_integer.content_types.set([content_type])

        # Boolean custom field
        cf_boolean = CustomField(
            type=CustomFieldTypeChoices.TYPE_BOOLEAN,
            name="boolean_field",
            default=False,
        )
        cf_boolean.validated_save()
        cf_boolean.content_types.set([content_type])

        # Date custom field
        cf_date = CustomField(
            type=CustomFieldTypeChoices.TYPE_DATE,
            name="date_field",
            default="2020-01-01",
        )
        cf_date.validated_save()
        cf_date.content_types.set([content_type])

        # URL custom field
        cf_url = CustomField(
            type=CustomFieldTypeChoices.TYPE_URL,
            name="url_field",
            default="http://example.com/1",
        )
        cf_url.validated_save()
        cf_url.content_types.set([content_type])

        # Select custom field
        cf_select = CustomField(
            type=CustomFieldTypeChoices.TYPE_SELECT,
            name="choice_field",
        )
        cf_select.validated_save()
        cf_select.content_types.set([content_type])
        CustomFieldChoice.objects.create(custom_field=cf_select, value="Foo")
        CustomFieldChoice.objects.create(custom_field=cf_select, value="Bar")
        CustomFieldChoice.objects.create(custom_field=cf_select, value="Baz")
        cf_select.default = "Foo"
        cf_select.validated_save()

        # Multi-select custom field
        cf_multi_select = CustomField(
            type=CustomFieldTypeChoices.TYPE_MULTISELECT,
            name="multi_choice_field",
        )
        cf_multi_select.validated_save()
        cf_multi_select.content_types.set([content_type])
        CustomFieldChoice.objects.create(custom_field=cf_multi_select, value="Foo")
        CustomFieldChoice.objects.create(custom_field=cf_multi_select, value="Bar")
        CustomFieldChoice.objects.create(custom_field=cf_multi_select, value="Baz")
        cf_multi_select.default = ["Foo", "Bar"]
        cf_multi_select.validated_save()

        statuses = Status.objects.get_for_model(Site)

        # Create a site
        self.site = Site.objects.create(name="Site Custom", slug="site-1", status=statuses.get(slug="active"))

        # Assign custom field values for site 2
        # 2.0 TODO: #824 replace .name with .slug
        self.site._custom_field_data = {
            cf_text.name: "bar",
            cf_integer.name: 456,
            cf_boolean.name: True,
            cf_date.name: "2020-01-02",
            cf_url.name: "http://example.com/2",
            cf_select.name: "Bar",
            cf_multi_select.name: ["Bar", "Baz"],
        }
        self.site.validated_save()

    def test_custom_field_table_render(self):
        queryset = Site.objects.filter(name=self.site.name)
        site_table = SiteTable(queryset)

        custom_column_expected = {
            "text_field": "bar",
            "number_field": "456",
            "boolean_field": '<span class="text-success"><i class="mdi mdi-check-bold" title="Yes"></i></span>',
            "date_field": "2020-01-02",
            "url_field": '<a href="http://example.com/2">http://example.com/2</a>',
            "choice_field": '<span class="label label-default">Bar</span>',
            "multi_choice_field": (
                '<span class="label label-default">Bar</span> <span class="label label-default">Baz</span> '
            ),
        }

        bound_row = site_table.rows[0]

        for col_name, col_expected_value in custom_column_expected.items():
            internal_col_name = "cf_" + col_name
            custom_column = site_table.base_columns.get(internal_col_name)
            self.assertIsNotNone(custom_column)
            self.assertIsInstance(custom_column, CustomFieldColumn)

            rendered_value = bound_row.get_cell(internal_col_name)
            self.assertEqual(rendered_value, col_expected_value)<|MERGE_RESOLUTION|>--- conflicted
+++ resolved
@@ -1812,13 +1812,7 @@
         cf.save()
         cf.content_types.set([obj_type])
 
-<<<<<<< HEAD
-        self.wait_on_active_tasks()
-
         choice = CustomFieldChoice(custom_field=cf, value="Foo")
-=======
-        choice = CustomFieldChoice(field=cf, value="Foo")
->>>>>>> 728e7be1
         choice.save()
 
         site = Site(name="Site 1", slug="site-1", _custom_field_data={"cf1": "Foo"})

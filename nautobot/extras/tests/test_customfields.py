--- conflicted
+++ resolved
@@ -1340,22 +1340,13 @@
         cf.save()
         cf.content_types.set([obj_type])
 
-<<<<<<< HEAD
         CustomFieldChoice.objects.create(custom_field=cf, value="Foo")
         CustomFieldChoice.objects.create(custom_field=cf, value="Bar")
-
-        Site.objects.create(
-            name="Site 1",
-            slug="site-1",
-=======
-        CustomFieldChoice.objects.create(field=cf, value="Foo")
-        CustomFieldChoice.objects.create(field=cf, value="Bar")
         cls.location_type = LocationType.objects.get(name="Campus")
         Location.objects.create(
             name="Location 1",
             slug="location-1",
             location_type=cls.location_type,
->>>>>>> 2cb1df00
             _custom_field_data={
                 "cf1": 100,
                 "cf2": True,

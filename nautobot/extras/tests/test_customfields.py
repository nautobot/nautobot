import logging

from django.conf import settings
from django.contrib.contenttypes.models import ContentType
from django.core.exceptions import ValidationError
from django.db.models import ProtectedError
from django.urls import reverse
from rest_framework import status

from nautobot.core.tables import CustomFieldColumn
from nautobot.core.testing import APITestCase, TestCase, TransactionTestCase
from nautobot.core.testing.utils import post_data
from nautobot.dcim.filters import LocationFilterSet
from nautobot.dcim.forms import LocationCSVForm
from nautobot.dcim.models import Device, Location, LocationType, Rack
from nautobot.dcim.tables import LocationTable
from nautobot.extras.choices import CustomFieldTypeChoices, CustomFieldFilterLogicChoices
from nautobot.extras.models import ComputedField, CustomField, CustomFieldChoice, Status
from nautobot.users.models import ObjectPermission
from nautobot.virtualization.models import VirtualMachine


class CustomFieldTest(TestCase):
    def setUp(self):
        super().setUp()
        active_status = Status.objects.get_for_model(Location).get(slug="active")
        lt = LocationType.objects.get(name="Campus")
        Location.objects.create(name="Location A", slug="location-a", status=active_status, location_type=lt)
        Location.objects.create(name="Location B", slug="location-b", status=active_status, location_type=lt)
        Location.objects.create(name="Location C", slug="location-c", status=active_status, location_type=lt)

    def test_immutable_fields(self):
        """Some fields may not be changed once set, due to the potential for complex downstream effects."""
        instance = CustomField.objects.create(
            # 2.0 TODO: #824 remove name field
            name="Custom Field",
            slug="custom_field",
            type=CustomFieldTypeChoices.TYPE_TEXT,
        )
        instance.validated_save()

        instance.refresh_from_db()
        instance.name = "Different Custom Field"
        with self.assertRaises(ValidationError):
            instance.validated_save()

        instance.refresh_from_db()
        instance.slug = "custom_field_2"
        with self.assertRaises(ValidationError):
            instance.validated_save()

        instance.refresh_from_db()
        instance.type = CustomFieldTypeChoices.TYPE_SELECT
        with self.assertRaises(ValidationError):
            instance.validated_save()

    def test_simple_fields(self):
        DATA = (
            {
                "field_type": CustomFieldTypeChoices.TYPE_TEXT,
                "field_value": "Foobar!",
                "empty_value": "",
            },
            {
                "field_type": CustomFieldTypeChoices.TYPE_INTEGER,
                "field_value": 0,
                "empty_value": None,
            },
            {
                "field_type": CustomFieldTypeChoices.TYPE_INTEGER,
                "field_value": 42,
                "empty_value": None,
            },
            {
                "field_type": CustomFieldTypeChoices.TYPE_BOOLEAN,
                "field_value": True,
                "empty_value": None,
            },
            {
                "field_type": CustomFieldTypeChoices.TYPE_BOOLEAN,
                "field_value": False,
                "empty_value": None,
            },
            {
                "field_type": CustomFieldTypeChoices.TYPE_DATE,
                "field_value": "2016-06-23",
                "empty_value": None,
            },
            {
                "field_type": CustomFieldTypeChoices.TYPE_URL,
                "field_value": "http://example.com/",
                "empty_value": "",
            },
            {
                "field_type": CustomFieldTypeChoices.TYPE_JSON,
                "field_value": {"dict_key": "key value"},
                "empty_value": "",
            },
            {
                "field_type": CustomFieldTypeChoices.TYPE_JSON,
                "field_value": ["a", "list"],
                "empty_value": "",
            },
            {
                "field_type": CustomFieldTypeChoices.TYPE_JSON,
                "field_value": "A string",
                "empty_value": "",
            },
            {
                "field_type": CustomFieldTypeChoices.TYPE_JSON,
                "field_value": None,
                "empty_value": "",
            },
        )

        obj_type = ContentType.objects.get_for_model(Location)

        for data in DATA:

            # Create a custom field
            # 2.0 TODO: #824 slug rather than name
            cf = CustomField(type=data["field_type"], name="my_field", required=False)
            cf.save()  # not validated_save this time, as we're testing backwards-compatibility
            cf.content_types.set([obj_type])
            # Assert that slug and label were auto-populated correctly
            # 2.0 TODO: slug and label will become mandatory fields to specify.
            cf.refresh_from_db()
            self.assertEqual(cf.label, cf.name)
            self.assertEqual(cf.slug, cf.name)

            # Assign a value to the first Location
            location = Location.objects.get(slug="location-a")
            # 2.0 TODO: #824 cf.slug rather than cf.name
            location.cf[cf.name] = data["field_value"]
            location.validated_save()

            # Retrieve the stored value
            location.refresh_from_db()
            # 2.0 TODO: #824 cf.slug rather than cf.name
            self.assertEqual(location.cf[cf.name], data["field_value"])

            # Delete the stored value
            # 2.0 TODO: #824 cf.slug rather than cf.name
            location.cf.pop(cf.name)
            location.save()
            location.refresh_from_db()
            # 2.0 TODO: #824 cf.slug rather than cf.name
            self.assertIsNone(location.cf.get(cf.name))

            # Delete the custom field
            cf.delete()

    def test_select_field(self):
        obj_type = ContentType.objects.get_for_model(Location)

        # Create a custom field
        cf = CustomField(
            type=CustomFieldTypeChoices.TYPE_SELECT,
            name="my_field",
            required=False,
        )
        cf.save()
        cf.content_types.set([obj_type])

        CustomFieldChoice.objects.create(field=cf, value="Option A")
        CustomFieldChoice.objects.create(field=cf, value="Option B")
        CustomFieldChoice.objects.create(field=cf, value="Option C")

        # Assign a value to the first Location
        location = Location.objects.get(slug="location-a")
        # 2.0 TODO: #824 cf.slug rather than cf.name
        location.cf[cf.name] = "Option A"
        location.validated_save()

        # Retrieve the stored value
        location.refresh_from_db()
        # 2.0 TODO: #824 cf.slug rather than cf.name
        self.assertEqual(location.cf[cf.name], "Option A")

        # Delete the stored value
        # 2.0 TODO: #824 cf.slug rather than cf.name
        location.cf.pop(cf.name)
        location.save()
        location.refresh_from_db()
        # 2.0 TODO: #824 cf.slug rather than cf.name
        self.assertIsNone(location.cf.get(cf.name))

        # Delete the custom field
        cf.delete()

    def test_multi_select_field(self):
        obj_type = ContentType.objects.get_for_model(Location)

        # Create a custom field
        cf = CustomField(
            type=CustomFieldTypeChoices.TYPE_MULTISELECT,
            name="my_field",
            required=False,
        )
        cf.save()
        cf.content_types.set([obj_type])

        CustomFieldChoice.objects.create(field=cf, value="Option A")
        CustomFieldChoice.objects.create(field=cf, value="Option B")
        CustomFieldChoice.objects.create(field=cf, value="Option C")

        # Assign a value to the first Location
        location = Location.objects.get(slug="location-a")
        # 2.0 TODO: #824 cf.slug rather than cf.name
        location.cf[cf.name] = ["Option A", "Option B"]
        location.validated_save()

        # Retrieve the stored value
        location.refresh_from_db()
        # 2.0 TODO: #824 cf.slug rather than cf.name
        self.assertEqual(location.cf[cf.name], ["Option A", "Option B"])

        # Delete the stored value
        # 2.0 TODO: #824 cf.slug rather than cf.name
        location.cf.pop(cf.name)
        location.save()
        location.refresh_from_db()
        # 2.0 TODO: #824 cf.slug rather than cf.name
        self.assertIsNone(location.cf.get(cf.name))

        # Delete the custom field
        cf.delete()

    def test_multi_select_field_value_after_bulk_update(self):
        obj_type = ContentType.objects.get_for_model(Location)

        # Create a custom field
        cf = CustomField(
            type=CustomFieldTypeChoices.TYPE_MULTISELECT,
            name="my_field",
            required=False,
        )
        cf.save()
        cf.content_types.set([obj_type])
        CustomFieldChoice.objects.create(field=cf, value="Option A")
        CustomFieldChoice.objects.create(field=cf, value="Option B")
        CustomFieldChoice.objects.create(field=cf, value="Option C")
        cf.validated_save()

        # Assign values to all locations
        locations = Location.objects.all()
        # 2.0 TODO: #824 cf.slug rather than cf.name
        for location in locations:
            location.cf[cf.name] = ["Option A", "Option B", "Option C"]
            location.validated_save()

            # Retrieve the stored value
            location.refresh_from_db()
            # 2.0 TODO: #824 cf.slug rather than cf.name
            self.assertEqual(location.cf[cf.name], ["Option A", "Option B", "Option C"])

        pk_list = list(Location.objects.values_list("pk", flat=True))
        data = {
            "pk": pk_list,
            "_apply": True,  # Form button
        }
        # set my_field to [] to emulate form submission when the user does not make any changes to the multiselect cf.
        bulk_edit_data = {
            f"cf_{cf.slug}": [],
        }
        # Append the form data to the request
        data.update(post_data(bulk_edit_data))
        # Assign model-level permission
        obj_perm = ObjectPermission(
            name="Test permission",
            actions=["view", "change"],
        )
        obj_perm.save()
        obj_perm.users.add(self.user)
        obj_perm.object_types.add(ContentType.objects.get_for_model(Location))

        # Try POST with model-level permission
        bulk_edit_url = reverse("dcim:location_bulk_edit")
        self.assertHttpStatus(self.client.post(bulk_edit_url, data), 302)

        # Assert the values are unchanged after bulk edit
        for location in locations:
            location.refresh_from_db()
            self.assertEqual(location.cf[cf.name], ["Option A", "Option B", "Option C"])

        cf.delete()

    def test_text_field_value(self):
        obj_type = ContentType.objects.get_for_model(Location)

        # Create a custom field
        cf = CustomField(
            type=CustomFieldTypeChoices.TYPE_TEXT,
            name="my_text_field",
            required=False,
        )
        cf.save()
        cf.content_types.set([obj_type])

        # Assign a disallowed value (list) to the first Location
        location = Location.objects.get(slug="location-a")
        # 2.0 TODO: #824 cf.slug rather than cf.name
        location.cf[cf.name] = ["I", "am", "a", "list"]
        with self.assertRaises(ValidationError) as context:
            location.validated_save()
        self.assertIn("Value must be a string", str(context.exception))

        # Assign another disallowed value (int) to the first Location
        # 2.0 TODO: #824 cf.slug rather than cf.name
        location.cf[cf.name] = 2
        with self.assertRaises(ValidationError) as context:
            location.validated_save()
        self.assertIn("Value must be a string", str(context.exception))

        # Assign another disallowed value (bool) to the first Location
        # 2.0 TODO: #824 cf.slug rather than cf.name
        location.cf[cf.name] = True
        with self.assertRaises(ValidationError) as context:
            location.validated_save()
        self.assertIn("Value must be a string", str(context.exception))

        # Delete the stored value
        # 2.0 TODO: #824 cf.slug rather than cf.name
        location.cf.pop(cf.name)
        location.save()
        location.refresh_from_db()
        # 2.0 TODO: #824 cf.slug rather than cf.name
        self.assertIsNone(location.cf.get(cf.name))

        # Delete the custom field
        cf.delete()

    def test_regex_validation(self):
        obj_type = ContentType.objects.get_for_model(Location)

        for cf_type in CustomFieldTypeChoices.REGEX_TYPES:
            # validation for select and multi-select are performed on the CustomFieldChoice model
            if "select" in cf_type:
                continue

            # Create a custom field
            cf = CustomField(
                type=cf_type,
                name=f"cf_test_{cf_type}",
                required=False,
                validation_regex="A.C[01]x?",
            )
            cf.save()
            cf.content_types.set([obj_type])

            # Assign values to the first Location
            location = Location.objects.first()

            non_matching_values = ["abc1", "AC1", "00AbC", "abc1x", "00abc1x00"]
            error_message = f"Value must match regex '{cf.validation_regex}'"
            for value in non_matching_values:
                with self.subTest(cf_type=cf_type, value=value):
                    with self.assertRaisesMessage(ValidationError, error_message):
                        # 2.0 TODO: #824 cf.slug rather than cf.name
                        location.cf[cf.name] = value
                        location.validated_save()

            matching_values = ["ABC1", "00AbC0", "00ABC0x00"]
            for value in matching_values:
                with self.subTest(cf_type=cf_type, value=value):
                    # 2.0 TODO: #824 cf.slug rather than cf.name
                    location.cf[cf.name] = value
                    location.validated_save()

            # Delete the custom field
            cf.delete()


class CustomFieldManagerTest(TestCase):
    def setUp(self):
        content_type = ContentType.objects.get_for_model(Location)
        custom_field = CustomField(type=CustomFieldTypeChoices.TYPE_TEXT, name="text_field", default="foo")
        custom_field.save()
        custom_field.content_types.set([content_type])

    def test_get_for_model(self):
        self.assertEqual(CustomField.objects.get_for_model(Location).count(), 2)
        self.assertEqual(CustomField.objects.get_for_model(VirtualMachine).count(), 0)


class CustomFieldDataAPITest(APITestCase):
    """
    Check that object representations in the REST API include their custom field data.

    For tests of the api/extras/custom-fields/ REST API endpoint itself, see test_api.py.
    """

    @classmethod
    def setUpTestData(cls):
        content_type = ContentType.objects.get_for_model(Location)

        # Text custom field
        cls.cf_text = CustomField(
            type=CustomFieldTypeChoices.TYPE_TEXT, name="text_field", slug="text_cf", default="foo"
        )
        cls.cf_text.save()
        cls.cf_text.content_types.set([content_type])

        # Integer custom field
        cls.cf_integer = CustomField(
            type=CustomFieldTypeChoices.TYPE_INTEGER, name="number_field", slug="number_cf", default=123
        )
        cls.cf_integer.save()
        cls.cf_integer.content_types.set([content_type])

        # Boolean custom field
        cls.cf_boolean = CustomField(
            type=CustomFieldTypeChoices.TYPE_BOOLEAN,
            name="boolean_field",
            slug="boolean_cf",
            default=False,
        )
        cls.cf_boolean.save()
        cls.cf_boolean.content_types.set([content_type])

        # Date custom field
        cls.cf_date = CustomField(
            type=CustomFieldTypeChoices.TYPE_DATE,
            name="date_field",
            slug="date_cf",
            default="2020-01-01",
        )
        cls.cf_date.save()
        cls.cf_date.content_types.set([content_type])

        # URL custom field
        cls.cf_url = CustomField(
            type=CustomFieldTypeChoices.TYPE_URL,
            name="url_field",
            slug="url_cf",
            default="http://example.com/1",
        )
        cls.cf_url.save()
        cls.cf_url.content_types.set([content_type])

        # Select custom field
        cls.cf_select = CustomField(
            type=CustomFieldTypeChoices.TYPE_SELECT,
            name="choice_field",
            slug="choice_cf",
        )
        cls.cf_select.save()
        cls.cf_select.content_types.set([content_type])
        CustomFieldChoice.objects.create(field=cls.cf_select, value="Foo")
        CustomFieldChoice.objects.create(field=cls.cf_select, value="Bar")
        CustomFieldChoice.objects.create(field=cls.cf_select, value="Baz")
        cls.cf_select.default = "Foo"
        cls.cf_select.save()

        # Multi-select custom field
        cls.cf_multi_select = CustomField(
            type=CustomFieldTypeChoices.TYPE_MULTISELECT,
            name="multi_choice_field",
            slug="multi_choice_cf",
        )
        cls.cf_multi_select.save()
        cls.cf_multi_select.content_types.set([content_type])
        CustomFieldChoice.objects.create(field=cls.cf_multi_select, value="Foo")
        CustomFieldChoice.objects.create(field=cls.cf_multi_select, value="Bar")
        CustomFieldChoice.objects.create(field=cls.cf_multi_select, value="Baz")
        cls.cf_multi_select.default = ["Foo", "Bar"]
        cls.cf_multi_select.save()

        if "example_plugin" in settings.PLUGINS:
            cls.cf_plugin_field = CustomField.objects.get(name="example_plugin_auto_custom_field")

        statuses = Status.objects.get_for_model(Location)

        # Create some locations
        cls.lt = LocationType.objects.get(name="Campus")
        cls.locations = (
            Location.objects.create(
                name="Location 1", slug="location-1", status=statuses.get(slug="active"), location_type=cls.lt
            ),
            Location.objects.create(
                name="Location 2", slug="location-2", status=statuses.get(slug="active"), location_type=cls.lt
            ),
        )

        # Assign custom field values for location 2
        # 2.0 TODO: #824 replace .name with .slug
        cls.locations[1]._custom_field_data = {
            cls.cf_text.name: "bar",
            cls.cf_integer.name: 456,
            cls.cf_boolean.name: True,
            cls.cf_date.name: "2020-01-02",
            cls.cf_url.name: "http://example.com/2",
            cls.cf_select.name: "Bar",
            cls.cf_multi_select.name: ["Bar", "Baz"],
        }
        if "example_plugin" in settings.PLUGINS:
            # 2.0 TODO: #824 cf.slug rather than cf.name
            cls.locations[1]._custom_field_data[cls.cf_plugin_field.name] = "Custom value"
        cls.locations[1].save()

    def test_get_single_object_without_custom_field_data(self):
        """
        Validate that custom fields are present on an object even if it has no values defined.
        """
        url = reverse("dcim-api:location-detail", kwargs={"pk": self.locations[0].pk})
        self.add_permissions("dcim.view_location")

        response = self.client.get(url, **self.header)
        self.assertEqual(response.data["name"], self.locations[0].name)
        # A model directly instantiated via the ORM does NOT automatically receive custom field default values.
        # This is arguably a bug.
<<<<<<< HEAD
        # Default API behavior - custom field data represented by cf.name
        expected_data = {
            "text_field": None,
            "number_field": None,
            "boolean_field": None,
            "date_field": None,
            "url_field": None,
            "choice_field": None,
            "multi_choice_field": None,
        }
        if "example_plugin" in settings.PLUGINS:
            expected_data["example_plugin_auto_custom_field"] = None
        self.assertEqual(response.data["custom_fields"], expected_data)

        self.set_api_version("1.4")
        response = self.client.get(url, **self.header)
        self.assertEqual(response.data["name"], self.locations[0].name)
        # A model directly instantiated via the ORM does NOT automatically receive custom field default values.
        # This is arguably a bug.
=======
>>>>>>> 122c0234
        # 1.4+ API behavior - custom field data represented by cf.slug
        expected_data = {
            "text_cf": None,
            "number_cf": None,
            "boolean_cf": None,
            "date_cf": None,
            "url_cf": None,
            "choice_cf": None,
            "multi_choice_cf": None,
        }
        if "example_plugin" in settings.PLUGINS:
            expected_data["example_plugin_auto_custom_field"] = None
        self.assertEqual(response.data["custom_fields"], expected_data)

    def test_get_single_object_with_custom_field_data(self):
        """
        Validate that custom fields are present and correctly set for an object with values defined.
        """
        location2_cfvs = self.locations[1].cf
        url = reverse("dcim-api:location-detail", kwargs={"pk": self.locations[1].pk})
        self.add_permissions("dcim.view_location")

        response = self.client.get(url, **self.header)
<<<<<<< HEAD
        self.assertEqual(response.data["name"], self.locations[1].name)
        # Legacy API behavior - custom fields keyed by cf.name
        self.assertEqual(response.data["custom_fields"]["text_field"], location2_cfvs["text_field"])
        self.assertEqual(response.data["custom_fields"]["number_field"], location2_cfvs["number_field"])
        self.assertEqual(response.data["custom_fields"]["boolean_field"], location2_cfvs["boolean_field"])
        self.assertEqual(response.data["custom_fields"]["date_field"], location2_cfvs["date_field"])
        self.assertEqual(response.data["custom_fields"]["url_field"], location2_cfvs["url_field"])
        self.assertEqual(response.data["custom_fields"]["choice_field"], location2_cfvs["choice_field"])
        self.assertEqual(response.data["custom_fields"]["multi_choice_field"], location2_cfvs["multi_choice_field"])
        if "example_plugin" in settings.PLUGINS:
            self.assertEqual(
                response.data["custom_fields"]["example_plugin_auto_custom_field"],
                location2_cfvs["example_plugin_auto_custom_field"],
            )

        self.set_api_version("1.4")
        response = self.client.get(url, **self.header)
        self.assertEqual(response.data["name"], self.locations[1].name)
=======
        self.assertEqual(response.data["name"], self.sites[1].name)
>>>>>>> 122c0234
        # 1.4+ API behavior - custom fields keyed by cf.slug
        # 2.0 TODO: #824 replace location2_cfvs[name] with location2_cfvs[slug]
        self.assertEqual(response.data["custom_fields"]["text_cf"], location2_cfvs["text_field"])
        self.assertEqual(response.data["custom_fields"]["number_cf"], location2_cfvs["number_field"])
        self.assertEqual(response.data["custom_fields"]["boolean_cf"], location2_cfvs["boolean_field"])
        self.assertEqual(response.data["custom_fields"]["date_cf"], location2_cfvs["date_field"])
        self.assertEqual(response.data["custom_fields"]["url_cf"], location2_cfvs["url_field"])
        self.assertEqual(response.data["custom_fields"]["choice_cf"], location2_cfvs["choice_field"])
        self.assertEqual(response.data["custom_fields"]["multi_choice_cf"], location2_cfvs["multi_choice_field"])

    def test_create_single_object_with_defaults(self):
        """
        Create a new location with no specified custom field values and check that it received the default values.
        """
        data = {
            "name": "Location 3",
            "slug": "location-3",
            "location_type": self.lt.pk,
            "status": "active",
        }
        url = reverse("dcim-api:location-list")
        self.add_permissions("dcim.add_location")

        response = self.client.post(url, data, format="json", **self.header)
        self.assertHttpStatus(response, status.HTTP_201_CREATED)

        # Validate response data
        response_cf = response.data["custom_fields"]
        self.assertEqual(response_cf["text_cf"], self.cf_text.default)
        self.assertEqual(response_cf["number_cf"], self.cf_integer.default)
        self.assertEqual(response_cf["boolean_cf"], self.cf_boolean.default)
        self.assertEqual(response_cf["date_cf"], self.cf_date.default)
        self.assertEqual(response_cf["url_cf"], self.cf_url.default)
        self.assertEqual(response_cf["choice_cf"], self.cf_select.default)
        self.assertEqual(response_cf["multi_choice_cf"], self.cf_multi_select.default)
        if "example_plugin" in settings.PLUGINS:
            self.assertEqual(response_cf["example_plugin_auto_custom_field"], self.cf_plugin_field.default)

        # Validate database data
        location = Location.objects.get(pk=response.data["id"])
        self.assertEqual(location.cf["text_field"], self.cf_text.default)
        self.assertEqual(location.cf["number_field"], self.cf_integer.default)
        self.assertEqual(location.cf["boolean_field"], self.cf_boolean.default)
        self.assertEqual(str(location.cf["date_field"]), self.cf_date.default)
        self.assertEqual(location.cf["url_field"], self.cf_url.default)
        self.assertEqual(location.cf["choice_field"], self.cf_select.default)
        self.assertEqual(location.cf["multi_choice_field"], self.cf_multi_select.default)
        if "example_plugin" in settings.PLUGINS:
            self.assertEqual(location.cf["example_plugin_auto_custom_field"], self.cf_plugin_field.default)

    def test_create_single_object_with_values(self):
        """
        Create a single new location with a value for each type of custom field.
        """
        data = {
            "name": "Location 3",
            "slug": "location-3",
            "status": "active",
            "location_type": self.lt.pk,
            "custom_fields": {
<<<<<<< HEAD
                "text_field": "bar",
                "number_field": 456,
                "boolean_field": True,
                "date_field": "2020-01-02",
                "url_field": "http://example.com/2",
                "choice_field": "Bar",
                "multi_choice_field": ["Baz"],
            },
        }
        if "example_plugin" in settings.PLUGINS:
            data["custom_fields"]["example_plugin_auto_custom_field"] = "Custom value"
        url = reverse("dcim-api:location-list")
        self.add_permissions("dcim.add_location")

        response = self.client.post(url, data, format="json", **self.header)
        self.assertHttpStatus(response, status.HTTP_201_CREATED)

        # Validate response data
        response_cf = response.data["custom_fields"]
        data_cf = data["custom_fields"]
        self.assertEqual(response_cf["text_field"], data_cf["text_field"])
        self.assertEqual(response_cf["number_field"], data_cf["number_field"])
        self.assertEqual(response_cf["boolean_field"], data_cf["boolean_field"])
        self.assertEqual(response_cf["date_field"], data_cf["date_field"])
        self.assertEqual(response_cf["url_field"], data_cf["url_field"])
        self.assertEqual(response_cf["choice_field"], data_cf["choice_field"])
        self.assertEqual(response_cf["multi_choice_field"], data_cf["multi_choice_field"])
        if "example_plugin" in settings.PLUGINS:
            self.assertEqual(
                response_cf["example_plugin_auto_custom_field"], data_cf["example_plugin_auto_custom_field"]
            )

        # Validate database data
        location = Location.objects.get(pk=response.data["id"])
        self.assertEqual(location.cf["text_field"], data_cf["text_field"])
        self.assertEqual(location.cf["number_field"], data_cf["number_field"])
        self.assertEqual(location.cf["boolean_field"], data_cf["boolean_field"])
        self.assertEqual(str(location.cf["date_field"]), data_cf["date_field"])
        self.assertEqual(location.cf["url_field"], data_cf["url_field"])
        self.assertEqual(location.cf["choice_field"], data_cf["choice_field"])
        self.assertEqual(location.cf["multi_choice_field"], data_cf["multi_choice_field"])
        if "example_plugin" in settings.PLUGINS:
            self.assertEqual(
                location.cf["example_plugin_auto_custom_field"], data_cf["example_plugin_auto_custom_field"]
            )

    def test_create_single_object_with_values_version_1_4(self):
        """
        Create a single new location with a value for each type of custom field (API version 1.4+).
        """
        self.set_api_version("1.4")
        data = {
            "name": "Location 3",
            "slug": "location-3",
            "status": "active",
            "location_type": self.lt.pk,
            "custom_fields": {
=======
>>>>>>> 122c0234
                "text_cf": "bar",
                "number_cf": 456,
                "boolean_cf": True,
                "date_cf": "2020-01-02",
                "url_cf": "http://example.com/2",
                "choice_cf": "Bar",
                "multi_choice_cf": ["Baz"],
            },
        }
<<<<<<< HEAD
        url = reverse("dcim-api:location-list")
        self.add_permissions("dcim.add_location")
=======
        if "example_plugin" in settings.PLUGINS:
            data["custom_fields"]["example_plugin_auto_custom_field"] = "Custom value"
        url = reverse("dcim-api:site-list")
        self.add_permissions("dcim.add_site")
>>>>>>> 122c0234

        response = self.client.post(url, data, format="json", **self.header)
        self.assertHttpStatus(response, status.HTTP_201_CREATED)

        # Validate response data
        response_cf = response.data["custom_fields"]
        data_cf = data["custom_fields"]
        self.assertEqual(response_cf["text_cf"], data_cf["text_cf"])
        self.assertEqual(response_cf["number_cf"], data_cf["number_cf"])
        self.assertEqual(response_cf["boolean_cf"], data_cf["boolean_cf"])
        self.assertEqual(response_cf["date_cf"], data_cf["date_cf"])
        self.assertEqual(response_cf["url_cf"], data_cf["url_cf"])
        self.assertEqual(response_cf["choice_cf"], data_cf["choice_cf"])
        self.assertEqual(response_cf["multi_choice_cf"], data_cf["multi_choice_cf"])
        if "example_plugin" in settings.PLUGINS:
            self.assertEqual(
                response_cf["example_plugin_auto_custom_field"], data_cf["example_plugin_auto_custom_field"]
            )

        # Validate database data
<<<<<<< HEAD
        location = Location.objects.get(pk=response.data["id"])
        self.assertEqual(location.cf["text_field"], data_cf["text_cf"])
        self.assertEqual(location.cf["number_field"], data_cf["number_cf"])
        self.assertEqual(location.cf["boolean_field"], data_cf["boolean_cf"])
        self.assertEqual(str(location.cf["date_field"]), data_cf["date_cf"])
        self.assertEqual(location.cf["url_field"], data_cf["url_cf"])
        self.assertEqual(location.cf["choice_field"], data_cf["choice_cf"])
        self.assertEqual(location.cf["multi_choice_field"], data_cf["multi_choice_cf"])
=======
        site = Site.objects.get(pk=response.data["id"])
        self.assertEqual(site.cf["text_field"], data_cf["text_cf"])
        self.assertEqual(site.cf["number_field"], data_cf["number_cf"])
        self.assertEqual(site.cf["boolean_field"], data_cf["boolean_cf"])
        self.assertEqual(str(site.cf["date_field"]), data_cf["date_cf"])
        self.assertEqual(site.cf["url_field"], data_cf["url_cf"])
        self.assertEqual(site.cf["choice_field"], data_cf["choice_cf"])
        self.assertEqual(site.cf["multi_choice_field"], data_cf["multi_choice_cf"])
        if "example_plugin" in settings.PLUGINS:
            self.assertEqual(site.cf["example_plugin_auto_custom_field"], data_cf["example_plugin_auto_custom_field"])
>>>>>>> 122c0234

    def test_create_multiple_objects_with_defaults(self):
        """
        Create three news locations with no specified custom field values and check that each received
        the default custom field values.
        """
        data = (
            {
                "name": "Location 3",
                "slug": "location-3",
                "location_type": self.lt.pk,
                "status": "active",
            },
            {
                "name": "Location 4",
                "slug": "location-4",
                "location_type": self.lt.pk,
                "status": "active",
            },
            {
                "name": "Location 5",
                "slug": "location-5",
                "location_type": self.lt.pk,
                "status": "active",
            },
        )
        url = reverse("dcim-api:location-list")
        self.add_permissions("dcim.add_location")

        response = self.client.post(url, data, format="json", **self.header)
        self.assertHttpStatus(response, status.HTTP_201_CREATED)
        self.assertEqual(len(response.data), len(data))

        for i, _obj in enumerate(data):

            # Validate response data
            response_cf = response.data[i]["custom_fields"]
            self.assertEqual(response_cf["text_cf"], self.cf_text.default)
            self.assertEqual(response_cf["number_cf"], self.cf_integer.default)
            self.assertEqual(response_cf["boolean_cf"], self.cf_boolean.default)
            self.assertEqual(response_cf["date_cf"], self.cf_date.default)
            self.assertEqual(response_cf["url_cf"], self.cf_url.default)
            self.assertEqual(response_cf["choice_cf"], self.cf_select.default)
            self.assertEqual(response_cf["multi_choice_cf"], self.cf_multi_select.default)
            if "example_plugin" in settings.PLUGINS:
                self.assertEqual(response_cf["example_plugin_auto_custom_field"], self.cf_plugin_field.default)

            # Validate database data
            location = Location.objects.get(pk=response.data[i]["id"])
            self.assertEqual(location.cf["text_field"], self.cf_text.default)
            self.assertEqual(location.cf["number_field"], self.cf_integer.default)
            self.assertEqual(location.cf["boolean_field"], self.cf_boolean.default)
            self.assertEqual(str(location.cf["date_field"]), self.cf_date.default)
            self.assertEqual(location.cf["url_field"], self.cf_url.default)
            self.assertEqual(location.cf["choice_field"], self.cf_select.default)
            self.assertEqual(location.cf["multi_choice_field"], self.cf_multi_select.default)
            if "example_plugin" in settings.PLUGINS:
                self.assertEqual(location.cf["example_plugin_auto_custom_field"], self.cf_plugin_field.default)

    def test_create_multiple_objects_with_values(self):
        """
        Create a three new locations, each with custom fields defined.
        """
        custom_field_data = {
            "text_cf": "bar",
            "number_cf": 456,
            "boolean_cf": True,
            "date_cf": "2020-01-02",
            "url_cf": "http://example.com/2",
            "choice_cf": "Bar",
            "multi_choice_cf": ["Foo", "Bar"],
        }
        if "example_plugin" in settings.PLUGINS:
            custom_field_data["example_plugin_auto_custom_field"] = "Custom value"
        data = (
            {
                "name": "Location 3",
                "slug": "location-3",
                "status": "active",
                "location_type": self.lt.pk,
                "custom_fields": custom_field_data,
            },
            {
                "name": "Location 4",
                "slug": "location-4",
                "status": "active",
                "location_type": self.lt.pk,
                "custom_fields": custom_field_data,
            },
            {
                "name": "Location 5",
                "slug": "location-5",
                "status": "active",
                "location_type": self.lt.pk,
                "custom_fields": custom_field_data,
            },
        )
        url = reverse("dcim-api:location-list")
        self.add_permissions("dcim.add_location")

        response = self.client.post(url, data, format="json", **self.header)
        self.assertHttpStatus(response, status.HTTP_201_CREATED)
        self.assertEqual(len(response.data), len(data))

        for i, _obj in enumerate(data):

            # Validate response data
            response_cf = response.data[i]["custom_fields"]
            self.assertEqual(response_cf["text_cf"], custom_field_data["text_cf"])
            self.assertEqual(response_cf["number_cf"], custom_field_data["number_cf"])
            self.assertEqual(response_cf["boolean_cf"], custom_field_data["boolean_cf"])
            self.assertEqual(response_cf["date_cf"], custom_field_data["date_cf"])
            self.assertEqual(response_cf["url_cf"], custom_field_data["url_cf"])
            self.assertEqual(response_cf["choice_cf"], custom_field_data["choice_cf"])
            self.assertEqual(response_cf["multi_choice_cf"], custom_field_data["multi_choice_cf"])
            if "example_plugin" in settings.PLUGINS:
                self.assertEqual(
                    response_cf["example_plugin_auto_custom_field"],
                    custom_field_data["example_plugin_auto_custom_field"],
                )

            # Validate database data
<<<<<<< HEAD
            location = Location.objects.get(pk=response.data[i]["id"])
            self.assertEqual(location.cf["text_field"], custom_field_data["text_field"])
            self.assertEqual(
                location.cf["number_field"],
                custom_field_data["number_field"],
            )
            self.assertEqual(
                location.cf["boolean_field"],
                custom_field_data["boolean_field"],
            )
            self.assertEqual(
                str(location.cf["date_field"]),
                custom_field_data["date_field"],
            )
            self.assertEqual(location.cf["url_field"], custom_field_data["url_field"])
            self.assertEqual(
                location.cf["choice_field"],
                custom_field_data["choice_field"],
            )
            self.assertEqual(
                location.cf["multi_choice_field"],
                custom_field_data["multi_choice_field"],
            )
=======
            site = Site.objects.get(pk=response.data[i]["id"])
            self.assertEqual(site.cf["text_field"], custom_field_data["text_cf"])
            self.assertEqual(site.cf["number_field"], custom_field_data["number_cf"])
            self.assertEqual(site.cf["boolean_field"], custom_field_data["boolean_cf"])
            self.assertEqual(str(site.cf["date_field"]), custom_field_data["date_cf"])
            self.assertEqual(site.cf["url_field"], custom_field_data["url_cf"])
            self.assertEqual(site.cf["choice_field"], custom_field_data["choice_cf"])
            self.assertEqual(site.cf["multi_choice_field"], custom_field_data["multi_choice_cf"])
>>>>>>> 122c0234
            if "example_plugin" in settings.PLUGINS:
                self.assertEqual(
                    location.cf["example_plugin_auto_custom_field"],
                    custom_field_data["example_plugin_auto_custom_field"],
                )

    def test_update_single_object_with_values(self):
        """
        Update an object with existing custom field values. Ensure that only the updated custom field values are
        modified.
        """
        location = self.locations[1]
        original_cfvs = {**location.cf}
        data = {
            "custom_fields": {
<<<<<<< HEAD
                "text_field": "ABCD",
                "number_field": 1234,
            },
        }
        url = reverse("dcim-api:location-detail", kwargs={"pk": self.locations[1].pk})
        self.add_permissions("dcim.change_location")

        response = self.client.patch(url, data, format="json", **self.header)
        self.assertHttpStatus(response, status.HTTP_200_OK)

        # Validate response data
        response_cf = response.data["custom_fields"]
        self.assertEqual(response_cf["text_field"], data["custom_fields"]["text_field"])
        self.assertEqual(response_cf["number_field"], data["custom_fields"]["number_field"])
        self.assertEqual(response_cf["boolean_field"], original_cfvs["boolean_field"])
        self.assertEqual(response_cf["date_field"], original_cfvs["date_field"])
        self.assertEqual(response_cf["url_field"], original_cfvs["url_field"])
        self.assertEqual(response_cf["choice_field"], original_cfvs["choice_field"])
        self.assertEqual(response_cf["multi_choice_field"], original_cfvs["multi_choice_field"])
        if "example_plugin" in settings.PLUGINS:
            self.assertEqual(
                response_cf["example_plugin_auto_custom_field"], original_cfvs["example_plugin_auto_custom_field"]
            )

        # Validate database data
        location.refresh_from_db()
        self.assertEqual(location.cf["text_field"], data["custom_fields"]["text_field"])
        self.assertEqual(
            location.cf["number_field"],
            data["custom_fields"]["number_field"],
        )
        self.assertEqual(location.cf["boolean_field"], original_cfvs["boolean_field"])
        self.assertEqual(location.cf["date_field"], original_cfvs["date_field"])
        self.assertEqual(location.cf["url_field"], original_cfvs["url_field"])
        self.assertEqual(location.cf["choice_field"], original_cfvs["choice_field"])
        self.assertEqual(location.cf["multi_choice_field"], original_cfvs["multi_choice_field"])
        if "example_plugin" in settings.PLUGINS:
            self.assertEqual(
                location.cf["example_plugin_auto_custom_field"], original_cfvs["example_plugin_auto_custom_field"]
            )

    def test_update_single_object_with_values_version_1_4(self):
        """
        Update an object with existing custom field values. Ensure that only the updated custom field values are
        modified.
        """
        self.set_api_version("1.4")
        location = self.locations[1]
        original_cfvs = {**location.cf}
        data = {
            "custom_fields": {
=======
>>>>>>> 122c0234
                "text_cf": "ABCD",
                "number_cf": 1234,
            },
        }
        url = reverse("dcim-api:location-detail", kwargs={"pk": self.locations[1].pk})
        self.add_permissions("dcim.change_location")

        response = self.client.patch(url, data, format="json", **self.header)
        self.assertHttpStatus(response, status.HTTP_200_OK)

        # Validate response data
        response_cf = response.data["custom_fields"]
        self.assertEqual(response_cf["text_cf"], data["custom_fields"]["text_cf"])
        self.assertEqual(response_cf["number_cf"], data["custom_fields"]["number_cf"])
        self.assertEqual(response_cf["boolean_cf"], original_cfvs["boolean_field"])
        self.assertEqual(response_cf["date_cf"], original_cfvs["date_field"])
        self.assertEqual(response_cf["url_cf"], original_cfvs["url_field"])
        self.assertEqual(response_cf["choice_cf"], original_cfvs["choice_field"])
        self.assertEqual(response_cf["multi_choice_cf"], original_cfvs["multi_choice_field"])
        if "example_plugin" in settings.PLUGINS:
            self.assertEqual(
                response_cf["example_plugin_auto_custom_field"], original_cfvs["example_plugin_auto_custom_field"]
            )

        # Validate database data
        location.refresh_from_db()
        self.assertEqual(location.cf["text_field"], data["custom_fields"]["text_cf"])
        self.assertEqual(
            location.cf["number_field"],
            data["custom_fields"]["number_cf"],
        )
<<<<<<< HEAD
        self.assertEqual(location.cf["boolean_field"], original_cfvs["boolean_field"])
        self.assertEqual(location.cf["date_field"], original_cfvs["date_field"])
        self.assertEqual(location.cf["url_field"], original_cfvs["url_field"])
        self.assertEqual(location.cf["choice_field"], original_cfvs["choice_field"])
        self.assertEqual(location.cf["multi_choice_field"], original_cfvs["multi_choice_field"])
=======
        self.assertEqual(site.cf["boolean_field"], original_cfvs["boolean_field"])
        self.assertEqual(site.cf["date_field"], original_cfvs["date_field"])
        self.assertEqual(site.cf["url_field"], original_cfvs["url_field"])
        self.assertEqual(site.cf["choice_field"], original_cfvs["choice_field"])
        self.assertEqual(site.cf["multi_choice_field"], original_cfvs["multi_choice_field"])
        if "example_plugin" in settings.PLUGINS:
            self.assertEqual(
                site.cf["example_plugin_auto_custom_field"], original_cfvs["example_plugin_auto_custom_field"]
            )
>>>>>>> 122c0234

    def test_minimum_maximum_values_validation(self):
        url = reverse("dcim-api:location-detail", kwargs={"pk": self.locations[1].pk})
        self.add_permissions("dcim.change_location")

        self.cf_integer.validation_minimum = 10
        self.cf_integer.validation_maximum = 20
        self.cf_integer.save()

        data = {"custom_fields": {"number_cf": 9}}
        response = self.client.patch(url, data, format="json", **self.header)
        self.assertHttpStatus(response, status.HTTP_400_BAD_REQUEST)

        data = {"custom_fields": {"number_cf": 21}}
        response = self.client.patch(url, data, format="json", **self.header)
        self.assertHttpStatus(response, status.HTTP_400_BAD_REQUEST)

        data = {"custom_fields": {"number_cf": 15}}
        response = self.client.patch(url, data, format="json", **self.header)
        self.assertHttpStatus(response, status.HTTP_200_OK)

    def test_bigint_values_of_custom_field_maximum_attribute(self):
        url = reverse("dcim-api:location-detail", kwargs={"pk": self.locations[1].pk})
        self.add_permissions("dcim.change_location")

        self.cf_integer.validation_maximum = 5000000000
        self.cf_integer.save()

        data = {"custom_fields": {"number_cf": 4294967294}}
        response = self.client.patch(url, data, format="json", **self.header)
        self.assertHttpStatus(response, status.HTTP_200_OK)

        data = {"custom_fields": {"number_cf": 5000000001}}
        response = self.client.patch(url, data, format="json", **self.header)
        self.assertHttpStatus(response, status.HTTP_400_BAD_REQUEST)

    def test_bigint_values_of_custom_field_minimum_attribute(self):
        url = reverse("dcim-api:location-detail", kwargs={"pk": self.locations[1].pk})
        self.add_permissions("dcim.change_location")

        self.cf_integer.validation_minimum = -5000000000
        self.cf_integer.save()

        data = {"custom_fields": {"number_cf": -4294967294}}
        response = self.client.patch(url, data, format="json", **self.header)
        self.assertHttpStatus(response, status.HTTP_200_OK)

        data = {"custom_fields": {"number_cf": -5000000001}}
        response = self.client.patch(url, data, format="json", **self.header)
        self.assertHttpStatus(response, status.HTTP_400_BAD_REQUEST)

    def test_regex_validation(self):
        url = reverse("dcim-api:location-detail", kwargs={"pk": self.locations[1].pk})
        self.add_permissions("dcim.change_location")

        self.cf_text.validation_regex = r"^[A-Z]{3}$"  # Three uppercase letters
        self.cf_text.save()

        data = {"custom_fields": {"text_cf": "ABC123"}}
        response = self.client.patch(url, data, format="json", **self.header)
        self.assertHttpStatus(response, status.HTTP_400_BAD_REQUEST)

        data = {"custom_fields": {"text_cf": "abc"}}
        response = self.client.patch(url, data, format="json", **self.header)
        self.assertHttpStatus(response, status.HTTP_400_BAD_REQUEST)

        data = {"custom_fields": {"text_cf": "ABC"}}
        response = self.client.patch(url, data, format="json", **self.header)
        self.assertHttpStatus(response, status.HTTP_200_OK)

    def test_select_regex_validation(self):
        url = reverse("extras-api:customfieldchoice-list")
        self.add_permissions("extras.add_customfieldchoice")

        self.cf_select.validation_regex = r"^[A-Z]{3}$"  # Three uppercase letters
        self.cf_select.save()

        data = {"field": self.cf_select.id, "value": "1234", "weight": 100}
        response = self.client.post(url, data, format="json", **self.header)
        self.assertHttpStatus(response, status.HTTP_400_BAD_REQUEST)

        data = {"field": self.cf_select.id, "value": "abc", "weight": 100}
        response = self.client.post(url, data, format="json", **self.header)
        self.assertHttpStatus(response, status.HTTP_400_BAD_REQUEST)

        data = {"field": self.cf_select.id, "value": "ABC", "weight": 100}
        response = self.client.post(url, data, format="json", **self.header)
        self.assertHttpStatus(response, status.HTTP_201_CREATED)

    def test_text_type_with_invalid_values(self):
        """
        Try and create a new location with an invalid value for a text type.
        """
        data = {
            "name": "Location 4",
            "slug": "location-4",
            "status": "active",
            "location_type": self.lt.pk,
            "custom_fields": {
                "text_cf": ["I", "am", "a", "disallowed", "type"],
            },
        }
        url = reverse("dcim-api:location-list")
        self.add_permissions("dcim.add_location")

        response = self.client.post(url, data, format="json", **self.header)
        self.assertHttpStatus(response, status.HTTP_400_BAD_REQUEST)
        self.assertIn("Value must be a string", str(response.content))

        data["custom_fields"].update({"text_cf": 2})
        response = self.client.post(url, data, format="json", **self.header)
        self.assertHttpStatus(response, status.HTTP_400_BAD_REQUEST)
        self.assertIn("Value must be a string", str(response.content))

        data["custom_fields"].update({"text_cf": True})
        response = self.client.post(url, data, format="json", **self.header)
        self.assertHttpStatus(response, status.HTTP_400_BAD_REQUEST)
        self.assertIn("Value must be a string", str(response.content))


class CustomFieldImportTest(TestCase):
    """
    Test importing object custom field data along with the object itself.
    """

    user_permissions = (
        "dcim.add_location",
        "dcim.view_location",
        "dcim.change_location",
        "dcim.add_locationtype",
        "dcim.change_locationtype",
        "dcim.view_locationtype",
        "extras.view_status",
    )

    @classmethod
    def setUpTestData(cls):

        custom_fields = (
            CustomField(name="text", type=CustomFieldTypeChoices.TYPE_TEXT),
            CustomField(name="integer", type=CustomFieldTypeChoices.TYPE_INTEGER),
            CustomField(name="boolean", type=CustomFieldTypeChoices.TYPE_BOOLEAN),
            CustomField(name="date", type=CustomFieldTypeChoices.TYPE_DATE),
            CustomField(name="url", type=CustomFieldTypeChoices.TYPE_URL),
            CustomField(
                name="select",
                type=CustomFieldTypeChoices.TYPE_SELECT,
            ),
            CustomField(
                name="multiselect",
                type=CustomFieldTypeChoices.TYPE_MULTISELECT,
            ),
        )
        for cf in custom_fields:
            cf.validated_save()
            cf.content_types.set([ContentType.objects.get_for_model(Location)])

        CustomFieldChoice.objects.create(field=CustomField.objects.get(name="select"), value="Choice A")
        CustomFieldChoice.objects.create(field=CustomField.objects.get(name="select"), value="Choice B")
        CustomFieldChoice.objects.create(field=CustomField.objects.get(name="select"), value="Choice C")
        CustomFieldChoice.objects.create(field=CustomField.objects.get(name="multiselect"), value="Choice A")
        CustomFieldChoice.objects.create(field=CustomField.objects.get(name="multiselect"), value="Choice B")
        CustomFieldChoice.objects.create(field=CustomField.objects.get(name="multiselect"), value="Choice C")

    def test_import(self):
        """
        Import a Location in CSV format, including a value for each CustomField.
        """
        LocationType.objects.create(name="Test Root")
        data = (
            [
                "name",
                "slug",
                "location_type",
                "status",
                "cf_text",
                "cf_integer",
                "cf_boolean",
                "cf_date",
                "cf_url",
                "cf_select",
                "cf_multiselect",
            ],
            [
                "Location 1",
                "location-1",
                "Test Root",
                "active",
                "ABC",
                "123",
                "True",
                "2020-01-01",
                "http://example.com/1",
                "Choice A",
                "Choice A",
            ],
            [
                "Location 2",
                "location-2",
                "Test Root",
                "active",
                "DEF",
                "456",
                "False",
                "2020-01-02",
                "http://example.com/2",
                "Choice B",
                '"Choice A,Choice B"',
            ],
            ["Location 3", "location-3", "Test Root", "active", "", "", "", "", "", "", ""],
        )
        if "example_plugin" in settings.PLUGINS:
            data[0].append("cf_example_plugin_auto_custom_field")
            data[1].append("Custom value")
            data[2].append("Another custom value")
            data[3].append("")
        csv_data = "\n".join(",".join(row) for row in data)
        response = self.client.post(reverse("dcim:location_import"), {"csv_data": csv_data})
        self.assertEqual(response.status_code, 200)

        # Validate data for location 1
        location1 = Location.objects.get(name="Location 1")
        if "example_plugin" in settings.PLUGINS:
            self.assertEqual(len(location1.cf), 8)
        else:
            self.assertEqual(len(location1.cf), 7)
        self.assertEqual(location1.cf["text"], "ABC")
        self.assertEqual(location1.cf["integer"], 123)
        self.assertEqual(location1.cf["boolean"], True)
        self.assertEqual(location1.cf["date"], "2020-01-01")
        self.assertEqual(location1.cf["url"], "http://example.com/1")
        self.assertEqual(location1.cf["select"], "Choice A")
        self.assertEqual(location1.cf["multiselect"], ["Choice A"])
        if "example_plugin" in settings.PLUGINS:
            self.assertEqual(location1.cf["example_plugin_auto_custom_field"], "Custom value")

        # Validate data for location 2
        location2 = Location.objects.get(name="Location 2")
        if "example_plugin" in settings.PLUGINS:
            self.assertEqual(len(location2.cf), 8)
        else:
            self.assertEqual(len(location2.cf), 7)
        self.assertEqual(location2.cf["text"], "DEF")
        self.assertEqual(location2.cf["integer"], 456)
        self.assertEqual(location2.cf["boolean"], False)
        self.assertEqual(location2.cf["date"], "2020-01-02")
        self.assertEqual(location2.cf["url"], "http://example.com/2")
        self.assertEqual(location2.cf["select"], "Choice B")
        self.assertEqual(location2.cf["multiselect"], ["Choice A", "Choice B"])
        if "example_plugin" in settings.PLUGINS:
            self.assertEqual(location2.cf["example_plugin_auto_custom_field"], "Another custom value")

        # No custom field data should be set for location 3
        location3 = Location.objects.get(name="Location 3")
        self.assertFalse(any(location3.cf.values()))

    def test_import_missing_required(self):
        """
        Attempt to import an object missing a required custom field.
        """
        # Set one of our CustomFields to required
        CustomField.objects.filter(name="text").update(required=True)
        lt = LocationType.objects.get(name="Campus")
        form_data = {
            "name": "Location 1",
            "slug": "location-1",
            "location_type": lt.pk,
        }

        form = LocationCSVForm(data=form_data)
        self.assertFalse(form.is_valid())
        self.assertIn("cf_text", form.errors)

    def test_import_invalid_choice(self):
        """
        Attempt to import an object with an invalid choice selection.
        """
        lt = LocationType.objects.get(name="Campus")
        form_data = {"name": "Location 1", "slug": "location-1", "location_type": lt.name, "cf_select": "Choice X"}

        form = LocationCSVForm(data=form_data)
        self.assertFalse(form.is_valid())
        self.assertIn("cf_select", form.errors)


class CustomFieldModelTest(TestCase):
    """
    Test behavior of models that inherit from CustomFieldModel.
    """

    @classmethod
    def setUpTestData(cls):
        cf1 = CustomField(type=CustomFieldTypeChoices.TYPE_TEXT, name="foo")
        cf1.save()
        cf1.content_types.set([ContentType.objects.get_for_model(Location)])

        cf2 = CustomField(type=CustomFieldTypeChoices.TYPE_TEXT, name="bar")
        cf2.save()
        cf2.content_types.set([ContentType.objects.get_for_model(Rack)])
        cls.lt = LocationType.objects.get(name="Campus")

    def setUp(self):
        self.active_status = Status.objects.get_for_model(Location).get(slug="active")
        self.location1 = Location.objects.create(name="NYC", location_type=self.lt)
        self.computed_field_one = ComputedField.objects.create(
            content_type=ContentType.objects.get_for_model(Location),
            slug="computed_field_one",
            label="Computed Field One",
            template="{{ obj.name }} is the name of this location.",
            fallback_value="An error occurred while rendering this template.",
            weight=100,
        )
        # Field whose template will raise a TemplateError
        self.bad_computed_field = ComputedField.objects.create(
            content_type=ContentType.objects.get_for_model(Location),
            slug="bad_computed_field",
            label="Bad Computed Field",
            template="{{ something_that_throws_an_err | not_a_real_filter }} bad data",
            fallback_value="This template has errored",
            weight=100,
        )
        # Field whose template will raise a TypeError
        self.worse_computed_field = ComputedField.objects.create(
            content_type=ContentType.objects.get_for_model(Location),
            slug="worse_computed_field",
            label="Worse Computed Field",
            template="{{ obj.images | list }}",
            fallback_value="Another template error",
            weight=200,
        )
        self.non_location_computed_field = ComputedField.objects.create(
            content_type=ContentType.objects.get_for_model(Device),
            slug="device_computed_field",
            label="Device Computed Field",
            template="Hello, world.",
            fallback_value="This template has errored",
            weight=100,
        )
        # Field whose template will return None, with fallback_value defaulting to empty string
        self.bad_attribute_computed_field = ComputedField.objects.create(
            content_type=ContentType.objects.get_for_model(Location),
            slug="bad_attribute_computed_field",
            label="Bad Attribute Computed Field",
            template="{{ obj.location }}",
            weight=200,
        )

    def test_cf_data(self):
        """
        Check that custom field data is present on the instance immediately after being set and after being fetched
        from the database.
        """
        location = Location(
            name="Test Location", slug="test-location", status=self.active_status, location_type=self.lt
        )

        # Check custom field data on new instance
        location.cf["foo"] = "abc"
        self.assertEqual(location.cf["foo"], "abc")

        # Check custom field data from database
        location.validated_save()
        location = Location.objects.get(name="Test Location")
        self.assertEqual(location.cf["foo"], "abc")

    def test_invalid_data(self):
        """
        Setting custom field data for a non-applicable (or non-existent) CustomField should log a warning.
        """
        location = Location(name="Test Location", slug="test-location", location_type=self.lt)

        # Set custom field data
        location.cf["foo"] = "abc"
        location.cf["bar"] = "def"
        with self.assertLogs(level=logging.WARNING):
            location.clean()

        del location.cf["bar"]
        location.clean()

    def test_missing_required_field(self):
        """
        Check that a ValidationError is raised if any required custom fields are not present.
        """
        cf3 = CustomField(type=CustomFieldTypeChoices.TYPE_TEXT, name="baz", required=True)
        cf3.save()
        cf3.content_types.set([ContentType.objects.get_for_model(Location)])

        location = Location(name="Test Location", slug="test-location", location_type=self.lt)

        # Set custom field data with a required field omitted
        location.cf["foo"] = "abc"
        with self.assertRaises(ValidationError):
            location.clean()

        location.cf["baz"] = "def"
        location.clean()

    #
    # test computed field components
    #

    def test_get_computed_field_method(self):
        self.assertEqual(
            self.location1.get_computed_field("computed_field_one"),
            f"{self.location1.name} is the name of this location.",
        )

    def test_get_computed_field_method_render_false(self):
        self.assertEqual(
            self.location1.get_computed_field("computed_field_one", render=False), self.computed_field_one.template
        )

    def test_get_computed_fields_method(self):
        expected_renderings = {
            "computed_field_one": f"{self.location1.name} is the name of this location.",
            "bad_computed_field": self.bad_computed_field.fallback_value,
            "worse_computed_field": self.worse_computed_field.fallback_value,
            "bad_attribute_computed_field": "",
        }
        self.assertDictEqual(self.location1.get_computed_fields(), expected_renderings)

    def test_get_computed_fields_method_label_as_key(self):
        expected_renderings = {
            "Computed Field One": f"{self.location1.name} is the name of this location.",
            "Bad Computed Field": self.bad_computed_field.fallback_value,
            "Worse Computed Field": self.worse_computed_field.fallback_value,
            "Bad Attribute Computed Field": "",
        }
        self.assertDictEqual(self.location1.get_computed_fields(label_as_key=True), expected_renderings)

    def test_get_computed_fields_only_returns_fields_for_content_type(self):
        self.assertTrue(self.non_location_computed_field.slug not in self.location1.get_computed_fields())


class CustomFieldFilterTest(TestCase):
    """
    Test object filtering by custom field values.
    """

    queryset = Location.objects.all()
    filterset = LocationFilterSet

    @classmethod
    def setUpTestData(cls):
        obj_type = ContentType.objects.get_for_model(Location)

        # Integer filtering
        cf = CustomField(name="cf1", type=CustomFieldTypeChoices.TYPE_INTEGER)
        cf.save()
        cf.content_types.set([obj_type])

        # Boolean filtering
        cf = CustomField(name="cf2", type=CustomFieldTypeChoices.TYPE_BOOLEAN)
        cf.save()
        cf.content_types.set([obj_type])

        # Exact text filtering
        cf = CustomField(
            name="cf3",
            type=CustomFieldTypeChoices.TYPE_TEXT,
            filter_logic=CustomFieldFilterLogicChoices.FILTER_EXACT,
        )
        cf.save()
        cf.content_types.set([obj_type])

        # Loose text filtering
        cf = CustomField(
            name="cf4",
            type=CustomFieldTypeChoices.TYPE_TEXT,
            filter_logic=CustomFieldFilterLogicChoices.FILTER_LOOSE,
        )
        cf.save()
        cf.content_types.set([obj_type])

        # Date filtering
        cf = CustomField(name="cf5", type=CustomFieldTypeChoices.TYPE_DATE)
        cf.save()
        cf.content_types.set([obj_type])

        # Exact URL filtering
        cf = CustomField(
            name="cf6",
            type=CustomFieldTypeChoices.TYPE_URL,
            filter_logic=CustomFieldFilterLogicChoices.FILTER_EXACT,
        )
        cf.save()
        cf.content_types.set([obj_type])

        # Loose URL filtering
        cf = CustomField(
            name="cf7",
            type=CustomFieldTypeChoices.TYPE_URL,
            filter_logic=CustomFieldFilterLogicChoices.FILTER_LOOSE,
        )
        cf.save()
        cf.content_types.set([obj_type])

        # Selection filtering
        cf = CustomField(
            name="cf8",
            type=CustomFieldTypeChoices.TYPE_SELECT,
        )
        cf.save()
        cf.content_types.set([obj_type])

        CustomFieldChoice.objects.create(field=cf, value="Foo")
        CustomFieldChoice.objects.create(field=cf, value="Bar")

        # Multi-select filtering
        cf = CustomField(
            name="cf9",
            type=CustomFieldTypeChoices.TYPE_MULTISELECT,
        )
        cf.save()
        cf.content_types.set([obj_type])

        CustomFieldChoice.objects.create(field=cf, value="Foo")
        CustomFieldChoice.objects.create(field=cf, value="Bar")
        cls.location_type = LocationType.objects.get(name="Campus")
        Location.objects.create(
            name="Location 1",
            slug="location-1",
            location_type=cls.location_type,
            _custom_field_data={
                "cf1": 100,
                "cf2": True,
                "cf3": "foo",
                "cf4": "foo",
                "cf5": "2016-06-26",
                "cf6": "http://foo.example.com/",
                "cf7": "http://foo.example.com/",
                "cf8": "Foo",
                "cf9": [],
            },
        )
        Location.objects.create(
            name="Location 2",
            slug="location-2",
            location_type=cls.location_type,
            _custom_field_data={
                "cf1": 200,
                "cf2": False,
                "cf3": "foobar",
                "cf4": "foobar",
                "cf5": "2016-06-27",
                "cf6": "http://bar.example.com/",
                "cf7": "http://bar.example.com/",
                "cf8": "Bar",
                "cf9": ["Foo"],
            },
        )
        Location.objects.create(
            name="Location 3",
            slug="location-3",
            location_type=cls.location_type,
            _custom_field_data={"cf9": ["Foo", "Bar"]},
        )
        Location.objects.create(
            name="Location 4", slug="location-4", location_type=cls.location_type, _custom_field_data={}
        )

    def test_filter_integer(self):
        self.assertQuerysetEqual(
            self.filterset({"cf_cf1": 100}, self.queryset).qs,
            self.queryset.filter(_custom_field_data__cf1=100),
        )
        self.assertQuerysetEqual(
            self.filterset({"cf_cf1__n": [100]}, self.queryset).qs,
            self.queryset.exclude(_custom_field_data__cf1=100)
            | self.queryset.filter(_custom_field_data__cf1__isnull=True),
        )
        self.assertQuerysetEqual(
            self.filterset({"cf_cf1__lte": [101]}, self.queryset).qs,
            self.queryset.filter(_custom_field_data__cf1__lte=100),
        )
        self.assertQuerysetEqual(
            self.filterset({"cf_cf1__lt": [101]}, self.queryset).qs,
            self.queryset.filter(_custom_field_data__cf1__lt=101),
        )
        self.assertQuerysetEqual(
            self.filterset({"cf_cf1__gte": [199]}, self.queryset).qs,
            self.queryset.filter(_custom_field_data__cf1__gte=199),
        )
        self.assertQuerysetEqual(
            self.filterset({"cf_cf1__gt": [199]}, self.queryset).qs,
            self.queryset.filter(_custom_field_data__cf1__gt=199),
        )

    def test_filter_boolean(self):
        self.assertQuerysetEqual(
            self.filterset({"cf_cf2": True}, self.queryset).qs, self.queryset.filter(_custom_field_data__cf2=True)
        )
        self.assertQuerysetEqual(
            self.filterset({"cf_cf2": False}, self.queryset).qs, self.queryset.filter(_custom_field_data__cf2=False)
        )

    def test_filter_text(self):
        self.assertQuerysetEqual(
            self.filterset({"cf_cf3": "foo"}, self.queryset).qs,
            self.queryset.filter(_custom_field_data__cf3__contains="foo"),
        )
        self.assertQuerysetEqual(
            self.filterset({"cf_cf4": "foo"}, self.queryset).qs,
            self.queryset.filter(_custom_field_data__cf4__icontains="foo"),
        )
        self.assertQuerysetEqual(
            self.filterset({"cf_cf4__n": ["foo"]}, self.queryset).qs,
            self.queryset.exclude(_custom_field_data__cf4="foo")
            | self.queryset.filter(_custom_field_data__cf4__isnull=True),
        )
        self.assertQuerysetEqual(
            self.filterset({"cf_cf4__ic": ["OOB"]}, self.queryset).qs,
            self.queryset.filter(_custom_field_data__cf4__icontains="OOB"),
        )
        self.assertQuerysetEqual(
            self.filterset({"cf_cf4__nic": ["OOB"]}, self.queryset).qs,
            self.queryset.exclude(_custom_field_data__cf4__icontains="OOB")
            | self.queryset.filter(_custom_field_data__cf4__isnull=True),
        )
        self.assertQuerysetEqual(
            self.filterset({"cf_cf4__iew": ["Bar"]}, self.queryset).qs,
            self.queryset.filter(_custom_field_data__cf4__iendswith="Bar"),
        )
        self.assertQuerysetEqual(
            self.filterset({"cf_cf4__niew": ["Bar"]}, self.queryset).qs,
            self.queryset.exclude(_custom_field_data__cf4__iendswith="Bar")
            | self.queryset.filter(_custom_field_data__cf4__isnull=True),
        )
        self.assertQuerysetEqual(
            self.filterset({"cf_cf4__isw": ["Foob"]}, self.queryset).qs,
            self.queryset.filter(_custom_field_data__cf4__istartswith="Foob"),
        )
        self.assertQuerysetEqual(
            self.filterset({"cf_cf4__nisw": ["Foob"]}, self.queryset).qs,
            self.queryset.exclude(_custom_field_data__cf4__istartswith="Foob")
            | self.queryset.filter(_custom_field_data__cf4__isnull=True),
        )
        self.assertQuerysetEqual(
            self.filterset({"cf_cf4__ie": ["Foo"]}, self.queryset).qs,
            self.queryset.filter(_custom_field_data__cf4__iexact="Foo"),
        )
        self.assertQuerysetEqual(
            self.filterset({"cf_cf4__nie": ["Foo"]}, self.queryset).qs,
            self.queryset.exclude(_custom_field_data__cf4__iexact="Foo")
            | self.queryset.filter(_custom_field_data__cf4__isnull=True),
        )
        self.assertQuerysetEqual(
            self.filterset({"cf_cf4__re": ["f.*b"]}, self.queryset).qs,
            self.queryset.filter(_custom_field_data__cf4__regex="f.*b"),
        )
        self.assertQuerysetEqual(
            self.filterset({"cf_cf4__nre": ["f.*b"]}, self.queryset).qs,
            self.queryset.exclude(_custom_field_data__cf4__regex="f.*b")
            | self.queryset.filter(_custom_field_data__cf4__isnull=True),
        )
        self.assertQuerysetEqual(
            self.filterset({"cf_cf4__ire": ["F.*b"]}, self.queryset).qs,
            self.queryset.filter(_custom_field_data__cf4__iregex="F.*b"),
        )
        self.assertQuerysetEqual(
            self.filterset({"cf_cf4__nire": ["F.*b"]}, self.queryset).qs,
            self.queryset.exclude(_custom_field_data__cf4__iregex="F.*b")
            | self.queryset.filter(_custom_field_data__cf4__isnull=True),
        )

    def test_filter_date(self):
        self.assertQuerysetEqual(
            self.filterset({"cf_cf5": "2016-06-26"}, self.queryset).qs,
            self.queryset.filter(_custom_field_data__cf5="2016-06-26"),
        )
        self.assertQuerysetEqual(
            self.filterset({"cf_cf5__n": "2016-06-26"}, self.queryset).qs,
            self.queryset.exclude(_custom_field_data__cf5="2016-06-26")
            | self.queryset.filter(_custom_field_data__cf4__isnull=True),
        )
        self.assertQuerysetEqual(
            self.filterset({"cf_cf5__lte": ["2016-06-28"]}, self.queryset).qs,
            self.queryset.filter(_custom_field_data__cf5__lte="2016-06-28"),
        )
        self.assertQuerysetEqual(
            self.filterset({"cf_cf5__lte": ["2016-06-27"]}, self.queryset).qs,
            self.queryset.filter(_custom_field_data__cf5__lte="2016-06-27"),
        )
        self.assertQuerysetEqual(
            self.filterset({"cf_cf5__lte": ["2016-06-26"]}, self.queryset).qs,
            self.queryset.filter(_custom_field_data__cf5__lte="2016-06-26"),
        )
        self.assertQuerysetEqual(
            self.filterset({"cf_cf5__lte": ["2016-06-25"]}, self.queryset).qs,
            self.queryset.filter(_custom_field_data__lte="2016-06-25"),
        )
        self.assertQuerysetEqual(
            self.filterset({"cf_cf5__gte": ["2016-06-25"]}, self.queryset).qs,
            self.queryset.filter(_custom_field_data__cf5__gte="2016-06-25"),
        )
        self.assertQuerysetEqual(
            self.filterset({"cf_cf5__gte": ["2016-06-26"]}, self.queryset).qs,
            self.queryset.filter(_custom_field_data__cf5__gte="2016-06-26"),
        )
        self.assertQuerysetEqual(
            self.filterset({"cf_cf5__gte": ["2016-06-27"]}, self.queryset).qs,
            self.queryset.filter(_custom_field_data__cf5__gte="2016-06-27"),
        )
        self.assertQuerysetEqual(
            self.filterset({"cf_cf5__gte": ["2016-06-28"]}, self.queryset).qs,
            self.queryset.filter(_custom_field_data__cf5__gte="2016-06-28"),
        )
        params = {"cf_cf5__gte": ["2016-06-25"], "cf_cf5__lt": ["2016-06-27"]}
        self.assertQuerysetEqual(
            self.filterset(params, self.queryset).qs,
            self.queryset.filter(_custom_field_data__cf5__gte="2016-06-25", _custom_field_data__cf5__lt="2016-06-27"),
        )

    def test_filter_url(self):
        params = {"cf_cf6": "http://foo.example.com/"}
        self.assertQuerysetEqual(
            self.filterset(params, self.queryset).qs,
            self.queryset.filter(_custom_field_data__cf6="http://foo.example.com/"),
        )
        params = {"cf_cf6__n": ["http://foo.example.com/"]}
        self.assertQuerysetEqual(
            self.filterset(params, self.queryset).qs,
            self.queryset.exclude(_custom_field_data__cf6="http://foo.example.com/")
            | self.queryset.filter(_custom_field_data__cf6__isnull=True),
        )
        params = {"cf_cf7": "example.com"}
        self.assertQuerysetEqual(
            self.filterset(params, self.queryset).qs,
            self.queryset.filter(_custom_field_data__cf7__icontains="example.com"),
        )
        params = {"cf_cf7__n": ["http://foo.example.com/"]}
        self.assertQuerysetEqual(
            self.filterset(params, self.queryset).qs,
            self.queryset.exclude(_custom_field_data__cf7="http://foo.example.com/")
            | self.queryset.filter(_custom_field_data__cf7__isnull=True),
        )
        params = {"cf_cf6__ic": ["FOO.example.COM"]}
        self.assertQuerysetEqual(
            self.filterset(params, self.queryset).qs,
            self.queryset.filter(_custom_field_data__cf6__icontains="FOO.example.COM"),
        )
        params = {"cf_cf6__nic": ["FOO.example.COM"]}
        self.assertQuerysetEqual(
            self.filterset(params, self.queryset).qs,
            self.queryset.exclude(_custom_field_data__cf6__icontains="FOO.example.COM")
            | self.queryset.filter(_custom_field_data__cf6__isnull=True),
        )
        params = {"cf_cf6__iew": ["FOO.example.COM/"]}
        self.assertQuerysetEqual(
            self.filterset(params, self.queryset).qs,
            self.queryset.filter(_custom_field_data__cf6__iendswith="FOO.example.COM/"),
        )
        params = {"cf_cf6__niew": ["FOO.example.COM/"]}
        self.assertQuerysetEqual(
            self.filterset(params, self.queryset).qs,
            self.queryset.exclude(_custom_field_data__cf6__iendswith="FOO.example.COM/")
            | self.queryset.filter(_custom_field_data__cf6__isnull=True),
        )
        params = {"cf_cf6__isw": ["HTTP://FOO"]}
        self.assertQuerysetEqual(
            self.filterset(params, self.queryset).qs,
            self.queryset.filter(_custom_field_data__cf6__istartswith="HTTP://FOO"),
        )
        params = {"cf_cf6__nisw": ["HTTP://FOO"]}
        self.assertQuerysetEqual(
            self.filterset(params, self.queryset).qs,
            self.queryset.exclude(_custom_field_data__cf6__istartswith="HTTP://FOO")
            | self.queryset.filter(_custom_field_data__cf6__isnull=True),
        )
        params = {"cf_cf6__ie": ["http://FOO.example.COM/"]}
        self.assertQuerysetEqual(
            self.filterset(params, self.queryset).qs,
            self.queryset.filter(_custom_field_data__cf6__iexact="http://FOO.example.COM/"),
        )
        params = {"cf_cf6__nie": ["http://FOO.example.COM/"]}
        self.assertQuerysetEqual(
            self.filterset(params, self.queryset).qs,
            self.queryset.exclude(_custom_field_data__cf6__iexact="http://FOO.example.COM/")
            | self.queryset.filter(_custom_field_data__cf6__isnull=True),
        )
        params = {"cf_cf6__re": ["foo.*com"]}
        self.assertQuerysetEqual(
            self.filterset(params, self.queryset).qs,
            self.queryset.filter(_custom_field_data__cf6__regex="foo.*com"),
        )
        params = {"cf_cf6__nre": ["foo.*com"]}
        self.assertQuerysetEqual(
            self.filterset(params, self.queryset).qs,
            self.queryset.exclude(_custom_field_data__cf6__regex="foo.*com")
            | self.queryset.filter(_custom_field_data__cf6__isnull=True),
        )
        params = {"cf_cf6__ire": ["FOO.*COM"]}
        self.assertQuerysetEqual(
            self.filterset(params, self.queryset).qs,
            self.queryset.filter(_custom_field_data__cf6__iregex="FOO.*COM"),
        )
        params = {"cf_cf6__nire": ["FOO.*COM"]}
        self.assertQuerysetEqual(
            self.filterset(params, self.queryset).qs,
            self.queryset.exclude(_custom_field_data__cf6__iregex="FOO.*COM")
            | self.queryset.filter(_custom_field_data__cf6__isnull=True),
        )

    def test_filter_select(self):
        self.assertQuerysetEqual(
            self.filterset({"cf_cf8": "Foo"}, self.queryset).qs,
            self.queryset.filter(_custom_field_data__cf8="Foo"),
        )
        self.assertQuerysetEqual(
            self.filterset({"cf_cf8__n": ["Foo"]}, self.queryset).qs,
            self.queryset.exclude(_custom_field_data__cf8="Foo")
            | self.queryset.filter(_custom_field_data__cf8__isnull=True),
        )
        self.assertQuerysetEqual(
            self.filterset({"cf_cf8__ic": ["FOO"]}, self.queryset).qs,
            self.queryset.filter(_custom_field_data__cf8__icontains="FOO"),
        )
        self.assertQuerysetEqual(
            self.filterset({"cf_cf8__nic": ["FOO"]}, self.queryset).qs,
            self.queryset.exclude(_custom_field_data__cf8__icontains="FOO")
            | self.queryset.filter(_custom_field_data__cf8__isnull=True),
        )
        self.assertQuerysetEqual(
            self.filterset({"cf_cf8__iew": ["AR"]}, self.queryset).qs,
            self.queryset.filter(_custom_field_data__cf8__iendswith="AR"),
        )
        self.assertQuerysetEqual(
            self.filterset({"cf_cf8__niew": ["AR"]}, self.queryset).qs,
            self.queryset.exclude(_custom_field_data__cf8__iendswith="AR")
            | self.queryset.filter(_custom_field_data__cf8__isnull=True),
        )
        self.assertQuerysetEqual(
            self.filterset({"cf_cf8__isw": ["FO"]}, self.queryset).qs,
            self.queryset.filter(_custom_field_data__cf8__istartswith="FO"),
        )
        self.assertQuerysetEqual(
            self.filterset({"cf_cf8__nisw": ["FO"]}, self.queryset).qs,
            self.queryset.exclude(_custom_field_data__cf8__istartswith="FO")
            | self.queryset.filter(_custom_field_data__cf8__isnull=True),
        )
        self.assertQuerysetEqual(
            self.filterset({"cf_cf8__ie": ["foo"]}, self.queryset).qs,
            self.queryset.filter(_custom_field_data__cf8__iexact="foo"),
        )
        self.assertQuerysetEqual(
            self.filterset({"cf_cf8__nie": ["foo"]}, self.queryset).qs,
            self.queryset.exclude(_custom_field_data__cf8__istartswith="FO")
            | self.queryset.filter(_custom_field_data__cf8__isnull=True),
        )
        self.assertQuerysetEqual(
            self.filterset({"cf_cf8__re": ["F.o"]}, self.queryset).qs,
            self.queryset.filter(_custom_field_data__cf8__regex="F.o"),
        )
        self.assertQuerysetEqual(
            self.filterset({"cf_cf8__nre": ["F.o"]}, self.queryset).qs,
            self.queryset.exclude(_custom_field_data__cf8__regex="F.o")
            | self.queryset.filter(_custom_field_data__cf8__isnull=True),
        )
        self.assertQuerysetEqual(
            self.filterset({"cf_cf8__ire": ["F.O"]}, self.queryset).qs,
            self.queryset.filter(_custom_field_data__cf8__iregex="F.o"),
        )
        self.assertQuerysetEqual(
            self.filterset({"cf_cf8__nire": ["F.O"]}, self.queryset).qs,
            self.queryset.exclude(_custom_field_data__cf8__iregex="F.o")
            | self.queryset.filter(_custom_field_data__cf8__isnull=True),
        )

    def test_filter_multi_select(self):
        self.assertQuerysetEqual(
            self.filterset({"cf_cf9": "Foo"}, self.queryset).qs,
            self.queryset.filter(_custom_field_data__cf9__contains="Foo"),
        )
        self.assertQuerysetEqual(
            self.filterset({"cf_cf9": "Bar"}, self.queryset).qs,
            self.queryset.filter(_custom_field_data__cf9__contains="Bar"),
        )

    def test_filter_null_values(self):
        self.assertQuerysetEqual(
            self.filterset({"cf_cf8": "null"}, self.queryset).qs,
            self.queryset.filter(_custom_field_data__cf8__isnull=True),
        )
        self.assertQuerysetEqual(
            self.filterset({"cf_cf9": "null"}, self.queryset).qs,
            self.queryset.filter(_custom_field_data__cf9__isnull=True),
        )


class CustomFieldChoiceTest(TestCase):
    def setUp(self):
        obj_type = ContentType.objects.get_for_model(Location)
        self.cf = CustomField(
            name="cf1",
            type=CustomFieldTypeChoices.TYPE_SELECT,
        )
        self.cf.save()
        self.cf.content_types.set([obj_type])

        self.choice = CustomFieldChoice(field=self.cf, value="Foo")
        self.choice.save()

        active_status = Status.objects.get_for_model(Location).get(slug="active")
        self.location_type = LocationType.objects.get(name="Campus")
        self.location = Location(
            name="Location 1",
            slug="location-1",
            location_type=self.location_type,
            _custom_field_data={
                "cf1": "Foo",
            },
            status=active_status,
        )
        self.location.validated_save()

    def test_default_value_must_be_valid_choice_sad_path(self):
        self.cf.default = "invalid value"
        with self.assertRaises(ValidationError):
            self.cf.full_clean()

    def test_default_value_must_be_valid_choice_happy_path(self):
        self.cf.default = "Foo"
        self.cf.full_clean()
        self.cf.save()
        self.assertEqual(self.cf.default, "Foo")

    def test_active_choice_cannot_be_deleted(self):
        with self.assertRaises(ProtectedError):
            self.choice.delete()

    def test_custom_choice_deleted_with_field(self):
        self.cf.delete()
        if "example_plugin" in settings.PLUGINS:
            self.assertEqual(CustomField.objects.count(), 1)  # custom field automatically added by the plugin
        else:
            self.assertEqual(CustomField.objects.count(), 0)
        self.assertEqual(CustomFieldChoice.objects.count(), 0)

    def test_regex_validation(self):
        obj_type = ContentType.objects.get_for_model(Location)

        for cf_type in CustomFieldTypeChoices.REGEX_TYPES:
            # only validation for select and multi-select are performed on the CustomFieldChoice model
            if "select" not in cf_type:
                continue

            # Create a custom field
            cf = CustomField(
                type=cf_type,
                name=f"cf_test_{cf_type}",
                required=False,
                validation_regex="A.C[01]x?",
            )
            cf.save()
            cf.content_types.set([obj_type])

            non_matching_values = ["abc1", "AC1", "00AbC", "abc1x", "00abc1x00"]
            for value in non_matching_values:
                error_message = f"Value must match regex {cf.validation_regex} got {value}."
                with self.subTest(cf_type=cf_type, value=value):
                    with self.assertRaisesMessage(ValidationError, error_message):
                        cfc = CustomFieldChoice.objects.create(field=cf, value=value)
                        cfc.validated_save()

            CustomFieldChoice.objects.all().delete()

            matching_values = ["ABC1", "00AbC0", "00ABC0x00"]
            for value in matching_values:
                with self.subTest(cf_type=cf_type, value=value):
                    cfc = CustomFieldChoice.objects.create(field=cf, value=value)
                    cfc.validated_save()

            # Delete the custom field
            cf.delete()


class CustomFieldBackgroundTasks(TransactionTestCase):
    def test_provision_field_task(self):
        self.clear_worker()
        location_type = LocationType.objects.create(name="Root Type 1")
        location = Location(name="Location 1", slug="location-1", location_type=location_type)
        location.save()

        obj_type = ContentType.objects.get_for_model(Location)
        cf = CustomField(name="cf1", type=CustomFieldTypeChoices.TYPE_TEXT, default="Foo")
        cf.save()
        cf.content_types.set([obj_type])

        self.wait_on_active_tasks()

        location.refresh_from_db()

        self.assertEqual(location.cf["cf1"], "Foo")

    def test_delete_custom_field_data_task(self):

        obj_type = ContentType.objects.get_for_model(Location)
        cf = CustomField(
            name="cf1",
            type=CustomFieldTypeChoices.TYPE_TEXT,
        )
        cf.save()
        logging.disable(logging.ERROR)
        cf.content_types.set([obj_type])
        location_type = LocationType.objects.create(name="Root Type 2")
        location = Location(
            name="Location 1",
            slug="location-1",
            _custom_field_data={"cf1": "foo"},
            location_type=location_type,
        )
        location.save()

        cf.delete()

        self.wait_on_active_tasks()

        location.refresh_from_db()

        self.assertTrue("cf1" not in location.cf)
        logging.disable(logging.NOTSET)

    def test_update_custom_field_choice_data_task(self):
        self.clear_worker()
        obj_type = ContentType.objects.get_for_model(Location)
        cf = CustomField(
            name="cf1",
            type=CustomFieldTypeChoices.TYPE_SELECT,
        )
        cf.save()
        cf.content_types.set([obj_type])

        choice = CustomFieldChoice(field=cf, value="Foo")
        choice.save()
        location_type = LocationType.objects.create(name="Root Type 3")
        location = Location(
            name="Location 1", slug="location-1", _custom_field_data={"cf1": "Foo"}, location_type=location_type
        )
        location.save()

        choice.value = "Bar"
        choice.save()

        self.wait_on_active_tasks()

        location.refresh_from_db()

        self.assertEqual(location.cf["cf1"], "Bar")


class CustomFieldTableTest(TestCase):
    """
    Test inclusion of custom fields in object table views.
    """

    def setUp(self):
        content_type = ContentType.objects.get_for_model(Location)

        # Text custom field
        cf_text = CustomField(type=CustomFieldTypeChoices.TYPE_TEXT, name="text_field", default="foo")
        cf_text.validated_save()
        cf_text.content_types.set([content_type])

        # Integer custom field
        cf_integer = CustomField(type=CustomFieldTypeChoices.TYPE_INTEGER, name="number_field", default=123)
        cf_integer.validated_save()
        cf_integer.content_types.set([content_type])

        # Boolean custom field
        cf_boolean = CustomField(
            type=CustomFieldTypeChoices.TYPE_BOOLEAN,
            name="boolean_field",
            default=False,
        )
        cf_boolean.validated_save()
        cf_boolean.content_types.set([content_type])

        # Date custom field
        cf_date = CustomField(
            type=CustomFieldTypeChoices.TYPE_DATE,
            name="date_field",
            default="2020-01-01",
        )
        cf_date.validated_save()
        cf_date.content_types.set([content_type])

        # URL custom field
        cf_url = CustomField(
            type=CustomFieldTypeChoices.TYPE_URL,
            name="url_field",
            default="http://example.com/1",
        )
        cf_url.validated_save()
        cf_url.content_types.set([content_type])

        # Select custom field
        cf_select = CustomField(
            type=CustomFieldTypeChoices.TYPE_SELECT,
            name="choice_field",
        )
        cf_select.validated_save()
        cf_select.content_types.set([content_type])
        CustomFieldChoice.objects.create(field=cf_select, value="Foo")
        CustomFieldChoice.objects.create(field=cf_select, value="Bar")
        CustomFieldChoice.objects.create(field=cf_select, value="Baz")
        cf_select.default = "Foo"
        cf_select.validated_save()

        # Multi-select custom field
        cf_multi_select = CustomField(
            type=CustomFieldTypeChoices.TYPE_MULTISELECT,
            name="multi_choice_field",
        )
        cf_multi_select.validated_save()
        cf_multi_select.content_types.set([content_type])
        CustomFieldChoice.objects.create(field=cf_multi_select, value="Foo")
        CustomFieldChoice.objects.create(field=cf_multi_select, value="Bar")
        CustomFieldChoice.objects.create(field=cf_multi_select, value="Baz")
        cf_multi_select.default = ["Foo", "Bar"]
        cf_multi_select.validated_save()

        statuses = Status.objects.get_for_model(Location)

        # Create a location
        location_type = LocationType.objects.create(name="Root Type 4")
        self.location = Location.objects.create(
            name="Location Custom", slug="location-1", status=statuses.get(slug="active"), location_type=location_type
        )

        # Assign custom field values for location 2
        # 2.0 TODO: #824 replace .name with .slug
        self.location._custom_field_data = {
            cf_text.name: "bar",
            cf_integer.name: 456,
            cf_boolean.name: True,
            cf_date.name: "2020-01-02",
            cf_url.name: "http://example.com/2",
            cf_select.name: "Bar",
            cf_multi_select.name: ["Bar", "Baz"],
        }
        self.location.validated_save()

    def test_custom_field_table_render(self):
        queryset = Location.objects.filter(name=self.location.name)
        location_table = LocationTable(queryset)

        custom_column_expected = {
            "text_field": "bar",
            "number_field": "456",
            "boolean_field": '<span class="text-success"><i class="mdi mdi-check-bold" title="Yes"></i></span>',
            "date_field": "2020-01-02",
            "url_field": '<a href="http://example.com/2">http://example.com/2</a>',
            "choice_field": '<span class="label label-default">Bar</span>',
            "multi_choice_field": (
                '<span class="label label-default">Bar</span> <span class="label label-default">Baz</span> '
            ),
        }

        bound_row = location_table.rows[0]

        for col_name, col_expected_value in custom_column_expected.items():
            internal_col_name = "cf_" + col_name
            custom_column = location_table.base_columns.get(internal_col_name)
            self.assertIsNotNone(custom_column)
            self.assertIsInstance(custom_column, CustomFieldColumn)

            rendered_value = bound_row.get_cell(internal_col_name)
            self.assertEqual(rendered_value, col_expected_value)<|MERGE_RESOLUTION|>--- conflicted
+++ resolved
@@ -509,28 +509,6 @@
         self.assertEqual(response.data["name"], self.locations[0].name)
         # A model directly instantiated via the ORM does NOT automatically receive custom field default values.
         # This is arguably a bug.
-<<<<<<< HEAD
-        # Default API behavior - custom field data represented by cf.name
-        expected_data = {
-            "text_field": None,
-            "number_field": None,
-            "boolean_field": None,
-            "date_field": None,
-            "url_field": None,
-            "choice_field": None,
-            "multi_choice_field": None,
-        }
-        if "example_plugin" in settings.PLUGINS:
-            expected_data["example_plugin_auto_custom_field"] = None
-        self.assertEqual(response.data["custom_fields"], expected_data)
-
-        self.set_api_version("1.4")
-        response = self.client.get(url, **self.header)
-        self.assertEqual(response.data["name"], self.locations[0].name)
-        # A model directly instantiated via the ORM does NOT automatically receive custom field default values.
-        # This is arguably a bug.
-=======
->>>>>>> 122c0234
         # 1.4+ API behavior - custom field data represented by cf.slug
         expected_data = {
             "text_cf": None,
@@ -554,28 +532,7 @@
         self.add_permissions("dcim.view_location")
 
         response = self.client.get(url, **self.header)
-<<<<<<< HEAD
         self.assertEqual(response.data["name"], self.locations[1].name)
-        # Legacy API behavior - custom fields keyed by cf.name
-        self.assertEqual(response.data["custom_fields"]["text_field"], location2_cfvs["text_field"])
-        self.assertEqual(response.data["custom_fields"]["number_field"], location2_cfvs["number_field"])
-        self.assertEqual(response.data["custom_fields"]["boolean_field"], location2_cfvs["boolean_field"])
-        self.assertEqual(response.data["custom_fields"]["date_field"], location2_cfvs["date_field"])
-        self.assertEqual(response.data["custom_fields"]["url_field"], location2_cfvs["url_field"])
-        self.assertEqual(response.data["custom_fields"]["choice_field"], location2_cfvs["choice_field"])
-        self.assertEqual(response.data["custom_fields"]["multi_choice_field"], location2_cfvs["multi_choice_field"])
-        if "example_plugin" in settings.PLUGINS:
-            self.assertEqual(
-                response.data["custom_fields"]["example_plugin_auto_custom_field"],
-                location2_cfvs["example_plugin_auto_custom_field"],
-            )
-
-        self.set_api_version("1.4")
-        response = self.client.get(url, **self.header)
-        self.assertEqual(response.data["name"], self.locations[1].name)
-=======
-        self.assertEqual(response.data["name"], self.sites[1].name)
->>>>>>> 122c0234
         # 1.4+ API behavior - custom fields keyed by cf.slug
         # 2.0 TODO: #824 replace location2_cfvs[name] with location2_cfvs[slug]
         self.assertEqual(response.data["custom_fields"]["text_cf"], location2_cfvs["text_field"])
@@ -636,66 +593,6 @@
             "status": "active",
             "location_type": self.lt.pk,
             "custom_fields": {
-<<<<<<< HEAD
-                "text_field": "bar",
-                "number_field": 456,
-                "boolean_field": True,
-                "date_field": "2020-01-02",
-                "url_field": "http://example.com/2",
-                "choice_field": "Bar",
-                "multi_choice_field": ["Baz"],
-            },
-        }
-        if "example_plugin" in settings.PLUGINS:
-            data["custom_fields"]["example_plugin_auto_custom_field"] = "Custom value"
-        url = reverse("dcim-api:location-list")
-        self.add_permissions("dcim.add_location")
-
-        response = self.client.post(url, data, format="json", **self.header)
-        self.assertHttpStatus(response, status.HTTP_201_CREATED)
-
-        # Validate response data
-        response_cf = response.data["custom_fields"]
-        data_cf = data["custom_fields"]
-        self.assertEqual(response_cf["text_field"], data_cf["text_field"])
-        self.assertEqual(response_cf["number_field"], data_cf["number_field"])
-        self.assertEqual(response_cf["boolean_field"], data_cf["boolean_field"])
-        self.assertEqual(response_cf["date_field"], data_cf["date_field"])
-        self.assertEqual(response_cf["url_field"], data_cf["url_field"])
-        self.assertEqual(response_cf["choice_field"], data_cf["choice_field"])
-        self.assertEqual(response_cf["multi_choice_field"], data_cf["multi_choice_field"])
-        if "example_plugin" in settings.PLUGINS:
-            self.assertEqual(
-                response_cf["example_plugin_auto_custom_field"], data_cf["example_plugin_auto_custom_field"]
-            )
-
-        # Validate database data
-        location = Location.objects.get(pk=response.data["id"])
-        self.assertEqual(location.cf["text_field"], data_cf["text_field"])
-        self.assertEqual(location.cf["number_field"], data_cf["number_field"])
-        self.assertEqual(location.cf["boolean_field"], data_cf["boolean_field"])
-        self.assertEqual(str(location.cf["date_field"]), data_cf["date_field"])
-        self.assertEqual(location.cf["url_field"], data_cf["url_field"])
-        self.assertEqual(location.cf["choice_field"], data_cf["choice_field"])
-        self.assertEqual(location.cf["multi_choice_field"], data_cf["multi_choice_field"])
-        if "example_plugin" in settings.PLUGINS:
-            self.assertEqual(
-                location.cf["example_plugin_auto_custom_field"], data_cf["example_plugin_auto_custom_field"]
-            )
-
-    def test_create_single_object_with_values_version_1_4(self):
-        """
-        Create a single new location with a value for each type of custom field (API version 1.4+).
-        """
-        self.set_api_version("1.4")
-        data = {
-            "name": "Location 3",
-            "slug": "location-3",
-            "status": "active",
-            "location_type": self.lt.pk,
-            "custom_fields": {
-=======
->>>>>>> 122c0234
                 "text_cf": "bar",
                 "number_cf": 456,
                 "boolean_cf": True,
@@ -705,15 +602,10 @@
                 "multi_choice_cf": ["Baz"],
             },
         }
-<<<<<<< HEAD
+        if "example_plugin" in settings.PLUGINS:
+            data["custom_fields"]["example_plugin_auto_custom_field"] = "Custom value"
         url = reverse("dcim-api:location-list")
         self.add_permissions("dcim.add_location")
-=======
-        if "example_plugin" in settings.PLUGINS:
-            data["custom_fields"]["example_plugin_auto_custom_field"] = "Custom value"
-        url = reverse("dcim-api:site-list")
-        self.add_permissions("dcim.add_site")
->>>>>>> 122c0234
 
         response = self.client.post(url, data, format="json", **self.header)
         self.assertHttpStatus(response, status.HTTP_201_CREATED)
@@ -734,7 +626,6 @@
             )
 
         # Validate database data
-<<<<<<< HEAD
         location = Location.objects.get(pk=response.data["id"])
         self.assertEqual(location.cf["text_field"], data_cf["text_cf"])
         self.assertEqual(location.cf["number_field"], data_cf["number_cf"])
@@ -743,18 +634,8 @@
         self.assertEqual(location.cf["url_field"], data_cf["url_cf"])
         self.assertEqual(location.cf["choice_field"], data_cf["choice_cf"])
         self.assertEqual(location.cf["multi_choice_field"], data_cf["multi_choice_cf"])
-=======
-        site = Site.objects.get(pk=response.data["id"])
-        self.assertEqual(site.cf["text_field"], data_cf["text_cf"])
-        self.assertEqual(site.cf["number_field"], data_cf["number_cf"])
-        self.assertEqual(site.cf["boolean_field"], data_cf["boolean_cf"])
-        self.assertEqual(str(site.cf["date_field"]), data_cf["date_cf"])
-        self.assertEqual(site.cf["url_field"], data_cf["url_cf"])
-        self.assertEqual(site.cf["choice_field"], data_cf["choice_cf"])
-        self.assertEqual(site.cf["multi_choice_field"], data_cf["multi_choice_cf"])
         if "example_plugin" in settings.PLUGINS:
-            self.assertEqual(site.cf["example_plugin_auto_custom_field"], data_cf["example_plugin_auto_custom_field"])
->>>>>>> 122c0234
+            self.assertEqual(location.cf["example_plugin_auto_custom_field"], data_cf["example_plugin_auto_custom_field"])
 
     def test_create_multiple_objects_with_defaults(self):
         """
@@ -877,7 +758,6 @@
                 )
 
             # Validate database data
-<<<<<<< HEAD
             location = Location.objects.get(pk=response.data[i]["id"])
             self.assertEqual(location.cf["text_field"], custom_field_data["text_field"])
             self.assertEqual(
@@ -901,16 +781,6 @@
                 location.cf["multi_choice_field"],
                 custom_field_data["multi_choice_field"],
             )
-=======
-            site = Site.objects.get(pk=response.data[i]["id"])
-            self.assertEqual(site.cf["text_field"], custom_field_data["text_cf"])
-            self.assertEqual(site.cf["number_field"], custom_field_data["number_cf"])
-            self.assertEqual(site.cf["boolean_field"], custom_field_data["boolean_cf"])
-            self.assertEqual(str(site.cf["date_field"]), custom_field_data["date_cf"])
-            self.assertEqual(site.cf["url_field"], custom_field_data["url_cf"])
-            self.assertEqual(site.cf["choice_field"], custom_field_data["choice_cf"])
-            self.assertEqual(site.cf["multi_choice_field"], custom_field_data["multi_choice_cf"])
->>>>>>> 122c0234
             if "example_plugin" in settings.PLUGINS:
                 self.assertEqual(
                     location.cf["example_plugin_auto_custom_field"],
@@ -926,60 +796,6 @@
         original_cfvs = {**location.cf}
         data = {
             "custom_fields": {
-<<<<<<< HEAD
-                "text_field": "ABCD",
-                "number_field": 1234,
-            },
-        }
-        url = reverse("dcim-api:location-detail", kwargs={"pk": self.locations[1].pk})
-        self.add_permissions("dcim.change_location")
-
-        response = self.client.patch(url, data, format="json", **self.header)
-        self.assertHttpStatus(response, status.HTTP_200_OK)
-
-        # Validate response data
-        response_cf = response.data["custom_fields"]
-        self.assertEqual(response_cf["text_field"], data["custom_fields"]["text_field"])
-        self.assertEqual(response_cf["number_field"], data["custom_fields"]["number_field"])
-        self.assertEqual(response_cf["boolean_field"], original_cfvs["boolean_field"])
-        self.assertEqual(response_cf["date_field"], original_cfvs["date_field"])
-        self.assertEqual(response_cf["url_field"], original_cfvs["url_field"])
-        self.assertEqual(response_cf["choice_field"], original_cfvs["choice_field"])
-        self.assertEqual(response_cf["multi_choice_field"], original_cfvs["multi_choice_field"])
-        if "example_plugin" in settings.PLUGINS:
-            self.assertEqual(
-                response_cf["example_plugin_auto_custom_field"], original_cfvs["example_plugin_auto_custom_field"]
-            )
-
-        # Validate database data
-        location.refresh_from_db()
-        self.assertEqual(location.cf["text_field"], data["custom_fields"]["text_field"])
-        self.assertEqual(
-            location.cf["number_field"],
-            data["custom_fields"]["number_field"],
-        )
-        self.assertEqual(location.cf["boolean_field"], original_cfvs["boolean_field"])
-        self.assertEqual(location.cf["date_field"], original_cfvs["date_field"])
-        self.assertEqual(location.cf["url_field"], original_cfvs["url_field"])
-        self.assertEqual(location.cf["choice_field"], original_cfvs["choice_field"])
-        self.assertEqual(location.cf["multi_choice_field"], original_cfvs["multi_choice_field"])
-        if "example_plugin" in settings.PLUGINS:
-            self.assertEqual(
-                location.cf["example_plugin_auto_custom_field"], original_cfvs["example_plugin_auto_custom_field"]
-            )
-
-    def test_update_single_object_with_values_version_1_4(self):
-        """
-        Update an object with existing custom field values. Ensure that only the updated custom field values are
-        modified.
-        """
-        self.set_api_version("1.4")
-        location = self.locations[1]
-        original_cfvs = {**location.cf}
-        data = {
-            "custom_fields": {
-=======
->>>>>>> 122c0234
                 "text_cf": "ABCD",
                 "number_cf": 1234,
             },
@@ -1011,23 +827,15 @@
             location.cf["number_field"],
             data["custom_fields"]["number_cf"],
         )
-<<<<<<< HEAD
         self.assertEqual(location.cf["boolean_field"], original_cfvs["boolean_field"])
         self.assertEqual(location.cf["date_field"], original_cfvs["date_field"])
         self.assertEqual(location.cf["url_field"], original_cfvs["url_field"])
         self.assertEqual(location.cf["choice_field"], original_cfvs["choice_field"])
         self.assertEqual(location.cf["multi_choice_field"], original_cfvs["multi_choice_field"])
-=======
-        self.assertEqual(site.cf["boolean_field"], original_cfvs["boolean_field"])
-        self.assertEqual(site.cf["date_field"], original_cfvs["date_field"])
-        self.assertEqual(site.cf["url_field"], original_cfvs["url_field"])
-        self.assertEqual(site.cf["choice_field"], original_cfvs["choice_field"])
-        self.assertEqual(site.cf["multi_choice_field"], original_cfvs["multi_choice_field"])
         if "example_plugin" in settings.PLUGINS:
             self.assertEqual(
-                site.cf["example_plugin_auto_custom_field"], original_cfvs["example_plugin_auto_custom_field"]
+                location.cf["example_plugin_auto_custom_field"], original_cfvs["example_plugin_auto_custom_field"]
             )
->>>>>>> 122c0234
 
     def test_minimum_maximum_values_validation(self):
         url = reverse("dcim-api:location-detail", kwargs={"pk": self.locations[1].pk})

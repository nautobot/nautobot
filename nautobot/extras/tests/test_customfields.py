--- conflicted
+++ resolved
@@ -469,14 +469,6 @@
         if "example_plugin" in settings.PLUGINS:
             cls.cf_plugin_field = CustomField.objects.get(name="example_plugin_auto_custom_field")
 
-<<<<<<< HEAD
-        cls.statuses = Status.objects.get_for_model(Site)
-
-        # Create some sites
-        cls.sites = (
-            Site.objects.create(name="Site 1", slug="site-1", status=cls.statuses.get(slug="active")),
-            Site.objects.create(name="Site 2", slug="site-2", status=cls.statuses.get(slug="active")),
-=======
         statuses = Status.objects.get_for_model(Location)
 
         # Create some locations
@@ -488,7 +480,6 @@
             Location.objects.create(
                 name="Location 2", slug="location-2", status=statuses.get(slug="active"), location_type=cls.lt
             ),
->>>>>>> 100ea54a
         )
 
         # Assign custom field values for location 2
@@ -593,16 +584,10 @@
         Create a new location with no specified custom field values and check that it received the default values.
         """
         data = {
-<<<<<<< HEAD
-            "name": "Site 3",
-            "slug": "site-3",
-            "status": self.statuses.first().pk,
-=======
             "name": "Location 3",
             "slug": "location-3",
             "location_type": self.lt.pk,
             "status": "active",
->>>>>>> 100ea54a
         }
         url = reverse("dcim-api:location-list")
         self.add_permissions("dcim.add_location")
@@ -639,16 +624,10 @@
         Create a single new location with a value for each type of custom field.
         """
         data = {
-<<<<<<< HEAD
-            "name": "Site 3",
-            "slug": "site-3",
-            "status": self.statuses.first().pk,
-=======
             "name": "Location 3",
             "slug": "location-3",
             "status": "active",
             "location_type": self.lt.pk,
->>>>>>> 100ea54a
             "custom_fields": {
                 "text_field": "bar",
                 "number_field": 456,
@@ -702,16 +681,10 @@
         """
         self.set_api_version("1.4")
         data = {
-<<<<<<< HEAD
-            "name": "Site 3",
-            "slug": "site-3",
-            "status": self.statuses.first().pk,
-=======
             "name": "Location 3",
             "slug": "location-3",
             "status": "active",
             "location_type": self.lt.pk,
->>>>>>> 100ea54a
             "custom_fields": {
                 "text_cf": "bar",
                 "number_cf": 456,
@@ -756,21 +729,6 @@
         """
         data = (
             {
-<<<<<<< HEAD
-                "name": "Site 3",
-                "slug": "site-3",
-                "status": self.statuses.first().pk,
-            },
-            {
-                "name": "Site 4",
-                "slug": "site-4",
-                "status": self.statuses.first().pk,
-            },
-            {
-                "name": "Site 5",
-                "slug": "site-5",
-                "status": self.statuses.first().pk,
-=======
                 "name": "Location 3",
                 "slug": "location-3",
                 "location_type": self.lt.pk,
@@ -787,7 +745,6 @@
                 "slug": "location-5",
                 "location_type": self.lt.pk,
                 "status": "active",
->>>>>>> 100ea54a
             },
         )
         url = reverse("dcim-api:location-list")
@@ -840,23 +797,6 @@
             custom_field_data["example_plugin_auto_custom_field"] = "Custom value"
         data = (
             {
-<<<<<<< HEAD
-                "name": "Site 3",
-                "slug": "site-3",
-                "status": self.statuses.first().pk,
-                "custom_fields": custom_field_data,
-            },
-            {
-                "name": "Site 4",
-                "slug": "site-4",
-                "status": self.statuses.first().pk,
-                "custom_fields": custom_field_data,
-            },
-            {
-                "name": "Site 5",
-                "slug": "site-5",
-                "status": self.statuses.first().pk,
-=======
                 "name": "Location 3",
                 "slug": "location-3",
                 "status": "active",
@@ -875,7 +815,6 @@
                 "slug": "location-5",
                 "status": "active",
                 "location_type": self.lt.pk,
->>>>>>> 100ea54a
                 "custom_fields": custom_field_data,
             },
         )
@@ -1119,16 +1058,10 @@
         Try and create a new location with an invalid value for a text type.
         """
         data = {
-<<<<<<< HEAD
-            "name": "Site 4",
-            "slug": "site-4",
-            "status": self.statuses.first().pk,
-=======
             "name": "Location 4",
             "slug": "location-4",
             "status": "active",
             "location_type": self.lt.pk,
->>>>>>> 100ea54a
             "custom_fields": {
                 "text_field": ["I", "am", "a", "disallowed", "type"],
             },
@@ -2010,26 +1943,19 @@
 
 class CustomFieldBackgroundTasks(TransactionTestCase):
     def test_provision_field_task(self):
-<<<<<<< HEAD
-=======
         self.clear_worker()
         location_type = LocationType.objects.create(name="Root Type 1")
         location = Location(name="Location 1", slug="location-1", location_type=location_type)
         location.save()
->>>>>>> 100ea54a
 
         obj_type = ContentType.objects.get_for_model(Location)
         cf = CustomField(name="cf1", type=CustomFieldTypeChoices.TYPE_TEXT, default="Foo")
         cf.save()
         cf.content_types.set([obj_type])
 
-<<<<<<< HEAD
-        site.refresh_from_db()
-=======
         self.wait_on_active_tasks()
 
         location.refresh_from_db()
->>>>>>> 100ea54a
 
         self.assertEqual(location.cf["cf1"], "Foo")
 
@@ -2054,25 +1980,16 @@
 
         cf.delete()
 
-<<<<<<< HEAD
-        site.refresh_from_db()
-=======
         self.wait_on_active_tasks()
 
         location.refresh_from_db()
->>>>>>> 100ea54a
 
         self.assertTrue("cf1" not in location.cf)
         logging.disable(logging.NOTSET)
 
     def test_update_custom_field_choice_data_task(self):
-<<<<<<< HEAD
-
-        obj_type = ContentType.objects.get_for_model(Site)
-=======
         self.clear_worker()
         obj_type = ContentType.objects.get_for_model(Location)
->>>>>>> 100ea54a
         cf = CustomField(
             name="cf1",
             type=CustomFieldTypeChoices.TYPE_SELECT,
@@ -2091,13 +2008,9 @@
         choice.value = "Bar"
         choice.save()
 
-<<<<<<< HEAD
-        site.refresh_from_db()
-=======
         self.wait_on_active_tasks()
 
         location.refresh_from_db()
->>>>>>> 100ea54a
 
         self.assertEqual(location.cf["cf1"], "Bar")
 

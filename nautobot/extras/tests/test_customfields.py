import json
import logging

from django.contrib.contenttypes.models import ContentType
from django.core.exceptions import ValidationError
from django.db.models import ProtectedError, QuerySet
from django.forms import ChoiceField, IntegerField, NumberInput
from django.test import tag
from django.urls import reverse
from rest_framework import status

from nautobot.circuits.models import Provider
from nautobot.core.forms.widgets import MultiValueCharInput, StaticSelect2
from nautobot.core.models.fields import slugify_dashes_to_underscores
from nautobot.core.tables import CustomFieldColumn
from nautobot.core.testing import APITestCase, TestCase, TransactionTestCase
from nautobot.core.testing.models import ModelTestCases
from nautobot.core.testing.utils import extract_page_body, post_data
from nautobot.core.utils.lookup import get_changes_for_model
from nautobot.dcim.filters import LocationFilterSet
from nautobot.dcim.forms import RackFilterForm
from nautobot.dcim.models import Device, Location, LocationType, Rack
from nautobot.dcim.tables import LocationTable
from nautobot.extras.choices import CustomFieldFilterLogicChoices, CustomFieldTypeChoices
from nautobot.extras.context_managers import web_request_context
from nautobot.extras.models import ComputedField, CustomField, CustomFieldChoice, Status
from nautobot.users.models import ObjectPermission
from nautobot.virtualization.models import VirtualMachine


# TODO: this needs to be both a BaseModelTestCase (as it tests the model class) and a (views) TestCase,
#       (due to the test_multi_select_field_value_after_bulk_update() test).
#       At some point we should probably split this into separate classes.
@tag("example_app")
class CustomFieldTest(ModelTestCases.BaseModelTestCase, TestCase):
    model = CustomField

    def setUp(self):
        super().setUp()
        location_status = Status.objects.get_for_model(Location).first()
        lt = LocationType.objects.get(name="Campus")
        Location.objects.create(name="Location A", status=location_status, location_type=lt)
        Location.objects.create(name="Location B", status=location_status, location_type=lt)
        Location.objects.create(name="Location C", status=location_status, location_type=lt)

    def test_immutable_fields(self):
        """Some fields may not be changed once set, due to the potential for complex downstream effects."""
        instance = CustomField(
            label="Custom Field",
            key="custom_field",
            type=CustomFieldTypeChoices.TYPE_TEXT,
        )
        instance.validated_save()

        instance.refresh_from_db()
        instance.key = "custom_field_2"
        with self.assertRaisesRegex(ValidationError, "Key cannot be changed once created"):
            instance.validated_save()

        instance.refresh_from_db()
        instance.type = CustomFieldTypeChoices.TYPE_SELECT
        with self.assertRaisesRegex(ValidationError, "Type cannot be changed once created"):
            instance.validated_save()

    def test_simple_fields(self):
        DATA = (
            {
                "field_type": CustomFieldTypeChoices.TYPE_TEXT,
                "field_value": "Foobar!",
                "empty_value": "",
            },
            {
                "field_type": CustomFieldTypeChoices.TYPE_INTEGER,
                "field_value": 0,
                "empty_value": None,
            },
            {
                "field_type": CustomFieldTypeChoices.TYPE_INTEGER,
                "field_value": 42,
                "empty_value": None,
            },
            {
                "field_type": CustomFieldTypeChoices.TYPE_BOOLEAN,
                "field_value": True,
                "empty_value": None,
            },
            {
                "field_type": CustomFieldTypeChoices.TYPE_BOOLEAN,
                "field_value": False,
                "empty_value": None,
            },
            {
                "field_type": CustomFieldTypeChoices.TYPE_DATE,
                "field_value": "2016-06-23",
                "empty_value": None,
            },
            {
                "field_type": CustomFieldTypeChoices.TYPE_URL,
                "field_value": "http://example.com/",
                "empty_value": "",
            },
            {
                "field_type": CustomFieldTypeChoices.TYPE_MARKDOWN,
                "field_value": "### Hello world!\n\n- Item 1\n- Item 2\n- Item 3",
                "empty_value": "",
            },
            {
                "field_type": CustomFieldTypeChoices.TYPE_JSON,
                "field_value": {"dict_key": "key value"},
                "empty_value": "",
            },
            {
                "field_type": CustomFieldTypeChoices.TYPE_JSON,
                "field_value": ["a", "list"],
                "empty_value": "",
            },
            {
                "field_type": CustomFieldTypeChoices.TYPE_JSON,
                "field_value": "A string",
                "empty_value": "",
            },
            {
                "field_type": CustomFieldTypeChoices.TYPE_JSON,
                "field_value": None,
                "empty_value": "",
            },
        )

        obj_type = ContentType.objects.get_for_model(Location)

        for data in DATA:
            cf = CustomField(type=data["field_type"], label="My Field", required=False)
            cf.save()  # not validated_save this time, as we're testing backwards-compatibility
            cf.content_types.set([obj_type])
            # Assert that key was auto-populated correctly
            cf.refresh_from_db()
            self.assertEqual(cf.key, slugify_dashes_to_underscores(cf.label))

            # Assign a value to the first Location
            location = Location.objects.get(name="Location A")
            location.cf[cf.key] = data["field_value"]
            location.validated_save()

            # Retrieve the stored value
            location.refresh_from_db()
            self.assertEqual(location.cf[cf.key], data["field_value"])

            # Delete the stored value
            location.cf.pop(cf.key)
            location.save()
            location.refresh_from_db()
            self.assertIsNone(location.cf.get(cf.key))

            # Delete the custom field
            cf.delete()

    def test_select_field(self):
        obj_type = ContentType.objects.get_for_model(Location)

        # Create a custom field
        cf = CustomField(
            type=CustomFieldTypeChoices.TYPE_SELECT,
            label="My Field",
            required=False,
        )
        cf.save()
        cf.content_types.set([obj_type])

        CustomFieldChoice.objects.create(custom_field=cf, value="Option A", weight=100)
        self.assertEqual(["Option A"], cf.choices)
        CustomFieldChoice.objects.create(custom_field=cf, value="Option B", weight=200)
        self.assertEqual(["Option A", "Option B"], cf.choices)
        CustomFieldChoice.objects.create(custom_field=cf, value="Option C", weight=300)
        self.assertEqual(["Option A", "Option B", "Option C"], cf.choices)
        with self.assertNumQueries(0):  # verify caching
            self.assertEqual(["Option A", "Option B", "Option C"], cf.choices)

        # Assign a value to the first Location
        location = Location.objects.get(name="Location A")
        location.cf[cf.key] = "Option A"
        location.validated_save()

        # Retrieve the stored value
        location.refresh_from_db()
        self.assertEqual(location.cf[cf.key], "Option A")

        # Delete the stored value
        location.cf.pop(cf.key)
        location.save()
        location.refresh_from_db()
        self.assertIsNone(location.cf.get(cf.key))

        # Delete the custom field
        cf.delete()

    def test_multi_select_field(self):
        obj_type = ContentType.objects.get_for_model(Location)

        # Create a custom field
        cf = CustomField(
            type=CustomFieldTypeChoices.TYPE_MULTISELECT,
            label="My Field",
            required=False,
        )
        cf.save()
        cf.content_types.set([obj_type])

        CustomFieldChoice.objects.create(custom_field=cf, value="Option A", weight=100)
        self.assertEqual(["Option A"], cf.choices)
        CustomFieldChoice.objects.create(custom_field=cf, value="Option B", weight=200)
        self.assertEqual(["Option A", "Option B"], cf.choices)
        CustomFieldChoice.objects.create(custom_field=cf, value="Option C", weight=300)
        self.assertEqual(["Option A", "Option B", "Option C"], cf.choices)
        with self.assertNumQueries(0):  # verify caching
            self.assertEqual(["Option A", "Option B", "Option C"], cf.choices)

        # Assign a value to the first Location
        location = Location.objects.get(name="Location A")
        location.cf[cf.key] = ["Option A", "Option B"]
        location.validated_save()

        # Retrieve the stored value
        location.refresh_from_db()
        self.assertEqual(location.cf[cf.key], ["Option A", "Option B"])

        # Delete the stored value
        location.cf.pop(cf.key)
        location.save()
        location.refresh_from_db()
        self.assertIsNone(location.cf.get(cf.key))

        # Delete the custom field
        cf.delete()

    def test_multi_select_field_value_after_bulk_update(self):
        obj_type = ContentType.objects.get_for_model(Location)

        # Create a custom field
        cf = CustomField(
            type=CustomFieldTypeChoices.TYPE_MULTISELECT,
            label="My Field",
            required=False,
        )
        cf.save()
        cf.content_types.set([obj_type])
        CustomFieldChoice.objects.create(custom_field=cf, value="Option A")
        CustomFieldChoice.objects.create(custom_field=cf, value="Option B")
        CustomFieldChoice.objects.create(custom_field=cf, value="Option C")
        cf.validated_save()

        # Assign values to all locations
        locations = Location.objects.all()
        for location in locations:
            location.cf[cf.key] = ["Option A", "Option B", "Option C"]
            location.validated_save()

            # Retrieve the stored value
            location.refresh_from_db()
            self.assertEqual(location.cf[cf.key], ["Option A", "Option B", "Option C"])

        pk_list = list(Location.objects.values_list("pk", flat=True))
        data = {
            "pk": pk_list,
            "_apply": True,  # Form button
        }
        # set my_field to [] to emulate form submission when the user does not make any changes to the multiselect cf.
        bulk_edit_data = {
            cf.add_prefix_to_cf_key(): [],
        }
        # Append the form data to the request
        data.update(post_data(bulk_edit_data))
        # Assign model-level permission
        obj_perm = ObjectPermission(
            name="Test permission",
            actions=["view", "change"],
        )
        obj_perm.save()
        obj_perm.users.add(self.user)
        obj_perm.object_types.add(ContentType.objects.get_for_model(Location))

        # Try POST with model-level permission
        bulk_edit_url = reverse("dcim:location_bulk_edit")
        self.assertHttpStatus(self.client.post(bulk_edit_url, data), 302)

        # Assert the values are unchanged after bulk edit
        for location in locations:
            location.refresh_from_db()
            self.assertEqual(location.cf[cf.key], ["Option A", "Option B", "Option C"])

        cf.delete()

    def test_text_field_value(self):
        obj_type = ContentType.objects.get_for_model(Location)

        # Create a custom field
        cf = CustomField(
            type=CustomFieldTypeChoices.TYPE_TEXT,
            label="My Text Field",
            required=False,
        )
        cf.save()
        cf.content_types.set([obj_type])

        # Assign a disallowed value (list) to the first Location
        location = Location.objects.get(name="Location A")
        location.cf[cf.key] = ["I", "am", "a", "list"]
        with self.assertRaisesRegex(ValidationError, "Value must be a string"):
            location.validated_save()

        # Assign another disallowed value (int) to the first Location
        location.cf[cf.key] = 2
        with self.assertRaisesRegex(ValidationError, "Value must be a string"):
            location.validated_save()

        # Assign another disallowed value (bool) to the first Location
        location.cf[cf.key] = True
        with self.assertRaisesRegex(ValidationError, "Value must be a string"):
            location.validated_save()

        # Delete the stored value
        location.cf.pop(cf.key)
        location.save()
        location.refresh_from_db()
        self.assertIsNone(location.cf.get(cf.key))

        # Delete the custom field
        cf.delete()

    def test_regex_validation(self):
        obj_type = ContentType.objects.get_for_model(Location)

        for cf_type in CustomFieldTypeChoices.REGEX_TYPES:
            # validation for select and multi-select are performed on the CustomFieldChoice model
            if "select" in cf_type:
                continue

            # Create a custom field
            cf = CustomField(
                type=cf_type,
                label=f"cf_test_{cf_type}",
                required=False,
                validation_regex="A.C[01]x?",
            )
            cf.save()
            cf.content_types.set([obj_type])

            # Assign values to the first Location
            location = Location.objects.first()

            non_matching_values = ["abc1", "AC1", "00AbC", "abc1x", "00abc1x00"]
            error_message = f"Value must match regex '{cf.validation_regex}'"
            for value in non_matching_values:
                with self.subTest(cf_type=cf_type, value=value):
                    with self.assertRaisesMessage(ValidationError, error_message):
                        location.cf[cf.key] = value
                        location.validated_save()

            matching_values = ["ABC1", "00AbC0", "00ABC0x00"]
            for value in matching_values:
                with self.subTest(cf_type=cf_type, value=value):
                    location.cf[cf.key] = value
                    location.validated_save()

            # Delete the custom field
            cf.delete()

    def test_to_filter_field(self):
        with self.subTest("Assert CustomField Select Type renders the correct filter form field and widget"):
            # Assert a Select Choice Field
            ct = ContentType.objects.get_for_model(Device)
            custom_field_select = CustomField(
                type=CustomFieldTypeChoices.TYPE_SELECT,
                label="Select Field",
            )
            custom_field_select.save()
            custom_field_select.content_types.set([ct])
            CustomFieldChoice.objects.create(custom_field=custom_field_select, value="Foo")
            CustomFieldChoice.objects.create(custom_field=custom_field_select, value="Bar")
            CustomFieldChoice.objects.create(custom_field=custom_field_select, value="Baz")
            filter_field = custom_field_select.to_filter_form_field()
            self.assertIsInstance(filter_field, ChoiceField)
            self.assertIsInstance(filter_field.widget, StaticSelect2)
            self.assertEqual(filter_field.widget.choices, [("Bar", "Bar"), ("Baz", "Baz"), ("Foo", "Foo")])
            # Assert Choice Custom Field with lookup-expr other than exact returns a
            filter_field_with_lookup_expr = custom_field_select.to_filter_form_field(lookup_expr="icontains")
            self.assertIsInstance(filter_field_with_lookup_expr, ChoiceField)
            self.assertIsInstance(filter_field_with_lookup_expr.widget, MultiValueCharInput)

        with self.subTest("Assert CustomField Integer Type renders the correct filter form field and widget"):
            custom_field_integer = CustomField(
                type=CustomFieldTypeChoices.TYPE_INTEGER,
                label="integer_field",
            )
            custom_field_integer.save()
            custom_field_integer.content_types.set([ct])
            filter_field = custom_field_integer.to_filter_form_field()
            self.assertIsInstance(filter_field, IntegerField)
            self.assertIsInstance(filter_field.widget, NumberInput)


@tag("example_app")
class CustomFieldManagerTest(TestCase):
    def setUp(self):
        self.content_type = ContentType.objects.get_for_model(Location)
        custom_field = CustomField(
            type=CustomFieldTypeChoices.TYPE_TEXT,
            label="Text Field",
            default="foo",
            filter_logic=CustomFieldFilterLogicChoices.FILTER_DISABLED,
        )
        custom_field.save()
        custom_field.content_types.set([self.content_type])

    def test_get_for_model(self):
        self.assertEqual(CustomField.objects.get_for_model(Location).count(), 2)
        self.assertEqual(CustomField.objects.get_for_model(VirtualMachine).count(), 0)
        self.assertEqual(len(CustomField.objects.get_for_model(Location, get_queryset=False)), 2)
        self.assertEqual(len(CustomField.objects.get_for_model(VirtualMachine, get_queryset=False)), 0)

    def test_get_for_model_caching_and_cache_invalidation(self):
        """Test that the cache is used and is properly invalidated when CustomFields are created or deleted."""
        # Assert that the cache is used when calling get_for_model a second time
        CustomField.objects.get_for_model(Location)
        with self.assertNumQueries(0):
            qs = CustomField.objects.get_for_model(Location)
        with self.assertNumQueries(0):
            listing = CustomField.objects.get_for_model(Location, get_queryset=False)
        self.assertIsInstance(qs, QuerySet)
        self.assertIsInstance(listing, list)
        self.assertQuerysetEqualAndNotEmpty(qs, listing)

        # Assert that different values of exclude_filter_disabled are cached separately
        with self.assertNumQueries(1):
            CustomField.objects.get_for_model(Location, exclude_filter_disabled=True)
        with self.assertNumQueries(0):
            qs = CustomField.objects.get_for_model(Location, exclude_filter_disabled=True)
        with self.assertNumQueries(0):
            listing = CustomField.objects.get_for_model(Location, exclude_filter_disabled=True, get_queryset=False)
        with self.assertNumQueries(0):
            CustomField.objects.get_for_model(Location)
        self.assertIsInstance(qs, QuerySet)
        self.assertIsInstance(listing, list)
        self.assertEqual(1, len(listing))
        self.assertQuerysetEqualAndNotEmpty(qs, listing)

        # Assert that different models are cached separately
        with self.assertNumQueries(1):
            CustomField.objects.get_for_model(VirtualMachine)
        with self.assertNumQueries(0):
            CustomField.objects.get_for_model(VirtualMachine)
        with self.assertNumQueries(0):
            CustomField.objects.get_for_model(Location)

        # Assert that the cache is invalidated on object save
        custom_field = CustomField(type=CustomFieldTypeChoices.TYPE_TEXT, label="Test CF1", default="foo")
        custom_field.save()
        with self.assertNumQueries(1):
            CustomField.objects.get_for_model(Location)
        with self.assertNumQueries(0):
            CustomField.objects.get_for_model(Location)

        # Assert that the cache is invalidated when adding a CustomField.content_types m2m relationship
        custom_field.content_types.set([self.content_type])
        with self.assertNumQueries(1):
            CustomField.objects.get_for_model(Location)
        with self.assertNumQueries(0):
            qs = CustomField.objects.get_for_model(Location)
        with self.assertNumQueries(0):
            listing = CustomField.objects.get_for_model(Location, get_queryset=False)
        self.assertIsInstance(qs, QuerySet)
        self.assertIsInstance(listing, list)
        self.assertEqual(3, len(listing))
        self.assertQuerysetEqualAndNotEmpty(qs, listing)

        # Assert that the cache is invalidated when removing a CustomField.content_types m2m relationship
        custom_field.content_types.set([])
        with self.assertNumQueries(1):
            CustomField.objects.get_for_model(Location)
        with self.assertNumQueries(0):
            qs = CustomField.objects.get_for_model(Location)
        with self.assertNumQueries(0):
            listing = CustomField.objects.get_for_model(Location, get_queryset=False)
        self.assertIsInstance(qs, QuerySet)
        self.assertIsInstance(listing, list)
        self.assertEqual(2, len(listing))
        self.assertQuerysetEqualAndNotEmpty(qs, listing)

        # Assert that the cache is invalidated on object delete
        custom_field.delete()
        with self.assertNumQueries(1):
            CustomField.objects.get_for_model(Location)
        with self.assertNumQueries(0):
            qs = CustomField.objects.get_for_model(Location)
        with self.assertNumQueries(0):
            listing = CustomField.objects.get_for_model(Location, get_queryset=False)
        self.assertIsInstance(qs, QuerySet)
        self.assertIsInstance(listing, list)
        self.assertEqual(2, len(listing))
        self.assertQuerysetEqualAndNotEmpty(qs, listing)


class ComputedFieldManagerTestCase(TestCase):
    def setUp(self):
        self.content_type = ContentType.objects.get_for_model(Location)
        ComputedField.objects.create(
            content_type=ContentType.objects.get_for_model(Location),
            key="computed_field_one",
            label="Computed Field One",
            template="{{ obj.name }} is the name of this location.",
            fallback_value="An error occurred while rendering this template.",
            weight=100,
        )

    def test_get_for_model(self):
        self.assertEqual(ComputedField.objects.get_for_model(Location).count(), 1)
        self.assertEqual(ComputedField.objects.get_for_model(VirtualMachine).count(), 0)
        self.assertEqual(len(ComputedField.objects.get_for_model(Location, get_queryset=False)), 1)
        self.assertEqual(len(ComputedField.objects.get_for_model(VirtualMachine, get_queryset=False)), 0)

    def test_get_for_model_caching_and_cache_invalidation(self):
        # Assert that the cache is used when calling get_for_model a second time
        ComputedField.objects.get_for_model(Location)
        with self.assertNumQueries(0):
            qs = ComputedField.objects.get_for_model(Location)
        with self.assertNumQueries(0):
            listing = ComputedField.objects.get_for_model(Location, get_queryset=False)
        self.assertIsInstance(qs, QuerySet)
        self.assertIsInstance(listing, list)
        self.assertEqual(1, len(listing))
        self.assertQuerysetEqualAndNotEmpty(qs, listing)

        # Assert that different models are cached separately
        with self.assertNumQueries(1):
            ComputedField.objects.get_for_model(VirtualMachine)
        with self.assertNumQueries(0):
            ComputedField.objects.get_for_model(VirtualMachine)
        with self.assertNumQueries(0):
            ComputedField.objects.get_for_model(Location)

        # Assert that the cache is invalidated on object save
        computed_field = ComputedField.objects.create(
            content_type=ContentType.objects.get_for_model(Location),
            key="computed_field_two",
            label="Computed Field Two",
            template="{{ obj.name }} is still jthe name of this location.",
            fallback_value="An error occurred while rendering this template.",
            weight=200,
        )
        with self.assertNumQueries(1):
            ComputedField.objects.get_for_model(Location)
        with self.assertNumQueries(0):
            qs = ComputedField.objects.get_for_model(Location)
        with self.assertNumQueries(0):
            listing = ComputedField.objects.get_for_model(Location, get_queryset=False)
        self.assertIsInstance(qs, QuerySet)
        self.assertIsInstance(listing, list)
        self.assertEqual(2, len(listing))
        self.assertQuerysetEqualAndNotEmpty(qs, listing)

        # Assert that the cache is invalided on object delete
        computed_field.delete()
        with self.assertNumQueries(1):
            ComputedField.objects.get_for_model(Location)
        with self.assertNumQueries(0):
            qs = ComputedField.objects.get_for_model(Location)
        with self.assertNumQueries(0):
            listing = ComputedField.objects.get_for_model(Location, get_queryset=False)
        self.assertIsInstance(qs, QuerySet)
        self.assertIsInstance(listing, list)
        self.assertEqual(1, len(listing))
        self.assertQuerysetEqualAndNotEmpty(qs, listing)


@tag("example_app")
class CustomFieldDataAPITest(APITestCase):
    """
    Check that object representations in the REST API include their custom field data.

    For tests of the api/extras/custom-fields/ REST API endpoint itself, see test_api.py.
    """

    user_permissions = (
        "dcim.add_location",
        "dcim.change_location",
        "dcim.view_location",
        "dcim.view_locationtype",
        "extras.view_status",
        "extras.view_customfield",
    )

    def setUp(self):
        super().setUp()
        content_type = ContentType.objects.get_for_model(Location)

        # Text custom field
        self.cf_text = CustomField(
            type=CustomFieldTypeChoices.TYPE_TEXT, label="Text Field", key="text_cf", default="FOO"
        )
        self.cf_text.validated_save()
        self.cf_text.content_types.set([content_type])

        # Integer custom field
        self.cf_integer = CustomField(
            type=CustomFieldTypeChoices.TYPE_INTEGER, label="Number Field", key="number_cf", default=12
        )
        self.cf_integer.validated_save()
        self.cf_integer.content_types.set([content_type])

        # Boolean custom field
        self.cf_boolean = CustomField(
            type=CustomFieldTypeChoices.TYPE_BOOLEAN,
            label="Boolean Field",
            key="boolean_cf",
            default=False,
        )
        self.cf_boolean.validated_save()
        self.cf_boolean.content_types.set([content_type])

        # Date custom field
        self.cf_date = CustomField(
            type=CustomFieldTypeChoices.TYPE_DATE,
            label="Date Field",
            key="date_cf",
            default="2020-01-01",
        )
        self.cf_date.validated_save()
        self.cf_date.content_types.set([content_type])

        # URL custom field
        self.cf_url = CustomField(
            type=CustomFieldTypeChoices.TYPE_URL,
            label="URL Field",
            key="url_cf",
            default="http://example.com/1",
        )
        self.cf_url.validated_save()
        self.cf_url.content_types.set([content_type])

        # Select custom field
        self.cf_select = CustomField(
            type=CustomFieldTypeChoices.TYPE_SELECT,
            label="Choice Field",
            key="choice_cf",
        )
        self.cf_select.validated_save()
        self.cf_select.content_types.set([content_type])
        CustomFieldChoice.objects.create(custom_field=self.cf_select, value="Foo")
        CustomFieldChoice.objects.create(custom_field=self.cf_select, value="Bar")
        CustomFieldChoice.objects.create(custom_field=self.cf_select, value="Baz")
        self.cf_select.default = "Foo"
        self.cf_select.validated_save()

        # Multi-select custom field
        self.cf_multi_select = CustomField(
            type=CustomFieldTypeChoices.TYPE_MULTISELECT,
            label="Multiple Choice Field",
            key="multi_choice_cf",
        )
        self.cf_multi_select.validated_save()
        self.cf_multi_select.content_types.set([content_type])
        CustomFieldChoice.objects.create(custom_field=self.cf_multi_select, value="Foo")
        CustomFieldChoice.objects.create(custom_field=self.cf_multi_select, value="Bar")
        CustomFieldChoice.objects.create(custom_field=self.cf_multi_select, value="Baz")
        self.cf_multi_select.default = ["Foo", "Bar"]
        self.cf_multi_select.validated_save()

        # Markdown custom field
        self.cf_markdown = CustomField(
            type=CustomFieldTypeChoices.TYPE_MARKDOWN,
            label="Markdown Field",
            key="markdown_cf",
            default="# One\n\n## Two\n\n### Three",
        )
        self.cf_markdown.validated_save()
        self.cf_markdown.content_types.set([content_type])

        # JSON custom field
        self.cf_json = CustomField(
            type=CustomFieldTypeChoices.TYPE_JSON,
            label="JSON Field",
            key="json_cf",
            default={"dict": ["key1", "key2"]},
        )
        self.cf_json.validated_save()
        self.cf_json.content_types.set([content_type])

        self.all_cfs = [
            self.cf_text,
            self.cf_integer,
            self.cf_boolean,
            self.cf_date,
            self.cf_url,
            self.cf_select,
            self.cf_multi_select,
            self.cf_markdown,
            self.cf_json,
        ]

        self.cf_plugin_field = CustomField.objects.get(key="example_app_auto_custom_field")
        self.all_cfs.append(self.cf_plugin_field)
        self.statuses = Status.objects.get_for_model(Location)

        # Create some locations
        self.lt = LocationType.objects.get(name="Campus")
        self.locations = (
            Location.objects.create(name="Location 1", status=self.statuses[0], location_type=self.lt),
            Location.objects.create(name="Location 2", status=self.statuses[0], location_type=self.lt),
        )

        # Assign custom field values for location 2
        self.locations[1]._custom_field_data = {
            self.cf_text.key: "bar",
            self.cf_integer.key: 456,
            self.cf_boolean.key: True,
            self.cf_date.key: "2020-01-02",
            self.cf_url.key: "http://example.com/2",
            self.cf_select.key: "Bar",
            self.cf_multi_select.key: ["Bar", "Baz"],
            self.cf_markdown.key: "### Hello world!\n\n- Item 1\n- Item 2\n- Item 3",
            self.cf_json.key: {"hello": "world"},
        }
        self.locations[1]._custom_field_data[self.cf_plugin_field.key] = "Custom value"
        self.locations[1].validated_save()
        self.list_url = reverse("dcim-api:location-list")
        self.detail_url = reverse("dcim-api:location-detail", kwargs={"pk": self.locations[1].pk})

    def test_get_single_object_without_custom_field_data(self):
        """
        Validate that custom fields are present on an object even if it has no values defined.
        """
        url = reverse("dcim-api:location-detail", kwargs={"pk": self.locations[0].pk})

        response = self.client.get(url, **self.header)
        self.assertEqual(response.data["name"], self.locations[0].name)
        # A model directly instantiated via the ORM does NOT automatically receive custom field default values.
        # This is arguably a bug. See https://github.com/nautobot/nautobot/issues/3312 for details.
        expected_data = {cf.key: None for cf in self.all_cfs}
        self.assertEqual(response.data["custom_fields"], expected_data)

    def test_get_single_object_with_custom_field_data(self):
        """
        Validate that custom fields are present and correctly set for an object with values defined.
        """
        location2_cfvs = self.locations[1].cf
        response = self.client.get(self.detail_url, **self.header)
        self.assertEqual(response.data["name"], self.locations[1].name)
        for cf in self.all_cfs:
            self.assertIn(cf.key, response.data["custom_fields"])
            self.assertIn(cf.key, location2_cfvs)
            self.assertEqual(response.data["custom_fields"][cf.key], location2_cfvs[cf.key])

    def test_create_single_object_with_defaults(self):
        """
        Create a new location with no specified custom field values and check that it received the default values.
        """
        data = {
            "name": "Location 3",
            "location_type": self.lt.pk,
            "status": self.statuses[0].pk,
        }
        response = self.client.post(self.list_url, data, format="json", **self.header)
        self.assertHttpStatus(response, status.HTTP_201_CREATED)

        # Validate response data
        response_cf = response.data["custom_fields"]
        for cf in self.all_cfs:
            self.assertIn(cf.key, response_cf)
            self.assertEqual(response_cf[cf.key], cf.default)

        # Validate database data
        location = Location.objects.get(pk=response.data["id"])
        for cf in self.all_cfs:
            self.assertIn(cf.key, location.cf)
            self.assertEqual(location.cf[cf.key], cf.default)

    def test_create_single_object_with_values(self):
        """
        Create a single new location with a value for each type of custom field.
        """
        data = {
            "name": "Location 3",
            "status": self.statuses[0].pk,
            "location_type": self.lt.pk,
            "custom_fields": {
                self.cf_text.key: "bar",
                self.cf_integer.key: 456,
                self.cf_boolean.key: True,
                self.cf_date.key: "2020-01-02",
                self.cf_url.key: "http://example.com/2",
                self.cf_select.key: "Bar",
                self.cf_multi_select.key: ["Baz"],
                self.cf_markdown.key: "[hello](http://example.com)",
                self.cf_json.key: {"foo": "bar"},
            },
        }
        data["custom_fields"]["example_app_auto_custom_field"] = "Custom value"
        response = self.client.post(self.list_url, data, format="json", **self.header)
        self.assertHttpStatus(response, status.HTTP_201_CREATED)

        # Validate response data
        response_cf = response.data["custom_fields"]
        data_cf = data["custom_fields"]
        for cf in self.all_cfs:
            self.assertIn(cf.key, response_cf)
            self.assertIn(cf.key, data_cf)
            self.assertEqual(response_cf[cf.key], data_cf[cf.key])

        # Validate database data
        location = Location.objects.get(pk=response.data["id"])
        for cf in self.all_cfs:
            self.assertIn(cf.key, location.cf)
            self.assertEqual(location.cf[cf.key], data_cf[cf.key])

    def test_create_multiple_objects_with_defaults(self):
        """
        Create three news locations with no specified custom field values and check that each received
        the default custom field values.
        """
        data = (
            {
                "name": "Location 3",
                "location_type": self.lt.pk,
                "status": self.statuses[0].pk,
            },
            {
                "name": "Location 4",
                "location_type": self.lt.pk,
                "status": self.statuses[0].pk,
            },
            {
                "name": "Location 5",
                "location_type": self.lt.pk,
                "status": self.statuses[0].pk,
            },
        )
        response = self.client.post(self.list_url, data, format="json", **self.header)
        self.assertHttpStatus(response, status.HTTP_201_CREATED)
        self.assertEqual(len(response.data), len(data))

        for i, _obj in enumerate(data):
            # Validate response data
            response_cf = response.data[i]["custom_fields"]
            for cf in self.all_cfs:
                self.assertIn(cf.key, response_cf)
                self.assertEqual(response_cf[cf.key], cf.default)

            # Validate database data
            location = Location.objects.get(pk=response.data[i]["id"])
            for cf in self.all_cfs:
                self.assertIn(cf.key, location.cf)
                self.assertEqual(location.cf[cf.key], cf.default)

    def test_create_multiple_objects_with_values(self):
        """
        Create a three new locations, each with custom fields defined.
        """
        custom_field_data = {
            self.cf_text.key: "bar",
            self.cf_integer.key: 456,
            self.cf_boolean.key: True,
            self.cf_date.key: "2020-01-02",
            self.cf_url.key: "http://example.com/2",
            self.cf_select.key: "Bar",
            self.cf_multi_select.key: ["Foo", "Bar"],
            self.cf_markdown.key: "### Heading",
            self.cf_json.key: {"dict1": {"dict2": {}}},
        }
        self.cf_plugin_field = CustomField.objects.get(key="example_app_auto_custom_field")
        custom_field_data[self.cf_plugin_field.key] = "Custom Value"
        data = (
            {
                "name": "Location 3",
                "status": self.statuses.first().pk,
                "location_type": self.lt.pk,
                "custom_fields": custom_field_data,
            },
            {
                "name": "Location 4",
                "status": self.statuses.first().pk,
                "location_type": self.lt.pk,
                "custom_fields": custom_field_data,
            },
            {
                "name": "Location 5",
                "status": self.statuses.first().pk,
                "location_type": self.lt.pk,
                "custom_fields": custom_field_data,
            },
        )
        response = self.client.post(self.list_url, data, format="json", **self.header)
        self.assertHttpStatus(response, status.HTTP_201_CREATED)
        self.assertEqual(len(response.data), len(data))

        for i, _obj in enumerate(data):
            # Validate response data
            response_cf = response.data[i]["custom_fields"]
            for cf in self.all_cfs:
                self.assertIn(cf.key, response_cf)
                self.assertIn(cf.key, custom_field_data)
                self.assertEqual(response_cf[cf.key], custom_field_data[cf.key])

            # Validate database data
            location = Location.objects.get(pk=response.data[i]["id"])
            for cf in self.all_cfs:
                self.assertIn(cf.key, location.cf)
                self.assertEqual(location.cf[cf.key], custom_field_data[cf.key])

    def test_update_single_object_with_values(self):
        """
        Update an object with existing custom field values. Ensure that only the updated custom field values are
        modified.
        """
        location = self.locations[1]
        original_cfvs = {**location.cf}
        data = {
            "custom_fields": {
                self.cf_text.key: "ABCD",
                self.cf_integer.key: 1234,
            },
        }
        response = self.client.patch(self.detail_url, data, format="json", **self.header)
        self.assertHttpStatus(response, status.HTTP_200_OK)

        # Validate response data
        response_cf = response.data["custom_fields"]
        for cf in self.all_cfs:
            if cf.key in data["custom_fields"]:
                self.assertEqual(response_cf[cf.key], data["custom_fields"][cf.key])
            else:
                self.assertEqual(response_cf[cf.key], original_cfvs[cf.key])

        # Validate database data
        location.refresh_from_db()
        for cf in self.all_cfs:
            if cf.key in data["custom_fields"]:
                self.assertEqual(location.cf[cf.key], data["custom_fields"][cf.key])
            else:
                self.assertEqual(location.cf[cf.key], original_cfvs[cf.key])

    def test_integer_minimum_maximum_values_validation(self):
        self.cf_integer.validation_minimum = 10
        self.cf_integer.validation_maximum = 20
        self.cf_integer.save()

        data = {"custom_fields": {self.cf_integer.key: 9}}
        response = self.client.patch(self.detail_url, data, format="json", **self.header)
        self.assertHttpStatus(response, status.HTTP_400_BAD_REQUEST)

        data = {"custom_fields": {self.cf_integer.key: 21}}
        response = self.client.patch(self.detail_url, data, format="json", **self.header)
        self.assertHttpStatus(response, status.HTTP_400_BAD_REQUEST)

        data = {"custom_fields": {self.cf_integer.key: 15}}
        response = self.client.patch(self.detail_url, data, format="json", **self.header)
        self.assertHttpStatus(response, status.HTTP_200_OK)

    def test_integer_bigint_values_of_custom_field_maximum_attribute(self):
        self.cf_integer.validation_maximum = 5000000000
        self.cf_integer.save()

        data = {"custom_fields": {self.cf_integer.key: 4294967294}}
        response = self.client.patch(self.detail_url, data, format="json", **self.header)
        self.assertHttpStatus(response, status.HTTP_200_OK)

        data = {"custom_fields": {self.cf_integer.key: 5000000001}}
        response = self.client.patch(self.detail_url, data, format="json", **self.header)
        self.assertHttpStatus(response, status.HTTP_400_BAD_REQUEST)

    def test_integer_bigint_values_of_custom_field_minimum_attribute(self):
        self.cf_integer.validation_minimum = -5000000000
        self.cf_integer.save()

        data = {"custom_fields": {self.cf_integer.key: -4294967294}}
        response = self.client.patch(self.detail_url, data, format="json", **self.header)
        self.assertHttpStatus(response, status.HTTP_200_OK)

        data = {"custom_fields": {self.cf_integer.key: -5000000001}}
        response = self.client.patch(self.detail_url, data, format="json", **self.header)
        self.assertHttpStatus(response, status.HTTP_400_BAD_REQUEST)

    def test_text_minimum_maximum_length_validation(self):
        # No minimum or maximum length by default
        data = {
            "custom_fields": {
                self.cf_text.key: "",
                self.cf_url.key: "",
                self.cf_json.key: "",
                self.cf_markdown.key: "",
            }
        }
        response = self.client.patch(self.detail_url, data, format="json", **self.header)
        self.assertHttpStatus(response, status.HTTP_200_OK)

        data = {
            "custom_fields": {
                self.cf_text.key: "a" * 500,
                self.cf_url.key: "b" * 500,
                self.cf_json.key: "c" * 500,
                self.cf_markdown.key: "d" * 500,
            }
        }
        response = self.client.patch(self.detail_url, data, format="json", **self.header)
        self.assertHttpStatus(response, status.HTTP_200_OK)

        for cf in [self.cf_text, self.cf_url, self.cf_json, self.cf_markdown]:
            if cf != self.cf_json:
                cf.validation_minimum = len(cf.default)
                invalid_value = cf.default[:-1]
            else:
                cf.validation_minimum = len(json.dumps(cf.default))
                invalid_value = {}
            cf.validated_save()

            try:
                invalid_data = {"custom_fields": {cf.key: invalid_value}}
                response = self.client.patch(self.detail_url, invalid_data, format="json", **self.header)
                self.assertHttpStatus(response, status.HTTP_400_BAD_REQUEST)

                valid_data = {"custom_fields": {cf.key: cf.default}}
                response = self.client.patch(self.detail_url, valid_data, format="json", **self.header)
                self.assertHttpStatus(response, status.HTTP_200_OK)
            finally:
                cf.validation_minimum = None
                cf.validated_save()

        for cf in [self.cf_text, self.cf_url, self.cf_json, self.cf_markdown]:
            if cf != self.cf_json:
                cf.validation_maximum = len(cf.default)
                invalid_value = cf.default + "1"
            else:
                cf.validation_maximum = len(json.dumps(cf.default))
                invalid_value = json.dumps(cf.default) + "1"
            cf.validated_save()

            try:
                invalid_data = {"custom_fields": {cf.key: invalid_value}}
                response = self.client.patch(self.detail_url, invalid_data, format="json", **self.header)
                self.assertHttpStatus(response, status.HTTP_400_BAD_REQUEST)

                valid_data = {"custom_fields": {cf.key: cf.default}}
                response = self.client.patch(self.detail_url, valid_data, format="json", **self.header)
                self.assertHttpStatus(response, status.HTTP_200_OK)
            finally:
                cf.validation_maximum = None
                cf.validated_save()

    def test_regex_validation(self):
        self.cf_text.validation_regex = r"^[A-Z]{3}$"  # Three uppercase letters
        self.cf_text.save()

        data = {"custom_fields": {self.cf_text.key: "ABC123"}}
        response = self.client.patch(self.detail_url, data, format="json", **self.header)
        self.assertHttpStatus(response, status.HTTP_400_BAD_REQUEST)

        data = {"custom_fields": {self.cf_text.key: "abc"}}
        response = self.client.patch(self.detail_url, data, format="json", **self.header)
        self.assertHttpStatus(response, status.HTTP_400_BAD_REQUEST)

        data = {"custom_fields": {self.cf_text.key: "ABC"}}
        response = self.client.patch(self.detail_url, data, format="json", **self.header)
        self.assertHttpStatus(response, status.HTTP_200_OK)

    def test_select_regex_validation(self):
        url = reverse("extras-api:customfieldchoice-list")
        self.add_permissions("extras.add_customfieldchoice")

        self.cf_select.validation_regex = r"^[A-Z]{3}$"  # Three uppercase letters
        self.cf_select.save()

        data = {"custom_field": self.cf_select.id, "value": "1234", "weight": 100}
        response = self.client.post(url, data, format="json", **self.header)
        self.assertHttpStatus(response, status.HTTP_400_BAD_REQUEST)

        data = {"custom_field": self.cf_select.id, "value": "abc", "weight": 100}
        response = self.client.post(url, data, format="json", **self.header)
        self.assertHttpStatus(response, status.HTTP_400_BAD_REQUEST)

        data = {"custom_field": self.cf_select.id, "value": "ABC", "weight": 100}
        response = self.client.post(url, data, format="json", **self.header)
        self.assertHttpStatus(response, status.HTTP_201_CREATED)

    def test_select_minimum_maximum_validation(self):
        url = reverse("extras-api:customfieldchoice-list")
        self.add_permissions("extras.add_customfieldchoice")

        self.cf_select.validation_minimum = len(self.cf_select.default)
        self.cf_select.validation_maximum = len(self.cf_select.default)
        self.cf_select.save()

        data = {"custom_field": self.cf_select.id, "value": self.cf_select.default[:-1], "weight": 100}
        response = self.client.post(url, data, format="json", **self.header)
        self.assertHttpStatus(response, status.HTTP_400_BAD_REQUEST)

        data = {"custom_field": self.cf_select.id, "value": self.cf_select.default + "A", "weight": 100}
        response = self.client.post(url, data, format="json", **self.header)
        self.assertHttpStatus(response, status.HTTP_400_BAD_REQUEST)

        data = {"custom_field": self.cf_select.id, "value": "q" * len(self.cf_select.default), "weight": 100}
        response = self.client.post(url, data, format="json", **self.header)
        self.assertHttpStatus(response, status.HTTP_201_CREATED)

    def test_text_type_with_invalid_values(self):
        """
        Try and create a new location with an invalid value for a text type.
        """
        data = {
            "name": "Location 4",
            "status": self.statuses[0].pk,
            "location_type": self.lt.pk,
            "custom_fields": {
                self.cf_text.key: ["I", "am", "a", "disallowed", "type"],
            },
        }
        response = self.client.post(self.list_url, data, format="json", **self.header)
        self.assertContains(response, "Value must be a string", status_code=status.HTTP_400_BAD_REQUEST)

        data["custom_fields"].update({self.cf_text.key: 2})
        response = self.client.post(self.list_url, data, format="json", **self.header)
        self.assertContains(response, "Value must be a string", status_code=status.HTTP_400_BAD_REQUEST)

        data["custom_fields"].update({self.cf_text.key: True})
        response = self.client.post(self.list_url, data, format="json", **self.header)
        self.assertContains(response, "Value must be a string", status_code=status.HTTP_400_BAD_REQUEST)

    def test_create_without_required_field(self):
        self.cf_text.default = None
        self.cf_text.required = True
        self.cf_text.save()

        data = {
            "name": "Location N",
            "location_type": self.lt.pk,
            "status": self.statuses[0].pk,
        }
        response = self.client.post(self.list_url, data, format="json", **self.header)
        self.assertContains(response, "Required field cannot be empty", status_code=status.HTTP_400_BAD_REQUEST)

        # Try in CSV format too
        csvdata = "\n".join(
            [
                "name,location_type,status",
                f"Location N,{self.lt.composite_key},{self.statuses[0].name}",
            ]
        )
        response = self.client.post(self.list_url, csvdata, content_type="text/csv", **self.header)
        self.assertContains(response, "Required field cannot be empty", status_code=status.HTTP_400_BAD_REQUEST)

    def test_create_invalid_select_choice(self):
        data = {
            "name": "Location N",
            "location_type": self.lt.pk,
            "status": self.statuses[0].pk,
            "custom_fields": {
                self.cf_select.key: "Frobozz",
            },
        }
        response = self.client.post(self.list_url, data, format="json", **self.header)
        self.assertContains(response, "Invalid choice", status_code=status.HTTP_400_BAD_REQUEST)

        # Try in CSV format too
        csvdata = "\n".join(
            [
                "name,location_type,status,cf_choice_cf",
                f"Location N,{self.lt.composite_key},{self.statuses[0].name},Frobozz",
            ]
        )
        response = self.client.post(self.list_url, csvdata, content_type="text/csv", **self.header)
        self.assertContains(response, "Invalid choice", status_code=status.HTTP_400_BAD_REQUEST)


@tag("example_app")
class CustomFieldImportTest(TestCase):
    """
    Test importing object custom field data along with the object itself.
    """

    user_permissions = (
        "dcim.add_location",
        "dcim.view_location",
        "dcim.change_location",
        "dcim.add_locationtype",
        "dcim.change_locationtype",
        "dcim.view_locationtype",
        "extras.view_status",
    )

    @classmethod
    def setUpTestData(cls):
        custom_fields = (
            CustomField(label="Text", type=CustomFieldTypeChoices.TYPE_TEXT),
            CustomField(label="Integer", type=CustomFieldTypeChoices.TYPE_INTEGER),
            CustomField(label="Boolean", type=CustomFieldTypeChoices.TYPE_BOOLEAN),
            CustomField(label="Date", type=CustomFieldTypeChoices.TYPE_DATE),
            CustomField(label="URL", type=CustomFieldTypeChoices.TYPE_URL),
            CustomField(
                label="Select",
                type=CustomFieldTypeChoices.TYPE_SELECT,
            ),
            CustomField(
                label="Multiselect",
                type=CustomFieldTypeChoices.TYPE_MULTISELECT,
            ),
        )
        for cf in custom_fields:
            cf.validated_save()
            cf.content_types.set([ContentType.objects.get_for_model(Location)])

        CustomFieldChoice.objects.create(custom_field=CustomField.objects.get(label="Select"), value="Choice A")
        CustomFieldChoice.objects.create(custom_field=CustomField.objects.get(label="Select"), value="Choice B")
        CustomFieldChoice.objects.create(custom_field=CustomField.objects.get(label="Select"), value="Choice C")
        CustomFieldChoice.objects.create(custom_field=CustomField.objects.get(label="Multiselect"), value="Choice A")
        CustomFieldChoice.objects.create(custom_field=CustomField.objects.get(label="Multiselect"), value="Choice B")
        CustomFieldChoice.objects.create(custom_field=CustomField.objects.get(label="Multiselect"), value="Choice C")

    def test_import(self):
        """
        Import a Location in CSV format, including a value for each CustomField.
        """
        LocationType.objects.create(name="Test Root")
        location_status = Status.objects.get_for_model(Location).first()
        data = (
            [
                "name",
                "location_type",
                "status",
                "cf_text",
                "cf_integer",
                "cf_boolean",
                "cf_date",
                "cf_url",
                "cf_select",
                "cf_multiselect",
                "cf_example_app_auto_custom_field",
            ],
            [
                "Location 1",
                "Test Root",
                location_status.name,
                "ABC",
                "123",
                "True",
                "2020-01-01",
                "http://example.com/1",
                "Choice A",
                "Choice A",
                "Custom value",
            ],
            [
                "Location 2",
                "Test Root",
                location_status.name,
                "DEF",
                "456",
                "False",
                "2020-01-02",
                "http://example.com/2",
                "Choice B",
                '"Choice A,Choice B"',
                "Another custom value",
            ],
            ["Location 3", "Test Root", location_status.name, "", "", "", "", "", "", "", ""],
        )
        csv_data = "\n".join(",".join(row) for row in data)
        response = self.client.post(reverse("dcim:location_import"), {"csv_data": csv_data})
        self.assertEqual(response.status_code, 200)

        # Validate data for location 1
        try:
            location1 = Location.objects.get(name="Location 1")
        except Location.DoesNotExist:
            self.fail(extract_page_body(response.content.decode(response.charset)))
        self.assertEqual(len(location1.cf), 8)
        self.assertEqual(location1.cf["text"], "ABC")
        self.assertEqual(location1.cf["integer"], 123)
        self.assertEqual(location1.cf["boolean"], True)
        self.assertEqual(location1.cf["date"], "2020-01-01")
        self.assertEqual(location1.cf["url"], "http://example.com/1")
        self.assertEqual(location1.cf["select"], "Choice A")
        self.assertEqual(location1.cf["multiselect"], ["Choice A"])
        self.assertEqual(location1.cf["example_app_auto_custom_field"], "Custom value")

        # Validate data for location 2
        location2 = Location.objects.get(name="Location 2")
        self.assertEqual(len(location2.cf), 8)
        self.assertEqual(location2.cf["text"], "DEF")
        self.assertEqual(location2.cf["integer"], 456)
        self.assertEqual(location2.cf["boolean"], False)
        self.assertEqual(location2.cf["date"], "2020-01-02")
        self.assertEqual(location2.cf["url"], "http://example.com/2")
        self.assertEqual(location2.cf["select"], "Choice B")
        self.assertEqual(location2.cf["multiselect"], ["Choice A", "Choice B"])
        self.assertEqual(location2.cf["example_app_auto_custom_field"], "Another custom value")

        # No custom field data should be set for location 3
        location3 = Location.objects.get(name="Location 3")
        self.assertFalse(any(location3.cf.values()))


class CustomFieldModelTest(TestCase):
    """
    Test behavior of models that inherit from CustomFieldModel.
    """

    @classmethod
    def setUpTestData(cls):
        cf1 = CustomField(type=CustomFieldTypeChoices.TYPE_TEXT, label="Foo")
        cf1.save()
        cf1.content_types.set([ContentType.objects.get_for_model(Location)])

        cf2 = CustomField(type=CustomFieldTypeChoices.TYPE_TEXT, label="Bar")
        cf2.save()
        cf2.content_types.set([ContentType.objects.get_for_model(Rack)])
        cls.lt = LocationType.objects.get(name="Campus")

        cls.location_status = Status.objects.get_for_model(Location).first()
        cls.location1 = Location.objects.create(name="NYC", location_type=cls.lt, status=cls.location_status)
        cls.computed_field_one = ComputedField.objects.create(
            content_type=ContentType.objects.get_for_model(Location),
            key="computed_field_one",
            label="Computed Field One",
            template="{{ obj.name }} is the name of this location.",
            fallback_value="An error occurred while rendering this template.",
            weight=100,
        )
        # Field whose template will raise a TemplateError
        cls.bad_computed_field = ComputedField.objects.create(
            content_type=ContentType.objects.get_for_model(Location),
            key="bad_computed_field",
            label="Bad Computed Field",
            template="{{ something_that_throws_an_err | not_a_real_filter }} bad data",
            fallback_value="This template has errored",
            weight=100,
        )
        # Field whose template will raise a TypeError
        cls.worse_computed_field = ComputedField.objects.create(
            content_type=ContentType.objects.get_for_model(Location),
            key="worse_computed_field",
            label="Worse Computed Field",
            template="{{ obj.images | list }}",
            fallback_value="Another template error",
            weight=200,
        )
        cls.non_location_computed_field = ComputedField.objects.create(
            content_type=ContentType.objects.get_for_model(Device),
            key="device_computed_field",
            label="Device Computed Field",
            template="Hello, world.",
            fallback_value="This template has errored",
            weight=100,
        )
        # Field whose template will return None, with fallback_value defaulting to empty string
        cls.bad_attribute_computed_field = ComputedField.objects.create(
            content_type=ContentType.objects.get_for_model(Location),
            key="bad_attribute_computed_field",
            label="Bad Attribute Computed Field",
            template="{{ obj.location }}",
            weight=200,
        )

    def test_custom_field_dict_population(self):
        """Test that custom_field_data is properly populated when no data is passed in."""
        label = "Custom Field"
        custom_field = CustomField.objects.create(
            label=label,
            key="custom_field",
            default="Default Value",
            type=CustomFieldTypeChoices.TYPE_TEXT,
        )
        custom_field.validated_save()
        custom_field.content_types.set([ContentType.objects.get_for_model(Provider)])

        provider = Provider.objects.create(name="Test")
        provider.validated_save()

        self.assertIn(
            "custom_field",
            provider._custom_field_data.keys(),
            "Custom fields aren't being set properly on a model on save.",
        )

    def test_custom_field_dict_population_null(self):
        """Test that custom_field_data is not populated when the default value is None."""
        label = "Custom Field"
        custom_field = CustomField.objects.create(
            label=label,
            key="custom_field",
            default=None,
            type=CustomFieldTypeChoices.TYPE_TEXT,
        )
        custom_field.validated_save()
        custom_field.content_types.set([ContentType.objects.get_for_model(Provider)])

        provider = Provider.objects.create(name="Test")
        provider.validated_save()

        self.assertNotIn(
            "custom_field",
            provider._custom_field_data.keys(),
            "Custom fields aren't being set properly on a model on save.",
        )

    def test_custom_field_required(self):
        """Test that omitting required custom fields raises a ValidationError."""
        label = "Custom Field"
        custom_field = CustomField.objects.create(
            label=label,
            key="custom_field",
            type=CustomFieldTypeChoices.TYPE_TEXT,
            required=True,
        )
        custom_field.validated_save()
        custom_field.content_types.set([ContentType.objects.get_for_model(Provider)])

        provider = Provider.objects.create(name="Test")
        with self.assertRaisesRegex(ValidationError, "Missing required custom field 'custom_field'"):
            provider.validated_save()

    def test_custom_field_required_on_update(self):
        """Test that removing required custom fields and then updating an object raises a ValidationError."""
        label = "Custom Field"
        custom_field = CustomField.objects.create(
            label=label,
            key="custom_field",
            type=CustomFieldTypeChoices.TYPE_TEXT,
            required=True,
        )
        custom_field.validated_save()
        custom_field.content_types.set([ContentType.objects.get_for_model(Provider)])

        provider = Provider.objects.create(name="Test", _custom_field_data={"custom_field": "Value"})
        provider.validated_save()
        provider._custom_field_data.pop("custom_field")
        with self.assertRaisesRegex(ValidationError, "Missing required custom field 'custom_field'"):
            provider.validated_save()

    def test_update_removed_custom_field(self):
        """Test that missing custom field keys are added on save."""
        label = "Custom Field"
        custom_field = CustomField.objects.create(
            label=label,
            key="custom_field",
            default="Default Value",
            type=CustomFieldTypeChoices.TYPE_TEXT,
        )
        custom_field.validated_save()
        custom_field.content_types.set([ContentType.objects.get_for_model(Provider)])

        # Explicitly there is no `validated_save` so the custom field is not populated
        provider = Provider.objects.create(name="Test")

        self.assertEqual(
            {}, provider._custom_field_data, "Custom field data was not empty despite clean not being called."
        )

        provider.validated_save()

        self.assertIn("custom_field", provider._custom_field_data.keys())

    def test_cf_data(self):
        """
        Check that custom field data is present on the instance immediately after being set and after being fetched
        from the database.
        """
        location = Location(name="Test Location", status=self.location_status, location_type=self.lt)

        # Check custom field data on new instance
        location.cf["foo"] = "abc"
        self.assertEqual(location.cf["foo"], "abc")

        # Check custom field data from database
        location.validated_save()
        location = Location.objects.get(name="Test Location")
        self.assertEqual(location.cf["foo"], "abc")

    def test_invalid_data(self):
        """
        Setting custom field data for a non-applicable (or non-existent) CustomField should log a warning.
        """
        location = Location(name="Test Location", location_type=self.lt)

        # Set custom field data
        location.cf["foo"] = "abc"
        location.cf["bar"] = "def"
        with self.assertLogs(level=logging.WARNING):
            location.clean()

        del location.cf["bar"]
        location.clean()

    def test_missing_required_field(self):
        """
        Check that a ValidationError is raised if any required custom fields are not present.
        """
        cf3 = CustomField(key="baz", type=CustomFieldTypeChoices.TYPE_TEXT, label="Baz", required=True)
        cf3.save()
        cf3.content_types.set([ContentType.objects.get_for_model(Location)])

        location = Location(name="Test Location", location_type=self.lt)

        # Set custom field data with a required field omitted
        location.cf["foo"] = "abc"
        with self.assertRaisesRegex(ValidationError, "Missing required custom field 'baz'"):
            location.clean()

        location.cf["baz"] = "def"
        location.clean()

    #
    # test computed field components
    #

    def test_get_computed_field_method(self):
        self.assertEqual(
            self.location1.get_computed_field("computed_field_one"),
            f"{self.location1.name} is the name of this location.",
        )

    def test_get_computed_field_method_render_false(self):
        self.assertEqual(
            self.location1.get_computed_field("computed_field_one", render=False), self.computed_field_one.template
        )

    def test_get_computed_fields_method(self):
        expected_renderings = {
            "computed_field_one": f"{self.location1.name} is the name of this location.",
            "bad_computed_field": self.bad_computed_field.fallback_value,
            "worse_computed_field": self.worse_computed_field.fallback_value,
            "bad_attribute_computed_field": "",
        }
        self.assertDictEqual(self.location1.get_computed_fields(), expected_renderings)

    def test_get_computed_fields_method_label_as_key(self):
        expected_renderings = {
            "Computed Field One": f"{self.location1.name} is the name of this location.",
            "Bad Computed Field": self.bad_computed_field.fallback_value,
            "Worse Computed Field": self.worse_computed_field.fallback_value,
            "Bad Attribute Computed Field": "",
        }
        self.assertDictEqual(self.location1.get_computed_fields(label_as_key=True), expected_renderings)

    def test_get_computed_fields_only_returns_fields_for_content_type(self):
        self.assertTrue(self.non_location_computed_field.key not in self.location1.get_computed_fields())

    def test_check_if_key_is_graphql_safe(self):
        """
        Check the GraphQL validation method on CustomField Key Attribute.
        """
        cf1 = CustomField(type=CustomFieldTypeChoices.TYPE_TEXT, label="Test 1")
        for invalid_key in [
            "12_test_1",  # Check if it catches the cf.key starting with a digit.
            "test 1",  # Check if it catches the cf.key with whitespace.
            "test-1-custom-field",  # Check if it catches the cf.key with hyphens.
            "test_1_custom_f)(&d",  # Check if it catches the cf.key with special characters
        ]:
            with self.assertRaisesRegex(
                ValidationError,
                "This key is not Python/GraphQL safe. "
                "Please do not start the key with a digit and do not use hyphens or whitespace",
            ):
                cf1.key = invalid_key
                cf1.validated_save()


class CustomFieldFilterTest(TestCase):
    """
    Test object filtering by custom field values.
    """

    queryset = Location.objects.all()
    filterset = LocationFilterSet

    @classmethod
    def setUpTestData(cls):
        obj_type = ContentType.objects.get_for_model(Location)

        # Integer filtering
        cf = CustomField(label="CF1", type=CustomFieldTypeChoices.TYPE_INTEGER)
        cf.save()
        cf.content_types.set([obj_type])

        # Boolean filtering
        cf = CustomField(label="CF2", type=CustomFieldTypeChoices.TYPE_BOOLEAN)
        cf.save()
        cf.content_types.set([obj_type])

        # Exact text filtering
        cf = CustomField(
            label="CF3",
            type=CustomFieldTypeChoices.TYPE_TEXT,
            filter_logic=CustomFieldFilterLogicChoices.FILTER_EXACT,
        )
        cf.save()
        cf.content_types.set([obj_type])

        # Loose text filtering
        cf = CustomField(
            label="CF4",
            type=CustomFieldTypeChoices.TYPE_TEXT,
            filter_logic=CustomFieldFilterLogicChoices.FILTER_LOOSE,
        )
        cf.save()
        cf.content_types.set([obj_type])

        # Date filtering
        cf = CustomField(label="CF5", type=CustomFieldTypeChoices.TYPE_DATE)
        cf.save()
        cf.content_types.set([obj_type])

        # Exact URL filtering
        cf = CustomField(
            label="CF6",
            type=CustomFieldTypeChoices.TYPE_URL,
            filter_logic=CustomFieldFilterLogicChoices.FILTER_EXACT,
        )
        cf.save()
        cf.content_types.set([obj_type])

        # Loose URL filtering
        cf = CustomField(
            label="CF7",
            type=CustomFieldTypeChoices.TYPE_URL,
            filter_logic=CustomFieldFilterLogicChoices.FILTER_LOOSE,
        )
        cf.save()
        cf.content_types.set([obj_type])

        # Selection filtering
        cf = CustomField(
            label="CF8",
            type=CustomFieldTypeChoices.TYPE_SELECT,
        )
        cf.save()
        cf.content_types.set([obj_type])

        cls.select_choices = (
            CustomFieldChoice.objects.create(custom_field=cf, value="Foo"),
            CustomFieldChoice.objects.create(custom_field=cf, value="Bar"),
        )

        # Multi-select filtering
        cf = CustomField(
            label="CF9",
            type=CustomFieldTypeChoices.TYPE_MULTISELECT,
        )
        cf.save()
        cf.content_types.set([obj_type])

        cls.multiselect_choices = (
            CustomFieldChoice.objects.create(custom_field=cf, value="Foo"),
            CustomFieldChoice.objects.create(custom_field=cf, value="Bar"),
        )

        cls.location_type = LocationType.objects.get(name="Campus")
        location_status = Status.objects.get_for_model(Location).first()
        Location.objects.create(
            name="Location 1",
            location_type=cls.location_type,
            status=location_status,
            _custom_field_data={
                "cf1": 100,
                "cf2": True,
                "cf3": "foo",
                "cf4": "foo",
                "cf5": "2016-06-26",
                "cf6": "http://foo.example.com/",
                "cf7": "http://foo.example.com/",
                "cf8": "Foo",
                "cf9": [],
            },
        )
        Location.objects.create(
            name="Location 2",
            location_type=cls.location_type,
            status=location_status,
            _custom_field_data={
                "cf1": 200,
                "cf2": False,
                "cf3": "foobar",
                "cf4": "foobar",
                "cf5": "2016-06-27",
                "cf6": "http://bar.example.com/",
                "cf7": "http://bar.example.com/",
                "cf8": "Bar",
                "cf9": ["Foo"],
            },
        )
        Location.objects.create(
            name="Location 3",
            location_type=cls.location_type,
            status=location_status,
            _custom_field_data={"cf9": ["Foo", "Bar"]},
        )
        Location.objects.create(
            name="Location 4",
            location_type=cls.location_type,
            status=location_status,
            _custom_field_data={},
        )

    def test_filter_integer(self):
        self.assertQuerySetEqual(
            self.filterset({"cf_cf1": 100}, self.queryset).qs,
            self.queryset.filter(_custom_field_data__cf1=100),
        )
        self.assertQuerySetEqual(
            self.filterset({"cf_cf1__n": [100]}, self.queryset).qs,
            self.queryset.exclude(_custom_field_data__cf1=100)
            | self.queryset.filter(_custom_field_data__cf1__isnull=True),
        )
        self.assertQuerySetEqual(
            self.filterset({"cf_cf1__lte": [101]}, self.queryset).qs,
            self.queryset.filter(_custom_field_data__cf1__lte=100),
        )
        self.assertQuerySetEqual(
            self.filterset({"cf_cf1__lt": [101]}, self.queryset).qs,
            self.queryset.filter(_custom_field_data__cf1__lt=101),
        )
        self.assertQuerySetEqual(
            self.filterset({"cf_cf1__gte": [199]}, self.queryset).qs,
            self.queryset.filter(_custom_field_data__cf1__gte=199),
        )
        self.assertQuerySetEqual(
            self.filterset({"cf_cf1__gt": [199]}, self.queryset).qs,
            self.queryset.filter(_custom_field_data__cf1__gt=199),
        )

    def test_filter_boolean(self):
        self.assertQuerySetEqual(
            self.filterset({"cf_cf2": True}, self.queryset).qs, self.queryset.filter(_custom_field_data__cf2=True)
        )
        self.assertQuerySetEqual(
            self.filterset({"cf_cf2": False}, self.queryset).qs, self.queryset.filter(_custom_field_data__cf2=False)
        )

    def test_filter_text(self):
        self.assertQuerySetEqual(
            self.filterset({"cf_cf3": "foo"}, self.queryset).qs,
            self.queryset.filter(_custom_field_data__cf3__contains="foo"),
        )
        self.assertQuerySetEqual(
            self.filterset({"cf_cf4": "foo"}, self.queryset).qs,
            self.queryset.filter(_custom_field_data__cf4__icontains="foo"),
        )
        self.assertQuerySetEqual(
            self.filterset({"cf_cf4__n": ["foo"]}, self.queryset).qs,
            self.queryset.exclude(_custom_field_data__cf4="foo")
            | self.queryset.filter(_custom_field_data__cf4__isnull=True),
        )
        self.assertQuerySetEqual(
            self.filterset({"cf_cf4__ic": ["OOB"]}, self.queryset).qs,
            self.queryset.filter(_custom_field_data__cf4__icontains="OOB"),
        )
        self.assertQuerySetEqual(
            self.filterset({"cf_cf4__nic": ["OOB"]}, self.queryset).qs,
            self.queryset.exclude(_custom_field_data__cf4__icontains="OOB")
            | self.queryset.filter(_custom_field_data__cf4__isnull=True),
        )
        self.assertQuerySetEqual(
            self.filterset({"cf_cf4__iew": ["Bar"]}, self.queryset).qs,
            self.queryset.filter(_custom_field_data__cf4__iendswith="Bar"),
        )
        self.assertQuerySetEqual(
            self.filterset({"cf_cf4__niew": ["Bar"]}, self.queryset).qs,
            self.queryset.exclude(_custom_field_data__cf4__iendswith="Bar")
            | self.queryset.filter(_custom_field_data__cf4__isnull=True),
        )
        self.assertQuerySetEqual(
            self.filterset({"cf_cf4__isw": ["Foob"]}, self.queryset).qs,
            self.queryset.filter(_custom_field_data__cf4__istartswith="Foob"),
        )
        self.assertQuerySetEqual(
            self.filterset({"cf_cf4__nisw": ["Foob"]}, self.queryset).qs,
            self.queryset.exclude(_custom_field_data__cf4__istartswith="Foob")
            | self.queryset.filter(_custom_field_data__cf4__isnull=True),
        )
        self.assertQuerySetEqual(
            self.filterset({"cf_cf4__ie": ["Foo"]}, self.queryset).qs,
            self.queryset.filter(_custom_field_data__cf4__iexact="Foo"),
        )
        self.assertQuerySetEqual(
            self.filterset({"cf_cf4__nie": ["Foo"]}, self.queryset).qs,
            self.queryset.exclude(_custom_field_data__cf4__iexact="Foo")
            | self.queryset.filter(_custom_field_data__cf4__isnull=True),
        )
        self.assertQuerySetEqual(
            self.filterset({"cf_cf4__re": ["f.*b"]}, self.queryset).qs,
            self.queryset.filter(_custom_field_data__cf4__regex="f.*b"),
        )
        self.assertQuerySetEqual(
            self.filterset({"cf_cf4__nre": ["f.*b"]}, self.queryset).qs,
            self.queryset.exclude(_custom_field_data__cf4__regex="f.*b")
            | self.queryset.filter(_custom_field_data__cf4__isnull=True),
        )
        self.assertQuerySetEqual(
            self.filterset({"cf_cf4__ire": ["F.*b"]}, self.queryset).qs,
            self.queryset.filter(_custom_field_data__cf4__iregex="F.*b"),
        )
        self.assertQuerySetEqual(
            self.filterset({"cf_cf4__nire": ["F.*b"]}, self.queryset).qs,
            self.queryset.exclude(_custom_field_data__cf4__iregex="F.*b")
            | self.queryset.filter(_custom_field_data__cf4__isnull=True),
        )

    def test_filter_date(self):
        self.assertQuerySetEqual(
            self.filterset({"cf_cf5": "2016-06-26"}, self.queryset).qs,
            self.queryset.filter(_custom_field_data__cf5="2016-06-26"),
        )
        self.assertQuerySetEqual(
            self.filterset({"cf_cf5__n": "2016-06-26"}, self.queryset).qs,
            self.queryset.exclude(_custom_field_data__cf5="2016-06-26")
            | self.queryset.filter(_custom_field_data__cf4__isnull=True),
        )
        self.assertQuerySetEqual(
            self.filterset({"cf_cf5__lte": ["2016-06-28"]}, self.queryset).qs,
            self.queryset.filter(_custom_field_data__cf5__lte="2016-06-28"),
        )
        self.assertQuerySetEqual(
            self.filterset({"cf_cf5__lte": ["2016-06-27"]}, self.queryset).qs,
            self.queryset.filter(_custom_field_data__cf5__lte="2016-06-27"),
        )
        self.assertQuerySetEqual(
            self.filterset({"cf_cf5__lte": ["2016-06-26"]}, self.queryset).qs,
            self.queryset.filter(_custom_field_data__cf5__lte="2016-06-26"),
        )
        self.assertQuerySetEqual(
            self.filterset({"cf_cf5__lte": ["2016-06-25"]}, self.queryset).qs,
            self.queryset.filter(_custom_field_data__lte="2016-06-25"),
        )
        self.assertQuerySetEqual(
            self.filterset({"cf_cf5__gte": ["2016-06-25"]}, self.queryset).qs,
            self.queryset.filter(_custom_field_data__cf5__gte="2016-06-25"),
        )
        self.assertQuerySetEqual(
            self.filterset({"cf_cf5__gte": ["2016-06-26"]}, self.queryset).qs,
            self.queryset.filter(_custom_field_data__cf5__gte="2016-06-26"),
        )
        self.assertQuerySetEqual(
            self.filterset({"cf_cf5__gte": ["2016-06-27"]}, self.queryset).qs,
            self.queryset.filter(_custom_field_data__cf5__gte="2016-06-27"),
        )
        self.assertQuerySetEqual(
            self.filterset({"cf_cf5__gte": ["2016-06-28"]}, self.queryset).qs,
            self.queryset.filter(_custom_field_data__cf5__gte="2016-06-28"),
        )
        params = {"cf_cf5__gte": ["2016-06-25"], "cf_cf5__lt": ["2016-06-27"]}
        self.assertQuerySetEqual(
            self.filterset(params, self.queryset).qs,
            self.queryset.filter(_custom_field_data__cf5__gte="2016-06-25", _custom_field_data__cf5__lt="2016-06-27"),
        )

    def test_filter_url(self):
        params = {"cf_cf6": "http://foo.example.com/"}
        self.assertQuerySetEqual(
            self.filterset(params, self.queryset).qs,
            self.queryset.filter(_custom_field_data__cf6="http://foo.example.com/"),
        )
        params = {"cf_cf6__n": ["http://foo.example.com/"]}
        self.assertQuerySetEqual(
            self.filterset(params, self.queryset).qs,
            self.queryset.exclude(_custom_field_data__cf6="http://foo.example.com/")
            | self.queryset.filter(_custom_field_data__cf6__isnull=True),
        )
        params = {"cf_cf7": "example.com"}
        self.assertQuerySetEqual(
            self.filterset(params, self.queryset).qs,
            self.queryset.filter(_custom_field_data__cf7__icontains="example.com"),
        )
        params = {"cf_cf7__n": ["http://foo.example.com/"]}
        self.assertQuerySetEqual(
            self.filterset(params, self.queryset).qs,
            self.queryset.exclude(_custom_field_data__cf7="http://foo.example.com/")
            | self.queryset.filter(_custom_field_data__cf7__isnull=True),
        )
        params = {"cf_cf6__ic": ["FOO.example.COM"]}
        self.assertQuerySetEqual(
            self.filterset(params, self.queryset).qs,
            self.queryset.filter(_custom_field_data__cf6__icontains="FOO.example.COM"),
        )
        params = {"cf_cf6__nic": ["FOO.example.COM"]}
        self.assertQuerySetEqual(
            self.filterset(params, self.queryset).qs,
            self.queryset.exclude(_custom_field_data__cf6__icontains="FOO.example.COM")
            | self.queryset.filter(_custom_field_data__cf6__isnull=True),
        )
        params = {"cf_cf6__iew": ["FOO.example.COM/"]}
        self.assertQuerySetEqual(
            self.filterset(params, self.queryset).qs,
            self.queryset.filter(_custom_field_data__cf6__iendswith="FOO.example.COM/"),
        )
        params = {"cf_cf6__niew": ["FOO.example.COM/"]}
        self.assertQuerySetEqual(
            self.filterset(params, self.queryset).qs,
            self.queryset.exclude(_custom_field_data__cf6__iendswith="FOO.example.COM/")
            | self.queryset.filter(_custom_field_data__cf6__isnull=True),
        )
        params = {"cf_cf6__isw": ["HTTP://FOO"]}
        self.assertQuerySetEqual(
            self.filterset(params, self.queryset).qs,
            self.queryset.filter(_custom_field_data__cf6__istartswith="HTTP://FOO"),
        )
        params = {"cf_cf6__nisw": ["HTTP://FOO"]}
        self.assertQuerySetEqual(
            self.filterset(params, self.queryset).qs,
            self.queryset.exclude(_custom_field_data__cf6__istartswith="HTTP://FOO")
            | self.queryset.filter(_custom_field_data__cf6__isnull=True),
        )
        params = {"cf_cf6__ie": ["http://FOO.example.COM/"]}
        self.assertQuerySetEqual(
            self.filterset(params, self.queryset).qs,
            self.queryset.filter(_custom_field_data__cf6__iexact="http://FOO.example.COM/"),
        )
        params = {"cf_cf6__nie": ["http://FOO.example.COM/"]}
        self.assertQuerySetEqual(
            self.filterset(params, self.queryset).qs,
            self.queryset.exclude(_custom_field_data__cf6__iexact="http://FOO.example.COM/")
            | self.queryset.filter(_custom_field_data__cf6__isnull=True),
        )
        params = {"cf_cf6__re": ["foo.*com"]}
        self.assertQuerySetEqual(
            self.filterset(params, self.queryset).qs,
            self.queryset.filter(_custom_field_data__cf6__regex="foo.*com"),
        )
        params = {"cf_cf6__nre": ["foo.*com"]}
        self.assertQuerySetEqual(
            self.filterset(params, self.queryset).qs,
            self.queryset.exclude(_custom_field_data__cf6__regex="foo.*com")
            | self.queryset.filter(_custom_field_data__cf6__isnull=True),
        )
        params = {"cf_cf6__ire": ["FOO.*COM"]}
        self.assertQuerySetEqual(
            self.filterset(params, self.queryset).qs,
            self.queryset.filter(_custom_field_data__cf6__iregex="FOO.*COM"),
        )
        params = {"cf_cf6__nire": ["FOO.*COM"]}
        self.assertQuerySetEqual(
            self.filterset(params, self.queryset).qs,
            self.queryset.exclude(_custom_field_data__cf6__iregex="FOO.*COM")
            | self.queryset.filter(_custom_field_data__cf6__isnull=True),
        )

    def test_filter_select(self):
        self.assertQuerySetEqual(
            self.filterset({"cf_cf8": ["Foo", "AR"]}, self.queryset).qs,
            self.queryset.filter(_custom_field_data__cf8__in=["Foo", "AR"]),
        )
        self.assertQuerySetEqualAndNotEmpty(  # https://github.com/nautobot/nautobot/issues/5009
            self.filterset({"cf_cf8": [str(choice.pk) for choice in self.select_choices]}, self.queryset).qs,
            self.queryset.filter(_custom_field_data__cf8__in=[choice.value for choice in self.select_choices]),
        )
        self.assertQuerySetEqual(
            self.filterset({"cf_cf8__n": ["Foo"]}, self.queryset).qs,
            self.queryset.exclude(_custom_field_data__cf8="Foo")
            | self.queryset.filter(_custom_field_data__cf8__isnull=True),
        )
        self.assertQuerySetEqual(
            self.filterset({"cf_cf8__ic": ["FOO"]}, self.queryset).qs,
            self.queryset.filter(_custom_field_data__cf8__icontains="FOO"),
        )
        self.assertQuerySetEqual(
            self.filterset({"cf_cf8__nic": ["FOO"]}, self.queryset).qs,
            self.queryset.exclude(_custom_field_data__cf8__icontains="FOO")
            | self.queryset.filter(_custom_field_data__cf8__isnull=True),
        )
        self.assertQuerySetEqual(
            self.filterset({"cf_cf8__iew": ["AR"]}, self.queryset).qs,
            self.queryset.filter(_custom_field_data__cf8__iendswith="AR"),
        )
        self.assertQuerySetEqual(
            self.filterset({"cf_cf8__niew": ["AR"]}, self.queryset).qs,
            self.queryset.exclude(_custom_field_data__cf8__iendswith="AR")
            | self.queryset.filter(_custom_field_data__cf8__isnull=True),
        )
        self.assertQuerySetEqual(
            self.filterset({"cf_cf8__isw": ["FO"]}, self.queryset).qs,
            self.queryset.filter(_custom_field_data__cf8__istartswith="FO"),
        )
        self.assertQuerySetEqual(
            self.filterset({"cf_cf8__nisw": ["FO"]}, self.queryset).qs,
            self.queryset.exclude(_custom_field_data__cf8__istartswith="FO")
            | self.queryset.filter(_custom_field_data__cf8__isnull=True),
        )
        self.assertQuerySetEqual(
            self.filterset({"cf_cf8__ie": ["foo"]}, self.queryset).qs,
            self.queryset.filter(_custom_field_data__cf8__iexact="foo"),
        )
        self.assertQuerySetEqual(
            self.filterset({"cf_cf8__nie": ["foo"]}, self.queryset).qs,
            self.queryset.exclude(_custom_field_data__cf8__istartswith="FO")
            | self.queryset.filter(_custom_field_data__cf8__isnull=True),
        )
        self.assertQuerySetEqual(
            self.filterset({"cf_cf8__re": ["F.o"]}, self.queryset).qs,
            self.queryset.filter(_custom_field_data__cf8__regex="F.o"),
        )
        self.assertQuerySetEqual(
            self.filterset({"cf_cf8__nre": ["F.o"]}, self.queryset).qs,
            self.queryset.exclude(_custom_field_data__cf8__regex="F.o")
            | self.queryset.filter(_custom_field_data__cf8__isnull=True),
        )
        self.assertQuerySetEqual(
            self.filterset({"cf_cf8__ire": ["F.O"]}, self.queryset).qs,
            self.queryset.filter(_custom_field_data__cf8__iregex="F.o"),
        )
        self.assertQuerySetEqual(
            self.filterset({"cf_cf8__nire": ["F.O"]}, self.queryset).qs,
            self.queryset.exclude(_custom_field_data__cf8__iregex="F.o")
            | self.queryset.filter(_custom_field_data__cf8__isnull=True),
        )

    def test_filter_multi_select(self):
<<<<<<< HEAD
        self.assertQuerySetEqual(
            self.filterset({"cf_cf9": "Foo"}, self.queryset).qs,
            self.queryset.filter(_custom_field_data__cf9__contains="Foo"),
        )
        self.assertQuerySetEqual(
            self.filterset({"cf_cf9": "Bar"}, self.queryset).qs,
            self.queryset.filter(_custom_field_data__cf9__contains="Bar"),
        )
        self.assertQuerySetEqualAndNotEmpty(  # https://github.com/nautobot/nautobot/issues/5009
=======
        self.assertQuerysetEqualAndNotEmpty(
            self.filterset({"cf_cf9": "Foo"}, self.queryset).qs,
            self.queryset.filter(_custom_field_data__cf9__contains="Foo"),
        )
        self.assertQuerysetEqualAndNotEmpty(
            self.filterset({"cf_cf9": "Bar"}, self.queryset).qs,
            self.queryset.filter(_custom_field_data__cf9__contains="Bar"),
        )
        self.assertQuerysetEqualAndNotEmpty(
            self.filterset({"cf_cf9": ["Foo"]}, self.queryset).qs,
            self.queryset.filter(_custom_field_data__cf9__contains="Foo"),
        )
        self.assertQuerysetEqualAndNotEmpty(
            self.filterset({"cf_cf9": ["Bar"]}, self.queryset).qs,
            self.queryset.filter(_custom_field_data__cf9__contains="Bar"),
        )
        self.assertQuerysetEqualAndNotEmpty(  # https://github.com/nautobot/nautobot/issues/5009
>>>>>>> e3bebaf4
            self.filterset({"cf_cf9": str(self.multiselect_choices[0].pk)}, self.queryset).qs,
            self.queryset.filter(_custom_field_data__cf9__contains=self.multiselect_choices[0].value),
        )


@tag("example_app")
class CustomFieldChoiceTest(ModelTestCases.BaseModelTestCase):
    model = CustomFieldChoice

    def setUp(self):
        obj_type = ContentType.objects.get_for_model(Location)
        self.cf = CustomField(
            label="CF1",
            type=CustomFieldTypeChoices.TYPE_SELECT,
        )
        self.cf.save()
        self.cf.content_types.set([obj_type])
        self.assertEqual(self.cf.choices, [])

        self.choice = CustomFieldChoice(custom_field=self.cf, value="Foo")
        self.choice.save()
        self.assertEqual(self.cf.choices, ["Foo"])

        location_status = Status.objects.get_for_model(Location).first()
        self.location_type = LocationType.objects.get(name="Campus")
        self.location = Location(
            name="Location 1",
            location_type=self.location_type,
            _custom_field_data={
                "cf1": "Foo",
            },
            status=location_status,
        )
        self.location.validated_save()

    def test_default_value_must_be_valid_choice_sad_path(self):
        self.cf.default = "invalid value"
        with self.assertRaisesRegex(ValidationError, 'Invalid default value "invalid value"'):
            self.cf.full_clean()

    def test_default_value_must_be_valid_choice_happy_path(self):
        self.cf.default = "Foo"
        self.cf.full_clean()
        self.cf.save()
        self.assertEqual(self.cf.default, "Foo")

    def test_active_choice_cannot_be_deleted(self):
        with self.assertRaises(ProtectedError):
            self.choice.delete()

    def test_inactive_choice_can_be_deleted(self):
        self.location._custom_field_data.pop("cf1")
        self.location.validated_save()
        self.assertEqual(self.cf.choices, ["Foo"])
        self.choice.delete()
        self.assertEqual(self.cf.choices, [])

    def test_custom_choice_deleted_with_field(self):
        self.cf.delete()
        self.assertEqual(CustomField.objects.count(), 1)  # custom field automatically added by the Example App
        self.assertEqual(CustomFieldChoice.objects.count(), 0)

    def test_regex_validation(self):
        obj_type = ContentType.objects.get_for_model(Location)

        for cf_type in CustomFieldTypeChoices.REGEX_TYPES:
            # only validation for select and multi-select are performed on the CustomFieldChoice model
            if "select" not in cf_type:
                continue

            # Create a custom field
            cf = CustomField(
                type=cf_type,
                label=f"cf_test_{cf_type}",
                required=False,
                validation_regex="A.C[01]x?",
            )
            cf.save()
            cf.content_types.set([obj_type])

            non_matching_values = ["abc1", "AC1", "00AbC", "abc1x", "00abc1x00"]
            for value in non_matching_values:
                error_message = f"Value must match regex {cf.validation_regex} got {value}."
                with self.subTest(cf_type=cf_type, value=value):
                    with self.assertRaisesMessage(ValidationError, error_message):
                        cfc = CustomFieldChoice.objects.create(custom_field=cf, value=value)
                        cfc.validated_save()

            CustomFieldChoice.objects.all().delete()

            matching_values = ["ABC1", "00AbC0", "00ABC0x00"]
            for value in matching_values:
                with self.subTest(cf_type=cf_type, value=value):
                    cfc = CustomFieldChoice.objects.create(custom_field=cf, value=value)
                    cfc.validated_save()

            # Delete the custom field
            cf.delete()


class CustomFieldBackgroundTasks(TransactionTestCase):
    def test_provision_field_task(self):
        location_type = LocationType.objects.create(name="Root Type 1")
        location_status = Status.objects.get_for_model(Location).first()
        location = Location(name="Location 1", location_type=location_type, status=location_status)
        location.save()

        obj_type = ContentType.objects.get_for_model(Location)
        cf = CustomField(label="CF1", type=CustomFieldTypeChoices.TYPE_TEXT, default="Foo")
        cf.save()
        cf.content_types.set([obj_type])

        location.refresh_from_db()

        self.assertEqual(location.cf["cf1"], "Foo")

        with web_request_context(self.user):
            cf = CustomField(label="CF2", type=CustomFieldTypeChoices.TYPE_TEXT, default="Bar")
            cf.save()
            cf.content_types.set([obj_type])

            location.refresh_from_db()

            self.assertEqual(location.cf["cf2"], "Bar")

        oc_list = get_changes_for_model(location).order_by("pk")
        self.assertEqual(len(oc_list), 1)
        self.assertEqual(oc_list[0].changed_object, location)
        self.assertEqual(oc_list[0].change_context_detail, "provision custom field data for new content types")
        self.assertEqual(oc_list[0].user, self.user)

    def test_delete_custom_field_data_task(self):
        obj_type = ContentType.objects.get_for_model(Location)
        cf_1 = CustomField(
            label="CF1",
            type=CustomFieldTypeChoices.TYPE_TEXT,
        )
        cf_1.save()
        cf_1.content_types.set([obj_type])
        cf_2 = CustomField(
            label="CF2",
            type=CustomFieldTypeChoices.TYPE_TEXT,
        )
        cf_2.save()
        cf_2.content_types.set([obj_type])
        location_type = LocationType.objects.create(name="Root Type 2")
        location_status = Status.objects.get_for_model(Location).first()
        location = Location(
            name="Location 1",
            location_type=location_type,
            status=location_status,
            _custom_field_data={"cf1": "foo", "cf2": "bar"},
        )
        location.save()

        cf_1.delete()

        location.refresh_from_db()

        self.assertTrue("cf1" not in location.cf)

        with web_request_context(self.user):
            cf_2.delete()

            location.refresh_from_db()

            self.assertTrue("cf2" not in location.cf)

        oc_list = get_changes_for_model(location).order_by("pk")
        self.assertEqual(len(oc_list), 1)
        self.assertEqual(oc_list[0].changed_object, location)
        self.assertEqual(oc_list[0].change_context_detail, "delete custom field data")
        self.assertEqual(oc_list[0].user, self.user)

    def test_clear_custom_field_data_task(self):
        obj_type = ContentType.objects.get_for_model(Location)
        cf_1 = CustomField.objects.create(label="CF1", type=CustomFieldTypeChoices.TYPE_TEXT)
        cf_1.content_types.set([obj_type])
        location_type = LocationType.objects.create(name="Root Type 2")
        location_status = Status.objects.get_for_model(Location).first()
        location = Location.objects.create(
            name="Location 1",
            location_type=location_type,
            status=location_status,
            _custom_field_data={"cf1": "foo"},
        )

        with web_request_context(self.user):
            cf_1.content_types.clear()
            location.refresh_from_db()
            self.assertNotIn("cf1", location.cf)

        oc_list = get_changes_for_model(location)
        self.assertEqual(len(oc_list), 1)
        self.assertEqual(oc_list[0].changed_object, location)
        self.assertEqual(oc_list[0].change_context_detail, "delete custom field data from existing content types")
        self.assertEqual(oc_list[0].user, self.user)

    def test_update_custom_field_choice_data_task(self):
        obj_type = ContentType.objects.get_for_model(Location)
        cf = CustomField(
            label="CF1",
            type=CustomFieldTypeChoices.TYPE_SELECT,
        )
        cf.save()
        cf.content_types.set([obj_type])

        choice = CustomFieldChoice(custom_field=cf, value="Foo")
        choice.save()
        location_type = LocationType.objects.create(name="Root Type 3")
        location_status = Status.objects.get_for_model(Location).first()
        location = Location(
            name="Location 1",
            location_type=location_type,
            status=location_status,
            _custom_field_data={"cf1": "Foo"},
        )
        location.save()

        choice.value = "Bar"
        choice.save()

        location.refresh_from_db()

        self.assertEqual(location.cf["cf1"], "Bar")

        with web_request_context(self.user):
            choice.value = "FizzBuzz"
            choice.save()

            location.refresh_from_db()

            self.assertEqual(location.cf["cf1"], "FizzBuzz")

        oc_list = get_changes_for_model(location).order_by("pk")
        self.assertEqual(len(oc_list), 1)
        self.assertEqual(oc_list[0].changed_object, location)
        self.assertEqual(oc_list[0].change_context_detail, "update custom field choice data")
        self.assertEqual(oc_list[0].user, self.user)


class CustomFieldTableTest(TestCase):
    """
    Test inclusion of custom fields in object table views.
    """

    def setUp(self):
        content_type = ContentType.objects.get_for_model(Location)

        # Text custom field
        cf_text = CustomField(type=CustomFieldTypeChoices.TYPE_TEXT, label="Text Field", default="foo")
        cf_text.validated_save()
        cf_text.content_types.set([content_type])

        # Integer custom field
        cf_integer = CustomField(type=CustomFieldTypeChoices.TYPE_INTEGER, label="Number Field", default=123)
        cf_integer.validated_save()
        cf_integer.content_types.set([content_type])

        # Boolean custom field
        cf_boolean = CustomField(
            type=CustomFieldTypeChoices.TYPE_BOOLEAN,
            label="Boolean Field",
            default=False,
        )
        cf_boolean.validated_save()
        cf_boolean.content_types.set([content_type])

        # Date custom field
        cf_date = CustomField(
            type=CustomFieldTypeChoices.TYPE_DATE,
            label="Date Field",
            default="2020-01-01",
        )
        cf_date.validated_save()
        cf_date.content_types.set([content_type])

        # URL custom field
        cf_url = CustomField(
            type=CustomFieldTypeChoices.TYPE_URL,
            label="URL Field",
            default="http://example.com/1",
        )
        cf_url.validated_save()
        cf_url.content_types.set([content_type])

        # Select custom field
        cf_select = CustomField(
            type=CustomFieldTypeChoices.TYPE_SELECT,
            label="Choice Field",
        )
        cf_select.validated_save()
        cf_select.content_types.set([content_type])
        CustomFieldChoice.objects.create(custom_field=cf_select, value="Foo")
        CustomFieldChoice.objects.create(custom_field=cf_select, value="Bar")
        CustomFieldChoice.objects.create(custom_field=cf_select, value="Baz")
        cf_select.default = "Foo"
        cf_select.validated_save()

        # Multi-select custom field
        cf_multi_select = CustomField(
            type=CustomFieldTypeChoices.TYPE_MULTISELECT,
            label="Multi Choice Field",
        )
        cf_multi_select.validated_save()
        cf_multi_select.content_types.set([content_type])
        CustomFieldChoice.objects.create(custom_field=cf_multi_select, value="Foo")
        CustomFieldChoice.objects.create(custom_field=cf_multi_select, value="Bar")
        CustomFieldChoice.objects.create(custom_field=cf_multi_select, value="Baz")
        cf_multi_select.default = ["Foo", "Bar"]
        cf_multi_select.validated_save()

        statuses = Status.objects.get_for_model(Location)

        # Create a location
        location_type = LocationType.objects.create(name="Root Type 4")
        self.location = Location.objects.create(
            name="Location Custom", status=statuses.first(), location_type=location_type
        )

        # Assign custom field values for location 2
        self.location._custom_field_data = {
            cf_text.key: "bar",
            cf_integer.key: 456,
            cf_boolean.key: True,
            cf_date.key: "2020-01-02",
            cf_url.key: "http://example.com/2",
            cf_select.key: "Bar",
            cf_multi_select.key: ["Bar", "Baz"],
        }
        self.location.validated_save()

    def test_custom_field_table_render(self):
        queryset = Location.objects.filter(name=self.location.name)
        location_table = LocationTable(queryset)

        custom_column_expected = {
            "text_field": "bar",
            "number_field": "456",
            "boolean_field": '<span class="text-success"><i class="mdi mdi-check-bold" title="Yes"></i></span>',
            "date_field": "2020-01-02",
            "url_field": '<a href="http://example.com/2">http://example.com/2</a>',
            "choice_field": '<span class="badge bg-secondary">Bar</span>',
            "multi_choice_field": (
                '<span class="badge bg-secondary">Bar</span> <span class="badge bg-secondary">Baz</span>'
            ),
        }

        bound_row = location_table.rows[0]

        for col_name, col_expected_value in custom_column_expected.items():
            internal_col_name = "cf_" + col_name
            custom_column = location_table.base_columns.get(internal_col_name)
            self.assertIsNotNone(custom_column, internal_col_name)
            self.assertIsInstance(custom_column, CustomFieldColumn)

            rendered_value = bound_row.get_cell(internal_col_name)  # pylint: disable=no-member
            self.assertEqual(rendered_value, col_expected_value)


class CustomFieldFilterFormTest(TestCase):
    def test_custom_filter_form(self):
        """Assert CustomField renders the appropriate filter form field"""
        rack_ct = ContentType.objects.get_for_model(Rack)
        ct_field = CustomField.objects.create(type=CustomFieldTypeChoices.TYPE_SELECT, label="Select Field")
        ct_field.content_types.set([rack_ct])
        CustomFieldChoice.objects.create(custom_field=ct_field, value="Foo")
        CustomFieldChoice.objects.create(custom_field=ct_field, value="Bar")
        CustomFieldChoice.objects.create(custom_field=ct_field, value="Baz")
        filterform = RackFilterForm()
        self.assertIsInstance(filterform["cf_select_field"].field, ChoiceField)
        self.assertIsInstance(filterform["cf_select_field"].field.widget, StaticSelect2)<|MERGE_RESOLUTION|>--- conflicted
+++ resolved
@@ -427,7 +427,7 @@
             listing = CustomField.objects.get_for_model(Location, get_queryset=False)
         self.assertIsInstance(qs, QuerySet)
         self.assertIsInstance(listing, list)
-        self.assertQuerysetEqualAndNotEmpty(qs, listing)
+        self.assertQuerySetEqualAndNotEmpty(qs, listing)
 
         # Assert that different values of exclude_filter_disabled are cached separately
         with self.assertNumQueries(1):
@@ -441,7 +441,7 @@
         self.assertIsInstance(qs, QuerySet)
         self.assertIsInstance(listing, list)
         self.assertEqual(1, len(listing))
-        self.assertQuerysetEqualAndNotEmpty(qs, listing)
+        self.assertQuerySetEqualAndNotEmpty(qs, listing)
 
         # Assert that different models are cached separately
         with self.assertNumQueries(1):
@@ -470,7 +470,7 @@
         self.assertIsInstance(qs, QuerySet)
         self.assertIsInstance(listing, list)
         self.assertEqual(3, len(listing))
-        self.assertQuerysetEqualAndNotEmpty(qs, listing)
+        self.assertQuerySetEqualAndNotEmpty(qs, listing)
 
         # Assert that the cache is invalidated when removing a CustomField.content_types m2m relationship
         custom_field.content_types.set([])
@@ -483,7 +483,7 @@
         self.assertIsInstance(qs, QuerySet)
         self.assertIsInstance(listing, list)
         self.assertEqual(2, len(listing))
-        self.assertQuerysetEqualAndNotEmpty(qs, listing)
+        self.assertQuerySetEqualAndNotEmpty(qs, listing)
 
         # Assert that the cache is invalidated on object delete
         custom_field.delete()
@@ -496,7 +496,7 @@
         self.assertIsInstance(qs, QuerySet)
         self.assertIsInstance(listing, list)
         self.assertEqual(2, len(listing))
-        self.assertQuerysetEqualAndNotEmpty(qs, listing)
+        self.assertQuerySetEqualAndNotEmpty(qs, listing)
 
 
 class ComputedFieldManagerTestCase(TestCase):
@@ -527,7 +527,7 @@
         self.assertIsInstance(qs, QuerySet)
         self.assertIsInstance(listing, list)
         self.assertEqual(1, len(listing))
-        self.assertQuerysetEqualAndNotEmpty(qs, listing)
+        self.assertQuerySetEqualAndNotEmpty(qs, listing)
 
         # Assert that different models are cached separately
         with self.assertNumQueries(1):
@@ -555,7 +555,7 @@
         self.assertIsInstance(qs, QuerySet)
         self.assertIsInstance(listing, list)
         self.assertEqual(2, len(listing))
-        self.assertQuerysetEqualAndNotEmpty(qs, listing)
+        self.assertQuerySetEqualAndNotEmpty(qs, listing)
 
         # Assert that the cache is invalided on object delete
         computed_field.delete()
@@ -568,7 +568,7 @@
         self.assertIsInstance(qs, QuerySet)
         self.assertIsInstance(listing, list)
         self.assertEqual(1, len(listing))
-        self.assertQuerysetEqualAndNotEmpty(qs, listing)
+        self.assertQuerySetEqualAndNotEmpty(qs, listing)
 
 
 @tag("example_app")
@@ -2009,35 +2009,23 @@
         )
 
     def test_filter_multi_select(self):
-<<<<<<< HEAD
-        self.assertQuerySetEqual(
+        self.assertQuerySetEqualAndNotEmpty(
             self.filterset({"cf_cf9": "Foo"}, self.queryset).qs,
             self.queryset.filter(_custom_field_data__cf9__contains="Foo"),
         )
-        self.assertQuerySetEqual(
+        self.assertQuerySetEqualAndNotEmpty(
             self.filterset({"cf_cf9": "Bar"}, self.queryset).qs,
             self.queryset.filter(_custom_field_data__cf9__contains="Bar"),
         )
-        self.assertQuerySetEqualAndNotEmpty(  # https://github.com/nautobot/nautobot/issues/5009
-=======
-        self.assertQuerysetEqualAndNotEmpty(
-            self.filterset({"cf_cf9": "Foo"}, self.queryset).qs,
-            self.queryset.filter(_custom_field_data__cf9__contains="Foo"),
-        )
-        self.assertQuerysetEqualAndNotEmpty(
-            self.filterset({"cf_cf9": "Bar"}, self.queryset).qs,
-            self.queryset.filter(_custom_field_data__cf9__contains="Bar"),
-        )
-        self.assertQuerysetEqualAndNotEmpty(
+        self.assertQuerySetEqualAndNotEmpty(
             self.filterset({"cf_cf9": ["Foo"]}, self.queryset).qs,
             self.queryset.filter(_custom_field_data__cf9__contains="Foo"),
         )
-        self.assertQuerysetEqualAndNotEmpty(
+        self.assertQuerySetEqualAndNotEmpty(
             self.filterset({"cf_cf9": ["Bar"]}, self.queryset).qs,
             self.queryset.filter(_custom_field_data__cf9__contains="Bar"),
         )
-        self.assertQuerysetEqualAndNotEmpty(  # https://github.com/nautobot/nautobot/issues/5009
->>>>>>> e3bebaf4
+        self.assertQuerySetEqualAndNotEmpty(  # https://github.com/nautobot/nautobot/issues/5009
             self.filterset({"cf_cf9": str(self.multiselect_choices[0].pk)}, self.queryset).qs,
             self.queryset.filter(_custom_field_data__cf9__contains=self.multiselect_choices[0].value),
         )

--- conflicted
+++ resolved
@@ -1078,19 +1078,6 @@
             approval_required=True,
             start_time=timezone.now(),
         )
-<<<<<<< HEAD
-=======
-        ScheduledJob.objects.create(
-            name="test3",
-            task="nautobot.extras.jobs.scheduled_job_handler",
-            job_model=self.job_model_3,
-            job_class=self.job_model_3.class_path,
-            interval=JobExecutionType.TYPE_IMMEDIATELY,
-            user=self.user,
-            approval_required=True,
-            start_time=timezone.now(),
-        )
->>>>>>> 399d753f
 
     def test_only_approvable_is_listed(self):
         self.add_permissions("extras.view_scheduledjob")

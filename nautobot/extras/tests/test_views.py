--- conflicted
+++ resolved
@@ -384,7 +384,6 @@
         }
 
 
-<<<<<<< HEAD
 class GraphqlQueriesTestCase(
     ViewTestCases.CreateObjectViewTestCase,
     ViewTestCases.DeleteObjectViewTestCase,
@@ -427,7 +426,8 @@
             "query": "{query: sites {name}}",
             "variables": "{}",
         }
-=======
+
+
 class RelationshipTestCase(
     ViewTestCases.CreateObjectViewTestCase,
     ViewTestCases.DeleteObjectViewTestCase,
@@ -537,5 +537,4 @@
             source_id=devices[2].pk,
             destination_type=vlan_type,
             destination_id=vlans[2].pk,
-        )
->>>>>>> f5cf4a29
+        )
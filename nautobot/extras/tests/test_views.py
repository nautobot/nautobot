--- conflicted
+++ resolved
@@ -2790,9 +2790,8 @@
             "tenant": Tenant.objects.last().pk,
         }
 
-<<<<<<< HEAD
         StaticGroup.all_objects.create(name="Hidden Group", content_type=content_type, hidden=True)
-=======
+
     def _get_queryset(self):
         queryset = super()._get_queryset()
         # We want .first() to pick groups with members
@@ -2853,7 +2852,6 @@
         response_body = response.content.decode(response.charset)
         self.assertIn(str(instance1.pk), response_body)
         self.assertNotIn(str(instance2.pk), response_body)
->>>>>>> 9a670657
 
     def test_edit_object_with_permission(self):
         instance = self._get_queryset().first()

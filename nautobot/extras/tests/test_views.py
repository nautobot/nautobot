--- conflicted
+++ resolved
@@ -1802,7 +1802,6 @@
             self.assertIn("Unable to schedule job: Job may have sensitive input variables.", content)
 
     @mock.patch("nautobot.extras.views.get_worker_count", return_value=1)
-<<<<<<< HEAD
     def test_run_job_with_invalid_task_queue(self, _):
         self.add_permissions("extras.run_job")
         self.add_permissions("extras.view_jobresult")
@@ -1824,7 +1823,8 @@
             self.assertEqual(
                 errors,
                 ["_task_queue: Select a valid choice. invalid is not one of the available choices."],
-=======
+            )
+
     def test_run_job_with_sensitive_variables_and_requires_approval(self, _):
         self.add_permissions("extras.run_job")
         self.add_permissions("extras.view_scheduledjob")
@@ -1864,7 +1864,6 @@
                 "This job is flagged as possibly having sensitive variables but is also flagged as requiring approval."
                 "One of these two flags must be removed before this job can be scheduled or run.",
                 content,
->>>>>>> e859c592
             )
 
 

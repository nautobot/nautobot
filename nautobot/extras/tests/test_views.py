--- conflicted
+++ resolved
@@ -613,35 +613,20 @@
             note="Site has been placed on maintenance.",
             user=user,
             assigned_object_type=content_type,
-<<<<<<< HEAD
             assigned_object_id=cls.site.pk,
-        ),
-=======
-            assigned_object_id=site.pk,
-        )
->>>>>>> 22469d14
+        )
         Note.objects.create(
             note="Site maintenance has ended.",
             user=user,
             assigned_object_type=content_type,
-<<<<<<< HEAD
             assigned_object_id=cls.site.pk,
-        ),
-=======
-            assigned_object_id=site.pk,
-        )
->>>>>>> 22469d14
+        )
         Note.objects.create(
             note="Site is under duress.",
             user=user,
             assigned_object_type=content_type,
-<<<<<<< HEAD
             assigned_object_id=cls.site.pk,
-        ),
-=======
-            assigned_object_id=site.pk,
-        )
->>>>>>> 22469d14
+        )
 
         cls.form_data = {
             "note": "This is Site note.",

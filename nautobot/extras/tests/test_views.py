from datetime import timedelta
from unittest import mock
import urllib.parse
import uuid

from django.contrib.auth import get_user_model
from django.contrib.auth.models import Group
from django.contrib.contenttypes.models import ContentType
from django.core.exceptions import ValidationError
from django.db.models import Q
from django.test import override_settings, tag
from django.urls import reverse
from django.utils import timezone
from django.utils.html import escape, format_html

from nautobot.circuits.models import Circuit
from nautobot.core.choices import ColorChoices
from nautobot.core.models.fields import slugify_dashes_to_underscores
from nautobot.core.templatetags.helpers import bettertitle
from nautobot.core.testing import (
    extract_form_failures,
    extract_page_body,
    ModelViewTestCase,
    TestCase,
    ViewTestCases,
)
from nautobot.core.testing.utils import get_deletable_objects, post_data
from nautobot.core.utils.permissions import get_permission_for_model
from nautobot.dcim.models import (
    ConsolePort,
    Device,
    DeviceFamily,
    DeviceType,
    Interface,
    Location,
    LocationType,
    Manufacturer,
)
from nautobot.extras.choices import (
    ApprovalWorkflowStateChoices,
    CustomFieldTypeChoices,
    DynamicGroupTypeChoices,
    JobExecutionType,
    JobQueueTypeChoices,
    LogLevelChoices,
    MetadataTypeDataTypeChoices,
    ObjectChangeActionChoices,
    SecretsGroupAccessTypeChoices,
    SecretsGroupSecretTypeChoices,
    WebhookHttpMethodChoices,
)
from nautobot.extras.constants import HTTP_CONTENT_TYPE_JSON, JOB_OVERRIDABLE_FIELDS
from nautobot.extras.models import (
    ApprovalWorkflow,
    ApprovalWorkflowDefinition,
    ApprovalWorkflowStage,
    ApprovalWorkflowStageDefinition,
    ApprovalWorkflowStageResponse,
    ComputedField,
    ConfigContext,
    ConfigContextSchema,
    Contact,
    ContactAssociation,
    CustomField,
    CustomFieldChoice,
    CustomLink,
    DynamicGroup,
    ExportTemplate,
    ExternalIntegration,
    GitRepository,
    GraphQLQuery,
    Job,
    JobButton,
    JobHook,
    JobLogEntry,
    JobQueue,
    JobResult,
    MetadataType,
    Note,
    ObjectChange,
    ObjectMetadata,
    Relationship,
    RelationshipAssociation,
    Role,
    SavedView,
    ScheduledJob,
    Secret,
    SecretsGroup,
    SecretsGroupAssociation,
    StaticGroupAssociation,
    Status,
    Tag,
    Team,
    UserSavedViewAssociation,
    Webhook,
)
from nautobot.extras.templatetags.job_buttons import NO_CONFIRM_BUTTON
from nautobot.extras.tests.constants import BIG_GRAPHQL_DEVICE_QUERY
from nautobot.extras.tests.test_jobs import get_job_class_and_model
from nautobot.extras.utils import get_pending_approval_workflow_stages, RoleModelsQuery, TaggableClassesQuery
from nautobot.ipam.models import IPAddress, Prefix, VLAN, VLANGroup, VRF
from nautobot.tenancy.models import Tenant
from nautobot.users.models import ObjectPermission

# Use the proper swappable User model
User = get_user_model()


class ApprovalWorkflowDefinitionViewTestCase(
    ViewTestCases.GetObjectViewTestCase,
    ViewTestCases.GetObjectChangelogViewTestCase,
    ViewTestCases.GetObjectNotesViewTestCase,
    ViewTestCases.CreateObjectViewTestCase,
    ViewTestCases.EditObjectViewTestCase,
    ViewTestCases.DeleteObjectViewTestCase,
    ViewTestCases.ListObjectsViewTestCase,
    ViewTestCases.BulkDeleteObjectsViewTestCase,
    # This is almost like ViewTestCases.PrimaryObjectViewTestCase, but without BulkEditObjectsViewTestCase,
    # because ApprovalWorkflowDefinition doesn't have any fields that support bulk editing.
    # Currently, `model_content_type` only accepts one content type: ScheduledJob.
):
    """Test the ApprovalWorkflowDefinition views."""

    model = ApprovalWorkflowDefinition

    @classmethod
    def setUpTestData(cls):
        """Set up test data."""
        super().setUpTestData()
        cls.scheduledjob_ct = ContentType.objects.get_for_model(ScheduledJob)
        for i in range(5):
            ApprovalWorkflowDefinition.objects.create(
                name=f"Test Approval Workflow {i}",
                model_content_type=cls.scheduledjob_ct,
                weight=i,
                model_constraints={"job_model__name": "NoSuchJob"},
            )

        cls.form_data = {
            "name": "Test Approval Workflow Definition 5",
            "model_content_type": cls.scheduledjob_ct.pk,
            "model_constraints": '{"job_model__name": "Bulk Delete Objects"}',
            "weight": 5,
            # These are the "management_form" fields required by the dynamic CustomFieldChoice formsets.
            "approval_workflow_stage_definitions-TOTAL_FORMS": "0",  # Set to 0 so validation succeeds until we need it
            "approval_workflow_stage_definitions-INITIAL_FORMS": "1",
            "approval_workflow_stage_definitions-MIN_NUM_FORMS": "0",
            "approval_workflow_stage_definitions-MAX_NUM_FORMS": "1000",
        }


class ApprovalWorkflowStageDefinitionViewTestCase(ViewTestCases.PrimaryObjectViewTestCase):
    """Test the ApprovalWorkflowStageDefinition views."""

    model = ApprovalWorkflowStageDefinition

    @classmethod
    def setUpTestData(cls):
        """Set up test data."""
        super().setUpTestData()
        cls.scheduledjob_ct = ContentType.objects.get_for_model(ScheduledJob)
        cls.approval_workflow_definition = ApprovalWorkflowDefinition.objects.create(
            name="Test Approval Workflow Definition 1",
            model_content_type=cls.scheduledjob_ct,
            weight=10,
            model_constraints={"job_model__name": "NoSuchJob"},
        )
        cls.approver_group = Group.objects.create(name="Test Group 1")
        cls.updated_approver_group = Group.objects.create(name="Test Group 2")
        # Deletable objects
        ApprovalWorkflowStageDefinition.objects.create(
            approval_workflow_definition=cls.approval_workflow_definition,
            sequence=100,
            name="Test Approval Workflow 1 Stage 1 Definition",
            min_approvers=2,
            denial_message="Stage 1 Denial Message",
            approver_group=cls.approver_group,
        )
        ApprovalWorkflowStageDefinition.objects.create(
            approval_workflow_definition=cls.approval_workflow_definition,
            sequence=200,
            name="Test Approval Workflow 1 Stage 2 Definition",
            min_approvers=3,
            denial_message="Stage 2 Denial Message",
            approver_group=cls.approver_group,
        )
        ApprovalWorkflowStageDefinition.objects.create(
            approval_workflow_definition=cls.approval_workflow_definition,
            sequence=300,
            name="Test Approval Workflow 1 Stage 3 Definition",
            min_approvers=4,
            denial_message="Stage 3 Denial Message",
            approver_group=cls.updated_approver_group,
        )
        ApprovalWorkflowStageDefinition.objects.create(
            approval_workflow_definition=cls.approval_workflow_definition,
            sequence=400,
            name="Test Approval Workflow 1 Stage 4 Definition",
            min_approvers=4,
            denial_message="Stage 4 Denial Message",
            approver_group=cls.updated_approver_group,
        )
        ApprovalWorkflowStageDefinition.objects.create(
            approval_workflow_definition=cls.approval_workflow_definition,
            sequence=500,
            name="Test Approval Workflow 1 Stage 5 Definition",
            min_approvers=4,
            denial_message="Stage 5 Denial Message",
            approver_group=cls.updated_approver_group,
        )

        cls.form_data = {
            "approval_workflow_definition": cls.approval_workflow_definition.pk,
            "sequence": 600,
            "name": "Approval Workflow Stage 1 Definition",
            "min_approvers": 2,
            "denial_message": "Stage 1 is denied",
            "approver_group": cls.approver_group.pk,
        }

        cls.update_data = {
            "approval_workflow_definition": cls.approval_workflow_definition.pk,
            "sequence": 700,
            "name": "Updated approval workflow stage 1",
            "min_approvers": 3,
            "denial_message": "updated message",
            "approver_group": cls.updated_approver_group.pk,
        }

        cls.bulk_edit_data = {
            "sequence": 800,
            "min_approvers": 5,
            "denial_message": "updated denial message",
        }


class ApprovalWorkflowViewTestCase(
    ViewTestCases.GetObjectViewTestCase,
    ViewTestCases.GetObjectChangelogViewTestCase,
    ViewTestCases.GetObjectNotesViewTestCase,
    ViewTestCases.DeleteObjectViewTestCase,
    ViewTestCases.ListObjectsViewTestCase,
    ViewTestCases.BulkDeleteObjectsViewTestCase,
):
    """Test the ApprovalWorkflow views."""

    model = ApprovalWorkflow

    @classmethod
    def setUpTestData(cls):
        """Set up test data."""
        super().setUpTestData()
        cls.scheduledjob_ct = ContentType.objects.get_for_model(ScheduledJob)
        job_model = Job.objects.get_for_class_path("pass_job.TestPassJob")
        user = User.objects.first()
        cls.scheduled_jobs = [
            ScheduledJob.objects.create(
                name=f"TessPassJob Scheduled Job {i}",
                task="pass_job.TestPassJob",
                job_model=job_model,
                interval=JobExecutionType.TYPE_IMMEDIATELY,
                user=user,
                start_time=timezone.now(),
            )
            for i in range(7)
        ]
        approval_workflow_definitions = [
            ApprovalWorkflowDefinition.objects.create(
                name=f"Test Approval Workflow {i}",
                model_content_type=cls.scheduledjob_ct,
                weight=i,
                model_constraints={"job_model__name": "NoSuchJob"},
            )
            for i in range(5)
        ]
        cls.approval_workflows = [
            ApprovalWorkflow.objects.create(
                approval_workflow_definition=approval_workflow_definitions[i],
                object_under_review_content_type=cls.scheduledjob_ct,
                object_under_review_object_id=cls.scheduled_jobs[i].pk,
                current_state=ApprovalWorkflowStateChoices.PENDING,
            )
            for i in range(5)
        ]

        cls.form_data = {
            "approval_workflow_definition": approval_workflow_definitions[3].pk,
            "object_under_review_content_type": cls.scheduledjob_ct.pk,
            "object_under_review_object_id": cls.scheduled_jobs[5].pk,
            "current_state": ApprovalWorkflowStateChoices.PENDING,
        }

        cls.update_data = {
            "approval_workflow_definition": approval_workflow_definitions[3].pk,
            "object_under_review_content_type": cls.scheduledjob_ct.pk,
            "object_under_review_object_id": cls.scheduled_jobs[6].pk,
            "current_state": ApprovalWorkflowStateChoices.APPROVED,
        }

        cls.bulk_edit_data = {
            "current_state": ApprovalWorkflowStateChoices.DENIED,
        }


class ApprovalWorkflowStageViewTestCase(
    ViewTestCases.GetObjectViewTestCase,
    ViewTestCases.GetObjectChangelogViewTestCase,
    ViewTestCases.GetObjectNotesViewTestCase,
    ViewTestCases.DeleteObjectViewTestCase,
    ViewTestCases.ListObjectsViewTestCase,
    ViewTestCases.BulkDeleteObjectsViewTestCase,
):
    """Test the ApprovalWorkflowStage views."""

    model = ApprovalWorkflowStage

    @classmethod
    def setUpTestData(cls):
        """Set up test data."""
        super().setUpTestData()
        cls.scheduledjob_ct = ContentType.objects.get_for_model(ScheduledJob)
        job_model = Job.objects.get_for_class_path("pass_job.TestPassJob")
        user = User.objects.first()
        cls.scheduled_jobs = [
            ScheduledJob.objects.create(
                name=f"TessPassJob Scheduled Job {i}",
                task="pass_job.TestPassJob",
                job_model=job_model,
                interval=JobExecutionType.TYPE_IMMEDIATELY,
                user=user,
                start_time=timezone.now(),
            )
            for i in range(6)
        ]
        cls.approver_groups = [Group.objects.create(name=f"Test Group {i}") for i in range(3)]
        cls.approval_workflow_definitions = [
            ApprovalWorkflowDefinition.objects.create(
                name=f"Test Approval Workflow {i}",
                model_content_type=cls.scheduledjob_ct,
                weight=i,
                model_constraints={"job_model__name": "NoSuchJob"},
            )
            for i in range(5)
        ]
        cls.approval_workflow_stage_definitions = []
        for approval_workflow_definition in cls.approval_workflow_definitions:
            for i in range(3):
                cls.approval_workflow_stage_definitions.append(
                    ApprovalWorkflowStageDefinition.objects.create(
                        approval_workflow_definition=approval_workflow_definition,
                        sequence=i * 100,
                        name=f"Test Approval Workflow Stage {i} Definition",
                        min_approvers=i + 1,
                        denial_message=f"Stage {i} Denial Message",
                        approver_group=cls.approver_groups[i],
                    )
                )
        cls.approval_workflows = [
            ApprovalWorkflow.objects.create(
                approval_workflow_definition=cls.approval_workflow_definitions[i],
                object_under_review_content_type=cls.scheduledjob_ct,
                object_under_review_object_id=cls.scheduled_jobs[i].pk,
                current_state=ApprovalWorkflowStateChoices.PENDING,
            )
            for i in range(5)
        ]
        for i, approval_workflow in enumerate(cls.approval_workflows[:2]):
            for j in range(3):
                ApprovalWorkflowStage.objects.create(
                    approval_workflow=approval_workflow,
                    approval_workflow_stage_definition=cls.approval_workflow_stage_definitions[i * 3 + j],
                    state=ApprovalWorkflowStateChoices.PENDING,
                )

        cls.form_data = {
            "approval_workflow": cls.approval_workflows[2].pk,
            "approval_workflow_stage_definition": cls.approval_workflow_stage_definitions[6].pk,
            "state": ApprovalWorkflowStateChoices.PENDING,
        }

        cls.bulk_edit_data = {
            "state": ApprovalWorkflowStateChoices.DENIED,
        }

    @override_settings(EXEMPT_VIEW_PERMISSIONS=["*"])
    def test_approver_dashboard(self):
        """Test the approval dashboard endpoint."""
        self.client.force_login(self.user)
        self.add_permissions("extras.view_approvalworkflowstage")

        # Try GET with model-level permission
        url = reverse("extras:approver_dashboard")
        response = self.client.get(url)
        self.assertHttpStatus(response, 200)
        self.assertBodyContains(response, "My Approvals")  # Assert the dashboard title is present
        stages = get_pending_approval_workflow_stages(self.user, ApprovalWorkflowStage.objects.all())
        for stage in stages:
            self.assertBodyContains(response, str(stage.pk))  # Assert the stage uuid is present in the response

    @override_settings(EXEMPT_VIEW_PERMISSIONS=["*"])
    def test_approvee_dashboard(self):
        """Test the approval dashboard endpoint."""
        self.client.force_login(self.user)
        self.add_permissions("extras.view_approvalworkflowstage")

        # Try GET with model-level permission
        url = reverse("extras:approvee_dashboard")
        response = self.client.get(url)
        self.assertHttpStatus(response, 200)
        self.assertBodyContains(response, "My Requests")  # Assert the dashboard title is present
        stages = ApprovalWorkflow.objects.filter(user=self.user)
        for stage in stages:
            self.assertBodyContains(response, str(stage.pk))  # Assert the stage uuid is present in the response

    @override_settings(EXEMPT_VIEW_PERMISSIONS=["*"])
    def test_approve_endpoint(self):
        """Test the approve endpoint."""
        approval_workflow_stage = ApprovalWorkflowStage.objects.first()
        self.client.force_login(self.user)
        self.add_permissions("extras.change_approvalworkflowstage", "extras.view_approvalworkflowstage")

        # Try GET with model-level permission but not belonging to the approver group
        url = reverse("extras:approvalworkflowstage_approve", args=[approval_workflow_stage.pk])
        response = self.client.get(url, follow=True)
        self.assertHttpStatus(response, 200)
        self.assertBodyContains(response, "You are not permitted to approve this")

        # Try GET with belonging to the approver group
        approval_workflow_stage.approval_workflow_stage_definition.approver_group.user_set.add(self.user)
        response = self.client.get(url)
        approval_workflow_stage.approval_workflow_stage_definition.approver_group.user_set.remove(self.user)
        self.assertHttpStatus(response, 200)
        self.assertBodyContains(response, '<div class="card border-success">')  # Assert the success panel is present

        # Try POST with model-level permission but not belonging to the approver group
        request = {
            "path": url,
            "data": post_data({"comments": "Approved!"}),
        }
        response = self.client.post(**request, follow=True)
        self.assertHttpStatus(response, 200)
        self.assertBodyContains(response, "You are not permitted to approve this")

        # Try POST with belonging to the approver group
        approval_workflow_stage.approval_workflow_stage_definition.approver_group.user_set.add(self.user)
        response = self.client.post(**request, follow=True)
        approval_workflow_stage.approval_workflow_stage_definition.approver_group.user_set.remove(self.user)
        self.assertHttpStatus(response, 200)
        approval_workflow_stage.refresh_from_db()
        # New response should be created
        new_response = ApprovalWorkflowStageResponse.objects.get(
            approval_workflow_stage=approval_workflow_stage, user=self.user
        )
        self.assertEqual(new_response.state, ApprovalWorkflowStateChoices.APPROVED)
        self.assertEqual(new_response.comments, "Approved!")
        self.assertBodyContains(
            response, f"You approved {approval_workflow_stage}."
        )  # Assert the approval message is present

        # Check approval work flow stage detail view
        url = reverse("extras:approvalworkflowstage", args=[approval_workflow_stage.pk])
        response = self.client.get(url)
        self.assertHttpStatus(response, 200)
        self.assertBodyContains(response, "Approval Date")  # Assert the approval date is present

    @override_settings(EXEMPT_VIEW_PERMISSIONS=["*"])
    def test_approve_stage_with_existing_comment_endpoint(self):
        """Test the approve stage with existing comment endpoint."""
        approval_workflow_stage = ApprovalWorkflowStage.objects.first()
        new_response = ApprovalWorkflowStageResponse.objects.create(
            approval_workflow_stage=approval_workflow_stage,
            user=self.user,
            comments="existing comment",
            state=ApprovalWorkflowStateChoices.COMMENT,
        )
        self.assertEqual(
            ApprovalWorkflowStageResponse.objects.filter(
                approval_workflow_stage=approval_workflow_stage, user=self.user
            ).count(),
            1,
        )
        self.client.force_login(self.user)
        self.add_permissions("extras.change_approvalworkflowstage", "extras.view_approvalworkflowstage")

        # Try GET with model-level permission
        approval_workflow_stage.approval_workflow_stage_definition.approver_group.user_set.add(self.user)
        url = reverse("extras:approvalworkflowstage_approve", args=[approval_workflow_stage.pk])
        response = self.client.get(url)
        approval_workflow_stage.approval_workflow_stage_definition.approver_group.user_set.remove(self.user)
        self.assertHttpStatus(response, 200)
        self.assertBodyContains(response, '<div class="card border-success">')  # Assert the success panel is present
        self.assertBodyContains(response, "existing comment")

        # Try POST with model-level permission
        request = {
            "path": url,
            "data": post_data({"comments": "Approved!"}),
        }
        approval_workflow_stage.approval_workflow_stage_definition.approver_group.user_set.add(self.user)
        response = self.client.post(**request, follow=True)
        approval_workflow_stage.approval_workflow_stage_definition.approver_group.user_set.remove(self.user)
        self.assertHttpStatus(response, 200)
        approval_workflow_stage.refresh_from_db()
        # Response should be updated
        new_response.refresh_from_db()
        self.assertEqual(
            ApprovalWorkflowStageResponse.objects.filter(
                approval_workflow_stage=approval_workflow_stage, user=self.user
            ).count(),
            1,
        )
        self.assertEqual(new_response.state, ApprovalWorkflowStateChoices.APPROVED)
        self.assertEqual(new_response.comments, "Approved!")

    @override_settings(EXEMPT_VIEW_PERMISSIONS=["*"])
    def test_deny_endpoint(self):
        """Test the deny endpoint."""
        approval_workflow_stage = ApprovalWorkflowStage.objects.first()
        self.add_permissions("extras.change_approvalworkflowstage", "extras.view_approvalworkflowstage")

        # Try GET with model-level permission but not belonging to the approver group
        url = reverse("extras:approvalworkflowstage_deny", args=[approval_workflow_stage.pk])
        response = self.client.get(url, follow=True)
        self.assertHttpStatus(response, 200)
        self.assertBodyContains(response, "You are not permitted to deny this")

        # Try GET with belonging to the approver group
        approval_workflow_stage.approval_workflow_stage_definition.approver_group.user_set.add(self.user)
        response = self.client.get(url)
        approval_workflow_stage.approval_workflow_stage_definition.approver_group.user_set.remove(self.user)
        self.assertHttpStatus(response, 200)
        self.assertBodyContains(response, '<div class="card border-danger">')  # Assert the danger panel is present

        # Try POST with model-level permission but not belonging to the approver group
        request = {
            "path": url,
            "data": post_data({"comments": "Denied!"}),
        }
        response = self.client.post(**request, follow=True)
        self.assertHttpStatus(response, 200)
        self.assertBodyContains(response, "You are not permitted to deny this")

        # Try POST with belonging to the approver group
        approval_workflow_stage.approval_workflow_stage_definition.approver_group.user_set.add(self.user)
        response = self.client.post(**request, follow=True)
        approval_workflow_stage.approval_workflow_stage_definition.approver_group.user_set.remove(self.user)
        self.assertHttpStatus(response, 200)
        approval_workflow_stage.refresh_from_db()
        # New response should be created
        new_response = ApprovalWorkflowStageResponse.objects.get(
            approval_workflow_stage=approval_workflow_stage, user=self.user
        )
        self.assertEqual(new_response.state, ApprovalWorkflowStateChoices.DENIED)
        self.assertEqual(new_response.comments, "Denied!")
        self.assertBodyContains(
            response, f"You denied {approval_workflow_stage}."
        )  # Assert the denial message is present

        # Check approval work flow stage detail view
        url = reverse("extras:approvalworkflowstage", args=[approval_workflow_stage.pk])
        response = self.client.get(url)
        self.assertHttpStatus(response, 200)
        self.assertBodyContains(response, "Denial Date")  # Assert the denial date is present

    @override_settings(EXEMPT_VIEW_PERMISSIONS=["*"])
    def test_deny_stage_with_existing_comment_endpoint(self):
        """Test the deny stage with existing comment endpoint."""
        approval_workflow_stage = ApprovalWorkflowStage.objects.first()
        new_response = ApprovalWorkflowStageResponse.objects.create(
            approval_workflow_stage=approval_workflow_stage,
            user=self.user,
            comments="existing comment",
            state=ApprovalWorkflowStateChoices.COMMENT,
        )
        self.assertEqual(
            ApprovalWorkflowStageResponse.objects.filter(
                approval_workflow_stage=approval_workflow_stage, user=self.user
            ).count(),
            1,
        )
        self.client.force_login(self.user)
        self.add_permissions("extras.change_approvalworkflowstage", "extras.view_approvalworkflowstage")

        # Try GET with model-level permission
        approval_workflow_stage.approval_workflow_stage_definition.approver_group.user_set.add(self.user)
        url = reverse("extras:approvalworkflowstage_deny", args=[approval_workflow_stage.pk])
        response = self.client.get(url)
        approval_workflow_stage.approval_workflow_stage_definition.approver_group.user_set.remove(self.user)
        self.assertHttpStatus(response, 200)
        self.assertBodyContains(response, '<div class="card border-danger">')  # Assert the danger panel is present
        self.assertBodyContains(response, "existing comment")

        # Try POST with model-level permission
        approval_workflow_stage.approval_workflow_stage_definition.approver_group.user_set.add(self.user)
        request = {
            "path": url,
            "data": post_data({"comments": "Denied!"}),
        }
        response = self.client.post(**request, follow=True)
        approval_workflow_stage.approval_workflow_stage_definition.approver_group.user_set.remove(self.user)
        self.assertHttpStatus(response, 200)
        approval_workflow_stage.refresh_from_db()
        # Response should be updated
        new_response.refresh_from_db()
        self.assertEqual(
            ApprovalWorkflowStageResponse.objects.filter(
                approval_workflow_stage=approval_workflow_stage, user=self.user
            ).count(),
            1,
        )
        self.assertEqual(new_response.state, ApprovalWorkflowStateChoices.DENIED)
        self.assertEqual(new_response.comments, "Denied!")
        self.assertBodyContains(
            response, f"You denied {approval_workflow_stage}."
        )  # Assert the denial message is present

    @override_settings(EXEMPT_VIEW_PERMISSIONS=["*"])
    def test_comment_endpoint(self):
        """Test the comment endpoint."""
        approval_workflow_stage = ApprovalWorkflowStage.objects.first()
        self.client.force_login(self.user)
        self.add_permissions("extras.change_approvalworkflowstage", "extras.view_approvalworkflowstage")

        # Try GET with model-level permission
        url = reverse("extras:approvalworkflowstage_comment", args=[approval_workflow_stage.pk])
        response = self.client.get(url)
        self.assertHttpStatus(response, 200)
        expected_object_button = '<button type="submit" name="_confirm" class="btn btn-info"><span aria-hidden="true" class="mdi mdi-check me-4"></span><!---->Comment</button>'
        self.assertContains(response, expected_object_button, html=True)  # Assert button Comment
        # Try POST with model-level permission
        request = {
            "path": url,
            "data": post_data({"comments": "It is just a comment"}),
        }
        response = self.client.post(**request, follow=True)
        self.assertHttpStatus(response, 200)
        approval_workflow_stage.refresh_from_db()
        # New response should be created
        new_response = ApprovalWorkflowStageResponse.objects.get(
            approval_workflow_stage=approval_workflow_stage, user=self.user
        )
        self.assertEqual(new_response.state, ApprovalWorkflowStateChoices.COMMENT)
        self.assertEqual(new_response.comments, "It is just a comment")
        self.assertBodyContains(
            response, f"You commented {approval_workflow_stage}."
        )  # Assert the comment message is present

        # Try GET again in form should be previous message
        url = reverse("extras:approvalworkflowstage_comment", args=[approval_workflow_stage.pk])
        response = self.client.get(url)
        self.assertHttpStatus(response, 200)
        self.assertBodyContains(response, "It is just a comment")

    @override_settings(EXEMPT_VIEW_PERMISSIONS=["*"])
    def test_edit_comment_endpoint(self):
        """Test the edit comment endpoint."""
        approval_workflow_stage = ApprovalWorkflowStage.objects.first()
        # create new response with a comment
        new_response = ApprovalWorkflowStageResponse.objects.create(
            approval_workflow_stage=approval_workflow_stage,
            user=self.user,
            comments="existing comment",
            state=ApprovalWorkflowStateChoices.COMMENT,
        )
        self.assertEqual(
            ApprovalWorkflowStageResponse.objects.filter(
                approval_workflow_stage=approval_workflow_stage, user=self.user
            ).count(),
            1,
        )
        self.client.force_login(self.user)
        self.add_permissions("extras.change_approvalworkflowstage", "extras.view_approvalworkflowstage")

        # Try GET again in form should be previous message
        url = reverse("extras:approvalworkflowstage_comment", args=[approval_workflow_stage.pk])
        response = self.client.get(url)
        self.assertHttpStatus(response, 200)
        self.assertBodyContains(response, new_response.comments)

        request = {
            "path": url,
            "data": post_data({"comments": "Edit existing comment"}),
        }
        response = self.client.post(**request, follow=True)
        self.assertHttpStatus(response, 200)
        approval_workflow_stage.refresh_from_db()
        self.assertEqual(
            ApprovalWorkflowStageResponse.objects.filter(
                approval_workflow_stage=approval_workflow_stage, user=self.user
            ).count(),
            1,
        )
        edited_response = ApprovalWorkflowStageResponse.objects.get(
            approval_workflow_stage=approval_workflow_stage, user=self.user
        )
        self.assertEqual(edited_response.state, ApprovalWorkflowStateChoices.COMMENT)
        self.assertEqual(edited_response.comments, "Edit existing comment")

    @override_settings(EXEMPT_VIEW_PERMISSIONS=["*"])
    def test_add_new_comment_from_different_user(self):
        """Test the add comment if different user add it."""
        approval_workflow_stage = ApprovalWorkflowStage.objects.first()
        # create new response with a comment
        second_user = User.objects.last()
        new_response = ApprovalWorkflowStageResponse.objects.create(
            approval_workflow_stage=approval_workflow_stage,
            user=second_user,
            comments="existing comment",
            state=ApprovalWorkflowStateChoices.COMMENT,
        )
        self.assertEqual(
            ApprovalWorkflowStageResponse.objects.filter(
                approval_workflow_stage=approval_workflow_stage, user=second_user
            ).count(),
            1,
        )
        self.client.force_login(self.user)
        self.add_permissions("extras.change_approvalworkflowstage", "extras.view_approvalworkflowstage")

        # Try GET again in form should be previous message
        url = reverse("extras:approvalworkflowstage_comment", args=[approval_workflow_stage.pk])
        response = self.client.get(url)
        self.assertHttpStatus(response, 200)
        expected_object_comment = '<textarea name="comments" cols="40" rows="10" class="form-control" placeholder="Comments" id="id_comments"></textarea>'
        self.assertContains(response, expected_object_comment, html=True)  # Assert empty textarea

        request = {
            "path": url,
            "data": post_data({"comments": "New comment"}),
        }
        response = self.client.post(**request, follow=True)
        self.assertHttpStatus(response, 200)
        self.assertEqual(ApprovalWorkflowStageResponse.objects.all().count(), 2)

        old_response = ApprovalWorkflowStageResponse.objects.get(
            approval_workflow_stage=approval_workflow_stage, user=second_user
        )
        self.assertEqual(old_response.state, ApprovalWorkflowStateChoices.COMMENT)
        self.assertEqual(old_response.comments, "existing comment")
        new_response = ApprovalWorkflowStageResponse.objects.get(
            approval_workflow_stage=approval_workflow_stage, user=self.user
        )
        self.assertEqual(new_response.state, ApprovalWorkflowStateChoices.COMMENT)
        self.assertEqual(new_response.comments, "New comment")

    @override_settings(EXEMPT_VIEW_PERMISSIONS=["*"])
    def test_add_comment_to_pending_approval(self):
        """
        Test editing or adding a comment in the approval stage that already has one approval,
        but needs two. Only edit the comment don't change the state from APPROVED to COMMENT.
        """
        approval_workflow_stage = ApprovalWorkflowStage.objects.first()
        # check min_approver to 2
        approval_workflow_stage.approval_workflow_stage_definition.min_approvers = 2
        approval_workflow_stage.approval_workflow_stage_definition.save()
        # create new response with a comment
        new_response = ApprovalWorkflowStageResponse.objects.create(
            approval_workflow_stage=approval_workflow_stage,
            user=self.user,
            comments="approved comment",
            state=ApprovalWorkflowStateChoices.APPROVED,
        )
        self.assertEqual(
            ApprovalWorkflowStageResponse.objects.filter(
                approval_workflow_stage=approval_workflow_stage, user=self.user
            ).count(),
            1,
        )
        self.client.force_login(self.user)
        self.add_permissions("extras.change_approvalworkflowstage", "extras.view_approvalworkflowstage")

        # Try GET again in form should be previous message
        url = reverse("extras:approvalworkflowstage_comment", args=[approval_workflow_stage.pk])
        response = self.client.get(url)
        self.assertHttpStatus(response, 200)
        self.assertBodyContains(response, new_response.comments)

        request = {
            "path": url,
            "data": post_data({"comments": "Edit approved comment"}),
        }
        response = self.client.post(**request, follow=True)
        self.assertHttpStatus(response, 200)
        approval_workflow_stage.refresh_from_db()
        self.assertEqual(
            ApprovalWorkflowStageResponse.objects.filter(
                approval_workflow_stage=approval_workflow_stage, user=self.user
            ).count(),
            1,
        )
        edited_response = ApprovalWorkflowStageResponse.objects.get(
            approval_workflow_stage=approval_workflow_stage, user=self.user
        )
        # assert state is still APPROVED
        self.assertEqual(edited_response.state, ApprovalWorkflowStateChoices.APPROVED)
        self.assertEqual(edited_response.comments, "Edit approved comment")


class ApprovalWorkflowStageResponseViewTestCase(
    ViewTestCases.DeleteObjectViewTestCase,
    ViewTestCases.BulkDeleteObjectsViewTestCase,
):
    """Test the ApprovalWorkflowStageResponse views."""

    model = ApprovalWorkflowStageResponse

    @classmethod
    def setUpTestData(cls):
        """Set up test data."""
        super().setUpTestData()
        cls.scheduledjob_ct = ContentType.objects.get_for_model(ScheduledJob)
        cls.approver_groups = [Group.objects.create(name=f"Test Group {i}") for i in range(3)]
        cls.users = User.objects.all()
        for user in cls.users:
            for group in cls.approver_groups:
                user.groups.add(group)

        job_model = Job.objects.get_for_class_path("pass_job.TestPassJob")
        cls.scheduled_jobs = [
            ScheduledJob.objects.create(
                name=f"TessPassJob Scheduled Job {i}",
                task="pass_job.TestPassJob",
                job_model=job_model,
                interval=JobExecutionType.TYPE_IMMEDIATELY,
                user=cls.users[0],
                start_time=timezone.now(),
            )
            for i in range(6)
        ]

        cls.approval_workflow_definitions = [
            ApprovalWorkflowDefinition.objects.create(
                name=f"Test Approval Workflow {i} Definition",
                model_content_type=cls.scheduledjob_ct,
                weight=i,
                model_constraints={"job_model__name": "NoSuchJob"},
            )
            for i in range(5)
        ]
        cls.approval_workflow_stage_definitions = []
        for approval_workflow_definition in cls.approval_workflow_definitions:
            for i in range(3):
                cls.approval_workflow_stage_definitions.append(
                    ApprovalWorkflowStageDefinition.objects.create(
                        approval_workflow_definition=approval_workflow_definition,
                        sequence=i * 100,
                        name=f"Test Approval Workflow Stage {i} Definition",
                        min_approvers=i + 1,
                        denial_message=f"Stage {i} Denial Message",
                        approver_group=cls.approver_groups[i],
                    )
                )
        cls.approval_workflows = [
            ApprovalWorkflow.objects.create(
                approval_workflow_definition=cls.approval_workflow_definitions[i],
                object_under_review_content_type=cls.scheduledjob_ct,
                object_under_review_object_id=cls.scheduled_jobs[i].pk,
                current_state=ApprovalWorkflowStateChoices.PENDING,
            )
            for i in range(5)
        ]
        cls.approval_workflow_stages = []
        for i, approval_workflow in enumerate(cls.approval_workflows):
            for j in range(3):
                approval_workflow_stage = ApprovalWorkflowStage.objects.create(
                    approval_workflow=approval_workflow,
                    approval_workflow_stage_definition=cls.approval_workflow_stage_definitions[i * 3 + j],
                    state=ApprovalWorkflowStateChoices.PENDING,
                )
                cls.approval_workflow_stages.append(approval_workflow_stage)
                if i < 2:
                    # Create responses for the first two approval workflow instances
                    ApprovalWorkflowStageResponse.objects.create(
                        approval_workflow_stage=approval_workflow_stage,
                        user=cls.users[i],
                        comments=f"Test comment {i * 3 + j}",
                        state=ApprovalWorkflowStateChoices.PENDING,
                    )


class ComputedFieldTestCase(
    ViewTestCases.BulkDeleteObjectsViewTestCase,
    ViewTestCases.CreateObjectViewTestCase,
    ViewTestCases.DeleteObjectViewTestCase,
    ViewTestCases.EditObjectViewTestCase,
    ViewTestCases.GetObjectViewTestCase,
    ViewTestCases.GetObjectChangelogViewTestCase,
    ViewTestCases.ListObjectsViewTestCase,
    ViewTestCases.BulkEditObjectsViewTestCase,
):
    model = ComputedField
    slug_source = "label"
    slugify_function = staticmethod(slugify_dashes_to_underscores)

    @classmethod
    def setUpTestData(cls):
        obj_type = ContentType.objects.get_for_model(Location)
        obj_type_1 = ContentType.objects.get_for_model(Interface)

        computed_fields = (
            ComputedField(
                content_type=obj_type,
                label="Computed Field One",
                key="computed_field_one",
                template="Location name is {{ obj.name }}",
                fallback_value="Template error",
                weight=100,
            ),
            ComputedField(
                content_type=obj_type,
                key="computed_field_two",
                label="Computed Field Two",
                template="Location name is {{ obj.name }}",
                fallback_value="Template error",
                weight=100,
            ),
            ComputedField(
                content_type=obj_type,
                key="computed_field_three",
                label="Computed Field Three",
                template="Location name is {{ obj.name }}",
                weight=100,
            ),
            ComputedField(
                content_type=obj_type,
                label="Computed Field Five",
                template="Location name is {{ obj.name }}",
                fallback_value="Template error",
                weight=100,
            ),
        )
        cls.location_type = LocationType.objects.get(name="Campus")
        status = Status.objects.get_for_model(Location).first()
        cls.location1 = Location(name="NYC", location_type=cls.location_type, status=status)
        cls.location1.save()

        for cf in computed_fields:
            cf.save()

        cls.form_data = {
            "content_type": obj_type.pk,
            "key": "computed_field_four",
            "label": "Computed Field Four",
            "template": "{{ obj.name }} is the best Location!",
            "fallback_value": ":skull_emoji:",
            "weight": 100,
        }
        cls.bulk_edit_data = {
            "content_type": obj_type_1.pk,
            "label": "Updated Label",
            "description": "Bulk updated description",
            "grouping": "General Info",
            "fallback_value": "Fallback from bulk edit",
            "weight": 50,
            "advanced_ui": True,
        }

        cls.slug_test_object = "Computed Field Five"


class ComputedFieldRenderingTestCase(TestCase):
    """Tests for the inclusion of ComputedFields, distinct from tests of the ComputedField views themselves."""

    user_permissions = ["dcim.view_locationtype"]

    def setUp(self):
        super().setUp()
        self.computedfield = ComputedField(
            content_type=ContentType.objects.get_for_model(LocationType),
            key="test",
            label="Computed Field",
            template="FOO {{ obj.name }} BAR",
            fallback_value="Fallback Value",
            weight=100,
        )
        self.computedfield.validated_save()
        self.location_type = LocationType.objects.get(name="Campus")

    def test_view_object_with_computed_field(self):
        """Ensure that the computed field template is rendered."""
        response = self.client.get(self.location_type.get_absolute_url(), follow=True)
        self.assertEqual(response.status_code, 200)
        content = extract_page_body(response.content.decode(response.charset))
        self.assertIn(f"FOO {self.location_type.name} BAR", content, content)

    def test_view_object_with_computed_field_fallback_value(self):
        """Ensure that the fallback_value is rendered if the template fails to render."""
        # Make the template invalid to demonstrate the fallback value
        self.computedfield.template = "FOO {{ obj | invalid_filter }}"
        self.computedfield.validated_save()
        response = self.client.get(self.location_type.get_absolute_url(), follow=True)
        self.assertEqual(response.status_code, 200)
        content = extract_page_body(response.content.decode(response.charset))
        self.assertIn("Fallback Value", content, content)

    def test_view_object_with_computed_field_unsafe_template(self):
        """Ensure that computed field templates can't be used as an XSS vector."""
        self.computedfield.template = '<script>alert("Hello world!"</script>'
        self.computedfield.validated_save()
        response = self.client.get(self.location_type.get_absolute_url(), follow=True)
        self.assertEqual(response.status_code, 200)
        content = extract_page_body(response.content.decode(response.charset))
        self.assertNotIn("<script>alert", content, content)
        self.assertIn("&lt;script&gt;alert", content, content)

    def test_view_object_with_computed_field_unsafe_fallback_value(self):
        """Ensure that computed field fallback values can't be used as an XSS vector."""
        self.computedfield.template = "FOO {{ obj | invalid_filter }}"
        self.computedfield.fallback_value = '<script>alert("Hello world!"</script>'
        self.computedfield.validated_save()
        response = self.client.get(self.location_type.get_absolute_url(), follow=True)
        self.assertEqual(response.status_code, 200)
        content = extract_page_body(response.content.decode(response.charset))
        self.assertNotIn("<script>alert", content, content)
        self.assertIn("&lt;script&gt;alert", content, content)


# TODO: Change base class to PrimaryObjectViewTestCase
# Blocked by absence of standard create/edit, bulk create views
class ConfigContextTestCase(
    ViewTestCases.CreateObjectViewTestCase,
    ViewTestCases.GetObjectViewTestCase,
    ViewTestCases.GetObjectChangelogViewTestCase,
    ViewTestCases.DeleteObjectViewTestCase,
    ViewTestCases.EditObjectViewTestCase,
    ViewTestCases.ListObjectsViewTestCase,
    ViewTestCases.BulkEditObjectsViewTestCase,
    ViewTestCases.BulkDeleteObjectsViewTestCase,
):
    model = ConfigContext

    @classmethod
    def setUpTestData(cls):
        location = Location.objects.filter(location_type=LocationType.objects.get(name="Campus")).first()

        # Create three ConfigContexts
        for i in range(1, 4):
            configcontext = ConfigContext(name=f"Config Context {i}", data={"foo": i})
            configcontext.save()
            configcontext.locations.add(location)

        cls.form_data = {
            "name": "Config Context X",
            "weight": 200,
            "description": "A new config context",
            "is_active": True,
            "regions": [],
            "locations": [location.pk],
            "roles": [],
            "device_families": [DeviceFamily.objects.first().pk],
            "device_types": [],
            "platforms": [],
            "tenant_groups": [],
            "tenants": [],
            "tags": [],
            "data": '{"foo": 123}',
        }

        cls.bulk_edit_data = {
            "weight": 300,
            "is_active": False,
            "description": "New description",
        }

    def test_schema_validation_pass(self):
        """
        Given a config context schema
        And a config context that conforms to that schema
        Assert that the config context passes schema validation via full_clean()
        """
        schema = ConfigContextSchema.objects.create(
            name="Schema 1", data_schema={"type": "object", "properties": {"foo": {"type": "string"}}}
        )
        self.add_permissions("extras.add_configcontext")
        self.add_permissions("extras.view_configcontextschema")

        form_data = {
            "name": "Config Context with schema",
            "weight": 200,
            "description": "A new config context",
            "is_active": True,
            "regions": [],
            "locations": [],
            "roles": [],
            "device_families": [],
            "device_types": [],
            "platforms": [],
            "tenant_groups": [],
            "tenants": [],
            "tags": [],
            "data": '{"foo": "bar"}',
            "config_context_schema": schema.pk,
        }

        # Try POST with model-level permission
        request = {
            "path": self._get_url("add"),
            "data": post_data(form_data),
        }
        self.assertHttpStatus(self.client.post(**request), 302)
        self.assertEqual(
            self._get_queryset().get(name="Config Context with schema").config_context_schema.pk, schema.pk
        )

    def test_schema_validation_fails(self):
        """
        Given a config context schema
        And a config context that *does not* conform to that schema
        Assert that the config context fails schema validation via full_clean()
        """
        schema = ConfigContextSchema.objects.create(
            name="Schema 1", data_schema={"type": "object", "properties": {"foo": {"type": "integer"}}}
        )
        self.add_permissions("extras.add_configcontext")
        self.add_permissions("extras.view_configcontextschema")

        form_data = {
            "name": "Config Context with bad schema",
            "weight": 200,
            "description": "A new config context",
            "is_active": True,
            "regions": [],
            "locations": [],
            "roles": [],
            "device_families": [],
            "device_types": [],
            "platforms": [],
            "tenant_groups": [],
            "tenants": [],
            "tags": [],
            "data": '{"foo": "bar"}',
            "config_context_schema": schema.pk,
        }

        # Try POST with model-level permission
        request = {
            "path": self._get_url("add"),
            "data": post_data(form_data),
        }
        self.assertHttpStatus(self.client.post(**request), 200)
        self.assertEqual(self._get_queryset().filter(name="Config Context with schema").count(), 0)


class ConfigContextSchemaTestCase(ViewTestCases.OrganizationalObjectViewTestCase):
    model = ConfigContextSchema

    @classmethod
    def setUpTestData(cls):
        # Create three ConfigContextSchema records
        ConfigContextSchema.objects.create(
            name="Schema 1", data_schema={"type": "object", "properties": {"foo": {"type": "string"}}}
        )
        ConfigContextSchema.objects.create(
            name="Schema 2", data_schema={"type": "object", "properties": {"bar": {"type": "string"}}}
        )
        ConfigContextSchema.objects.create(
            name="Schema 3", data_schema={"type": "object", "properties": {"baz": {"type": "string"}}}
        )
        ConfigContextSchema.objects.create(
            name="Schema 4", data_schema={"type": "object", "properties": {"baz": {"type": "string"}}}
        )

        cls.form_data = {
            "name": "Schema X",
            "data_schema": '{"type": "object","properties": {"baz": {"type": "string"}}}',  # Intentionally misformatted (missing space) to ensure proper formatting on output
        }

        cls.bulk_edit_data = {
            "description": "New description",
        }


class ContactTestCase(ViewTestCases.PrimaryObjectViewTestCase):
    model = Contact

    @classmethod
    def setUpTestData(cls):
        # Contacts associated with ObjectMetadata objects are protected, create some deletable contacts
        Contact.objects.create(name="Deletable contact 1")
        Contact.objects.create(name="Deletable contact 2")
        Contact.objects.create(name="Deletable contact 3")

        cls.form_data = {
            "name": "new contact",
            "phone": "555-0121",
            "email": "new-contact@example.com",
            "address": "Rainbow Road, Ramus NJ",
        }
        cls.bulk_edit_data = {"address": "Carnegie Hall, New York, NY", "phone": "555-0125"}

    @override_settings(EXEMPT_VIEW_PERMISSIONS=["*"])
    def test_create_new_contact_and_assign_contact_to_object(self):
        initial_contact_count = Contact.objects.count()
        initial_contact_association_count = ContactAssociation.objects.count()
        self.add_permissions("extras.add_contact")
        self.add_permissions("extras.add_contactassociation")

        # Try GET with model-level permission
        url = reverse("extras:object_contact_add")
        self.assertHttpStatus(self.client.get(url), 200)
        contact_associated_circuit = Circuit.objects.first()
        self.form_data["associated_object_type"] = ContentType.objects.get_for_model(Circuit).pk
        self.form_data["associated_object_id"] = contact_associated_circuit.pk
        self.form_data["role"] = Role.objects.get_for_model(ContactAssociation).first().pk
        self.form_data["status"] = Status.objects.get_for_model(ContactAssociation).first().pk

        # Try POST with model-level permission
        request = {
            "path": url,
            "data": post_data(self.form_data),
        }
        self.assertHttpStatus(self.client.post(**request), 302)
        self.assertEqual(initial_contact_count + 1, Contact.objects.count())
        self.assertEqual(initial_contact_association_count + 1, ContactAssociation.objects.count())
        contact = Contact.objects.get(name="new contact", phone="555-0121")
        self.assertEqual(contact.name, "new contact")
        self.assertEqual(contact.phone, "555-0121")
        self.assertEqual(contact.email, "new-contact@example.com")
        self.assertEqual(contact.address, "Rainbow Road, Ramus NJ")
        contact_association = ContactAssociation.objects.get(contact=contact)
        self.assertEqual(contact_association.associated_object_type.pk, self.form_data["associated_object_type"])
        self.assertEqual(contact_association.associated_object_id, self.form_data["associated_object_id"])
        self.assertEqual(contact_association.role.pk, self.form_data["role"])
        self.assertEqual(contact_association.status.pk, self.form_data["status"])


class ContactAssociationTestCase(
    ViewTestCases.BulkDeleteObjectsViewTestCase,
    ViewTestCases.BulkEditObjectsViewTestCase,
    ViewTestCases.CreateObjectViewTestCase,
    ViewTestCases.DeleteObjectViewTestCase,
    ViewTestCases.EditObjectViewTestCase,
):
    model = ContactAssociation

    @classmethod
    def setUpTestData(cls):
        roles = Role.objects.get_for_model(ContactAssociation)
        statuses = Status.objects.get_for_model(ContactAssociation)
        ip_addresses = IPAddress.objects.all()
        cls.form_data = {
            "contact": Contact.objects.first().pk,
            "team": None,
            "associated_object_type": ContentType.objects.get_for_model(Circuit).pk,
            "associated_object_id": Circuit.objects.first().pk,
            "role": roles[0].pk,
            "status": statuses[0].pk,
        }
        cls.bulk_edit_data = {
            "role": roles[1].pk,
            "status": statuses[1].pk,
        }
        ContactAssociation.objects.create(
            contact=Contact.objects.first(),
            associated_object_type=ContentType.objects.get_for_model(IPAddress),
            associated_object_id=ip_addresses[0].pk,
            role=roles[2],
            status=statuses[1],
        )
        ContactAssociation.objects.create(
            contact=Contact.objects.last(),
            associated_object_type=ContentType.objects.get_for_model(IPAddress),
            associated_object_id=ip_addresses[1].pk,
            role=roles[1],
            status=statuses[2],
        )
        ContactAssociation.objects.create(
            team=Team.objects.first(),
            associated_object_type=ContentType.objects.get_for_model(IPAddress),
            associated_object_id=ip_addresses[2].pk,
            role=roles[0],
            status=statuses[0],
        )
        ContactAssociation.objects.create(
            team=Team.objects.last(),
            associated_object_type=ContentType.objects.get_for_model(IPAddress),
            associated_object_id=ip_addresses[3].pk,
            role=roles[0],
            status=statuses[1],
        )

    @override_settings(EXEMPT_VIEW_PERMISSIONS=["*"])
    def test_assign_existing_contact_to_object(self):
        contact = Contact.objects.first()
        initial_contact_association_count = ContactAssociation.objects.count()
        self.add_permissions("extras.add_contact")
        self.add_permissions("extras.add_contactassociation")

        # Try GET with model-level permission
        url = reverse("extras:object_contact_team_assign")
        self.assertHttpStatus(self.client.get(url), 200)
        contact_associated_circuit = Circuit.objects.first()
        self.form_data["associated_object_type"] = ContentType.objects.get_for_model(Circuit).pk
        self.form_data["associated_object_id"] = contact_associated_circuit.pk
        self.form_data["role"] = Role.objects.get_for_model(ContactAssociation).first().pk
        self.form_data["status"] = Status.objects.get_for_model(ContactAssociation).first().pk

        # Try POST with model-level permission
        request = {
            "path": url,
            "data": post_data(self.form_data),
        }
        self.assertHttpStatus(self.client.post(**request), 302)
        self.assertEqual(initial_contact_association_count + 1, ContactAssociation.objects.count())
        self.assertEqual(contact.pk, self.form_data["contact"])
        contact_association = ContactAssociation.objects.get(
            contact=contact, associated_object_id=contact_associated_circuit.pk
        )
        self.assertEqual(contact_association.associated_object_type.pk, self.form_data["associated_object_type"])
        self.assertEqual(contact_association.associated_object_id, self.form_data["associated_object_id"])
        self.assertEqual(contact_association.role.pk, self.form_data["role"])
        self.assertEqual(contact_association.status.pk, self.form_data["status"])

    @override_settings(EXEMPT_VIEW_PERMISSIONS=["*"])
    def test_assign_existing_team_to_object(self):
        team = Team.objects.first()
        initial_contact_association_count = ContactAssociation.objects.count()
        self.add_permissions("extras.add_team")
        self.add_permissions("extras.add_contactassociation")

        # Try GET with model-level permission
        url = reverse("extras:object_contact_team_assign")
        self.assertHttpStatus(self.client.get(url), 200)
        contact_associated_circuit = Circuit.objects.first()
        self.form_data["team"] = team.pk
        self.form_data["contact"] = None
        self.form_data["associated_object_type"] = ContentType.objects.get_for_model(Circuit).pk
        self.form_data["associated_object_id"] = contact_associated_circuit.pk
        self.form_data["role"] = Role.objects.get_for_model(ContactAssociation).first().pk
        self.form_data["status"] = Status.objects.get_for_model(ContactAssociation).first().pk

        # Try POST with model-level permission
        request = {
            "path": url,
            "data": post_data(self.form_data),
        }
        self.assertHttpStatus(self.client.post(**request), 302)
        self.assertEqual(initial_contact_association_count + 1, ContactAssociation.objects.count())
        self.assertEqual(team.pk, self.form_data["team"])
        contact_association = ContactAssociation.objects.get(
            team=team, associated_object_id=contact_associated_circuit.pk
        )
        self.assertEqual(contact_association.associated_object_type.pk, self.form_data["associated_object_type"])
        self.assertEqual(contact_association.associated_object_id, self.form_data["associated_object_id"])
        self.assertEqual(contact_association.role.pk, self.form_data["role"])
        self.assertEqual(contact_association.status.pk, self.form_data["status"])


class CustomLinkTestCase(
    ViewTestCases.CreateObjectViewTestCase,
    ViewTestCases.DeleteObjectViewTestCase,
    ViewTestCases.EditObjectViewTestCase,
    ViewTestCases.GetObjectViewTestCase,
    ViewTestCases.GetObjectChangelogViewTestCase,
    ViewTestCases.ListObjectsViewTestCase,
    ViewTestCases.BulkEditObjectsViewTestCase,
):
    model = CustomLink

    @classmethod
    def setUpTestData(cls):
        obj_type = ContentType.objects.get_for_model(Location)
        obj_type1 = ContentType.objects.get_for_model(Interface)

        customlinks = (
            CustomLink(
                content_type=obj_type,
                name="customlink-1",
                text="customlink text 1",
                target_url="http://customlink1.com",
                weight=100,
                button_class="default",
                new_window=False,
            ),
            CustomLink(
                content_type=obj_type,
                name="customlink-2",
                text="customlink text 2",
                target_url="http://customlink2.com",
                weight=100,
                button_class="default",
                new_window=False,
            ),
            CustomLink(
                content_type=obj_type,
                name="customlink-3",
                text="customlink text 3",
                target_url="http://customlink3.com",
                weight=100,
                button_class="default",
                new_window=False,
            ),
        )

        for link in customlinks:
            link.save()

        cls.form_data = {
            "content_type": obj_type.pk,
            "name": "customlink-4",
            "text": "customlink text 4",
            "target_url": "http://customlink4.com",
            "weight": 100,
            "button_class": "default",
            "new_window": False,
        }
        cls.bulk_edit_data = {
            "content_type": obj_type1.pk,
            "weight": 200,
            "button_class": "success",
            "new_window": True,
            "text": "Updated customlink text",
            "target_url": "http://bulk-edit-link.com",
        }


class CustomFieldTestCase(
    # No NotesViewTestCase, at least for now
    ViewTestCases.BulkDeleteObjectsViewTestCase,
    ViewTestCases.CreateObjectViewTestCase,
    ViewTestCases.DeleteObjectViewTestCase,
    ViewTestCases.EditObjectViewTestCase,
    ViewTestCases.GetObjectViewTestCase,
    ViewTestCases.GetObjectChangelogViewTestCase,
    ViewTestCases.ListObjectsViewTestCase,
    ViewTestCases.BulkEditObjectsViewTestCase,
):
    model = CustomField
    slugify_function = staticmethod(slugify_dashes_to_underscores)

    @classmethod
    def setUpTestData(cls):
        ipaddress_ct = ContentType.objects.get_for_model(IPAddress)
        prefix_ct = ContentType.objects.get_for_model(Prefix)
        device_ct = ContentType.objects.get_for_model(Device)
        obj_type = ContentType.objects.get_for_model(Location)

        custom_fields = [
            CustomField(
                type=CustomFieldTypeChoices.TYPE_BOOLEAN,
                label="Custom Field Boolean Type",
                default="",
            ),
            CustomField(
                type=CustomFieldTypeChoices.TYPE_TEXT,
                label="Custom Field Text",
                default="",
            ),
            CustomField(
                type=CustomFieldTypeChoices.TYPE_INTEGER,
                label="Custom Field Integer",
                default="",
            ),
            CustomField(
                type=CustomFieldTypeChoices.TYPE_TEXT,
                # https://github.com/nautobot/nautobot/issues/1962
                label="Custom field? With special / unusual characters!",
                default="",
            ),
        ]

        cls.slug_test_object = "Custom Field Integer"

        for custom_field in custom_fields:
            custom_field.validated_save()
            custom_field.content_types.set([obj_type, device_ct])

        cls.form_data = {
            "content_types": [obj_type.pk],
            "type": CustomFieldTypeChoices.TYPE_BOOLEAN,  # type is mandatory but cannot be changed once set.
            "key": "custom_field_boolean_type",  # key is mandatory but cannot be changed once set.
            "label": "Custom Field Boolean",
            "default": None,
            "filter_logic": "loose",
            "weight": 100,
            # These are the "management_form" fields required by the dynamic CustomFieldChoice formsets.
            "custom_field_choices-TOTAL_FORMS": "0",  # Set to 0 so validation succeeds until we need it
            "custom_field_choices-INITIAL_FORMS": "1",
            "custom_field_choices-MIN_NUM_FORMS": "0",
            "custom_field_choices-MAX_NUM_FORMS": "1000",
        }

        cls.bulk_edit_data = {
            "grouping": "Updated Grouping",
            "description": "Updated description for testing bulk edit.",
            "required": True,
            "filter_logic": "loose",
            "weight": 200,
            "advanced_ui": True,
            "add_content_types": [ipaddress_ct.pk, prefix_ct.pk],
            "remove_content_types": [device_ct.pk],
        }

<<<<<<< HEAD
    @override_settings(EXEMPT_VIEW_PERMISSIONS=["*"])
    def test_static_group(self):
        location_ct = ContentType.objects.get_for_model(Location)
        static_group = DynamicGroup.objects.create(
            name="Static Group",
            content_type=location_ct,
            group_type=DynamicGroupTypeChoices.TYPE_STATIC,
        )

        response = self.client.get(static_group.get_absolute_url())
        self.assertHttpStatus(response, 200)

        body = extract_page_body(response.content.decode(response.charset))

        def assert_panel(label, content_html):
            panel = (
                '<div class="panel panel-default">'
                f'<div class="panel-heading"><strong>{label}</strong></div>'
                f'<div class="panel-body">{content_html}</div>'
                "</div>"
            )
            self.assertInHTML(panel, body)

        assert_panel("Filter", '<span class="text-muted">&mdash;</span>')
        assert_panel("Filter Query Logic", '<pre><span class="text-muted">&mdash;</span></pre>')

    def test_get_object_dynamic_groups_anonymous(self):
        url = reverse("dcim:device_dynamicgroups", kwargs={"pk": Device.objects.first().pk})
        self.client.logout()
        response = self.client.get(url, follow=True)
        self.assertHttpStatus(response, 200)
        self.assertRedirects(response, f"/login/?next={url}")
=======
    def test_create_object_without_permission(self):
        # Can't have two CustomFields with the same "key"
        self.form_data = self.form_data.copy()
        self.form_data["key"] = "custom_field_boolean_2"
        super().test_create_object_without_permission()
>>>>>>> 1c9b906b

    def test_create_object_with_permission(self):
        # Can't have two CustomFields with the same "key"
        self.form_data = self.form_data.copy()
        self.form_data["key"] = "custom_field_boolean_2"
        super().test_create_object_with_permission()

    def test_create_object_with_constrained_permission(self):
        # Can't have two CustomFields with the same "key"
        self.form_data = self.form_data.copy()
        self.form_data["key"] = "custom_field_boolean_2"
        super().test_create_object_with_constrained_permission()

    def test_create_custom_field_with_choices(self):
        """Ensure a select-type CustomField can be created with multiple valid choices.."""
        self.add_permissions("extras.add_customfield", "extras.view_customfield")

        content_type = ContentType.objects.get_for_model(Location)

        form_data = {
            "content_types": [content_type.pk],
            "type": CustomFieldTypeChoices.TYPE_SELECT,
            "key": "select_with_choices",
            "label": "Select Field with Choices",
            "default": "",
            "filter_logic": "loose",
            "weight": 100,
            "custom_field_choices-TOTAL_FORMS": "2",
            "custom_field_choices-INITIAL_FORMS": "0",
            "custom_field_choices-MIN_NUM_FORMS": "0",
            "custom_field_choices-MAX_NUM_FORMS": "1000",
            "custom_field_choices-0-value": "Option A",
            "custom_field_choices-0-weight": "100",
            "custom_field_choices-1-value": "Option B",
            "custom_field_choices-1-weight": "200",
        }

        response = self.client.post(reverse("extras:customfield_add"), data=form_data, follow=True)

        self.assertEqual(response.status_code, 200)
        self.assertTrue(CustomField.objects.filter(key="select_with_choices").exists())

        field = CustomField.objects.get(key="select_with_choices")
        self.assertEqual(field.custom_field_choices.count(), 2)
        self.assertSetEqual(
            set(field.custom_field_choices.values_list("value", flat=True)),
            {"Option A", "Option B"},
        )

    def test_update_select_custom_field_add_choice(self):
        """Test that submitting the edit form with both existing and new choices
        results in the new choice being saved correctly."""
        self.add_permissions("extras.change_customfield", "extras.view_customfield")

        content_type = ContentType.objects.get_for_model(Location)
        field = CustomField.objects.create(
            type=CustomFieldTypeChoices.TYPE_SELECT,
            label="Editable Select Field",
            key="editable_select_field",
        )
        field.content_types.set([content_type])

        # Added initial choice
        initial_choice = CustomFieldChoice.objects.create(
            custom_field=field,
            value="Initial Option",
            weight=100,
        )

        url = reverse("extras:customfield_edit", args=[field.pk])
        form_data = {
            "content_types": [content_type.pk],
            "type": field.type,
            "key": field.key,
            "label": field.label,
            "default": "",
            "filter_logic": "loose",
            "weight": 100,
            "custom_field_choices-TOTAL_FORMS": "2",
            "custom_field_choices-INITIAL_FORMS": "1",
            "custom_field_choices-MIN_NUM_FORMS": "0",
            "custom_field_choices-MAX_NUM_FORMS": "1000",
            "custom_field_choices-0-id": initial_choice.pk,
            "custom_field_choices-0-value": "Initial Option",
            "custom_field_choices-0-weight": "100",
            "custom_field_choices-1-value": "New Option",
            "custom_field_choices-1-weight": "200",
        }

        response = self.client.post(url, data=form_data, follow=True)
        self.assertEqual(response.status_code, 200)
        self.assertEqual(field.custom_field_choices.count(), 2)
        self.assertTrue(field.custom_field_choices.filter(value="New Option").exists())

    def test_update_select_custom_field_remove_choice(self):
        """Test removing a choice from a select field."""
        self.add_permissions("extras.change_customfield", "extras.view_customfield")

        content_type = ContentType.objects.get_for_model(Location)
        field = CustomField.objects.create(
            type=CustomFieldTypeChoices.TYPE_SELECT,
            label="Deletable Select Field",
            key="deletable_select_field",
        )
        field.content_types.set([content_type])

        choice = CustomFieldChoice.objects.create(
            custom_field=field,
            value="Choice To Delete",
            weight=100,
        )

        url = reverse("extras:customfield_edit", args=[field.pk])
        form_data = {
            "content_types": [content_type.pk],
            "type": field.type,
            "key": field.key,
            "label": field.label,
            "default": "",
            "filter_logic": "loose",
            "weight": 100,
            "custom_field_choices-TOTAL_FORMS": "1",
            "custom_field_choices-INITIAL_FORMS": "1",
            "custom_field_choices-MIN_NUM_FORMS": "0",
            "custom_field_choices-MAX_NUM_FORMS": "1000",
            "custom_field_choices-0-id": choice.pk,
            "custom_field_choices-0-value": choice.value,
            "custom_field_choices-0-weight": choice.weight,
            "custom_field_choices-0-DELETE": "on",
        }

        response = self.client.post(url, data=form_data, follow=True)
        self.assertEqual(response.status_code, 200)
        self.assertEqual(field.custom_field_choices.count(), 0)

    def test_create_custom_field_with_invalid_choice_data(self):
        """Ensure invalid choice formset blocks saving."""
        self.add_permissions("extras.add_customfield", "extras.view_customfield")

        content_type = ContentType.objects.get_for_model(Location)

        form_data = {
            "content_types": [content_type.pk],
            "type": CustomFieldTypeChoices.TYPE_SELECT,
            "key": "invalid_choice_field",
            "label": "Field with Invalid Choice",
            "default": "",
            "filter_logic": "loose",
            "weight": 100,
            "custom_field_choices-TOTAL_FORMS": "1",
            "custom_field_choices-INITIAL_FORMS": "0",
            "custom_field_choices-MIN_NUM_FORMS": "0",
            "custom_field_choices-MAX_NUM_FORMS": "1000",
            # Invalid: missing weight, empty value
            "custom_field_choices-0-value": "",
        }

        response = self.client.post(reverse("extras:customfield_add"), data=form_data)

        self.assertEqual(response.status_code, 200)
        self.assertFalse(CustomField.objects.filter(key="invalid_choice_field").exists())
        self.assertFormsetError(
            response.context["choices"], form_index=0, field="value", errors=["This field is required."]
        )
        self.assertFormsetError(
            response.context["choices"], form_index=0, field="weight", errors=["This field is required."]
        )


class CustomLinkRenderingTestCase(TestCase):
    """Tests for the inclusion of CustomLinks, distinct from tests of the CustomLink views themselves."""

    user_permissions = ["dcim.view_location"]

    def test_view_object_with_custom_link(self):
        customlink = CustomLink(
            content_type=ContentType.objects.get_for_model(Location),
            name="Test",
            text="FOO {{ obj.name }} BAR",
            target_url="http://example.com/?location={{ obj.name }}",
            new_window=False,
        )
        customlink.save()
        location_type = LocationType.objects.get(name="Campus")
        status = Status.objects.get_for_model(Location).first()
        location = Location(name="Test Location", location_type=location_type, status=status)
        location.save()

        response = self.client.get(location.get_absolute_url(), follow=True)
        self.assertEqual(response.status_code, 200)
        content = extract_page_body(response.content.decode(response.charset))
        self.assertIn(f"FOO {location.name} BAR", content, content)

    def test_view_object_with_unsafe_custom_link_text(self):
        """Ensure that custom links can't be used as a vector for injecting scripts or breaking HTML."""
        customlink = CustomLink(
            content_type=ContentType.objects.get_for_model(Location),
            name="Test",
            text='<script>alert("Hello world!")</script>',
            target_url="http://example.com/?location=None",
            new_window=False,
        )
        customlink.validated_save()
        location_type = LocationType.objects.get(name="Campus")
        status = Status.objects.get_for_model(Location).first()
        location = Location(name="Test Location", location_type=location_type, status=status)
        location.save()

        response = self.client.get(location.get_absolute_url(), follow=True)
        self.assertEqual(response.status_code, 200)
        content = extract_page_body(response.content.decode(response.charset))
        self.assertNotIn("<script>alert", content, content)
        self.assertIn("&lt;script&gt;alert", content, content)
        self.assertIn(format_html('<a href="{}"', customlink.target_url), content, content)

    def test_view_object_with_unsafe_custom_link_url(self):
        """Ensure that custom links can't be used as a vector for injecting scripts or breaking HTML."""
        customlink = CustomLink(
            content_type=ContentType.objects.get_for_model(Location),
            name="Test",
            text="Hello",
            target_url='"><script>alert("Hello world!")</script><a href="',
            new_window=False,
        )
        customlink.validated_save()
        location_type = LocationType.objects.get(name="Campus")
        status = Status.objects.get_for_model(Location).first()
        location = Location(name="Test Location", location_type=location_type, status=status)
        location.save()

        response = self.client.get(location.get_absolute_url(), follow=True)
        self.assertEqual(response.status_code, 200)
        content = extract_page_body(response.content.decode(response.charset))
        self.assertNotIn("<script>alert", content, content)
        self.assertIn("&lt;script&gt;alert", content, content)
        self.assertIn(format_html('<a href="{}"', customlink.target_url), content, content)

    def test_view_object_with_unsafe_custom_link_name(self):
        """Ensure that custom links can't be used as a vector for injecting scripts or breaking HTML."""
        customlink = CustomLink(
            content_type=ContentType.objects.get_for_model(Location),
            name='<script>alert("Hello World")</script>',
            text="Hello",
            target_url="http://example.com/?location={{ obj.name ",  # intentionally bad jinja2 to trigger error case
            new_window=False,
        )
        customlink.validated_save()
        location_type = LocationType.objects.get(name="Campus")
        status = Status.objects.get_for_model(Location).first()
        location = Location(name="Test Location", location_type=location_type, status=status)
        location.save()

        response = self.client.get(location.get_absolute_url(), follow=True)
        self.assertEqual(response.status_code, 200)
        content = extract_page_body(response.content.decode(response.charset))
        self.assertNotIn("<script>alert", content, content)
        self.assertIn("&lt;script&gt;alert", content, content)


class DynamicGroupTestCase(
    ViewTestCases.CreateObjectViewTestCase,
    ViewTestCases.DeleteObjectViewTestCase,
    ViewTestCases.EditObjectViewTestCase,
    ViewTestCases.GetObjectViewTestCase,
    ViewTestCases.GetObjectChangelogViewTestCase,
    ViewTestCases.ListObjectsViewTestCase,
    ViewTestCases.BulkDeleteObjectsViewTestCase,
    ViewTestCases.BulkEditObjectsViewTestCase,
    # NOTE: This isn't using `ViewTestCases.PrimaryObjectViewTestCase` because bulk-import/edit
    # views for DynamicGroup do not make sense at this time, primarily because `content_type` is
    # immutable after create.
):
    model = DynamicGroup

    @classmethod
    def setUpTestData(cls):
        content_type = ContentType.objects.get_for_model(Device)

        # DynamicGroup objects to test.
        cls.dynamic_groups = [
            DynamicGroup.objects.create(name="DG 1", content_type=content_type),
            DynamicGroup.objects.create(name="DG 2", content_type=content_type),
            DynamicGroup.objects.create(name="DG 3", content_type=content_type),
        ]

        cls.form_data = {
            "name": "new_dynamic_group",
            "description": "I am a new dynamic group object.",
            "content_type": content_type.pk,
            "group_type": DynamicGroupTypeChoices.TYPE_DYNAMIC_FILTER,
            "tenant": Tenant.objects.first().pk,
            "tags": [t.pk for t in Tag.objects.get_for_model(DynamicGroup)],
            # Management form fields required for the dynamic formset
            "dynamic_group_memberships-TOTAL_FORMS": "0",
            "dynamic_group_memberships-INITIAL_FORMS": "1",
            "dynamic_group_memberships-MIN_NUM_FORMS": "0",
            "dynamic_group_memberships-MAX_NUM_FORMS": "1000",
        }
        cls.bulk_edit_data = {
            "description": "This is a very detailed new description",
            "tenant": Tenant.objects.last().pk,
        }

    def _get_queryset(self):
        return super()._get_queryset().filter(group_type=DynamicGroupTypeChoices.TYPE_DYNAMIC_FILTER)  # TODO

    def test_get_object_with_permission(self):
        location_ct = ContentType.objects.get_for_model(Location)
        instance = self._get_queryset().exclude(content_type=location_ct).first()
        # Add view permissions for the group's members:
        self.add_permissions(
            get_permission_for_model(instance.content_type.model_class(), "view"), "extras.view_dynamicgroup"
        )

        response = self.client.get(instance.get_absolute_url())
        self.assertHttpStatus(response, 200)

        response_body = extract_page_body(response.content.decode(response.charset))
        # Check that the "members" table in the detail view includes all appropriate member objects
        for member in instance.members:
            self.assertIn(str(member.pk), response_body)

        # Test accessing DynamicGroup detail view with a different content type, more specifically, TreeModel
        # https://github.com/nautobot/nautobot/issues/6806
        tree_model_dg = DynamicGroup.objects.create(name="DG 4", content_type=location_ct)
        # Add view permissions for the group's members:
        self.add_permissions(get_permission_for_model(tree_model_dg.content_type.model_class(), "view"))
        response = self.client.get(tree_model_dg.get_absolute_url())
        self.assertHttpStatus(response, 200)
        response_body = extract_page_body(response.content.decode(response.charset))
        # Check that the "members" table in the detail view includes all appropriate member objects
        for member in tree_model_dg.members:
            self.assertIn(str(member.pk), response_body)

    def test_get_object_with_constrained_permission(self):
        instance = self._get_queryset().first()
        # Add view permission for one of the group's members but not the others:
        member1, member2 = instance.members[:2]
        obj_perm = ObjectPermission(
            name="Members permission",
            constraints={"pk": member1.pk},
            actions=["view"],
        )
        obj_perm.save()
        obj_perm.users.add(self.user)
        obj_perm.object_types.add(instance.content_type)

        response = super().test_get_object_with_constrained_permission()

        response_body = extract_page_body(response.content.decode(response.charset))
        # Check that the "members" table in the detail view includes all permitted member objects
        self.assertIn(str(member1.pk), response_body)
        self.assertNotIn(str(member2.pk), response_body)

    def test_get_object_dynamic_groups_anonymous(self):
        url = reverse("dcim:device_dynamicgroups", kwargs={"pk": Device.objects.first().pk})
        self.client.logout()
        response = self.client.get(url, follow=True)
        self.assertHttpStatus(response, 200)
        self.assertRedirects(response, f"/login/?next={url}")

    def test_get_object_dynamic_groups_without_permission(self):
        url = reverse("dcim:device_dynamicgroups", kwargs={"pk": Device.objects.first().pk})
        response = self.client.get(url)
        self.assertHttpStatus(response, [403, 404])

    def test_get_object_dynamic_groups_with_permission(self):
        url = reverse("dcim:device_dynamicgroups", kwargs={"pk": Device.objects.first().pk})
        self.add_permissions("dcim.view_device", "extras.view_dynamicgroup")
        response = self.client.get(url)
        self.assertBodyContains(response, "DG 1")
        self.assertBodyContains(response, "DG 2")
        self.assertBodyContains(response, "DG 3")

    def test_get_object_dynamic_groups_with_constrained_permission(self):
        obj_perm = ObjectPermission(
            name="View a device",
            constraints={"pk": Device.objects.first().pk},
            actions=["view"],
        )
        obj_perm.save()
        obj_perm.users.add(self.user)
        obj_perm.object_types.add(ContentType.objects.get_for_model(Device))
        obj_perm_2 = ObjectPermission(
            name="View a Dynamic Group",
            constraints={"pk": self.dynamic_groups[0].pk},
            actions=["view"],
        )
        obj_perm_2.save()
        obj_perm_2.users.add(self.user)
        obj_perm_2.object_types.add(ContentType.objects.get_for_model(DynamicGroup))

        url = reverse("dcim:device_dynamicgroups", kwargs={"pk": Device.objects.first().pk})
        response = self.client.get(url)
        self.assertHttpStatus(response, 200)
        response_body = extract_page_body(response.content.decode(response.charset))
        self.assertIn("DG 1", response_body, msg=response_body)
        self.assertNotIn("DG 2", response_body, msg=response_body)
        self.assertNotIn("DG 3", response_body, msg=response_body)

        url = reverse("dcim:device_dynamicgroups", kwargs={"pk": Device.objects.last().pk})
        response = self.client.get(url)
        self.assertHttpStatus(response, 404)

    def test_edit_object_with_permission(self):
        instance = self._get_queryset().first()
        self.form_data["content_type"] = instance.content_type.pk  # Content-type is not editable after creation
        super().test_edit_object_with_permission()

    def test_edit_object_with_constrained_permission(self):
        instance = self._get_queryset().first()
        self.form_data["content_type"] = instance.content_type.pk  # Content-type is not editable after creation
        super().test_edit_object_with_constrained_permission()

    def test_edit_object_with_content_type_ipam_prefix(self):
        """Assert bug fix #6526: `Error when defining Dynamic Group of Prefixes using `present_in_vrf_id` filter`"""
        content_type = ContentType.objects.get_for_model(Prefix)
        instance = DynamicGroup.objects.create(name="DG Ipam|Prefix", content_type=content_type)
        vrf_instance = VRF.objects.first()
        data = self.form_data.copy()
        data.update(
            {
                "name": "DG Ipam|Prefix",
                "content_type": content_type.pk,
                "filter-present_in_vrf_id": vrf_instance.id,
                "tenant": None,
                "tags": [],
            }
        )
        self.add_permissions("extras.change_dynamicgroup")
        request = {
            "path": self._get_url("edit", instance),
            "data": post_data(data),
        }
        self.assertHttpStatus(self.client.post(**request), 302)
        instance.refresh_from_db()
        self.assertEqual(instance.filter["present_in_vrf_id"], str(vrf_instance.id))

    @override_settings(EXEMPT_VIEW_PERMISSIONS=["*"])
    def test_edit_saved_filter(self):
        """Test that editing a filter works using the edit view."""
        self.add_permissions("extras.add_dynamicgroup", "extras.change_dynamicgroup")

        # Create the object first.
        data = self.form_data.copy()
        request = {
            "path": self._get_url("add"),
            "data": post_data(data),
        }
        self.assertHttpStatus(self.client.post(**request), 302)

        # Now update it.
        instance = self._get_queryset().get(name=data["name"])
        data["filter-serial"] = ["abc123"]
        request = {
            "path": self._get_url("edit", instance),
            "data": post_data(data),
        }
        self.assertHttpStatus(self.client.post(**request), 302)

        instance.refresh_from_db()
        self.assertEqual(instance.filter, {"serial": data["filter-serial"]})

    @override_settings(EXEMPT_VIEW_PERMISSIONS=["*"])
    def test_filter_by_content_type(self):
        """
        Test that filtering by `content_type` in the UI succeeds.

        This is a regression test for https://github.com/nautobot/nautobot/issues/3612
        """
        path = self._get_url("list")
        response = self.client.get(path + "?content_type=dcim.device")
        self.assertHttpStatus(response, 200)

    @override_settings(EXEMPT_VIEW_PERMISSIONS=["*"])
    def test_bulk_assign_successful(self):
        location_ct = ContentType.objects.get_for_model(Location)
        group_1 = DynamicGroup.objects.create(
            content_type=location_ct, name="Group 1", group_type=DynamicGroupTypeChoices.TYPE_STATIC
        )
        group_2 = DynamicGroup.objects.create(
            content_type=location_ct, name="Group 2", group_type=DynamicGroupTypeChoices.TYPE_STATIC
        )
        group_2.add_members(Location.objects.filter(name__startswith="Root"))

        self.add_permissions(
            "extras.add_staticgroupassociation", "extras.delete_staticgroupassociation", "extras.add_dynamicgroup"
        )

        url = reverse("extras:dynamicgroup_bulk_assign")
        request = {
            "path": url,
            "data": post_data(
                {
                    "content_type": location_ct.pk,
                    "pk": list(Location.objects.filter(parent__isnull=True).values_list("pk", flat=True)),
                    "create_and_assign_to_new_group_name": "Root Locations",
                    "add_to_groups": [group_1.pk],
                    "remove_from_groups": [group_2.pk],
                }
            ),
        }
        response = self.client.post(**request, follow=True)
        self.assertHttpStatus(response, 200)
        new_group = DynamicGroup.objects.get(name="Root Locations")
        self.assertEqual(new_group.content_type, location_ct)
        self.assertEqual(new_group.group_type, DynamicGroupTypeChoices.TYPE_STATIC)
        self.assertQuerysetEqualAndNotEmpty(Location.objects.filter(parent__isnull=True), new_group.members)
        self.assertQuerysetEqualAndNotEmpty(Location.objects.filter(parent__isnull=True), group_1.members)
        self.assertQuerysetEqualAndNotEmpty(
            Location.objects.filter(name__startswith="Root").exclude(parent__isnull=True), group_2.members
        )

    @override_settings(EXEMPT_VIEW_PERMISSIONS=["*"])
    def test_bulk_assign_non_static_groups_forbidden(self):
        location_ct = ContentType.objects.get_for_model(Location)
        group_1 = DynamicGroup.objects.create(content_type=location_ct, name="Group 1")
        group_2 = DynamicGroup.objects.create(
            content_type=location_ct, name="Group 2", group_type=DynamicGroupTypeChoices.TYPE_DYNAMIC_SET
        )

        self.add_permissions(
            "extras.add_staticgroupassociation", "extras.delete_staticgroupassociation", "extras.add_dynamicgroup"
        )

        url = reverse("extras:dynamicgroup_bulk_assign")
        request = {
            "path": url,
            "data": post_data(
                {
                    "content_type": location_ct.pk,
                    "pk": list(Location.objects.filter(parent__isnull=True).distinct().values_list("pk", flat=True)),
                    "add_to_groups": [group_1.pk],
                },
            ),
        }
        response = self.client.post(**request, follow=True)
        self.assertHttpStatus(response, 200)
        # TODO check for specific form validation error?

        del request["data"]["add_to_groups"]
        request["data"]["remove_from_groups"] = [group_2.pk]
        response = self.client.post(**request, follow=True)
        self.assertHttpStatus(response, 200)
        # TODO check for specific form validation error?

    # TODO: negative tests for bulk assign - global and object-level permission violations, invalid data, etc.


class ExportTemplateTestCase(
    ViewTestCases.CreateObjectViewTestCase,
    ViewTestCases.DeleteObjectViewTestCase,
    ViewTestCases.EditObjectViewTestCase,
    ViewTestCases.GetObjectViewTestCase,
    ViewTestCases.GetObjectChangelogViewTestCase,
    ViewTestCases.ListObjectsViewTestCase,
    ViewTestCases.BulkEditObjectsViewTestCase,
):
    model = ExportTemplate

    @classmethod
    def setUpTestData(cls):
        obj_type = ContentType.objects.get_for_model(Location)
        obj_type_1 = ContentType.objects.get_for_model(Interface)

        templates = (
            ExportTemplate(
                name="template-1",
                template_code="template-1 test1",
                content_type=obj_type,
            ),
            ExportTemplate(
                name="template-2",
                template_code="template-2 test2",
                content_type=obj_type,
            ),
            ExportTemplate(
                name="template-3",
                template_code="template-3 test3",
                content_type=obj_type,
            ),
        )

        for template in templates:
            template.save()

        cls.form_data = {
            "name": "template-4",
            "content_type": obj_type.pk,
            "template_code": "template-4 test4",
        }
        cls.bulk_edit_data = {
            "content_type": obj_type_1.pk,
            "description": "Updated template description",
            "mime_type": "application/json",
            "file_extension": "json",
        }


class ExternalIntegrationTestCase(ViewTestCases.PrimaryObjectViewTestCase):
    model = ExternalIntegration
    bulk_edit_data = {"timeout": 10, "verify_ssl": True, "extra_config": '{"baz": "quux"}', "headers": '{"a": "b"}'}
    form_data = {
        "name": "Test External Integration",
        "remote_url": "https://example.com/test1/",
        "verify_ssl": False,
        "secrets_group": None,
        "timeout": 10,
        "extra_config": '{"foo": "bar"}',
        "http_method": WebhookHttpMethodChoices.METHOD_GET,
        "headers": '{"header": "fake header"}',
        "ca_file_path": "this/is/a/file/path",
    }


class GitRepositoryTestCase(
    ViewTestCases.BulkDeleteObjectsViewTestCase,
    ViewTestCases.CreateObjectViewTestCase,
    ViewTestCases.DeleteObjectViewTestCase,
    ViewTestCases.EditObjectViewTestCase,
    ViewTestCases.GetObjectViewTestCase,
    ViewTestCases.GetObjectChangelogViewTestCase,
    ViewTestCases.ListObjectsViewTestCase,
):
    model = GitRepository
    slugify_function = staticmethod(slugify_dashes_to_underscores)
    expected_edit_form_buttons = [
        '<button type="submit" name="_dryrun_update" class="btn btn-warning"><span aria-hidden="true" class="mdi mdi-check me-4"></span><!---->Update & Dry Run</button>',
        '<button type="submit" name="_update" class="btn btn-primary"><span aria-hidden="true" class="mdi mdi-check me-4"></span><!---->Update & Sync</button>',
    ]
    expected_create_form_buttons = [
        '<button type="submit" name="_dryrun_create" class="btn btn-info"><span aria-hidden="true" class="mdi mdi-check me-4"></span><!---->Create & Dry Run</button>',
        '<button type="submit" name="_create" class="btn btn-primary"><span aria-hidden="true" class="mdi mdi-check me-4"></span><!---->Create & Sync</button>',
        '<button type="submit" name="_addanother" class="btn btn-primary"><span aria-hidden="true" class="mdi mdi-check me-4"></span><!---->Create and Add Another</button>',
    ]

    @classmethod
    def setUpTestData(cls):
        secrets_groups = (
            SecretsGroup.objects.create(name="Secrets Group 1"),
            SecretsGroup.objects.create(name="Secrets Group 2"),
        )

        # Create four GitRepository records
        repos = (
            GitRepository(name="Repo 1", slug="repo_1", remote_url="https://example.com/repo1.git"),
            GitRepository(name="Repo 2", slug="repo_2", remote_url="https://some-local-host/repo2.git"),
            GitRepository(name="Repo 3", slug="repo_3", remote_url="https://example.com/repo3.git"),
            GitRepository(name="Repo 4", remote_url="https://example.com/repo4.git", secrets_group=secrets_groups[0]),
        )
        for repo in repos:
            repo.validated_save()

        cls.form_data = {
            "name": "A new Git repository",
            "slug": "a_new_git_repository",
            "remote_url": "http://another-local-host/a_new_git_repository.git",
            "branch": "develop",
            "_token": "1234567890abcdef1234567890abcdef",
            "secrets_group": secrets_groups[1].pk,
            "provided_contents": [
                "extras.configcontext",
                "extras.job",
                "extras.exporttemplate",
            ],
        }

        cls.slug_source = "name"
        cls.slug_test_object = "Repo 4"

    def test_edit_object_with_permission(self):
        instance = self._get_queryset().first()
        form_data = self.form_data.copy()
        form_data["slug"] = instance.slug  # Slug is not editable
        self.form_data = form_data
        super().test_edit_object_with_permission()

    def test_edit_object_with_constrained_permission(self):
        instance = self._get_queryset().first()
        form_data = self.form_data.copy()
        form_data["slug"] = instance.slug  # Slug is not editable
        self.form_data = form_data
        super().test_edit_object_with_constrained_permission()

    @override_settings(EXEMPT_VIEW_PERMISSIONS=["*"])
    def test_view_when_no_sync_job_result_exists(self):
        instance = self._get_queryset().first()
        response = self.client.get(reverse("extras:gitrepository_result", kwargs={"pk": instance.pk}))
        self.assertEqual(response.status_code, 200)
        self.assertEqual(response.context["result"], {})

    def test_post_sync_repo_anonymous(self):
        self.client.logout()
        url = reverse("extras:gitrepository_sync", kwargs={"pk": self._get_queryset().first().pk})
        response = self.client.post(url, follow=True)
        self.assertHttpStatus(response, 200)
        self.assertRedirects(response, f"/login/?next={url}")

    def test_post_sync_repo_without_permission(self):
        url = reverse("extras:gitrepository_sync", kwargs={"pk": self._get_queryset().first().pk})
        response = self.client.post(url)
        self.assertHttpStatus(response, [403, 404])

    # TODO: mock/stub out `enqueue_pull_git_repository_and_refresh_data` and test successful POST with permissions

    def test_post_dryrun_repo_anonymous(self):
        self.client.logout()
        url = reverse("extras:gitrepository_dryrun", kwargs={"pk": self._get_queryset().first().pk})
        response = self.client.post(url, follow=True)
        self.assertHttpStatus(response, 200)
        self.assertRedirects(response, f"/login/?next={url}")

    def test_post_dryrun_repo_without_permission(self):
        url = reverse("extras:gitrepository_dryrun", kwargs={"pk": self._get_queryset().first().pk})
        response = self.client.post(url)
        self.assertHttpStatus(response, [403, 404])

    # TODO: mock/stub out `enqueue_git_repository_diff_origin_and_local` and test successful POST with permissions


class MetadataTypeTestCase(ViewTestCases.PrimaryObjectViewTestCase):
    model = MetadataType
    bulk_edit_data = {"description": "A new description"}

    def setUp(self):
        super().setUp()
        self.form_data = {
            "name": "New Metadata Type",
            "description": "A new type of metadata",
            "data_type": MetadataTypeDataTypeChoices.TYPE_DATETIME,
            "content_types": [
                ContentType.objects.get_for_model(Device).pk,
                ContentType.objects.get_for_model(ContactAssociation).pk,
            ],
            "choices-TOTAL_FORMS": "0",
            "choices-INITIAL_FORMS": "5",
            "choices-MIN_NUM_FORMS": "0",
            "choices-MAX_NUM_FORMS": "1000",
        }

    def get_deletable_object(self):
        return MetadataType.objects.create(name="Delete Me", data_type=MetadataTypeDataTypeChoices.TYPE_SELECT)

    def get_deletable_object_pks(self):
        mdts = [
            MetadataType.objects.create(name="SoR", data_type=MetadataTypeDataTypeChoices.TYPE_SELECT),
            MetadataType.objects.create(name="Colors", data_type=MetadataTypeDataTypeChoices.TYPE_MULTISELECT),
            MetadataType.objects.create(
                name="Location Metadata Type", data_type=MetadataTypeDataTypeChoices.TYPE_SELECT
            ),
        ]
        return [mdt.pk for mdt in mdts]

    def test_edit_object_with_constrained_permission(self):
        # Can't change data_type once set
        self.form_data["data_type"] = self.model.objects.first().data_type
        return super().test_edit_object_with_constrained_permission()

    def test_edit_object_with_permission(self):
        # Can't change data_type once set
        self.form_data["data_type"] = self.model.objects.first().data_type
        return super().test_edit_object_with_permission()


class NoteTestCase(
    ViewTestCases.CreateObjectViewTestCase,
    ViewTestCases.DeleteObjectViewTestCase,
    ViewTestCases.EditObjectViewTestCase,
    ViewTestCases.GetObjectChangelogViewTestCase,
):
    model = Note

    @classmethod
    def setUpTestData(cls):
        content_type = ContentType.objects.get_for_model(Location)
        cls.location = Location.objects.filter(location_type=LocationType.objects.get(name="Campus")).first()
        user = User.objects.first()

        # Notes Objects to test
        Note.objects.create(
            note="Location has been placed on maintenance.",
            user=user,
            assigned_object_type=content_type,
            assigned_object_id=cls.location.pk,
        )
        Note.objects.create(
            note="Location maintenance has ended.",
            user=user,
            assigned_object_type=content_type,
            assigned_object_id=cls.location.pk,
        )
        Note.objects.create(
            note="Location is under duress.",
            user=user,
            assigned_object_type=content_type,
            assigned_object_id=cls.location.pk,
        )

        cls.form_data = {
            "note": "This is Location note.",
            "assigned_object_type": content_type.pk,
            "assigned_object_id": cls.location.pk,
        }
        cls.expected_object_note = '<textarea name="object_note" cols="40" rows="10" class="form-control" placeholder="Note" id="id_object_note"></textarea>'

    def test_note_on_bulk_update_perms(self):
        self.add_permissions("dcim.add_location", "extras.add_note")
        response = self.client.get(reverse("dcim:location_add"))
        self.assertContains(response, self.expected_object_note, html=True)

    def test_note_on_bulk_update_no_perms(self):
        self.add_permissions("dcim.add_location")
        response = self.client.get(reverse("dcim:location_add"))
        self.assertNotContains(response, self.expected_object_note, html=True)

    def test_note_on_create_edit_perms(self):
        self.add_permissions("dcim.change_location", "extras.add_note")
        response = self.client.post(reverse("dcim:location_bulk_edit"), data={"pk": self.location.pk})
        self.assertContains(response, self.expected_object_note, html=True)

    def test_note_on_create_edit_no_perms(self):
        self.add_permissions("dcim.change_location")
        response = self.client.post(reverse("dcim:location_bulk_edit"), data={"pk": self.location.pk})
        self.assertNotContains(response, self.expected_object_note, html=True)


class SavedViewTest(ModelViewTestCase):
    """
    Tests for Saved Views
    """

    model = SavedView

    def get_view_url_for_saved_view(self, saved_view=None, action="detail"):
        """
        Since saved view detail url redirects, we need to manually construct its detail url
        to test the content of its response.
        """
        url = ""

        if action == "detail" and saved_view:
            url = reverse(saved_view.view) + f"?saved_view={saved_view.pk}"
        elif action == "edit" and saved_view:
            url = saved_view.get_absolute_url() + "update-config/"
        elif action == "create":
            url = reverse("extras:savedview_add")

        return url

    @override_settings(EXEMPT_VIEW_PERMISSIONS=["*"])
    def test_get_object_anonymous(self):
        # Make the request as an unauthenticated user
        self.client.logout()
        instance = self._get_queryset().first()
        response = self.client.get(instance.get_absolute_url(), follow=True)
        self.assertHttpStatus(response, 200)
        # This view should redirect to /login/?next={saved_view's absolute url}
        self.assertRedirects(response, f"/login/?next={instance.get_absolute_url()}")

    @override_settings(EXEMPT_VIEW_PERMISSIONS=[])
    def test_get_object_without_permission(self):
        instance = self._get_queryset().first()
        view = instance.view
        app_label = view.split(":")[0]
        model_name = view.split(":")[1].split("_")[0]
        # SavedView detail view should only require the model's view permission
        self.add_permissions(f"{app_label}.view_{model_name}")

        # Try GET with model-level permission
        response = self.client.get(instance.get_absolute_url(), follow=True)
        self.assertHttpStatus(response, 200)

    @override_settings(EXEMPT_VIEW_PERMISSIONS=[])
    def test_get_object_with_permission(self):
        instance = self._get_queryset().first()
        view = instance.view
        app_label = view.split(":")[0]
        model_name = view.split(":")[1].split("_")[0]
        # Add model-level permission
        self.add_permissions("extras.view_savedview")
        self.add_permissions(f"{app_label}.view_{model_name}")

        # Try GET with model-level permission
        # SavedView detail view should redirect to the View from which it is derived
        response = self.client.get(instance.get_absolute_url(), follow=True)
        self.assertBodyContains(response, escape(instance.name))

        query_strings = ["&table_changes_pending=true", "&per_page=1234", "&status=active", "&sort=name"]
        for string in query_strings:
            view_url = self.get_view_url_for_saved_view(instance) + string
            response = self.client.get(view_url)
            # Assert that the star sign is rendered on the page since there are unsaved changes
            self.assertBodyContains(response, '<i title="Pending changes not saved">')

    @override_settings(EXEMPT_VIEW_PERMISSIONS=[])
    def test_get_object_with_constrained_permission(self):
        instance1, instance2 = self._get_queryset().all()[:2]

        # Add object-level permission
        obj_perm = ObjectPermission(
            name="Test permission",
            constraints={"pk": instance1.pk},
            actions=["view", "add", "change", "delete"],
        )
        obj_perm.save()
        obj_perm.users.add(self.user)
        obj_perm.object_types.add(ContentType.objects.get_for_model(self.model))
        app_label = instance1.view.split(":")[0]
        model_name = instance1.view.split(":")[1].split("_")[0]
        self.add_permissions(f"{app_label}.view_{model_name}")

        # Try GET to permitted object
        self.assertHttpStatus(self.client.get(instance1.get_absolute_url()), 302)

        # Try GET to non-permitted object
        # Should be able to get to any SavedView instance as long as the user has "{app_label}.view_{model_name}" permission
        app_label = instance2.view.split(":")[0]
        model_name = instance2.view.split(":")[1].split("_")[0]
        self.add_permissions(f"{app_label}.view_{model_name}")
        self.assertHttpStatus(self.client.get(instance2.get_absolute_url()), 302)

    @override_settings(EXEMPT_VIEW_PERMISSIONS=["*"])
    def test_update_saved_view_as_different_user(self):
        instance = self._get_queryset().first()
        update_query_strings = ["per_page=12", "&status=active", "&name=new_name_filter", "&sort=name"]
        update_url = self.get_view_url_for_saved_view(instance, "edit") + "?" + "".join(update_query_strings)
        different_user = User.objects.create(username="User 1", is_active=True)
        # Try update the saved view with a different user from the owner of the saved view
        self.client.force_login(different_user)
        response = self.client.get(update_url, follow=True)
        self.assertBodyContains(
            response,
            f"You do not have the required permission to modify this Saved View owned by {instance.owner}",
        )

    @override_settings(EXEMPT_VIEW_PERMISSIONS=["*"])
    def test_update_saved_view_as_owner(self):
        view_name = "dcim:location_list"
        instance = SavedView.objects.create(
            name="Location Saved View",
            owner=self.user,
            view=view_name,
            is_global_default=True,
        )

        update_query_strings = ["per_page=12", "&status=active", "&name=new_name_filter", "&sort=name"]
        update_url = self.get_view_url_for_saved_view(instance, "edit") + "?" + "".join(update_query_strings)
        # Try update the saved view with the same user as the owner of the saved view
        instance.owner.is_active = True
        instance.owner.save()
        self.client.force_login(instance.owner)
        response = self.client.get(update_url)
        self.assertHttpStatus(response, 302)
        instance.refresh_from_db()
        self.assertEqual(instance.config["pagination_count"], 12)
        self.assertEqual(instance.config["filter_params"]["status"], ["active"])
        self.assertEqual(instance.config["filter_params"]["name"], ["new_name_filter"])
        self.assertEqual(instance.config["sort_order"], ["name"])

    @override_settings(EXEMPT_VIEW_PERMISSIONS=["*"])
    def test_delete_saved_view_as_different_user(self):
        instance = self._get_queryset().first()
        instance.config = {
            "filter_params": {
                "location_type": ["Campus", "Building", "Floor", "Elevator"],
                "tenant": ["Krause, Welch and Fuentes"],
            },
            "table_config": {"LocationTable": {"columns": ["name", "status", "location_type", "tags"]}},
        }
        instance.validated_save()
        delete_url = reverse("extras:savedview_delete", kwargs={"pk": instance.pk})
        different_user = User.objects.create(username="User 2", is_active=True)
        # Try delete the saved view with a different user from the owner of the saved view
        self.client.force_login(different_user)
        response = self.client.post(delete_url, follow=True)
        self.assertBodyContains(
            response,
            f"You do not have the required permission to delete this Saved View owned by {instance.owner}",
        )

    @override_settings(EXEMPT_VIEW_PERMISSIONS=["*"])
    def test_delete_saved_view_as_owner(self):
        instance = self._get_queryset().first()
        instance.config = {
            "filter_params": {
                "location_type": ["Campus", "Building", "Floor", "Elevator"],
                "tenant": ["Krause, Welch and Fuentes"],
            },
            "table_config": {"LocationTable": {"columns": ["name", "status", "location_type", "tags"]}},
        }
        instance.validated_save()
        delete_url = reverse("extras:savedview_delete", kwargs={"pk": instance.pk})
        # Delete functionality should work even without "extras.delete_savedview" permissions
        # if the saved view belongs to the user.
        instance.owner.is_active = True
        instance.owner.save()
        self.client.force_login(instance.owner)
        response = self.client.post(delete_url, follow=True)
        self.assertBodyContains(response, "Are you sure you want to delete saved view")

    @override_settings(EXEMPT_VIEW_PERMISSIONS=["*"])
    def test_create_saved_view(self):
        instance = self._get_queryset().first()
        # User should be able to create saved view with only "{app_label}.view_{model_name}" permission
        # self.add_permissions("extras.add_savedview")
        view = instance.view
        app_label = view.split(":")[0]
        model_name = view.split(":")[1].split("_")[0]
        self.add_permissions(f"{app_label}.view_{model_name}")
        create_query_strings = [
            f"saved_view={instance.pk}",
            "&per_page=12",
            "&status=active",
            "&name=new_name_filter",
            "&sort=name",
        ]
        create_url = self.get_view_url_for_saved_view(instance, "create")
        request = {
            "path": create_url,
            "data": post_data(
                {"name": "New Test View", "view": f"{instance.view}", "params": "".join(create_query_strings)}
            ),
        }
        self.assertHttpStatus(self.client.post(**request), 302)
        instance = SavedView.objects.get(name="New Test View")
        self.assertEqual(instance.config["pagination_count"], 12)
        self.assertEqual(instance.config["filter_params"]["status"], ["active"])
        self.assertEqual(instance.config["filter_params"]["name"], ["new_name_filter"])
        self.assertEqual(instance.config["sort_order"], ["name"])

    @override_settings(EXEMPT_VIEW_PERMISSIONS=["*"])
    def test_is_global_default(self):
        view_name = "dcim:location_list"
        SavedView.objects.create(
            name="Global Location Default View",
            owner=self.user,
            view=view_name,
            is_global_default=True,
        )
        response = self.client.get(reverse(view_name), follow=True)
        # Assert that Location List View got redirected to Saved View set as global default
        self.assertBodyContains(
            response,
            '<span aria-hidden="true" class="mdi mdi-check"></span>Global Location Default View<span class="mdi mdi-earth ms-auto" aria-hidden="true" data-bs-toggle="tooltip" data-bs-title="Global default" data-bs-fallback-placements="[&quot;top&quot;]"></span>',
            html=True,
        )

    @override_settings(EXEMPT_VIEW_PERMISSIONS=["*"])
    def test_user_default(self):
        view_name = "dcim:location_list"
        sv = SavedView.objects.create(
            name="User Location Default View",
            owner=self.user,
            view=view_name,
            is_global_default=True,
        )
        UserSavedViewAssociation.objects.create(user=self.user, saved_view=sv, view_name=sv.view)
        response = self.client.get(reverse(view_name), follow=True)
        # Assert that Location List View got redirected to Saved View set as user default
        self.assertBodyContains(
            response,
            '<span aria-hidden="true" class="mdi mdi-check"></span>User Location Default View<span class="mdi mdi-star ms-auto" aria-hidden="true" data-bs-toggle="tooltip" data-bs-title="Your default" data-bs-fallback-placements="[&quot;top&quot;]"></span>',
            html=True,
        )

    @override_settings(EXEMPT_VIEW_PERMISSIONS=["*"])
    def test_user_default_precedes_global_default(self):
        view_name = "dcim:location_list"
        SavedView.objects.create(
            name="Global Location Default View",
            owner=self.user,
            view=view_name,
            is_global_default=True,
        )
        sv = SavedView.objects.create(
            name="User Location Default View",
            owner=self.user,
            view=view_name,
        )
        UserSavedViewAssociation.objects.create(user=self.user, saved_view=sv, view_name=sv.view)
        response = self.client.get(reverse(view_name), follow=True)
        # Assert that Location List View got redirected to Saved View set as user default
        self.assertBodyContains(
            response,
            '<span aria-hidden="true" class="mdi mdi-check"></span>User Location Default View<span class="mdi mdi-star ms-auto" aria-hidden="true" data-bs-toggle="tooltip" data-bs-title="Your default" data-bs-fallback-placements="[&quot;top&quot;]"></span>',
            html=True,
        )

    @override_settings(EXEMPT_VIEW_PERMISSIONS=["*"])
    def test_filtered_view_precedes_global_default(self):
        view_name = "dcim:location_list"
        # Global saved view that will show Floor type locations only.
        SavedView.objects.create(
            name="Global Location Default View",
            owner=self.user,
            view=view_name,
            is_global_default=True,
            config={
                "filter_params": {
                    "location_type": ["Floor"],
                }
            },
        )
        response = self.client.get(reverse(view_name) + "?location_type=Campus", follow=True)
        # Assert that the user is not redirected to the global default view
        # But instead redirected to the filtered view
        self.assertNotIn(
            '<span aria-hidden="true" class="mdi mdi-check"></span>Global Location Default View<span class="mdi mdi-earth ms-auto" aria-hidden="true" data-bs-toggle="tooltip" data-bs-title="Global default" data-bs-fallback-placements="[&quot;top&quot;]"></span>',
            extract_page_body(response.content.decode(response.charset)),
        )

        # Floor type locations (Floor-<number>) should not be visible in the response
        self.assertNotIn(
            "Floor-",
            extract_page_body(response.content.decode(response.charset)),
        )

    @override_settings(EXEMPT_VIEW_PERMISSIONS=["*"])
    def test_filtered_view_precedes_user_default(self):
        view_name = "dcim:location_list"
        # User saved view that will show Floor type locations only.
        sv = SavedView.objects.create(
            name="User Location Default View",
            owner=self.user,
            view=view_name,
            config={
                "filter_params": {
                    "location_type": ["Floor"],
                }
            },
        )
        UserSavedViewAssociation.objects.create(user=self.user, saved_view=sv, view_name=sv.view)
        response = self.client.get(reverse(view_name) + "?location_type=Campus", follow=True)
        # Assert that the user is not redirected to the user default view
        # But instead redirected to the filtered view
        self.assertNotIn(
            '<span aria-hidden="true" class="mdi mdi-check"></span>User Location Default View<span class="mdi mdi-star ms-auto" aria-hidden="true" data-bs-toggle="tooltip" data-bs-title="Your default" data-bs-fallback-placements="[&quot;top&quot;]"></span>',
            extract_page_body(response.content.decode(response.charset)),
        )
        # Floor type locations (Floor-<number>) should not be visible in the response
        self.assertNotIn(
            "Floor-",
            extract_page_body(response.content.decode(response.charset)),
        )

    @override_settings(EXEMPT_VIEW_PERMISSIONS=[])
    def test_is_shared(self):
        view_name = "dcim:location_list"
        new_user = User.objects.create(username="Different User", is_active=True)
        sv_shared = SavedView.objects.create(
            name="Shared Location Saved View",
            owner=new_user,
            view=view_name,
        )
        sv_not_shared = SavedView.objects.create(
            name="Private Location Saved View",
            owner=new_user,
            view=view_name,
            is_shared=False,
        )
        app_label = view_name.split(":")[0]
        model_name = view_name.split(":")[1].split("_")[0]
        self.add_permissions(f"{app_label}.view_{model_name}")
        response = self.client.get(reverse(view_name), follow=True)
        # Assert that Location List View got redirected to Saved View set as user default
        self.assertHttpStatus(response, 200)
        response_body = extract_page_body(response.content.decode(response.charset))
        self.assertIn(str(sv_shared.pk), response_body, msg=response_body)
        self.assertNotIn(str(sv_not_shared.pk), response_body, msg=response_body)

    @tag("example_app")
    @override_settings(EXEMPT_VIEW_PERMISSIONS=["*"])
    def test_create_saved_views_contain_boolean_filter_params(self):
        """
        Test the entire Save View workflow from creating a Saved View to rendering the View with boolean filter parameters.
        """
        with self.subTest("Create job Saved View with boolean filter parameters"):
            view_name = "extras:job_list"
            app_label = view_name.split(":")[0]
            model_name = view_name.split(":")[1].split("_")[0]
            self.add_permissions(f"{app_label}.view_{model_name}")
            create_query_strings = [
                "&hidden=True",
            ]
            create_url = self.get_view_url_for_saved_view(action="create")
            sv_name = "Hidden Jobs"
            request = {
                "path": create_url,
                "data": post_data({"name": sv_name, "view": f"{view_name}", "params": "".join(create_query_strings)}),
            }
            self.assertHttpStatus(self.client.post(**request), 302)
            instance = SavedView.objects.get(name=sv_name)
            hidden_job = Job.objects.get(name="Example hidden job")
            hidden_job.description = "I should not show in the UI!"
            hidden_job.save()
            self.assertEqual(instance.config["filter_params"]["hidden"], "True")
            response = self.client.get(reverse(view_name) + "?saved_view=" + str(instance.pk), follow=True)
            # Assert that Job List View rendered with the boolean filter parameter without error
            self.assertHttpStatus(response, 200)
            response_body = extract_page_body(response.content.decode(response.charset))
            self.assertIn(str(instance.pk), response_body, msg=response_body)
            self.assertBodyContains(
                response, f'<span aria-hidden="true" class="mdi mdi-check"></span>{sv_name}', html=True
            )
            # This is the description
            self.assertBodyContains(response, "I should not show in the UI!", html=True)

        with self.subTest("Create device Saved View with boolean filter parameters"):
            view_name = "dcim:device_list"
            app_label = view_name.split(":")[0]
            model_name = view_name.split(":")[1].split("_")[0]
            self.add_permissions(f"{app_label}.view_{model_name}")
            create_query_strings = [
                "&per_page=12",
                "&has_primary_ip=True",
                "&sort=name",
            ]
            create_url = self.get_view_url_for_saved_view(action="create")
            sv_name = "Devices with primary ips"
            request = {
                "path": create_url,
                "data": post_data({"name": sv_name, "view": f"{view_name}", "params": "".join(create_query_strings)}),
            }
            self.assertHttpStatus(self.client.post(**request), 302)
            instance = SavedView.objects.get(name=sv_name)
            self.assertEqual(instance.config["pagination_count"], 12)
            self.assertEqual(instance.config["filter_params"]["has_primary_ip"], "True")
            self.assertEqual(instance.config["sort_order"], ["name"])
            response = self.client.get(reverse(view_name) + "?saved_view=" + str(instance.pk), follow=True)
            # Assert that Job List View rendered with the boolean filter parameter without error
            self.assertHttpStatus(response, 200)
            response_body = extract_page_body(response.content.decode(response.charset))
            self.assertIn(str(instance.pk), response_body, msg=response_body)
            self.assertBodyContains(
                response, f'<span aria-hidden="true" class="mdi mdi-check"></span>{sv_name}', html=True
            )

    @override_settings(EXEMPT_VIEW_PERMISSIONS=["*"])
    def test_update_saved_view_contain_boolean_filter_params(self):
        with self.subTest("Update job Saved View with boolean filter parameters"):
            view_name = "extras:job_list"
            sv_name = "Non-hidden jobs"
            instance = SavedView.objects.create(
                name=sv_name,
                owner=self.user,
                view=view_name,
            )
            update_query_strings = ["hidden=False"]
            update_url = self.get_view_url_for_saved_view(instance, "edit") + "?" + "".join(update_query_strings)
            # Try update the saved view with the same user as the owner of the saved view
            instance.owner.is_active = True
            instance.owner.save()
            self.client.force_login(instance.owner)
            response = self.client.get(update_url)
            self.assertHttpStatus(response, 302)
            instance.refresh_from_db()
            self.assertEqual(instance.config["filter_params"]["hidden"], "False")
            response = self.client.get(reverse(view_name) + "?saved_view=" + str(instance.pk), follow=True)
            # Assert that Job List View rendered with the boolean filter parameter without error
            self.assertHttpStatus(response, 200)
            response_body = extract_page_body(response.content.decode(response.charset))
            self.assertNotIn("Example hidden job", response_body, msg=response_body)
            self.assertBodyContains(
                response,
                f'<span aria-hidden="true" class="mdi mdi-check"></span>{sv_name}<span class="mdi mdi-account-group ms-auto" aria-hidden="true" data-bs-toggle="tooltip" data-bs-title="Shared" data-bs-fallback-placements="[&quot;top&quot;]"></span>',
                html=True,
            )

        with self.subTest("Update device Saved View with boolean filter parameters"):
            view_name = "dcim:device_list"
            sv_name = "Devices with no primary ips"
            instance = SavedView.objects.create(
                name=sv_name,
                owner=self.user,
                view=view_name,
            )
            update_query_strings = ["has_primary_ip=False"]
            update_url = self.get_view_url_for_saved_view(instance, "edit") + "?" + "".join(update_query_strings)
            # Try update the saved view with the same user as the owner of the saved view
            instance.owner.is_active = True
            instance.owner.save()
            self.client.force_login(instance.owner)
            response = self.client.get(update_url)
            self.assertHttpStatus(response, 302)
            instance.refresh_from_db()
            self.assertEqual(instance.config["filter_params"]["has_primary_ip"], "False")
            response = self.client.get(reverse(view_name) + "?saved_view=" + str(instance.pk), follow=True)
            # Assert that Job List View rendered with the boolean filter parameter without error
            self.assertHttpStatus(response, 200)
            response_body = extract_page_body(response.content.decode(response.charset))
            self.assertBodyContains(
                response,
                f'<span aria-hidden="true" class="mdi mdi-check"></span>{sv_name}<span class="mdi mdi-account-group ms-auto" aria-hidden="true" data-bs-toggle="tooltip" data-bs-title="Shared" data-bs-fallback-placements="[&quot;top&quot;]"></span>',
                html=True,
            )


# Not a full-fledged PrimaryObjectViewTestCase as there's no BulkEditView for Secrets
class SecretTestCase(
    ViewTestCases.GetObjectViewTestCase,
    ViewTestCases.GetObjectChangelogViewTestCase,
    ViewTestCases.CreateObjectViewTestCase,
    ViewTestCases.EditObjectViewTestCase,
    ViewTestCases.DeleteObjectViewTestCase,
    ViewTestCases.ListObjectsViewTestCase,
    ViewTestCases.BulkDeleteObjectsViewTestCase,
):
    model = Secret

    @classmethod
    def setUpTestData(cls):
        secrets = (
            Secret(
                name="View Test 1",
                provider="environment-variable",
                parameters={"variable": "VIEW_TEST_1"},
                tags=[t.pk for t in Tag.objects.get_for_model(Secret)],
            ),
            Secret(
                name="View Test 2",
                provider="environment-variable",
                parameters={"variable": "VIEW_TEST_2"},
            ),
            Secret(
                name="View Test 3",
                provider="environment-variable",
                parameters={"variable": "VIEW_TEST_3"},
            ),
        )

        for secret in secrets:
            secret.validated_save()

        cls.form_data = {
            "name": "View Test 4",
            "provider": "environment-variable",
            "parameters": '{"variable": "VIEW_TEST_4"}',
        }


class SecretsGroupTestCase(
    ViewTestCases.OrganizationalObjectViewTestCase,
    ViewTestCases.BulkEditObjectsViewTestCase,
):
    model = SecretsGroup
    custom_test_permissions = [
        "extras.view_secret",
        "extras.add_secretsgroup",
        "extras.view_secretsgroup",
        "extras.add_secretsgroupassociation",
        "extras.change_secretsgroupassociation",
    ]

    @classmethod
    def setUpTestData(cls):
        secrets_groups = (
            SecretsGroup.objects.create(name="Group 1", description="First Group"),
            SecretsGroup.objects.create(name="Group 2"),
            SecretsGroup.objects.create(name="Group 3"),
        )

        secrets = (
            Secret.objects.create(name="secret 1", provider="text-file", parameters={"path": "/tmp"}),  # noqa: S108  # hardcoded-temp-file -- false positive
            Secret.objects.create(name="secret 2", provider="text-file", parameters={"path": "/tmp"}),  # noqa: S108  # hardcoded-temp-file -- false positive
            Secret.objects.create(name="secret 3", provider="text-file", parameters={"path": "/tmp"}),  # noqa: S108  # hardcoded-temp-file -- false positive
        )

        SecretsGroupAssociation.objects.create(
            secrets_group=secrets_groups[0],
            secret=secrets[0],
            access_type=SecretsGroupAccessTypeChoices.TYPE_GENERIC,
            secret_type=SecretsGroupSecretTypeChoices.TYPE_USERNAME,
        )
        SecretsGroupAssociation.objects.create(
            secrets_group=secrets_groups[0],
            secret=secrets[1],
            access_type=SecretsGroupAccessTypeChoices.TYPE_GENERIC,
            secret_type=SecretsGroupSecretTypeChoices.TYPE_PASSWORD,
        )
        SecretsGroupAssociation.objects.create(
            secrets_group=secrets_groups[1],
            secret=secrets[1],
            access_type=SecretsGroupAccessTypeChoices.TYPE_GENERIC,
            secret_type=SecretsGroupSecretTypeChoices.TYPE_PASSWORD,
        )

        cls.form_data = {
            "name": "Group 4",
            "description": "Some description",
            # Management form fields required for the dynamic Secret formset
            "secrets_group_associations-TOTAL_FORMS": "0",
            "secrets_group_associations-INITIAL_FORMS": "1",
            "secrets_group_associations-MIN_NUM_FORMS": "0",
            "secrets_group_associations-MAX_NUM_FORMS": "1000",
        }
        cls.bulk_edit_data = {
            "description": "This is a very detailed new description",
        }

    def test_create_group_with_valid_secret_association(self):
        """Test that a SecretsGroup with a valid Secret association saves correctly via the formset."""
        self.add_permissions(*self.custom_test_permissions)
        # Create a secret to associate
        secret = Secret.objects.create(
            name="AWS_Secret",
            provider="text-file",
            parameters={"path": "/tmp"},  # noqa: S108  # hardcoded-temp-file -- false positive
        )

        form_data = {
            "name": "test",
            "description": "test bulk edits",
            "secrets_group_associations-TOTAL_FORMS": "1",
            "secrets_group_associations-INITIAL_FORMS": "0",
            "secrets_group_associations-MIN_NUM_FORMS": "0",
            "secrets_group_associations-MAX_NUM_FORMS": "1000",
            "secrets_group_associations-0-secret": secret.pk,
            "secrets_group_associations-0-access_type": SecretsGroupAccessTypeChoices.TYPE_HTTP,
            "secrets_group_associations-0-secret_type": SecretsGroupSecretTypeChoices.TYPE_PASSWORD,
        }

        # Submit the form to the "add SecretsGroup" view
        response = self.client.post(reverse("extras:secretsgroup_add"), data=form_data, follow=True)

        self.assertEqual(response.status_code, 200)
        self.assertTrue(SecretsGroup.objects.filter(name="test").exists())

        # Checks that the association was created correctly
        group = SecretsGroup.objects.get(name="test")
        self.assertEqual(group.secrets_group_associations.count(), 1)

        association = group.secrets_group_associations.first()
        self.assertEqual(association.secret, secret)
        self.assertEqual(association.access_type, SecretsGroupAccessTypeChoices.TYPE_HTTP)
        self.assertEqual(association.secret_type, SecretsGroupSecretTypeChoices.TYPE_PASSWORD)

    def test_create_group_with_invalid_secret_association(self):
        """Test that invalid Secret association formset raises validation error and does not save."""
        self.add_permissions(*self.custom_test_permissions)
        url = reverse("extras:secretsgroup_add")

        form_data = {
            "name": "Invalid Secrets Group",
            "description": "Missing required fields",
            "secrets_group_associations-TOTAL_FORMS": "1",
            "secrets_group_associations-INITIAL_FORMS": "0",
            "secrets_group_associations-MIN_NUM_FORMS": "0",
            "secrets_group_associations-MAX_NUM_FORMS": "1000",
            "secrets_group_associations-0-secret": "",  # invalid
            "secrets_group_associations-0-access_type": SecretsGroupAccessTypeChoices.TYPE_HTTP,
            "secrets_group_associations-0-secret_type": "",  # invalid
        }

        response = self.client.post(url, data=form_data)

        self.assertEqual(response.status_code, 200)

        # Checks that no new SecretsGroup was created
        self.assertFalse(SecretsGroup.objects.filter(name="Invalid Secrets Group").exists())

        # Checks that formset errors are raised in the context
        self.assertFormsetError(
            response.context["secrets"], form_index=0, field="secret", errors=["This field is required."]
        )

    def test_create_group_with_deleted_secret_fails_cleanly(self):
        """
        Creating a SecretsGroup with a deleted Secret should fail with a formset error.
        """
        self.add_permissions(*self.custom_test_permissions)

        secret = Secret.objects.create(name="TempSecret", provider="text-file", parameters={"path": "/tmp"})  # noqa: S108  # hardcoded-temp-file -- false positive
        secret_pk = secret.pk
        secret.delete()

        form_data = {
            "name": "Test Group",
            "description": "This should not be created",
            "secrets_group_associations-TOTAL_FORMS": "1",
            "secrets_group_associations-INITIAL_FORMS": "0",
            "secrets_group_associations-MIN_NUM_FORMS": "0",
            "secrets_group_associations-MAX_NUM_FORMS": "1000",
            "secrets_group_associations-0-secret": secret_pk,
            "secrets_group_associations-0-access_type": SecretsGroupAccessTypeChoices.TYPE_HTTP,
            "secrets_group_associations-0-secret_type": SecretsGroupSecretTypeChoices.TYPE_PASSWORD,
        }

        response = self.client.post(reverse("extras:secretsgroup_add"), data=form_data)
        self.assertEqual(response.status_code, 200)

        self.assertFormsetError(
            response.context["secrets"],
            form_index=0,
            field="secret",
            errors=["Select a valid choice. That choice is not one of the available choices."],
        )
        self.assertFalse(SecretsGroup.objects.filter(name="Test Group").exists())


class GraphQLQueriesTestCase(
    ViewTestCases.CreateObjectViewTestCase,
    ViewTestCases.DeleteObjectViewTestCase,
    ViewTestCases.EditObjectViewTestCase,
    ViewTestCases.GetObjectViewTestCase,
    ViewTestCases.GetObjectChangelogViewTestCase,
    ViewTestCases.ListObjectsViewTestCase,
):
    model = GraphQLQuery

    @classmethod
    def setUpTestData(cls):
        graphqlqueries = (
            GraphQLQuery(
                name="graphql-query-1",
                query="{ query: locations {name} }",
            ),
            GraphQLQuery(
                name="graphql-query-2",
                query='{ devices(role: "edge") { id, name, device_role { name } } }',
            ),
            GraphQLQuery(
                name="graphql-query-3",
                query=BIG_GRAPHQL_DEVICE_QUERY,
            ),
            GraphQLQuery(
                name="Graphql Query 5",
                query='{ devices(role: "edge") { id, name, device_role { name } } }',
            ),
        )

        for query in graphqlqueries:
            query.full_clean()
            query.save()

        cls.form_data = {
            "name": "graphql-query-4",
            "query": "{query: locations {name}}",
        }


#
# Jobs, Scheduling, and Approvals
#


class ScheduledJobTestCase(
    ViewTestCases.GetObjectViewTestCase,
    ViewTestCases.ListObjectsViewTestCase,
    ViewTestCases.DeleteObjectViewTestCase,
    ViewTestCases.BulkDeleteObjectsViewTestCase,
):
    model = ScheduledJob

    @classmethod
    def setUpTestData(cls):
        user = User.objects.create(username="user1", is_active=True)
        ScheduledJob.objects.create(
            name="test1",
            task="pass_job.TestPassJob",
            interval=JobExecutionType.TYPE_IMMEDIATELY,
            user=user,
            start_time=timezone.now(),
        )
        ScheduledJob.objects.create(
            name="test2",
            task="pass_job.TestPassJob",
            interval=JobExecutionType.TYPE_DAILY,
            user=user,
            start_time=timezone.now(),
        )
        ScheduledJob.objects.create(
            name="test3",
            task="pass_job.TestPassJob",
            interval=JobExecutionType.TYPE_CUSTOM,
            user=user,
            start_time=timezone.now(),
            crontab="15 10 * * *",
        )

    def test_non_valid_crontab_syntax(self):
        self.add_permissions("extras.view_scheduledjob")

        def scheduled_job_factory(name, crontab):
            ScheduledJob.objects.create(
                enabled=True,
                name=name,
                task="pass_job.TestPassJob",
                interval=JobExecutionType.TYPE_CUSTOM,
                user=self.user,
                start_time=timezone.now(),
                crontab=crontab,
            )

        with self.assertRaises(ValidationError):
            scheduled_job_factory("test5", None)

        with self.assertRaises(ValidationError):
            scheduled_job_factory("test6", "")

        with self.assertRaises(ValidationError):
            scheduled_job_factory("test7", "not_enough_values_to_unpack")

        with self.assertRaises(ValidationError):
            scheduled_job_factory("test8", "one too many values to unpack")

        with self.assertRaises(ValidationError):
            scheduled_job_factory("test9", "-1 * * * *")

        with self.assertRaises(ValidationError):
            scheduled_job_factory("test10", "invalid literal * * *")

    def test_valid_crontab_syntax(self):
        self.add_permissions("extras.view_scheduledjob")

        ScheduledJob.objects.create(
            enabled=True,
            name="test11",
            task="pass_job.TestPassJob",
            interval=JobExecutionType.TYPE_CUSTOM,
            user=self.user,
            start_time=timezone.now(),
            crontab="*/15 9,17 3 * 1-5",
        )

        response = self.client.get(self._get_url("list"))
        self.assertHttpStatus(response, 200)
        self.assertIn("test11", extract_page_body(response.content.decode(response.charset)))


class JobQueueTestCase(ViewTestCases.PrimaryObjectViewTestCase):
    model = JobQueue

    @classmethod
    def setUpTestData(cls):
        cls.form_data = {
            "name": "Test Job Queue",
            "queue_type": JobQueueTypeChoices.TYPE_CELERY,
            "description": "This is a very detailed description",
            "tenant": Tenant.objects.first().pk,
            "tags": [t.pk for t in Tag.objects.get_for_model(JobQueue)],
        }
        cls.bulk_edit_data = {
            "queue_type": JobQueueTypeChoices.TYPE_KUBERNETES,
            "description": "This is a very detailed new description",
            "tenant": Tenant.objects.last().pk,
            # TODO add tests for add_tags/remove_tags fields in TagsBulkEditFormMixin
        }


class JobResultTestCase(
    ViewTestCases.GetObjectViewTestCase,
    ViewTestCases.ListObjectsViewTestCase,
    ViewTestCases.DeleteObjectViewTestCase,
    ViewTestCases.BulkDeleteObjectsViewTestCase,
):
    model = JobResult

    @classmethod
    def setUpTestData(cls):
        JobResult.objects.create(name="pass_job.TestPassJob")
        JobResult.objects.create(name="fail.TestFailJob")
        JobLogEntry.objects.create(
            log_level=LogLevelChoices.LOG_INFO,
            job_result=JobResult.objects.first(),
            grouping="run",
            message="This is a test",
        )

    def test_get_joblogentrytable_anonymous(self):
        url = reverse("extras:jobresult_log-table", kwargs={"pk": JobResult.objects.first().pk})
        self.client.logout()
        response = self.client.get(url, follow=True)
        self.assertHttpStatus(response, 200)
        self.assertRedirects(response, f"/login/?next={url}")

    def test_get_joblogentrytable_without_permission(self):
        url = reverse("extras:jobresult_log-table", kwargs={"pk": JobResult.objects.first().pk})
        response = self.client.get(url)
        self.assertHttpStatus(response, [403, 404])

    def test_get_joblogentrytable_with_permission(self):
        url = reverse("extras:jobresult_log-table", kwargs={"pk": JobResult.objects.first().pk})
        self.add_permissions("extras.view_jobresult", "extras.view_joblogentry")
        response = self.client.get(url)
        self.assertBodyContains(response, "This is a test")

    # TODO test with constrained permissions on both JobResult and JobLogEntry records


class JobTestCase(
    # note no CreateObjectViewTestCase - we do not support user creation of Job records
    ViewTestCases.BulkDeleteObjectsViewTestCase,
    ViewTestCases.BulkEditObjectsViewTestCase,
    ViewTestCases.DeleteObjectViewTestCase,
    ViewTestCases.EditObjectViewTestCase,
    ViewTestCases.GetObjectViewTestCase,
    ViewTestCases.GetObjectChangelogViewTestCase,
    ViewTestCases.ListObjectsViewTestCase,
):
    """
    The Job view test cases.
    """

    model = Job

    def _get_queryset(self):
        """Don't include hidden Jobs or non-installed Jobs, as they won't appear in the UI by default."""
        return self.model.objects.filter(installed=True, hidden=False)

    @classmethod
    def setUpTestData(cls):
        # Job model objects are automatically created during database migrations

        # But we do need to make sure the ones we're testing are flagged appropriately
        cls.test_pass = Job.objects.get(job_class_name="TestPassJob")
        default_job_queue = JobQueue.objects.get(name="default", queue_type=JobQueueTypeChoices.TYPE_CELERY)
        cls.test_pass.default_job_queue = default_job_queue
        cls.test_pass.enabled = True
        cls.test_pass.save()

        cls.run_urls = (
            # Legacy URL (job class path based)
            reverse("extras:job_run_by_class_path", kwargs={"class_path": cls.test_pass.class_path}),
            # Current URL (job model pk based)
            reverse("extras:job_run", kwargs={"pk": cls.test_pass.pk}),
        )

        cls.test_dryrun = Job.objects.get(job_class_name="TestDryRun")
        cls.test_dryrun.enabled = True
        cls.test_dryrun.has_sensitive_variables = False
        cls.test_dryrun.save()

        cls.run_urls_dryrun = (
            # Legacy URL (job class path based)
            reverse("extras:job_run_by_class_path", kwargs={"class_path": cls.test_dryrun.class_path}),
            # Current URL (job model pk based)
            reverse("extras:job_run", kwargs={"pk": cls.test_dryrun.pk}),
        )

        cls.test_required_args = Job.objects.get(job_class_name="TestRequired")
        cls.test_required_args.enabled = True
        cls.test_pass.default_job_queue = default_job_queue
        cls.test_required_args.save()

        cls.extra_run_urls = (
            # Legacy URL (job class path based)
            reverse("extras:job_run_by_class_path", kwargs={"class_path": cls.test_required_args.class_path}),
            # Current URL (job model pk based)
            reverse("extras:job_run", kwargs={"pk": cls.test_required_args.pk}),
        )

        # Create an entry for a non-installed Job as well
        cls.test_not_installed = Job(
            module_name="nonexistent",
            job_class_name="NoSuchJob",
            grouping="Nonexistent Jobs",
            name="No such job",
            enabled=True,
            installed=False,
        )
        cls.test_not_installed.default_job_queue = default_job_queue
        cls.test_not_installed.validated_save()

        cls.data_run_immediately = {
            "_schedule_type": "immediately",
        }
        job_queues = JobQueue.objects.all()[:3]
        pk_list = [queue.pk for queue in job_queues]
        pk_list += [default_job_queue.pk]
        job_queues = JobQueue.objects.filter(pk__in=pk_list)
        cls.form_data = {
            "enabled": True,
            "grouping_override": True,
            "grouping": "Overridden Grouping",
            "name_override": True,
            "name": "Overridden Name",
            "description_override": True,
            "description": "This is an overridden description of a job.",
            "dryrun_default_override": True,
            "dryrun_default": True,
            "hidden_override": True,
            "hidden": False,
            "soft_time_limit_override": True,
            "soft_time_limit": 350,
            "time_limit_override": True,
            "time_limit": 650,
            "has_sensitive_variables": False,
            "has_sensitive_variables_override": True,
            "job_queues": [queue.pk for queue in job_queues],
            "job_queues_override": True,
            "default_job_queue": default_job_queue.pk,
        }
        # This form is emulating the non-conventional JobBulkEditForm
        cls.bulk_edit_data = {
            "enabled": True,
            "clear_grouping_override": True,
            "grouping": "",
            "clear_description_override": False,
            "description": "Overridden Description",
            "clear_dryrun_default_override": False,
            "dryrun_default": "",
            "clear_hidden_override": True,
            "hidden": False,
            "clear_soft_time_limit_override": False,
            "soft_time_limit": 350,
            "clear_time_limit_override": True,
            "time_limit": "",
            "has_sensitive_variables": False,
            "clear_has_sensitive_variables_override": False,
            "job_queues": [queue.pk for queue in job_queues],
            "clear_job_queues_override": False,
            "clear_default_job_queue_override": False,
            "default_job_queue": default_job_queue.pk,
        }

    def get_deletable_object(self):
        """
        Get an instance that can be deleted.
        Exclude system jobs
        """
        # filter out the system jobs:
        queryset = self._get_queryset().exclude(module_name__startswith="nautobot.")
        return get_deletable_objects(self.model, queryset).first()

    def get_deletable_object_pks(self):
        """
        Get a list of PKs corresponding to jobs that can be safely bulk-deleted.
        Excluding system jobs
        """
        queryset = self._get_queryset().exclude(module_name__startswith="nautobot.")
        return get_deletable_objects(self.model, queryset).values_list("pk", flat=True)[:3]

    def test_delete_system_jobs_fail(self):
        instance = self._get_queryset().filter(module_name__startswith="nautobot.").first()
        job_name = instance.name
        request = {
            "path": self._get_url("delete", instance),
            "data": post_data({"confirm": True}),
        }

        # Try delete with delete job permission
        self.add_permissions("extras.delete_job")
        response = self.client.post(**request, follow=True)
        self.assertBodyContains(
            response, f"Unable to delete Job {instance}. System Job cannot be deleted", status_code=403
        )
        # assert Job still exists
        self.assertTrue(self._get_queryset().filter(name=job_name).exists())

        # Try delete as a superuser
        self.user.is_superuser = True
        response = self.client.post(**request, follow=True)
        self.assertBodyContains(
            response, f"Unable to delete Job {instance}. System Job cannot be deleted", status_code=403
        )
        # assert Job still exists
        self.assertTrue(self._get_queryset().filter(name=job_name).exists())

    def validate_job_data_after_bulk_edit(self, pk_list, old_data):
        # Name is bulk-editable
        overridable_fields = [field for field in JOB_OVERRIDABLE_FIELDS if field != "name"]
        for instance in self._get_queryset().filter(pk__in=pk_list):
            self.assertEqual(instance.enabled, True)
            job_class = instance.job_class
            if job_class is not None:
                for overridable_field in overridable_fields:
                    # clear_override_field is obtained from adding "clear_" to the front and "_override" to the back of overridable_field
                    # e.g grouping -> clear_grouping_override
                    clear_override_field = "clear_" + overridable_field + "_override"
                    # override_field is obtained from adding "_override" to the back of overridable_field
                    # e.g grouping -> grouping_override
                    override_field = overridable_field + "_override"
                    reset_override = self.bulk_edit_data.get(clear_override_field, False)
                    if overridable_field == "task_queues":
                        override_value = self.bulk_edit_data.get(overridable_field).split(",")
                    else:
                        override_value = self.bulk_edit_data.get(overridable_field)
                    # if clear_override is true, assert that values are reverted back to default values
                    if reset_override is True:
                        self.assertEqual(getattr(instance, overridable_field), getattr(job_class, overridable_field))
                        self.assertEqual(getattr(instance, override_field), False)
                    # if clear_override is false, assert that job attribute is set to the new value from the form
                    elif reset_override is False and (override_value is False or override_value):
                        self.assertEqual(getattr(instance, overridable_field), override_value)
                        self.assertEqual(getattr(instance, override_field), True)
                    # if clear_override is false and no new value is entered, assert that value of the job is unchanged
                    else:
                        self.assertEqual(getattr(instance, overridable_field), old_data[instance.pk][overridable_field])
                        self.assertEqual(getattr(instance, override_field), old_data[instance.pk][overridable_field])
                # Special case for task queues/job queues
                override_value = self.bulk_edit_data.get("job_queues")
                self.assertEqual(list(instance.job_queues.values_list("pk", flat=True)), override_value)
                self.assertEqual(instance.job_queues_override, True)

    def validate_object_data_after_bulk_edit(self, pk_list):
        instances = self._get_queryset().filter(pk__in=pk_list)
        overridable_fields = [field for field in JOB_OVERRIDABLE_FIELDS if field != "name"]
        old_data = {}
        for instance in instances:
            old_data[instance.pk] = {}
            job_class = instance.job_class
            if job_class is not None:
                for field in overridable_fields:
                    old_data[instance.pk][field] = getattr(job_class, field)
        self.validate_job_data_after_bulk_edit(pk_list, old_data)

    #
    # Additional test cases for the "job" (legacy run) and "job_run" (updated run) views follow
    #

    @override_settings(EXEMPT_VIEW_PERMISSIONS=[])
    def test_get_run_without_permission(self):
        for run_url in self.run_urls:
            self.assertHttpStatus(self.client.get(run_url), 403, msg=run_url)

    @override_settings(EXEMPT_VIEW_PERMISSIONS=[])
    def test_get_run_with_permission(self):
        """
        Get view with appropriate global permissions.

        Note that this view is conditional on run_job permission, not view_job permission,
        so EXEMPT_VIEW_PERMISSIONS=["*"] does NOT apply here.
        """
        self.add_permissions("extras.run_job")
        for run_url in self.run_urls:
            response = self.client.get(run_url)
            self.assertBodyContains(response, "TestPassJob")

    @override_settings(EXEMPT_VIEW_PERMISSIONS=[])
    def test_get_run_with_constrained_permission(self):
        """Get view with appropriate object-based permissions."""
        obj_perm = ObjectPermission(
            name="Job permission",
            constraints={"module_name": self.test_pass.module_name},
            actions=["run"],
        )
        obj_perm.save()
        obj_perm.users.add(self.user)
        obj_perm.object_types.add(ContentType.objects.get_for_model(Job))

        # Try GET with a permitted object
        for run_url in self.run_urls:
            self.assertHttpStatus(self.client.get(run_url), 200, msg=run_url)

        # Try GET with a non-permitted object
        for run_url in self.extra_run_urls:
            self.assertHttpStatus(self.client.get(run_url), 404, msg=run_url)

    @override_settings(EXEMPT_VIEW_PERMISSIONS=[])
    def test_run_without_permission(self):
        for run_url in self.run_urls:
            self.assertHttpStatus(self.client.post(run_url), 403, msg=run_url)

    def test_run_missing_schedule(self):
        self.add_permissions("extras.run_job")

        for run_url in self.run_urls:
            response = self.client.post(run_url)
            self.assertHttpStatus(response, 200, msg=run_url)

            errors = extract_form_failures(response.content.decode(response.charset))
            self.assertEqual(errors, ["_schedule_type: This field is required."])

    @mock.patch("nautobot.extras.views.get_worker_count", return_value=0)
    def test_run_now_no_worker(self, _):
        self.add_permissions("extras.run_job")
        self.add_permissions("extras.view_jobresult")

        for run_url in self.run_urls:
            response = self.client.post(run_url, self.data_run_immediately, follow=True)

            result = JobResult.objects.latest()
            self.assertRedirects(response, reverse("extras:jobresult", kwargs={"pk": result.pk}))
            self.assertBodyContains(response, "No celery workers found")

    @mock.patch("nautobot.extras.views.get_worker_count", return_value=1)
    def test_run_now(self, _):
        self.add_permissions("extras.run_job")
        self.add_permissions("extras.view_jobresult")

        for run_url in self.run_urls:
            response = self.client.post(run_url, self.data_run_immediately)

            result = JobResult.objects.latest()
            self.assertRedirects(response, reverse("extras:jobresult", kwargs={"pk": result.pk}))

    @mock.patch("nautobot.extras.views.get_worker_count", return_value=1)
    def test_run_now_constrained_permissions(self, _):
        obj_perm = ObjectPermission(
            name="Job permission",
            constraints={"module_name": self.test_pass.module_name},
            actions=["run"],
        )
        obj_perm.save()
        obj_perm.users.add(self.user)
        obj_perm.object_types.add(ContentType.objects.get_for_model(Job))

        self.add_permissions("extras.view_jobresult")

        # Try POST with a permitted object
        for run_url in self.run_urls:
            response = self.client.post(run_url, self.data_run_immediately)

            result = JobResult.objects.latest()
            self.assertIsNotNone(result, msg=run_url)
            self.assertRedirects(response, reverse("extras:jobresult", kwargs={"pk": result.pk}))

        # Try POST with a non-permitted object
        for run_url in self.extra_run_urls:
            self.assertHttpStatus(self.client.post(run_url, self.data_run_immediately), 404, msg=run_url)

    @mock.patch("nautobot.extras.views.get_worker_count", return_value=1)
    def test_run_now_not_installed(self, _):
        self.add_permissions("extras.run_job")

        for run_url in (
            reverse("extras:job_run_by_class_path", kwargs={"class_path": self.test_not_installed.class_path}),
            reverse("extras:job_run", kwargs={"pk": self.test_not_installed.pk}),
        ):
            response = self.client.post(run_url, self.data_run_immediately)
            self.assertBodyContains(response, "Job is not presently installed")

            self.assertFalse(JobResult.objects.filter(name=self.test_not_installed.name).exists())

    @mock.patch("nautobot.extras.views.get_worker_count", return_value=1)
    def test_run_now_not_enabled(self, _):
        self.add_permissions("extras.run_job")

        for run_url in (
            reverse("extras:job_run_by_class_path", kwargs={"class_path": "fail.TestFailJob"}),
            reverse("extras:job_run", kwargs={"pk": Job.objects.get(job_class_name="TestFailJob").pk}),
        ):
            response = self.client.post(run_url, self.data_run_immediately)
            self.assertBodyContains(response, "Job is not enabled to be run")
            self.assertFalse(JobResult.objects.filter(name="fail.TestFailJob").exists())

    def test_run_now_missing_args(self):
        self.add_permissions("extras.run_job")

        for run_url in self.extra_run_urls:
            response = self.client.post(run_url, self.data_run_immediately)
            self.assertHttpStatus(response, 200, msg=run_url)

            errors = extract_form_failures(response.content.decode(response.charset))
            self.assertEqual(errors, ["var: This field is required."])

    @mock.patch("nautobot.extras.views.get_worker_count", return_value=1)
    @mock.patch("nautobot.extras.models.mixins.ApprovableModelMixin.begin_approval_workflow")
    def test_immediate_job_run_with_args_no_trigger_approval(self, mock_begin_approval_workflow, _):
        self.add_permissions("extras.run_job")
        self.add_permissions("extras.view_jobresult")

        data = {
            "_schedule_type": "immediately",
            "var": "12",
        }

        for run_url in self.extra_run_urls:
            response = self.client.post(run_url, data)

            result = JobResult.objects.latest()
            self.assertRedirects(response, reverse("extras:jobresult", kwargs={"pk": result.pk}))

    def test_rerun_job(self):
        self.add_permissions("extras.run_job")
        self.add_permissions("extras.view_jobresult")

        job_queue = JobQueue.objects.create(name="uniquequeue", queue_type=JobQueueTypeChoices.TYPE_CELERY)
        job_celery_kwargs = {
            "nautobot_job_job_model_id": self.test_required_args.id,
            "nautobot_job_profile": True,
            "nautobot_job_ignore_singleton_lock": True,
            "nautobot_job_user_id": self.user.id,
            "queue": job_queue.name,
        }
        self.test_required_args.job_queues.set([job_queue])
        self.test_required_args.is_singleton_override = True
        self.test_required_args.has_sensitive_variables_override = True
        self.test_required_args.is_singleton = True
        self.test_required_args.has_sensitive_variables = False
        self.test_required_args.validated_save()
        previous_result = JobResult.objects.create(
            job_model=self.test_required_args,
            user=self.user,
            task_kwargs={"var": "456"},
            celery_kwargs=job_celery_kwargs,
        )

        run_url = reverse("extras:job_run", kwargs={"pk": self.test_required_args.pk})
        response = self.client.get(f"{run_url}?kwargs_from_job_result={previous_result.pk!s}")
        content = extract_page_body(response.content.decode(response.charset))
        self.assertInHTML(f'<option value="{job_queue.pk}" selected>{job_queue}</option>', content)
        self.assertInHTML(
            '<input type="text" name="var" value="456" class="form-control" required placeholder="None" id="id_var">',
            content,
        )
        self.assertInHTML('<input type="hidden" name="_profile" value="True" id="id__profile">', content)
        self.assertInHTML(
            '<input type="checkbox" name="_ignore_singleton_lock" id="id__ignore_singleton_lock" class="form-check-input" checked>',
            content,
        )

    @mock.patch("nautobot.extras.views.get_worker_count", return_value=1)
    def test_run_later_missing_name(self, _):
        self.add_permissions("extras.run_job")

        data = {
            "_schedule_type": "future",
        }

        for run_url in self.run_urls:
            response = self.client.post(run_url, data)
            self.assertHttpStatus(response, 200, msg=run_url)

            errors = extract_form_failures(response.content.decode(response.charset))
            self.assertEqual(errors, ["_schedule_name: Please provide a name for the job schedule."])

    @mock.patch("nautobot.extras.views.get_worker_count", return_value=1)
    def test_run_later_missing_date(self, _):
        self.add_permissions("extras.run_job")

        data = {
            "_schedule_type": "future",
            "_schedule_name": "test",
        }

        for i, run_url in enumerate(self.run_urls):
            data["_schedule_name"] = f"test {i}"
            response = self.client.post(run_url, data)
            self.assertHttpStatus(response, 200, msg=run_url)

            errors = extract_form_failures(response.content.decode(response.charset))
            self.assertEqual(
                errors,
                [
                    "_schedule_start_time: Please enter a valid date and time greater than or equal to the current date and time."
                ],
            )

    @mock.patch("nautobot.extras.views.get_worker_count", return_value=1)
    def test_run_later_date_passed(self, _):
        self.add_permissions("extras.run_job")

        data = {
            "_schedule_type": "future",
            "_schedule_name": "test",
            "_schedule_start_time": str(timezone.now() - timedelta(minutes=1)),
        }

        for i, run_url in enumerate(self.run_urls):
            data["_schedule_name"] = f"test {i}"
            response = self.client.post(run_url, data)
            self.assertHttpStatus(response, 200, msg=run_url)

            errors = extract_form_failures(response.content.decode(response.charset))
            self.assertEqual(
                errors,
                [
                    "_schedule_start_time: Please enter a valid date and time greater than or equal to the current date and time."
                ],
            )

    @mock.patch("nautobot.extras.views.get_worker_count", return_value=1)
    @mock.patch("nautobot.extras.models.mixins.ApprovableModelMixin.begin_approval_workflow")
    def test_run_later_triggers_approval_workflow(self, mock_begin_approval_workflow, _):
        self.add_permissions("extras.run_job")
        self.add_permissions("extras.view_scheduledjob")

        start_time = timezone.now() + timedelta(minutes=1)
        data = {
            "_schedule_type": "future",
            "_schedule_name": "test",
            "_schedule_start_time": str(start_time),
        }

        for i, run_url in enumerate(self.run_urls):
            data["_schedule_name"] = f"test {i}"
            response = self.client.post(run_url, data)
            self.assertRedirects(response, reverse("extras:scheduledjob_list"))

            scheduled = ScheduledJob.objects.get(name=f"test {i}")
            self.assertEqual(scheduled.start_time, start_time)
        mock_begin_approval_workflow.assert_called()

    @mock.patch("nautobot.extras.views.get_worker_count", return_value=1)
    def test_run_job_with_sensitive_variables_for_future(self, _):
        self.add_permissions("extras.run_job")
        self.add_permissions("extras.view_scheduledjob")

        self.test_pass.has_sensitive_variables = True
        self.test_pass.has_sensitive_variables_override = True
        self.test_pass.validated_save()

        start_time = timezone.now() + timedelta(minutes=1)
        data = {
            "_schedule_type": "future",
            "_schedule_name": "test",
            "_schedule_start_time": str(start_time),
        }
        for i, run_url in enumerate(self.run_urls):
            data["_schedule_name"] = f"test {i}"
            response = self.client.post(run_url, data)
            self.assertBodyContains(response, "Unable to schedule job: Job may have sensitive input variables.")

    @mock.patch("nautobot.extras.views.get_worker_count", return_value=1)
    def test_run_job_with_invalid_task_queue(self, _):
        self.add_permissions("extras.run_job")
        self.add_permissions("extras.view_jobresult")

        self.test_pass.task_queues = []
        self.test_pass.job_queues_override = True
        self.test_pass.validated_save()
        job_queue = JobQueue.objects.create(name="invalid", queue_type=JobQueueTypeChoices.TYPE_CELERY)
        data = {
            "_schedule_type": "immediately",
            "_job_queue": job_queue.pk,
        }

        for run_url in self.run_urls:
            response = self.client.post(run_url, data)
            self.assertHttpStatus(response, 200, msg=run_url)

            errors = extract_form_failures(response.content.decode(response.charset))
            self.assertEqual(
                errors,
                ["_job_queue: Select a valid choice. That choice is not one of the available choices."],
            )

    @mock.patch("nautobot.extras.views.get_worker_count", return_value=1)
    def test_run_job_with_sensitive_variables_and_approval_workflow_defined(self, _):
        ApprovalWorkflowDefinition.objects.create(
            name="Test Approval Workflow Definition 1",
            model_content_type=ContentType.objects.get_for_model(ScheduledJob),
            weight=0,
        )

        self.add_permissions("extras.run_job")
        self.add_permissions("extras.view_scheduledjob")

        self.test_pass.has_sensitive_variables = True
        self.test_pass.save()

        data = {
            "_schedule_type": "immediately",
        }
        for run_url in self.run_urls:
            # Assert error message shows after post
            response = self.client.post(run_url, data)
            self.assertBodyContains(
                response,
                "Unable to run or schedule job: "
                "This job is flagged as possibly having sensitive variables but also has an applicable approval workflow definition."
                "Modify or remove the approval workflow definition or modify the job to set `has_sensitive_variables` to False.",
            )

    @mock.patch("nautobot.extras.views.get_worker_count", return_value=1)
    def test_run_immediate_job_triggers_approval_workflow_if_defined(self, _):
        self.add_permissions("extras.run_job")
        self.add_permissions("extras.view_scheduledjob")

        ApprovalWorkflowDefinition.objects.create(
            name="Approval Definition",
            model_content_type=ContentType.objects.get_for_model(ScheduledJob),
            weight=0,
        )
        data = {
            "_schedule_type": "immediately",
        }
        for run_url in self.run_urls:
            response = self.client.post(run_url, data)
            scheduled_job = ScheduledJob.objects.last()
            self.assertEqual(scheduled_job.interval, JobExecutionType.TYPE_FUTURE)
            self.assertRedirects(
                response,
                reverse("extras:scheduledjob_approvalworkflow", args=[scheduled_job.pk]),
            )

    @mock.patch("nautobot.extras.views.get_worker_count", return_value=1)
    def test_scheduled_job_triggers_approval_workflow_if_defined(self, _):
        self.add_permissions("extras.run_job")
        self.add_permissions("extras.view_scheduledjob")

        workflow = ApprovalWorkflowDefinition(
            name="Approval Definition",
            model_content_type=ContentType.objects.get_for_model(ScheduledJob),
            weight=0,
            model_constraints={"job_model__name": self.test_pass.name},
        )
        workflow.validated_save()
        data = {
            "_schedule_type": "future",
            "_schedule_name": "test",
            "_schedule_start_time": str(timezone.now() + timedelta(minutes=1)),
        }

        for i, run_url in enumerate(self.run_urls):
            with self.subTest(run_url=run_url):
                if "_schedule_name" in data:
                    data["_schedule_name"] = f"test {i}"
                response = self.client.post(run_url, data)
                scheduled_job = ScheduledJob.objects.last()
                self.assertRedirects(
                    response,
                    reverse("extras:scheduledjob_approvalworkflow", args=[scheduled_job.pk]),
                )

    @mock.patch("nautobot.extras.views.get_worker_count", return_value=1)
    def test_run_scheduled_job_with_no_approval_workflow_defined(self, _):
        self.add_permissions("extras.run_job")
        self.add_permissions("extras.view_scheduledjob")

        data = {
            "_schedule_type": "future",
            "_schedule_name": "test",
            "_schedule_start_time": str(timezone.now() + timedelta(minutes=1)),
        }

        for i, run_url in enumerate(self.run_urls):
            if "_schedule_name" in data:
                data["_schedule_name"] = f"test {i}"
            response = self.client.post(run_url, data)
            scheduled_job = ScheduledJob.objects.last()
            self.assertRedirects(response, reverse("extras:scheduledjob_list"))
            self.assertFalse(scheduled_job.associated_approval_workflows.exists())

    @mock.patch("nautobot.extras.views.get_worker_count", return_value=1)
    def test_run_immediate_job_with_no_approval_workflow_definded(self, _):
        self.add_permissions("extras.run_job")
        self.add_permissions("extras.view_jobresult")

        data = {
            "_schedule_type": "immediately",
        }

        for run_url in self.run_urls:
            response = self.client.post(run_url, data)
            scheduled_job = ScheduledJob.objects.last()
            self.assertIsNone(scheduled_job)
            result = JobResult.objects.latest()
            self.assertRedirects(response, reverse("extras:jobresult", kwargs={"pk": result.pk}))

    @mock.patch("nautobot.extras.views.get_worker_count", return_value=1)
    def test_run_dryrun_immediate_job_with_approval_workflow_definded(self, _):
        self.add_permissions("extras.run_job")
        self.add_permissions("extras.view_jobresult")

        ApprovalWorkflowDefinition.objects.create(
            name="Approval Definition",
            model_content_type=ContentType.objects.get_for_model(ScheduledJob),
            weight=0,
        )

        data = {
            "_schedule_type": "immediately",
            "dryrun": True,
        }
        for run_url in self.run_urls_dryrun:
            response = self.client.post(run_url, data)
            scheduled_job = ScheduledJob.objects.last()
            self.assertIsNone(scheduled_job)
            result = JobResult.objects.latest()
            self.assertRedirects(response, reverse("extras:jobresult", kwargs={"pk": result.pk}))

    @mock.patch("nautobot.extras.views.get_worker_count", return_value=1)
    def test_run_dryrun_job_with_sensitive_variables_and_approval_workflow_defined(self, _):
        self.test_dryrun.has_sensitive_variables = True
        self.test_dryrun.save()

        self.add_permissions("extras.run_job")
        self.add_permissions("extras.view_jobresult")

        ApprovalWorkflowDefinition.objects.create(
            name="Approval Definition",
            model_content_type=ContentType.objects.get_for_model(ScheduledJob),
            weight=0,
        )

        data = {
            "_schedule_type": "immediately",
            "dryrun": True,
        }

        for run_url in self.run_urls_dryrun:
            # Assert error message shows after post
            response = self.client.post(run_url, data)
            self.assertBodyContains(
                response,
                "Unable to run or schedule job: "
                "This job is flagged as possibly having sensitive variables but also has an applicable approval workflow definition."
                "Modify or remove the approval workflow definition or modify the job to set `has_sensitive_variables` to False.",
            )

    @mock.patch("nautobot.extras.views.get_worker_count", return_value=1)
    def test_run_dryrun_schedule_job_with_approval_workflow_definded(self, _):
        self.add_permissions("extras.run_job")
        self.add_permissions("extras.view_scheduledjob")

        ApprovalWorkflowDefinition.objects.create(
            name="Approval Definition",
            model_content_type=ContentType.objects.get_for_model(ScheduledJob),
            weight=0,
        )
        data = {
            "_schedule_type": "future",
            "_schedule_name": "test",
            "_schedule_start_time": str(timezone.now() + timedelta(minutes=1)),
            "dryrun": True,
        }

        for i, run_url in enumerate(self.run_urls_dryrun):
            if "_schedule_name" in data:
                data["_schedule_name"] = f"test {i}"
            response = self.client.post(run_url, data)
            scheduled_job = ScheduledJob.objects.last()
            self.assertRedirects(
                response,
                reverse("extras:scheduledjob_approvalworkflow", args=[scheduled_job.pk]),
            )

    @mock.patch("nautobot.extras.views.get_worker_count", return_value=1)
    def test_run_dryrun_schedule_job_with_no_approval_workflow_definded(self, _):
        self.add_permissions("extras.run_job")
        self.add_permissions("extras.view_scheduledjob")

        data = {
            "_schedule_type": "future",
            "_schedule_name": "test",
            "_schedule_start_time": str(timezone.now() + timedelta(minutes=1)),
            "dryrun": True,
        }

        for i, run_url in enumerate(self.run_urls_dryrun):
            if "_schedule_name" in data:
                data["_schedule_name"] = f"test {i}"
            response = self.client.post(run_url, data)
            scheduled_job = ScheduledJob.objects.last()
            self.assertRedirects(response, reverse("extras:scheduledjob_list"))
            self.assertFalse(scheduled_job.associated_approval_workflows.exists())

    def test_job_object_change_log_view(self):
        """Assert Job change log view displays appropriate header"""
        instance = self.test_pass
        self.add_permissions("extras.view_objectchange", "extras.view_job")
        response = self.client.get(instance.get_changelog_url())
        self.assertBodyContains(response, f"{instance}")
        changelog_table = "<thead><tr><th>Time</th><th>User name</th><th>Action</th><th>Type</th><th>Object</th><th>Request ID</th></tr></thead>"
        self.assertBodyContains(response, changelog_table, html=True)


class JobButtonTestCase(
    ViewTestCases.CreateObjectViewTestCase,
    ViewTestCases.DeleteObjectViewTestCase,
    ViewTestCases.EditObjectViewTestCase,
    ViewTestCases.GetObjectViewTestCase,
    ViewTestCases.GetObjectChangelogViewTestCase,
    ViewTestCases.ListObjectsViewTestCase,
):
    model = JobButton

    @classmethod
    def setUpTestData(cls):
        jbr_simple = Job.objects.get(job_class_name="TestJobButtonReceiverSimple")
        jbr_simple.enabled = True
        jbr_simple.save()
        jbr_complex = Job.objects.get(job_class_name="TestJobButtonReceiverComplex")
        jbr_complex.enabled = True
        jbr_complex.save()

        job_buttons = (
            JobButton.objects.create(
                name="JobButton1",
                text="JobButton1",
                job=jbr_simple,
                confirmation=True,
            ),
            JobButton.objects.create(
                name="JobButton2",
                text="JobButton2",
                job=jbr_simple,
                confirmation=False,
            ),
            JobButton.objects.create(
                name="JobButton3",
                text="JobButton3",
                job=jbr_complex,
                confirmation=True,
                weight=50,
            ),
        )

        location_ct = ContentType.objects.get_for_model(Location)
        for jb in job_buttons:
            jb.content_types.set([location_ct])

        cls.form_data = {
            "content_types": [location_ct.pk],
            "name": "jobbutton-4",
            "text": "jobbutton text 4",
            "job": jbr_complex.pk,
            "weight": 100,
            "button_class": "default",
            "confirmation": False,
        }


class JobButtonRenderingTestCase(TestCase):
    """Tests for the rendering of JobButtons, distinct from tests of the JobButton views themselves."""

    user_permissions = ["dcim.view_locationtype"]

    def setUp(self):
        super().setUp()
        self.job = Job.objects.get(job_class_name="TestJobButtonReceiverSimple")
        self.job.enabled = True
        self.job.save()

        self.job_button_1 = JobButton(
            name="JobButton 1",
            text="JobButton {{ obj.name }}",
            job=self.job,
            confirmation=False,
        )
        self.job_button_1.validated_save()
        self.job_button_1.content_types.add(ContentType.objects.get_for_model(LocationType))

        job_2 = Job.objects.get(job_class_name="TestJobButtonReceiverComplex")
        job_2.enabled = True
        job_2.save()

        self.job_button_2 = JobButton(
            name="JobButton 2",
            text="Click me!",
            job=job_2,
            confirmation=False,
        )
        self.job_button_2.validated_save()
        self.job_button_2.content_types.add(ContentType.objects.get_for_model(LocationType))

        self.location_type = LocationType.objects.get(name="Campus")

    def test_view_object_with_job_button(self):
        """Ensure that the job button is rendered."""
        response = self.client.get(self.location_type.get_absolute_url(), follow=True)
        self.assertBodyContains(response, f"JobButton {self.location_type.name}")
        self.assertBodyContains(response, "Click me!")

    def test_task_queue_hidden_input_is_present(self):
        """
        Ensure that the job button respects the job class' task_queues and the job class default job queue is passed as a hidden form input.
        """
        self.job.job_queues_override = True
        task_queues = ["overriden_queue", "default", "priority"]
        for queue in task_queues:
            JobQueue.objects.get_or_create(name=queue, defaults={"queue_type": JobQueueTypeChoices.TYPE_CELERY})
        self.job.task_queues = ["overriden_queue", "default", "priority"]
        self.job.save()
        response = self.client.get(self.location_type.get_absolute_url(), follow=True)
        self.assertEqual(response.status_code, 200)
        content = extract_page_body(response.content.decode(response.charset))
        job_queues = self.job.job_queues.all()
        _job_queue = job_queues[0]
        self.assertIn(f'<input type="hidden" name="_job_queue" value="{_job_queue.pk}">', content, content)

        self.job.job_queues_override = False
        self.job.save()
        self.job.job_queues.set([])
        response = self.client.get(self.location_type.get_absolute_url(), follow=True)
        self.assertEqual(response.status_code, 200)
        content = extract_page_body(response.content.decode(response.charset))
        self.assertIn(
            f'<input type="hidden" name="_job_queue" value="{self.job.default_job_queue.pk}">', content, content
        )

    def test_view_object_with_unsafe_text(self):
        """Ensure that JobButton text can't be used as a vector for XSS."""
        self.job_button_1.text = '<script>alert("Hello world!")</script>'
        self.job_button_1.validated_save()
        response = self.client.get(self.location_type.get_absolute_url(), follow=True)
        self.assertEqual(response.status_code, 200)
        content = extract_page_body(response.content.decode(response.charset))
        self.assertNotIn("<script>alert", content, content)
        self.assertIn("&lt;script&gt;alert", content, content)

        # Make sure grouped rendering is safe too
        self.job_button_1.group_name = '<script>alert("Goodbye")</script>'
        self.job_button_1.validated_save()
        response = self.client.get(self.location_type.get_absolute_url(), follow=True)
        self.assertEqual(response.status_code, 200)
        content = extract_page_body(response.content.decode(response.charset))
        self.assertNotIn("<script>alert", content, content)
        self.assertIn("&lt;script&gt;alert", content, content)

    def test_view_object_with_unsafe_name(self):
        """Ensure that JobButton names can't be used as a vector for XSS."""
        self.job_button_1.text = "JobButton {{ obj"
        self.job_button_1.name = '<script>alert("Yo")</script>'
        self.job_button_1.validated_save()
        response = self.client.get(self.location_type.get_absolute_url(), follow=True)
        self.assertEqual(response.status_code, 200)
        content = extract_page_body(response.content.decode(response.charset))
        self.assertNotIn("<script>alert", content, content)
        self.assertIn("&lt;script&gt;alert", content, content)

    def test_render_constrained_run_permissions(self):
        obj_perm = ObjectPermission(
            name="Test permission",
            constraints={"pk": self.job_button_1.job.pk},
            actions=["run"],
        )
        obj_perm.save()
        obj_perm.users.add(self.user)
        obj_perm.object_types.add(ContentType.objects.get_for_model(Job))

        with self.subTest("Ungrouped buttons"):
            response = self.client.get(self.location_type.get_absolute_url(), follow=True)
            self.assertEqual(response.status_code, 200)
            content = extract_page_body(response.content.decode(response.charset))
            self.assertInHTML(
                NO_CONFIRM_BUTTON.format(
                    button_id=self.job_button_1.pk,
                    button_text=f"JobButton {self.location_type.name}",
                    button_class=self.job_button_1.button_class_css_class,
                    disabled="",
                    menu_item="",
                ),
                content,
            )
            self.assertInHTML(
                NO_CONFIRM_BUTTON.format(
                    button_id=self.job_button_2.pk,
                    button_text="Click me!",
                    button_class=self.job_button_2.button_class_css_class,
                    disabled="disabled",
                    menu_item="",
                ),
                content,
            )

        with self.subTest("Grouped buttons"):
            self.job_button_1.group_name = "Grouping"
            self.job_button_1.validated_save()
            self.job_button_2.group_name = "Grouping"
            self.job_button_2.validated_save()

            response = self.client.get(self.location_type.get_absolute_url(), follow=True)
            self.assertEqual(response.status_code, 200)
            content = extract_page_body(response.content.decode(response.charset))
            self.assertInHTML(
                "<li>"
                + NO_CONFIRM_BUTTON.format(
                    button_id=self.job_button_1.pk,
                    button_text=f"JobButton {self.location_type.name}",
                    button_class="link",
                    disabled="",
                    menu_item="dropdown-item",
                )
                + "</li>",
                content,
            )
            self.assertInHTML(
                "<li>"
                + NO_CONFIRM_BUTTON.format(
                    button_id=self.job_button_2.pk,
                    button_text="Click me!",
                    button_class="link",
                    disabled="disabled",
                    menu_item="dropdown-item",
                )
                + "</li>",
                content,
            )


@tag("example_app")
class JobCustomTemplateTestCase(TestCase):
    @classmethod
    def setUpTestData(cls):
        # Job model objects are automatically created during database migrations

        # But we do need to make sure the ones we're testing are flagged appropriately
        cls.example_job = Job.objects.get(job_class_name="ExampleCustomFormJob")
        cls.example_job.enabled = True
        cls.example_job.save()

        cls.run_url = reverse("extras:job_run", kwargs={"pk": cls.example_job.pk})

    def test_rendering_custom_template(self):
        self.assertIsNotNone(self.example_job.job_class)
        obj_perm = ObjectPermission(name="Test permission", actions=["view", "run"])
        obj_perm.save()
        obj_perm.users.add(self.user)
        obj_perm.object_types.add(ContentType.objects.get_for_model(Job))
        with self.assertTemplateUsed("example_app/custom_job_form.html"):
            self.client.get(self.run_url)


class JobHookTestCase(ViewTestCases.OrganizationalObjectViewTestCase, ViewTestCases.BulkEditObjectsViewTestCase):
    model = JobHook

    @classmethod
    def setUpTestData(cls):
        # Get valid job from registered job modules
        module = "job_hook_receiver"
        name = "TestJobHookReceiverLog"
        _job_class, job = get_job_class_and_model(module, name)

        # Create content type for Job Hooks
        obj_type = ContentType.objects.get_for_model(ConsolePort)
        device_ct = ContentType.objects.get_for_model(Device)
        ipaddress_ct = ContentType.objects.get_for_model(IPAddress)
        prefix_ct = ContentType.objects.get_for_model(Prefix)

        # Create JobHook instances
        cls.job_hooks = (
            JobHook(
                name="jobhook-1",
                enabled=True,
                job=job,
                type_create=True,
            ),
            JobHook(
                name="jobhook-2",
                enabled=True,
                job=job,
                type_update=True,
            ),
            JobHook(
                name="jobhook-3",
                enabled=True,
                job=job,
                type_delete=True,
            ),
        )

        for job_hook in cls.job_hooks:
            job_hook.save()
            job_hook.content_types.set([obj_type])  # Set after save

        # Form data for create test
        cls.form_data = {
            "name": "jobhook-4",
            "content_types": [device_ct.pk],  # Use int PK
            "enabled": True,
            "type_create": True,
            "type_update": False,
            "type_delete": False,
            "job": job.pk,
        }

        # Bulk edit data
        cls.bulk_edit_data = {
            "enabled": False,
            "type_create": True,  # Make sure these change values
            "type_update": True,
            "type_delete": True,
            "add_content_types": [ipaddress_ct.pk, prefix_ct.pk],
            "remove_content_types": [device_ct.pk],
        }


# TODO: Convert to StandardTestCases.Views
class ObjectChangeTestCase(TestCase):
    user_permissions = ("extras.view_objectchange",)

    @classmethod
    def setUpTestData(cls):
        location_type = LocationType.objects.get(name="Campus")
        location_status = Status.objects.get_for_model(Location).first()
        location = Location(name="Location 1", location_type=location_type, status=location_status)
        location.save()

        # Create three ObjectChanges
        user = User.objects.create_user(username="testuser2")
        for _ in range(1, 4):
            oc = location.to_objectchange(action=ObjectChangeActionChoices.ACTION_UPDATE)
            oc.user = user
            oc.request_id = uuid.uuid4()
            oc.save()

    def test_objectchange_list(self):
        url = reverse("extras:objectchange_list")
        params = {
            "user": User.objects.first().pk,
        }

        response = self.client.get(f"{url}?{urllib.parse.urlencode(params)}")
        self.assertHttpStatus(response, 200)

    def test_objectchange(self):
        objectchange = ObjectChange.objects.first()
        response = self.client.get(objectchange.get_absolute_url())
        self.assertHttpStatus(response, 200)


class ObjectMetadataTestCase(
    ViewTestCases.ListObjectsViewTestCase,
):
    model = ObjectMetadata

    @override_settings(EXEMPT_VIEW_PERMISSIONS=["*"])
    def test_value_column_in_list_view_rendered_correctly(self):
        """
        GET a list of objects as an authenticated user with permission to view the objects.
        """
        instance1 = self._get_queryset().filter(contact__isnull=False).first()
        instance2 = self._get_queryset().filter(team__isnull=False).first()

        # Try GET to permitted objects
        response = self.client.get(self._get_url("list"))
        self.assertHttpStatus(response, 200)
        content = extract_page_body(response.content.decode(response.charset))
        # Check if the contact or team absolute url is rendered in the ObjectListView table
        self.assertIn(instance1.contact.get_absolute_url(), content, msg=content)
        self.assertIn(instance2.team.get_absolute_url(), content, msg=content)
        # TODO check if other types of values are rendered correctly

    @override_settings(EXEMPT_VIEW_PERMISSIONS=[])
    def test_list_objects_with_constrained_permission(self):
        instance1 = self._get_queryset().first()
        instance2 = self._get_queryset().filter(~Q(assigned_object_id=instance1.assigned_object_id)).first()
        self._get_queryset().filter(~Q(pk=instance1.pk) & ~Q(pk=instance2.pk)).delete()

        # Add object-level permission
        obj_perm = ObjectPermission(
            name="Test permission",
            constraints={"pk": instance1.pk},
            actions=["view", "add"],
        )
        obj_perm.save()
        obj_perm.users.add(self.user)
        obj_perm.object_types.add(ContentType.objects.get_for_model(self.model))

        # Try GET with object-level permission
        response = self.client.get(self._get_url("list"))
        self.assertHttpStatus(response, 200)
        content = extract_page_body(response.content.decode(response.charset))
        # Since we do not render the absolute url in ObjectListView of ObjectMetadata, we need to check assigned_object
        # fields and if they are rendered.
        self.assertIn(instance1.assigned_object.get_absolute_url(), content, msg=content)
        self.assertNotIn(instance2.assigned_object.get_absolute_url(), content, msg=content)


class RelationshipTestCase(ViewTestCases.PrimaryObjectViewTestCase):
    model = Relationship
    slug_source = "label"
    slugify_function = staticmethod(slugify_dashes_to_underscores)

    @classmethod
    def setUpTestData(cls):
        interface_type = ContentType.objects.get_for_model(Interface)
        device_type = ContentType.objects.get_for_model(Device)
        vlan_type = ContentType.objects.get_for_model(VLAN)
        status = Status.objects.get_for_model(Interface).first()

        Relationship(
            label="Device VLANs",
            key="device_vlans",
            type="many-to-many",
            source_type=device_type,
            destination_type=vlan_type,
        ).validated_save()
        Relationship(
            label="Primary VLAN",
            key="primary_vlan",
            type="one-to-many",
            source_type=vlan_type,
            destination_type=device_type,
        ).validated_save()
        Relationship(
            label="Primary Interface",
            type="one-to-one",
            source_type=device_type,
            destination_type=interface_type,
        ).validated_save()

        cls.form_data = {
            "label": "VLAN-to-Interface",
            "key": "vlan_to_interface",
            "type": "many-to-many",
            "source_type": vlan_type.pk,
            "source_label": "Interfaces",
            "source_hidden": False,
            "source_filter": '{"status": ["' + status.name + '"]}',
            "destination_type": interface_type.pk,
            "destination_label": "VLANs",
            "destination_hidden": True,
            "destination_filter": None,
        }
        cls.bulk_edit_data = {
            "description": "This is a relationship between VLANs and Interfaces.",
            "type": "many-to-many",
            "source_type": vlan_type.pk,
            "source_label": "Interfaces",
            "source_hidden": False,
            "source_filter": '{"status": ["' + status.name + '"]}',
            "destination_type": interface_type.pk,
            "destination_label": "VLANs",
            "destination_hidden": True,
            "destination_filter": None,
            "advanced_ui": True,
        }

        cls.slug_test_object = "Primary Interface"


class RelationshipAssociationTestCase(
    # TODO? ViewTestCases.CreateObjectViewTestCase,
    ViewTestCases.DeleteObjectViewTestCase,
    # TODO? ViewTestCases.EditObjectViewTestCase,
    ViewTestCases.BulkDeleteObjectsViewTestCase,
    # TODO? ViewTestCases.GetObjectViewTestCase,
    ViewTestCases.ListObjectsViewTestCase,
):
    model = RelationshipAssociation

    @classmethod
    def setUpTestData(cls):
        device_type = ContentType.objects.get_for_model(Device)
        vlan_type = ContentType.objects.get_for_model(VLAN)

        # Since RelationshipAssociation.get_absolute_url() is actually the Relationship's URL,
        # we want to have separate Relationships as well to allow distinguishing between them.
        relationship_1 = Relationship(
            label="Device VLANs 1",
            key="device_vlans_1",
            type="many-to-many",
            source_type=device_type,
            destination_type=vlan_type,
        )
        relationship_2 = Relationship(
            label="Device VLANs 2",
            key="device_vlans_2",
            type="many-to-many",
            source_type=device_type,
            destination_type=vlan_type,
        )
        relationship_3 = Relationship(
            label="Device VLANs 3",
            key="device_vlans_3",
            type="many-to-many",
            source_type=device_type,
            destination_type=vlan_type,
        )
        cls.relationship = relationship_1
        relationship_1.validated_save()
        relationship_2.validated_save()
        relationship_3.validated_save()
        manufacturer = Manufacturer.objects.first()
        devicetype = DeviceType.objects.create(manufacturer=manufacturer, model="Device Type 1")
        devicerole = Role.objects.get_for_model(Device).first()
        devicestatus = Status.objects.get_for_model(Device).first()
        location = Location.objects.first()
        devices = (
            Device.objects.create(
                name="Device 1", device_type=devicetype, role=devicerole, location=location, status=devicestatus
            ),
            Device.objects.create(
                name="Device 2", device_type=devicetype, role=devicerole, location=location, status=devicestatus
            ),
            Device.objects.create(
                name="Device 3", device_type=devicetype, role=devicerole, location=location, status=devicestatus
            ),
        )
        vlan_status = Status.objects.get_for_model(VLAN).first()
        vlan_group = VLANGroup.objects.create(name="Test VLANGroup 1")
        vlans = (
            VLAN.objects.create(vid=1, name="VLAN 1", status=vlan_status, vlan_group=vlan_group),
            VLAN.objects.create(vid=2, name="VLAN 2", status=vlan_status, vlan_group=vlan_group),
            VLAN.objects.create(vid=3, name="VLAN 3", status=vlan_status, vlan_group=vlan_group),
        )

        RelationshipAssociation(
            relationship=relationship_1,
            source_type=device_type,
            source_id=devices[0].pk,
            destination_type=vlan_type,
            destination_id=vlans[0].pk,
        ).validated_save()
        RelationshipAssociation(
            relationship=relationship_2,
            source_type=device_type,
            source_id=devices[1].pk,
            destination_type=vlan_type,
            destination_id=vlans[1].pk,
        ).validated_save()
        RelationshipAssociation(
            relationship=relationship_3,
            source_type=device_type,
            source_id=devices[2].pk,
            destination_type=vlan_type,
            destination_id=vlans[2].pk,
        ).validated_save()

    def test_list_objects_with_constrained_permission(self):
        instance1, instance2 = RelationshipAssociation.objects.all()[:2]

        # Add object-level permission
        obj_perm = ObjectPermission(
            name="Test permission",
            constraints={"pk": instance1.pk},
            actions=["view"],
        )
        obj_perm.save()
        obj_perm.users.add(self.user)
        obj_perm.object_types.add(ContentType.objects.get_for_model(self.model))

        response = self.client.get(self._get_url("list"))
        self.assertHttpStatus(response, 200)
        content = extract_page_body(response.content.decode(response.charset))
        self.assertIn(instance1.source.name, content, msg=content)
        self.assertIn(instance1.destination.name, content, msg=content)
        self.assertNotIn(instance2.source.name, content, msg=content)
        self.assertNotIn(instance2.destination.name, content, msg=content)

    def test_get_object_with_advanced_relationships(self):
        device_type = ContentType.objects.get_for_model(Device)
        vlan_type = ContentType.objects.get_for_model(VLAN)
        Relationship.objects.create(
            label="Device VLANs 4",
            key="device_vlans_4",
            type="one-to-many",
            source_type=device_type,
            source_label="Device VLANs Advanced",
            destination_type=vlan_type,
            destination_label="VLANs",
            advanced_ui=True,
        )
        Relationship.objects.create(
            label="Device VLANs 5",
            key="device_vlans_5",
            type="one-to-many",
            source_type=device_type,
            source_label="Device VLANs Main",
            destination_type=vlan_type,
            destination_label="VLANs",
            advanced_ui=False,
        )

        device = Device.objects.first()
        # Add model-level permission
        self.add_permissions(f"{Device._meta.app_label}.view_{Device._meta.model_name}")
        # Try GET the main tab
        response = self.client.get(device.get_absolute_url())
        response_content = extract_page_body(response.content.decode(response.charset))
        # The relationship's source label should be in the advanced tab since advance_ui=True
        # a.k.a its index should be greater than the index of the advanced tab
        self.assertGreater(response_content.find("Device VLANs Advanced"), response_content.find('id="advanced"'))
        # The relationship's source label should not be in the advanced tab since advance_ui=False
        # a.k.a its index should be smaller than the index of the advanced tab
        self.assertGreater(response_content.find('id="advanced"'), response_content.find("Device VLANs Main"))


class StaticGroupAssociationTestCase(
    ViewTestCases.BulkDeleteObjectsViewTestCase,
    ViewTestCases.DeleteObjectViewTestCase,
    ViewTestCases.GetObjectViewTestCase,
    ViewTestCases.GetObjectChangelogViewTestCase,
    ViewTestCases.ListObjectsViewTestCase,
):
    model = StaticGroupAssociation

    def test_list_objects_omits_hidden_by_default(self):
        """The list view should not by default include associations for hidden groups."""
        sga1 = StaticGroupAssociation.all_objects.filter(
            dynamic_group__group_type=DynamicGroupTypeChoices.TYPE_STATIC
        ).first()
        self.assertIsNotNone(sga1)
        sga2 = StaticGroupAssociation.all_objects.exclude(
            dynamic_group__group_type=DynamicGroupTypeChoices.TYPE_STATIC
        ).first()
        self.assertIsNotNone(sga2)

        self.add_permissions("extras.view_staticgroupassociation")
        response = self.client.get(self._get_url("list"))
        self.assertHttpStatus(response, 200)
        content = extract_page_body(response.content.decode(response.charset))

        self.assertIn(sga1.get_absolute_url(), content, msg=content)
        self.assertNotIn(sga2.get_absolute_url(), content, msg=content)

    def test_list_objects_can_explicitly_include_hidden(self):
        """The list view can include hidden groups' associations with the correct query parameter."""
        sga1 = StaticGroupAssociation.all_objects.exclude(
            dynamic_group__group_type=DynamicGroupTypeChoices.TYPE_STATIC
        ).first()
        self.assertIsNotNone(sga1)

        self.add_permissions("extras.view_staticgroupassociation")
        response = self.client.get(f"{self._get_url('list')}?dynamic_group={sga1.dynamic_group.pk}")
        self.assertBodyContains(response, sga1.get_absolute_url())


class StatusTestCase(
    # TODO? ViewTestCases.BulkDeleteObjectsViewTestCase,
    ViewTestCases.CreateObjectViewTestCase,
    ViewTestCases.DeleteObjectViewTestCase,
    ViewTestCases.EditObjectViewTestCase,
    ViewTestCases.GetObjectViewTestCase,
    ViewTestCases.GetObjectChangelogViewTestCase,
    ViewTestCases.ListObjectsViewTestCase,
    ViewTestCases.BulkEditObjectsViewTestCase,
):
    model = Status

    @classmethod
    def setUpTestData(cls):
        # Status objects to test.
        device_ct = ContentType.objects.get_for_model(Device)
        circuit_ct = ContentType.objects.get_for_model(Circuit)
        interface_ct = ContentType.objects.get_for_model(Interface)

        cls.form_data = {
            "name": "new_status",
            "description": "I am a new status object.",
            "color": "ffcc00",
            "content_types": [device_ct.pk],
        }

        cls.bulk_edit_data = {
            "color": "000000",
            "add_content_types": [interface_ct.pk, circuit_ct.pk],
            "remove_content_types": [device_ct.pk],
        }


class TeamTestCase(ViewTestCases.PrimaryObjectViewTestCase):
    model = Team

    @classmethod
    def setUpTestData(cls):
        # Teams associated with ObjectMetadata objects are protected, create some deletable teams
        Team.objects.create(name="Deletable team 1")
        Team.objects.create(name="Deletable team 2")
        Team.objects.create(name="Deletable team 3")

        cls.form_data = {
            "name": "new team",
            "phone": "555-0122",
            "email": "new-team@example.com",
            "address": "Rainbow Road, Ramus NJ",
        }
        cls.bulk_edit_data = {"address": "Carnegie Hall, New York, NY"}

    @override_settings(EXEMPT_VIEW_PERMISSIONS=["*"])
    def test_create_new_team_and_assign_team_to_object(self):
        initial_team_count = Team.objects.count()
        initial_team_association_count = ContactAssociation.objects.count()
        self.add_permissions("extras.add_team")
        self.add_permissions("extras.add_contactassociation")

        # Try GET with model-level permission
        url = reverse("extras:object_team_add")
        self.assertHttpStatus(self.client.get(url), 200)
        team_associated_circuit = Circuit.objects.first()
        self.form_data["associated_object_type"] = ContentType.objects.get_for_model(Circuit).pk
        self.form_data["associated_object_id"] = team_associated_circuit.pk
        self.form_data["role"] = Role.objects.get_for_model(ContactAssociation).first().pk
        self.form_data["status"] = Status.objects.get_for_model(ContactAssociation).first().pk

        # Try POST with model-level permission
        request = {
            "path": url,
            "data": post_data(self.form_data),
        }
        self.assertHttpStatus(self.client.post(**request), 302)
        self.assertEqual(initial_team_count + 1, Team.objects.count())
        self.assertEqual(initial_team_association_count + 1, ContactAssociation.objects.count())
        team = Team.objects.get(name="new team", phone="555-0122")
        self.assertEqual(team.name, "new team")
        self.assertEqual(team.phone, "555-0122")
        self.assertEqual(team.email, "new-team@example.com")
        self.assertEqual(team.address, "Rainbow Road, Ramus NJ")
        contact_association = ContactAssociation.objects.get(team=team)
        self.assertEqual(contact_association.associated_object_type.pk, self.form_data["associated_object_type"])
        self.assertEqual(contact_association.associated_object_id, self.form_data["associated_object_id"])
        self.assertEqual(contact_association.role.pk, self.form_data["role"])
        self.assertEqual(contact_association.status.pk, self.form_data["status"])


class TagTestCase(ViewTestCases.OrganizationalObjectViewTestCase):
    model = Tag

    @classmethod
    def setUpTestData(cls):
        cls.form_data = {
            "name": "Tag X",
            "color": "c0c0c0",
            "comments": "Some comments",
            "content_types": [ct.id for ct in TaggableClassesQuery().as_queryset()],
        }

        cls.bulk_edit_data = {
            "color": "00ff00",
        }

    def test_create_tags_with_content_types(self):
        self.add_permissions("extras.add_tag")
        location_content_type = ContentType.objects.get_for_model(Location)

        form_data = {
            **self.form_data,
            "content_types": [location_content_type.id],
        }

        request = {
            "path": self._get_url("add"),
            "data": post_data(form_data),
        }
        self.assertHttpStatus(self.client.post(**request), 302)

        tag_object = Tag.objects.filter(name=self.form_data["name"])
        self.assertTrue(tag_object.exists())
        self.assertEqual(tag_object[0].content_types.first(), location_content_type)

    def test_create_tags_with_invalid_content_types(self):
        self.add_permissions("extras.add_tag")
        manufacturer_content_type = ContentType.objects.get_for_model(Manufacturer)

        form_data = {
            **self.form_data,
            "content_types": [manufacturer_content_type.id],
        }

        request = {
            "path": self._get_url("add"),
            "data": post_data(form_data),
        }

        response = self.client.post(**request)
        tag_object = Tag.objects.filter(name=self.form_data["name"])
        self.assertFalse(tag_object.exists())
        self.assertBodyContains(response, "content_types: Select a valid choice")

    def test_update_tags_remove_content_type(self):
        """Test removing a tag content_type that is been tagged to a model"""
        self.add_permissions("extras.change_tag")

        tag_1 = Tag.objects.get_for_model(Location).first()
        location = Location.objects.first()
        location.tags.add(tag_1)

        form_data = {
            "name": tag_1.name,
            "color": "c0c0c0",
            "content_types": [ContentType.objects.get_for_model(Device).id],
        }

        request = {
            "path": self._get_url("edit", tag_1),
            "data": post_data(form_data),
        }

        response = self.client.post(**request)
        self.assertHttpStatus(
            response, 200, ["content_types: Unable to remove dcim.location. Dependent objects were found."]
        )


class WebhookTestCase(
    ViewTestCases.CreateObjectViewTestCase,
    ViewTestCases.DeleteObjectViewTestCase,
    ViewTestCases.EditObjectViewTestCase,
    ViewTestCases.GetObjectViewTestCase,
    ViewTestCases.GetObjectChangelogViewTestCase,
    ViewTestCases.ListObjectsViewTestCase,
    ViewTestCases.BulkEditObjectsViewTestCase,
):
    model = Webhook

    @classmethod
    def setUpTestData(cls):
        webhooks = (
            Webhook(
                name="webhook-1",
                enabled=True,
                type_create=True,
                payload_url="http://test-url.com/test-1",
                http_content_type=HTTP_CONTENT_TYPE_JSON,
            ),
            Webhook(
                name="webhook-2",
                enabled=True,
                type_update=True,
                payload_url="http://test-url.com/test-2",
                http_content_type=HTTP_CONTENT_TYPE_JSON,
            ),
            Webhook(
                name="webhook-3",
                enabled=True,
                type_delete=True,
                payload_url="http://test-url.com/test-3",
                http_content_type=HTTP_CONTENT_TYPE_JSON,
            ),
        )

        obj_type = ContentType.objects.get_for_model(ConsolePort)
        device_ct = ContentType.objects.get_for_model(Device)
        ipaddress_ct = ContentType.objects.get_for_model(IPAddress)
        prefix_ct = ContentType.objects.get_for_model(Prefix)

        for webhook in webhooks:
            webhook.save()
            webhook.content_types.set([obj_type])

        cls.form_data = {
            "name": "webhook-4",
            "content_types": [obj_type.pk],
            "enabled": True,
            "type_create": True,
            "payload_url": "http://test-url.com/test-4",
            "http_method": "POST",
            "http_content_type": "application/json",
        }
        cls.bulk_edit_data = {
            "enabled": False,
            "type_create": True,
            "type_update": True,
            "type_delete": False,
            "payload_url": "http://test-url.com/test-4",
            "http_method": "POST",
            "http_content_type": "application/json",
            "additional_headers": "Authorization: Token abc123\nX-Custom-Header: ExampleValue",
            "body_template": '{"event": "{{ event }}", "data": {{ data | tojson }}}',
            "secret": "my-secret-key",
            "ssl_verification": True,
            "ca_file_path": "/etc/ssl/certs/ca-certificates.crt",
            "add_content_types": [ipaddress_ct.pk, prefix_ct.pk],
            "remove_content_types": [device_ct.pk],
        }


class RoleTestCase(ViewTestCases.OrganizationalObjectViewTestCase, ViewTestCases.BulkEditObjectsViewTestCase):
    model = Role

    @classmethod
    def setUpTestData(cls):
        # Role objects to test.
        device_ct = ContentType.objects.get_for_model(Device)
        ipaddress_ct = ContentType.objects.get_for_model(IPAddress)
        prefix_ct = ContentType.objects.get_for_model(Prefix)

        cls.form_data = {
            "name": "New Role",
            "description": "I am a new role object.",
            "color": ColorChoices.COLOR_GREY,
            "content_types": [device_ct.pk],
        }

        cls.bulk_edit_data = {
            "color": "000000",
            "description": "I used to be a new role object.",
            "weight": 255,
            "add_content_types": [ipaddress_ct.pk, prefix_ct.pk],
            "remove_content_types": [device_ct.pk],
        }

    @override_settings(EXEMPT_VIEW_PERMISSIONS=["*"])
    def test_view_with_content_types(self):
        """
        Check that the expected panel headings are rendered and unexpected panel headings are not rendered
        """
        eligible_ct_model_classes = RoleModelsQuery().list_subclasses()
        for instance in self._get_queryset().all():
            response = self.client.get(instance.get_absolute_url())
            response_body = extract_page_body(response.content.decode(response.charset))
            role_content_types = instance.content_types.all()
            for model_class in eligible_ct_model_classes:
                verbose_name_plural = model_class._meta.verbose_name_plural
                content_type = ContentType.objects.get_for_model(model_class)
                result = " ".join(bettertitle(elem) for elem in verbose_name_plural.split())
                # Assert tables are correctly rendered
                if content_type not in role_content_types:
                    if result == "Contact Associations":
                        # AssociationContact Table in the contact tab should be there.
                        self.assertInHTML(f"<strong>{result}</strong>", response_body)
                        # ContactAssociationTable related to this role instances in the main tab should not be there.
                        self.assertNotIn(
                            f'<strong>{result}</strong>\n            </div>\n            \n\n\n\n    <table class="table table-hover nb-table-headings">',
                            response_body,
                        )
                    else:
                        self.assertNotIn(f"<strong>{result}</strong>", response_body)
                else:
                    self.assertInHTML(f"<strong>{result}</strong>", response_body)<|MERGE_RESOLUTION|>--- conflicted
+++ resolved
@@ -1491,46 +1491,11 @@
             "remove_content_types": [device_ct.pk],
         }
 
-<<<<<<< HEAD
-    @override_settings(EXEMPT_VIEW_PERMISSIONS=["*"])
-    def test_static_group(self):
-        location_ct = ContentType.objects.get_for_model(Location)
-        static_group = DynamicGroup.objects.create(
-            name="Static Group",
-            content_type=location_ct,
-            group_type=DynamicGroupTypeChoices.TYPE_STATIC,
-        )
-
-        response = self.client.get(static_group.get_absolute_url())
-        self.assertHttpStatus(response, 200)
-
-        body = extract_page_body(response.content.decode(response.charset))
-
-        def assert_panel(label, content_html):
-            panel = (
-                '<div class="panel panel-default">'
-                f'<div class="panel-heading"><strong>{label}</strong></div>'
-                f'<div class="panel-body">{content_html}</div>'
-                "</div>"
-            )
-            self.assertInHTML(panel, body)
-
-        assert_panel("Filter", '<span class="text-muted">&mdash;</span>')
-        assert_panel("Filter Query Logic", '<pre><span class="text-muted">&mdash;</span></pre>')
-
-    def test_get_object_dynamic_groups_anonymous(self):
-        url = reverse("dcim:device_dynamicgroups", kwargs={"pk": Device.objects.first().pk})
-        self.client.logout()
-        response = self.client.get(url, follow=True)
-        self.assertHttpStatus(response, 200)
-        self.assertRedirects(response, f"/login/?next={url}")
-=======
     def test_create_object_without_permission(self):
         # Can't have two CustomFields with the same "key"
         self.form_data = self.form_data.copy()
         self.form_data["key"] = "custom_field_boolean_2"
         super().test_create_object_without_permission()
->>>>>>> 1c9b906b
 
     def test_create_object_with_permission(self):
         # Can't have two CustomFields with the same "key"
@@ -1884,6 +1849,32 @@
         # Check that the "members" table in the detail view includes all permitted member objects
         self.assertIn(str(member1.pk), response_body)
         self.assertNotIn(str(member2.pk), response_body)
+
+    @override_settings(EXEMPT_VIEW_PERMISSIONS=["*"])
+    def test_static_group(self):
+        location_ct = ContentType.objects.get_for_model(Location)
+        static_group = DynamicGroup.objects.create(
+            name="Static Group",
+            content_type=location_ct,
+            group_type=DynamicGroupTypeChoices.TYPE_STATIC,
+        )
+
+        response = self.client.get(static_group.get_absolute_url())
+        self.assertHttpStatus(response, 200)
+
+        body = extract_page_body(response.content.decode(response.charset))
+
+        def assert_panel(label, content_html):
+            panel = (
+                '<div class="panel panel-default">'
+                f'<div class="panel-heading"><strong>{label}</strong></div>'
+                f'<div class="panel-body">{content_html}</div>'
+                "</div>"
+            )
+            self.assertInHTML(panel, body)
+
+        assert_panel("Filter", '<span class="text-muted">&mdash;</span>')
+        assert_panel("Filter Query Logic", '<pre><span class="text-muted">&mdash;</span></pre>')
 
     def test_get_object_dynamic_groups_anonymous(self):
         url = reverse("dcim:device_dynamicgroups", kwargs={"pk": Device.objects.first().pk})

from datetime import datetime, timedelta
import os.path
import urllib.parse
import uuid

from django.conf import settings
from django.contrib.auth import get_user_model
from django.contrib.contenttypes.models import ContentType
from django.http import Http404
from django.test import override_settings, SimpleTestCase
from django.urls import reverse
from django.utils import timezone
from unittest import mock

from nautobot.dcim.models import ConsolePort, Device, DeviceRole, DeviceType, Interface, Manufacturer, Site
from nautobot.extras.choices import CustomFieldTypeChoices, JobExecutionType, ObjectChangeActionChoices
from nautobot.extras.constants import HTTP_CONTENT_TYPE_JSON
from nautobot.extras.jobs import Job
from nautobot.extras.models import (
    ConfigContext,
    ConfigContextSchema,
    CustomField,
    CustomLink,
    ExportTemplate,
    GitRepository,
    GraphQLQuery,
    JobResult,
    ObjectChange,
    Relationship,
    RelationshipAssociation,
<<<<<<< HEAD
    Secret,
=======
    ScheduledJob,
>>>>>>> e8be5c8c
    Status,
    Tag,
    Webhook,
    ComputedField,
)
from nautobot.extras.views import JobView, ScheduledJobView
from nautobot.ipam.models import VLAN
from nautobot.utilities.testing import ViewTestCases, TestCase, extract_page_body, extract_form_failures
from nautobot.utilities.testing.utils import post_data


# Use the proper swappable User model
User = get_user_model()

THIS_DIRECTORY = os.path.dirname(__file__)
DUMMY_JOBS = os.path.join(settings.BASE_DIR, "extras/tests/dummy_jobs")


class ComputedFieldTestCase(
    ViewTestCases.BulkDeleteObjectsViewTestCase,
    ViewTestCases.CreateObjectViewTestCase,
    ViewTestCases.DeleteObjectViewTestCase,
    ViewTestCases.EditObjectViewTestCase,
    ViewTestCases.GetObjectViewTestCase,
    ViewTestCases.GetObjectChangelogViewTestCase,
    ViewTestCases.ListObjectsViewTestCase,
):
    model = ComputedField

    @classmethod
    def setUpTestData(cls):
        obj_type = ContentType.objects.get_for_model(Site)

        computed_fields = (
            ComputedField(
                content_type=obj_type,
                label="Computed Field One",
                slug="computed_field_one",
                template="Site name is {{ obj.name }}",
                fallback_value="Template error",
                weight=100,
            ),
            ComputedField(
                content_type=obj_type,
                slug="computed_field_two",
                label="Computed Field Two",
                template="Site name is {{ obj.name }}",
                fallback_value="Template error",
                weight=100,
            ),
            ComputedField(
                content_type=obj_type,
                slug="computed_field_three",
                label="Computed Field Three",
                template="Site name is {{ obj.name }}",
                weight=100,
            ),
            ComputedField(
                content_type=obj_type,
                label="Computed Field Five",
                template="Site name is {{ obj.name }}",
                fallback_value="Template error",
                weight=100,
            ),
        )

        cls.site1 = Site(name="NYC")
        cls.site1.save()

        for cf in computed_fields:
            cf.save()

        cls.form_data = {
            "content_type": obj_type.pk,
            "slug": "computed_field_four",
            "label": "Computed Field Four",
            "template": "{{ obj.name }} is the best Site!",
            "fallback_value": ":skull_emoji:",
            "weight": 100,
        }

        cls.slug_source = "label"
        cls.slug_test_object = "Computed Field Five"


# TODO: Change base class to PrimaryObjectViewTestCase
# Blocked by absence of standard create/edit, bulk create views
class ConfigContextTestCase(
    ViewTestCases.CreateObjectViewTestCase,
    ViewTestCases.GetObjectViewTestCase,
    ViewTestCases.GetObjectChangelogViewTestCase,
    ViewTestCases.DeleteObjectViewTestCase,
    ViewTestCases.EditObjectViewTestCase,
    ViewTestCases.ListObjectsViewTestCase,
    ViewTestCases.BulkEditObjectsViewTestCase,
    ViewTestCases.BulkDeleteObjectsViewTestCase,
):
    model = ConfigContext

    @classmethod
    def setUpTestData(cls):

        site = Site.objects.create(name="Site 1", slug="site-1")

        # Create three ConfigContexts
        for i in range(1, 4):
            configcontext = ConfigContext(name="Config Context {}".format(i), data={"foo": i})
            configcontext.save()
            configcontext.sites.add(site)

        cls.form_data = {
            "name": "Config Context X",
            "weight": 200,
            "description": "A new config context",
            "is_active": True,
            "regions": [],
            "sites": [site.pk],
            "roles": [],
            "device_types": [],
            "platforms": [],
            "tenant_groups": [],
            "tenants": [],
            "tags": [],
            "data": '{"foo": 123}',
        }

        cls.bulk_edit_data = {
            "weight": 300,
            "is_active": False,
            "description": "New description",
        }

    def test_schema_validation_pass(self):
        """
        Given a config context schema
        And a config context that conforms to that schema
        Assert that the config context passes schema validation via full_clean()
        """
        schema = ConfigContextSchema.objects.create(
            name="Schema 1", slug="schema-1", data_schema={"type": "object", "properties": {"foo": {"type": "string"}}}
        )
        self.add_permissions("extras.add_configcontext")
        self.add_permissions("extras.view_configcontextschema")

        form_data = {
            "name": "Config Context with schema",
            "weight": 200,
            "description": "A new config context",
            "is_active": True,
            "regions": [],
            "sites": [],
            "roles": [],
            "device_types": [],
            "platforms": [],
            "tenant_groups": [],
            "tenants": [],
            "tags": [],
            "data": '{"foo": "bar"}',
            "schema": schema.pk,
        }

        # Try POST with model-level permission
        request = {
            "path": self._get_url("add"),
            "data": post_data(form_data),
        }
        self.assertHttpStatus(self.client.post(**request), 302)
        self.assertEqual(self._get_queryset().get(name="Config Context with schema").schema.pk, schema.pk)

    def test_schema_validation_fails(self):
        """
        Given a config context schema
        And a config context that *does not* conform to that schema
        Assert that the config context fails schema validation via full_clean()
        """
        schema = ConfigContextSchema.objects.create(
            name="Schema 1", slug="schema-1", data_schema={"type": "object", "properties": {"foo": {"type": "integer"}}}
        )
        self.add_permissions("extras.add_configcontext")
        self.add_permissions("extras.view_configcontextschema")

        form_data = {
            "name": "Config Context with bad schema",
            "weight": 200,
            "description": "A new config context",
            "is_active": True,
            "regions": [],
            "sites": [],
            "roles": [],
            "device_types": [],
            "platforms": [],
            "tenant_groups": [],
            "tenants": [],
            "tags": [],
            "data": '{"foo": "bar"}',
            "schema": schema.pk,
        }

        # Try POST with model-level permission
        request = {
            "path": self._get_url("add"),
            "data": post_data(form_data),
        }
        self.assertHttpStatus(self.client.post(**request), 200)
        self.assertEqual(self._get_queryset().filter(name="Config Context with schema").count(), 0)


# This OrganizationalObjectViewTestCase less BulkImportObjectsViewTestCase
# because it doesn't make sense to support CSV for schemas.
class ConfigContextSchemaTestCase(
    ViewTestCases.CreateObjectViewTestCase,
    ViewTestCases.DeleteObjectViewTestCase,
    ViewTestCases.EditObjectViewTestCase,
    ViewTestCases.GetObjectViewTestCase,
    ViewTestCases.GetObjectChangelogViewTestCase,
    ViewTestCases.ListObjectsViewTestCase,
    ViewTestCases.BulkDeleteObjectsViewTestCase,
    ViewTestCases.BulkEditObjectsViewTestCase,
):
    model = ConfigContextSchema

    @classmethod
    def setUpTestData(cls):

        # Create three ConfigContextSchema records
        ConfigContextSchema.objects.create(
            name="Schema 1", slug="schema-1", data_schema={"type": "object", "properties": {"foo": {"type": "string"}}}
        ),
        ConfigContextSchema.objects.create(
            name="Schema 2", slug="schema-2", data_schema={"type": "object", "properties": {"bar": {"type": "string"}}}
        ),
        ConfigContextSchema.objects.create(
            name="Schema 3", slug="schema-3", data_schema={"type": "object", "properties": {"baz": {"type": "string"}}}
        ),
        ConfigContextSchema.objects.create(
            name="Schema 4", data_schema={"type": "object", "properties": {"baz": {"type": "string"}}}
        ),

        cls.form_data = {
            "name": "Schema X",
            "slug": "schema-x",
            "data_schema": '{"type": "object", "properties": {"baz": {"type": "string"}}}',
        }

        cls.bulk_edit_data = {
            "description": "New description",
        }

        cls.slug_source = "name"
        cls.slug_test_object = "Schema 4"


class CustomLinkTestCase(
    ViewTestCases.CreateObjectViewTestCase,
    ViewTestCases.DeleteObjectViewTestCase,
    ViewTestCases.EditObjectViewTestCase,
    ViewTestCases.GetObjectViewTestCase,
    ViewTestCases.GetObjectChangelogViewTestCase,
    ViewTestCases.ListObjectsViewTestCase,
):
    model = CustomLink

    @classmethod
    def setUpTestData(cls):
        obj_type = ContentType.objects.get_for_model(Site)

        customlinks = (
            CustomLink(
                content_type=obj_type,
                name="customlink-1",
                text="customlink text 1",
                target_url="http://customlink1.com",
                weight=100,
                button_class="default",
                new_window=False,
            ),
            CustomLink(
                content_type=obj_type,
                name="customlink-2",
                text="customlink text 2",
                target_url="http://customlink2.com",
                weight=100,
                button_class="default",
                new_window=False,
            ),
            CustomLink(
                content_type=obj_type,
                name="customlink-3",
                text="customlink text 3",
                target_url="http://customlink3.com",
                weight=100,
                button_class="default",
                new_window=False,
            ),
        )

        for link in customlinks:
            link.save()

        cls.form_data = {
            "content_type": obj_type.pk,
            "name": "customlink-4",
            "text": "customlink text 4",
            "target_url": "http://customlink4.com",
            "weight": 100,
            "button_class": "default",
            "new_window": False,
        }


class CustomFieldTestCase(
    ViewTestCases.BulkDeleteObjectsViewTestCase,
    ViewTestCases.CreateObjectViewTestCase,
    ViewTestCases.DeleteObjectViewTestCase,
    ViewTestCases.EditObjectViewTestCase,
    ViewTestCases.GetObjectViewTestCase,
    ViewTestCases.ListObjectsViewTestCase,
):
    model = CustomField
    reverse_url_attribute = "name"

    @classmethod
    def setUpTestData(cls):
        obj_type = ContentType.objects.get_for_model(Site)

        custom_fields = [
            CustomField(
                type=CustomFieldTypeChoices.TYPE_BOOLEAN,
                name="Custom Field Boolean",
                label="Custom Field Boolean",
                default="",
            ),
            CustomField(
                type=CustomFieldTypeChoices.TYPE_TEXT,
                name="Custom Field Text",
                label="Custom Field Text",
                default="",
            ),
            CustomField(
                type=CustomFieldTypeChoices.TYPE_INTEGER,
                name="Custom Field Integer",
                label="Custom Field Integer",
                default="",
            ),
        ]

        for custom_field in custom_fields:
            custom_field.validated_save()
            custom_field.content_types.set([obj_type])

        cls.form_data = {
            "content_types": [obj_type.pk],
            "type": CustomFieldTypeChoices.TYPE_BOOLEAN,
            "name": "Custom Field Boolean",
            "label": "Custom Field Boolean",
            "default": None,
            "filter_logic": "loose",
            "weight": 100,
        }

    def test_create_object_without_permission(self):
        # Can't have two CustomFields with the same "name"
        for cf in CustomField.objects.all():
            cf.delete()
        super().test_create_object_without_permission()

    def test_create_object_with_permission(self):
        # Can't have two CustomFields with the same "name"
        for cf in CustomField.objects.all():
            cf.delete()
        super().test_create_object_with_permission()

    def test_create_object_with_constrained_permission(self):
        # Can't have two CustomFields with the same "name"
        for cf in CustomField.objects.all():
            cf.delete()
        super().test_create_object_with_constrained_permission()


class CustomLinkTest(TestCase):
    user_permissions = ["dcim.view_site"]

    def test_view_object_with_custom_link(self):
        customlink = CustomLink(
            content_type=ContentType.objects.get_for_model(Site),
            name="Test",
            text="FOO {{ obj.name }} BAR",
            target_url="http://example.com/?site={{ obj.slug }}",
            new_window=False,
        )
        customlink.save()

        site = Site(name="Test Site", slug="test-site")
        site.save()

        response = self.client.get(site.get_absolute_url(), follow=True)
        self.assertEqual(response.status_code, 200)
        content = extract_page_body(response.content.decode(response.charset))
        self.assertIn(f"FOO {site.name} BAR", content, content)


class ExportTemplateTestCase(
    ViewTestCases.CreateObjectViewTestCase,
    ViewTestCases.DeleteObjectViewTestCase,
    ViewTestCases.EditObjectViewTestCase,
    ViewTestCases.GetObjectViewTestCase,
    ViewTestCases.GetObjectChangelogViewTestCase,
    ViewTestCases.ListObjectsViewTestCase,
):
    model = ExportTemplate

    @classmethod
    def setUpTestData(cls):
        obj_type = ContentType.objects.get_for_model(Site)

        templates = (
            ExportTemplate(
                name="template-1",
                template_code="template-1 test1",
                content_type=obj_type,
            ),
            ExportTemplate(
                name="template-2",
                template_code="template-2 test2",
                content_type=obj_type,
            ),
            ExportTemplate(
                name="template-3",
                template_code="template-3 test3",
                content_type=obj_type,
            ),
        )

        for template in templates:
            template.save()

        cls.form_data = {
            "name": "template-4",
            "content_type": obj_type.pk,
            "template_code": "template-4 test4",
        }


class GitRepositoryTestCase(
    ViewTestCases.CreateObjectViewTestCase,
    ViewTestCases.DeleteObjectViewTestCase,
    ViewTestCases.EditObjectViewTestCase,
    ViewTestCases.GetObjectViewTestCase,
    ViewTestCases.GetObjectChangelogViewTestCase,
    ViewTestCases.ListObjectsViewTestCase,
):
    model = GitRepository

    @classmethod
    def setUpTestData(cls):

        # Create four GitRepository records
        repos = (
            GitRepository(name="Repo 1", slug="repo-1", remote_url="https://example.com/repo1.git"),
            GitRepository(name="Repo 2", slug="repo-2", remote_url="https://example.com/repo2.git"),
            GitRepository(name="Repo 3", slug="repo-3", remote_url="https://example.com/repo3.git"),
            GitRepository(name="Repo 4", remote_url="https://example.com/repo4.git"),
        )
        for repo in repos:
            repo.save(trigger_resync=False)

        cls.form_data = {
            "name": "A new Git repository",
            "slug": "a-new-git-repository",
            "remote_url": "http://example.com/a_new_git_repository.git",
            "branch": "develop",
            "_token": "1234567890abcdef1234567890abcdef",
            "provided_contents": [
                "extras.configcontext",
                "extras.job",
                "extras.exporttemplate",
            ],
        }

        cls.slug_source = "name"
        cls.slug_test_object = "Repo 4"


# Not a full-fledged PrimaryObjectViewTestCase as there's no BulkEditView for Secrets
class SecretTestCase(
    ViewTestCases.GetObjectViewTestCase,
    ViewTestCases.GetObjectChangelogViewTestCase,
    ViewTestCases.CreateObjectViewTestCase,
    ViewTestCases.EditObjectViewTestCase,
    ViewTestCases.DeleteObjectViewTestCase,
    ViewTestCases.ListObjectsViewTestCase,
    ViewTestCases.BulkImportObjectsViewTestCase,
    ViewTestCases.BulkDeleteObjectsViewTestCase,
):
    model = Secret

    @classmethod
    def setUpTestData(cls):
        tags = cls.create_tags("alpha", "beta", "gamma")

        secrets = (
            Secret(
                name="View Test 1",
                provider="environment-variable",
                parameters={"variable": "VIEW_TEST_1"},
                tags=[t.pk for t in tags],
            ),
            Secret(
                name="View Test 2",
                provider="environment-variable",
                parameters={"variable": "VIEW_TEST_2"},
            ),
            Secret(
                name="View Test 3",
                provider="environment-variable",
                parameters={"variable": "VIEW_TEST_3"},
            ),
        )

        for secret in secrets:
            secret.validated_save()

        cls.form_data = {
            "name": "View Test 4",
            "slug": "view-test-4",
            "provider": "environment-variable",
            "parameters": '{"variable": "VIEW_TEST_4"}',
        }

        cls.csv_data = (
            "name,slug,provider,parameters",
            'View Test 5,view-test-5,environment-variable,{"variable": "VIEW_TEST_5"}',
            'View Test 6,,environment-variable,{"variable": "VIEW_TEST_6"}',
            'View Test 7,,environment-variable,{"variable": "VIEW_TEST_7"}',
        )

        cls.slug_source = "name"
        cls.slug_test_object = "View Test 3"


class GraphQLQueriesTestCase(
    ViewTestCases.CreateObjectViewTestCase,
    ViewTestCases.DeleteObjectViewTestCase,
    ViewTestCases.EditObjectViewTestCase,
    ViewTestCases.GetObjectViewTestCase,
    ViewTestCases.GetObjectChangelogViewTestCase,
    ViewTestCases.ListObjectsViewTestCase,
):
    model = GraphQLQuery

    @classmethod
    def setUpTestData(cls):
        graphqlqueries = (
            GraphQLQuery(
                name="graphql-query-1",
                slug="graphql-query-1",
                query="{ query: sites {name} }",
            ),
            GraphQLQuery(
                name="graphql-query-2",
                slug="graphql-query-2",
                query='{ devices(role: "edge") { id, name, device_role { name slug } } }',
            ),
            GraphQLQuery(
                name="graphql-query-3",
                slug="graphql-query-3",
                query="""
query ($device: String!) {
  devices(name: $device) {
    config_context
    name
    position
    serial
    primary_ip4 {
      id
      primary_ip4_for {
        id
        name
      }
    }
    tenant {
      name
    }
    tags {
      name
      slug
    }
    device_role {
      name
    }
    platform {
      name
      slug
      manufacturer {
        name
      }
      napalm_driver
    }
    site {
      name
      slug
      vlans {
        id
        name
        vid
      }
      vlan_groups {
        id
      }
    }
    interfaces {
      description
      mac_address
      enabled
      name
      ip_addresses {
        address
        tags {
          id
        }
      }
      connected_circuit_termination {
        circuit {
          cid
          commit_rate
          provider {
            name
          }
        }
      }
      tagged_vlans {
        id
      }
      untagged_vlan {
        id
      }
      cable {
        termination_a_type
        status {
          name
        }
        color
      }
      tagged_vlans {
        site {
          name
        }
        id
      }
      tags {
        id
      }
    }
  }
}""",
            ),
            GraphQLQuery(
                name="Graphql Query 5",
                query='{ devices(role: "edge") { id, name, device_role { name slug } } }',
            ),
        )

        for query in graphqlqueries:
            query.full_clean()
            query.save()

        cls.form_data = {
            "name": "graphql-query-4",
            "slug": "graphql-query-4",
            "query": "{query: sites {name}}",
        }

        cls.slug_source = "name"
        cls.slug_test_object = "Graphql Query 5"


#
# Jobs, Scheduling, and Approvals
#


@override_settings(JOBS_ROOT=THIS_DIRECTORY)
class TestJobMixin(SimpleTestCase):
    class TestJob(Job):
        pass

    @staticmethod
    def get_test_job_class(self, class_path):
        if class_path.startswith("local/test_view"):
            return TestJobMixin.TestJob
        raise Http404

    @classmethod
    def setUpClass(cls):
        super().setUpClass()
        # Monkey-patch the viewsets' _get_job methods to return our test class above
        cls.original_method = JobView._get_job
        JobView._get_job = TestJobMixin.get_test_job_class
        ScheduledJobView._get_job = TestJobMixin.get_test_job_class

    @classmethod
    def tearDownClass(cls):
        super().tearDownClass()
        # Undo monkey-patch
        JobView._get_job = cls.original_method
        ScheduledJobView._get_job = cls.original_method


class ScheduledJobTestCase(
    TestJobMixin,
    ViewTestCases.GetObjectViewTestCase,
    ViewTestCases.ListObjectsViewTestCase,
    ViewTestCases.DeleteObjectViewTestCase,
    ViewTestCases.BulkDeleteObjectsViewTestCase,
):
    model = ScheduledJob

    @classmethod
    def setUpTestData(cls):
        user = User.objects.create(username="user1", is_active=True)
        ScheduledJob.objects.create(
            name="test1",
            task="nautobot.extras.jobs.scheduled_job_handler",
            job_class="local/test_views/TestJob",
            interval=JobExecutionType.TYPE_IMMEDIATELY,
            user=user,
            start_time=datetime.now(),
        )
        ScheduledJob.objects.create(
            name="test2",
            task="nautobot.extras.jobs.scheduled_job_handler",
            job_class="local/test_views/TestJob",
            interval=JobExecutionType.TYPE_IMMEDIATELY,
            user=user,
            start_time=datetime.now(),
        )
        ScheduledJob.objects.create(
            name="test3",
            task="nautobot.extras.jobs.scheduled_job_handler",
            job_class="local/test_views/TestJob",
            interval=JobExecutionType.TYPE_IMMEDIATELY,
            user=user,
            start_time=datetime.now(),
        )

    def test_only_enabled_is_listed(self):
        self.add_permissions("extras.view_scheduledjob")

        # this should not appear, since it’s not enabled
        ScheduledJob.objects.create(
            enabled=False,
            name="test4",
            task="nautobot.extras.jobs.scheduled_job_handler",
            job_class="local/test_views/TestJob",
            interval=JobExecutionType.TYPE_IMMEDIATELY,
            user=self.user,
            start_time=datetime.now(),
        )

        response = self.client.get(self._get_url("list"))
        self.assertHttpStatus(response, 200)
        self.assertNotIn("test4", extract_page_body(response.content.decode(response.charset)))


class ApprovalQueueTestCase(
    ViewTestCases.ListObjectsViewTestCase,
):
    model = ScheduledJob

    def _get_url(self, action, instance=None):
        if action != "list":
            raise ValueError("This override is only valid for list test cases")
        return reverse("extras:scheduledjob_approval_queue_list")

    @classmethod
    def setUpTestData(cls):
        user = User.objects.create(username="user1", is_active=True)
        ScheduledJob.objects.create(
            name="test1",
            task="nautobot.extras.jobs.scheduled_job_handler",
            job_class="-",
            interval=JobExecutionType.TYPE_IMMEDIATELY,
            user=user,
            approval_required=True,
            start_time=datetime.now(),
        )
        ScheduledJob.objects.create(
            name="test2",
            task="nautobot.extras.jobs.scheduled_job_handler",
            job_class="-",
            interval=JobExecutionType.TYPE_IMMEDIATELY,
            user=user,
            approval_required=True,
            start_time=datetime.now(),
        )
        ScheduledJob.objects.create(
            name="test3",
            task="nautobot.extras.jobs.scheduled_job_handler",
            job_class="-",
            interval=JobExecutionType.TYPE_IMMEDIATELY,
            user=user,
            approval_required=True,
            start_time=datetime.now(),
        )

    def test_only_approvable_is_listed(self):
        self.add_permissions("extras.view_scheduledjob")

        ScheduledJob.objects.create(
            name="test4",
            task="nautobot.extras.jobs.scheduled_job_handler",
            job_class="-",
            interval=JobExecutionType.TYPE_IMMEDIATELY,
            user=self.user,
            approval_required=False,
            start_time=datetime.now(),
        )

        response = self.client.get(self._get_url("list"))
        self.assertHttpStatus(response, 200)
        self.assertNotIn("test4", extract_page_body(response.content.decode(response.charset)))


class JobResultTestCase(
    TestJobMixin,
    ViewTestCases.GetObjectViewTestCase,
    ViewTestCases.ListObjectsViewTestCase,
    ViewTestCases.DeleteObjectViewTestCase,
    ViewTestCases.BulkDeleteObjectsViewTestCase,
):
    model = JobResult

    @classmethod
    def setUpTestData(cls):
        obj_type = ContentType.objects.get(app_label="extras", model="job")
        JobResult.objects.create(
            name="local/test_view/TestJob",
            job_id=uuid.uuid4(),
            obj_type=obj_type,
        )
        JobResult.objects.create(
            name="local/test_view/TestJob2",
            job_id=uuid.uuid4(),
            obj_type=obj_type,
        )
        JobResult.objects.create(
            name="local/test_view/TestJob3",
            job_id=uuid.uuid4(),
            obj_type=obj_type,
        )


class JobTestCase(
    TestCase,
):
    """
    The Job view test cases.

    Since Job is not an actual model, we have to improvise and test the views
    manually.
    """

    @override_settings(EXEMPT_VIEW_PERMISSIONS=[])
    def test_list_without_permission(self):
        self.assertHttpStatus(self.client.get(reverse("extras:job_list")), 403)

    @override_settings(EXEMPT_VIEW_PERMISSIONS=["*"], JOBS_ROOT=DUMMY_JOBS)
    def test_list(self):
        response = self.client.get(reverse("extras:job_list"))
        self.assertHttpStatus(response, 200)

        response_body = extract_page_body(response.content.decode(response.charset))
        self.assertIn("TestPass", response_body)

    @override_settings(EXEMPT_VIEW_PERMISSIONS=[], JOBS_ROOT=DUMMY_JOBS)
    def test_get_without_permission(self):
        response = self.client.get(reverse("extras:job", kwargs={"class_path": "local/test_pass/TestPass"}))
        self.assertHttpStatus(response, 403)

    @override_settings(EXEMPT_VIEW_PERMISSIONS=["*"], JOBS_ROOT=DUMMY_JOBS)
    def test_get(self):
        response = self.client.get(reverse("extras:job", kwargs={"class_path": "local/test_pass/TestPass"}))
        self.assertHttpStatus(response, 200)

        response_body = extract_page_body(response.content.decode(response.charset))
        self.assertIn("TestPass", response_body)

    @override_settings(EXEMPT_VIEW_PERMISSIONS=[], JOBS_ROOT=DUMMY_JOBS)
    def test_post_without_permission(self):
        response = self.client.post(reverse("extras:job", kwargs={"class_path": "local/test_pass/TestPass"}))
        self.assertHttpStatus(response, 403)

    @override_settings(EXEMPT_VIEW_PERMISSIONS=["*"], JOBS_ROOT=DUMMY_JOBS)
    def test_run_without_schedule(self):
        self.add_permissions("extras.run_job")

        response = self.client.post(reverse("extras:job", kwargs={"class_path": "local/test_pass/TestPass"}))

        self.assertHttpStatus(response, 200)
        errors = extract_form_failures(response.content.decode(response.charset))
        self.assertEqual(errors, ["_schedule_type: This field is required."])

    @override_settings(EXEMPT_VIEW_PERMISSIONS=["*"], JOBS_ROOT=DUMMY_JOBS)
    @mock.patch("nautobot.extras.views.get_worker_count")
    def test_run_now_no_worker(self, patched):
        self.add_permissions("extras.run_job")

        data = {
            "_schedule_type": "immediately",
        }

        patched.return_value = 0
        response = self.client.post(reverse("extras:job", kwargs={"class_path": "local/test_pass/TestPass"}), data)

        self.assertHttpStatus(response, 200)
        content = extract_page_body(response.content.decode(response.charset))
        self.assertIn("Celery worker process not running.", content)

    @override_settings(EXEMPT_VIEW_PERMISSIONS=["*"], JOBS_ROOT=DUMMY_JOBS)
    @mock.patch("nautobot.extras.views.get_worker_count")
    def test_run_now(self, patched):
        self.add_permissions("extras.run_job")

        data = {
            "_schedule_type": "immediately",
        }

        patched.return_value = 1
        response = self.client.post(reverse("extras:job", kwargs={"class_path": "local/test_pass/TestPass"}), data)

        result = JobResult.objects.last()
        self.assertRedirects(response, reverse("extras:job_jobresult", kwargs={"pk": result.pk}))

    @override_settings(EXEMPT_VIEW_PERMISSIONS=["*"], JOBS_ROOT=DUMMY_JOBS)
    def test_run_now_missing_args(self):
        self.add_permissions("extras.run_job")

        data = {
            "_schedule_type": "immediately",
        }

        response = self.client.post(
            reverse("extras:job", kwargs={"class_path": "local/test_required_args/TestRequired"}), data
        )

        self.assertHttpStatus(response, 200)
        errors = extract_form_failures(response.content.decode(response.charset))
        self.assertEqual(errors, ["var: This field is required."])

    @override_settings(EXEMPT_VIEW_PERMISSIONS=["*"], JOBS_ROOT=DUMMY_JOBS)
    @mock.patch("nautobot.extras.views.get_worker_count")
    def test_run_now_with_args(self, patched):
        self.add_permissions("extras.run_job")

        data = {
            "_schedule_type": "immediately",
            "var": "12",
        }

        patched.return_value = 1
        response = self.client.post(
            reverse("extras:job", kwargs={"class_path": "local/test_required_args/TestRequired"}), data
        )

        result = JobResult.objects.last()
        self.assertRedirects(response, reverse("extras:job_jobresult", kwargs={"pk": result.pk}))

    @override_settings(EXEMPT_VIEW_PERMISSIONS=["*"], JOBS_ROOT=DUMMY_JOBS)
    @mock.patch("nautobot.extras.views.get_worker_count")
    def test_run_later_missing_name(self, patched):
        self.add_permissions("extras.run_job")

        data = {
            "_schedule_type": "future",
        }

        patched.return_value = 1
        response = self.client.post(reverse("extras:job", kwargs={"class_path": "local/test_pass/TestPass"}), data)

        self.assertHttpStatus(response, 200)
        errors = extract_form_failures(response.content.decode(response.charset))
        self.assertEqual(errors, ["_schedule_name: Please provide a name for the job schedule."])

    @override_settings(EXEMPT_VIEW_PERMISSIONS=["*"], JOBS_ROOT=DUMMY_JOBS)
    @mock.patch("nautobot.extras.views.get_worker_count")
    def test_run_later_missing_date(self, patched):
        self.add_permissions("extras.run_job")

        data = {
            "_schedule_type": "future",
            "_schedule_name": "test",
        }

        patched.return_value = 1
        response = self.client.post(reverse("extras:job", kwargs={"class_path": "local/test_pass/TestPass"}), data)

        self.assertHttpStatus(response, 200)
        errors = extract_form_failures(response.content.decode(response.charset))
        self.assertEqual(
            errors,
            [
                "_schedule_start_time: Please enter a valid date and time greater than or equal to the current date and time."
            ],
        )

    @override_settings(EXEMPT_VIEW_PERMISSIONS=["*"], JOBS_ROOT=DUMMY_JOBS)
    @mock.patch("nautobot.extras.views.get_worker_count")
    def test_run_later_date_passed(self, patched):
        self.add_permissions("extras.run_job")

        data = {
            "_schedule_type": "future",
            "_schedule_name": "test",
            "_schedule_start_time": str(datetime.now() - timedelta(minutes=1)),
        }

        patched.return_value = 1
        response = self.client.post(reverse("extras:job", kwargs={"class_path": "local/test_pass/TestPass"}), data)

        self.assertHttpStatus(response, 200)
        errors = extract_form_failures(response.content.decode(response.charset))
        self.assertEqual(
            errors,
            [
                "_schedule_start_time: Please enter a valid date and time greater than or equal to the current date and time."
            ],
        )

    @override_settings(EXEMPT_VIEW_PERMISSIONS=["*"], JOBS_ROOT=DUMMY_JOBS)
    @mock.patch("nautobot.extras.views.get_worker_count")
    def test_run_later(self, patched):
        self.add_permissions("extras.run_job")

        start_time = timezone.now() + timedelta(minutes=1)
        data = {
            "_schedule_type": "future",
            "_schedule_name": "test",
            "_schedule_start_time": str(start_time),
        }

        patched.return_value = 1
        response = self.client.post(reverse("extras:job", kwargs={"class_path": "local/test_pass/TestPass"}), data)

        self.assertRedirects(response, reverse("extras:scheduledjob_list"))

        scheduled = ScheduledJob.objects.last()

        self.assertEqual(scheduled.name, "test")
        self.assertEqual(scheduled.start_time, start_time)


# TODO: Convert to StandardTestCases.Views
class ObjectChangeTestCase(TestCase):
    user_permissions = ("extras.view_objectchange",)

    @classmethod
    def setUpTestData(cls):

        site = Site(name="Site 1", slug="site-1")
        site.save()

        # Create three ObjectChanges
        user = User.objects.create_user(username="testuser2")
        for i in range(1, 4):
            oc = site.to_objectchange(action=ObjectChangeActionChoices.ACTION_UPDATE)
            oc.user = user
            oc.request_id = uuid.uuid4()
            oc.save()

    def test_objectchange_list(self):

        url = reverse("extras:objectchange_list")
        params = {
            "user": User.objects.first().pk,
        }

        response = self.client.get("{}?{}".format(url, urllib.parse.urlencode(params)))
        self.assertHttpStatus(response, 200)

    def test_objectchange(self):

        objectchange = ObjectChange.objects.first()
        response = self.client.get(objectchange.get_absolute_url())
        self.assertHttpStatus(response, 200)


class RelationshipTestCase(
    ViewTestCases.CreateObjectViewTestCase,
    ViewTestCases.DeleteObjectViewTestCase,
    ViewTestCases.EditObjectViewTestCase,
    # TODO? ViewTestCases.GetObjectViewTestCase,
    # TODO? ViewTestCases.GetObjectChangelogViewTestCase,
    ViewTestCases.ListObjectsViewTestCase,
):
    model = Relationship

    @classmethod
    def setUpTestData(cls):
        device_type = ContentType.objects.get_for_model(Device)
        interface_type = ContentType.objects.get_for_model(Interface)
        vlan_type = ContentType.objects.get_for_model(VLAN)

        Relationship.objects.create(
            name="Device VLANs",
            slug="device-vlans",
            type="many-to-many",
            source_type=device_type,
            destination_type=vlan_type,
        )
        Relationship.objects.create(
            name="Primary VLAN",
            slug="primary-vlan",
            type="one-to-many",
            source_type=vlan_type,
            destination_type=device_type,
        )
        Relationship.objects.create(
            name="Primary Interface",
            type="one-to-one",
            source_type=device_type,
            destination_type=interface_type,
        )

        cls.form_data = {
            "name": "VLAN-to-Interface",
            "slug": "vlan-to-interface",
            "type": "many-to-many",
            "source_type": vlan_type.pk,
            "source_label": "Interfaces",
            "source_hidden": False,
            "source_filter": '{"status": ["active"]}',
            "destination_type": interface_type.pk,
            "destination_label": "VLANs",
            "destination_hidden": True,
            "destination_filter": None,
        }

        cls.slug_source = "name"
        cls.slug_test_object = "Primary Interface"


class RelationshipAssociationTestCase(
    # TODO? ViewTestCases.CreateObjectViewTestCase,
    ViewTestCases.DeleteObjectViewTestCase,
    # TODO? ViewTestCases.EditObjectViewTestCase,
    # TODO? ViewTestCases.GetObjectViewTestCase,
    ViewTestCases.ListObjectsViewTestCase,
):
    model = RelationshipAssociation

    @classmethod
    def setUpTestData(cls):
        device_type = ContentType.objects.get_for_model(Device)
        vlan_type = ContentType.objects.get_for_model(VLAN)

        relationship = Relationship.objects.create(
            name="Device VLANs",
            slug="device-vlans",
            type="many-to-many",
            source_type=device_type,
            destination_type=vlan_type,
        )
        manufacturer = Manufacturer.objects.create(name="Manufacturer 1", slug="manufacturer-1")
        devicetype = DeviceType.objects.create(manufacturer=manufacturer, model="Device Type 1", slug="device-type-1")
        devicerole = DeviceRole.objects.create(name="Device Role 1", slug="device-role-1")
        site = Site.objects.create(name="Site 1", slug="site-1")
        devices = (
            Device.objects.create(name="Device 1", device_type=devicetype, device_role=devicerole, site=site),
            Device.objects.create(name="Device 2", device_type=devicetype, device_role=devicerole, site=site),
            Device.objects.create(name="Device 3", device_type=devicetype, device_role=devicerole, site=site),
        )
        vlans = (
            VLAN.objects.create(vid=1, name="VLAN 1"),
            VLAN.objects.create(vid=2, name="VLAN 2"),
            VLAN.objects.create(vid=3, name="VLAN 3"),
        )

        RelationshipAssociation.objects.create(
            relationship=relationship,
            source_type=device_type,
            source_id=devices[0].pk,
            destination_type=vlan_type,
            destination_id=vlans[0].pk,
        )
        RelationshipAssociation.objects.create(
            relationship=relationship,
            source_type=device_type,
            source_id=devices[1].pk,
            destination_type=vlan_type,
            destination_id=vlans[1].pk,
        )
        RelationshipAssociation.objects.create(
            relationship=relationship,
            source_type=device_type,
            source_id=devices[2].pk,
            destination_type=vlan_type,
            destination_id=vlans[2].pk,
        )


class StatusTestCase(
    ViewTestCases.CreateObjectViewTestCase,
    ViewTestCases.DeleteObjectViewTestCase,
    ViewTestCases.EditObjectViewTestCase,
    ViewTestCases.GetObjectViewTestCase,
    ViewTestCases.GetObjectChangelogViewTestCase,
    ViewTestCases.ListObjectsViewTestCase,
):
    model = Status

    @classmethod
    def setUpTestData(cls):

        # Status objects to test.
        Status.objects.create(name="Status 1", slug="status-1")
        Status.objects.create(name="Status 2", slug="status-2")
        Status.objects.create(name="Status 3", slug="status-3")
        Status.objects.create(name="Status 4")

        content_type = ContentType.objects.get_for_model(Device)

        cls.form_data = {
            "name": "new_status",
            "slug": "new-status",
            "description": "I am a new status object.",
            "color": "ffcc00",
            "content_types": [content_type.pk],
        }

        cls.csv_data = (
            "name,slug,color,content_types"
            'test_status1,test-status1,ffffff,"dcim.device"'
            'test_status2,test-status2,ffffff,"dcim.device,dcim.rack"'
            'test_status3,test-status3,ffffff,"dcim.device,dcim.site"'
            'test_status4,,ffffff,"dcim.device,dcim.site"'
        )

        cls.bulk_edit_data = {
            "color": "000000",
        }

        cls.slug_source = "name"
        cls.slug_test_object = "Status 4"


class TagTestCase(ViewTestCases.OrganizationalObjectViewTestCase):
    model = Tag

    @classmethod
    def setUpTestData(cls):

        Tag.objects.create(name="Tag 1", slug="tag-1")
        Tag.objects.create(name="Tag 2", slug="tag-2")
        Tag.objects.create(name="Tag 3", slug="tag-3")

        cls.form_data = {
            "name": "Tag X",
            "slug": "tag-x",
            "color": "c0c0c0",
            "comments": "Some comments",
        }

        cls.csv_data = (
            "name,slug,color,description",
            "Tag 4,tag-4,ff0000,Fourth tag",
            "Tag 5,tag-5,00ff00,Fifth tag",
            "Tag 6,tag-6,0000ff,Sixth tag",
        )

        cls.bulk_edit_data = {
            "color": "00ff00",
        }


class WebhookTestCase(
    ViewTestCases.CreateObjectViewTestCase,
    ViewTestCases.DeleteObjectViewTestCase,
    ViewTestCases.EditObjectViewTestCase,
    ViewTestCases.GetObjectViewTestCase,
    ViewTestCases.GetObjectChangelogViewTestCase,
    ViewTestCases.ListObjectsViewTestCase,
):
    model = Webhook

    @classmethod
    def setUpTestData(cls):
        webhooks = (
            Webhook(
                name="webhook-1",
                enabled=True,
                type_create=True,
                payload_url="http://test-url.com/test-1",
                http_content_type=HTTP_CONTENT_TYPE_JSON,
            ),
            Webhook(
                name="webhook-2",
                enabled=True,
                type_update=True,
                payload_url="http://test-url.com/test-2",
                http_content_type=HTTP_CONTENT_TYPE_JSON,
            ),
            Webhook(
                name="webhook-3",
                enabled=True,
                type_delete=True,
                payload_url="http://test-url.com/test-3",
                http_content_type=HTTP_CONTENT_TYPE_JSON,
            ),
        )

        obj_type = ContentType.objects.get_for_model(ConsolePort)

        for webhook in webhooks:
            webhook.save()
            webhook.content_types.set([obj_type])

        cls.form_data = {
            "name": "webhook-4",
            "content_types": [obj_type.pk],
            "enabled": True,
            "type_create": True,
            "payload_url": "http://test-url.com/test-4",
            "http_method": "POST",
            "http_content_type": "application/json",
        }<|MERGE_RESOLUTION|>--- conflicted
+++ resolved
@@ -28,11 +28,8 @@
     ObjectChange,
     Relationship,
     RelationshipAssociation,
-<<<<<<< HEAD
+    ScheduledJob,
     Secret,
-=======
-    ScheduledJob,
->>>>>>> e8be5c8c
     Status,
     Tag,
     Webhook,

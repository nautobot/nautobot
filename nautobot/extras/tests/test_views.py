from datetime import datetime, timedelta
import urllib.parse
import uuid

from django.contrib.auth import get_user_model
from django.contrib.contenttypes.models import ContentType
from django.core.exceptions import ValidationError
from django.test import override_settings
from django.urls import reverse
from django.utils import timezone
from unittest import mock

from nautobot.core.choices import ColorChoices
from nautobot.core.models.fields import slugify_dashes_to_underscores
from nautobot.core.testing import ViewTestCases, TestCase, extract_page_body, extract_form_failures
from nautobot.core.testing.utils import disable_warnings, post_data
from nautobot.dcim.models import ConsolePort, Device, DeviceType, Interface, Manufacturer, Site
from nautobot.dcim.tests import test_views
from nautobot.extras.choices import (
    CustomFieldTypeChoices,
    JobExecutionType,
    JobSourceChoices,
    ObjectChangeActionChoices,
    SecretsGroupAccessTypeChoices,
    SecretsGroupSecretTypeChoices,
)
from nautobot.extras.constants import HTTP_CONTENT_TYPE_JSON
from nautobot.extras.models import (
    ConfigContext,
    ConfigContextSchema,
    CustomField,
    CustomLink,
    DynamicGroup,
    ExportTemplate,
    GitRepository,
    GraphQLQuery,
    Job,
    JobResult,
    Note,
    ObjectChange,
    Relationship,
    RelationshipAssociation,
    Role,
    ScheduledJob,
    Secret,
    SecretsGroup,
    SecretsGroupAssociation,
    Status,
    Tag,
    Webhook,
    ComputedField,
)
from nautobot.extras.tests.test_relationships import RequiredRelationshipTestMixin
from nautobot.extras.utils import get_job_content_type, TaggableClassesQuery
from nautobot.ipam.factory import VLANFactory
from nautobot.ipam.models import VLAN, VLANGroup
from nautobot.users.models import ObjectPermission


# Use the proper swappable User model
User = get_user_model()


class ComputedFieldTestCase(
    ViewTestCases.BulkDeleteObjectsViewTestCase,
    ViewTestCases.CreateObjectViewTestCase,
    ViewTestCases.DeleteObjectViewTestCase,
    ViewTestCases.EditObjectViewTestCase,
    ViewTestCases.GetObjectViewTestCase,
    ViewTestCases.GetObjectChangelogViewTestCase,
    ViewTestCases.ListObjectsViewTestCase,
):
    model = ComputedField
    slug_source = "label"
    slugify_function = staticmethod(slugify_dashes_to_underscores)

    @classmethod
    def setUpTestData(cls):
        obj_type = ContentType.objects.get_for_model(Site)

        computed_fields = (
            ComputedField(
                content_type=obj_type,
                label="Computed Field One",
                slug="computed_field_one",
                template="Site name is {{ obj.name }}",
                fallback_value="Template error",
                weight=100,
            ),
            ComputedField(
                content_type=obj_type,
                slug="computed_field_two",
                label="Computed Field Two",
                template="Site name is {{ obj.name }}",
                fallback_value="Template error",
                weight=100,
            ),
            ComputedField(
                content_type=obj_type,
                slug="computed_field_three",
                label="Computed Field Three",
                template="Site name is {{ obj.name }}",
                weight=100,
            ),
            ComputedField(
                content_type=obj_type,
                label="Computed Field Five",
                template="Site name is {{ obj.name }}",
                fallback_value="Template error",
                weight=100,
            ),
        )

        cls.site1 = Site(name="NYC")
        cls.site1.save()

        for cf in computed_fields:
            cf.save()

        cls.form_data = {
            "content_type": obj_type.pk,
            "slug": "computed_field_four",
            "label": "Computed Field Four",
            "template": "{{ obj.name }} is the best Site!",
            "fallback_value": ":skull_emoji:",
            "weight": 100,
        }

        cls.slug_test_object = "Computed Field Five"


# TODO: Change base class to PrimaryObjectViewTestCase
# Blocked by absence of standard create/edit, bulk create views
class ConfigContextTestCase(
    ViewTestCases.CreateObjectViewTestCase,
    ViewTestCases.GetObjectViewTestCase,
    ViewTestCases.GetObjectChangelogViewTestCase,
    ViewTestCases.DeleteObjectViewTestCase,
    ViewTestCases.EditObjectViewTestCase,
    ViewTestCases.ListObjectsViewTestCase,
    ViewTestCases.BulkEditObjectsViewTestCase,
    ViewTestCases.BulkDeleteObjectsViewTestCase,
):
    model = ConfigContext

    @classmethod
    def setUpTestData(cls):

        site = Site.objects.first()

        # Create three ConfigContexts
        for i in range(1, 4):
            configcontext = ConfigContext(name=f"Config Context {i}", data={"foo": i})
            configcontext.save()
            configcontext.sites.add(site)

        cls.form_data = {
            "name": "Config Context X",
            "weight": 200,
            "description": "A new config context",
            "is_active": True,
            "regions": [],
            "sites": [site.pk],
            "roles": [],
            "device_types": [],
            "platforms": [],
            "tenant_groups": [],
            "tenants": [],
            "tags": [],
            "data": '{"foo": 123}',
        }

        cls.bulk_edit_data = {
            "weight": 300,
            "is_active": False,
            "description": "New description",
        }

    def test_schema_validation_pass(self):
        """
        Given a config context schema
        And a config context that conforms to that schema
        Assert that the config context passes schema validation via full_clean()
        """
        schema = ConfigContextSchema.objects.create(
            name="Schema 1", slug="schema-1", data_schema={"type": "object", "properties": {"foo": {"type": "string"}}}
        )
        self.add_permissions("extras.add_configcontext")
        self.add_permissions("extras.view_configcontextschema")

        form_data = {
            "name": "Config Context with schema",
            "weight": 200,
            "description": "A new config context",
            "is_active": True,
            "regions": [],
            "sites": [],
            "roles": [],
            "device_types": [],
            "platforms": [],
            "tenant_groups": [],
            "tenants": [],
            "tags": [],
            "data": '{"foo": "bar"}',
            "config_context_schema": schema.pk,
        }

        # Try POST with model-level permission
        request = {
            "path": self._get_url("add"),
            "data": post_data(form_data),
        }
        self.assertHttpStatus(self.client.post(**request), 302)
        self.assertEqual(
            self._get_queryset().get(name="Config Context with schema").config_context_schema.pk, schema.pk
        )

    def test_schema_validation_fails(self):
        """
        Given a config context schema
        And a config context that *does not* conform to that schema
        Assert that the config context fails schema validation via full_clean()
        """
        schema = ConfigContextSchema.objects.create(
            name="Schema 1", slug="schema-1", data_schema={"type": "object", "properties": {"foo": {"type": "integer"}}}
        )
        self.add_permissions("extras.add_configcontext")
        self.add_permissions("extras.view_configcontextschema")

        form_data = {
            "name": "Config Context with bad schema",
            "weight": 200,
            "description": "A new config context",
            "is_active": True,
            "regions": [],
            "sites": [],
            "roles": [],
            "device_types": [],
            "platforms": [],
            "tenant_groups": [],
            "tenants": [],
            "tags": [],
            "data": '{"foo": "bar"}',
            "config_context_schema": schema.pk,
        }

        # Try POST with model-level permission
        request = {
            "path": self._get_url("add"),
            "data": post_data(form_data),
        }
        self.assertHttpStatus(self.client.post(**request), 200)
        self.assertEqual(self._get_queryset().filter(name="Config Context with schema").count(), 0)


# This OrganizationalObjectViewTestCase less BulkImportObjectsViewTestCase
# because it doesn't make sense to support CSV for schemas.
class ConfigContextSchemaTestCase(
    ViewTestCases.CreateObjectViewTestCase,
    ViewTestCases.DeleteObjectViewTestCase,
    ViewTestCases.EditObjectViewTestCase,
    ViewTestCases.GetObjectViewTestCase,
    ViewTestCases.GetObjectChangelogViewTestCase,
    ViewTestCases.ListObjectsViewTestCase,
    ViewTestCases.BulkDeleteObjectsViewTestCase,
    ViewTestCases.BulkEditObjectsViewTestCase,
):
    model = ConfigContextSchema

    @classmethod
    def setUpTestData(cls):

        # Create three ConfigContextSchema records
        ConfigContextSchema.objects.create(
            name="Schema 1", slug="schema-1", data_schema={"type": "object", "properties": {"foo": {"type": "string"}}}
        )
        ConfigContextSchema.objects.create(
            name="Schema 2", slug="schema-2", data_schema={"type": "object", "properties": {"bar": {"type": "string"}}}
        )
        ConfigContextSchema.objects.create(
            name="Schema 3", slug="schema-3", data_schema={"type": "object", "properties": {"baz": {"type": "string"}}}
        )
        ConfigContextSchema.objects.create(
            name="Schema 4", data_schema={"type": "object", "properties": {"baz": {"type": "string"}}}
        )

        cls.form_data = {
            "name": "Schema X",
            "slug": "schema-x",
            "data_schema": '{"type": "object", "properties": {"baz": {"type": "string"}}}',
        }

        cls.bulk_edit_data = {
            "description": "New description",
        }

        cls.slug_source = "name"
        cls.slug_test_object = "Schema 4"


class CustomLinkTestCase(
    ViewTestCases.CreateObjectViewTestCase,
    ViewTestCases.DeleteObjectViewTestCase,
    ViewTestCases.EditObjectViewTestCase,
    ViewTestCases.GetObjectViewTestCase,
    ViewTestCases.GetObjectChangelogViewTestCase,
    ViewTestCases.ListObjectsViewTestCase,
):
    model = CustomLink

    @classmethod
    def setUpTestData(cls):
        obj_type = ContentType.objects.get_for_model(Site)

        customlinks = (
            CustomLink(
                content_type=obj_type,
                name="customlink-1",
                text="customlink text 1",
                target_url="http://customlink1.com",
                weight=100,
                button_class="default",
                new_window=False,
            ),
            CustomLink(
                content_type=obj_type,
                name="customlink-2",
                text="customlink text 2",
                target_url="http://customlink2.com",
                weight=100,
                button_class="default",
                new_window=False,
            ),
            CustomLink(
                content_type=obj_type,
                name="customlink-3",
                text="customlink text 3",
                target_url="http://customlink3.com",
                weight=100,
                button_class="default",
                new_window=False,
            ),
        )

        for link in customlinks:
            link.save()

        cls.form_data = {
            "content_type": obj_type.pk,
            "name": "customlink-4",
            "text": "customlink text 4",
            "target_url": "http://customlink4.com",
            "weight": 100,
            "button_class": "default",
            "new_window": False,
        }


class CustomFieldTestCase(
    # No NotesViewTestCase or BulkImportObjectsViewTestCase, at least for now
    ViewTestCases.BulkDeleteObjectsViewTestCase,
    ViewTestCases.CreateObjectViewTestCase,
    ViewTestCases.DeleteObjectViewTestCase,
    ViewTestCases.EditObjectViewTestCase,
    ViewTestCases.GetObjectViewTestCase,
    ViewTestCases.GetObjectChangelogViewTestCase,
    ViewTestCases.ListObjectsViewTestCase,
):
    model = CustomField
    slug_source = "label"
    slugify_function = staticmethod(slugify_dashes_to_underscores)

    @classmethod
    def setUpTestData(cls):
        obj_type = ContentType.objects.get_for_model(Site)

        custom_fields = [
            CustomField(
                type=CustomFieldTypeChoices.TYPE_BOOLEAN,
                name="Custom Field Boolean",
                label="Custom Field Boolean",
                default="",
            ),
            CustomField(
                type=CustomFieldTypeChoices.TYPE_TEXT,
                name="Custom Field Text",
                label="Custom Field Text",
                default="",
            ),
            CustomField(
                type=CustomFieldTypeChoices.TYPE_INTEGER,
                name="Custom Field Integer",
                label="Custom Field Integer",
                default="",
            ),
            CustomField(
                type=CustomFieldTypeChoices.TYPE_TEXT,
                # https://github.com/nautobot/nautobot/issues/1962
                name="Custom field? With special / unusual characters!",
                default="",
            ),
        ]

        cls.slug_test_object = "Custom Field Integer"

        for custom_field in custom_fields:
            custom_field.validated_save()
            custom_field.content_types.set([obj_type])

        cls.form_data = {
            "content_types": [obj_type.pk],
            "type": CustomFieldTypeChoices.TYPE_BOOLEAN,  # type is mandatory but cannot be changed once set.
            "slug": "custom_field_boolean",  # slug is mandatory but cannot be changed once set.
            "label": "Custom Field Boolean",
            "default": None,
            "filter_logic": "loose",
            "weight": 100,
            # These are the "management_form" fields required by the dynamic CustomFieldChoice formsets.
            "custom_field_choices-TOTAL_FORMS": "0",  # Set to 0 so validation succeeds until we need it
            "custom_field_choices-INITIAL_FORMS": "1",
            "custom_field_choices-MIN_NUM_FORMS": "0",
            "custom_field_choices-MAX_NUM_FORMS": "1000",
        }

    def test_create_object_without_permission(self):
        # Can't have two CustomFields with the same "slug"
        self.form_data = self.form_data.copy()
        self.form_data["slug"] = "custom_field_boolean_2"
        super().test_create_object_without_permission()

    def test_create_object_with_permission(self):
        # Can't have two CustomFields with the same "slug"
        self.form_data = self.form_data.copy()
        self.form_data["slug"] = "custom_field_boolean_2"
        super().test_create_object_with_permission()
        instance = self._get_queryset().get(slug="custom_field_boolean_2")
        # 2.0 TODO: #824 removal of `name` field altogether
        # Assure that `name` was auto-populated from the given slug
        self.assertEqual(instance.name, instance.slug)

    def test_create_object_with_constrained_permission(self):
        # Can't have two CustomFields with the same "slug"
        self.form_data = self.form_data.copy()
        self.form_data["slug"] = "custom_field_boolean_2"
        super().test_create_object_with_constrained_permission()


class CustomLinkTest(TestCase):
    user_permissions = ["dcim.view_site"]

    def test_view_object_with_custom_link(self):
        customlink = CustomLink(
            content_type=ContentType.objects.get_for_model(Site),
            name="Test",
            text="FOO {{ obj.name }} BAR",
            target_url="http://example.com/?site={{ obj.slug }}",
            new_window=False,
        )
        customlink.save()

        site = Site(name="Test Site", slug="test-site")
        site.save()

        response = self.client.get(site.get_absolute_url(), follow=True)
        self.assertEqual(response.status_code, 200)
        content = extract_page_body(response.content.decode(response.charset))
        self.assertIn(f"FOO {site.name} BAR", content, content)


class DynamicGroupTestCase(
    ViewTestCases.CreateObjectViewTestCase,
    ViewTestCases.DeleteObjectViewTestCase,
    ViewTestCases.EditObjectViewTestCase,
    ViewTestCases.GetObjectViewTestCase,
    ViewTestCases.GetObjectChangelogViewTestCase,
    ViewTestCases.ListObjectsViewTestCase,
    ViewTestCases.BulkDeleteObjectsViewTestCase,
    # NOTE: This isn't using `ViewTestCases.PrimaryObjectViewTestCase` because bulk-import/edit
    # views for DynamicGroup do not make sense at this time, primarily because `content_type` is
    # immutable after create.
):
    model = DynamicGroup

    @classmethod
    def setUpTestData(cls):

        content_type = ContentType.objects.get_for_model(Device)

        # DynamicGroup objects to test.
        DynamicGroup.objects.create(name="DG 1", slug="dg-1", content_type=content_type)
        DynamicGroup.objects.create(name="DG 2", slug="dg-2", content_type=content_type)
        DynamicGroup.objects.create(name="DG 3", slug="dg-3", content_type=content_type)

        cls.form_data = {
            "name": "new_dynamic_group",
            "slug": "new-dynamic-group",
            "description": "I am a new dynamic group object.",
            "content_type": content_type.pk,
            # Management form fields required for the dynamic formset
            "dynamic_group_memberships-TOTAL_FORMS": "0",
            "dynamic_group_memberships-INITIAL_FORMS": "1",
            "dynamic_group_memberships-MIN_NUM_FORMS": "0",
            "dynamic_group_memberships-MAX_NUM_FORMS": "1000",
        }


class ExportTemplateTestCase(
    ViewTestCases.CreateObjectViewTestCase,
    ViewTestCases.DeleteObjectViewTestCase,
    ViewTestCases.EditObjectViewTestCase,
    ViewTestCases.GetObjectViewTestCase,
    ViewTestCases.GetObjectChangelogViewTestCase,
    ViewTestCases.ListObjectsViewTestCase,
):
    model = ExportTemplate

    @classmethod
    def setUpTestData(cls):
        obj_type = ContentType.objects.get_for_model(Site)

        templates = (
            ExportTemplate(
                name="template-1",
                template_code="template-1 test1",
                content_type=obj_type,
            ),
            ExportTemplate(
                name="template-2",
                template_code="template-2 test2",
                content_type=obj_type,
            ),
            ExportTemplate(
                name="template-3",
                template_code="template-3 test3",
                content_type=obj_type,
            ),
        )

        for template in templates:
            template.save()

        cls.form_data = {
            "name": "template-4",
            "content_type": obj_type.pk,
            "template_code": "template-4 test4",
        }


class GitRepositoryTestCase(
    ViewTestCases.BulkDeleteObjectsViewTestCase,
    ViewTestCases.BulkImportObjectsViewTestCase,
    ViewTestCases.CreateObjectViewTestCase,
    ViewTestCases.DeleteObjectViewTestCase,
    ViewTestCases.EditObjectViewTestCase,
    ViewTestCases.GetObjectViewTestCase,
    ViewTestCases.GetObjectChangelogViewTestCase,
    ViewTestCases.ListObjectsViewTestCase,
):
    model = GitRepository

    @classmethod
    def setUpTestData(cls):
        secrets_groups = (
            SecretsGroup.objects.create(name="Secrets Group 1", slug="secrets-group-1"),
            SecretsGroup.objects.create(name="Secrets Group 2", slug="secrets-group-2"),
        )

        # Create four GitRepository records
        repos = (
            GitRepository(name="Repo 1", slug="repo-1", remote_url="https://example.com/repo1.git"),
            GitRepository(name="Repo 2", slug="repo-2", remote_url="https://example.com/repo2.git"),
            GitRepository(name="Repo 3", slug="repo-3", remote_url="https://example.com/repo3.git"),
            GitRepository(name="Repo 4", remote_url="https://example.com/repo4.git", secrets_group=secrets_groups[0]),
        )
        for repo in repos:
            repo.save(trigger_resync=False)

        cls.form_data = {
            "name": "A new Git repository",
            "slug": "a-new-git-repository",
            "remote_url": "http://example.com/a_new_git_repository.git",
            "branch": "develop",
            "_token": "1234567890abcdef1234567890abcdef",
            "secrets_group": secrets_groups[1].pk,
            "provided_contents": [
                "extras.configcontext",
                "extras.job",
                "extras.exporttemplate",
            ],
        }

        cls.csv_data = (
            "name,slug,remote_url,branch,secrets_group,provided_contents",
            "Git Repository 5,git-repo-5,https://example.com,main,,extras.configcontext",
            "Git Repository 6,git-repo-6,https://example.com,develop,Secrets Group 2,",
            'Git Repository 7,git-repo-7,https://example.com,next,Secrets Group 2,"extras.job,extras.configcontext"',
        )

        cls.slug_source = "name"
        cls.slug_test_object = "Repo 4"


class NoteTestCase(
    ViewTestCases.CreateObjectViewTestCase,
    ViewTestCases.DeleteObjectViewTestCase,
    ViewTestCases.EditObjectViewTestCase,
    ViewTestCases.GetObjectChangelogViewTestCase,
):
    model = Note

    @classmethod
    def setUpTestData(cls):

        content_type = ContentType.objects.get_for_model(Site)
        cls.site = Site.objects.first()
        user = User.objects.first()

        # Notes Objects to test
        Note.objects.create(
            note="Site has been placed on maintenance.",
            user=user,
            assigned_object_type=content_type,
            assigned_object_id=cls.site.pk,
        )
        Note.objects.create(
            note="Site maintenance has ended.",
            user=user,
            assigned_object_type=content_type,
            assigned_object_id=cls.site.pk,
        )
        Note.objects.create(
            note="Site is under duress.",
            user=user,
            assigned_object_type=content_type,
            assigned_object_id=cls.site.pk,
        )

        cls.form_data = {
            "note": "This is Site note.",
            "assigned_object_type": content_type.pk,
            "assigned_object_id": cls.site.pk,
        }
        cls.expected_object_note = '<textarea name="object_note" cols="40" rows="10" class="form-control" placeholder="Note" id="id_object_note"></textarea>'

    def test_note_on_bulk_update_perms(self):
        self.add_permissions("dcim.add_site", "extras.add_note")
        response = self.client.get(reverse("dcim:site_add"))
        self.assertContains(response, self.expected_object_note, html=True)

    def test_note_on_bulk_update_no_perms(self):
        self.add_permissions("dcim.add_site")
        response = self.client.get(reverse("dcim:site_add"))
        self.assertNotContains(response, self.expected_object_note, html=True)

    def test_note_on_create_edit_perms(self):
        self.add_permissions("dcim.change_site", "extras.add_note")
        response = self.client.post(reverse("dcim:site_bulk_edit"), data={"pk": self.site.pk})
        self.assertContains(response, self.expected_object_note, html=True)

    def test_note_on_create_edit_no_perms(self):
        self.add_permissions("dcim.change_site")
        response = self.client.post(reverse("dcim:site_bulk_edit"), data={"pk": self.site.pk})
        self.assertNotContains(response, self.expected_object_note, html=True)


# Not a full-fledged PrimaryObjectViewTestCase as there's no BulkEditView for Secrets
class SecretTestCase(
    ViewTestCases.GetObjectViewTestCase,
    ViewTestCases.GetObjectChangelogViewTestCase,
    ViewTestCases.CreateObjectViewTestCase,
    ViewTestCases.EditObjectViewTestCase,
    ViewTestCases.DeleteObjectViewTestCase,
    ViewTestCases.ListObjectsViewTestCase,
    ViewTestCases.BulkImportObjectsViewTestCase,
    ViewTestCases.BulkDeleteObjectsViewTestCase,
):
    model = Secret

    @classmethod
    def setUpTestData(cls):
        secrets = (
            Secret(
                name="View Test 1",
                provider="environment-variable",
                parameters={"variable": "VIEW_TEST_1"},
                tags=[t.pk for t in Tag.objects.get_for_model(Secret)],
            ),
            Secret(
                name="View Test 2",
                provider="environment-variable",
                parameters={"variable": "VIEW_TEST_2"},
            ),
            Secret(
                name="View Test 3",
                provider="environment-variable",
                parameters={"variable": "VIEW_TEST_3"},
            ),
        )

        for secret in secrets:
            secret.validated_save()

        cls.form_data = {
            "name": "View Test 4",
            "slug": "view-test-4",
            "provider": "environment-variable",
            "parameters": '{"variable": "VIEW_TEST_4"}',
        }

        cls.csv_data = (
            "name,slug,provider,parameters",
            'View Test 5,view-test-5,environment-variable,{"variable": "VIEW_TEST_5"}',
            'View Test 6,,environment-variable,{"variable": "VIEW_TEST_6"}',
            'View Test 7,,environment-variable,{"variable": "VIEW_TEST_7"}',
        )

        cls.slug_source = "name"
        cls.slug_test_object = "View Test 3"


# Not a full-fledged OrganizationalObjectViewTestCase as there's no BulkImportView for SecretsGroups
class SecretsGroupTestCase(
    ViewTestCases.GetObjectViewTestCase,
    ViewTestCases.GetObjectChangelogViewTestCase,
    ViewTestCases.CreateObjectViewTestCase,
    ViewTestCases.EditObjectViewTestCase,
    ViewTestCases.DeleteObjectViewTestCase,
    ViewTestCases.ListObjectsViewTestCase,
    ViewTestCases.BulkDeleteObjectsViewTestCase,
):
    model = SecretsGroup

    @classmethod
    def setUpTestData(cls):
        secrets_groups = (
            SecretsGroup.objects.create(name="Group 1", slug="group-1", description="First Group"),
            SecretsGroup.objects.create(name="Group 2", slug="group-2"),
            SecretsGroup.objects.create(name="Group 3", slug="group-3"),
        )

        secrets = (
            Secret.objects.create(name="secret 1", slug="secret-1", provider="text-file", parameters={"path": "/tmp"}),
            Secret.objects.create(name="secret 2", slug="secret-2", provider="text-file", parameters={"path": "/tmp"}),
            Secret.objects.create(name="secret 3", slug="secret-3", provider="text-file", parameters={"path": "/tmp"}),
        )

        SecretsGroupAssociation.objects.create(
            secrets_group=secrets_groups[0],
            secret=secrets[0],
            access_type=SecretsGroupAccessTypeChoices.TYPE_GENERIC,
            secret_type=SecretsGroupSecretTypeChoices.TYPE_USERNAME,
        )
        SecretsGroupAssociation.objects.create(
            secrets_group=secrets_groups[0],
            secret=secrets[1],
            access_type=SecretsGroupAccessTypeChoices.TYPE_GENERIC,
            secret_type=SecretsGroupSecretTypeChoices.TYPE_PASSWORD,
        )
        SecretsGroupAssociation.objects.create(
            secrets_group=secrets_groups[1],
            secret=secrets[1],
            access_type=SecretsGroupAccessTypeChoices.TYPE_GENERIC,
            secret_type=SecretsGroupSecretTypeChoices.TYPE_PASSWORD,
        )

        cls.form_data = {
            "name": "Group 4",
            "slug": "group-4",
            "description": "Some description",
            # Management form fields required for the dynamic Secret formset
            "secrets_group_associations-TOTAL_FORMS": "0",
            "secrets_group_associations-INITIAL_FORMS": "1",
            "secrets_group_associations-MIN_NUM_FORMS": "0",
            "secrets_group_associations-MAX_NUM_FORMS": "1000",
        }

        cls.slug_source = "name"
        cls.slug_test_object = "Group 3"


class GraphQLQueriesTestCase(
    ViewTestCases.CreateObjectViewTestCase,
    ViewTestCases.DeleteObjectViewTestCase,
    ViewTestCases.EditObjectViewTestCase,
    ViewTestCases.GetObjectViewTestCase,
    ViewTestCases.GetObjectChangelogViewTestCase,
    ViewTestCases.ListObjectsViewTestCase,
):
    model = GraphQLQuery

    @classmethod
    def setUpTestData(cls):
        graphqlqueries = (
            GraphQLQuery(
                name="graphql-query-1",
                slug="graphql-query-1",
                query="{ query: sites {name} }",
            ),
            GraphQLQuery(
                name="graphql-query-2",
                slug="graphql-query-2",
                query='{ devices(role: "edge") { id, name, device_role { name slug } } }',
            ),
            GraphQLQuery(
                name="graphql-query-3",
                slug="graphql-query-3",
                query="""
query ($device: String!) {
  devices(name: $device) {
    config_context
    name
    position
    serial
    primary_ip4 {
      id
      primary_ip4_for {
        id
        name
      }
    }
    tenant {
      name
    }
    tags {
      name
      slug
    }
    device_role {
      name
    }
    platform {
      name
      slug
      manufacturer {
        name
      }
      napalm_driver
    }
    site {
      name
      slug
      vlans {
        id
        name
        vid
      }
      vlan_groups {
        id
      }
    }
    interfaces {
      description
      mac_address
      enabled
      name
      ip_addresses {
        address
        tags {
          id
        }
      }
      connected_circuit_termination {
        circuit {
          cid
          commit_rate
          provider {
            name
          }
        }
      }
      tagged_vlans {
        id
      }
      untagged_vlan {
        id
      }
      cable {
        termination_a_type
        status {
          name
        }
        color
      }
      tagged_vlans {
        site {
          name
        }
        id
      }
      tags {
        id
      }
    }
  }
}""",
            ),
            GraphQLQuery(
                name="Graphql Query 5",
                query='{ devices(role: "edge") { id, name, device_role { name slug } } }',
            ),
        )

        for query in graphqlqueries:
            query.full_clean()
            query.save()

        cls.form_data = {
            "name": "graphql-query-4",
            "slug": "graphql-query-4",
            "query": "{query: sites {name}}",
        }

        cls.slug_source = "name"
        cls.slug_test_object = "Graphql Query 5"


#
# Jobs, Scheduling, and Approvals
#


class ScheduledJobTestCase(
    ViewTestCases.GetObjectViewTestCase,
    ViewTestCases.ListObjectsViewTestCase,
    ViewTestCases.DeleteObjectViewTestCase,
    ViewTestCases.BulkDeleteObjectsViewTestCase,
):
    model = ScheduledJob

    @classmethod
    def setUpTestData(cls):
        user = User.objects.create(username="user1", is_active=True)
        ScheduledJob.objects.create(
            name="test1",
            task="nautobot.extras.jobs.scheduled_job_handler",
            job_class="local/test_pass/TestPass",
            interval=JobExecutionType.TYPE_IMMEDIATELY,
            user=user,
            start_time=datetime.now(),
        )
        ScheduledJob.objects.create(
            name="test2",
            task="nautobot.extras.jobs.scheduled_job_handler",
            job_class="local/test_pass/TestPass",
            interval=JobExecutionType.TYPE_IMMEDIATELY,
            user=user,
            start_time=datetime.now(),
        )
        ScheduledJob.objects.create(
            name="test3",
            task="nautobot.extras.jobs.scheduled_job_handler",
            job_class="local/test_pass/TestPass",
            interval=JobExecutionType.TYPE_IMMEDIATELY,
            user=user,
            start_time=datetime.now(),
        )

    def test_only_enabled_is_listed(self):
        self.add_permissions("extras.view_scheduledjob")

        # this should not appear, since it’s not enabled
        ScheduledJob.objects.create(
            enabled=False,
            name="test4",
            task="nautobot.extras.jobs.scheduled_job_handler",
            job_class="local/test_pass/TestPass",
            interval=JobExecutionType.TYPE_IMMEDIATELY,
            user=self.user,
            start_time=datetime.now(),
        )

        response = self.client.get(self._get_url("list"))
        self.assertHttpStatus(response, 200)
        self.assertNotIn("test4", extract_page_body(response.content.decode(response.charset)))

    def test_non_valid_crontab_syntax(self):
        self.add_permissions("extras.view_scheduledjob")

        def scheduled_job_factory(name, crontab):
            ScheduledJob.objects.create(
                enabled=True,
                name=name,
                task="nautobot.extras.jobs.scheduled_job_handler",
                job_class="local/test_pass/TestPass",
                interval=JobExecutionType.TYPE_CUSTOM,
                user=self.user,
                start_time=timezone.now(),
                crontab=crontab,
            )

        with self.assertRaises(ValidationError):
            scheduled_job_factory("test5", None)

        with self.assertRaises(ValidationError):
            scheduled_job_factory("test6", "")

        with self.assertRaises(ValidationError):
            scheduled_job_factory("test7", "not_enough_values_to_unpack")

        with self.assertRaises(ValidationError):
            scheduled_job_factory("test8", "one too many values to unpack")

        with self.assertRaises(ValidationError):
            scheduled_job_factory("test9", "-1 * * * *")

        with self.assertRaises(ValidationError):
            scheduled_job_factory("test10", "invalid literal * * *")

    def test_valid_crontab_syntax(self):
        self.add_permissions("extras.view_scheduledjob")

        ScheduledJob.objects.create(
            enabled=True,
            name="test11",
            task="nautobot.extras.jobs.scheduled_job_handler",
            job_class="local/test_pass/TestPass",
            interval=JobExecutionType.TYPE_CUSTOM,
            user=self.user,
            start_time=datetime.now(),
            crontab="*/15 9,17 3 * 1-5",
        )

        response = self.client.get(self._get_url("list"))
        self.assertHttpStatus(response, 200)
        self.assertIn("test11", extract_page_body(response.content.decode(response.charset)))


class ApprovalQueueTestCase(
    # It would be nice to use ViewTestCases.GetObjectViewTestCase as well,
    # but we can't directly use it as it uses instance.get_absolute_url() rather than self._get_url("view", instance)
    ViewTestCases.ListObjectsViewTestCase,
):
    model = ScheduledJob
    # Many interactions with a ScheduledJob also require permissions to view the associated Job
    user_permissions = ("extras.view_job",)

    def _get_url(self, action, instance=None):
        if action == "list":
            return reverse("extras:scheduledjob_approval_queue_list")
        if action == "view" and instance is not None:
            return reverse("extras:scheduledjob_approval_request_view", kwargs={"pk": instance.pk})
        raise ValueError("This override is only valid for list and view test cases")

    def setUp(self):
        super().setUp()
        self.job_model = Job.objects.get_for_class_path("local/test_pass/TestPass")
        self.job_model_2 = Job.objects.get_for_class_path("local/test_fail/TestFail")
        self.job_model_3 = Job.objects.get_for_class_path("local/test_read_only_pass/TestReadOnlyPass")

        ScheduledJob.objects.create(
            name="test1",
            task="nautobot.extras.jobs.scheduled_job_handler",
            job=self.job_model,
            job_class=self.job_model.class_path,
            interval=JobExecutionType.TYPE_IMMEDIATELY,
            user=self.user,
            approval_required=True,
            start_time=datetime.now(),
        )
        ScheduledJob.objects.create(
            name="test2",
            task="nautobot.extras.jobs.scheduled_job_handler",
            job=self.job_model_2,
            job_class=self.job_model_2.class_path,
            interval=JobExecutionType.TYPE_IMMEDIATELY,
            user=self.user,
            approval_required=True,
            start_time=datetime.now(),
        )
        ScheduledJob.objects.create(
            name="test3",
            task="nautobot.extras.jobs.scheduled_job_handler",
            job=self.job_model_3,
            job_class=self.job_model_3.class_path,
            interval=JobExecutionType.TYPE_IMMEDIATELY,
            user=self.user,
            approval_required=True,
            start_time=datetime.now(),
        )

    def test_only_approvable_is_listed(self):
        self.add_permissions("extras.view_scheduledjob")

        ScheduledJob.objects.create(
            name="test4",
            task="nautobot.extras.jobs.scheduled_job_handler",
            job=self.job_model,
            job_class=self.job_model.class_path,
            interval=JobExecutionType.TYPE_IMMEDIATELY,
            user=self.user,
            approval_required=False,
            start_time=datetime.now(),
        )

        response = self.client.get(self._get_url("list"))
        self.assertHttpStatus(response, 200)
        self.assertNotIn("test4", extract_page_body(response.content.decode(response.charset)))

    #
    # Reimplementations of ViewTestCases.GetObjectViewTestCase test functions.
    # Needed because those use instance.get_absolute_url() instead of self._get_url("view", instance)...
    #

    @override_settings(EXEMPT_VIEW_PERMISSIONS=["*"])
    def test_get_object_anonymous(self):
        self.client.logout()
        response = self.client.get(self._get_url("view", self._get_queryset().first()))
        self.assertHttpStatus(response, 200)

    @override_settings(EXEMPT_VIEW_PERMISSIONS=[])
    def test_get_object_without_permission(self):
        instance = self._get_queryset().first()

        with disable_warnings("django.request"):
            self.assertHttpStatus(self.client.get(self._get_url("view", instance)), 403)

    @override_settings(EXEMPT_VIEW_PERMISSIONS=[])
    def test_get_object_with_permission(self):
        instance = self._get_queryset().first()

        # Add model-level permission
        obj_perm = ObjectPermission(name="Test permission", actions=["view"])
        obj_perm.save()
        obj_perm.users.add(self.user)
        obj_perm.object_types.add(ContentType.objects.get_for_model(self.model))

        # Try GET with model-level permission
        response = self.client.get(self._get_url("view", instance))
        self.assertHttpStatus(response, 200)

        response_body = extract_page_body(response.content.decode(response.charset))

        # The object's display name or string representation should appear in the response
        self.assertIn(getattr(instance, "display", str(instance)), response_body, msg=response_body)

        # skip GetObjectViewTestCase checks for Relationships and Custom Fields since this isn't actually a detail view

    @override_settings(EXEMPT_VIEW_PERMISSIONS=[])
    def test_get_object_with_constrained_permission(self):
        instance1, instance2 = self._get_queryset().all()[:2]

        # Add object-level permission
        obj_perm = ObjectPermission(
            name="Test permission",
            constraints={"pk": instance1.pk},
            # To get a different rendering flow than the "test_get_object_with_permission" test above,
            # enable additional permissions for this object so that interaction buttons are rendered.
            actions=["view", "add", "change", "delete"],
        )
        obj_perm.save()
        obj_perm.users.add(self.user)
        obj_perm.object_types.add(ContentType.objects.get_for_model(self.model))

        # Try GET to permitted object
        self.assertHttpStatus(self.client.get(self._get_url("view", instance1)), 200)

        # Try GET to non-permitted object
        self.assertHttpStatus(self.client.get(self._get_url("view", instance2)), 404)

    #
    # Additional test cases specific to the job approval view
    #

    @override_settings(EXEMPT_VIEW_PERMISSIONS=["*"])
    def test_post_anonymous(self):
        """Anonymous users may not take any action with regard to job approval requests."""
        self.client.logout()
        response = self.client.post(self._get_url("view", self._get_queryset().first()))
        self.assertHttpStatus(response, 200)
        response_body = extract_page_body(response.content.decode(response.charset))
        self.assertIn("You do not have permission to run jobs", response_body)
        # No job was submitted
        self.assertFalse(JobResult.objects.filter(name=self.job_model.name).exists())

    @override_settings(EXEMPT_VIEW_PERMISSIONS=[])
    def test_post_dry_run_not_runnable(self):
        """A non-enabled job cannot be dry-run."""
        self.add_permissions("extras.view_scheduledjob")
        instance = self._get_queryset().first()
        data = {"_dry_run": True}

        response = self.client.post(self._get_url("view", instance), data)
        self.assertHttpStatus(response, 200)
        response_body = extract_page_body(response.content.decode(response.charset))
        self.assertIn("This job cannot be run at this time", response_body)
        # No job was submitted
        self.assertFalse(JobResult.objects.filter(name=instance.job_model.name).exists())

    @override_settings(EXEMPT_VIEW_PERMISSIONS=[])
    def test_post_dry_run_needs_job_run_permission(self):
        """A user without run_job permission cannot dry-run a job."""
        self.add_permissions("extras.view_scheduledjob")
        instance = self._get_queryset().first()
        instance.job.enabled = True
        instance.job.save()
        data = {"_dry_run": True}

        response = self.client.post(self._get_url("view", instance), data)
        self.assertHttpStatus(response, 200)
        response_body = extract_page_body(response.content.decode(response.charset))
        self.assertIn("You do not have permission to run this job", response_body)
        # No job was submitted
        self.assertFalse(JobResult.objects.filter(name=instance.job_model.name).exists())

    @override_settings(EXEMPT_VIEW_PERMISSIONS=[])
    def test_post_dry_run_needs_specific_job_run_permission(self):
        """A user without run_job permission FOR THAT SPECIFIC JOB cannot dry-run a job."""
        self.add_permissions("extras.view_scheduledjob")
        instance1, instance2 = self._get_queryset().all()[:2]
        data = {"_dry_run": True}
        obj_perm = ObjectPermission(name="Test permission", constraints={"pk": instance1.job.pk}, actions=["run"])
        obj_perm.save()
        obj_perm.users.add(self.user)
        obj_perm.object_types.add(ContentType.objects.get_for_model(Job))
        instance1.job.enabled = True
        instance1.job.save()
        instance2.job.enabled = True
        instance2.job.save()

        response = self.client.post(self._get_url("view", instance2), data)
        self.assertHttpStatus(response, 200)
        response_body = extract_page_body(response.content.decode(response.charset))
        self.assertIn("You do not have permission to run this job", response_body)
        # No job was submitted
        job_names = [instance1.job_model.name, instance2.job_model.name]
        self.assertFalse(JobResult.objects.filter(name__in=job_names).exists())

    @override_settings(EXEMPT_VIEW_PERMISSIONS=["*"])
    @mock.patch("nautobot.extras.views.get_worker_count", return_value=1)
    def test_post_dry_run_success(self, _):
        """Successfully request a dry run based on object-based run_job permissions."""
        self.add_permissions("extras.view_scheduledjob")
        instance = self._get_queryset().first()
        instance.job.enabled = True
        instance.job.save()
        obj_perm = ObjectPermission(name="Test permission", constraints={"pk": instance.job.pk}, actions=["run"])
        obj_perm.save()
        obj_perm.users.add(self.user)
        obj_perm.object_types.add(ContentType.objects.get_for_model(Job))
        data = {"_dry_run": True}

        response = self.client.post(self._get_url("view", instance), data)
        # Job was submitted
        self.assertTrue(
            JobResult.objects.filter(name=instance.job_model.class_path).exists(),
            msg=extract_page_body(response.content.decode(response.charset)),
        )
<<<<<<< HEAD
        job_result = JobResult.objects.first()
        self.assertEqual(job_result.job_model, instance.job)
=======
        job_result = JobResult.objects.get(name=instance.job_model.class_path)
        self.assertEqual(job_result.job_model, instance.job_model)
>>>>>>> 728e7be1
        self.assertEqual(job_result.user, self.user)
        self.assertRedirects(response, reverse("extras:jobresult", kwargs={"pk": job_result.pk}))

    @override_settings(EXEMPT_VIEW_PERMISSIONS=["*"])
    def test_post_deny_different_user_lacking_permissions(self):
        """A user needs both delete_scheduledjob and approve_job permissions to deny a job request."""
        user1 = User.objects.create_user(username="testuser1")
        user2 = User.objects.create_user(username="testuser2")

        # Give both users view_scheduledjob permission
        obj_perm = ObjectPermission(name="View", actions=["view"])
        obj_perm.save()
        obj_perm.users.add(user1, user2)
        obj_perm.object_types.add(ContentType.objects.get_for_model(ScheduledJob))

        # Give user1 delete_scheduledjob permission but not approve_job permission
        obj_perm = ObjectPermission(name="Delete", actions=["delete"])
        obj_perm.save()
        obj_perm.users.add(user1)
        obj_perm.object_types.add(ContentType.objects.get_for_model(ScheduledJob))

        # Give user2 approve_job permission but not delete_scheduledjob permission
        obj_perm = ObjectPermission(name="Approve", actions=["approve"])
        obj_perm.save()
        obj_perm.users.add(user2)
        obj_perm.object_types.add(ContentType.objects.get_for_model(Job))

        instance = self._get_queryset().first()
        data = {"_deny": True}

        for user in (user1, user2):
            self.client.force_login(user)
            response = self.client.post(self._get_url("view", instance), data)
            self.assertHttpStatus(response, 200, msg=str(user))
            response_body = extract_page_body(response.content.decode(response.charset))
            self.assertIn("You do not have permission", response_body, msg=str(user))
            # Request was not deleted
            self.assertEqual(1, len(ScheduledJob.objects.filter(pk=instance.pk)), msg=str(user))

    @override_settings(EXEMPT_VIEW_PERMISSIONS=["*"])
    def test_post_deny_different_user_permitted(self):
        """A user with appropriate permissions can deny a job request."""
        user = User.objects.create_user(username="testuser1")
        instance = self._get_queryset().first()

        # Give user view_scheduledjob and delete_scheduledjob permissions
        obj_perm = ObjectPermission(name="View", actions=["view", "delete"], constraints={"pk": instance.pk})
        obj_perm.save()
        obj_perm.users.add(user)
        obj_perm.object_types.add(ContentType.objects.get_for_model(ScheduledJob))

        # Give user approve_job permission
        obj_perm = ObjectPermission(name="Approve", actions=["approve"], constraints={"pk": instance.job.pk})
        obj_perm.save()
        obj_perm.users.add(user)
        obj_perm.object_types.add(ContentType.objects.get_for_model(Job))

        data = {"_deny": True}

        self.client.force_login(user)
        response = self.client.post(self._get_url("view", instance), data)
        self.assertRedirects(response, reverse("extras:scheduledjob_approval_queue_list"))
        # Request was deleted
        self.assertEqual(0, len(ScheduledJob.objects.filter(pk=instance.pk)))

        # Check object-based permissions are enforced for a different instance
        instance = self._get_queryset().first()
        response = self.client.post(self._get_url("view", instance), data)
        self.assertHttpStatus(response, 200, msg=str(user))
        response_body = extract_page_body(response.content.decode(response.charset))
        self.assertIn("You do not have permission", response_body, msg=str(user))
        # Request was not deleted
        self.assertEqual(1, len(ScheduledJob.objects.filter(pk=instance.pk)), msg=str(user))

    @override_settings(EXEMPT_VIEW_PERMISSIONS=["*"])
    def test_post_approve_cannot_self_approve(self):
        self.add_permissions("extras.change_scheduledjob")
        self.add_permissions("extras.approve_job")
        instance = self._get_queryset().first()
        data = {"_approve": True}

        response = self.client.post(self._get_url("view", instance), data)
        self.assertHttpStatus(response, 200)
        response_body = extract_page_body(response.content.decode(response.charset))
        self.assertIn("You cannot approve your own job request", response_body)
        # Job was not approved
        instance.refresh_from_db()
        self.assertIsNone(instance.approved_by_user)

    @override_settings(EXEMPT_VIEW_PERMISSIONS=["*"])
    def test_post_approve_different_user_lacking_permissions(self):
        """A user needs both change_scheduledjob and approve_job permissions to approve a job request."""
        user1 = User.objects.create_user(username="testuser1")
        user2 = User.objects.create_user(username="testuser2")

        # Give both users view_scheduledjob permission
        obj_perm = ObjectPermission(name="View", actions=["view"])
        obj_perm.save()
        obj_perm.users.add(user1, user2)
        obj_perm.object_types.add(ContentType.objects.get_for_model(ScheduledJob))

        # Give user1 change_scheduledjob permission but not approve_job permission
        obj_perm = ObjectPermission(name="Change", actions=["change"])
        obj_perm.save()
        obj_perm.users.add(user1)
        obj_perm.object_types.add(ContentType.objects.get_for_model(ScheduledJob))

        # Give user2 approve_job permission but not change_scheduledjob permission
        obj_perm = ObjectPermission(name="Approve", actions=["approve"])
        obj_perm.save()
        obj_perm.users.add(user2)
        obj_perm.object_types.add(ContentType.objects.get_for_model(Job))

        instance = self._get_queryset().first()
        data = {"_approve": True}

        for user in (user1, user2):
            self.client.force_login(user)
            response = self.client.post(self._get_url("view", instance), data)
            self.assertHttpStatus(response, 200, msg=str(user))
            response_body = extract_page_body(response.content.decode(response.charset))
            self.assertIn("You do not have permission", response_body, msg=str(user))
            # Job was not approved
            instance.refresh_from_db()
            self.assertIsNone(instance.approved_by_user)

    @override_settings(EXEMPT_VIEW_PERMISSIONS=["*"])
    def test_post_approve_different_user_permitted(self):
        """A user with appropriate permissions can approve a job request."""
        user = User.objects.create_user(username="testuser1")
        instance = self._get_queryset().first()

        # Give user view_scheduledjob and change_scheduledjob permissions
        obj_perm = ObjectPermission(name="View", actions=["view", "change"], constraints={"pk": instance.pk})
        obj_perm.save()
        obj_perm.users.add(user)
        obj_perm.object_types.add(ContentType.objects.get_for_model(ScheduledJob))

        # Give user approve_job permission
        obj_perm = ObjectPermission(name="Approve", actions=["approve"], constraints={"pk": instance.job.pk})
        obj_perm.save()
        obj_perm.users.add(user)
        obj_perm.object_types.add(ContentType.objects.get_for_model(Job))

        data = {"_approve": True}

        self.client.force_login(user)
        response = self.client.post(self._get_url("view", instance), data)
        self.assertRedirects(response, reverse("extras:scheduledjob_approval_queue_list"))
        # Job was scheduled
        instance.refresh_from_db()
        self.assertEqual(instance.approved_by_user, user)

        # Check object-based permissions are enforced for a different instance
        instance = self._get_queryset().last()
        response = self.client.post(self._get_url("view", instance), data)
        self.assertHttpStatus(response, 200, msg=str(user))
        response_body = extract_page_body(response.content.decode(response.charset))
        self.assertIn("You do not have permission", response_body, msg=str(user))
        # Job was not scheduled
        instance.refresh_from_db()
        self.assertIsNone(instance.approved_by_user)


class JobResultTestCase(
    ViewTestCases.GetObjectViewTestCase,
    ViewTestCases.ListObjectsViewTestCase,
    ViewTestCases.DeleteObjectViewTestCase,
    ViewTestCases.BulkDeleteObjectsViewTestCase,
):
    model = JobResult

    @classmethod
    def setUpTestData(cls):
        obj_type = get_job_content_type()
        JobResult.objects.create(
            name="local/test_pass/TestPass",
            task_id=uuid.uuid4(),
            obj_type=obj_type,
        )
        JobResult.objects.create(
            name="local/test_fail/TestFail",
            task_id=uuid.uuid4(),
            obj_type=obj_type,
        )
        JobResult.objects.create(
            name="local/test_read_only_fail/TestReadOnlyFail",
            task_id=uuid.uuid4(),
            obj_type=obj_type,
        )


class JobTestCase(
    # note no CreateObjectViewTestCase - we do not support user creation of Job records
    ViewTestCases.DeleteObjectViewTestCase,
    ViewTestCases.EditObjectViewTestCase,
    ViewTestCases.GetObjectViewTestCase,
    ViewTestCases.GetObjectChangelogViewTestCase,
    ViewTestCases.ListObjectsViewTestCase,
):
    """
    The Job view test cases.
    """

    model = Job

    def _get_queryset(self):
        """Don't include hidden Jobs, non-installed Jobs or JobHookReceivers as they won't appear in the UI by default."""
        return self.model.objects.filter(installed=True, hidden=False, is_job_hook_receiver=False)

    @classmethod
    def setUpTestData(cls):
        # Job model objects are automatically created during database migrations

        # But we do need to make sure the ones we're testing are flagged appropriately
        cls.test_pass = Job.objects.get(job_class_name="TestPass")
        cls.test_pass.enabled = True
        cls.test_pass.save()

        cls.run_urls = (
            # Legacy URL (job class path based)
            reverse("extras:job", kwargs={"class_path": cls.test_pass.class_path}),
            # Current URL (job model slug based)
            reverse("extras:job_run", kwargs={"slug": cls.test_pass.slug}),
        )

        cls.test_required_args = Job.objects.get(job_class_name="TestRequired")
        cls.test_required_args.enabled = True
        cls.test_required_args.save()

        cls.extra_run_urls = (
            # Legacy URL (job class path based)
            reverse("extras:job", kwargs={"class_path": cls.test_required_args.class_path}),
            # Current URL (job model slug based)
            reverse("extras:job_run", kwargs={"slug": cls.test_required_args.slug}),
        )

        # Create an entry for a non-installed Job as well
        cls.test_not_installed = Job(
            source=JobSourceChoices.SOURCE_LOCAL,
            module_name="nonexistent",
            job_class_name="NoSuchJob",
            grouping="Nonexistent Jobs",
            name="No such job",
            enabled=True,
            installed=False,
        )
        cls.test_not_installed.validated_save()

        cls.data_run_immediately = {
            "_schedule_type": "immediately",
        }

        cls.form_data = {
            "slug": "custom-job-slug",
            "enabled": True,
            "grouping_override": True,
            "grouping": "Overridden Grouping",
            "name_override": True,
            "name": "Overridden Name",
            "description_override": True,
            "description": "This is an overridden description of a job.",
            "commit_default_override": True,
            "commit_default": False,
            "hidden_override": True,
            "hidden": False,
            "read_only_override": True,
            "read_only": False,
            "approval_required_override": True,
            "approval_required": True,
            "soft_time_limit_override": True,
            "soft_time_limit": 350,
            "time_limit_override": True,
            "time_limit": 650,
            "has_sensitive_variables": False,
            "has_sensitive_variables_override": True,
            "task_queues": "overridden,priority",
            "task_queues_override": True,
        }

    #
    # Additional test cases for the "job" (legacy run) and "job_run" (updated run) views follow
    #

    @override_settings(EXEMPT_VIEW_PERMISSIONS=[])
    def test_get_run_without_permission(self):
        for run_url in self.run_urls:
            self.assertHttpStatus(self.client.get(run_url), 403, msg=run_url)

    @override_settings(EXEMPT_VIEW_PERMISSIONS=[])
    def test_get_run_with_permission(self):
        """
        Get view with appropriate global permissions.

        Note that this view is conditional on run_job permission, not view_job permission,
        so EXEMPT_VIEW_PERMISSIONS=["*"] does NOT apply here.
        """
        self.add_permissions("extras.run_job")
        for run_url in self.run_urls:
            response = self.client.get(run_url)
            self.assertHttpStatus(response, 200, msg=run_url)

            response_body = extract_page_body(response.content.decode(response.charset))
            self.assertIn("TestPass", response_body)

    @override_settings(EXEMPT_VIEW_PERMISSIONS=[])
    def test_get_run_with_constrained_permission(self):
        """Get view with appropriate object-based permissions."""
        obj_perm = ObjectPermission(
            name="Job permission",
            constraints={"module_name": self.test_pass.module_name},
            actions=["run"],
        )
        obj_perm.save()
        obj_perm.users.add(self.user)
        obj_perm.object_types.add(ContentType.objects.get_for_model(Job))

        # Try GET with a permitted object
        for run_url in self.run_urls:
            self.assertHttpStatus(self.client.get(run_url), 200, msg=run_url)

        # Try GET with a non-permitted object
        for run_url in self.extra_run_urls:
            self.assertHttpStatus(self.client.get(run_url), 404, msg=run_url)

    @override_settings(EXEMPT_VIEW_PERMISSIONS=[])
    def test_run_without_permission(self):
        for run_url in self.run_urls:
            self.assertHttpStatus(self.client.post(run_url), 403, msg=run_url)

    def test_run_missing_schedule(self):
        self.add_permissions("extras.run_job")

        for run_url in self.run_urls:
            response = self.client.post(run_url)
            self.assertHttpStatus(response, 200, msg=run_url)

            errors = extract_form_failures(response.content.decode(response.charset))
            self.assertEqual(errors, ["_schedule_type: This field is required."])

    @mock.patch("nautobot.extras.views.get_worker_count", return_value=0)
    def test_run_now_no_worker(self, _):
        self.add_permissions("extras.run_job")

        for run_url in self.run_urls:
            response = self.client.post(run_url, self.data_run_immediately)
            self.assertHttpStatus(response, 200, msg=run_url)

            content = extract_page_body(response.content.decode(response.charset))
            self.assertIn("Celery worker process not running.", content)

    @mock.patch("nautobot.extras.views.get_worker_count", return_value=1)
    def test_run_now(self, _):
        self.add_permissions("extras.run_job")
        self.add_permissions("extras.view_jobresult")

        for run_url in self.run_urls:
            response = self.client.post(run_url, self.data_run_immediately)

            result = JobResult.objects.latest()
            self.assertRedirects(response, reverse("extras:jobresult", kwargs={"pk": result.pk}))

    @mock.patch("nautobot.extras.views.get_worker_count", return_value=1)
    def test_run_now_constrained_permissions(self, _):
        obj_perm = ObjectPermission(
            name="Job permission",
            constraints={"module_name": self.test_pass.module_name},
            actions=["run"],
        )
        obj_perm.save()
        obj_perm.users.add(self.user)
        obj_perm.object_types.add(ContentType.objects.get_for_model(Job))

        self.add_permissions("extras.view_jobresult")

        # Try POST with a permitted object
        for run_url in self.run_urls:
            response = self.client.post(run_url, self.data_run_immediately)

            result = JobResult.objects.latest()
            self.assertIsNotNone(result, msg=run_url)
            self.assertRedirects(response, reverse("extras:jobresult", kwargs={"pk": result.pk}))

        # Try POST with a non-permitted object
        for run_url in self.extra_run_urls:
            self.assertHttpStatus(self.client.post(run_url, self.data_run_immediately), 404, msg=run_url)

    @mock.patch("nautobot.extras.views.get_worker_count", return_value=1)
    def test_run_now_not_installed(self, _):
        self.add_permissions("extras.run_job")

        for run_url in (
            reverse("extras:job", kwargs={"class_path": self.test_not_installed.class_path}),
            reverse("extras:job_run", kwargs={"slug": self.test_not_installed.slug}),
        ):
            response = self.client.post(run_url, self.data_run_immediately)
            self.assertEqual(response.status_code, 200, msg=run_url)
            response_body = extract_page_body(response.content.decode(response.charset))
            self.assertIn("Job is not presently installed", response_body)

            self.assertFalse(JobResult.objects.filter(name=self.test_not_installed.name).exists())

    @mock.patch("nautobot.extras.views.get_worker_count", return_value=1)
    def test_run_now_not_enabled(self, _):
        self.add_permissions("extras.run_job")

        for run_url in (
            reverse("extras:job", kwargs={"class_path": "local/test_fail/TestFail"}),
            reverse("extras:job_run", kwargs={"slug": Job.objects.get(job_class_name="TestFail").slug}),
        ):
            response = self.client.post(run_url, self.data_run_immediately)
            self.assertEqual(response.status_code, 200, msg=run_url)
            response_body = extract_page_body(response.content.decode(response.charset))
            self.assertIn("Job is not enabled to be run", response_body)
            self.assertFalse(JobResult.objects.filter(name="local/test_fail/TestFail").exists())

    def test_run_now_missing_args(self):
        self.add_permissions("extras.run_job")

        for run_url in self.extra_run_urls:
            response = self.client.post(run_url, self.data_run_immediately)
            self.assertHttpStatus(response, 200, msg=run_url)

            errors = extract_form_failures(response.content.decode(response.charset))
            self.assertEqual(errors, ["var: This field is required."])

    @mock.patch("nautobot.extras.views.get_worker_count", return_value=1)
    def test_run_now_with_args(self, _):
        self.add_permissions("extras.run_job")
        self.add_permissions("extras.view_jobresult")

        data = {
            "_schedule_type": "immediately",
            "var": "12",
        }

        for run_url in self.extra_run_urls:
            response = self.client.post(run_url, data)

            result = JobResult.objects.latest()
            self.assertRedirects(response, reverse("extras:jobresult", kwargs={"pk": result.pk}))

    @mock.patch("nautobot.extras.views.get_worker_count", return_value=1)
    def test_run_later_missing_name(self, _):
        self.add_permissions("extras.run_job")

        data = {
            "_schedule_type": "future",
        }

        for run_url in self.run_urls:
            response = self.client.post(run_url, data)
            self.assertHttpStatus(response, 200, msg=run_url)

            errors = extract_form_failures(response.content.decode(response.charset))
            self.assertEqual(errors, ["_schedule_name: Please provide a name for the job schedule."])

    @mock.patch("nautobot.extras.views.get_worker_count", return_value=1)
    def test_run_later_missing_date(self, _):
        self.add_permissions("extras.run_job")

        data = {
            "_schedule_type": "future",
            "_schedule_name": "test",
        }

        for run_url in self.run_urls:
            response = self.client.post(run_url, data)
            self.assertHttpStatus(response, 200, msg=run_url)

            errors = extract_form_failures(response.content.decode(response.charset))
            self.assertEqual(
                errors,
                [
                    "_schedule_start_time: Please enter a valid date and time greater than or equal to the current date and time."
                ],
            )

    @mock.patch("nautobot.extras.views.get_worker_count", return_value=1)
    def test_run_later_date_passed(self, _):
        self.add_permissions("extras.run_job")

        data = {
            "_schedule_type": "future",
            "_schedule_name": "test",
            "_schedule_start_time": str(datetime.now() - timedelta(minutes=1)),
        }

        for run_url in self.run_urls:
            response = self.client.post(run_url, data)
            self.assertHttpStatus(response, 200, msg=run_url)

            errors = extract_form_failures(response.content.decode(response.charset))
            self.assertEqual(
                errors,
                [
                    "_schedule_start_time: Please enter a valid date and time greater than or equal to the current date and time."
                ],
            )

    @mock.patch("nautobot.extras.views.get_worker_count", return_value=1)
    def test_run_later(self, _):
        self.add_permissions("extras.run_job")
        self.add_permissions("extras.view_scheduledjob")

        start_time = timezone.now() + timedelta(minutes=1)
        data = {
            "_schedule_type": "future",
            "_schedule_name": "test",
            "_schedule_start_time": str(start_time),
        }

        for run_url in self.run_urls:
            response = self.client.post(run_url, data)
            self.assertRedirects(response, reverse("extras:scheduledjob_list"))

            scheduled = ScheduledJob.objects.last()
            self.assertEqual(scheduled.name, "test")
            self.assertEqual(scheduled.start_time, start_time)

    @mock.patch("nautobot.extras.views.get_worker_count", return_value=1)
    def test_run_later_sets_scheduled_job_kwargs_pk(self, _):
        self.add_permissions("extras.run_job")
        self.add_permissions("extras.view_scheduledjob")

        start_time = timezone.now() + timedelta(minutes=1)
        data = {
            "_schedule_type": "future",
            "_schedule_name": "test",
            "_schedule_start_time": str(start_time),
        }

        for run_url in self.run_urls:
            response = self.client.post(run_url, data)
            self.assertRedirects(response, reverse("extras:scheduledjob_list"))

            scheduled = ScheduledJob.objects.last()
            self.assertEqual(scheduled.kwargs["scheduled_job_pk"], str(scheduled.pk))

    @mock.patch("nautobot.extras.views.get_worker_count", return_value=1)
    def test_run_job_with_sensitive_variables_for_future(self, _):
        self.add_permissions("extras.run_job")
        self.add_permissions("extras.view_scheduledjob")

        self.test_pass.has_sensitive_variables = True
        self.test_pass.has_sensitive_variables_override = True
        self.test_pass.validated_save()

        start_time = timezone.now() + timedelta(minutes=1)
        data = {
            "_schedule_type": "future",
            "_schedule_name": "test",
            "_schedule_start_time": str(start_time),
        }
        for run_url in self.run_urls:
            response = self.client.post(run_url, data)
            self.assertHttpStatus(response, 200, msg=self.run_urls[1])

            content = extract_page_body(response.content.decode(response.charset))
            self.assertIn("Unable to schedule job: Job may have sensitive input variables.", content)

    @mock.patch("nautobot.extras.views.get_worker_count", return_value=1)
    def test_run_job_with_invalid_task_queue(self, _):
        self.add_permissions("extras.run_job")
        self.add_permissions("extras.view_jobresult")

        self.test_pass.task_queues = []
        self.test_pass.task_queues_override = True
        self.test_pass.validated_save()

        data = {
            "_schedule_type": "immediately",
            "_task_queue": "invalid",
        }

        for run_url in self.run_urls:
            response = self.client.post(run_url, data)
            self.assertHttpStatus(response, 200, msg=run_url)

            errors = extract_form_failures(response.content.decode(response.charset))
            self.assertEqual(
                errors,
                ["_task_queue: Select a valid choice. invalid is not one of the available choices."],
            )

    @mock.patch("nautobot.extras.views.get_worker_count", return_value=1)
    def test_run_job_with_sensitive_variables_and_requires_approval(self, _):
        self.add_permissions("extras.run_job")
        self.add_permissions("extras.view_scheduledjob")

        self.test_pass.has_sensitive_variables = True
        self.test_pass.approval_required = True
        self.test_pass.save()

        data = {
            "_schedule_type": "immediately",
        }
        for run_url in self.run_urls:
            # Assert warning message shows in get
            response = self.client.get(run_url)
            content = extract_page_body(response.content.decode(response.charset))
            self.assertIn(
                "This job is flagged as possibly having sensitive variables but is also flagged as requiring approval.",
                content,
            )

            # Assert run button is disabled
            self.assertInHTML(
                """
                <button type="submit" name="_run" id="id__run" class="btn btn-primary" disabled="disabled">
                    <i class="mdi mdi-play"></i> Run Job Now
                </button>
                """,
                content,
            )
            # Assert error message shows after post
            response = self.client.post(run_url, data)
            self.assertHttpStatus(response, 200, msg=self.run_urls[1])

            content = extract_page_body(response.content.decode(response.charset))
            self.assertIn(
                "Unable to run or schedule job: "
                "This job is flagged as possibly having sensitive variables but is also flagged as requiring approval."
                "One of these two flags must be removed before this job can be scheduled or run.",
                content,
            )

    def test_job_object_change_log_view(self):
        """Assert Job change log view displays appropriate header"""
        instance = self.test_pass
        self.add_permissions("extras.view_objectchange", "extras.view_job")
        response = self.client.get(instance.get_changelog_url())
        content = extract_page_body(response.content.decode(response.charset))

        self.assertHttpStatus(response, 200)
        self.assertIn(f"<h1>{instance.name} - Change Log</h1>", content)


# TODO: Convert to StandardTestCases.Views
class ObjectChangeTestCase(TestCase):
    user_permissions = ("extras.view_objectchange",)

    @classmethod
    def setUpTestData(cls):

        site = Site(name="Site 1", slug="site-1")
        site.save()

        # Create three ObjectChanges
        user = User.objects.create_user(username="testuser2")
        for _ in range(1, 4):
            oc = site.to_objectchange(action=ObjectChangeActionChoices.ACTION_UPDATE)
            oc.user = user
            oc.request_id = uuid.uuid4()
            oc.save()

    def test_objectchange_list(self):

        url = reverse("extras:objectchange_list")
        params = {
            "user": User.objects.first().pk,
        }

        response = self.client.get(f"{url}?{urllib.parse.urlencode(params)}")
        self.assertHttpStatus(response, 200)

    def test_objectchange(self):

        objectchange = ObjectChange.objects.first()
        response = self.client.get(objectchange.get_absolute_url())
        self.assertHttpStatus(response, 200)


class RelationshipTestCase(
    ViewTestCases.CreateObjectViewTestCase,
    ViewTestCases.DeleteObjectViewTestCase,
    ViewTestCases.EditObjectViewTestCase,
    ViewTestCases.BulkDeleteObjectsViewTestCase,
    ViewTestCases.GetObjectViewTestCase,
    ViewTestCases.GetObjectChangelogViewTestCase,
    ViewTestCases.ListObjectsViewTestCase,
    RequiredRelationshipTestMixin,
):
    model = Relationship
    slug_source = "name"
    slugify_function = staticmethod(slugify_dashes_to_underscores)

    @classmethod
    def setUpTestData(cls):
        interface_type = ContentType.objects.get_for_model(Interface)
        device_type = ContentType.objects.get_for_model(Device)
        vlan_type = ContentType.objects.get_for_model(VLAN)

        Relationship(
            name="Device VLANs",
            slug="device-vlans",
            type="many-to-many",
            source_type=device_type,
            destination_type=vlan_type,
        ).validated_save()
        Relationship(
            name="Primary VLAN",
            slug="primary-vlan",
            type="one-to-many",
            source_type=vlan_type,
            destination_type=device_type,
        ).validated_save()
        Relationship(
            name="Primary Interface",
            type="one-to-one",
            source_type=device_type,
            destination_type=interface_type,
        ).validated_save()

        cls.form_data = {
            "name": "VLAN-to-Interface",
            "slug": "vlan-to-interface",
            "type": "many-to-many",
            "source_type": vlan_type.pk,
            "source_label": "Interfaces",
            "source_hidden": False,
            "source_filter": '{"status": ["active"]}',
            "destination_type": interface_type.pk,
            "destination_label": "VLANs",
            "destination_hidden": True,
            "destination_filter": None,
        }

        cls.slug_test_object = "Primary Interface"

    def test_required_relationships(self):
        """
        1. Try creating an object when no required target object exists
        2. Try creating an object without specifying required target object(s)
        3. Try creating an object when all required data is present
        4. Test bulk edit
        """

        # Parameterized tests (for creating and updating single objects):
        self.required_relationships_test(interact_with="ui")

        # 4. Bulk create/edit tests:

        vlans = VLANFactory.create_batch(6)

        # Try deleting all devices and then editing the 6 VLANs (fails):
        Device.objects.all().delete()
        response = self.client.post(
            reverse("ipam:vlan_bulk_edit"), data={"pk": [str(vlan.id) for vlan in vlans], "_apply": [""]}
        )
        self.assertContains(response, "VLANs require at least one device, but no devices exist yet.")

        # Create test device for association
        device_for_association = test_views.create_test_device("VLAN Required Device")

        # Try editing all 6 VLANs without adding the required device(fails):
        response = self.client.post(
            reverse("ipam:vlan_bulk_edit"), data={"pk": [str(vlan.id) for vlan in vlans], "_apply": [""]}
        )
        self.assertContains(
            response,
            "6 VLANs require a device for the required relationship &quot;VLANs require at least one Device&quot;",
        )

        # Try editing 3 VLANs without adding the required device(fails):
        response = self.client.post(
            reverse("ipam:vlan_bulk_edit"), data={"pk": [str(vlan.id) for vlan in vlans[:3]], "_apply": [""]}
        )
        self.assertContains(
            response,
            "These VLANs require a device for the required "
            "relationship &quot;VLANs require at least one Device&quot;",
        )
        for vlan in vlans[:3]:
            self.assertContains(response, f"{str(vlan)}")

        # Try editing 6 VLANs and adding the required device (succeeds):
        response = self.client.post(
            reverse("ipam:vlan_bulk_edit"),
            data={
                "pk": [str(vlan.id) for vlan in vlans],
                "add_cr_vlans-devices-m2m__source": [str(device_for_association.id)],
                "_apply": [""],
            },
            follow=True,
        )
        self.assertContains(response, "Updated 6 VLANs")

        # Try editing 6 VLANs and removing the required device (fails):
        response = self.client.post(
            reverse("ipam:vlan_bulk_edit"),
            data={
                "pk": [str(vlan.id) for vlan in vlans],
                "remove_cr_vlans-devices-m2m__source": [str(device_for_association.id)],
                "_apply": [""],
            },
        )
        self.assertContains(
            response,
            "6 VLANs require a device for the required relationship &quot;VLANs require at least one Device&quot;",
        )


class RelationshipAssociationTestCase(
    # TODO? ViewTestCases.CreateObjectViewTestCase,
    ViewTestCases.DeleteObjectViewTestCase,
    # TODO? ViewTestCases.EditObjectViewTestCase,
    ViewTestCases.BulkDeleteObjectsViewTestCase,
    # TODO? ViewTestCases.GetObjectViewTestCase,
    ViewTestCases.ListObjectsViewTestCase,
):
    model = RelationshipAssociation

    @classmethod
    def setUpTestData(cls):
        device_type = ContentType.objects.get_for_model(Device)
        vlan_type = ContentType.objects.get_for_model(VLAN)

        relationship = Relationship(
            name="Device VLANs",
            slug="device-vlans",
            type="many-to-many",
            source_type=device_type,
            destination_type=vlan_type,
        )
        relationship.validated_save()
        manufacturer = Manufacturer.objects.create(name="Manufacturer 1", slug="manufacturer-1")
        devicetype = DeviceType.objects.create(manufacturer=manufacturer, model="Device Type 1", slug="device-type-1")
        devicerole = Role.objects.get_for_model(Device).first()
        site = Site.objects.first()
        devices = (
            Device.objects.create(name="Device 1", device_type=devicetype, role=devicerole, site=site),
            Device.objects.create(name="Device 2", device_type=devicetype, role=devicerole, site=site),
            Device.objects.create(name="Device 3", device_type=devicetype, role=devicerole, site=site),
        )
        vlans = (
            VLAN.objects.create(vid=1, name="VLAN 1"),
            VLAN.objects.create(vid=2, name="VLAN 2"),
            VLAN.objects.create(vid=3, name="VLAN 3"),
        )

        RelationshipAssociation(
            relationship=relationship,
            source_type=device_type,
            source_id=devices[0].pk,
            destination_type=vlan_type,
            destination_id=vlans[0].pk,
        ).validated_save()
        RelationshipAssociation(
            relationship=relationship,
            source_type=device_type,
            source_id=devices[1].pk,
            destination_type=vlan_type,
            destination_id=vlans[1].pk,
        ).validated_save()
        RelationshipAssociation(
            relationship=relationship,
            source_type=device_type,
            source_id=devices[2].pk,
            destination_type=vlan_type,
            destination_id=vlans[2].pk,
        ).validated_save()


class StatusTestCase(
    ViewTestCases.CreateObjectViewTestCase,
    ViewTestCases.DeleteObjectViewTestCase,
    ViewTestCases.EditObjectViewTestCase,
    ViewTestCases.GetObjectViewTestCase,
    ViewTestCases.GetObjectChangelogViewTestCase,
    ViewTestCases.ListObjectsViewTestCase,
):
    model = Status

    @classmethod
    def setUpTestData(cls):

        # Status objects to test.
        content_type = ContentType.objects.get_for_model(Device)

        cls.form_data = {
            "name": "new_status",
            "slug": "new-status",
            "description": "I am a new status object.",
            "color": "ffcc00",
            "content_types": [content_type.pk],
        }

        cls.csv_data = (
            "name,slug,color,content_types"
            'test_status1,test-status1,ffffff,"dcim.device"'
            'test_status2,test-status2,ffffff,"dcim.device,dcim.rack"'
            'test_status3,test-status3,ffffff,"dcim.device,dcim.site"'
            'test_status4,,ffffff,"dcim.device,dcim.site"'
        )

        cls.bulk_edit_data = {
            "color": "000000",
        }

        cls.slug_source = "name"
        cls.slug_test_object = Status.objects.first().name


class TagTestCase(ViewTestCases.OrganizationalObjectViewTestCase):
    model = Tag

    @classmethod
    def setUpTestData(cls):
        cls.form_data = {
            "name": "Tag X",
            "slug": "tag-x",
            "color": "c0c0c0",
            "comments": "Some comments",
            "content_types": [ct.id for ct in TaggableClassesQuery().as_queryset()],
        }

        cls.csv_data = (
            "name,slug,color,description",
            "Tag 4,tag-4,ff0000,Fourth tag",
            "Tag 5,tag-5,00ff00,Fifth tag",
            "Tag 6,tag-6,0000ff,Sixth tag",
        )

        cls.bulk_edit_data = {
            "color": "00ff00",
        }

    def test_create_tags_with_content_types(self):
        self.add_permissions("extras.add_tag")
        site_content_type = ContentType.objects.get_for_model(Site)

        form_data = {
            **self.form_data,
            "content_types": [site_content_type.id],
        }

        request = {
            "path": self._get_url("add"),
            "data": post_data(form_data),
        }
        self.assertHttpStatus(self.client.post(**request), 302)

        tag = Tag.objects.filter(slug=self.form_data["slug"])
        self.assertTrue(tag.exists())
        self.assertEqual(tag[0].content_types.first(), site_content_type)

    def test_create_tags_with_invalid_content_types(self):
        self.add_permissions("extras.add_tag")
        vlangroup_content_type = ContentType.objects.get_for_model(VLANGroup)

        form_data = {
            **self.form_data,
            "content_types": [vlangroup_content_type.id],
        }

        request = {
            "path": self._get_url("add"),
            "data": post_data(form_data),
        }

        response = self.client.post(**request)
        tag = Tag.objects.filter(slug=self.form_data["slug"])
        self.assertFalse(tag.exists())
        self.assertIn("content_types: Select a valid choice", str(response.content))

    def test_update_tags_remove_content_type(self):
        """Test removing a tag content_type that is been tagged to a model"""
        self.add_permissions("extras.change_tag")

        tag_1 = Tag.objects.get_for_model(Site).first()
        site = Site.objects.first()
        site.tags.add(tag_1)

        form_data = {
            "name": tag_1.name,
            "slug": tag_1.slug,
            "color": "c0c0c0",
            "content_types": [ContentType.objects.get_for_model(Device).id],
        }

        request = {
            "path": self._get_url("edit", tag_1),
            "data": post_data(form_data),
        }

        response = self.client.post(**request)
        self.assertHttpStatus(
            response, 200, ["content_types: Unable to remove dcim.site. Dependent objects were found."]
        )


class WebhookTestCase(
    ViewTestCases.CreateObjectViewTestCase,
    ViewTestCases.DeleteObjectViewTestCase,
    ViewTestCases.EditObjectViewTestCase,
    ViewTestCases.GetObjectViewTestCase,
    ViewTestCases.GetObjectChangelogViewTestCase,
    ViewTestCases.ListObjectsViewTestCase,
):
    model = Webhook

    @classmethod
    def setUpTestData(cls):
        webhooks = (
            Webhook(
                name="webhook-1",
                enabled=True,
                type_create=True,
                payload_url="http://test-url.com/test-1",
                http_content_type=HTTP_CONTENT_TYPE_JSON,
            ),
            Webhook(
                name="webhook-2",
                enabled=True,
                type_update=True,
                payload_url="http://test-url.com/test-2",
                http_content_type=HTTP_CONTENT_TYPE_JSON,
            ),
            Webhook(
                name="webhook-3",
                enabled=True,
                type_delete=True,
                payload_url="http://test-url.com/test-3",
                http_content_type=HTTP_CONTENT_TYPE_JSON,
            ),
        )

        obj_type = ContentType.objects.get_for_model(ConsolePort)

        for webhook in webhooks:
            webhook.save()
            webhook.content_types.set([obj_type])

        cls.form_data = {
            "name": "webhook-4",
            "content_types": [obj_type.pk],
            "enabled": True,
            "type_create": True,
            "payload_url": "http://test-url.com/test-4",
            "http_method": "POST",
            "http_content_type": "application/json",
        }


class RoleTestCase(ViewTestCases.OrganizationalObjectViewTestCase):
    model = Role

    @classmethod
    def setUpTestData(cls):

        # Status objects to test.
        content_type = ContentType.objects.get_for_model(Device)

        cls.form_data = {
            "name": "New Role",
            "slug": "new-role",
            "description": "I am a new role object.",
            "color": ColorChoices.COLOR_GREY,
            "content_types": [content_type.pk],
        }

        cls.csv_data = (
            "name,slug,weight,color,content_types",
            "test_role1,test-role1,1000,ffffff,dcim.device",
            'test_role2,test-role2,200,ffffff,"dcim.device,dcim.rack"',
            'test_role3,test-role3,100,ffffff,"dcim.device,ipam.prefix"',
            'test_role4,test-role4,50,ffffff,"ipam.ipaddress,ipam.vlan"',
        )

        cls.bulk_edit_data = {
            "color": "000000",
        }

        cls.slug_source = "name"
        cls.slug_test_object = Role.objects.first().name<|MERGE_RESOLUTION|>--- conflicted
+++ resolved
@@ -1245,13 +1245,8 @@
             JobResult.objects.filter(name=instance.job_model.class_path).exists(),
             msg=extract_page_body(response.content.decode(response.charset)),
         )
-<<<<<<< HEAD
-        job_result = JobResult.objects.first()
+        job_result = JobResult.objects.get(name=instance.job_model.class_path)
         self.assertEqual(job_result.job_model, instance.job)
-=======
-        job_result = JobResult.objects.get(name=instance.job_model.class_path)
-        self.assertEqual(job_result.job_model, instance.job_model)
->>>>>>> 728e7be1
         self.assertEqual(job_result.user, self.user)
         self.assertRedirects(response, reverse("extras:jobresult", kwargs={"pk": job_result.pk}))
 

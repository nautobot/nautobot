import json
import os
import tempfile
from unittest import skipIf

from django.conf import settings
from django.contrib.contenttypes.models import ContentType
from django.urls import reverse


from nautobot.extras.choices import WebhookHttpMethodChoices
from nautobot.extras.context_managers import web_request_context
from nautobot.extras.models import Webhook
from nautobot.utilities.testing.integration import SeleniumTestCase

from example_plugin.models import ExampleModel


@skipIf(
    "example_plugin" not in settings.PLUGINS,
    "example_plugin not in settings.PLUGINS",
)
class PluginWebhookTest(SeleniumTestCase):
    """
    This test case proves that plugins can use the webhook functions when making changes on a model.

    Because webhooks use celery a class variable is set to True called `requires_celery`. This starts
    a celery instance in a separate thread.
    """

    requires_celery = True

    def setUp(self):
        super().setUp()
        for f in os.listdir("/tmp"):
            if f.startswith("test_plugin_webhook_"):
                os.remove(os.path.join("/tmp", f))

        self.url = f"http://localhost:{self.server_thread.port}" + reverse(
            "plugins-api:example_plugin-api:examplemodel_webhook"
        )
        self.webhook = Webhook.objects.create(
            name="ExampleModel",
            type_create=True,
            type_update=True,
            type_delete=True,
            payload_url=self.url,
            http_method=WebhookHttpMethodChoices.METHOD_GET,
            http_content_type="application/json",
        )
        self.example_ct = ContentType.objects.get_for_model(ExampleModel)
        self.webhook.content_types.set([self.example_ct])

    def update_headers(self, new_header):
        """
        Update webhook additional headers with the name of the running test.
        """
        headers = f"Test-Name: {new_header}"
        self.webhook.additional_headers = headers
        self.webhook.validated_save()

    def test_plugin_webhook_create(self):
        """
        Test that webhooks are correctly triggered by a plugin model create.
        """
        self.clear_worker()
        self.update_headers("test_plugin_webhook_create")
        # Make change to model
        with web_request_context(self.user):
            ExampleModel.objects.create(name="foo", number=100)
        self.wait_on_active_tasks()
        self.assertTrue(os.path.exists(os.path.join(tempfile.gettempdir(), "test_plugin_webhook_create")))
        os.remove(os.path.join(tempfile.gettempdir(), "test_plugin_webhook_create"))

    def test_plugin_webhook_update(self):
        """
        Test that webhooks are correctly triggered by a plugin model update.
        """
        self.clear_worker()
        self.update_headers("test_plugin_webhook_update")
        obj = ExampleModel.objects.create(name="foo", number=100)

        # Make change to model
        with web_request_context(self.user):
            obj.number = 200
            obj.validated_save()
        self.wait_on_active_tasks()
        self.assertTrue(os.path.exists(os.path.join(tempfile.gettempdir(), "test_plugin_webhook_update")))
        os.remove(os.path.join(tempfile.gettempdir(), "test_plugin_webhook_update"))

    def test_plugin_webhook_delete(self):
        """
        Test that webhooks are correctly triggered by a plugin model delete.
        """
        self.clear_worker()
        self.update_headers(os.path.join(tempfile.gettempdir(), "test_plugin_webhook_delete"))
        obj = ExampleModel.objects.create(name="foo", number=100)

        # Make change to model
        with web_request_context(self.user):
            obj.delete()
        self.wait_on_active_tasks()
        self.assertTrue(os.path.exists(os.path.join(tempfile.gettempdir(), "test_plugin_webhook_delete")))
        os.remove(os.path.join(tempfile.gettempdir(), "test_plugin_webhook_delete"))

    def test_plugin_webhook_with_body(self):
        """
        Verify that webhook body_template is correctly used.
        """
        self.clear_worker()
        self.update_headers("test_plugin_webhook_with_body")

        self.webhook.body_template = '{"message": "{{ event }}"}'
        self.webhook.save()

        # Make change to model
        with web_request_context(self.user):
            ExampleModel.objects.create(name="bar", number=100)

        self.wait_on_active_tasks()
        self.assertTrue(os.path.exists(os.path.join(tempfile.gettempdir(), "test_plugin_webhook_with_body")))
        with open(os.path.join(tempfile.gettempdir(), "test_plugin_webhook_with_body"), "r") as f:
            self.assertEqual(json.loads(f.read()), {"message": "created"})
        os.remove(os.path.join(tempfile.gettempdir(), "test_plugin_webhook_with_body"))


<<<<<<< HEAD
class PluginDocumentationTest(SeleniumTestCase):
    """These Testcases ensure plugin provided docs are supported."""
=======
class PluginReturnUrlTestCase(SeleniumTestCase):
    """
    Integration tests for the CustomField and CustomFieldChoice models.
    """
>>>>>>> 19fd4a86

    def setUp(self):
        super().setUp()
        self.user.is_superuser = True
        self.user.save()
        self.login(self.user.username, self.password)

<<<<<<< HEAD
    def tearDown(self):
        self.logout()
        super().tearDown()

    def test_object_edit_help_provided(self):
        """The ExampleModel object provides model documentation, this test ensures the help link is rendered."""
        self.browser.visit(f'{self.live_server_url}{reverse("plugins:example_plugin:examplemodel_add")}')

        self.assertTrue(self.browser.links.find_by_partial_href("example_plugin/docs/models/examplemodel.html"))

    def test_object_edit_help_not_provided(self):
        """The AnotherExampleModel object doesn't provide model documentation, this test ensures no help link is provided."""
        self.browser.visit(f'{self.live_server_url}{reverse("plugins:example_plugin:anotherexamplemodel_add")}')

        self.assertFalse(self.browser.links.find_by_partial_href("example_plugin/docs/models/anotherexamplemodel.html"))
=======
    def test_plugin_return_url(self):
        """This test ensures that plugins return url for new objects is the list view."""
        self.browser.visit(f'{self.live_server_url}{reverse("plugins:example_plugin:examplemodel_add")}')

        form = self.browser.find_by_tag("form")

        # Check that the Cancel button is a link to the examplemodel_list view.
        element = form.first.links.find_by_text("Cancel").first
        self.assertEqual(
            element["href"], f'{self.live_server_url}{reverse("plugins:example_plugin:examplemodel_list")}'
        )
>>>>>>> 19fd4a86
<|MERGE_RESOLUTION|>--- conflicted
+++ resolved
@@ -124,15 +124,10 @@
         os.remove(os.path.join(tempfile.gettempdir(), "test_plugin_webhook_with_body"))
 
 
-<<<<<<< HEAD
 class PluginDocumentationTest(SeleniumTestCase):
-    """These Testcases ensure plugin provided docs are supported."""
-=======
-class PluginReturnUrlTestCase(SeleniumTestCase):
     """
-    Integration tests for the CustomField and CustomFieldChoice models.
+    Integration tests for ensuring plugin provided docs are supported.
     """
->>>>>>> 19fd4a86
 
     def setUp(self):
         super().setUp()
@@ -140,7 +135,6 @@
         self.user.save()
         self.login(self.user.username, self.password)
 
-<<<<<<< HEAD
     def tearDown(self):
         self.logout()
         super().tearDown()
@@ -156,7 +150,18 @@
         self.browser.visit(f'{self.live_server_url}{reverse("plugins:example_plugin:anotherexamplemodel_add")}')
 
         self.assertFalse(self.browser.links.find_by_partial_href("example_plugin/docs/models/anotherexamplemodel.html"))
-=======
+
+class PluginReturnUrlTestCase(SeleniumTestCase):
+    """
+    Integration tests for reversing plugin return urls.
+    """
+
+    def setUp(self):
+        super().setUp()
+        self.user.is_superuser = True
+        self.user.save()
+        self.login(self.user.username, self.password)
+
     def test_plugin_return_url(self):
         """This test ensures that plugins return url for new objects is the list view."""
         self.browser.visit(f'{self.live_server_url}{reverse("plugins:example_plugin:examplemodel_add")}')
@@ -167,5 +172,4 @@
         element = form.first.links.find_by_text("Cancel").first
         self.assertEqual(
             element["href"], f'{self.live_server_url}{reverse("plugins:example_plugin:examplemodel_list")}'
-        )
->>>>>>> 19fd4a86
+        )
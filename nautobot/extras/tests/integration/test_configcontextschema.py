from django.contrib.contenttypes.models import ContentType

from nautobot.core.testing.integration import ObjectDetailsMixin, ObjectsListMixin, SeleniumTestCase
from nautobot.dcim.models import Device, DeviceType, Location, LocationType, Manufacturer
from nautobot.extras.models import ConfigContext, ConfigContextSchema, Role, Status
from nautobot.virtualization.models import Cluster, ClusterType, VirtualMachine


class ConfigContextSchemaTestCase(SeleniumTestCase, ObjectDetailsMixin, ObjectsListMixin):
    """
    Integration tests for the ConfigContextSchema model
    """

    def setUp(self):
        super().setUp()
        self.login_as_superuser()

    def test_create_valid_config_context_schema(self):
        """
        Given a clean slate, navigate to and fill out the form for a valid schema object
        Assert the object is successfully created
        And the user is redirected to the detail page for the new object
        """
        # Navigate to ConfigContextSchema list view
        self.browser.visit(self.live_server_url)
        self.click_navbar_entry("Extensibility", "Config Context Schemas")

        # Click add button
        self.click_add_item()

        # Fill out form
        self.fill_input("name", "Integration Schema 1")
        self.fill_input("description", "Description")
        self.fill_input("data_schema", '{"type": "object", "properties": {"a": {"type": "string"}}}')
        self.browser.find_by_xpath("//button[normalize-space()='Create']").click()

        # Verify form redirect
        self.assertTrue(self.browser.is_text_present("Created config context schema Integration Schema 1"))
        self.assertTrue(self.browser.is_text_present("Edit"))

    def test_create_invalid_config_context_schema(self):
        """
        Given a clean slate, navigate to and fill out the form for an invalid schema object
        Provide normal details and an invalid JSON schema
        Assert a validation error is raised
        And the user is returned to the form
        And the error details are listed
        And the form is populated with the user's previous input
        """
        # Navigate to ConfigContextSchema list view
        self.browser.visit(self.live_server_url)
        self.click_navbar_entry("Extensibility", "Config Context Schemas")

        # Click add button
        self.click_add_item()

        # Fill out form
        self.fill_input("name", "Integration Schema 2")
        self.fill_input("description", "Description")
        self.fill_input("data_schema", '{"type": "object", "properties": {"a": {"type": "not a valid type"}}}')
        self.browser.find_by_xpath("//button[normalize-space()='Create']").click()

        # Verify validation error raised to user within form
        self.assertTrue(self.browser.is_text_present("'not a valid type' is not valid under any of the given schemas"))
        self.assertTrue(self.browser.is_text_present("Add a new config context schema"))
        self.assertEqual(self.browser.find_by_name("name").first.value, "Integration Schema 2")

    def test_validation_tab(self):
        """
        Given a config context schema that is assigned to a config context, and device, and a VM with valid context data

        Navigate to the Validation tab
        Assert all three objects have a green checkmark in the `Validation state` column
        Then navigate to the schema edit view and modify the schema
        Then navigate back to the Validation tab
        Assert all three objects have a red x in the `Validation state` column with an error message
        Then click on the edit button on the device record
        And update the device's local context data to be valid for the schema and click Update
        Asset the device record has green checkmark in the `Validation state` column and all other still have a red x
        """
        context_data = {"a": 123, "b": 456, "c": 777}

        # Schemas
        schema = ConfigContextSchema.objects.create(
            name="schema",
            data_schema={
                "type": "object",
                "additionalProperties": False,
                "properties": {"a": {"type": "integer"}, "b": {"type": "integer"}, "c": {"type": "integer"}},
            },
        )

        # ConfigContext
        ConfigContext.objects.create(name="context 1", weight=101, data=context_data, config_context_schema=schema)

        # Device
        device_ct = ContentType.objects.get_for_model(Device)
        location_type, _ = LocationType.objects.get_or_create(name="Campus")
        location_type.content_types.add(device_ct)
        location = Location.objects.create(
            name="location",
            status=Status.objects.get_for_model(Location).first(),
            location_type=location_type,
        )
        manufacturer = Manufacturer.objects.create(name="Manufacturer")
        device_type = DeviceType.objects.create(model="device_type", manufacturer=manufacturer)
        device_role, _ = Role.objects.get_or_create(name="Device Role")
        device_role.content_types.add(device_ct)
        Device.objects.create(
            name="device",
            location=location,
            device_type=device_type,
            role=device_role,
            status=Status.objects.get_for_model(Device).first(),
            local_config_context_data=context_data,
            local_config_context_schema=schema,
        )

        # Virtual Machine
        cluster_type = ClusterType.objects.create(name="Cluster Type 1")
        cluster = Cluster.objects.create(name="cluster", cluster_type=cluster_type)
        VirtualMachine.objects.create(
            name="virtual_machine",
            cluster=cluster,
            status=Status.objects.get_for_model(VirtualMachine).first(),
            local_config_context_data=context_data,
            local_config_context_schema=schema,
        )

        # Navigate to ConfigContextSchema Validation tab
        self.browser.visit(f"{self.live_server_url}/extras/config-context-schemas/{schema.pk}/")
<<<<<<< HEAD
        self.browser.links.find_by_text("Validation").click()
        xpath_query = "//div[@id[contains(., 'validation')]]//tbody/tr"

        # Assert Validation states
        self.assertEqual(
            len(self.browser.find_by_xpath(xpath_query)), 3
        )  # 3 rows (config context, device, virtual machine)
        for row in self.browser.find_by_xpath(xpath_query):
=======
        self.switch_tab("Validation")

        # Assert Validation states
        self.assertEqual(
            len(self.browser.find_by_xpath("//div[@class[contains(., 'card')]]//tbody/tr")), 3
        )  # 3 rows (config context, device, virtual machine)
        for row in self.browser.find_by_xpath("//div[@class[contains(., 'card')]]//tbody/tr"):
>>>>>>> 2421ac6f
            self.assertEqual(
                row.find_by_tag("td")[-2].html,
                '<span class="text-success"><i class="mdi mdi-check-bold" title="Yes"></i></span>',
            )

        # Edit the schema
        self.switch_tab("Config Context")
        self.click_button("#edit-button")
        # Change property "a" to be type string
        self.fill_input(
            "data_schema",
            '{"type": "object", "properties": {"a": {"type": "string"}, "b": {"type": "integer"}, "c": {"type": "integer"}}, "additionalProperties": false}',
        )
        self.browser.find_by_xpath("//button[normalize-space()='Update']").click()

        # Navigate to ConfigContextSchema Validation tab
        self.switch_tab("Validation")

        # Assert Validation states
        self.assertEqual(
<<<<<<< HEAD
            len(self.browser.find_by_xpath(xpath_query)), 3
        )  # 3 rows (config context, device, virtual machine)
        for row in self.browser.find_by_xpath(xpath_query):
            self.assertEqual(
                row.find_by_tag("td")[-2].html,
                '<span class="text-danger"><i class="mdi mdi-close-thick" title="" data-original-title="No"></i></span><span class="text-danger"> 123 is not of type \'string\'</span>',
            )

        # Edit the device local context data and redirect back to the validation tab
        self.browser.find_by_xpath(xpath_query)[1].find_by_tag("td")[-1].find_by_css(
            'a[data-original-title="Edit"]'
        ).first.click()
        # breakpoint()
=======
            len(self.browser.find_by_xpath("//div[@class[contains(., 'card')]]//tbody/tr")), 3
        )  # 3 rows (config context, device, virtual machine)
        for row in self.browser.find_by_xpath("//div[@class[contains(., 'card')]]//tbody/tr"):
            self.assertEqual(
                row.find_by_tag("td")[-2].html,
                '<span class="text-danger"><i class="mdi mdi-close-thick" title="No"></i></span><span class="text-danger">123 is not of type \'string\'</span>',
            )

        # Edit the device local context data and redirect back to the validation tab
        self.browser.find_by_xpath("//div[@class[contains(., 'card')]]//tbody/tr")[1].find_by_tag("td")[-1].find_by_tag(
            "button"
        ).click()
        menu = self.browser.find_by_xpath("//ul[contains(@class, 'dropdown-menu') and contains(@class, 'show')]")
        menu.is_visible(wait_time=5)
        menu.find_by_tag("a").click()

>>>>>>> 2421ac6f
        # Update the property "a" to be a string
        self.fill_input("local_config_context_data", '{"a": "foo", "b": 456, "c": 777}')
        self.browser.find_by_xpath("//button[normalize-space()='Update']").click()

        # Assert Validation states
        self.assertEqual(
<<<<<<< HEAD
            len(self.browser.find_by_xpath(xpath_query)), 3
        )  # 3 rows (config context, device, virtual machine)
        # Config context still fails
        self.assertEqual(
            self.browser.find_by_xpath(xpath_query)[0].find_by_tag("td")[-2].html,
            '<span class="text-danger"><i class="mdi mdi-close-thick" title="" data-original-title="No"></i></span><span class="text-danger"> 123 is not of type \'string\'</span>',
        )
        # Device now passes
        self.assertEqual(
            self.browser.find_by_xpath(xpath_query)[1].find_by_tag("td")[-2].html,
            '<span class="text-success"><i class="mdi mdi-check-bold" title="" data-original-title="Yes"></i></span>',
        )
        # Virtual machine still fails
        self.assertEqual(
            self.browser.find_by_xpath(xpath_query)[2].find_by_tag("td")[-2].html,
            '<span class="text-danger"><i class="mdi mdi-close-thick" title="" data-original-title="No"></i></span><span class="text-danger"> 123 is not of type \'string\'</span>',
=======
            len(self.browser.find_by_xpath("//div[@class[contains(., 'card')]]//tbody/tr")), 3
        )  # 3 rows (config context, device, virtual machine)
        # Config context still fails
        self.assertEqual(
            self.browser.find_by_xpath("//div[@class[contains(., 'card')]]//tbody/tr")[0].find_by_tag("td")[-2].html,
            '<span class="text-danger"><i class="mdi mdi-close-thick" title="No"></i></span><span class="text-danger">123 is not of type \'string\'</span>',
        )
        # Device now passes
        self.assertEqual(
            self.browser.find_by_xpath("//div[@class[contains(., 'card')]]//tbody/tr")[1].find_by_tag("td")[-2].html,
            '<span class="text-success"><i class="mdi mdi-check-bold" title="Yes"></i></span>',
        )
        # Virtual machine still fails
        self.assertEqual(
            self.browser.find_by_xpath("//div[@class[contains(., 'card')]]//tbody/tr")[2].find_by_tag("td")[-2].html,
            '<span class="text-danger"><i class="mdi mdi-close-thick" title="No"></i></span><span class="text-danger">123 is not of type \'string\'</span>',
>>>>>>> 2421ac6f
        )<|MERGE_RESOLUTION|>--- conflicted
+++ resolved
@@ -1,19 +1,25 @@
 from django.contrib.contenttypes.models import ContentType
 
-from nautobot.core.testing.integration import ObjectDetailsMixin, ObjectsListMixin, SeleniumTestCase
+from nautobot.core.testing.integration import SeleniumTestCase
 from nautobot.dcim.models import Device, DeviceType, Location, LocationType, Manufacturer
 from nautobot.extras.models import ConfigContext, ConfigContextSchema, Role, Status
 from nautobot.virtualization.models import Cluster, ClusterType, VirtualMachine
 
 
-class ConfigContextSchemaTestCase(SeleniumTestCase, ObjectDetailsMixin, ObjectsListMixin):
+class ConfigContextSchemaTestCase(SeleniumTestCase):
     """
     Integration tests for the ConfigContextSchema model
     """
 
     def setUp(self):
         super().setUp()
-        self.login_as_superuser()
+        self.user.is_superuser = True
+        self.user.save()
+        self.login(self.user.username, self.password)
+
+    def tearDown(self):
+        self.logout()
+        super().tearDown()
 
     def test_create_valid_config_context_schema(self):
         """
@@ -23,16 +29,18 @@
         """
         # Navigate to ConfigContextSchema list view
         self.browser.visit(self.live_server_url)
-        self.click_navbar_entry("Extensibility", "Config Context Schemas")
+        self.browser.links.find_by_partial_text("Extensibility").click()
+        self.browser.links.find_by_partial_text("Config Context Schemas").click()
 
         # Click add button
-        self.click_add_item()
+        # Need to be a bit clever in our search here to avoid accidentally hitting "IP Addresses -> Add" in the nav
+        self.browser.find_by_xpath("//div[contains(@class, 'wrapper')]//a[contains(., 'Add')]").click()
 
         # Fill out form
-        self.fill_input("name", "Integration Schema 1")
-        self.fill_input("description", "Description")
-        self.fill_input("data_schema", '{"type": "object", "properties": {"a": {"type": "string"}}}')
-        self.browser.find_by_xpath("//button[normalize-space()='Create']").click()
+        self.browser.fill("name", "Integration Schema 1")
+        self.browser.fill("description", "Description")
+        self.browser.fill("data_schema", '{"type": "object", "properties": {"a": {"type": "string"}}}')
+        self.browser.find_by_text("Create").click()
 
         # Verify form redirect
         self.assertTrue(self.browser.is_text_present("Created config context schema Integration Schema 1"))
@@ -49,16 +57,18 @@
         """
         # Navigate to ConfigContextSchema list view
         self.browser.visit(self.live_server_url)
-        self.click_navbar_entry("Extensibility", "Config Context Schemas")
+        self.browser.links.find_by_partial_text("Extensibility").click()
+        self.browser.links.find_by_partial_text("Config Context Schemas").click()
 
         # Click add button
-        self.click_add_item()
+        # Need to be a bit clever in our search here to avoid accidentally hitting "IP Addresses -> Add" in the nav
+        self.browser.find_by_xpath("//div[contains(@class, 'wrapper')]//a[contains(., 'Add')]").click()
 
         # Fill out form
-        self.fill_input("name", "Integration Schema 2")
-        self.fill_input("description", "Description")
-        self.fill_input("data_schema", '{"type": "object", "properties": {"a": {"type": "not a valid type"}}}')
-        self.browser.find_by_xpath("//button[normalize-space()='Create']").click()
+        self.browser.fill("name", "Integration Schema 2")
+        self.browser.fill("description", "Description")
+        self.browser.fill("data_schema", '{"type": "object", "properties": {"a": {"type": "not a valid type"}}}')
+        self.browser.find_by_text("Create").click()
 
         # Verify validation error raised to user within form
         self.assertTrue(self.browser.is_text_present("'not a valid type' is not valid under any of the given schemas"))
@@ -129,7 +139,6 @@
 
         # Navigate to ConfigContextSchema Validation tab
         self.browser.visit(f"{self.live_server_url}/extras/config-context-schemas/{schema.pk}/")
-<<<<<<< HEAD
         self.browser.links.find_by_text("Validation").click()
         xpath_query = "//div[@id[contains(., 'validation')]]//tbody/tr"
 
@@ -138,36 +147,25 @@
             len(self.browser.find_by_xpath(xpath_query)), 3
         )  # 3 rows (config context, device, virtual machine)
         for row in self.browser.find_by_xpath(xpath_query):
-=======
-        self.switch_tab("Validation")
-
-        # Assert Validation states
-        self.assertEqual(
-            len(self.browser.find_by_xpath("//div[@class[contains(., 'card')]]//tbody/tr")), 3
-        )  # 3 rows (config context, device, virtual machine)
-        for row in self.browser.find_by_xpath("//div[@class[contains(., 'card')]]//tbody/tr"):
->>>>>>> 2421ac6f
             self.assertEqual(
                 row.find_by_tag("td")[-2].html,
-                '<span class="text-success"><i class="mdi mdi-check-bold" title="Yes"></i></span>',
+                '<span class="text-success"><i class="mdi mdi-check-bold" title="" data-original-title="Yes"></i></span>',
             )
 
         # Edit the schema
-        self.switch_tab("Config Context")
-        self.click_button("#edit-button")
+        self.browser.links.find_by_partial_text("Edit").click()
         # Change property "a" to be type string
-        self.fill_input(
+        self.browser.fill(
             "data_schema",
             '{"type": "object", "properties": {"a": {"type": "string"}, "b": {"type": "integer"}, "c": {"type": "integer"}}, "additionalProperties": false}',
         )
-        self.browser.find_by_xpath("//button[normalize-space()='Update']").click()
+        self.browser.find_by_text("Update").click()
 
         # Navigate to ConfigContextSchema Validation tab
-        self.switch_tab("Validation")
+        self.browser.links.find_by_text("Validation").click()
 
         # Assert Validation states
         self.assertEqual(
-<<<<<<< HEAD
             len(self.browser.find_by_xpath(xpath_query)), 3
         )  # 3 rows (config context, device, virtual machine)
         for row in self.browser.find_by_xpath(xpath_query):
@@ -181,31 +179,12 @@
             'a[data-original-title="Edit"]'
         ).first.click()
         # breakpoint()
-=======
-            len(self.browser.find_by_xpath("//div[@class[contains(., 'card')]]//tbody/tr")), 3
-        )  # 3 rows (config context, device, virtual machine)
-        for row in self.browser.find_by_xpath("//div[@class[contains(., 'card')]]//tbody/tr"):
-            self.assertEqual(
-                row.find_by_tag("td")[-2].html,
-                '<span class="text-danger"><i class="mdi mdi-close-thick" title="No"></i></span><span class="text-danger">123 is not of type \'string\'</span>',
-            )
-
-        # Edit the device local context data and redirect back to the validation tab
-        self.browser.find_by_xpath("//div[@class[contains(., 'card')]]//tbody/tr")[1].find_by_tag("td")[-1].find_by_tag(
-            "button"
-        ).click()
-        menu = self.browser.find_by_xpath("//ul[contains(@class, 'dropdown-menu') and contains(@class, 'show')]")
-        menu.is_visible(wait_time=5)
-        menu.find_by_tag("a").click()
-
->>>>>>> 2421ac6f
         # Update the property "a" to be a string
-        self.fill_input("local_config_context_data", '{"a": "foo", "b": 456, "c": 777}')
-        self.browser.find_by_xpath("//button[normalize-space()='Update']").click()
+        self.browser.fill("local_config_context_data", '{"a": "foo", "b": 456, "c": 777}')
+        self.browser.find_by_text("Update").click()
 
         # Assert Validation states
         self.assertEqual(
-<<<<<<< HEAD
             len(self.browser.find_by_xpath(xpath_query)), 3
         )  # 3 rows (config context, device, virtual machine)
         # Config context still fails
@@ -222,22 +201,4 @@
         self.assertEqual(
             self.browser.find_by_xpath(xpath_query)[2].find_by_tag("td")[-2].html,
             '<span class="text-danger"><i class="mdi mdi-close-thick" title="" data-original-title="No"></i></span><span class="text-danger"> 123 is not of type \'string\'</span>',
-=======
-            len(self.browser.find_by_xpath("//div[@class[contains(., 'card')]]//tbody/tr")), 3
-        )  # 3 rows (config context, device, virtual machine)
-        # Config context still fails
-        self.assertEqual(
-            self.browser.find_by_xpath("//div[@class[contains(., 'card')]]//tbody/tr")[0].find_by_tag("td")[-2].html,
-            '<span class="text-danger"><i class="mdi mdi-close-thick" title="No"></i></span><span class="text-danger">123 is not of type \'string\'</span>',
-        )
-        # Device now passes
-        self.assertEqual(
-            self.browser.find_by_xpath("//div[@class[contains(., 'card')]]//tbody/tr")[1].find_by_tag("td")[-2].html,
-            '<span class="text-success"><i class="mdi mdi-check-bold" title="Yes"></i></span>',
-        )
-        # Virtual machine still fails
-        self.assertEqual(
-            self.browser.find_by_xpath("//div[@class[contains(., 'card')]]//tbody/tr")[2].find_by_tag("td")[-2].html,
-            '<span class="text-danger"><i class="mdi mdi-close-thick" title="No"></i></span><span class="text-danger">123 is not of type \'string\'</span>',
->>>>>>> 2421ac6f
         )
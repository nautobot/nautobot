--- conflicted
+++ resolved
@@ -1230,15 +1230,11 @@
         with self.assertNumQueries(1):
             qs = self.devices[0].dynamic_groups
             list(qs)
-<<<<<<< HEAD
-        self.assertQuerySetEqualAndNotEmpty(qs, [self.first_child, self.third_child, self.nested_child], ordered=False)
-=======
-        self.assertQuerysetEqualAndNotEmpty(
+        self.assertQuerySetEqualAndNotEmpty(
             qs,
             [self.first_child, self.third_child, self.nested_child, self.multivaluechar_filter, self.search_filter],
             ordered=False,
         )
->>>>>>> e3bebaf4
 
     def test_dynamic_groups_cached(self):
         for group in self.groups:
@@ -1246,15 +1242,11 @@
         with self.assertNumQueries(1):
             qs = self.devices[0].dynamic_groups_cached
             list(qs)
-<<<<<<< HEAD
-        self.assertQuerySetEqualAndNotEmpty(qs, [self.first_child, self.third_child, self.nested_child], ordered=False)
-=======
-        self.assertQuerysetEqualAndNotEmpty(
+        self.assertQuerySetEqualAndNotEmpty(
             qs,
             [self.first_child, self.third_child, self.nested_child, self.multivaluechar_filter, self.search_filter],
             ordered=False,
         )
->>>>>>> e3bebaf4
 
     def test_dynamic_groups_list(self):
         for group in self.groups:

from copy import deepcopy
import json
from unittest.mock import patch
import uuid

from django.apps import apps
from django.contrib.auth import get_user_model
from django.contrib.contenttypes.models import ContentType
from django.utils import timezone
from requests import Session

from nautobot.core.api.exceptions import SerializerNotFound
from nautobot.core.api.utils import get_serializer_for_model
from nautobot.core.testing import APITestCase
from nautobot.core.utils.lookup import get_changes_for_model
from nautobot.dcim.api.serializers import LocationSerializer
from nautobot.dcim.models import Location, LocationType
from nautobot.extras.choices import ObjectChangeActionChoices
from nautobot.extras.context_managers import web_request_context
from nautobot.extras.models import Tag, Webhook
from nautobot.extras.models.statuses import Status
from nautobot.extras.registry import registry
from nautobot.extras.tasks import process_webhook
from nautobot.extras.utils import generate_signature

User = get_user_model()


class WebhookTest(APITestCase):
    @classmethod
    def setUpTestData(cls):
        location_ct = ContentType.objects.get_for_model(Location)
        MOCK_URL = "http://localhost/"
        MOCK_SECRET = "LOOKATMEIMASECRETSTRING"  # noqa: S105  # hardcoded-password-string -- OK as this is test code

        webhooks = (
            Webhook.objects.create(
                name="Location Create Webhook",
                type_create=True,
                payload_url=MOCK_URL,
                secret=MOCK_SECRET,
                additional_headers="X-Foo: Bar",
            ),
            Webhook.objects.create(
                name="Location Update Webhook",
                type_update=True,
                payload_url=MOCK_URL,
                secret=MOCK_SECRET,
                additional_headers="X-Foo: Bar",
            ),
        )
        for webhook in webhooks:
            webhook.content_types.set([location_ct])

        cls.statuses = Status.objects.get_for_model(Location)

    def test_webhooks_process_webhook_on_update(self):
        """
        Mock a Session.send to inspect the result of `process_webhook()`.
        Note that process_webhook is called directly, not via a celery task.
        """

        request_id = uuid.uuid4()
        webhook = Webhook.objects.get(type_create=True)
        timestamp = str(timezone.now())

        def mock_send(_, request, **kwargs):
            """
            A mock implementation of Session.send() to be used for testing.
            Always returns a 200 HTTP response.
            """
            signature = generate_signature(request.body, webhook.secret)

            # Validate the outgoing request headers
            self.assertEqual(request.headers["Content-Type"], webhook.http_content_type)
            self.assertEqual(request.headers["X-Hook-Signature"], signature)
            self.assertEqual(request.headers["X-Foo"], "Bar")

            # Validate the outgoing request body
            body = json.loads(request.body)
            self.assertEqual(body["event"], "created")
            self.assertEqual(body["timestamp"], timestamp)
            self.assertEqual(body["model"], "location")
            self.assertEqual(body["username"], "nautobotuser")
            self.assertEqual(body["request_id"], str(request_id))
            self.assertEqual(body["data"]["name"], "Location Update")
            self.assertEqual(body["data"]["status"]["name"], self.statuses[1].name)
            self.assertEqual(body["snapshots"]["prechange"]["name"], "Location 1")
            self.assertEqual(body["snapshots"]["prechange"]["status"]["name"], self.statuses[0].name)
            self.assertEqual(body["snapshots"]["postchange"]["name"], "Location Update")
            self.assertEqual(body["snapshots"]["postchange"]["status"]["name"], self.statuses[1].name)
            self.assertEqual(body["snapshots"]["differences"]["removed"]["name"], "Location 1")
            self.assertEqual(body["snapshots"]["differences"]["added"]["name"], "Location Update")

            class FakeResponse:
                ok = True
                status_code = 200

            return FakeResponse()

        # Patch the Session object with our mock_send() method, then process the webhook for sending
        with patch.object(Session, "send", mock_send):
            self.client.force_login(self.user)

            # create the object to be updated in a separate context
            with web_request_context(self.user):
                location_type = LocationType.objects.get(name="Campus")
                location = Location(name="Location 1", status=self.statuses[0], location_type=location_type)
                location.save()

            with web_request_context(self.user, change_id=request_id):
                location.name = "Location Update"
                location.status = self.statuses[1]
                location.save()

                serializer = LocationSerializer(location, context={"request": None, "depth": 1})
                oc = get_changes_for_model(location).first()
                snapshots = oc.get_snapshots()

                process_webhook(
                    webhook.pk,
                    serializer.data,
                    Location._meta.model_name,
                    ObjectChangeActionChoices.ACTION_CREATE,
                    timestamp,
                    self.user.username,
                    request_id,
                    snapshots,
                )

    def test_webhooks_snapshot_on_create(self):
        request_id = uuid.uuid4()
        webhook = Webhook.objects.get(type_create=True)
        timestamp = str(timezone.now())

        def mock_send(_, request, **kwargs):
            # Validate the outgoing request body
            body = json.loads(request.body)
            self.assertEqual(body["data"]["name"], "Location 1")
            self.assertEqual(body["snapshots"]["prechange"], None)
            self.assertEqual(body["snapshots"]["postchange"]["name"], "Location 1")
            self.assertEqual(body["snapshots"]["differences"]["removed"], None)
            self.assertEqual(body["snapshots"]["differences"]["added"]["name"], "Location 1")

            class FakeResponse:
                ok = True
                status_code = 200

            return FakeResponse()

        # Patch the Session object with our mock_send() method, then process the webhook for sending
        with patch.object(Session, "send", mock_send):
            with web_request_context(self.user, change_id=request_id):
                location_type = LocationType.objects.get(name="Campus")
                location = Location(name="Location 1", location_type=location_type, status=self.statuses[0])
                location.save()

                serializer = LocationSerializer(location, context={"request": None})
                oc = get_changes_for_model(location).first()
                snapshots = oc.get_snapshots()

                process_webhook(
                    webhook.pk,
                    serializer.data,
                    Location._meta.model_name,
                    ObjectChangeActionChoices.ACTION_CREATE,
                    timestamp,
                    self.user.username,
                    request_id,
                    snapshots,
                )

    def test_webhooks_snapshot_on_delete(self):
        request_id = uuid.uuid4()
        webhook = Webhook.objects.get(type_create=True)
        timestamp = str(timezone.now())

        def mock_send(_, request, **kwargs):
            # Validate the outgoing request body
            body = json.loads(request.body)
            self.assertEqual(body["data"]["name"], "Location 1")
            self.assertEqual(body["snapshots"]["prechange"]["name"], "Location 1")
            self.assertEqual(body["snapshots"]["postchange"], None)
            self.assertEqual(body["snapshots"]["differences"]["removed"]["name"], "Location 1")
            self.assertEqual(body["snapshots"]["differences"]["added"], None)

            class FakeResponse:
                ok = True
                status_code = 200

            return FakeResponse()

        # Patch the Session object with our mock_send() method, then process the webhook for sending
        with patch.object(Session, "send", mock_send):
            with web_request_context(self.user, change_id=request_id):
                location_type = LocationType.objects.get(name="Campus")
                location = Location(name="Location 1", location_type=location_type, status=self.statuses[0])
                location.save()

                # deepcopy instance state to be used by LocationSerializer and get_snapshots
                temp_location = deepcopy(location)
                location.delete()

                serializer = LocationSerializer(temp_location, context={"request": None})
                oc = get_changes_for_model(temp_location).first()
                snapshots = oc.get_snapshots()

                process_webhook(
                    webhook.pk,
                    serializer.data,
                    Location._meta.model_name,
                    ObjectChangeActionChoices.ACTION_CREATE,
                    timestamp,
                    self.user.username,
                    request_id,
                    snapshots,
                )

    @patch("nautobot.core.api.utils.get_serializer_for_model")
    def test_webhooks_snapshot_without_model_api_serializer(self, mock_get_serializer_for_model):
        def get_serializer(model_class):
            raise SerializerNotFound

        mock_get_serializer_for_model.side_effect = get_serializer

        request_id = uuid.uuid4()
        webhook = Webhook.objects.get(type_create=True)
        timestamp = str(timezone.now())

        def mock_send(_, request, **kwargs):
            # Validate the outgoing request body
            body = json.loads(request.body)

            self.assertEqual(body["snapshots"]["prechange"]["status"], str(self.statuses[0].id))
            self.assertEqual(body["snapshots"]["postchange"]["name"], "Location Update")
            self.assertEqual(body["snapshots"]["postchange"]["status"], str(self.statuses[1].id))
            self.assertEqual(body["snapshots"]["differences"]["removed"]["name"], "Location 1")
            self.assertEqual(body["snapshots"]["differences"]["added"]["name"], "Location Update")

            class FakeResponse:
                ok = True
                status_code = 200

            return FakeResponse()

        with patch.object(Session, "send", mock_send):
            self.client.force_login(self.user)

            # create the object to be updated in a separate context
            with web_request_context(self.user):
                location_type = LocationType.objects.get(name="Campus")
                location = Location(name="Location 1", status=self.statuses[0], location_type=location_type)
                location.save()

            with web_request_context(self.user, change_id=request_id):
                location.name = "Location Update"
                location.status = self.statuses[1]
                location.save()

                serializer = LocationSerializer(location, context={"request": None})
                oc = get_changes_for_model(location).first()
                snapshots = oc.get_snapshots()

                process_webhook(
                    webhook.pk,
                    serializer.data,
                    Location._meta.model_name,
                    ObjectChangeActionChoices.ACTION_CREATE,
                    timestamp,
                    self.user.username,
                    request_id,
                    snapshots,
                )

    def test_webhook_render_body_with_utf8(self):
        self.assertEqual(Webhook().render_body({"utf8": "I am UTF-8! 😀"}), '{"utf8": "I am UTF-8! 😀"}')

    @patch("nautobot.extras.tasks.process_webhook.apply_async")
    def test_enqueue_webhooks(self, mock_async):
        request_id = uuid.uuid4()
        self.client.force_login(self.user)

        with web_request_context(self.user, change_id=request_id):
            location_type = LocationType.objects.get(name="Campus")
            location = Location(name="Location 1", location_type=location_type, status=self.statuses[0])
            location.save()

        mock_async.assert_called_once()
        args = mock_async.call_args[1]["args"]
        self.assertEqual(args[0], Webhook.objects.get(type_create=True).pk)
        self.assertEqual(args[1]["name"], "Location 1")
        self.assertEqual(args[2], "location")
        self.assertEqual(args[3], ObjectChangeActionChoices.ACTION_CREATE)
        self.assertEqual(args[5], self.user.username)
        self.assertEqual(args[6], request_id)
        self.assertEqual(args[7]["prechange"], None)
        self.assertEqual(args[7]["postchange"]["name"], "Location 1")
        self.assertEqual(args[7]["differences"]["removed"], None)
        self.assertEqual(args[7]["differences"]["added"]["name"], "Location 1")

    @patch("nautobot.extras.tasks.process_webhook.apply_async")
    def test_enqueue_webhooks_m2m_update(self, mock_async):
        """
        Make sure a webhook is enqueued if there's **only** an m2m change.

        https://github.com/nautobot/nautobot/issues/4327
        """
        request_id = uuid.uuid4()
        self.client.force_login(self.user)
        location_type = LocationType.objects.get(name="Campus")
        location = Location(name="Location 1", location_type=location_type, status=self.statuses[0])
        location.save()

        tag = Tag.objects.create(name="Tag 1")

        all_changes = get_changes_for_model(location)
        # Mimicking when all changes have been pruned via CHANGELOG_RETENTION / cleanup system Job
        all_changes.delete()

        with web_request_context(self.user, change_id=request_id):
            location.tags.add(tag)

        mock_async.assert_called_once()
        args = mock_async.call_args[1]["args"]
        self.assertEqual(args[0], Webhook.objects.get(type_update=True).pk)
        self.assertEqual(args[1]["name"], "Location 1")
        self.assertEqual(args[2], "location")
        self.assertEqual(args[3], ObjectChangeActionChoices.ACTION_UPDATE)
        self.assertEqual(args[5], self.user.username)
        self.assertEqual(args[6], request_id)
        self.assertNotEqual(args[7], {})

    @patch("nautobot.extras.context_managers.enqueue_webhooks")
    def test_enqueue_webhooks_create_update(self, mock_enqueue_webhooks):
        """
        Make sure only one webhook is enqueued if there's a create and update in the same change context.
        """
        location_type = LocationType.objects.get(name="Campus")

        with web_request_context(self.user):
            location = Location(name="Location 1", location_type=location_type, status=self.statuses[0])
            location.save()
            location.description = "changed"
            location.save()

        all_changes = get_changes_for_model(location)
        self.assertEqual(all_changes.count(), 1)
        change = all_changes.first()
<<<<<<< HEAD
        mock_enqueue_webhooks.assert_called_once_with(change, change.get_snapshots())
=======
        mock_enqueue_webhooks.assert_called_once_with(change, snapshots=change.get_snapshots(), webhook_queryset=None)
>>>>>>> 9359009b

    def test_all_webhook_supported_models(self):
        """
        Assert that all models registered to support webhooks also support change logging
        and have an API serializer.
        """

        for app_label, models in registry["model_features"]["webhooks"].items():
            for model_name in models:
                model_class = apps.get_model(app_label, model_name)
                get_serializer_for_model(model_class)
                self.assertTrue(hasattr(model_class, "to_objectchange"))<|MERGE_RESOLUTION|>--- conflicted
+++ resolved
@@ -346,11 +346,7 @@
         all_changes = get_changes_for_model(location)
         self.assertEqual(all_changes.count(), 1)
         change = all_changes.first()
-<<<<<<< HEAD
-        mock_enqueue_webhooks.assert_called_once_with(change, change.get_snapshots())
-=======
         mock_enqueue_webhooks.assert_called_once_with(change, snapshots=change.get_snapshots(), webhook_queryset=None)
->>>>>>> 9359009b
 
     def test_all_webhook_supported_models(self):
         """

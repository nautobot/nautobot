import json
import os
import tempfile
from unittest import mock
import uuid

import yaml

from django.contrib.auth import get_user_model
from django.contrib.contenttypes.models import ContentType
from django.test import RequestFactory, TestCase

from nautobot.dcim.models import Device, DeviceRole, DeviceType, Manufacturer, Site
from nautobot.ipam.models import VLAN

from nautobot.extras.choices import JobResultStatusChoices
from nautobot.extras.datasources.git import pull_git_repository_and_refresh_data
from nautobot.extras.datasources.registry import get_datasource_contents
from nautobot.extras.models import (
    ConfigContext,
    ConfigContextSchema,
    ExportTemplate,
    GitRepository,
    JobResult,
    Status,
)


# Use the proper swappable User model
User = get_user_model()


@mock.patch("nautobot.extras.datasources.git.GitRepo")
class GitTest(TestCase):

    COMMIT_HEXSHA = "88dd9cd78df89e887ee90a1d209a3e9a04e8c841"

    def setUp(self):
        self.user = User.objects.create_user(username="testuser")
        self.factory = RequestFactory()
        self.dummy_request = self.factory.get("/no-op/")
        self.dummy_request.user = self.user
        # Needed for use with the change_logging decorator
        self.dummy_request.id = uuid.uuid4()

        self.site = Site.objects.create(name="Test Site", slug="test-site")
        self.manufacturer = Manufacturer.objects.create(name="Acme", slug="acme")
        self.device_type = DeviceType.objects.create(
            manufacturer=self.manufacturer, model="Frobozz 1000", slug="frobozz1000"
        )
        self.role = DeviceRole.objects.create(name="router", slug="router")
        self.device_status = Status.objects.get_for_model(Device).get(slug="active")
        self.device = Device.objects.create(
            name="test-device",
            device_role=self.role,
            device_type=self.device_type,
            site=self.site,
            status=self.device_status,
        )

        self.repo = GitRepository(
            name="Test Git Repository",
            slug="test_git_repo",
            remote_url="http://localhost/git.git",
            # Provide everything we know we can provide
            provided_contents=[entry.content_identifier for entry in get_datasource_contents("extras.gitrepository")],
        )
        self.repo.save(trigger_resync=False)

        self.job_result = JobResult(
            name=self.repo.name,
            obj_type=ContentType.objects.get_for_model(GitRepository),
            job_id=uuid.uuid4(),
        )

        self.config_context_schema = {
            "_metadata": {
                "name": "Config Context Schema 1",
                "description": "Schema for defining first names, last names and ages.",
            },
            "data_schema": {
                "title": "Person",
                "type": "object",
                "properties": {
                    "firstName": {
                        "type": "string",
                        "description": "The person's first name.",
                    },
                    "lastName": {
                        "type": "string",
                        "description": "The person's last name.",
                    },
                    "age": {
                        "description": "Age in years which must be equal to or greater than zero.",
                        "type": "integer",
                        "minimum": 0,
                    },
                },
            },
        }

    def test_pull_git_repository_and_refresh_data_with_no_data(self, MockGitRepo):
        """
        The pull_git_repository_and_refresh_data job should succeed if the given repo is empty.
        """
        with tempfile.TemporaryDirectory() as tempdir:
            with self.settings(GIT_ROOT=tempdir):

                def create_empty_repo(path, url):
                    os.makedirs(path, exist_ok=True)
                    return mock.DEFAULT

                MockGitRepo.side_effect = create_empty_repo
                MockGitRepo.return_value.checkout.return_value = self.COMMIT_HEXSHA

                pull_git_repository_and_refresh_data(self.repo.pk, self.dummy_request, self.job_result)

                self.assertEqual(
                    self.job_result.status,
                    JobResultStatusChoices.STATUS_COMPLETED,
                    self.job_result.data,
                )
                self.repo.refresh_from_db()
                self.assertEqual(self.repo.current_head, self.COMMIT_HEXSHA, self.job_result.data)
                MockGitRepo.assert_called_with(os.path.join(tempdir, self.repo.slug), "http://localhost/git.git")
                # TODO: inspect the logs in job_result.data?

                # Check that token-based authentication is handled as expected
                self.repo._token = "1:3@/?=ab@"
                self.repo.save()
                # For verisimilitude, don't re-use the old request and job_result
                self.dummy_request.id = uuid.uuid4()
                self.job_result = JobResult(
                    name=self.repo.name,
                    obj_type=ContentType.objects.get_for_model(GitRepository),
                    job_id=uuid.uuid4(),
                )
                pull_git_repository_and_refresh_data(self.repo.pk, self.dummy_request, self.job_result)

                self.assertEqual(
                    self.job_result.status,
                    JobResultStatusChoices.STATUS_COMPLETED,
                    self.job_result.data,
                )
                MockGitRepo.assert_called_with(
                    os.path.join(tempdir, self.repo.slug), "http://1%3A3%40%2F%3F%3Dab%40@localhost/git.git"
                )

                # Check that username/password authentication is handled as expected
                self.repo.username = "núñez"
                self.repo.save()
                # For verisimilitude, don't re-use the old request and job_result
                self.dummy_request.id = uuid.uuid4()
                self.job_result = JobResult(
                    name=self.repo.name,
                    obj_type=ContentType.objects.get_for_model(GitRepository),
                    job_id=uuid.uuid4(),
                )
                pull_git_repository_and_refresh_data(self.repo.pk, self.dummy_request, self.job_result)

                self.assertEqual(
                    self.job_result.status,
                    JobResultStatusChoices.STATUS_COMPLETED,
                    self.job_result.data,
                )
                MockGitRepo.assert_called_with(
                    os.path.join(tempdir, self.repo.slug),
                    "http://n%C3%BA%C3%B1ez:1%3A3%40%2F%3F%3Dab%40@localhost/git.git",
                )

    def test_pull_git_repository_and_refresh_data_with_valid_data(self, MockGitRepo):
        """
        The test_pull_git_repository_and_refresh_data job should succeed if valid data is present in the repo.
        """
        with tempfile.TemporaryDirectory() as tempdir:
            with self.settings(GIT_ROOT=tempdir):

                def populate_repo(path, url):
                    os.makedirs(path)
                    # Just make config_contexts and export_templates directories as we don't load jobs
                    os.makedirs(os.path.join(path, "config_contexts"))
                    os.makedirs(os.path.join(path, "config_contexts", "devices"))
                    os.makedirs(os.path.join(path, "config_context_schemas"))
                    os.makedirs(os.path.join(path, "export_templates", "dcim", "device"))
                    os.makedirs(os.path.join(path, "export_templates", "ipam", "vlan"))
                    with open(os.path.join(path, "config_contexts", "context.yaml"), "w") as fd:
                        yaml.dump(
                            {
                                "_metadata": {
                                    "name": "Frobozz 1000 NTP servers",
                                    "weight": 1500,
                                    "description": "NTP servers for Frobozz 1000 devices **only**",
                                    "is_active": True,
<<<<<<< HEAD
                                    "schema": "Config Context Schema 1",
=======
                                    "device_types": [{"slug": self.device_type.slug}],
>>>>>>> 28c81946
                                },
                                "ntp-servers": ["172.16.10.22", "172.16.10.33"],
                            },
                            fd,
                        )
                    with open(
                        os.path.join(path, "config_contexts", "devices", "test-device.json"),
                        "w",
                    ) as fd:
                        json.dump({"dns-servers": ["8.8.8.8"]}, fd)
                    with open(os.path.join(path, "config_context_schemas", "schema-1.yaml"), "w") as fd:
                        yaml.dump(self.config_context_schema, fd)
                    with open(
                        os.path.join(path, "export_templates", "dcim", "device", "template.j2"),
                        "w",
                    ) as fd:
                        fd.write("{% for device in queryset %}\n{{ device.name }}\n{% endfor %}")
                    with open(
                        os.path.join(path, "export_templates", "dcim", "device", "template2.html"),
                        "w",
                    ) as fd:
                        fd.write("<!DOCTYPE html>/n{% for device in queryset %}\n{{ device.name }}\n{% endfor %}")
                    with open(
                        os.path.join(path, "export_templates", "ipam", "vlan", "template.j2"),
                        "w",
                    ) as fd:
                        fd.write("{% for vlan in queryset %}\n{{ vlan.name }}\n{% endfor %}")
                    return mock.DEFAULT

                MockGitRepo.side_effect = populate_repo
                MockGitRepo.return_value.checkout.return_value = self.COMMIT_HEXSHA

                pull_git_repository_and_refresh_data(self.repo.pk, self.dummy_request, self.job_result)

                self.assertEqual(
                    self.job_result.status,
                    JobResultStatusChoices.STATUS_COMPLETED,
                    self.job_result.data,
                )

                # Make sure ConfigContext was successfully loaded from file
                config_context = ConfigContext.objects.get(
                    name="Frobozz 1000 NTP servers",
                    owner_object_id=self.repo.pk,
                    owner_content_type=ContentType.objects.get_for_model(GitRepository),
                )
                self.assertIsNotNone(config_context)
                self.assertEqual(1500, config_context.weight)
                self.assertEqual("NTP servers for Frobozz 1000 devices **only**", config_context.description)
                self.assertTrue(config_context.is_active)
                self.assertEqual(list(config_context.device_types.all()), [self.device_type])
                self.assertEqual(
                    {"ntp-servers": ["172.16.10.22", "172.16.10.33"]},
                    config_context.data,
                )
                self.assertEqual(self.config_context_schema["_metadata"]["name"], config_context.schema.name)

                # Make sure ConfigContextSchema was successfully loaded from file
                config_context_schema_record = ConfigContextSchema.objects.get(
                    name="Config Context Schema 1",
                    owner_object_id=self.repo.pk,
                    owner_content_type=ContentType.objects.get_for_model(GitRepository),
                )
                config_context_schema = self.config_context_schema
                config_context_schema_metadata = config_context_schema.setdefault("_metadata", {})
                self.assertIsNotNone(config_context_schema_record)
                self.assertEqual(config_context_schema_metadata["name"], config_context_schema_record.name)
                self.assertEqual(config_context_schema["data_schema"], config_context_schema_record.data_schema)

                # Make sure Device local config context was successfully populated from file
                device = Device.objects.get(name=self.device.name)
                self.assertIsNotNone(device.local_context_data)
                self.assertEqual({"dns-servers": ["8.8.8.8"]}, device.local_context_data)
                self.assertEqual(device.local_context_data_owner, self.repo)

                # Make sure ExportTemplate was successfully loaded from file
                export_template_device = ExportTemplate.objects.get(
                    owner_object_id=self.repo.pk,
                    owner_content_type=ContentType.objects.get_for_model(GitRepository),
                    content_type=ContentType.objects.get_for_model(Device),
                    name="template.j2",
                )
                self.assertIsNotNone(export_template_device)
                self.assertEqual(export_template_device.mime_type, "text/plain")

                export_template_html = ExportTemplate.objects.get(
                    owner_object_id=self.repo.pk,
                    owner_content_type=ContentType.objects.get_for_model(GitRepository),
                    content_type=ContentType.objects.get_for_model(Device),
                    name="template2.html",
                )
                self.assertIsNotNone(export_template_html)
                self.assertEqual(export_template_html.mime_type, "text/html")

                # Make sure ExportTemplate was successfully loaded from file
                # Case when ContentType.model != ContentType.name, template was added and deleted during sync (#570)
                export_template_vlan = ExportTemplate.objects.get(
                    owner_object_id=self.repo.pk,
                    owner_content_type=ContentType.objects.get_for_model(GitRepository),
                    content_type=ContentType.objects.get_for_model(VLAN),
                    name="template.j2",
                )
                self.assertIsNotNone(export_template_vlan)

                # Now "resync" the repository, but now those files no longer exist in the repository
                def empty_repo(path, url):
                    os.remove(os.path.join(path, "config_contexts", "context.yaml"))
                    os.remove(os.path.join(path, "config_contexts", "devices", "test-device.json"))
                    os.remove(os.path.join(path, "config_context_schemas", "schema-1.yaml"))
                    os.remove(os.path.join(path, "export_templates", "dcim", "device", "template.j2"))
                    os.remove(os.path.join(path, "export_templates", "dcim", "device", "template2.html"))
                    os.remove(os.path.join(path, "export_templates", "ipam", "vlan", "template.j2"))
                    return mock.DEFAULT

                MockGitRepo.side_effect = empty_repo
                # For verisimilitude, don't re-use the old request and job_result
                self.dummy_request.id = uuid.uuid4()
                self.job_result = JobResult(
                    name=self.repo.name,
                    obj_type=ContentType.objects.get_for_model(GitRepository),
                    job_id=uuid.uuid4(),
                )

                pull_git_repository_and_refresh_data(self.repo.pk, self.dummy_request, self.job_result)

                self.assertEqual(
                    self.job_result.status,
                    JobResultStatusChoices.STATUS_COMPLETED,
                    self.job_result.data,
                )

                # Verify that objects have been removed from the database
                self.assertEqual(
                    [],
                    list(
                        ConfigContext.objects.filter(
                            owner_content_type=ContentType.objects.get_for_model(GitRepository),
                            owner_object_id=self.repo.pk,
                        )
                    ),
                )
                self.assertEqual(
                    [],
                    list(
                        ExportTemplate.objects.filter(
                            owner_content_type=ContentType.objects.get_for_model(GitRepository),
                            owner_object_id=self.repo.pk,
                        )
                    ),
                )
                device = Device.objects.get(name=self.device.name)
                self.assertIsNone(device.local_context_data)
                self.assertIsNone(device.local_context_data_owner)

    def test_pull_git_repository_and_refresh_data_with_bad_data(self, MockGitRepo):
        """
        The test_pull_git_repository_and_refresh_data job should gracefully handle bad data in the Git repository
        """
        with tempfile.TemporaryDirectory() as tempdir:
            with self.settings(GIT_ROOT=tempdir):

                def populate_repo(path, url):
                    os.makedirs(path)
                    # Just make config_contexts and export_templates directories as we don't load jobs
                    os.makedirs(os.path.join(path, "config_contexts"))
                    os.makedirs(os.path.join(path, "config_contexts", "devices"))
                    os.makedirs(os.path.join(path, "config_context_schemas"))
                    os.makedirs(os.path.join(path, "export_templates", "nosuchapp", "device"))
                    os.makedirs(os.path.join(path, "export_templates", "dcim", "nosuchmodel"))
                    # Malformed JSON
                    with open(os.path.join(path, "config_contexts", "context.json"), "w") as fd:
                        fd.write('{"data": ')
                    # Valid JSON but missing required keys
                    with open(os.path.join(path, "config_contexts", "context2.json"), "w") as fd:
                        fd.write("{}")
                    with open(os.path.join(path, "config_context_schemas", "schema-1.yaml"), "w") as fd:
                        fd.write('{"data": ')
                    # Valid JSON but missing required keys
                    with open(os.path.join(path, "config_context_schemas", "schema-2.yaml"), "w") as fd:
                        fd.write("{}")
                    # No such device
                    with open(
                        os.path.join(path, "config_contexts", "devices", "nosuchdevice.json"),
                        "w",
                    ) as fd:
                        fd.write("{}")
                    # Invalid paths
                    with open(
                        os.path.join(
                            path,
                            "export_templates",
                            "nosuchapp",
                            "device",
                            "template.j2",
                        ),
                        "w",
                    ) as fd:
                        fd.write("{% for device in queryset %}\n{{ device.name }}\n{% endfor %}")
                    with open(
                        os.path.join(
                            path,
                            "export_templates",
                            "dcim",
                            "nosuchmodel",
                            "template.j2",
                        ),
                        "w",
                    ) as fd:
                        fd.write("{% for device in queryset %}\n{{ device.name }}\n{% endfor %}")
                    return mock.DEFAULT

                MockGitRepo.side_effect = populate_repo
                MockGitRepo.return_value.checkout.return_value = self.COMMIT_HEXSHA

                pull_git_repository_and_refresh_data(self.repo.pk, self.dummy_request, self.job_result)

                self.assertEqual(
                    self.job_result.status,
                    JobResultStatusChoices.STATUS_FAILED,
                    self.job_result.data,
                )

    def test_delete_git_repository_cleanup(self, MockGitRepo):
        """
        When deleting a GitRepository record, the data that it owned should also be deleted.
        """
        with tempfile.TemporaryDirectory() as tempdir:
            with self.settings(GIT_ROOT=tempdir):

                def populate_repo(path, url):
                    os.makedirs(path)
                    # Just make config_contexts and export_templates directories as we don't load jobs
                    os.makedirs(os.path.join(path, "config_contexts"))
                    os.makedirs(os.path.join(path, "config_contexts", "devices"))
                    os.makedirs(os.path.join(path, "config_context_schemas"))
                    os.makedirs(os.path.join(path, "export_templates", "dcim", "device"))
                    with open(os.path.join(path, "config_contexts", "context.yaml"), "w") as fd:
                        yaml.dump(
                            {
                                "_metadata": {
                                    "name": "Region NYC servers",
                                    "weight": 1500,
                                    "description": "NTP servers for region NYC",
                                    "is_active": True,
                                    "schema": "Config Context Schema 1",
                                },
                                "ntp-servers": ["172.16.10.22", "172.16.10.33"],
                            },
                            fd,
                        )
                    with open(
                        os.path.join(path, "config_contexts", "devices", "test-device.json"),
                        "w",
                    ) as fd:
                        json.dump({"dns-servers": ["8.8.8.8"]}, fd)
                    with open(os.path.join(path, "config_context_schemas", "schema-1.yaml"), "w") as fd:
                        yaml.dump(self.config_context_schema, fd)
                    with open(
                        os.path.join(path, "export_templates", "dcim", "device", "template.j2"),
                        "w",
                    ) as fd:
                        fd.write("{% for device in queryset %}\n{{ device.name }}\n{% endfor %}")
                    return mock.DEFAULT

                MockGitRepo.side_effect = populate_repo
                MockGitRepo.return_value.checkout.return_value = self.COMMIT_HEXSHA

                pull_git_repository_and_refresh_data(self.repo.pk, self.dummy_request, self.job_result)

                self.assertEqual(
                    self.job_result.status,
                    JobResultStatusChoices.STATUS_COMPLETED,
                    self.job_result.data,
                )

                # Make sure ConfigContext was successfully loaded from file
                config_context = ConfigContext.objects.get(
                    name="Region NYC servers",
                    owner_object_id=self.repo.pk,
                    owner_content_type=ContentType.objects.get_for_model(GitRepository),
                )
                self.assertIsNotNone(config_context)
                self.assertEqual(1500, config_context.weight)
                self.assertEqual("NTP servers for region NYC", config_context.description)
                self.assertTrue(config_context.is_active)
                self.assertEqual(
                    {"ntp-servers": ["172.16.10.22", "172.16.10.33"]},
                    config_context.data,
                )
                self.assertEqual(self.config_context_schema["_metadata"]["name"], config_context.schema.name)

                # Make sure ConfigContextSchema was successfully loaded from file
                config_context_schema_record = ConfigContextSchema.objects.get(
                    name="Config Context Schema 1",
                    owner_object_id=self.repo.pk,
                    owner_content_type=ContentType.objects.get_for_model(GitRepository),
                )
                config_context_schema = self.config_context_schema
                config_context_schema_metadata = config_context_schema.setdefault("_metadata", {})
                self.assertIsNotNone(config_context_schema_record)
                self.assertEqual(config_context_schema_metadata["name"], config_context_schema_record.name)
                self.assertEqual(config_context_schema["data_schema"], config_context_schema_record.data_schema)

                # Make sure Device local config context was successfully populated from file
                device = Device.objects.get(name=self.device.name)
                self.assertIsNotNone(device.local_context_data)
                self.assertEqual({"dns-servers": ["8.8.8.8"]}, device.local_context_data)
                self.assertEqual(device.local_context_data_owner, self.repo)

                # Make sure ExportTemplate was successfully loaded from file
                export_template = ExportTemplate.objects.get(
                    owner_object_id=self.repo.pk,
                    owner_content_type=ContentType.objects.get_for_model(GitRepository),
                    content_type=ContentType.objects.get_for_model(Device),
                    name="template.j2",
                )
                self.assertIsNotNone(export_template)

                # Now delete the GitRepository
                self.repo.delete()

                with self.assertRaises(ConfigContext.DoesNotExist):
                    config_context = ConfigContext.objects.get(
                        owner_object_id=self.repo.pk,
                        owner_content_type=ContentType.objects.get_for_model(GitRepository),
                    )

                with self.assertRaises(ConfigContextSchema.DoesNotExist):
                    config_context_schema = ConfigContextSchema.objects.get(
                        owner_object_id=self.repo.pk,
                        owner_content_type=ContentType.objects.get_for_model(GitRepository),
                    )

                with self.assertRaises(ExportTemplate.DoesNotExist):
                    export_template = ExportTemplate.objects.get(
                        owner_object_id=self.repo.pk,
                        owner_content_type=ContentType.objects.get_for_model(GitRepository),
                    )

                device = Device.objects.get(name=self.device.name)
                self.assertIsNone(device.local_context_data)
                self.assertIsNone(device.local_context_data_owner)<|MERGE_RESOLUTION|>--- conflicted
+++ resolved
@@ -191,11 +191,8 @@
                                     "weight": 1500,
                                     "description": "NTP servers for Frobozz 1000 devices **only**",
                                     "is_active": True,
-<<<<<<< HEAD
                                     "schema": "Config Context Schema 1",
-=======
                                     "device_types": [{"slug": self.device_type.slug}],
->>>>>>> 28c81946
                                 },
                                 "ntp-servers": ["172.16.10.22", "172.16.10.33"],
                             },

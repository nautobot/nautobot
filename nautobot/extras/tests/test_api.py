from datetime import datetime, timedelta
import uuid
<<<<<<< HEAD
from unittest import mock, skip
=======
import tempfile
from unittest import mock
>>>>>>> 2221d188

from django.conf import settings
from django.contrib.auth import get_user_model
from django.contrib.contenttypes.models import ContentType
from django.core.files.uploadedfile import SimpleUploadedFile
from django.test import override_settings
from django.urls import reverse
from django.utils.timezone import make_aware, now
from rest_framework import status

from nautobot.core.choices import ColorChoices
from nautobot.core.testing import APITestCase, APIViewTestCases
from nautobot.core.testing.utils import disable_warnings
from nautobot.core.utils.lookup import get_route_for_model
from nautobot.core.models.fields import slugify_dashes_to_underscores
from nautobot.dcim.models import (
    Device,
    DeviceType,
    Manufacturer,
    Location,
    LocationType,
    Rack,
    RackGroup,
)
<<<<<<< HEAD

# from nautobot.dcim.tests import test_views
from nautobot.extras.api.nested_serializers import NestedJobResultSerializer
from nautobot.extras.api.serializers import ConfigContextSerializer
=======
from nautobot.dcim.tests import test_views
from nautobot.extras.api.serializers import ConfigContextSerializer, JobResultSerializer
>>>>>>> 2221d188
from nautobot.extras.choices import (
    DynamicGroupOperatorChoices,
    JobExecutionType,
    JobResultStatusChoices,
    RelationshipTypeChoices,
    SecretsGroupAccessTypeChoices,
    SecretsGroupSecretTypeChoices,
)
from nautobot.extras.jobs import get_job
from nautobot.extras.models import (
    ComputedField,
    ConfigContext,
    ConfigContextSchema,
    CustomField,
    CustomLink,
    DynamicGroup,
    DynamicGroupMembership,
    ExportTemplate,
    GitRepository,
    GraphQLQuery,
    ImageAttachment,
    Job,
    JobLogEntry,
    JobResult,
    Note,
    Relationship,
    RelationshipAssociation,
    Role,
    ScheduledJob,
    Secret,
    SecretsGroup,
    SecretsGroupAssociation,
    Status,
    Tag,
    Webhook,
)
from nautobot.extras.models.jobs import JobHook, JobButton

# from nautobot.extras.tests.test_relationships import RequiredRelationshipTestMixin
from nautobot.extras.utils import TaggableClassesQuery

# from nautobot.ipam.factory import VLANFactory
from nautobot.ipam.models import VLANGroup  # , VLAN
from nautobot.users.models import ObjectPermission


User = get_user_model()


class AppTest(APITestCase):
    def test_root(self):
        url = reverse("extras-api:api-root")
        response = self.client.get(f"{url}?format=api", **self.header)

        self.assertEqual(response.status_code, 200)


#
#  Computed Fields
#


@skip(reason="Content Types are BROKEN")
class ComputedFieldTest(APIViewTestCases.APIViewTestCase):
    model = ComputedField
    choices_fields = ["content_type"]
    create_data = [
        {
            "content_type": "dcim.location",
            "slug": "cf4",
            "label": "Computed Field 4",
            "template": "{{ obj.name }}",
            "fallback_value": "error",
        },
        {
            "content_type": "dcim.location",
            "slug": "cf5",
            "label": "Computed Field 5",
            "template": "{{ obj.name }}",
            "fallback_value": "error",
        },
        {
            "content_type": "dcim.location",
            "slug": "cf6",
            "label": "Computed Field 6",
            "template": "{{ obj.name }}",
        },
        {
            "content_type": "dcim.location",
            "label": "Computed Field 7",
            "template": "{{ obj.name }}",
            "fallback_value": "error",
        },
    ]
    update_data = {
        "content_type": "dcim.location",
        "slug": "cf1",
        "label": "My Computed Field",
    }
    bulk_update_data = {
        "description": "New description",
    }
    slug_source = "label"
    slugify_function = staticmethod(slugify_dashes_to_underscores)

    @classmethod
    def setUpTestData(cls):
        location_ct = ContentType.objects.get_for_model(Location)

        ComputedField.objects.create(
            slug="cf1",
            label="Computed Field One",
            template="{{ obj.name }}",
            fallback_value="error",
            content_type=location_ct,
        )
        ComputedField.objects.create(
            slug="cf2",
            label="Computed Field Two",
            template="{{ obj.name }}",
            fallback_value="error",
            content_type=location_ct,
        )
        ComputedField.objects.create(
            slug="cf3",
            label="Computed Field Three",
            template="{{ obj.name }}",
            fallback_value="error",
            content_type=location_ct,
        )

        cls.location = Location.objects.filter(location_type=LocationType.objects.get(name="Campus")).first()

    def test_computed_field_include(self):
        """Test that explicitly including a computed field behaves as expected."""
        self.add_permissions("dcim.view_location")
        url = reverse("dcim-api:location-detail", kwargs={"pk": self.location.pk})

        # First get the object without computed fields.
        response = self.client.get(url, **self.header)
        self.assertNotIn("computed_fields", response.json())

        # Now get it with computed fields.
        params = {"include": "computed_fields"}
        response = self.client.get(url, data=params, **self.header)
        self.assertIn("computed_fields", response.json())


class ConfigContextTest(APIViewTestCases.APIViewTestCase):
    model = ConfigContext
    create_data = [
        {
            "name": "Config Context 4",
            "data": {"more_foo": True},
        },
        {
            "name": "Config Context 5",
            "data": {"more_bar": False},
        },
        {
            "name": "Config Context 6",
            "data": {"more_baz": None},
        },
    ]
    bulk_update_data = {
        "description": "New description",
    }
    choices_fields = ["owner_content_type"]

    @classmethod
    def setUpTestData(cls):
        ConfigContext.objects.create(name="Config Context 1", weight=100, data={"foo": 123})
        ConfigContext.objects.create(name="Config Context 2", weight=200, data={"bar": 456})
        ConfigContext.objects.create(name="Config Context 3", weight=300, data={"baz": 789})

    def test_render_configcontext_for_object(self):
        """
        Test rendering config context data for a device.
        """
        manufacturer = Manufacturer.objects.first()
        devicetype = DeviceType.objects.create(manufacturer=manufacturer, model="Device Type 1", slug="device-type-1")
        devicerole = Role.objects.get_for_model(Device).first()
        location = Location.objects.filter(location_type=LocationType.objects.get(name="Campus")).first()
        device = Device.objects.create(name="Device 1", device_type=devicetype, role=devicerole, location=location)

        # Test default config contexts (created at test setup)
        rendered_context = device.get_config_context()
        self.assertEqual(rendered_context["foo"], 123)
        self.assertEqual(rendered_context["bar"], 456)
        self.assertEqual(rendered_context["baz"], 789)

        # Test API response as well
        self.add_permissions("dcim.view_device")
        device_url = reverse("dcim-api:device-detail", kwargs={"pk": device.pk})
        response = self.client.get(device_url, **self.header)
        self.assertHttpStatus(response, status.HTTP_200_OK)
        self.assertIn("config_context", response.data)
        self.assertEqual(response.data["config_context"], {"foo": 123, "bar": 456, "baz": 789}, response.data)

        # Add another context specific to the location
        configcontext4 = ConfigContext(name="Config Context 4", data={"location_data": "ABC"})
        configcontext4.save()
        configcontext4.locations.add(location)
        rendered_context = device.get_config_context()
        self.assertEqual(rendered_context["location_data"], "ABC")
        response = self.client.get(device_url, **self.header)
        self.assertHttpStatus(response, status.HTTP_200_OK)
        self.assertIn("config_context", response.data)
        self.assertEqual(response.data["config_context"]["location_data"], "ABC", response.data["config_context"])

        # Override one of the default contexts
        configcontext5 = ConfigContext(name="Config Context 5", weight=2000, data={"foo": 999})
        configcontext5.save()
        configcontext5.locations.add(location)
        rendered_context = device.get_config_context()
        self.assertEqual(rendered_context["foo"], 999)
        response = self.client.get(device_url, **self.header)
        self.assertHttpStatus(response, status.HTTP_200_OK)
        self.assertIn("config_context", response.data)
        self.assertEqual(response.data["config_context"]["foo"], 999, response.data["config_context"])

        # Add a context which does NOT match our device and ensure it does not apply
        location2 = Location.objects.filter(location_type=LocationType.objects.get(name="Campus")).last()
        configcontext6 = ConfigContext(name="Config Context 6", weight=2000, data={"bar": 999})
        configcontext6.save()
        configcontext6.locations.add(location2)
        rendered_context = device.get_config_context()
        self.assertEqual(rendered_context["bar"], 456)
        response = self.client.get(device_url, **self.header)
        self.assertHttpStatus(response, status.HTTP_200_OK)
        self.assertIn("config_context", response.data)
        self.assertEqual(response.data["config_context"]["bar"], 456, response.data["config_context"])

    def test_schema_validation_pass(self):
        """
        Given a config context schema
        And a config context that conforms to that schema
        Assert that the config context passes schema validation via full_clean()
        """
        schema = ConfigContextSchema.objects.create(
            name="Schema 1", slug="schema-1", data_schema={"type": "object", "properties": {"foo": {"type": "string"}}}
        )
        self.add_permissions("extras.add_configcontext")

        data = {
            "name": "Config Context with schema",
            "weight": 100,
            "data": {"foo": "bar"},
            "config_context_schema": str(schema.pk),
        }
        response = self.client.post(self._get_list_url(), data, format="json", **self.header)
        self.assertHttpStatus(response, status.HTTP_201_CREATED)
        self.assertEqual(response.data["config_context_schema"], self.absolute_api_url(schema))

    def test_schema_validation_fails(self):
        """
        Given a config context schema
        And a config context that *does not* conform to that schema
        Assert that the config context fails schema validation via full_clean()
        """
        schema = ConfigContextSchema.objects.create(
            name="Schema 1", slug="schema-1", data_schema={"type": "object", "properties": {"foo": {"type": "integer"}}}
        )
        self.add_permissions("extras.add_configcontext")

        data = {
            "name": "Config Context with bad schema",
            "weight": 100,
            "data": {"foo": "bar"},
            "config_context_schema": str(schema.pk),
        }
        response = self.client.post(self._get_list_url(), data, format="json", **self.header)
        self.assertHttpStatus(response, status.HTTP_400_BAD_REQUEST)

    @override_settings(CONFIG_CONTEXT_DYNAMIC_GROUPS_ENABLED=True)
    def test_with_dynamic_groups_enabled(self):
        """Asserts that `ConfigContextSerializer.dynamic_group` is present when feature flag is enabled."""
        serializer = ConfigContextSerializer()
        self.assertIn("dynamic_groups", serializer.fields)

    @override_settings(CONFIG_CONTEXT_DYNAMIC_GROUPS_ENABLED=False)
    def test_without_dynamic_groups_enabled(self):
        """Asserts that `ConfigContextSerializer.dynamic_group` is NOT present the when feature flag is disabled."""
        serializer = ConfigContextSerializer()
        self.assertNotIn("dynamic_groups", serializer.fields)


class ConfigContextSchemaTest(APIViewTestCases.APIViewTestCase):
    model = ConfigContextSchema
    create_data = [
        {
            "name": "Schema 4",
            "slug": "schema-4",
            "data_schema": {"type": "object", "properties": {"foo": {"type": "string"}}},
        },
        {
            "name": "Schema 5",
            "slug": "schema-5",
            "data_schema": {"type": "object", "properties": {"bar": {"type": "string"}}},
        },
        {
            "name": "Schema 6",
            "slug": "schema-6",
            "data_schema": {"type": "object", "properties": {"buz": {"type": "string"}}},
        },
        {
            "name": "Schema 7",
            "data_schema": {"type": "object", "properties": {"buz": {"type": "string"}}},
        },
    ]
    bulk_update_data = {
        "description": "New description",
    }
    choices_fields = ["owner_content_type"]
    slug_source = "name"

    @classmethod
    def setUpTestData(cls):
        ConfigContextSchema.objects.create(
            name="Schema 1", slug="schema-1", data_schema={"type": "object", "properties": {"foo": {"type": "string"}}}
        )
        ConfigContextSchema.objects.create(
            name="Schema 2", slug="schema-2", data_schema={"type": "object", "properties": {"bar": {"type": "string"}}}
        )
        ConfigContextSchema.objects.create(
            name="Schema 3", slug="schema-3", data_schema={"type": "object", "properties": {"baz": {"type": "string"}}}
        )


class ContentTypeTest(APITestCase):
    """
    ContentTypeViewSet does not have permission checks,
    So It should be accessible with or without permission override
    e.g. @override_settings(EXEMPT_VIEW_PERMISSIONS=["contenttypes.contenttype"])
    """

    def test_list_objects_with_or_without_permission(self):
        contenttype_count = ContentType.objects.count()

        response = self.client.get(reverse("extras-api:contenttype-list"), **self.header)
        self.assertHttpStatus(response, status.HTTP_200_OK)
        self.assertEqual(response.data["count"], contenttype_count)

    def test_get_object_with_or_without_permission(self):
        contenttype = ContentType.objects.first()

        url = reverse("extras-api:contenttype-detail", kwargs={"pk": contenttype.pk})
        self.assertHttpStatus(self.client.get(url, **self.header), status.HTTP_200_OK)


class CreatedUpdatedFilterTest(APITestCase):
    def setUp(self):
        super().setUp()

        self.location1 = Location.objects.filter(location_type=LocationType.objects.get(name="Campus")).first()
        self.rackgroup1 = RackGroup.objects.create(
            location=self.location1, name="Test Rack Group 1", slug="test-rack-group-1"
        )
        self.rackrole1 = Role.objects.get_for_model(Rack).first()
        self.rack1 = Rack.objects.create(
            location=self.location1,
            rack_group=self.rackgroup1,
            role=self.rackrole1,
            name="Test Rack 1",
            u_height=42,
        )
        self.rack2 = Rack.objects.create(
            location=self.location1,
            rack_group=self.rackgroup1,
            role=self.rackrole1,
            name="Test Rack 2",
            u_height=42,
        )

        # change the created and last_updated of one
        Rack.objects.filter(pk=self.rack2.pk).update(
            created=make_aware(datetime(2001, 2, 3, 0, 1, 2, 3)),
            last_updated=make_aware(datetime(2001, 2, 3, 1, 2, 3, 4)),
        )

    def test_get_rack_created(self):
        self.add_permissions("dcim.view_rack")
        url = reverse("dcim-api:rack-list")
        response = self.client.get(f"{url}?created=2001-02-03%2000:01:02.000003", **self.header)

        self.assertHttpStatus(response, status.HTTP_200_OK)
        self.assertEqual(response.data["count"], 1)
        self.assertEqual(response.data["results"][0]["id"], str(self.rack2.pk))

    def test_get_rack_created_gte(self):
        self.add_permissions("dcim.view_rack")
        url = reverse("dcim-api:rack-list")

        response = self.client.get(f"{url}?created__gte=2001-02-04", **self.header)
        self.assertHttpStatus(response, status.HTTP_200_OK)
        self.assertEqual(response.data["count"], 1)
        self.assertEqual(response.data["results"][0]["id"], str(self.rack1.pk))

        response = self.client.get(f"{url}?created__gte=2001-02-03%2000:01:03", **self.header)
        self.assertHttpStatus(response, status.HTTP_200_OK)
        self.assertEqual(response.data["count"], 1)
        self.assertEqual(response.data["results"][0]["id"], str(self.rack1.pk))

    def test_get_rack_created_lte(self):
        self.add_permissions("dcim.view_rack")
        url = reverse("dcim-api:rack-list")

        response = self.client.get(f"{url}?created__lte=2001-02-04", **self.header)
        self.assertHttpStatus(response, status.HTTP_200_OK)
        self.assertEqual(response.data["count"], 1)
        self.assertEqual(response.data["results"][0]["id"], str(self.rack2.pk))

        response = self.client.get(f"{url}?created__lte=2001-02-03%2000:01:03", **self.header)
        self.assertHttpStatus(response, status.HTTP_200_OK)
        self.assertEqual(response.data["count"], 1)
        self.assertEqual(response.data["results"][0]["id"], str(self.rack2.pk))

    def test_get_rack_last_updated(self):
        self.add_permissions("dcim.view_rack")
        url = reverse("dcim-api:rack-list")
        response = self.client.get(f"{url}?last_updated=2001-02-03%2001:02:03.000004", **self.header)

        self.assertHttpStatus(response, status.HTTP_200_OK)
        self.assertEqual(response.data["count"], 1)
        self.assertEqual(response.data["results"][0]["id"], str(self.rack2.pk))

    def test_get_rack_last_updated_gte(self):
        self.add_permissions("dcim.view_rack")
        url = reverse("dcim-api:rack-list")
        response = self.client.get(f"{url}?last_updated__gte=2001-02-04%2001:02:03.000004", **self.header)

        self.assertHttpStatus(response, status.HTTP_200_OK)
        self.assertEqual(response.data["count"], 1)
        self.assertEqual(response.data["results"][0]["id"], str(self.rack1.pk))

    def test_get_rack_last_updated_lte(self):
        self.add_permissions("dcim.view_rack")
        url = reverse("dcim-api:rack-list")
        response = self.client.get(f"{url}?last_updated__lte=2001-02-04%2001:02:03.000004", **self.header)

        self.assertHttpStatus(response, status.HTTP_200_OK)
        self.assertEqual(response.data["count"], 1)
        self.assertEqual(response.data["results"][0]["id"], str(self.rack2.pk))


@skip(reason="Content Types are BROKEN")
class CustomFieldTest(APIViewTestCases.APIViewTestCase):
    """Tests for the CustomField REST API."""

    model = CustomField
    create_data = [
        {
            "content_types": ["dcim.location"],
            "label": "Custom Field 4",
            "key": "custom_field_4",
            "type": "date",
            "weight": 100,
        },
        {
            "content_types": ["dcim.location", "dcim.device"],
            "label": "Custom Field 5",
            "key": "custom_field_5",
            "type": "url",
            "default": "http://example.com",
            "weight": 200,
        },
        {
            "content_types": ["dcim.location"],
            "label": "Custom Field 6",
            "key": "custom_field_6",
            "type": "select",
            "description": "A select custom field",
            "weight": 300,
        },
    ]
    update_data = {
        "content_types": ["dcim.location"],
        "description": "New description",
        "label": "Non-unique label",
    }
    bulk_update_data = {
        "description": "New description",
    }
    choices_fields = ["filter_logic", "type"]
    slug_source = "label"
    slugify_function = staticmethod(slugify_dashes_to_underscores)

    @classmethod
    def setUpTestData(cls):
        location_ct = ContentType.objects.get_for_model(Location)

        custom_fields = (
            CustomField(key="cf1", label="Custom Field 1", type="text"),
            CustomField(key="cf2", label="Custom Field 2", type="integer"),
            CustomField(key="cf3", label="Custom Field 3", type="boolean"),
        )
        for cf in custom_fields:
            cf.validated_save()
            cf.content_types.add(location_ct)

    def test_create_object_required_fields(self):
        """For this API version, `label` and `key` are required fields."""
        self.add_permissions("extras.add_customfield")

        incomplete_data = {
            "content_types": ["dcim.location"],
            "type": "date",
        }

        response = self.client.post(self._get_list_url(), incomplete_data, format="json", **self.header)
        self.assertHttpStatus(response, status.HTTP_400_BAD_REQUEST)
        self.maxDiff = None
        self.assertEqual(
            response.data,
            # Since we are setting blank=True on the key field, we only need to check
            # error messages from the label field.
            {"label": ["This field is required."]},
        )


class CustomLinkTest(APIViewTestCases.APIViewTestCase):
    model = CustomLink
    create_data = [
        {
            "content_type": "dcim.location",
            "name": "api-test-4",
            "text": "API customlink text 4",
            "target_url": "http://api-test-4.com/test4",
            "weight": 100,
            "new_window": False,
        },
        {
            "content_type": "dcim.location",
            "name": "api-test-5",
            "text": "API customlink text 5",
            "target_url": "http://api-test-5.com/test5",
            "weight": 100,
            "new_window": False,
        },
        {
            "content_type": "dcim.location",
            "name": "api-test-6",
            "text": "API customlink text 6",
            "target_url": "http://api-test-6.com/test6",
            "weight": 100,
            "new_window": False,
        },
    ]
    choices_fields = ["button_class", "content_type"]

    @classmethod
    def setUpTestData(cls):
        obj_type = ContentType.objects.get_for_model(Location)

        CustomLink.objects.create(
            content_type=obj_type,
            name="api-test-1",
            text="API customlink text 1",
            target_url="http://api-test-1.com/test1",
            weight=100,
            new_window=False,
        )
        CustomLink.objects.create(
            content_type=obj_type,
            name="api-test-2",
            text="API customlink text 2",
            target_url="http://api-test-2.com/test2",
            weight=100,
            new_window=False,
        )
        CustomLink.objects.create(
            content_type=obj_type,
            name="api-test-3",
            text="API customlink text 3",
            target_url="http://api-test-3.com/test3",
            weight=100,
            new_window=False,
        )


class DynamicGroupTestMixin:
    """Mixin for Dynamic Group test cases to re-use the same set of common fixtures."""

    @classmethod
    def setUpTestData(cls):
        # Create the objects required for devices.
        location_type = LocationType.objects.get(name="Campus")
        locations = (
            Location.objects.create(name="Location 1", slug="location-1", location_type=location_type),
            Location.objects.create(name="Location 2", slug="location-2", location_type=location_type),
            Location.objects.create(name="Location 3", slug="location-3", location_type=location_type),
        )

        manufacturer = Manufacturer.objects.first()
        device_type = DeviceType.objects.create(
            manufacturer=manufacturer,
            model="device Type 1",
            slug="device-type-1",
        )
        device_role = Role.objects.get_for_model(Device).first()
        statuses = Status.objects.get_for_model(Device)
        Device.objects.create(
            name="device-location-1",
            status=statuses[0],
            role=device_role,
            device_type=device_type,
            location=locations[0],
        )
        Device.objects.create(
            name="device-location-2",
            status=statuses[0],
            role=device_role,
            device_type=device_type,
            location=locations[1],
        )
        Device.objects.create(
            name="device-location-3",
            status=statuses[1],
            role=device_role,
            device_type=device_type,
            location=locations[2],
        )

        # Then the DynamicGroups.
        cls.content_type = ContentType.objects.get_for_model(Device)
        cls.groups = cls.groups = [
            DynamicGroup.objects.create(
                name="API DynamicGroup 1",
                content_type=cls.content_type,
                filter={"status": [statuses[0].name]},
            ),
            DynamicGroup.objects.create(
                name="API DynamicGroup 2",
                content_type=cls.content_type,
                filter={"status": [statuses[0].name]},
            ),
            DynamicGroup.objects.create(
                name="API DynamicGroup 3",
                content_type=cls.content_type,
                filter={"location": [f"{locations[2].slug}"]},
            ),
        ]


class DynamicGroupTest(DynamicGroupTestMixin, APIViewTestCases.APIViewTestCase):
    model = DynamicGroup
    choices_fields = ["content_type"]
    create_data = [
        {
            "name": "API DynamicGroup 4",
            "content_type": "dcim.device",
            "filter": {"location": ["location-1"]},
        },
        {
            "name": "API DynamicGroup 5",
            "content_type": "dcim.device",
            "filter": {"has_interfaces": False},
        },
        {
            "name": "API DynamicGroup 6",
            "content_type": "dcim.device",
            "filter": {"location": ["location-2"]},
        },
    ]

    def test_get_members(self):
        """Test that the `/members/` API endpoint returns what is expected."""
        self.add_permissions("extras.view_dynamicgroup")
        instance = DynamicGroup.objects.first()
        member_count = instance.members.count()
        url = reverse("extras-api:dynamicgroup-members", kwargs={"pk": instance.pk})
        response = self.client.get(url, **self.header)
        self.assertHttpStatus(response, status.HTTP_200_OK)
        self.assertEqual(member_count, len(response.json()["results"]))


class DynamicGroupMembershipTest(DynamicGroupTestMixin, APIViewTestCases.APIViewTestCase):
    model = DynamicGroupMembership
    choices_fields = ["operator"]

    @classmethod
    def setUpTestData(cls):
        super().setUpTestData()

        parent = DynamicGroup.objects.create(
            name="parent",
            content_type=cls.content_type,
            filter={},
        )
        parent2 = DynamicGroup.objects.create(
            name="parent2",
            content_type=cls.content_type,
            filter={},
        )
        group1, group2, group3 = cls.groups

        DynamicGroupMembership.objects.create(
            parent_group=parent,
            group=group1,
            operator=DynamicGroupOperatorChoices.OPERATOR_INTERSECTION,
            weight=10,
        )
        DynamicGroupMembership.objects.create(
            parent_group=parent,
            group=group2,
            operator=DynamicGroupOperatorChoices.OPERATOR_UNION,
            weight=20,
        )
        DynamicGroupMembership.objects.create(
            parent_group=parent,
            group=group3,
            operator=DynamicGroupOperatorChoices.OPERATOR_DIFFERENCE,
            weight=30,
        )

        cls.create_data = [
            {
                "parent_group": parent2.pk,
                "group": group1.pk,
                "operator": DynamicGroupOperatorChoices.OPERATOR_INTERSECTION,
                "weight": 10,
            },
            {
                "parent_group": parent2.pk,
                "group": group2.pk,
                "operator": DynamicGroupOperatorChoices.OPERATOR_UNION,
                "weight": 20,
            },
            {
                "parent_group": parent2.pk,
                "group": group3.pk,
                "operator": DynamicGroupOperatorChoices.OPERATOR_DIFFERENCE,
                "weight": 30,
            },
        ]


class ExportTemplateTest(APIViewTestCases.APIViewTestCase):
    model = ExportTemplate
    create_data = [
        {
            "content_type": "dcim.device",
            "name": "Test Export Template 4",
            "template_code": "{% for obj in queryset %}{{ obj.name }}\n{% endfor %}",
        },
        {
            "content_type": "dcim.device",
            "name": "Test Export Template 5",
            "template_code": "{% for obj in queryset %}{{ obj.name }}\n{% endfor %}",
        },
        {
            "content_type": "dcim.device",
            "name": "Test Export Template 6",
            "template_code": "{% for obj in queryset %}{{ obj.name }}\n{% endfor %}",
        },
    ]
    bulk_update_data = {
        "description": "New description",
    }
    choices_fields = ["owner_content_type", "content_type"]

    @classmethod
    def setUpTestData(cls):
        ct = ContentType.objects.get_for_model(Device)

        ExportTemplate.objects.create(
            content_type=ct,
            name="Export Template 1",
            template_code="{% for obj in queryset %}{{ obj.name }}\n{% endfor %}",
        )
        ExportTemplate.objects.create(
            content_type=ct,
            name="Export Template 2",
            template_code="{% for obj in queryset %}{{ obj.name }}\n{% endfor %}",
        )
        ExportTemplate.objects.create(
            content_type=ct,
            name="Export Template 3",
            template_code="{% for obj in queryset %}{{ obj.name }}\n{% endfor %}",
        )


class GitRepositoryTest(APIViewTestCases.APIViewTestCase):
    model = GitRepository
    bulk_update_data = {
        "branch": "develop",
    }
    choices_fields = ["provided_contents"]
    slug_source = "name"

    @classmethod
    def setUpTestData(cls):
        secrets_groups = (
            SecretsGroup.objects.create(name="Secrets Group 1"),
            SecretsGroup.objects.create(name="Secrets Group 2"),
        )

        cls.repos = (
            GitRepository(
                name="Repo 1",
                slug="repo-1",
                remote_url="https://example.com/repo1.git",
                secrets_group=secrets_groups[0],
            ),
            GitRepository(
                name="Repo 2",
                slug="repo-2",
                remote_url="https://example.com/repo2.git",
                secrets_group=secrets_groups[0],
            ),
            GitRepository(name="Repo 3", slug="repo-3", remote_url="https://example.com/repo3.git"),
        )
        for repo in cls.repos:
            repo.save(trigger_resync=False)

        cls.create_data = [
            {
                "name": "New Git Repository 1",
                "slug": "new-git-repository-1",
                "remote_url": "https://example.com/newrepo1.git",
                "secrets_group": secrets_groups[1].pk,
            },
            {
                "name": "New Git Repository 2",
                "slug": "new-git-repository-2",
                "remote_url": "https://example.com/newrepo2.git",
                "secrets_group": secrets_groups[1].pk,
            },
            {
                "name": "New Git Repository 3",
                "slug": "new-git-repository-3",
                "remote_url": "https://example.com/newrepo3.git",
                "secrets_group": secrets_groups[1].pk,
            },
            {
                "name": "New Git Repository 4",
                "remote_url": "https://example.com/newrepo3.git",
                "secrets_group": secrets_groups[1].pk,
            },
        ]

    @override_settings(EXEMPT_VIEW_PERMISSIONS=[])
    @mock.patch("nautobot.extras.api.views.get_worker_count")
    def test_run_git_sync_no_celery_worker(self, mock_get_worker_count):
        """Git sync cannot be triggered if Celery is not running."""
        mock_get_worker_count.return_value = 0
        self.add_permissions("extras.add_gitrepository")
        self.add_permissions("extras.change_gitrepository")
        url = reverse("extras-api:gitrepository-sync", kwargs={"pk": self.repos[0].id})
        response = self.client.post(url, format="json", **self.header)
        self.assertHttpStatus(response, status.HTTP_503_SERVICE_UNAVAILABLE)
        self.assertEqual(
            response.data["detail"], "Unable to process request: No celery workers running on queue default."
        )

    @override_settings(EXEMPT_VIEW_PERMISSIONS=[])
    @mock.patch("nautobot.extras.api.views.get_worker_count")
    def test_run_git_sync_nonexistent_repo(self, mock_get_worker_count):
        """Git sync request handles case of a nonexistent repository."""
        mock_get_worker_count.return_value = 1
        self.add_permissions("extras.add_gitrepository")
        self.add_permissions("extras.change_gitrepository")
        url = reverse("extras-api:gitrepository-sync", kwargs={"pk": "11111111-1111-1111-1111-111111111111"})
        response = self.client.post(url, format="json", **self.header)
        self.assertHttpStatus(response, status.HTTP_404_NOT_FOUND)

    @override_settings(EXEMPT_VIEW_PERMISSIONS=[])
    @mock.patch("nautobot.extras.api.views.get_worker_count")
    def test_run_git_sync_without_permissions(self, mock_get_worker_count):
        """Git sync request verifies user permissions."""
        mock_get_worker_count.return_value = 1
        url = reverse("extras-api:gitrepository-sync", kwargs={"pk": self.repos[0].id})
        response = self.client.post(url, format="json", **self.header)
        self.assertHttpStatus(response, status.HTTP_403_FORBIDDEN)

    @override_settings(EXEMPT_VIEW_PERMISSIONS=[])
    @mock.patch("nautobot.extras.api.views.get_worker_count")
    def test_run_git_sync_with_permissions(self, mock_get_worker_count):
        """Git sync request can be submitted successfully."""
        mock_get_worker_count.return_value = 1
        self.add_permissions("extras.add_gitrepository")
        self.add_permissions("extras.change_gitrepository")
        url = reverse("extras-api:gitrepository-sync", kwargs={"pk": self.repos[0].id})
        response = self.client.post(url, format="json", **self.header)
        self.assertHttpStatus(response, status.HTTP_200_OK)

    def test_create_with_plugin_provided_contents(self):
        """Test that `provided_contents` published by a plugin works."""
        self.add_permissions("extras.add_gitrepository")
        self.add_permissions("extras.change_gitrepository")
        url = self._get_list_url()
        data = {
            "name": "plugin_test",
            "slug": "plugin-test",
            "remote_url": "https://localhost/plugin-test",
            "provided_contents": ["example_plugin.textfile"],
        }
        response = self.client.post(url, data, format="json", **self.header)
        self.assertHttpStatus(response, status.HTTP_201_CREATED)
        self.assertEqual(list(response.data["provided_contents"]), data["provided_contents"])


class GraphQLQueryTest(APIViewTestCases.APIViewTestCase):
    model = GraphQLQuery
    create_data = [
        {
            "name": "graphql-query-4",
            "query": "{ query: locations {name} }",
        },
        {
            "name": "graphql-query-5",
            "query": '{ devices(role: "edge") { id, name, role { name slug } } }',
        },
        {
            "name": "Graphql Query 6",
            "query": '{ devices(role: "edge") { id, name, role { name slug } } }',
        },
    ]

    @classmethod
    def setUpTestData(cls):
        cls.graphqlqueries = (
            GraphQLQuery(
                name="graphql-query-1",
                query="{ locations {name} }",
            ),
            GraphQLQuery(
                name="graphql-query-2",
                query='{ devices(role: "edge") { id, name, role { name slug } } }',
            ),
            GraphQLQuery(
                name="graphql-query-3",
                query="""
query ($device: [String!]) {
  devices(name: $device) {
    config_context
    name
    position
    serial
    primary_ip4 {
      id
      primary_ip4_for {
        id
        name
      }
    }
    tenant {
      name
    }
    tags {
      name
      slug
    }
    role {
      name
    }
    platform {
      name
      manufacturer {
        name
      }
      napalm_driver
    }
    location {
      name
      slug
      vlans {
        id
        name
        vid
      }
      vlan_groups {
        id
      }
    }
    interfaces {
      description
      mac_address
      enabled
      name
      ip_addresses {
        address
        tags {
          id
        }
      }
      connected_circuit_termination {
        circuit {
          cid
          commit_rate
          provider {
            name
          }
        }
      }
      tagged_vlans {
        id
      }
      untagged_vlan {
        id
      }
      cable {
        termination_a_type
        status {
          name
        }
        color
      }
      tagged_vlans {
        location {
          name
        }
        id
      }
      tags {
        id
      }
    }
  }
}""",
            ),
        )

        for query in cls.graphqlqueries:
            query.full_clean()
            query.save()

    def test_run_saved_query(self):
        """Exercise the /run/ API endpoint."""
        self.add_permissions("extras.add_graphqlquery")
        self.add_permissions("extras.change_graphqlquery")
        self.add_permissions("extras.view_graphqlquery")

        url = reverse("extras-api:graphqlquery-run", kwargs={"pk": self.graphqlqueries[0].pk})
        response = self.client.post(url, **self.header)
        self.assertHttpStatus(response, status.HTTP_200_OK)
        self.assertEqual({"data": {"locations": []}}, response.data)

        url = reverse("extras-api:graphqlquery-run", kwargs={"pk": self.graphqlqueries[2].pk})
        response = self.client.post(url, **self.header)
        self.assertHttpStatus(response, status.HTTP_200_OK)
        self.assertEqual({"data": {"devices": []}}, response.data)


# TODO(Glenn): Standardize to APIViewTestCase (needs create & update tests)
class ImageAttachmentTest(
    APIViewTestCases.GetObjectViewTestCase,
    APIViewTestCases.ListObjectsViewTestCase,
    APIViewTestCases.DeleteObjectViewTestCase,
):
    model = ImageAttachment
    choices_fields = ["content_type"]

    @classmethod
    def setUpTestData(cls):
        ct = ContentType.objects.get_for_model(Location)

        location = Location.objects.filter(location_type=LocationType.objects.get(name="Campus")).first()

        ImageAttachment.objects.create(
            content_type=ct,
            object_id=location.pk,
            name="Image Attachment 1",
            image="http://example.com/image1.png",
            image_height=100,
            image_width=100,
        )
        ImageAttachment.objects.create(
            content_type=ct,
            object_id=location.pk,
            name="Image Attachment 2",
            image="http://example.com/image2.png",
            image_height=100,
            image_width=100,
        )
        ImageAttachment.objects.create(
            content_type=ct,
            object_id=location.pk,
            name="Image Attachment 3",
            image="http://example.com/image3.png",
            image_height=100,
            image_width=100,
        )


class JobTest(
    # note no CreateObjectViewTestCase - we do not support user creation of Job records
    APIViewTestCases.GetObjectViewTestCase,
    APIViewTestCases.ListObjectsViewTestCase,
    APIViewTestCases.UpdateObjectViewTestCase,
    APIViewTestCases.DeleteObjectViewTestCase,
):
    """Test cases for the Jobs REST API."""

    model = Job
    choices_fields = None
    update_data = {
        # source, module_name, job_class_name, installed are NOT editable
        "grouping_override": True,
        "grouping": "Overridden grouping",
        "name_override": True,
        "name": "Overridden name",
        "slug": "overridden-slug",
        "description_override": True,
        "description": "This is an overridden description.",
        "enabled": True,
        "approval_required_override": True,
        "approval_required": True,
        "commit_default_override": True,
        "commit_default": False,
        "hidden_override": True,
        "hidden": True,
        "read_only_override": True,
        "read_only": True,
        "soft_time_limit_override": True,
        "soft_time_limit": 350.1,
        "time_limit_override": True,
        "time_limit": 650,
        "has_sensitive_variables": False,
        "has_sensitive_variables_override": True,
        "task_queues": ["default", "priority"],
        "task_queues_override": True,
    }
    bulk_update_data = {
        "enabled": True,
        "approval_required_override": True,
        "approval_required": True,
        "has_sensitive_variables": False,
        "has_sensitive_variables_override": True,
    }

    def setUp(self):
        super().setUp()
        self.default_job_name = "local/api_test_job/APITestJob"
        self.job_model = Job.objects.get_for_class_path(self.default_job_name)
        self.job_model.enabled = True
        self.job_model.validated_save()

    run_success_response_status = status.HTTP_201_CREATED

    def get_run_url(self, class_path="local/api_test_job/APITestJob"):
        job_model = Job.objects.get_for_class_path(class_path)
        return reverse("extras-api:job-run", kwargs={"pk": job_model.pk})

    def test_get_job_variables(self):
        """Test the job/<pk>/variables API endpoint."""
        self.add_permissions("extras.view_job")
        route = get_route_for_model(self.model, "variables", api=True)
        response = self.client.get(reverse(route, kwargs={"pk": self.job_model.pk}), **self.header)
        self.assertEqual(4, len(response.data))  # 4 variables, in order
        self.assertEqual(response.data[0], {"name": "var1", "type": "StringVar", "required": True})
        self.assertEqual(response.data[1], {"name": "var2", "type": "IntegerVar", "required": True})
        self.assertEqual(response.data[2], {"name": "var3", "type": "BooleanVar", "required": False})
        self.assertEqual(
            response.data[3],
            {"name": "var4", "type": "ObjectVar", "required": True, "model": "extras.role"},
        )

    @override_settings(EXEMPT_VIEW_PERMISSIONS=["*"])
    def test_update_job_with_sensitive_variables_set_approval_required_to_true(self):
        job_model = Job.objects.get_for_class_path("local/api_test_job/APITestJob")
        job_model.has_sensitive_variables = True
        job_model.has_sensitive_variables_override = True
        job_model.validated_save()

        url = self._get_detail_url(job_model)
        data = {
            "approval_required_override": True,
            "approval_required": True,
        }

        self.add_permissions("extras.change_job")

        response = self.client.patch(url, data, format="json", **self.header)
        self.assertHttpStatus(response, status.HTTP_400_BAD_REQUEST)
        self.assertEqual(
            response.data["approval_required"][0],
            "A job with sensitive variables cannot also be marked as requiring approval",
        )

    @override_settings(EXEMPT_VIEW_PERMISSIONS=["*"])
    def test_update_approval_required_job_set_has_sensitive_variables_to_true(self):
        job_model = Job.objects.get_for_class_path("local/api_test_job/APITestJob")
        job_model.approval_required = True
        job_model.approval_required_override = True
        job_model.validated_save()

        url = self._get_detail_url(job_model)
        data = {
            "has_sensitive_variables": True,
            "has_sensitive_variables_override": True,
        }

        self.add_permissions("extras.change_job")

        response = self.client.patch(url, data, format="json", **self.header)
        self.assertHttpStatus(response, status.HTTP_400_BAD_REQUEST)
        self.assertEqual(
            response.data["has_sensitive_variables"][0],
            "A job with sensitive variables cannot also be marked as requiring approval",
        )

    @override_settings(EXEMPT_VIEW_PERMISSIONS=["*"])
    def test_run_job_anonymous_not_permitted(self):
        """The run_job endpoint should NOT allow anonymous users to submit jobs."""
        url = self.get_run_url()
        with disable_warnings("django.request"):
            response = self.client.post(url)
        self.assertHttpStatus(response, status.HTTP_403_FORBIDDEN)

    @override_settings(EXEMPT_VIEW_PERMISSIONS=[])
    @mock.patch("nautobot.extras.api.views.get_worker_count")
    def test_run_job_without_permission(self, mock_get_worker_count):
        """Job run request enforces user permissions."""
        mock_get_worker_count.return_value = 1
        url = self.get_run_url()
        with disable_warnings("django.request"):
            response = self.client.post(url, {}, format="json", **self.header)
        self.assertHttpStatus(response, status.HTTP_403_FORBIDDEN)

    @override_settings(EXEMPT_VIEW_PERMISSIONS=[])
    @mock.patch("nautobot.extras.api.views.get_worker_count")
    def test_run_job_object_permissions(self, mock_get_worker_count):
        """The run_job endpoint should enforce object-level permissions."""
        mock_get_worker_count.return_value = 1
        obj_perm = ObjectPermission(
            name="Test permission",
            constraints={"module_name__in": ["test_pass", "test_fail"]},
            actions=["run"],
        )
        obj_perm.save()
        obj_perm.users.add(self.user)
        obj_perm.object_types.add(ContentType.objects.get_for_model(Job))

        # Try post to unpermitted job
        url = self.get_run_url()
        with disable_warnings("django.request"):
            response = self.client.post(url, **self.header)
        self.assertHttpStatus(response, status.HTTP_404_NOT_FOUND)

        # Try post to permitted job
        job_model = Job.objects.get_for_class_path("local/test_pass/TestPass")
        job_model.enabled = True
        job_model.validated_save()
        url = self.get_run_url("local/test_pass/TestPass")
        response = self.client.post(url, **self.header)
        self.assertHttpStatus(response, self.run_success_response_status)

    @override_settings(EXEMPT_VIEW_PERMISSIONS=[])
    @mock.patch("nautobot.extras.api.views.get_worker_count")
    def test_run_job_not_enabled(self, mock_get_worker_count):
        """Job run request enforces the Job.enabled flag."""
        mock_get_worker_count.return_value = 1
        self.add_permissions("extras.run_job")

        job_model = Job.objects.get_for_class_path(self.default_job_name)
        job_model.enabled = False
        job_model.save()

        url = self.get_run_url()
        with disable_warnings("django.request"):
            response = self.client.post(url, {}, format="json", **self.header)
        self.assertHttpStatus(response, status.HTTP_403_FORBIDDEN)

    @override_settings(EXEMPT_VIEW_PERMISSIONS=[])
    @mock.patch("nautobot.extras.api.views.get_worker_count")
    def test_run_job_not_installed(self, mock_get_worker_count):
        """Job run request enforces the Job.installed flag."""
        mock_get_worker_count.return_value = 1
        self.add_permissions("extras.run_job")

        job_model = Job(
            source="local",
            module_name="uninstalled_module",
            job_class_name="NoSuchJob",
            grouping="Uninstalled Module",
            name="No such job",
            installed=False,
            enabled=True,
        )
        job_model.validated_save()

        url = self.get_run_url("local/uninstalled_module/NoSuchJob")
        with disable_warnings("django.request"):
            response = self.client.post(url, {}, format="json", **self.header)
        self.assertHttpStatus(response, status.HTTP_405_METHOD_NOT_ALLOWED)

    @override_settings(EXEMPT_VIEW_PERMISSIONS=[])
    @mock.patch("nautobot.extras.api.views.get_worker_count")
    def test_run_job_no_worker(self, mock_get_worker_count):
        """Job run cannot be requested if Celery is not running."""
        mock_get_worker_count.return_value = 0
        self.add_permissions("extras.run_job")
        device_role = Role.objects.get_for_model(Device).first()
        job_data = {
            "var1": "FooBar",
            "var2": 123,
            "var3": False,
            "var4": device_role.pk,
        }

        data = {
            "data": job_data,
            "commit": True,
        }

        url = self.get_run_url()
        response = self.client.post(url, data, format="json", **self.header)
        self.assertHttpStatus(response, status.HTTP_503_SERVICE_UNAVAILABLE)
        self.assertEqual(
            response.data["detail"], "Unable to process request: No celery workers running on queue default."
        )

    @override_settings(EXEMPT_VIEW_PERMISSIONS=["*"])
    @mock.patch("nautobot.extras.api.views.get_worker_count")
    def test_run_job_object_var(self, mock_get_worker_count):
        """Job run requests can reference objects by their primary keys."""
        mock_get_worker_count.return_value = 1
        self.add_permissions("extras.run_job")
        device_role = Role.objects.get_for_model(Device).first()
        job_data = {
            "var1": "FooBar",
            "var2": 123,
            "var3": False,
            "var4": device_role.pk,
        }

        data = {
            "data": job_data,
            "commit": True,
            "schedule": {
                "name": "test",
                "interval": "future",
                "start_time": str(datetime.now() + timedelta(minutes=1)),
            },
        }

        url = self.get_run_url()
        response = self.client.post(url, data, format="json", **self.header)
        self.assertHttpStatus(response, self.run_success_response_status)

        schedule = ScheduledJob.objects.last()
        self.assertEqual(schedule.kwargs["data"]["var4"], str(device_role.pk))

        self.assertIn("scheduled_job", response.data)
        self.assertIn("job_result", response.data)
        self.assertEqual(response.data["scheduled_job"]["id"], str(schedule.pk))
        self.assertEqual(response.data["scheduled_job"]["url"], self.absolute_api_url(schedule))
        self.assertEqual(response.data["scheduled_job"]["name"], schedule.name)
        # Python < 3.11 doesn't understand the datetime string "2023-04-27T18:33:16.017865Z",
        # but it *does* understand the string "2023-04-27T18:33:17.330836+00:00"
        self.assertEqual(
            datetime.fromisoformat(response.data["scheduled_job"]["start_time"].replace("Z", "+00:00")),
            schedule.start_time,
        )
        self.assertEqual(response.data["scheduled_job"]["interval"], schedule.interval)
        self.assertIsNone(response.data["job_result"])

    @override_settings(EXEMPT_VIEW_PERMISSIONS=["*"])
    @mock.patch("nautobot.extras.api.views.get_worker_count")
    def test_run_job_object_var_no_schedule(self, mock_get_worker_count):
        """
        Run a job with `approval_required` without providing a schedule.

        Assert an immediate schedule that enforces it.
        """
        # Set approval_required=True
        self.job_model.approval_required = True
        self.job_model.save()

        # Do the stuff.
        mock_get_worker_count.return_value = 1
        self.add_permissions("extras.run_job")
        device_role = Role.objects.get_for_model(Device).first()
        job_data = {
            "var1": "FooBar",
            "var2": 123,
            "var3": False,
            "var4": device_role.pk,
        }

        data = {
            "data": job_data,
            "commit": True,
            # schedule is omitted
        }

        url = self.get_run_url()
        response = self.client.post(url, data, format="json", **self.header)
        self.assertHttpStatus(response, self.run_success_response_status)

        # Assert that a JobResult for this job was NOT created.
        self.assertFalse(JobResult.objects.filter(name=self.job_model.name).exists())

        # Assert that we have an immediate ScheduledJob and that it matches the job_model.
        schedule = ScheduledJob.objects.last()
        self.assertIsNotNone(schedule)
        self.assertEqual(schedule.interval, JobExecutionType.TYPE_IMMEDIATELY)
        self.assertEqual(schedule.approval_required, self.job_model.approval_required)
        self.assertEqual(schedule.kwargs["data"]["var4"], str(device_role.pk))

    @override_settings(EXEMPT_VIEW_PERMISSIONS=["*"])
    @mock.patch("nautobot.extras.api.views.get_worker_count")
    def test_run_job_object_var_lookup(self, mock_get_worker_count):
        """Job run requests can reference objects by their attributes."""
        mock_get_worker_count.return_value = 1
        self.add_permissions("extras.run_job")
        device_role = Role.objects.get_for_model(Device).first()
        job_data = {
            "var1": "FooBar",
            "var2": 123,
            "var3": False,
            "var4": {"name": device_role.name},
        }

        # This handles things like ObjectVar fields looked up by non-UUID
        # Jobs are executed with deserialized data
        deserialized_data = get_job(self.default_job_name).deserialize_data(job_data)

        self.assertEqual(
            deserialized_data,
            {"var1": "FooBar", "var2": 123, "var3": False, "var4": device_role},
        )

        url = self.get_run_url()
        response = self.client.post(url, {"data": job_data}, format="json", **self.header)
        self.assertHttpStatus(response, self.run_success_response_status)

        job_result = JobResult.objects.get(name=self.default_job_name)
        self.assertIn("data", job_result.task_kwargs)

        # Ensure the stored task_kwargs deserialize to the same as originally inputted
        self.assertEqual(
            get_job("local/api_test_job/APITestJob").deserialize_data(job_result.task_kwargs["data"]), deserialized_data
        )

        self.assertIn("scheduled_job", response.data)
        self.assertIn("job_result", response.data)
        self.assertIsNone(response.data["scheduled_job"])
        data_job_result = response.data["job_result"]
        expected_data_job_result = JobResultSerializer(job_result, context={"request": response.wsgi_request}).data
        self.assertEqual(data_job_result, expected_data_job_result)

    @override_settings(EXEMPT_VIEW_PERMISSIONS=["*"])
    @mock.patch("nautobot.extras.api.views.get_worker_count")
    def test_run_job_file_data_commit(self, mock_get_worker_count):
        """Job run requests can reference objects by their attributes."""

        test_file = SimpleUploadedFile(name="test_file.txt", content=b"I am content.\n")

        job_model = Job.objects.get_for_class_path("local/test_field_order/TestFieldOrder")
        job_model.enabled = True
        job_model.validated_save()

        mock_get_worker_count.return_value = 1
        self.add_permissions("extras.run_job")

        job_data = {
            "var2": "Ground control to Major Tom",
            "var23": "Commencing countdown, engines on",
            "var1": test_file,
            "_commit": True,
        }

        url = self.get_run_url(class_path="local/test_field_order/TestFieldOrder")
        response = self.client.post(url, data=job_data, **self.header)
        self.assertHttpStatus(response, self.run_success_response_status)

    @override_settings(EXEMPT_VIEW_PERMISSIONS=["*"])
    @mock.patch("nautobot.extras.api.views.get_worker_count")
    def test_run_job_file_data_only(self, mock_get_worker_count):
        """Job run requests can reference objects by their attributes."""

        test_file = SimpleUploadedFile(name="test_file.txt", content=b"I am content.\n")

        job_model = Job.objects.get_for_class_path("local/test_field_order/TestFieldOrder")
        job_model.enabled = True
        job_model.validated_save()

        mock_get_worker_count.return_value = 1
        self.add_permissions("extras.run_job")

        job_data = {
            "var2": "Ground control to Major Tom",
            "var23": "Commencing countdown, engines on",
            "var1": test_file,
        }

        url = self.get_run_url(class_path="local/test_field_order/TestFieldOrder")
        response = self.client.post(url, data=job_data, **self.header)
        self.assertHttpStatus(response, self.run_success_response_status)

    @override_settings(EXEMPT_VIEW_PERMISSIONS=["*"])
    @mock.patch("nautobot.extras.api.views.get_worker_count")
    def test_run_job_file_data_schedule(self, mock_get_worker_count):
        """Job run requests can reference objects by their attributes."""

        test_file = SimpleUploadedFile(name="test_file.txt", content=b"I am content.\n")

        job_model = Job.objects.get_for_class_path("local/test_field_order/TestFieldOrder")
        job_model.enabled = True
        job_model.validated_save()

        mock_get_worker_count.return_value = 1
        self.add_permissions("extras.run_job")

        job_data = {
            "var2": "Ground control to Major Tom",
            "var23": "Commencing countdown, engines on",
            "var1": test_file,
            "_commit": True,
            "_schedule_start_time": str(datetime.now() + timedelta(minutes=1)),
            "_schedule_interval": "future",
            "_schedule_name": "test",
        }

        url = self.get_run_url(class_path="local/test_field_order/TestFieldOrder")
        response = self.client.post(url, data=job_data, **self.header)
        self.assertHttpStatus(response, self.run_success_response_status)

    @override_settings(EXEMPT_VIEW_PERMISSIONS=["*"])
    @mock.patch("nautobot.extras.api.views.get_worker_count")
    def test_run_job_future(self, mock_get_worker_count):
        """In addition to the base test case provided by JobAPIRunTestMixin, also verify the JSON response data."""
        mock_get_worker_count.return_value = 1
        self.add_permissions("extras.run_job")
        d = Role.objects.get_for_model(Device).first()
        data = {
            "data": {"var1": "x", "var2": 1, "var3": False, "var4": d.pk},
            "commit": True,
            "schedule": {
                "start_time": str(datetime.now() + timedelta(minutes=1)),
                "interval": "future",
                "name": "test",
            },
        }

        url = self.get_run_url()
        response = self.client.post(url, data, format="json", **self.header)
        self.assertHttpStatus(response, self.run_success_response_status)

        schedule = ScheduledJob.objects.last()
        self.assertEqual(schedule.kwargs["scheduled_job_pk"], str(schedule.pk))

        self.assertIn("scheduled_job", response.data)
        self.assertIn("job_result", response.data)
        self.assertEqual(response.data["scheduled_job"]["id"], str(schedule.pk))
        self.assertEqual(response.data["scheduled_job"]["url"], self.absolute_api_url(schedule))
        self.assertEqual(response.data["scheduled_job"]["name"], schedule.name)
        # Python < 3.11 doesn't understand the datetime string "2023-04-27T18:33:16.017865Z",
        # but it *does* understand the string "2023-04-27T18:33:17.330836+00:00"
        self.assertEqual(
            datetime.fromisoformat(response.data["scheduled_job"]["start_time"].replace("Z", "+00:00")),
            schedule.start_time,
        )
        self.assertEqual(response.data["scheduled_job"]["interval"], schedule.interval)
        self.assertIsNone(response.data["job_result"])

    @override_settings(EXEMPT_VIEW_PERMISSIONS=["*"])
    @mock.patch("nautobot.extras.api.views.get_worker_count")
    def test_run_a_job_with_sensitive_variables_for_future(self, mock_get_worker_count):
        mock_get_worker_count.return_value = 1
        self.add_permissions("extras.run_job")

        job_model = Job.objects.get(job_class_name="ExampleJob")
        job_model.enabled = True
        job_model.validated_save()

        url = reverse("extras-api:job-run", kwargs={"pk": job_model.pk})
        data = {
            "data": {},
            "commit": True,
            "schedule": {
                "start_time": str(datetime.now() + timedelta(minutes=1)),
                "interval": "future",
                "name": "test",
            },
        }

        # url = self.get_run_url()
        response = self.client.post(url, data, format="json", **self.header)
        self.assertHttpStatus(response, status.HTTP_400_BAD_REQUEST)
        self.assertEqual(
            response.data["schedule"]["interval"][0],
            "Unable to schedule job: Job may have sensitive input variables",
        )

    @override_settings(EXEMPT_VIEW_PERMISSIONS=["*"])
    @mock.patch("nautobot.extras.api.views.get_worker_count")
    def test_run_a_job_with_sensitive_variables_and_requires_approval(self, mock_get_worker_count):
        mock_get_worker_count.return_value = 1
        self.add_permissions("extras.run_job")

        job_model = Job.objects.get(job_class_name="ExampleJob")
        job_model.enabled = True
        job_model.has_sensitive_variables = True
        job_model.approval_required = True
        job_model.save()

        url = reverse("extras-api:job-run", kwargs={"pk": job_model.pk})
        data = {
            "data": {},
            "commit": True,
            "schedule": {
                "interval": "immediately",
                "name": "test",
            },
        }

        response = self.client.post(url, data, format="json", **self.header)
        self.assertHttpStatus(response, status.HTTP_400_BAD_REQUEST)
        self.assertEqual(
            response.data[0],
            "Unable to run or schedule job: "
            "This job is flagged as possibly having sensitive variables but is also flagged as requiring approval."
            "One of these two flags must be removed before this job can be scheduled or run.",
        )

    @override_settings(EXEMPT_VIEW_PERMISSIONS=["*"])
    @mock.patch("nautobot.extras.api.views.get_worker_count")
    def test_run_a_job_with_sensitive_variables_immediately(self, mock_get_worker_count):
        mock_get_worker_count.return_value = 1
        self.add_permissions("extras.run_job")
        d = Role.objects.get_for_model(Device).first()
        data = {
            "data": {"var1": "x", "var2": 1, "var3": False, "var4": d.pk},
            "commit": True,
            "schedule": {
                "interval": "immediately",
                "name": "test",
            },
        }
        job = Job.objects.get_for_class_path(self.default_job_name)
        job.has_sensitive_variables = True
        job.has_sensitive_variables_override = True
        job.validated_save()

        url = self.get_run_url()
        response = self.client.post(url, data, format="json", **self.header)
        self.assertHttpStatus(response, self.run_success_response_status)

        job_result = JobResult.objects.get(name=self.default_job_name)
        self.assertEqual(job_result.task_kwargs, None)

    @override_settings(EXEMPT_VIEW_PERMISSIONS=["*"])
    @mock.patch("nautobot.extras.api.views.get_worker_count")
    def test_run_job_future_past(self, mock_get_worker_count):
        mock_get_worker_count.return_value = 1
        self.add_permissions("extras.run_job")
        d = Role.objects.get_for_model(Device).first()
        data = {
            "data": {"var1": "x", "var2": 1, "var3": False, "var4": d.pk},
            "commit": True,
            "schedule": {
                "start_time": str(datetime.now() - timedelta(minutes=1)),
                "interval": "future",
                "name": "test",
            },
        }

        url = self.get_run_url()
        response = self.client.post(url, data, format="json", **self.header)
        self.assertHttpStatus(response, status.HTTP_400_BAD_REQUEST)

    @override_settings(EXEMPT_VIEW_PERMISSIONS=["*"])
    @mock.patch("nautobot.extras.api.views.get_worker_count")
    def test_run_job_interval(self, mock_get_worker_count):
        mock_get_worker_count.return_value = 1
        self.add_permissions("extras.run_job")
        d = Role.objects.get_for_model(Device).first()
        data = {
            "data": {"var1": "x", "var2": 1, "var3": False, "var4": d.pk},
            "commit": True,
            "schedule": {
                "start_time": str(datetime.now() + timedelta(minutes=1)),
                "interval": "hourly",
                "name": "test",
            },
        }

        url = self.get_run_url()
        response = self.client.post(url, data, format="json", **self.header)
        self.assertHttpStatus(response, self.run_success_response_status)

        schedule = ScheduledJob.objects.last()

        self.assertIn("scheduled_job", response.data)
        self.assertIn("job_result", response.data)
        self.assertEqual(response.data["scheduled_job"]["id"], str(schedule.pk))
        self.assertEqual(response.data["scheduled_job"]["url"], self.absolute_api_url(schedule))
        self.assertEqual(response.data["scheduled_job"]["name"], schedule.name)
        # Python < 3.11 doesn't understand the datetime string "2023-04-27T18:33:16.017865Z",
        # but it *does* understand the string "2023-04-27T18:33:17.330836+00:00"
        self.assertEqual(
            datetime.fromisoformat(response.data["scheduled_job"]["start_time"].replace("Z", "+00:00")),
            schedule.start_time,
        )
        self.assertEqual(response.data["scheduled_job"]["interval"], schedule.interval)
        self.assertIsNone(response.data["job_result"])

    @override_settings(EXEMPT_VIEW_PERMISSIONS=[])
    def test_run_job_with_invalid_data(self):
        self.add_permissions("extras.run_job")

        data = {
            "data": "invalid",
            "commit": True,
        }

        url = self.get_run_url()
        response = self.client.post(url, data, format="json", **self.header)
        self.assertHttpStatus(response, status.HTTP_400_BAD_REQUEST)
        self.assertEqual(response.data, {"errors": ["Job data needs to be a dict"]})

    @override_settings(EXEMPT_VIEW_PERMISSIONS=[])
    def test_run_job_with_wrong_data(self):
        self.add_permissions("extras.run_job")
        job_data = {
            "var1": "FooBar",
            "var2": 123,
            "var3": False,
            "var5": "wrong",
        }

        data = {
            "data": job_data,
            "commit": True,
        }

        url = self.get_run_url()
        response = self.client.post(url, data, format="json", **self.header)
        self.assertHttpStatus(response, status.HTTP_400_BAD_REQUEST)
        self.assertEqual(response.data, {"errors": {"var5": ["Job data contained an unknown property"]}})

    @override_settings(EXEMPT_VIEW_PERMISSIONS=[])
    def test_run_job_with_missing_data(self):
        self.add_permissions("extras.run_job")

        job_data = {
            "var1": "FooBar",
            "var3": False,
        }

        data = {
            "data": job_data,
            "commit": True,
        }

        url = self.get_run_url()
        response = self.client.post(url, data, format="json", **self.header)
        self.assertHttpStatus(response, status.HTTP_400_BAD_REQUEST)
        self.assertEqual(
            response.data, {"errors": {"var2": ["This field is required."], "var4": ["This field is required."]}}
        )

    @override_settings(EXEMPT_VIEW_PERMISSIONS=[])
    def test_run_job_with_invalid_task_queue(self):
        self.add_permissions("extras.run_job")
        d = Role.objects.get_for_model(Device).first()
        data = {
            "data": {"var1": "x", "var2": 1, "var3": False, "var4": d.pk},
            "commit": True,
            "task_queue": "invalid",
        }

        url = self.get_run_url()
        response = self.client.post(url, data, format="json", **self.header)
        self.assertHttpStatus(response, status.HTTP_400_BAD_REQUEST)
        self.assertEqual(
            response.data,
            {"task_queue": ['"invalid" is not a valid choice.']},
        )

    @override_settings(EXEMPT_VIEW_PERMISSIONS=[])
    @mock.patch("nautobot.extras.api.views.get_worker_count", return_value=1)
    def test_run_job_with_valid_task_queue(self, _):
        self.add_permissions("extras.run_job")
        d = Role.objects.get_for_model(Device).first()
        data = {
            "data": {"var1": "x", "var2": 1, "var3": False, "var4": d.pk},
            "commit": True,
            "task_queue": settings.CELERY_TASK_DEFAULT_QUEUE,
        }

        url = self.get_run_url()
        response = self.client.post(url, data, format="json", **self.header)
        self.assertHttpStatus(response, self.run_success_response_status)

    @override_settings(EXEMPT_VIEW_PERMISSIONS=[])
    @mock.patch("nautobot.extras.api.views.get_worker_count", return_value=1)
    def test_run_job_with_default_queue_with_empty_job_model_task_queues(self, _):
        self.add_permissions("extras.run_job")
        data = {
            "commit": True,
            "task_queue": settings.CELERY_TASK_DEFAULT_QUEUE,
        }

        job_model = Job.objects.get_for_class_path("local/test_pass/TestPass")
        job_model.enabled = True
        job_model.validated_save()
        url = self.get_run_url("local/test_pass/TestPass")
        response = self.client.post(url, data, format="json", **self.header)
        self.assertHttpStatus(response, self.run_success_response_status)


class JobHookTest(APIViewTestCases.APIViewTestCase):
    model = JobHook
    choices_fields = []
    update_data = {
        "name": "Overridden name",
        "enabled": False,
        "type_create": True,
        "type_update": True,
        "type_delete": False,
    }
    bulk_update_data = {
        "enabled": False,
        "type_create": True,
        "type_update": True,
        "type_delete": False,
    }

    @classmethod
    def setUpTestData(cls):
        cls.create_data = [
            {
                "name": "JobHook4",
                "content_types": ["dcim.consoleport"],
                "type_delete": True,
                "job": Job.objects.get(job_class_name="TestJobHookReceiverLog").pk,
                "enabled": False,
            },
            {
                "name": "JobHook5",
                "content_types": ["dcim.consoleport"],
                "type_delete": True,
                "job": Job.objects.get(job_class_name="TestJobHookReceiverChange").pk,
                "enabled": False,
            },
            {
                "name": "JobHook6",
                "content_types": ["dcim.consoleport"],
                "type_delete": True,
                "job": Job.objects.get(job_class_name="TestJobHookReceiverFail").pk,
                "enabled": False,
            },
        ]
        cls.job_hooks = (
            JobHook(
                name="JobHook1",
                type_create=True,
                job=Job.objects.get(job_class_name="TestJobHookReceiverLog"),
                type_delete=True,
            ),
            JobHook(
                name="JobHook2",
                type_create=True,
                job=Job.objects.get(job_class_name="TestJobHookReceiverChange"),
                type_delete=True,
            ),
            JobHook(
                name="JobHook3",
                type_create=True,
                job=Job.objects.get(job_class_name="TestJobHookReceiverFail"),
                type_delete=True,
            ),
        )

        obj_type = ContentType.objects.get_for_model(DeviceType)

        for job_hook in cls.job_hooks:
            job_hook.save()
            job_hook.content_types.set([obj_type])

    def test_validate_post(self):
        """POST a job hook with values that duplicate another job hook"""

        data = {
            "name": "JobHook4",
            "content_types": ["dcim.devicetype"],
            "job": Job.objects.get(job_class_name="TestJobHookReceiverLog").pk,
            "type_create": False,
            "type_delete": True,
        }

        self.add_permissions("extras.add_jobhook")
        response = self.client.post(self._get_list_url(), data, format="json", **self.header)
        self.assertContains(
            response,
            "A job hook already exists for delete on dcim | device type to job TestJobHookReceiverLog",
            status_code=400,
        )

    def test_validate_patch(self):
        """PATCH an existing job hook with values that duplicate another job hook"""

        data = {
            "job": Job.objects.get(job_class_name="TestJobHookReceiverLog").pk,
            "type_delete": True,
        }

        self.add_permissions("extras.change_jobhook")
        job_hook2 = JobHook.objects.get(name="JobHook2")
        response = self.client.patch(self._get_detail_url(job_hook2), data, format="json", **self.header)
        self.assertContains(
            response,
            "A job hook already exists for delete on dcim | device type to job TestJobHookReceiverLog",
            status_code=400,
        )


class JobButtonTest(APIViewTestCases.APIViewTestCase):
    model = JobButton
    choices_fields = ["button_class"]

    @classmethod
    def setUpTestData(cls):
        cls.create_data = [
            {
                "name": "JobButton4",
                "text": "JobButton4",
                "content_types": ["dcim.location"],
                "job": Job.objects.get(job_class_name="TestJobButtonReceiverSimple").pk,
            },
            {
                "name": "JobButton5",
                "text": "JobButton5",
                "content_types": ["circuits.circuit"],
                "job": Job.objects.get(job_class_name="TestJobButtonReceiverComplex").pk,
            },
        ]
        location_type = ContentType.objects.get_for_model(Location)
        device_type = ContentType.objects.get_for_model(Device)

        location_jb = JobButton(
            name="api-test-location",
            text="API job button location text",
            job=Job.objects.get(job_class_name="TestJobButtonReceiverSimple"),
            weight=100,
            confirmation=True,
        )
        location_jb.save()
        location_jb.content_types.set([location_type])

        device_jb = JobButton.objects.create(
            name="api-test-device",
            text="API job button device text",
            job=Job.objects.get(job_class_name="TestJobButtonReceiverSimple"),
            weight=100,
            confirmation=True,
        )
        device_jb.save()
        device_jb.content_types.set([device_type])

        complex_jb = JobButton.objects.create(
            name="api-test-complex",
            text="API job button complex text",
            job=Job.objects.get(job_class_name="TestJobButtonReceiverComplex"),
            weight=100,
            confirmation=True,
        )
        complex_jb.save()
        complex_jb.content_types.set([device_type, location_type])


class JobResultTest(
    APIViewTestCases.GetObjectViewTestCase,
    APIViewTestCases.ListObjectsViewTestCase,
    APIViewTestCases.DeleteObjectViewTestCase,
):
    model = JobResult

    @classmethod
    def setUpTestData(cls):
        jobs = Job.objects.all()[:2]
        job_ct = ContentType.objects.get_for_model(Job)
        git_ct = ContentType.objects.get_for_model(GitRepository)

        JobResult.objects.create(
            job_model=jobs[0],
            name=jobs[0].class_path,
            obj_type=job_ct,
            date_done=now(),
            user=None,
            status=JobResultStatusChoices.STATUS_SUCCESS,
            data={"output": "\nRan for 3 seconds"},
            task_kwargs=None,
            scheduled_job=None,
            task_id=uuid.uuid4(),
        )
        JobResult.objects.create(
            job_model=None,
            name="Git Repository",
            obj_type=git_ct,
            date_done=now(),
            user=None,
            status=JobResultStatusChoices.STATUS_SUCCESS,
            data=None,
            task_kwargs={"repository_pk": uuid.uuid4()},
            scheduled_job=None,
            task_id=uuid.uuid4(),
        )
        JobResult.objects.create(
            job_model=jobs[1],
            name=jobs[1].class_path,
            obj_type=job_ct,
            date_done=None,
            user=None,
            status=JobResultStatusChoices.STATUS_PENDING,
            data=None,
            task_kwargs={"data": {"device": uuid.uuid4(), "multichoices": ["red", "green"], "checkbox": False}},
            scheduled_job=None,
            task_id=uuid.uuid4(),
        )


class JobLogEntryTest(
    APIViewTestCases.GetObjectViewTestCase,
    APIViewTestCases.ListObjectsViewTestCase,
):
    model = JobLogEntry
    choices_fields = []

    @classmethod
    def setUpTestData(cls):
        cls.job_result = JobResult.objects.create(
            name="test",
            task_id=uuid.uuid4(),
            obj_type=ContentType.objects.get_for_model(GitRepository),
        )

        for log_level in ("debug", "info", "success", "warning"):
            JobLogEntry.objects.create(
                log_level=log_level,
                grouping="run",
                job_result=cls.job_result,
                message=f"I am a {log_level} log.",
            )

    def test_list_job_logs_from_job_results_detail(self):
        """Test `logs` endpoint from `JobResult` detail."""
        self.add_permissions("extras.view_jobresult")
        url = reverse("extras-api:jobresult-logs", kwargs={"pk": self.job_result.pk})
        response = self.client.get(url, **self.header)
        self.assertEqual(len(response.json()), JobLogEntry.objects.count())


class ScheduledJobTest(
    APIViewTestCases.GetObjectViewTestCase,
    APIViewTestCases.ListObjectsViewTestCase,
):
    model = ScheduledJob
    choices_fields = []

    @classmethod
    def setUpTestData(cls):
        user = User.objects.create(username="user1", is_active=True)
        job_model = Job.objects.get_for_class_path("local/test_pass/TestPass")
        ScheduledJob.objects.create(
            name="test1",
            task="nautobot.extras.jobs.scheduled_job_handler",
            job_class=job_model.class_path,
            job_model=job_model,
            interval=JobExecutionType.TYPE_IMMEDIATELY,
            user=user,
            approval_required=True,
            start_time=now(),
        )
        ScheduledJob.objects.create(
            name="test2",
            task="nautobot.extras.jobs.scheduled_job_handler",
            job_class=job_model.class_path,
            job_model=job_model,
            interval=JobExecutionType.TYPE_IMMEDIATELY,
            user=user,
            approval_required=True,
            start_time=now(),
        )
        ScheduledJob.objects.create(
            name="test3",
            task="nautobot.extras.jobs.scheduled_job_handler",
            job_class=job_model.class_path,
            job_model=job_model,
            interval=JobExecutionType.TYPE_IMMEDIATELY,
            user=user,
            approval_required=True,
            start_time=now(),
        )


class JobApprovalTest(APITestCase):
    @classmethod
    def setUpTestData(cls):
        cls.additional_user = User.objects.create(username="user1", is_active=True)
        cls.job_model = Job.objects.get_for_class_path("local/test_pass/TestPass")
        cls.job_model.enabled = True
        cls.job_model.save()
        cls.scheduled_job = ScheduledJob.objects.create(
            name="test",
            task="nautobot.extras.jobs.scheduled_job_handler",
            job_class=cls.job_model.class_path,
            job_model=cls.job_model,
            interval=JobExecutionType.TYPE_IMMEDIATELY,
            user=cls.additional_user,
            approval_required=True,
            start_time=now(),
        )

    @override_settings(EXEMPT_VIEW_PERMISSIONS=["*"])
    def test_approve_job_anonymous(self):
        url = reverse("extras-api:scheduledjob-approve", kwargs={"pk": self.scheduled_job.pk})
        response = self.client.post(url)
        self.assertHttpStatus(response, status.HTTP_403_FORBIDDEN)

    @override_settings(EXEMPT_VIEW_PERMISSIONS=["*"])
    def test_approve_job_without_permission(self):
        url = reverse("extras-api:scheduledjob-approve", kwargs={"pk": self.scheduled_job.pk})
        with disable_warnings("django.request"):
            response = self.client.post(url, **self.header)
        self.assertHttpStatus(response, status.HTTP_403_FORBIDDEN)

    @override_settings(EXEMPT_VIEW_PERMISSIONS=["*"])
    def test_approve_job_without_approve_job_permission(self):
        self.add_permissions("extras.view_scheduledjob", "extras.change_scheduledjob")
        url = reverse("extras-api:scheduledjob-approve", kwargs={"pk": self.scheduled_job.pk})
        response = self.client.post(url, **self.header)
        self.assertHttpStatus(response, status.HTTP_403_FORBIDDEN)

    @override_settings(EXEMPT_VIEW_PERMISSIONS=["*"])
    def test_approve_job_without_change_scheduledjob_permission(self):
        self.add_permissions("extras.approve_job", "extras.view_scheduledjob")
        url = reverse("extras-api:scheduledjob-approve", kwargs={"pk": self.scheduled_job.pk})
        response = self.client.post(url, **self.header)
        self.assertHttpStatus(response, status.HTTP_403_FORBIDDEN)

    @override_settings(EXEMPT_VIEW_PERMISSIONS=["*"])
    def test_approve_job_same_user(self):
        self.add_permissions("extras.approve_job", "extras.view_scheduledjob", "extras.change_scheduledjob")
        scheduled_job = ScheduledJob.objects.create(
            name="test",
            task="nautobot.extras.jobs.scheduled_job_handler",
            job_class=self.job_model.class_path,
            job_model=self.job_model,
            interval=JobExecutionType.TYPE_IMMEDIATELY,
            user=self.user,
            approval_required=True,
            start_time=now(),
        )
        url = reverse("extras-api:scheduledjob-approve", kwargs={"pk": scheduled_job.pk})
        response = self.client.post(url, **self.header)
        self.assertHttpStatus(response, status.HTTP_403_FORBIDDEN)

    @override_settings(EXEMPT_VIEW_PERMISSIONS=["*"])
    def test_approve_job(self):
        self.add_permissions("extras.approve_job", "extras.view_scheduledjob", "extras.change_scheduledjob")
        url = reverse("extras-api:scheduledjob-approve", kwargs={"pk": self.scheduled_job.pk})
        response = self.client.post(url, **self.header)
        self.assertHttpStatus(response, status.HTTP_200_OK)

    @override_settings(EXEMPT_VIEW_PERMISSIONS=["*"])
    def test_approve_job_in_past(self):
        self.add_permissions("extras.approve_job", "extras.view_scheduledjob", "extras.change_scheduledjob")
        scheduled_job = ScheduledJob.objects.create(
            name="test",
            task="nautobot.extras.jobs.scheduled_job_handler",
            job_class=self.job_model.class_path,
            job_model=self.job_model,
            interval=JobExecutionType.TYPE_FUTURE,
            one_off=True,
            user=self.additional_user,
            approval_required=True,
            start_time=now(),
        )
        url = reverse("extras-api:scheduledjob-approve", kwargs={"pk": scheduled_job.pk})
        response = self.client.post(url, **self.header)
        self.assertHttpStatus(response, status.HTTP_400_BAD_REQUEST)

    @override_settings(EXEMPT_VIEW_PERMISSIONS=["*"])
    def test_approve_job_in_past_force(self):
        self.add_permissions("extras.approve_job", "extras.view_scheduledjob", "extras.change_scheduledjob")
        scheduled_job = ScheduledJob.objects.create(
            name="test",
            task="nautobot.extras.jobs.scheduled_job_handler",
            job_class=self.job_model.class_path,
            job_model=self.job_model,
            interval=JobExecutionType.TYPE_FUTURE,
            one_off=True,
            user=self.additional_user,
            approval_required=True,
            start_time=now(),
        )
        url = reverse("extras-api:scheduledjob-approve", kwargs={"pk": scheduled_job.pk})
        response = self.client.post(url + "?force=true", **self.header)
        self.assertHttpStatus(response, status.HTTP_200_OK)

    @override_settings(EXEMPT_VIEW_PERMISSIONS=["*"])
    def test_deny_job_without_permission(self):
        url = reverse("extras-api:scheduledjob-deny", kwargs={"pk": self.scheduled_job.pk})
        with disable_warnings("django.request"):
            response = self.client.post(url, **self.header)
        self.assertHttpStatus(response, status.HTTP_403_FORBIDDEN)

    @override_settings(EXEMPT_VIEW_PERMISSIONS=["*"])
    def test_deny_job_without_approve_job_permission(self):
        self.add_permissions("extras.view_scheduledjob", "extras.delete_scheduledjob")
        url = reverse("extras-api:scheduledjob-deny", kwargs={"pk": self.scheduled_job.pk})
        response = self.client.post(url, **self.header)
        self.assertHttpStatus(response, status.HTTP_403_FORBIDDEN)

    @override_settings(EXEMPT_VIEW_PERMISSIONS=["*"])
    def test_deny_job_without_delete_scheduledjob_permission(self):
        self.add_permissions("extras.approve_job", "extras.view_scheduledjob")
        url = reverse("extras-api:scheduledjob-deny", kwargs={"pk": self.scheduled_job.pk})
        response = self.client.post(url, **self.header)
        self.assertHttpStatus(response, status.HTTP_403_FORBIDDEN)

    @override_settings(EXEMPT_VIEW_PERMISSIONS=["*"])
    def test_deny_job(self):
        self.add_permissions("extras.approve_job", "extras.view_scheduledjob", "extras.delete_scheduledjob")
        url = reverse("extras-api:scheduledjob-deny", kwargs={"pk": self.scheduled_job.pk})
        response = self.client.post(url, **self.header)
        self.assertHttpStatus(response, status.HTTP_200_OK)
        self.assertIsNone(ScheduledJob.objects.filter(pk=self.scheduled_job.pk).first())

    @override_settings(EXEMPT_VIEW_PERMISSIONS=[])
    def test_dry_run_job_without_permission(self):
        url = reverse("extras-api:scheduledjob-dry-run", kwargs={"pk": self.scheduled_job.pk})
        with disable_warnings("django.request"):
            response = self.client.post(url, **self.header)
        self.assertHttpStatus(response, status.HTTP_403_FORBIDDEN)

    @override_settings(EXEMPT_VIEW_PERMISSIONS=["*"])
    def test_dry_run_job_without_run_job_permission(self):
        self.add_permissions("extras.view_scheduledjob")
        url = reverse("extras-api:scheduledjob-dry-run", kwargs={"pk": self.scheduled_job.pk})
        response = self.client.post(url, **self.header)
        self.assertHttpStatus(response, status.HTTP_403_FORBIDDEN)

    @override_settings(EXEMPT_VIEW_PERMISSIONS=["*"])
    def test_dry_run_job(self):
        self.add_permissions("extras.run_job", "extras.view_scheduledjob")
        url = reverse("extras-api:scheduledjob-dry-run", kwargs={"pk": self.scheduled_job.pk})
        response = self.client.post(url, **self.header)
        self.assertHttpStatus(response, status.HTTP_200_OK)


class NoteTest(APIViewTestCases.APIViewTestCase):
    model = Note
    choices_fields = ["assigned_object_type"]

    @classmethod
    def setUpTestData(cls):
        location1 = Location.objects.filter(location_type=LocationType.objects.get(name="Campus")).first()
        location2 = Location.objects.filter(location_type=LocationType.objects.get(name="Campus")).last()
        ct = ContentType.objects.get_for_model(Location)
        user1 = User.objects.create(username="user1", is_active=True)
        user2 = User.objects.create(username="user2", is_active=True)

        cls.create_data = [
            {
                "note": "This is a test.",
                "assigned_object_id": location1.pk,
                "assigned_object_type": "dcim.location",
            },
            {
                "note": "This is a test.",
                "assigned_object_id": location2.pk,
                "assigned_object_type": "dcim.location",
            },
            {
                "note": "This is a note on location 1.",
                "assigned_object_id": location1.pk,
                "assigned_object_type": "dcim.location",
            },
        ]
        cls.bulk_update_data = {
            "note": "Bulk change.",
        }
        Note.objects.create(
            note="location has been placed on maintenance.",
            user=user1,
            assigned_object_type=ct,
            assigned_object_id=location1.pk,
        )
        Note.objects.create(
            note="location maintenance has ended.",
            user=user1,
            assigned_object_type=ct,
            assigned_object_id=location1.pk,
        )
        Note.objects.create(
            note="location is under duress.",
            user=user2,
            assigned_object_type=ct,
            assigned_object_id=location2.pk,
        )


<<<<<<< HEAD
# @skip(reason="Content Types are BROKEN")
# class RelationshipTest(APIViewTestCases.APIViewTestCase, RequiredRelationshipTestMixin):
#     model = Relationship
#     brief_fields = ["display", "id", "name", "slug", "url"]

#     create_data = [
#         {
#             "name": "Device VLANs",
#             "slug": "device-vlans",
#             "type": "many-to-many",
#             "source_type": "ipam.vlan",
#             "destination_type": "dcim.device",
#         },
#         {
#             "name": "Primary VLAN",
#             "slug": "primary-vlan",
#             "type": "one-to-many",
#             "source_type": "ipam.vlan",
#             "destination_type": "dcim.device",
#         },
#         {
#             "name": "Primary Interface",
#             "slug": "primary-interface",
#             "type": "one-to-one",
#             "source_type": "dcim.device",
#             "source_label": "primary interface",
#             "destination_type": "dcim.interface",
#             "destination_hidden": True,
#         },
#         {
#             "name": "Relationship 1",
#             "type": "one-to-one",
#             "source_type": "dcim.device",
#             "source_label": "primary interface",
#             "destination_type": "dcim.interface",
#             "destination_hidden": True,
#         },
#     ]

#     bulk_update_data = {
#         "source_filter": {"slug": ["some-slug"]},
#     }
#     choices_fields = ["destination_type", "source_type", "type", "required_on"]
#     slug_source = "name"
#     slugify_function = staticmethod(slugify_dashes_to_underscores)

#     @classmethod
#     def setUpTestData(cls):
#         location_type = ContentType.objects.get_for_model(Location)
#         device_type = ContentType.objects.get_for_model(Device)

#         cls.relationships = (
#             Relationship(
#                 name="Related locations",
#                 slug="related-locations",
#                 type="symmetric-many-to-many",
#                 source_type=location_type,
#                 destination_type=location_type,
#             ),
#             Relationship(
#                 name="Unrelated locations",
#                 slug="unrelated-locations",
#                 type="many-to-many",
#                 source_type=location_type,
#                 source_label="Other locations (from source side)",
#                 destination_type=location_type,
#                 destination_label="Other locations (from destination side)",
#             ),
#             Relationship(
#                 name="Devices found elsewhere",
#                 slug="devices-elsewhere",
#                 type="many-to-many",
#                 source_type=location_type,
#                 destination_type=device_type,
#             ),
#         )
#         for relationship in cls.relationships:
#             relationship.validated_save()
#         cls.lt = LocationType.objects.get(name="Campus")
#         location_status = Status.objects.get_for_model(Location).first()
#         cls.location = Location.objects.create(name="Location 1", status=location_status, location_type=cls.lt)

#     def test_get_all_relationships_on_location(self):
#         """Verify that all relationships are accurately represented when requested."""
#         self.add_permissions("dcim.view_location")
#         response = self.client.get(
#             reverse("dcim-api:location-detail", kwargs={"pk": self.location.pk}) + "?include=relationships",
#             **self.header,
#         )
#         self.assertHttpStatus(response, status.HTTP_200_OK)
#         self.assertIn("relationships", response.data)
#         self.assertIsInstance(response.data["relationships"], dict)
#         self.maxDiff = None
#         self.assertEqual(
#             {
#                 self.relationships[0].slug: {
#                     "id": str(self.relationships[0].pk),
#                     "url": (
#                         "http://nautobot.example.com"
#                         + reverse("extras-api:relationship-detail", kwargs={"pk": self.relationships[0].pk})
#                     ),
#                     "name": self.relationships[0].name,
#                     "type": self.relationships[0].type,
#                     "peer": {
#                         "label": "locations",
#                         "object_type": "dcim.location",
#                         "objects": [],
#                     },
#                 },
#                 self.relationships[1].slug: {
#                     "id": str(self.relationships[1].pk),
#                     "url": (
#                         "http://nautobot.example.com"
#                         + reverse("extras-api:relationship-detail", kwargs={"pk": self.relationships[1].pk})
#                     ),
#                     "name": self.relationships[1].name,
#                     "type": self.relationships[1].type,
#                     "destination": {
#                         "label": self.relationships[1].source_label,  # yes -- it's a bit confusing
#                         "object_type": "dcim.location",
#                         "objects": [],
#                     },
#                     "source": {
#                         "label": self.relationships[1].destination_label,  # yes -- it's a bit confusing
#                         "object_type": "dcim.location",
#                         "objects": [],
#                     },
#                 },
#                 self.relationships[2].slug: {
#                     "id": str(self.relationships[2].pk),
#                     "url": (
#                         "http://nautobot.example.com"
#                         + reverse("extras-api:relationship-detail", kwargs={"pk": self.relationships[2].pk})
#                     ),
#                     "name": self.relationships[2].name,
#                     "type": self.relationships[2].type,
#                     "destination": {
#                         "label": "devices",
#                         "object_type": "dcim.device",
#                         "objects": [],
#                     },
#                 },
#             },
#             response.data["relationships"],
#         )

#     def test_populate_relationship_associations_on_location_create(self):
#         """Verify that relationship associations can be populated at instance creation time."""
#         location_type = LocationType.objects.get(name="Campus")
#         existing_location_1 = Location.objects.create(
#             name="Existing Location 1",
#             status=Status.objects.get_for_model(Location).first(),
#             location_type=location_type,
#         )
#         existing_location_2 = Location.objects.create(
#             name="Existing Location 2",
#             status=Status.objects.get_for_model(Location).first(),
#             location_type=location_type,
#         )
#         manufacturer = Manufacturer.objects.first()
#         device_type = DeviceType.objects.create(
#             manufacturer=manufacturer,
#             model="device Type 1",
#             slug="device-type-1",
#         )
#         device_role = Role.objects.get_for_model(Device).first()
#         device_status = Status.objects.get_for_model(Device).first()
#         existing_device_1 = Device.objects.create(
#             name="existing-device-location-1",
#             status=device_status,
#             role=device_role,
#             device_type=device_type,
#             location=existing_location_1,
#         )
#         existing_device_2 = Device.objects.create(
#             name="existing-device-location-2",
#             status=device_status,
#             role=device_role,
#             device_type=device_type,
#             location=existing_location_2,
#         )

#         self.add_permissions("dcim.view_location", "dcim.add_location", "extras.add_relationshipassociation")
#         response = self.client.post(
#             reverse("dcim-api:location-list"),
#             data={
#                 "name": "New location",
#                 "status": Status.objects.get_for_model(Location).first().pk,
#                 "location_type": location_type.pk,
#                 "relationships": {
#                     self.relationships[0].slug: {
#                         "peer": {
#                             "objects": [str(existing_location_1.pk)],
#                         },
#                     },
#                     self.relationships[1].slug: {
#                         "source": {
#                             "objects": [str(existing_location_2.pk)],
#                         },
#                     },
#                     self.relationships[2].slug: {
#                         "destination": {
#                             "objects": [
#                                 {"name": "existing-device-location-1"},
#                                 {"name": "existing-device-location-2"},
#                             ],
#                         },
#                     },
#                 },
#             },
#             format="json",
#             **self.header,
#         )
#         self.assertHttpStatus(response, status.HTTP_201_CREATED)
#         new_location_id = response.data["id"]
#         # Peer case - don't distinguish source/destination
#         self.assertTrue(
#             RelationshipAssociation.objects.filter(
#                 relationship=self.relationships[0],
#                 source_type=self.relationships[0].source_type,
#                 source_id__in=[existing_location_1.pk, new_location_id],
#                 destination_type=self.relationships[0].destination_type,
#                 destination_id__in=[existing_location_1.pk, new_location_id],
#             ).exists()
#         )
#         self.assertTrue(
#             RelationshipAssociation.objects.filter(
#                 relationship=self.relationships[1],
#                 source_type=self.relationships[1].source_type,
#                 source_id=existing_location_2.pk,
#                 destination_type=self.relationships[1].destination_type,
#                 destination_id=new_location_id,
#             ).exists()
#         )
#         self.assertTrue(
#             RelationshipAssociation.objects.filter(
#                 relationship=self.relationships[2],
#                 source_type=self.relationships[2].source_type,
#                 source_id=new_location_id,
#                 destination_type=self.relationships[2].destination_type,
#                 destination_id=existing_device_1.pk,
#             ).exists()
#         )
#         self.assertTrue(
#             RelationshipAssociation.objects.filter(
#                 relationship=self.relationships[2],
#                 source_type=self.relationships[2].source_type,
#                 source_id=new_location_id,
#                 destination_type=self.relationships[2].destination_type,
#                 destination_id=existing_device_2.pk,
#             ).exists()
#         )

#     def test_required_relationships(self):
#         """
#         1. Try creating an object when no required target object exists
#         2. Try creating an object without specifying required target object(s)
#         3. Try creating an object when all required data is present
#         4. Test various bulk create/edit scenarios
#         """

#         # Parameterized tests (for creating and updating single objects):
#         self.required_relationships_test(interact_with="api")

#         # 4. Bulk create/edit tests:

#         # VLAN endpoint to POST, PATCH and PUT multiple objects to:
#         vlan_list_endpoint = reverse(get_route_for_model(VLAN, "list", api=True))

#         def send_bulk_data(http_method, data):
#             return getattr(self.client, http_method)(
#                 vlan_list_endpoint,
#                 data=data,
#                 format="json",
#                 **self.header,
#             )

#         device_status = Status.objects.get_for_model(Device).first()

#         # Try deleting all devices and then creating 2 VLANs (fails):
#         Device.objects.all().delete()
#         response = send_bulk_data(
#             "post",
#             data=[
#                 {"vid": "1", "name": "1", "status": device_status.pk},
#                 {"vid": "2", "name": "2", "status": device_status.pk},
#             ],
#         )
#         self.assertHttpStatus(response, 400)
#         self.assertEqual(
#             {
#                 "relationships": {
#                     "vlans-devices-m2m": [
#                         "VLANs require at least one device, but no devices exist yet. "
#                         "Create a device by posting to /api/dcim/devices/",
#                         'You need to specify ["relationships"]["vlans-devices-m2m"]["source"]["objects"].',
#                     ]
#                 }
#             },
#             response.json(),
#         )

#         # Create test device for association
#         device_for_association = test_views.create_test_device("VLAN Required Device")
#         required_relationship_json = {"vlans-devices-m2m": {"source": {"objects": [str(device_for_association.id)]}}}
#         expected_error_json = {
#             "relationships": {
#                 "vlans-devices-m2m": [
#                     'You need to specify ["relationships"]["vlans-devices-m2m"]["source"]["objects"].'
#                 ]
#             }
#         }

#         # Test POST, PATCH and PUT
#         for method in ["post", "patch", "put"]:
#             if method == "post":
#                 vlan1_json_data = {
#                     "vid": "1",
#                     "name": "1",
#                     "status": device_status.pk,
#                 }
#                 vlan2_json_data = {
#                     "vid": "2",
#                     "name": "2",
#                     "status": device_status.pk,
#                 }
#             else:
#                 vlan1, vlan2 = VLANFactory.create_batch(2)
#                 vlan1_json_data = {"status": device_status.pk, "id": str(vlan1.id)}
#                 # Add required fields for PUT method:
#                 if method == "put":
#                     vlan1_json_data.update({"vid": vlan1.vid, "name": vlan1.name})

#                 vlan2_json_data = {"status": device_status.pk, "id": str(vlan2.id)}
#                 # Add required fields for PUT method:
#                 if method == "put":
#                     vlan2_json_data.update({"vid": vlan2.vid, "name": vlan2.name})

#             # Try method without specifying required relationships for either vlan1 or vlan2 (fails)
#             json_data = [vlan1_json_data, vlan2_json_data]
#             response = send_bulk_data(method, json_data)
#             self.assertHttpStatus(response, 400)
#             self.assertEqual(response.json(), expected_error_json)

#             # Try method specifying required relationships for just vlan1 (fails)
#             vlan1_json_data["relationships"] = required_relationship_json
#             json_data = [vlan1_json_data, vlan2_json_data]
#             response = send_bulk_data(method, json_data)
#             self.assertHttpStatus(response, 400)
#             self.assertEqual(response.json(), expected_error_json)

#             # Try method specifying required relationships for both vlan1 and vlan2 (succeeds)
#             vlan2_json_data["relationships"] = required_relationship_json
#             json_data = [vlan1_json_data, vlan2_json_data]
#             response = send_bulk_data(method, json_data)
#             if method == "post":
#                 self.assertHttpStatus(response, 201)
#             else:
#                 self.assertHttpStatus(response, 200)

#             # Check the relationship associations were actually created
#             for vlan in response.json():
#                 associated_device = vlan["relationships"]["vlans-devices-m2m"]["source"]["objects"][0]
#                 self.assertEqual(str(device_for_association.id), associated_device["id"])


@skip(reason="Content Types are BROKEN")
=======
class RelationshipTest(APIViewTestCases.APIViewTestCase, RequiredRelationshipTestMixin):
    model = Relationship

    create_data = [
        {
            "label": "Device VLANs",
            "key": "device_vlans",
            "type": "many-to-many",
            "source_type": "ipam.vlan",
            "destination_type": "dcim.device",
        },
        {
            "label": "Primary VLAN",
            "key": "primary_vlan",
            "type": "one-to-many",
            "source_type": "ipam.vlan",
            "destination_type": "dcim.device",
        },
        {
            "label": "Primary Interface",
            "key": "primary_interface",
            "type": "one-to-one",
            "source_type": "dcim.device",
            "source_label": "primary interface",
            "destination_type": "dcim.interface",
            "destination_hidden": True,
        },
        {
            "label": "Relationship 1",
            "type": "one-to-one",
            "source_type": "dcim.device",
            "source_label": "primary interface",
            "destination_type": "dcim.interface",
            "destination_hidden": True,
        },
    ]

    bulk_update_data = {
        "source_filter": {"slug": ["some-slug"]},
    }
    choices_fields = ["destination_type", "source_type", "type", "required_on"]
    slug_source = "label"
    slugify_function = staticmethod(slugify_dashes_to_underscores)

    @classmethod
    def setUpTestData(cls):
        location_type = ContentType.objects.get_for_model(Location)
        device_type = ContentType.objects.get_for_model(Device)

        cls.relationships = (
            Relationship(
                label="Related locations",
                key="related_locations",
                type="symmetric-many-to-many",
                source_type=location_type,
                destination_type=location_type,
            ),
            Relationship(
                label="Unrelated locations",
                key="unrelated_locations",
                type="many-to-many",
                source_type=location_type,
                source_label="Other locations (from source side)",
                destination_type=location_type,
                destination_label="Other locations (from destination side)",
            ),
            Relationship(
                label="Devices found elsewhere",
                key="devices_elsewhere",
                type="many-to-many",
                source_type=location_type,
                destination_type=device_type,
            ),
        )
        for relationship in cls.relationships:
            relationship.validated_save()
        cls.lt = LocationType.objects.get(name="Campus")
        location_status = Status.objects.get_for_model(Location).first()
        cls.location = Location.objects.create(name="Location 1", status=location_status, location_type=cls.lt)

    def test_get_all_relationships_on_location(self):
        """Verify that all relationships are accurately represented when requested."""
        self.add_permissions("dcim.view_location")
        response = self.client.get(
            reverse("dcim-api:location-detail", kwargs={"pk": self.location.pk}) + "?include=relationships",
            **self.header,
        )
        self.assertHttpStatus(response, status.HTTP_200_OK)
        self.assertIn("relationships", response.data)
        self.assertIsInstance(response.data["relationships"], dict)
        self.maxDiff = None
        self.assertEqual(
            {
                self.relationships[0].key: {
                    "id": str(self.relationships[0].pk),
                    "url": self.absolute_api_url(self.relationships[0]),
                    "label": self.relationships[0].label,
                    "type": self.relationships[0].type,
                    "peer": {
                        "label": "locations",
                        "object_type": "dcim.location",
                        "objects": [],
                    },
                },
                self.relationships[1].key: {
                    "id": str(self.relationships[1].pk),
                    "url": self.absolute_api_url(self.relationships[1]),
                    "label": self.relationships[1].label,
                    "type": self.relationships[1].type,
                    "destination": {
                        "label": self.relationships[1].source_label,  # yes -- it's a bit confusing
                        "object_type": "dcim.location",
                        "objects": [],
                    },
                    "source": {
                        "label": self.relationships[1].destination_label,  # yes -- it's a bit confusing
                        "object_type": "dcim.location",
                        "objects": [],
                    },
                },
                self.relationships[2].key: {
                    "id": str(self.relationships[2].pk),
                    "url": self.absolute_api_url(self.relationships[2]),
                    "label": self.relationships[2].label,
                    "type": self.relationships[2].type,
                    "destination": {
                        "label": "devices",
                        "object_type": "dcim.device",
                        "objects": [],
                    },
                },
            },
            response.data["relationships"],
        )

    def test_populate_relationship_associations_on_location_create(self):
        """Verify that relationship associations can be populated at instance creation time."""
        location_type = LocationType.objects.get(name="Campus")
        existing_location_1 = Location.objects.create(
            name="Existing Location 1",
            status=Status.objects.get_for_model(Location).first(),
            location_type=location_type,
        )
        existing_location_2 = Location.objects.create(
            name="Existing Location 2",
            status=Status.objects.get_for_model(Location).first(),
            location_type=location_type,
        )
        manufacturer = Manufacturer.objects.first()
        device_type = DeviceType.objects.create(
            manufacturer=manufacturer,
            model="device Type 1",
            slug="device-type-1",
        )
        device_role = Role.objects.get_for_model(Device).first()
        device_status = Status.objects.get_for_model(Device).first()
        existing_device_1 = Device.objects.create(
            name="existing-device-location-1",
            status=device_status,
            role=device_role,
            device_type=device_type,
            location=existing_location_1,
        )
        existing_device_2 = Device.objects.create(
            name="existing-device-location-2",
            status=device_status,
            role=device_role,
            device_type=device_type,
            location=existing_location_2,
        )

        self.add_permissions("dcim.view_location", "dcim.add_location", "extras.add_relationshipassociation")
        response = self.client.post(
            reverse("dcim-api:location-list"),
            data={
                "name": "New location",
                "status": Status.objects.get_for_model(Location).first().pk,
                "location_type": location_type.pk,
                "relationships": {
                    self.relationships[0].key: {
                        "peer": {
                            "objects": [str(existing_location_1.pk)],
                        },
                    },
                    self.relationships[1].key: {
                        "source": {
                            "objects": [str(existing_location_2.pk)],
                        },
                    },
                    self.relationships[2].key: {
                        "destination": {
                            "objects": [
                                {"name": "existing-device-location-1"},
                                {"name": "existing-device-location-2"},
                            ],
                        },
                    },
                },
            },
            format="json",
            **self.header,
        )
        self.assertHttpStatus(response, status.HTTP_201_CREATED)
        new_location_id = response.data["id"]
        # Peer case - don't distinguish source/destination
        self.assertTrue(
            RelationshipAssociation.objects.filter(
                relationship=self.relationships[0],
                source_type=self.relationships[0].source_type,
                source_id__in=[existing_location_1.pk, new_location_id],
                destination_type=self.relationships[0].destination_type,
                destination_id__in=[existing_location_1.pk, new_location_id],
            ).exists()
        )
        self.assertTrue(
            RelationshipAssociation.objects.filter(
                relationship=self.relationships[1],
                source_type=self.relationships[1].source_type,
                source_id=existing_location_2.pk,
                destination_type=self.relationships[1].destination_type,
                destination_id=new_location_id,
            ).exists()
        )
        self.assertTrue(
            RelationshipAssociation.objects.filter(
                relationship=self.relationships[2],
                source_type=self.relationships[2].source_type,
                source_id=new_location_id,
                destination_type=self.relationships[2].destination_type,
                destination_id=existing_device_1.pk,
            ).exists()
        )
        self.assertTrue(
            RelationshipAssociation.objects.filter(
                relationship=self.relationships[2],
                source_type=self.relationships[2].source_type,
                source_id=new_location_id,
                destination_type=self.relationships[2].destination_type,
                destination_id=existing_device_2.pk,
            ).exists()
        )

    def test_required_relationships(self):
        """
        1. Try creating an object when no required target object exists
        2. Try creating an object without specifying required target object(s)
        3. Try creating an object when all required data is present
        4. Test various bulk create/edit scenarios
        """

        # Parameterized tests (for creating and updating single objects):
        self.required_relationships_test(interact_with="api")

        # 4. Bulk create/edit tests:

        # VLAN endpoint to POST, PATCH and PUT multiple objects to:
        vlan_list_endpoint = reverse(get_route_for_model(VLAN, "list", api=True))

        def send_bulk_data(http_method, data):
            return getattr(self.client, http_method)(
                vlan_list_endpoint,
                data=data,
                format="json",
                **self.header,
            )

        device_status = Status.objects.get_for_model(Device).first()

        # Try deleting all devices and then creating 2 VLANs (fails):
        Device.objects.all().delete()
        response = send_bulk_data(
            "post",
            data=[
                {"vid": "1", "name": "1", "status": device_status.pk},
                {"vid": "2", "name": "2", "status": device_status.pk},
            ],
        )
        self.assertHttpStatus(response, 400)
        self.assertEqual(
            {
                "relationships": {
                    "vlans_devices_m2m": [
                        "VLANs require at least one device, but no devices exist yet. "
                        "Create a device by posting to /api/dcim/devices/",
                        'You need to specify ["relationships"]["vlans_devices_m2m"]["source"]["objects"].',
                    ]
                }
            },
            response.json(),
        )

        # Create test device for association
        device_for_association = test_views.create_test_device("VLAN Required Device")
        required_relationship_json = {"vlans_devices_m2m": {"source": {"objects": [str(device_for_association.id)]}}}
        expected_error_json = {
            "relationships": {
                "vlans_devices_m2m": [
                    'You need to specify ["relationships"]["vlans_devices_m2m"]["source"]["objects"].'
                ]
            }
        }

        # Test POST, PATCH and PUT
        for method in ["post", "patch", "put"]:
            if method == "post":
                vlan1_json_data = {
                    "vid": "1",
                    "name": "1",
                    "status": device_status.pk,
                }
                vlan2_json_data = {
                    "vid": "2",
                    "name": "2",
                    "status": device_status.pk,
                }
            else:
                vlan1, vlan2 = VLANFactory.create_batch(2)
                vlan1_json_data = {"status": device_status.pk, "id": str(vlan1.id)}
                # Add required fields for PUT method:
                if method == "put":
                    vlan1_json_data.update({"vid": vlan1.vid, "name": vlan1.name})

                vlan2_json_data = {"status": device_status.pk, "id": str(vlan2.id)}
                # Add required fields for PUT method:
                if method == "put":
                    vlan2_json_data.update({"vid": vlan2.vid, "name": vlan2.name})

            # Try method without specifying required relationships for either vlan1 or vlan2 (fails)
            json_data = [vlan1_json_data, vlan2_json_data]
            response = send_bulk_data(method, json_data)
            self.assertHttpStatus(response, 400)
            self.assertEqual(response.json(), expected_error_json)

            # Try method specifying required relationships for just vlan1 (fails)
            vlan1_json_data["relationships"] = required_relationship_json
            json_data = [vlan1_json_data, vlan2_json_data]
            response = send_bulk_data(method, json_data)
            self.assertHttpStatus(response, 400)
            self.assertEqual(response.json(), expected_error_json)

            # Try method specifying required relationships for both vlan1 and vlan2 (succeeds)
            vlan2_json_data["relationships"] = required_relationship_json
            json_data = [vlan1_json_data, vlan2_json_data]
            response = send_bulk_data(method, json_data)
            if method == "post":
                self.assertHttpStatus(response, 201)
            else:
                self.assertHttpStatus(response, 200)

            # Check the relationship associations were actually created
            for vlan in response.json():
                associated_device = vlan["relationships"]["vlans_devices_m2m"]["source"]["objects"][0]
                self.assertEqual(str(device_for_association.id), associated_device["id"])


>>>>>>> 2221d188
class RelationshipAssociationTest(APIViewTestCases.APIViewTestCase):
    model = RelationshipAssociation
    choices_fields = ["destination_type", "source_type"]

    @classmethod
    def setUpTestData(cls):
        cls.location_type = ContentType.objects.get_for_model(Location)
        cls.device_type = ContentType.objects.get_for_model(Device)
        cls.location_status = Status.objects.get_for_model(Location).first()

        cls.relationship = Relationship(
            label="Devices found elsewhere",
            key="elsewhere_devices",
            type="many-to-many",
            source_type=cls.location_type,
            destination_type=cls.device_type,
        )
        cls.relationship.validated_save()
        cls.lt = LocationType.objects.get(name="Campus")
        cls.locations = (
            Location.objects.create(
                name="Empty Location", slug="empty", status=cls.location_status, location_type=cls.lt
            ),
            Location.objects.create(
                name="Occupied Location", slug="occupied", status=cls.location_status, location_type=cls.lt
            ),
            Location.objects.create(
                name="Another Empty Location",
                slug="another-empty",
                status=cls.location_status,
                location_type=cls.lt,
            ),
        )
        manufacturer = Manufacturer.objects.first()
        devicetype = DeviceType.objects.create(manufacturer=manufacturer, model="Device Type 1", slug="device-type-1")
        devicerole = Role.objects.get_for_model(Device).first()
        device_status = Status.objects.get_for_model(Device).first()
        cls.devices = [
            Device.objects.create(
                name=f"Device {num}",
                device_type=devicetype,
                role=devicerole,
                location=cls.locations[1],
                status=device_status,
            )
            for num in range(1, 5)
        ]

        cls.associations = (
            RelationshipAssociation(
                relationship=cls.relationship,
                source_type=cls.location_type,
                source_id=cls.locations[0].pk,
                destination_type=cls.device_type,
                destination_id=cls.devices[0].pk,
            ),
            RelationshipAssociation(
                relationship=cls.relationship,
                source_type=cls.location_type,
                source_id=cls.locations[0].pk,
                destination_type=cls.device_type,
                destination_id=cls.devices[1].pk,
            ),
            RelationshipAssociation(
                relationship=cls.relationship,
                source_type=cls.location_type,
                source_id=cls.locations[0].pk,
                destination_type=cls.device_type,
                destination_id=cls.devices[2].pk,
            ),
        )
        for association in cls.associations:
            association.validated_save()

        cls.create_data = [
            {
                "relationship": cls.relationship.pk,
                "source_type": "dcim.location",
                "source_id": cls.locations[2].pk,
                "destination_type": "dcim.device",
                "destination_id": cls.devices[0].pk,
            },
            {
                "relationship": cls.relationship.pk,
                "source_type": "dcim.location",
                "source_id": cls.locations[2].pk,
                "destination_type": "dcim.device",
                "destination_id": cls.devices[1].pk,
            },
            {
                "relationship": cls.relationship.pk,
                "source_type": "dcim.location",
                "source_id": cls.locations[2].pk,
                "destination_type": "dcim.device",
                "destination_id": cls.devices[2].pk,
            },
        ]

    def test_create_invalid_relationship_association(self):
        """Test creation of invalid relationship association restricted by destination/source filter."""

        relationship = Relationship.objects.create(
            label="Device to location Rel 1",
            key="device_to_location_rel_1",
            source_type=self.device_type,
            source_filter={"name": [self.devices[0].name]},
            destination_type=self.location_type,
            destination_label="Primary Rack",
            type=RelationshipTypeChoices.TYPE_ONE_TO_ONE,
            destination_filter={"name": [self.locations[0].name]},
        )

        associations = [
            (
                "destination",  # side
                self.locations[2].name,  # field name with an error
                {
                    "relationship": relationship.pk,
                    "source_type": "dcim.device",
                    "source_id": self.devices[0].pk,
                    "destination_type": "dcim.location",
                    "destination_id": self.locations[2].pk,
                },
            ),
            (
                "source",  # side
                self.devices[1].name,  # field name with an error
                {
                    "relationship": relationship.pk,
                    "source_type": "dcim.device",
                    "source_id": self.devices[1].pk,
                    "destination_type": "dcim.location",
                    "destination_id": self.locations[0].pk,
                },
            ),
        ]

        self.add_permissions("extras.add_relationshipassociation")

        for side, field_error_name, data in associations:
            response = self.client.post(self._get_list_url(), data, format="json", **self.header)
            self.assertHttpStatus(response, status.HTTP_400_BAD_REQUEST)
            self.assertEqual(
                response.data[side],
                [f"{field_error_name} violates {relationship.label} {side}_filter restriction"],
            )

    def test_model_clean_method_is_called(self):
        """Validate RelationshipAssociation clean method is called"""

        data = {
            "relationship": self.relationship.pk,
            "source_type": "dcim.device",
            "source_id": self.locations[2].pk,
            "destination_type": "dcim.device",
            "destination_id": self.devices[2].pk,
        }

        self.add_permissions("extras.add_relationshipassociation")

        response = self.client.post(self._get_list_url(), data, format="json", **self.header)
        self.assertHttpStatus(response, status.HTTP_400_BAD_REQUEST)
        self.assertEqual(
            response.data["source_type"], [f"source_type has a different value than defined in {self.relationship}"]
        )

    def test_get_association_data_on_location(self):
        """
        Check that `include=relationships` query parameter on a model endpoint includes relationships/associations.
        """
        self.add_permissions("dcim.view_location")
        response = self.client.get(
            reverse("dcim-api:location-detail", kwargs={"pk": self.locations[0].pk})
            + "?include=relationships"
            + "&depth=1",
            **self.header,
        )
        self.assertHttpStatus(response, status.HTTP_200_OK)
        self.assertIn("relationships", response.data)
        self.assertIsInstance(response.data["relationships"], dict)
        # Ensure consistent ordering
        response.data["relationships"][self.relationship.key]["destination"]["objects"].sort(key=lambda v: v["name"])
        self.maxDiff = None
        relationship_data = response.data["relationships"][self.relationship.key]
        self.assertEqual(relationship_data["id"], str(self.relationship.pk))
        self.assertEqual(relationship_data["url"], self.absolute_api_url(self.relationship))
        self.assertEqual(relationship_data["label"], self.relationship.label)
        self.assertEqual(relationship_data["type"], "many-to-many")
        self.assertEqual(relationship_data["destination"]["label"], "devices")
        self.assertEqual(relationship_data["destination"]["object_type"], "dcim.device")

        objects = response.data["relationships"][self.relationship.key]["destination"]["objects"]
        for i, obj in enumerate(objects):
            self.assertEqual(obj["id"], str(self.devices[i].pk))
            self.assertEqual(obj["url"], self.absolute_api_url(self.devices[i]))
            self.assertEqual(
                obj["display"],
                self.devices[i].display,
            )
            self.assertEqual(
                obj["name"],
                self.devices[i].name,
            )

    def test_update_association_data_on_location(self):
        """
        Check that relationship-associations can be updated via the 'relationships' field.
        """
        self.add_permissions(
            "dcim.view_location",
            "dcim.change_location",
            "extras.add_relationshipassociation",
            "extras.delete_relationshipassociation",
        )
        initial_response = self.client.get(
            reverse("dcim-api:location-detail", kwargs={"pk": self.locations[0].pk}) + "?include=relationships",
            **self.header,
        )
        self.assertHttpStatus(initial_response, status.HTTP_200_OK)

        url = reverse("dcim-api:location-detail", kwargs={"pk": self.locations[0].pk})

        with self.subTest("Round-trip of same relationships data is a no-op"):
            response = self.client.patch(
                url,
                {"relationships": initial_response.data["relationships"]},
                format="json",
                **self.header,
            )
            self.assertHttpStatus(response, status.HTTP_200_OK)
            self.assertEqual(3, RelationshipAssociation.objects.filter(relationship=self.relationship).count())
            for association in self.associations:
                self.assertTrue(RelationshipAssociation.objects.filter(pk=association.pk).exists())

        with self.subTest("Omitting relationships data entirely is valid"):
            response = self.client.patch(
                url,
                {},
                format="json",
                **self.header,
            )
            self.assertHttpStatus(response, status.HTTP_200_OK)
            self.assertEqual(3, RelationshipAssociation.objects.filter(relationship=self.relationship).count())
            for association in self.associations:
                self.assertTrue(RelationshipAssociation.objects.filter(pk=association.pk).exists())

        with self.subTest("Error handling: nonexistent relationship"):
            response = self.client.patch(
                url,
                {"relationships": {"nonexistent-relationship": {"peer": {"objects": []}}}},
                format="json",
                **self.header,
            )
            self.assertHttpStatus(response, status.HTTP_400_BAD_REQUEST)
            self.assertEqual(
                str(response.data["relationships"][0]),
                '"nonexistent-relationship" is not a relationship on dcim.Location',
            )
            self.assertEqual(3, RelationshipAssociation.objects.filter(relationship=self.relationship).count())
            for association in self.associations:
                self.assertTrue(RelationshipAssociation.objects.filter(pk=association.pk).exists())

        with self.subTest("Error handling: wrong relationship"):
            Relationship.objects.create(
                label="Device-to-Device",
                key="device_to_device",
                source_type=self.device_type,
                destination_type=self.device_type,
                type=RelationshipTypeChoices.TYPE_ONE_TO_ONE,
            )
            response = self.client.patch(
                url,
                {"relationships": {"device_to_device": {"peer": {"objects": []}}}},
                format="json",
                **self.header,
            )
            self.assertHttpStatus(response, status.HTTP_400_BAD_REQUEST)
            self.assertEqual(
                str(response.data["relationships"][0]), '"device_to_device" is not a relationship on dcim.Location'
            )
            self.assertEqual(3, RelationshipAssociation.objects.filter(relationship=self.relationship).count())
            for association in self.associations:
                self.assertTrue(RelationshipAssociation.objects.filter(pk=association.pk).exists())

        with self.subTest("Error handling: wrong relationship side"):
            response = self.client.patch(
                url,
                {"relationships": {self.relationship.key: {"source": {"objects": []}}}},
                format="json",
                **self.header,
            )
            self.assertHttpStatus(response, status.HTTP_400_BAD_REQUEST)
            self.assertEqual(
                str(response.data["relationships"][0]),
                '"source" is not a valid side for "Devices found elsewhere" on dcim.Location',
            )
            self.assertEqual(3, RelationshipAssociation.objects.filter(relationship=self.relationship).count())
            for association in self.associations:
                self.assertTrue(RelationshipAssociation.objects.filter(pk=association.pk).exists())

        with self.subTest("Valid data: create/no-op/delete on RelationshipAssociations"):
            response = self.client.patch(
                url,
                {
                    "relationships": {
                        self.relationship.key: {
                            "destination": {
                                "objects": [
                                    # remove devices[0] by omission
                                    str(self.devices[1].pk),  # existing device identified by PK
                                    {"name": self.devices[2].name},  # existing device identified by attributes
                                    {"id": self.devices[3].pk},  # new device association
                                ]
                            }
                        }
                    },
                },
                format="json",
                **self.header,
            )
            self.assertHttpStatus(response, status.HTTP_200_OK)
            # Removed association
            self.assertFalse(RelationshipAssociation.objects.filter(pk=self.associations[0].pk).exists())
            # Unchanged associations
            self.assertTrue(RelationshipAssociation.objects.filter(pk=self.associations[1].pk).exists())
            self.assertTrue(RelationshipAssociation.objects.filter(pk=self.associations[2].pk).exists())
            # Created association
            self.assertTrue(RelationshipAssociation.objects.filter(destination_id=self.devices[3].pk).exists())


class SecretTest(APIViewTestCases.APIViewTestCase):
    model = Secret
    bulk_update_data = {}

    create_data = [
        {
            "name": "NAPALM Username",
            "provider": "environment-variable",
            "description": "Username for all NAPALM devices",
            "parameters": {
                "variable": "NAPALM_USERNAME",
            },
        },
        {
            "name": "NAPALM Password",
            "provider": "environment-variable",
            "parameters": {
                "variable": "NAPALM_PASSWORD",
            },
        },
        {
            "name": "GitHub Token for My Repository",
            "provider": "text-file",
            "parameters": {
                "path": "/github-tokens/user/myusername.txt",
            },
        },
    ]

    @classmethod
    def setUpTestData(cls):
        secrets = (
            Secret(
                name="api-test-1",
                provider="environment-variable",
                parameters={"variable": "API_TEST_1"},
            ),
            Secret(
                name="api-test-2",
                provider="environment-variable",
                parameters={"variable": "API_TEST_2"},
            ),
            Secret(
                name="api-test-3",
                provider="environment-variable",
                parameters={"variable": "API_TEST_3"},
            ),
        )

        for secret in secrets:
            secret.validated_save()

    def test_secret_check(self):
        """
        Ensure that we can check the validity of a secret.
        """

        with self.subTest("Secret is not accessible"):
            test_secret = Secret.objects.create(
                name="secret-check-test-not-accessible",
                provider="text-file",
                parameters={"path": "/tmp/does-not-matter"},
            )
            response = self.client.get(reverse("extras-api:secret-check", kwargs={"pk": test_secret.pk}), **self.header)
            self.assertHttpStatus(response, status.HTTP_403_FORBIDDEN)

        self.add_permissions("extras.view_secret")

        with self.subTest("Secret check successful"):
            with tempfile.NamedTemporaryFile() as secret_file:
                secret_file.write(b"HELLO WORLD")
                test_secret = Secret.objects.create(
                    name="secret-check-test-accessible",
                    provider="text-file",
                    parameters={"path": secret_file.name},
                )
                response = self.client.get(
                    reverse("extras-api:secret-check", kwargs={"pk": test_secret.pk}), **self.header
                )
                self.assertHttpStatus(response, status.HTTP_200_OK)
                self.assertEqual(response.data["result"], True)

        with self.subTest("Secret check failed"):
            test_secret = Secret.objects.create(
                name="secret-check-test-failed",
                provider="text-file",
                parameters={"path": "/tmp/does-not-exist"},
            )
            response = self.client.get(reverse("extras-api:secret-check", kwargs={"pk": test_secret.pk}), **self.header)
            self.assertHttpStatus(response, status.HTTP_200_OK)
            self.assertEqual(response.data["result"], False)
            self.assertIn("SecretValueNotFoundError", response.data["message"])


class SecretsGroupTest(APIViewTestCases.APIViewTestCase):
    model = SecretsGroup
    bulk_update_data = {}

    @classmethod
    def setUpTestData(cls):
        secrets = secrets = (
            Secret.objects.create(
                name="secret-1", provider="environment-variable", parameters={"variable": "SOME_VAR"}
            ),
            Secret.objects.create(
                name="secret-2", provider="environment-variable", parameters={"variable": "ANOTHER_VAR"}
            ),
        )

        secrets_groups = (
            SecretsGroup.objects.create(name="Group A"),
            SecretsGroup.objects.create(name="Group B"),
            SecretsGroup.objects.create(name="Group C", description="Some group"),
        )

        SecretsGroupAssociation.objects.create(
            secret=secrets[0],
            secrets_group=secrets_groups[0],
            access_type=SecretsGroupAccessTypeChoices.TYPE_GENERIC,
            secret_type=SecretsGroupSecretTypeChoices.TYPE_SECRET,
        )
        SecretsGroupAssociation.objects.create(
            secret=secrets[1],
            secrets_group=secrets_groups[1],
            access_type=SecretsGroupAccessTypeChoices.TYPE_GENERIC,
            secret_type=SecretsGroupSecretTypeChoices.TYPE_SECRET,
        )

        cls.create_data = [
            {
                "name": "Secrets Group 1",
                "description": "First Secrets Group",
            },
            {
                "name": "Secrets Group 2",
                "description": "Second Secrets Group",
            },
            {
                "name": "Secrets Group 3",
                "description": "Third Secrets Group",
            },
        ]


class SecretsGroupAssociationTest(APIViewTestCases.APIViewTestCase):
    model = SecretsGroupAssociation
    bulk_update_data = {}
    choices_fields = ["access_type", "secret_type"]

    @classmethod
    def setUpTestData(cls):
        secrets = (
            Secret.objects.create(
                name="secret-1", provider="environment-variable", parameters={"variable": "SOME_VAR"}
            ),
            Secret.objects.create(
                name="secret-2", provider="environment-variable", parameters={"variable": "ANOTHER_VAR"}
            ),
            Secret.objects.create(
                name="secret-3", provider="environment-variable", parameters={"variable": "YET_ANOTHER"}
            ),
        )

        secrets_groups = (
            SecretsGroup.objects.create(name="Group A"),
            SecretsGroup.objects.create(name="Group B"),
            SecretsGroup.objects.create(name="Group C", description="Some group"),
        )

        SecretsGroupAssociation.objects.create(
            secret=secrets[0],
            secrets_group=secrets_groups[0],
            access_type=SecretsGroupAccessTypeChoices.TYPE_GENERIC,
            secret_type=SecretsGroupSecretTypeChoices.TYPE_SECRET,
        )
        SecretsGroupAssociation.objects.create(
            secret=secrets[1],
            secrets_group=secrets_groups[1],
            access_type=SecretsGroupAccessTypeChoices.TYPE_GENERIC,
            secret_type=SecretsGroupSecretTypeChoices.TYPE_SECRET,
        )
        SecretsGroupAssociation.objects.create(
            secret=secrets[2],
            secrets_group=secrets_groups[2],
            access_type=SecretsGroupAccessTypeChoices.TYPE_GENERIC,
            secret_type=SecretsGroupSecretTypeChoices.TYPE_SECRET,
        )

        cls.create_data = [
            {
                "secrets_group": secrets_groups[0].pk,
                "access_type": SecretsGroupAccessTypeChoices.TYPE_SSH,
                "secret_type": SecretsGroupSecretTypeChoices.TYPE_USERNAME,
                "secret": secrets[0].pk,
            },
            {
                "secrets_group": secrets_groups[1].pk,
                "access_type": SecretsGroupAccessTypeChoices.TYPE_SSH,
                "secret_type": SecretsGroupSecretTypeChoices.TYPE_USERNAME,
                "secret": secrets[1].pk,
            },
            {
                "secrets_group": secrets_groups[2].pk,
                "access_type": SecretsGroupAccessTypeChoices.TYPE_SSH,
                "secret_type": SecretsGroupSecretTypeChoices.TYPE_USERNAME,
                "secret": secrets[2].pk,
            },
        ]


class StatusTest(APIViewTestCases.APIViewTestCase):
    model = Status
    bulk_update_data = {
        "color": "000000",
    }

    create_data = [
        {
            "name": "Pizza",
            "color": "0000ff",
            "content_types": ["dcim.device", "dcim.rack"],
        },
        {
            "name": "Oysters",
            "color": "00ff00",
            "content_types": ["ipam.ipaddress", "ipam.prefix"],
        },
        {
            "name": "Bad combinations",
            "color": "ff0000",
            "content_types": ["dcim.device"],
        },
        {
            "name": "Status 1",
            "color": "ff0000",
            "content_types": ["dcim.device"],
        },
    ]


class TagTest(APIViewTestCases.APIViewTestCase):
    model = Tag
    create_data = [
        {"name": "Tag 4", "slug": "tag-4", "content_types": [Location._meta.label_lower]},
        {"name": "Tag 5", "slug": "tag-5", "content_types": [Location._meta.label_lower]},
        {"name": "Tag 6", "slug": "tag-6", "content_types": [Location._meta.label_lower]},
    ]

    @classmethod
    def setUpTestData(cls):
        cls.update_data = {
            "name": "A new tag name",
            "slug": "a-new-tag-name",
            "content_types": [f"{ct.app_label}.{ct.model}" for ct in TaggableClassesQuery().as_queryset()],
        }
        cls.bulk_update_data = {
            "content_types": [f"{ct.app_label}.{ct.model}" for ct in TaggableClassesQuery().as_queryset()]
        }

    def test_create_tags_with_invalid_content_types(self):
        self.add_permissions("extras.add_tag")

        # VLANGroup is an OrganizationalModel, not a PrimaryModel, and therefore does not support tags
        data = {**self.create_data[0], "content_types": [VLANGroup._meta.label_lower]}
        response = self.client.post(self._get_list_url(), data, format="json", **self.header)

        tag = Tag.objects.filter(slug=data["slug"])
        self.assertHttpStatus(response, 400)
        self.assertFalse(tag.exists())
        self.assertIn(f"Invalid content type: {VLANGroup._meta.label_lower}", response.data["content_types"])

    def test_create_tags_without_content_types(self):
        self.add_permissions("extras.add_tag")
        data = {
            "name": "Tag 8",
            "slug": "tag-8",
        }

        response = self.client.post(self._get_list_url(), data, format="json", **self.header)
        self.assertHttpStatus(response, 400)
        self.assertEqual(str(response.data["content_types"][0]), "This field is required.")

    def test_update_tags_remove_content_type(self):
        """Test removing a tag content_type that is been tagged to a model"""
        self.add_permissions("extras.change_tag")

        tag_1 = Tag.objects.filter(content_types=ContentType.objects.get_for_model(Location)).first()
        location = Location.objects.filter(location_type=LocationType.objects.get(name="Campus")).first()
        location.tags.add(tag_1)

        tag_content_types = list(tag_1.content_types.all())
        tag_content_types.remove(ContentType.objects.get_for_model(Location))

        url = self._get_detail_url(tag_1)
        data = {"content_types": [f"{ct.app_label}.{ct.model}" for ct in tag_content_types]}

        response = self.client.patch(url, data, format="json", **self.header)
        self.assertHttpStatus(response, 400)
        self.assertEqual(
            str(response.data["content_types"][0]), "Unable to remove dcim.location. Dependent objects were found."
        )

    def test_update_tag_content_type_unchanged(self):
        """Test updating a tag without changing its content-types."""
        self.add_permissions("extras.change_tag")

        tag = Tag.objects.exclude(content_types=ContentType.objects.get_for_model(Location)).first()
        tag_content_types = list(tag.content_types.all())
        url = self._get_detail_url(tag)
        data = {"color": ColorChoices.COLOR_LIME}

        response = self.client.patch(url, data, format="json", **self.header)
        self.assertHttpStatus(response, status.HTTP_200_OK)
        self.assertEqual(response.data["color"], ColorChoices.COLOR_LIME)
        self.assertEqual(
            sorted(response.data["content_types"]), sorted([f"{ct.app_label}.{ct.model}" for ct in tag_content_types])
        )

        tag.refresh_from_db()
        self.assertEqual(tag.color, ColorChoices.COLOR_LIME)
        self.assertEqual(list(tag.content_types.all()), tag_content_types)


class WebhookTest(APIViewTestCases.APIViewTestCase):
    model = Webhook
    create_data = [
        {
            "content_types": ["dcim.consoleport"],
            "name": "api-test-4",
            "type_create": True,
            "payload_url": "http://example.com/test4",
            "http_method": "POST",
            "http_content_type": "application/json",
            "ssl_verification": True,
        },
        {
            "content_types": ["dcim.consoleport"],
            "name": "api-test-5",
            "type_update": True,
            "payload_url": "http://example.com/test5",
            "http_method": "POST",
            "http_content_type": "application/json",
            "ssl_verification": True,
        },
        {
            "content_types": ["dcim.consoleport"],
            "name": "api-test-6",
            "type_delete": True,
            "payload_url": "http://example.com/test6",
            "http_method": "POST",
            "http_content_type": "application/json",
            "ssl_verification": True,
        },
    ]
    choices_fields = ["http_method"]

    @classmethod
    def setUpTestData(cls):
        cls.webhooks = (
            Webhook(
                name="api-test-1",
                type_create=True,
                payload_url="http://example.com/test1",
                http_method="POST",
                http_content_type="application/json",
                ssl_verification=True,
            ),
            Webhook(
                name="api-test-2",
                type_update=True,
                payload_url="http://example.com/test2",
                http_method="POST",
                http_content_type="application/json",
                ssl_verification=True,
            ),
            Webhook(
                name="api-test-3",
                type_delete=True,
                payload_url="http://example.com/test3",
                http_method="POST",
                http_content_type="application/json",
                ssl_verification=True,
            ),
        )

        obj_type = ContentType.objects.get_for_model(DeviceType)

        for webhook in cls.webhooks:
            webhook.save()
            webhook.content_types.set([obj_type])

    def test_create_webhooks_with_diff_content_type_same_url_same_action(self):
        """
        Create a new webhook with diffrent content_types, same url and same action with a webhook that exists

        Example:
            Webhook 1: dcim | device type, create, http://localhost
            Webhook 2: dcim | console port, create, http://localhost
        """
        self.add_permissions("extras.add_webhook")

        data = (
            {
                "content_types": ["dcim.consoleport"],
                "name": "api-test-7",
                "type_create": self.webhooks[0].type_create,
                "payload_url": self.webhooks[0].payload_url,
                "http_method": self.webhooks[0].http_method,
                "http_content_type": self.webhooks[0].http_content_type,
                "ssl_verification": self.webhooks[0].ssl_verification,
            },
        )

        response = self.client.post(self._get_list_url(), data, format="json", **self.header)
        self.assertHttpStatus(response, status.HTTP_201_CREATED)

    def test_create_webhooks_with_same_content_type_same_url_diff_action(self):
        """
        Create a new webhook with same content_types, same url and diff action with a webhook that exists

        Example:
            Webhook 1: dcim | device type, create, http://localhost
            Webhook 2: dcim | device type, delete, http://localhost
        """
        self.add_permissions("extras.add_webhook")

        data = (
            {
                "content_types": ["dcim.devicetype"],
                "name": "api-test-7",
                "type_update": True,
                "payload_url": self.webhooks[0].payload_url,
                "http_method": self.webhooks[0].http_method,
                "http_content_type": self.webhooks[0].http_content_type,
                "ssl_verification": self.webhooks[0].ssl_verification,
            },
        )

        response = self.client.post(self._get_list_url(), data, format="json", **self.header)
        self.assertHttpStatus(response, status.HTTP_201_CREATED)

    def test_create_webhooks_with_same_content_type_same_url_common_action(self):
        """
        Create a new webhook with same content_types, same url and common action with a webhook that exists

        Example:
            Webhook 1: dcim | device type, create, http://localhost
            Webhook 2: dcim | device type, create, update, http://localhost
        """
        self.add_permissions("extras.add_webhook")

        data = (
            {
                "content_types": ["dcim.devicetype"],
                "name": "api-test-7",
                "type_create": self.webhooks[0].type_create,
                "type_update": True,
                "payload_url": self.webhooks[0].payload_url,
                "http_method": self.webhooks[0].http_method,
                "http_content_type": self.webhooks[0].http_content_type,
                "ssl_verification": self.webhooks[0].ssl_verification,
            },
        )

        response = self.client.post(self._get_list_url(), data, format="json", **self.header)
        self.assertHttpStatus(response, status.HTTP_400_BAD_REQUEST)
        self.assertEqual(
            response.data[0]["type_create"][0],
            "A webhook already exists for create on dcim | device type to URL http://example.com/test1",
        )

    def test_patch_webhooks_with_same_content_type_same_url_common_action(self):
        self.add_permissions("extras.change_webhook")

        self.webhooks[2].payload_url = self.webhooks[1].payload_url
        self.webhooks[2].save()

        data = {"type_update": True}

        response = self.client.patch(self._get_detail_url(self.webhooks[2]), data, format="json", **self.header)
        self.assertHttpStatus(response, status.HTTP_400_BAD_REQUEST)
        self.assertEqual(
            response.data["type_update"][0],
            f"A webhook already exists for update on dcim | device type to URL {self.webhooks[1].payload_url}",
        )

    def test_patch_webhooks(self):
        self.add_permissions("extras.change_webhook")

        instance = Webhook.objects.create(
            name="api-test-4",
            type_update=True,
            payload_url=self.webhooks[1].payload_url,
            http_method="POST",
            http_content_type="application/json",
            ssl_verification=True,
        )
        instance.content_types.set([ContentType.objects.get_for_model(DeviceType)])

        data = {"type_delete": True}
        response = self.client.patch(self._get_detail_url(self.webhooks[2]), data, format="json", **self.header)
        self.assertHttpStatus(response, status.HTTP_200_OK)

        data = {"content_types": ["dcim.device"]}
        response = self.client.patch(self._get_detail_url(self.webhooks[2]), data, format="json", **self.header)
        self.assertHttpStatus(response, status.HTTP_200_OK)

        data = {"payload_url": "http://example.com/test4"}
        response = self.client.patch(self._get_detail_url(self.webhooks[2]), data, format="json", **self.header)
        self.assertHttpStatus(response, status.HTTP_200_OK)

    def test_invalid_webhooks_patch(self):
        self.add_permissions("extras.change_webhook")

        # Test patch payload_url with conflicts
        instance_1 = Webhook.objects.create(
            name="api-test-4",
            type_update=True,
            payload_url="http://example.com/test4",
            http_method="POST",
            http_content_type="application/json",
            ssl_verification=True,
        )
        instance_1.content_types.set([ContentType.objects.get_for_model(DeviceType)])

        data = {"payload_url": "http://example.com/test2"}
        response = self.client.patch(self._get_detail_url(instance_1), data, format="json", **self.header)
        self.assertEqual(
            response.data["type_update"][0],
            "A webhook already exists for update on dcim | device type to URL http://example.com/test2",
        )

        # Test patch content_types with conflicts
        instance_2 = Webhook.objects.create(
            name="api-test-5",
            type_create=True,
            payload_url="http://example.com/test1",
            http_method="POST",
            http_content_type="application/json",
            ssl_verification=True,
        )
        instance_2.content_types.set([ContentType.objects.get_for_model(Device)])

        data = {"content_types": ["dcim.devicetype"]}
        response = self.client.patch(self._get_detail_url(instance_2), data, format="json", **self.header)
        self.assertEqual(
            response.data["type_create"][0],
            "A webhook already exists for create on dcim | device type to URL http://example.com/test1",
        )


class RoleTest(APIViewTestCases.APIViewTestCase):
    model = Role
    bulk_update_data = {
        "color": "000000",
    }

    create_data = [
        {
            "name": "Role 1",
            "color": "0000ff",
            "content_types": ["dcim.device", "dcim.rack"],
        },
        {
            "name": "Role 2",
            "color": "0000ff",
            "content_types": ["dcim.rack"],
        },
        {
            "name": "Role 3",
            "color": "0000ff",
            "content_types": ["ipam.ipaddress", "ipam.vlan"],
        },
    ]<|MERGE_RESOLUTION|>--- conflicted
+++ resolved
@@ -1,11 +1,7 @@
 from datetime import datetime, timedelta
 import uuid
-<<<<<<< HEAD
+import tempfile
 from unittest import mock, skip
-=======
-import tempfile
-from unittest import mock
->>>>>>> 2221d188
 
 from django.conf import settings
 from django.contrib.auth import get_user_model
@@ -30,15 +26,8 @@
     Rack,
     RackGroup,
 )
-<<<<<<< HEAD
-
-# from nautobot.dcim.tests import test_views
-from nautobot.extras.api.nested_serializers import NestedJobResultSerializer
-from nautobot.extras.api.serializers import ConfigContextSerializer
-=======
 from nautobot.dcim.tests import test_views
 from nautobot.extras.api.serializers import ConfigContextSerializer, JobResultSerializer
->>>>>>> 2221d188
 from nautobot.extras.choices import (
     DynamicGroupOperatorChoices,
     JobExecutionType,
@@ -77,11 +66,11 @@
 )
 from nautobot.extras.models.jobs import JobHook, JobButton
 
-# from nautobot.extras.tests.test_relationships import RequiredRelationshipTestMixin
+from nautobot.extras.tests.test_relationships import RequiredRelationshipTestMixin
 from nautobot.extras.utils import TaggableClassesQuery
 
-# from nautobot.ipam.factory import VLANFactory
-from nautobot.ipam.models import VLANGroup  # , VLAN
+from nautobot.ipam.factory import VLANFactory
+from nautobot.ipam.models import VLANGroup, VLAN
 from nautobot.users.models import ObjectPermission
 
 
@@ -2337,375 +2326,6 @@
         )
 
 
-<<<<<<< HEAD
-# @skip(reason="Content Types are BROKEN")
-# class RelationshipTest(APIViewTestCases.APIViewTestCase, RequiredRelationshipTestMixin):
-#     model = Relationship
-#     brief_fields = ["display", "id", "name", "slug", "url"]
-
-#     create_data = [
-#         {
-#             "name": "Device VLANs",
-#             "slug": "device-vlans",
-#             "type": "many-to-many",
-#             "source_type": "ipam.vlan",
-#             "destination_type": "dcim.device",
-#         },
-#         {
-#             "name": "Primary VLAN",
-#             "slug": "primary-vlan",
-#             "type": "one-to-many",
-#             "source_type": "ipam.vlan",
-#             "destination_type": "dcim.device",
-#         },
-#         {
-#             "name": "Primary Interface",
-#             "slug": "primary-interface",
-#             "type": "one-to-one",
-#             "source_type": "dcim.device",
-#             "source_label": "primary interface",
-#             "destination_type": "dcim.interface",
-#             "destination_hidden": True,
-#         },
-#         {
-#             "name": "Relationship 1",
-#             "type": "one-to-one",
-#             "source_type": "dcim.device",
-#             "source_label": "primary interface",
-#             "destination_type": "dcim.interface",
-#             "destination_hidden": True,
-#         },
-#     ]
-
-#     bulk_update_data = {
-#         "source_filter": {"slug": ["some-slug"]},
-#     }
-#     choices_fields = ["destination_type", "source_type", "type", "required_on"]
-#     slug_source = "name"
-#     slugify_function = staticmethod(slugify_dashes_to_underscores)
-
-#     @classmethod
-#     def setUpTestData(cls):
-#         location_type = ContentType.objects.get_for_model(Location)
-#         device_type = ContentType.objects.get_for_model(Device)
-
-#         cls.relationships = (
-#             Relationship(
-#                 name="Related locations",
-#                 slug="related-locations",
-#                 type="symmetric-many-to-many",
-#                 source_type=location_type,
-#                 destination_type=location_type,
-#             ),
-#             Relationship(
-#                 name="Unrelated locations",
-#                 slug="unrelated-locations",
-#                 type="many-to-many",
-#                 source_type=location_type,
-#                 source_label="Other locations (from source side)",
-#                 destination_type=location_type,
-#                 destination_label="Other locations (from destination side)",
-#             ),
-#             Relationship(
-#                 name="Devices found elsewhere",
-#                 slug="devices-elsewhere",
-#                 type="many-to-many",
-#                 source_type=location_type,
-#                 destination_type=device_type,
-#             ),
-#         )
-#         for relationship in cls.relationships:
-#             relationship.validated_save()
-#         cls.lt = LocationType.objects.get(name="Campus")
-#         location_status = Status.objects.get_for_model(Location).first()
-#         cls.location = Location.objects.create(name="Location 1", status=location_status, location_type=cls.lt)
-
-#     def test_get_all_relationships_on_location(self):
-#         """Verify that all relationships are accurately represented when requested."""
-#         self.add_permissions("dcim.view_location")
-#         response = self.client.get(
-#             reverse("dcim-api:location-detail", kwargs={"pk": self.location.pk}) + "?include=relationships",
-#             **self.header,
-#         )
-#         self.assertHttpStatus(response, status.HTTP_200_OK)
-#         self.assertIn("relationships", response.data)
-#         self.assertIsInstance(response.data["relationships"], dict)
-#         self.maxDiff = None
-#         self.assertEqual(
-#             {
-#                 self.relationships[0].slug: {
-#                     "id": str(self.relationships[0].pk),
-#                     "url": (
-#                         "http://nautobot.example.com"
-#                         + reverse("extras-api:relationship-detail", kwargs={"pk": self.relationships[0].pk})
-#                     ),
-#                     "name": self.relationships[0].name,
-#                     "type": self.relationships[0].type,
-#                     "peer": {
-#                         "label": "locations",
-#                         "object_type": "dcim.location",
-#                         "objects": [],
-#                     },
-#                 },
-#                 self.relationships[1].slug: {
-#                     "id": str(self.relationships[1].pk),
-#                     "url": (
-#                         "http://nautobot.example.com"
-#                         + reverse("extras-api:relationship-detail", kwargs={"pk": self.relationships[1].pk})
-#                     ),
-#                     "name": self.relationships[1].name,
-#                     "type": self.relationships[1].type,
-#                     "destination": {
-#                         "label": self.relationships[1].source_label,  # yes -- it's a bit confusing
-#                         "object_type": "dcim.location",
-#                         "objects": [],
-#                     },
-#                     "source": {
-#                         "label": self.relationships[1].destination_label,  # yes -- it's a bit confusing
-#                         "object_type": "dcim.location",
-#                         "objects": [],
-#                     },
-#                 },
-#                 self.relationships[2].slug: {
-#                     "id": str(self.relationships[2].pk),
-#                     "url": (
-#                         "http://nautobot.example.com"
-#                         + reverse("extras-api:relationship-detail", kwargs={"pk": self.relationships[2].pk})
-#                     ),
-#                     "name": self.relationships[2].name,
-#                     "type": self.relationships[2].type,
-#                     "destination": {
-#                         "label": "devices",
-#                         "object_type": "dcim.device",
-#                         "objects": [],
-#                     },
-#                 },
-#             },
-#             response.data["relationships"],
-#         )
-
-#     def test_populate_relationship_associations_on_location_create(self):
-#         """Verify that relationship associations can be populated at instance creation time."""
-#         location_type = LocationType.objects.get(name="Campus")
-#         existing_location_1 = Location.objects.create(
-#             name="Existing Location 1",
-#             status=Status.objects.get_for_model(Location).first(),
-#             location_type=location_type,
-#         )
-#         existing_location_2 = Location.objects.create(
-#             name="Existing Location 2",
-#             status=Status.objects.get_for_model(Location).first(),
-#             location_type=location_type,
-#         )
-#         manufacturer = Manufacturer.objects.first()
-#         device_type = DeviceType.objects.create(
-#             manufacturer=manufacturer,
-#             model="device Type 1",
-#             slug="device-type-1",
-#         )
-#         device_role = Role.objects.get_for_model(Device).first()
-#         device_status = Status.objects.get_for_model(Device).first()
-#         existing_device_1 = Device.objects.create(
-#             name="existing-device-location-1",
-#             status=device_status,
-#             role=device_role,
-#             device_type=device_type,
-#             location=existing_location_1,
-#         )
-#         existing_device_2 = Device.objects.create(
-#             name="existing-device-location-2",
-#             status=device_status,
-#             role=device_role,
-#             device_type=device_type,
-#             location=existing_location_2,
-#         )
-
-#         self.add_permissions("dcim.view_location", "dcim.add_location", "extras.add_relationshipassociation")
-#         response = self.client.post(
-#             reverse("dcim-api:location-list"),
-#             data={
-#                 "name": "New location",
-#                 "status": Status.objects.get_for_model(Location).first().pk,
-#                 "location_type": location_type.pk,
-#                 "relationships": {
-#                     self.relationships[0].slug: {
-#                         "peer": {
-#                             "objects": [str(existing_location_1.pk)],
-#                         },
-#                     },
-#                     self.relationships[1].slug: {
-#                         "source": {
-#                             "objects": [str(existing_location_2.pk)],
-#                         },
-#                     },
-#                     self.relationships[2].slug: {
-#                         "destination": {
-#                             "objects": [
-#                                 {"name": "existing-device-location-1"},
-#                                 {"name": "existing-device-location-2"},
-#                             ],
-#                         },
-#                     },
-#                 },
-#             },
-#             format="json",
-#             **self.header,
-#         )
-#         self.assertHttpStatus(response, status.HTTP_201_CREATED)
-#         new_location_id = response.data["id"]
-#         # Peer case - don't distinguish source/destination
-#         self.assertTrue(
-#             RelationshipAssociation.objects.filter(
-#                 relationship=self.relationships[0],
-#                 source_type=self.relationships[0].source_type,
-#                 source_id__in=[existing_location_1.pk, new_location_id],
-#                 destination_type=self.relationships[0].destination_type,
-#                 destination_id__in=[existing_location_1.pk, new_location_id],
-#             ).exists()
-#         )
-#         self.assertTrue(
-#             RelationshipAssociation.objects.filter(
-#                 relationship=self.relationships[1],
-#                 source_type=self.relationships[1].source_type,
-#                 source_id=existing_location_2.pk,
-#                 destination_type=self.relationships[1].destination_type,
-#                 destination_id=new_location_id,
-#             ).exists()
-#         )
-#         self.assertTrue(
-#             RelationshipAssociation.objects.filter(
-#                 relationship=self.relationships[2],
-#                 source_type=self.relationships[2].source_type,
-#                 source_id=new_location_id,
-#                 destination_type=self.relationships[2].destination_type,
-#                 destination_id=existing_device_1.pk,
-#             ).exists()
-#         )
-#         self.assertTrue(
-#             RelationshipAssociation.objects.filter(
-#                 relationship=self.relationships[2],
-#                 source_type=self.relationships[2].source_type,
-#                 source_id=new_location_id,
-#                 destination_type=self.relationships[2].destination_type,
-#                 destination_id=existing_device_2.pk,
-#             ).exists()
-#         )
-
-#     def test_required_relationships(self):
-#         """
-#         1. Try creating an object when no required target object exists
-#         2. Try creating an object without specifying required target object(s)
-#         3. Try creating an object when all required data is present
-#         4. Test various bulk create/edit scenarios
-#         """
-
-#         # Parameterized tests (for creating and updating single objects):
-#         self.required_relationships_test(interact_with="api")
-
-#         # 4. Bulk create/edit tests:
-
-#         # VLAN endpoint to POST, PATCH and PUT multiple objects to:
-#         vlan_list_endpoint = reverse(get_route_for_model(VLAN, "list", api=True))
-
-#         def send_bulk_data(http_method, data):
-#             return getattr(self.client, http_method)(
-#                 vlan_list_endpoint,
-#                 data=data,
-#                 format="json",
-#                 **self.header,
-#             )
-
-#         device_status = Status.objects.get_for_model(Device).first()
-
-#         # Try deleting all devices and then creating 2 VLANs (fails):
-#         Device.objects.all().delete()
-#         response = send_bulk_data(
-#             "post",
-#             data=[
-#                 {"vid": "1", "name": "1", "status": device_status.pk},
-#                 {"vid": "2", "name": "2", "status": device_status.pk},
-#             ],
-#         )
-#         self.assertHttpStatus(response, 400)
-#         self.assertEqual(
-#             {
-#                 "relationships": {
-#                     "vlans-devices-m2m": [
-#                         "VLANs require at least one device, but no devices exist yet. "
-#                         "Create a device by posting to /api/dcim/devices/",
-#                         'You need to specify ["relationships"]["vlans-devices-m2m"]["source"]["objects"].',
-#                     ]
-#                 }
-#             },
-#             response.json(),
-#         )
-
-#         # Create test device for association
-#         device_for_association = test_views.create_test_device("VLAN Required Device")
-#         required_relationship_json = {"vlans-devices-m2m": {"source": {"objects": [str(device_for_association.id)]}}}
-#         expected_error_json = {
-#             "relationships": {
-#                 "vlans-devices-m2m": [
-#                     'You need to specify ["relationships"]["vlans-devices-m2m"]["source"]["objects"].'
-#                 ]
-#             }
-#         }
-
-#         # Test POST, PATCH and PUT
-#         for method in ["post", "patch", "put"]:
-#             if method == "post":
-#                 vlan1_json_data = {
-#                     "vid": "1",
-#                     "name": "1",
-#                     "status": device_status.pk,
-#                 }
-#                 vlan2_json_data = {
-#                     "vid": "2",
-#                     "name": "2",
-#                     "status": device_status.pk,
-#                 }
-#             else:
-#                 vlan1, vlan2 = VLANFactory.create_batch(2)
-#                 vlan1_json_data = {"status": device_status.pk, "id": str(vlan1.id)}
-#                 # Add required fields for PUT method:
-#                 if method == "put":
-#                     vlan1_json_data.update({"vid": vlan1.vid, "name": vlan1.name})
-
-#                 vlan2_json_data = {"status": device_status.pk, "id": str(vlan2.id)}
-#                 # Add required fields for PUT method:
-#                 if method == "put":
-#                     vlan2_json_data.update({"vid": vlan2.vid, "name": vlan2.name})
-
-#             # Try method without specifying required relationships for either vlan1 or vlan2 (fails)
-#             json_data = [vlan1_json_data, vlan2_json_data]
-#             response = send_bulk_data(method, json_data)
-#             self.assertHttpStatus(response, 400)
-#             self.assertEqual(response.json(), expected_error_json)
-
-#             # Try method specifying required relationships for just vlan1 (fails)
-#             vlan1_json_data["relationships"] = required_relationship_json
-#             json_data = [vlan1_json_data, vlan2_json_data]
-#             response = send_bulk_data(method, json_data)
-#             self.assertHttpStatus(response, 400)
-#             self.assertEqual(response.json(), expected_error_json)
-
-#             # Try method specifying required relationships for both vlan1 and vlan2 (succeeds)
-#             vlan2_json_data["relationships"] = required_relationship_json
-#             json_data = [vlan1_json_data, vlan2_json_data]
-#             response = send_bulk_data(method, json_data)
-#             if method == "post":
-#                 self.assertHttpStatus(response, 201)
-#             else:
-#                 self.assertHttpStatus(response, 200)
-
-#             # Check the relationship associations were actually created
-#             for vlan in response.json():
-#                 associated_device = vlan["relationships"]["vlans-devices-m2m"]["source"]["objects"][0]
-#                 self.assertEqual(str(device_for_association.id), associated_device["id"])
-
-
-@skip(reason="Content Types are BROKEN")
-=======
 class RelationshipTest(APIViewTestCases.APIViewTestCase, RequiredRelationshipTestMixin):
     model = Relationship
 
@@ -3061,7 +2681,7 @@
                 self.assertEqual(str(device_for_association.id), associated_device["id"])
 
 
->>>>>>> 2221d188
+@skip(reason="Content Types are BROKEN")
 class RelationshipAssociationTest(APIViewTestCases.APIViewTestCase):
     model = RelationshipAssociation
     choices_fields = ["destination_type", "source_type"]

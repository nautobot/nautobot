from datetime import datetime, timedelta
import uuid
from unittest import mock

from django.contrib.auth import get_user_model
from django.contrib.contenttypes.models import ContentType
from django.test import override_settings
from django.urls import reverse
from django.utils.timezone import make_aware, now
from rest_framework import status

from nautobot.dcim.models import (
    Device,
    DeviceRole,
    DeviceType,
    Manufacturer,
    Rack,
    RackGroup,
    RackRole,
    Site,
)
from nautobot.extras.api.nested_serializers import NestedJobResultSerializer
from nautobot.extras.choices import (
    JobExecutionType,
    JobResultStatusChoices,
    RelationshipTypeChoices,
    SecretsGroupAccessTypeChoices,
    SecretsGroupSecretTypeChoices,
)
from nautobot.extras.jobs import get_job
from nautobot.extras.models import (
    ComputedField,
    ConfigContext,
    ConfigContextSchema,
    CustomField,
    CustomLink,
    DynamicGroup,
    ExportTemplate,
    GitRepository,
    GraphQLQuery,
    ImageAttachment,
    Job,
    JobLogEntry,
    JobResult,
    Relationship,
    RelationshipAssociation,
    ScheduledJob,
    Secret,
    SecretsGroup,
    SecretsGroupAssociation,
    Status,
    Tag,
    Webhook,
)
from nautobot.extras.utils import TaggableClassesQuery
from nautobot.ipam.models import VLANGroup
from nautobot.users.models import ObjectPermission
from nautobot.utilities.testing import APITestCase, APIViewTestCases
from nautobot.utilities.testing.utils import disable_warnings


User = get_user_model()


class AppTest(APITestCase):
    def test_root(self):
        url = reverse("extras-api:api-root")
        response = self.client.get("{}?format=api".format(url), **self.header)

        self.assertEqual(response.status_code, 200)


#
#  Computed Fields
#


class ComputedFieldTest(APIViewTestCases.APIViewTestCase):
    model = ComputedField
    brief_fields = [
        "content_type",
        "display",
        "id",
        "label",
        "url",
    ]
    create_data = [
        {
            "content_type": "dcim.site",
            "slug": "cf4",
            "label": "Computed Field 4",
            "template": "{{ obj.name }}",
            "fallback_value": "error",
        },
        {
            "content_type": "dcim.site",
            "slug": "cf5",
            "label": "Computed Field 5",
            "template": "{{ obj.name }}",
            "fallback_value": "error",
        },
        {
            "content_type": "dcim.site",
            "slug": "cf6",
            "label": "Computed Field 6",
            "template": "{{ obj.name }}",
        },
        {
            "content_type": "dcim.site",
            "label": "Computed Field 7",
            "template": "{{ obj.name }}",
            "fallback_value": "error",
        },
    ]
    update_data = {
        "content_type": "dcim.site",
        "slug": "cf1",
        "label": "My Computed Field",
    }
    bulk_update_data = {
        "description": "New description",
    }
    slug_source = "label"

    @classmethod
    def setUpTestData(cls):
        site_ct = ContentType.objects.get_for_model(Site)

        ComputedField.objects.create(
            slug="cf1",
            label="Computed Field One",
            template="{{ obj.name }}",
            fallback_value="error",
            content_type=site_ct,
        ),
        ComputedField.objects.create(
            slug="cf2",
            label="Computed Field Two",
            template="{{ obj.name }}",
            fallback_value="error",
            content_type=site_ct,
        ),
        ComputedField.objects.create(
            slug="cf3",
            label="Computed Field Three",
            template="{{ obj.name }}",
            fallback_value="error",
            content_type=site_ct,
        )

        cls.site = Site.objects.create(name="Site 1", slug="site-1")

    def test_computed_field_include(self):
        """Test that explicitly including a computed field behaves as expected."""
        self.add_permissions("dcim.view_site")
        url = reverse("dcim-api:site-detail", kwargs={"pk": self.site.pk})

        # First get the object without computed fields.
        response = self.client.get(url, **self.header)
        self.assertNotIn("computed_fields", response.json())

        # Now get it with computed fields.
        params = {"include": "computed_fields"}
        response = self.client.get(url, data=params, **self.header)
        self.assertIn("computed_fields", response.json())


class ConfigContextTest(APIViewTestCases.APIViewTestCase):
    model = ConfigContext
    brief_fields = ["display", "id", "name", "url"]
    create_data = [
        {
            "name": "Config Context 4",
            "data": {"more_foo": True},
        },
        {
            "name": "Config Context 5",
            "data": {"more_bar": False},
        },
        {
            "name": "Config Context 6",
            "data": {"more_baz": None},
        },
    ]
    bulk_update_data = {
        "description": "New description",
    }

    @classmethod
    def setUpTestData(cls):
        ConfigContext.objects.create(name="Config Context 1", weight=100, data={"foo": 123})
        ConfigContext.objects.create(name="Config Context 2", weight=200, data={"bar": 456})
        ConfigContext.objects.create(name="Config Context 3", weight=300, data={"baz": 789})

    def test_render_configcontext_for_object(self):
        """
        Test rendering config context data for a device.
        """
        manufacturer = Manufacturer.objects.create(name="Manufacturer 1", slug="manufacturer-1")
        devicetype = DeviceType.objects.create(manufacturer=manufacturer, model="Device Type 1", slug="device-type-1")
        devicerole = DeviceRole.objects.create(name="Device Role 1", slug="device-role-1")
        site = Site.objects.create(name="Site-1", slug="site-1")
        device = Device.objects.create(name="Device 1", device_type=devicetype, device_role=devicerole, site=site)

        # Test default config contexts (created at test setup)
        rendered_context = device.get_config_context()
        self.assertEqual(rendered_context["foo"], 123)
        self.assertEqual(rendered_context["bar"], 456)
        self.assertEqual(rendered_context["baz"], 789)

        # Test API response as well
        self.add_permissions("dcim.view_device")
        device_url = reverse("dcim-api:device-detail", kwargs={"pk": device.pk})
        response = self.client.get(device_url, **self.header)
        self.assertHttpStatus(response, status.HTTP_200_OK)
        self.assertIn("config_context", response.data)
        self.assertEqual(response.data["config_context"], {"foo": 123, "bar": 456, "baz": 789}, response.data)

        # Add another context specific to the site
        configcontext4 = ConfigContext(name="Config Context 4", data={"site_data": "ABC"})
        configcontext4.save()
        configcontext4.sites.add(site)
        rendered_context = device.get_config_context()
        self.assertEqual(rendered_context["site_data"], "ABC")
        response = self.client.get(device_url, **self.header)
        self.assertHttpStatus(response, status.HTTP_200_OK)
        self.assertIn("config_context", response.data)
        self.assertEqual(response.data["config_context"]["site_data"], "ABC", response.data["config_context"])

        # Override one of the default contexts
        configcontext5 = ConfigContext(name="Config Context 5", weight=2000, data={"foo": 999})
        configcontext5.save()
        configcontext5.sites.add(site)
        rendered_context = device.get_config_context()
        self.assertEqual(rendered_context["foo"], 999)
        response = self.client.get(device_url, **self.header)
        self.assertHttpStatus(response, status.HTTP_200_OK)
        self.assertIn("config_context", response.data)
        self.assertEqual(response.data["config_context"]["foo"], 999, response.data["config_context"])

        # Add a context which does NOT match our device and ensure it does not apply
        site2 = Site.objects.create(name="Site 2", slug="site-2")
        configcontext6 = ConfigContext(name="Config Context 6", weight=2000, data={"bar": 999})
        configcontext6.save()
        configcontext6.sites.add(site2)
        rendered_context = device.get_config_context()
        self.assertEqual(rendered_context["bar"], 456)
        response = self.client.get(device_url, **self.header)
        self.assertHttpStatus(response, status.HTTP_200_OK)
        self.assertIn("config_context", response.data)
        self.assertEqual(response.data["config_context"]["bar"], 456, response.data["config_context"])

    def test_schema_validation_pass(self):
        """
        Given a config context schema
        And a config context that conforms to that schema
        Assert that the config context passes schema validation via full_clean()
        """
        schema = ConfigContextSchema.objects.create(
            name="Schema 1", slug="schema-1", data_schema={"type": "object", "properties": {"foo": {"type": "string"}}}
        )
        self.add_permissions("extras.add_configcontext")

        data = {"name": "Config Context with schema", "weight": 100, "data": {"foo": "bar"}, "schema": str(schema.pk)}
        response = self.client.post(self._get_list_url(), data, format="json", **self.header)
        self.assertHttpStatus(response, status.HTTP_201_CREATED)
        self.assertEqual(response.data["schema"]["id"], str(schema.pk))

    def test_schema_validation_fails(self):
        """
        Given a config context schema
        And a config context that *does not* conform to that schema
        Assert that the config context fails schema validation via full_clean()
        """
        schema = ConfigContextSchema.objects.create(
            name="Schema 1", slug="schema-1", data_schema={"type": "object", "properties": {"foo": {"type": "integer"}}}
        )
        self.add_permissions("extras.add_configcontext")

        data = {
            "name": "Config Context with bad schema",
            "weight": 100,
            "data": {"foo": "bar"},
            "schema": str(schema.pk),
        }
        response = self.client.post(self._get_list_url(), data, format="json", **self.header)
        self.assertHttpStatus(response, status.HTTP_400_BAD_REQUEST)


class ConfigContextSchemaTest(APIViewTestCases.APIViewTestCase):
    model = ConfigContextSchema
    brief_fields = ["display", "id", "name", "slug", "url"]
    create_data = [
        {
            "name": "Schema 4",
            "slug": "schema-4",
            "data_schema": {"type": "object", "properties": {"foo": {"type": "string"}}},
        },
        {
            "name": "Schema 5",
            "slug": "schema-5",
            "data_schema": {"type": "object", "properties": {"bar": {"type": "string"}}},
        },
        {
            "name": "Schema 6",
            "slug": "schema-6",
            "data_schema": {"type": "object", "properties": {"buz": {"type": "string"}}},
        },
        {
            "name": "Schema 7",
            "data_schema": {"type": "object", "properties": {"buz": {"type": "string"}}},
        },
    ]
    bulk_update_data = {
        "description": "New description",
    }
    choices_fields = []
    slug_source = "name"

    @classmethod
    def setUpTestData(cls):
        ConfigContextSchema.objects.create(
            name="Schema 1", slug="schema-1", data_schema={"type": "object", "properties": {"foo": {"type": "string"}}}
        ),
        ConfigContextSchema.objects.create(
            name="Schema 2", slug="schema-2", data_schema={"type": "object", "properties": {"bar": {"type": "string"}}}
        ),
        ConfigContextSchema.objects.create(
            name="Schema 3", slug="schema-3", data_schema={"type": "object", "properties": {"baz": {"type": "string"}}}
        ),


class ContentTypeTest(APITestCase):
    @override_settings(EXEMPT_VIEW_PERMISSIONS=["contenttypes.contenttype"])
    def test_list_objects(self):
        contenttype_count = ContentType.objects.count()

        response = self.client.get(reverse("extras-api:contenttype-list"), **self.header)
        self.assertHttpStatus(response, status.HTTP_200_OK)
        self.assertEqual(response.data["count"], contenttype_count)

    @override_settings(EXEMPT_VIEW_PERMISSIONS=["contenttypes.contenttype"])
    def test_get_object(self):
        contenttype = ContentType.objects.first()

        url = reverse("extras-api:contenttype-detail", kwargs={"pk": contenttype.pk})
        self.assertHttpStatus(self.client.get(url, **self.header), status.HTTP_200_OK)


class CreatedUpdatedFilterTest(APITestCase):
    def setUp(self):
        super().setUp()

        self.site1 = Site.objects.create(name="Test Site 1", slug="test-site-1")
        self.rackgroup1 = RackGroup.objects.create(site=self.site1, name="Test Rack Group 1", slug="test-rack-group-1")
        self.rackrole1 = RackRole.objects.create(name="Test Rack Role 1", slug="test-rack-role-1", color="ff0000")
        self.rack1 = Rack.objects.create(
            site=self.site1,
            group=self.rackgroup1,
            role=self.rackrole1,
            name="Test Rack 1",
            u_height=42,
        )
        self.rack2 = Rack.objects.create(
            site=self.site1,
            group=self.rackgroup1,
            role=self.rackrole1,
            name="Test Rack 2",
            u_height=42,
        )

        # change the created and last_updated of one
        Rack.objects.filter(pk=self.rack2.pk).update(
            last_updated=make_aware(datetime(2001, 2, 3, 1, 2, 3, 4)),
            created=make_aware(datetime(2001, 2, 3)),
        )

    def test_get_rack_created(self):
        self.add_permissions("dcim.view_rack")
        url = reverse("dcim-api:rack-list")
        response = self.client.get("{}?created=2001-02-03".format(url), **self.header)

        self.assertHttpStatus(response, status.HTTP_200_OK)
        self.assertEqual(response.data["count"], 1)
        self.assertEqual(response.data["results"][0]["id"], str(self.rack2.pk))

    def test_get_rack_created_gte(self):
        self.add_permissions("dcim.view_rack")
        url = reverse("dcim-api:rack-list")
        response = self.client.get("{}?created__gte=2001-02-04".format(url), **self.header)

        self.assertHttpStatus(response, status.HTTP_200_OK)
        self.assertEqual(response.data["count"], 1)
        self.assertEqual(response.data["results"][0]["id"], str(self.rack1.pk))

    def test_get_rack_created_lte(self):
        self.add_permissions("dcim.view_rack")
        url = reverse("dcim-api:rack-list")
        response = self.client.get("{}?created__lte=2001-02-04".format(url), **self.header)

        self.assertHttpStatus(response, status.HTTP_200_OK)
        self.assertEqual(response.data["count"], 1)
        self.assertEqual(response.data["results"][0]["id"], str(self.rack2.pk))

    def test_get_rack_last_updated(self):
        self.add_permissions("dcim.view_rack")
        url = reverse("dcim-api:rack-list")
        response = self.client.get("{}?last_updated=2001-02-03%2001:02:03.000004".format(url), **self.header)

        self.assertHttpStatus(response, status.HTTP_200_OK)
        self.assertEqual(response.data["count"], 1)
        self.assertEqual(response.data["results"][0]["id"], str(self.rack2.pk))

    def test_get_rack_last_updated_gte(self):
        self.add_permissions("dcim.view_rack")
        url = reverse("dcim-api:rack-list")
        response = self.client.get("{}?last_updated__gte=2001-02-04%2001:02:03.000004".format(url), **self.header)

        self.assertHttpStatus(response, status.HTTP_200_OK)
        self.assertEqual(response.data["count"], 1)
        self.assertEqual(response.data["results"][0]["id"], str(self.rack1.pk))

    def test_get_rack_last_updated_lte(self):
        self.add_permissions("dcim.view_rack")
        url = reverse("dcim-api:rack-list")
        response = self.client.get("{}?last_updated__lte=2001-02-04%2001:02:03.000004".format(url), **self.header)

        self.assertHttpStatus(response, status.HTTP_200_OK)
        self.assertEqual(response.data["count"], 1)
        self.assertEqual(response.data["results"][0]["id"], str(self.rack2.pk))


class CustomFieldTest(APIViewTestCases.APIViewTestCase):
    model = CustomField
    brief_fields = ["display", "id", "name", "url"]
    create_data = [
        {
            "content_types": ["dcim.site"],
            "name": "cf4",
            "type": "date",
        },
        {
            "content_types": ["dcim.site"],
            "name": "cf5",
            "type": "url",
        },
        {
            "content_types": ["dcim.site"],
            "name": "cf6",
            "type": "select",
        },
    ]
    update_data = {
        "content_types": ["dcim.site"],
        "name": "cf1",
        "label": "foo",
    }
    bulk_update_data = {
        "description": "New description",
    }
    choices_fields = ["filter_logic", "type"]

    @classmethod
    def setUpTestData(cls):
        site_ct = ContentType.objects.get_for_model(Site)

        custom_fields = (
            CustomField.objects.create(name="cf1", type="text"),
            CustomField.objects.create(name="cf2", type="integer"),
            CustomField.objects.create(name="cf3", type="boolean"),
        )
        for cf in custom_fields:
            cf.content_types.add(site_ct)


class CustomLinkTest(APIViewTestCases.APIViewTestCase):
    model = CustomLink
    brief_fields = ["content_type", "display", "id", "name", "url"]
    create_data = [
        {
            "content_type": "dcim.site",
            "name": "api-test-4",
            "text": "API customlink text 4",
            "target_url": "http://api-test-4.com/test4",
            "weight": 100,
            "new_window": False,
        },
        {
            "content_type": "dcim.site",
            "name": "api-test-5",
            "text": "API customlink text 5",
            "target_url": "http://api-test-5.com/test5",
            "weight": 100,
            "new_window": False,
        },
        {
            "content_type": "dcim.site",
            "name": "api-test-6",
            "text": "API customlink text 6",
            "target_url": "http://api-test-6.com/test6",
            "weight": 100,
            "new_window": False,
        },
    ]
    choices_fields = ["button_class"]

    @classmethod
    def setUpTestData(cls):
        obj_type = ContentType.objects.get_for_model(Site)

        CustomLink.objects.create(
            content_type=obj_type,
            name="api-test-1",
            text="API customlink text 1",
            target_url="http://api-test-1.com/test1",
            weight=100,
            new_window=False,
        )
        CustomLink.objects.create(
            content_type=obj_type,
            name="api-test-2",
            text="API customlink text 2",
            target_url="http://api-test-2.com/test2",
            weight=100,
            new_window=False,
        )
        CustomLink.objects.create(
            content_type=obj_type,
            name="api-test-3",
            text="API customlink text 3",
            target_url="http://api-test-3.com/test3",
            weight=100,
            new_window=False,
        )


class DynamicGroupTest(APIViewTestCases.APIViewTestCase):
    model = DynamicGroup
    brief_fields = ["content_type", "display", "id", "name", "slug", "url"]
    create_data = [
        {
            "name": "API DynamicGroup 4",
            "slug": "api-dynamicgroup-4",
            "content_type": "dcim.device",
            "filter": {"site": ["site-1"]},
        },
        {
            "name": "API DynamicGroup 5",
            "slug": "api-dynamicgroup-5",
            "content_type": "dcim.device",
            "filter": {"has_interfaces": False},
        },
        {
            "name": "API DynamicGroup 6",
            "slug": "api-dynamicgroup-6",
            "content_type": "dcim.device",
            "filter": {"site": ["site-2"]},
        },
    ]

    @classmethod
    def setUpTestData(cls):
        # Create the objects required for devices.
        sites = [
            Site.objects.create(name="Site 1", slug="site-1"),
            Site.objects.create(name="Site 2", slug="site-2"),
            Site.objects.create(name="Site 3", slug="site-3"),
        ]

        manufacturer = Manufacturer.objects.create(name="Manufacturer 1", slug="manufacturer-1")
        device_type = DeviceType.objects.create(
            manufacturer=manufacturer,
            model="device Type 1",
            slug="device-type-1",
        )
        device_role = DeviceRole.objects.create(name="Device Role 1", slug="device-role-1", color="ff0000")
        status_active = Status.objects.get(slug="active")
        status_planned = Status.objects.get(slug="planned")
        Device.objects.create(
            name="device-site-1",
            status=status_active,
            device_role=device_role,
            device_type=device_type,
            site=sites[0],
        )
        Device.objects.create(
            name="device-site-2",
            status=status_active,
            device_role=device_role,
            device_type=device_type,
            site=sites[1],
        )
        Device.objects.create(
            name="device-site-3",
            status=status_planned,
            device_role=device_role,
            device_type=device_type,
            site=sites[2],
        )

        # Then the DynamicGroups.
        content_type = ContentType.objects.get_for_model(Device)
        DynamicGroup.objects.create(
            name="API DynamicGroup 1",
            slug="api-dynamicgroup-1",
            content_type=content_type,
            filter={"status": ["active"]},
        )
        DynamicGroup.objects.create(
            name="API DynamicGroup 2",
            slug="api-dynamicgroup-2",
            content_type=content_type,
            filter={"status": ["planned"]},
        )
        DynamicGroup.objects.create(
            name="API DynamicGroup 3",
            slug="api-dynamicgroup-3",
            content_type=content_type,
            filter={"site": ["site-3"]},
        )

    def test_get_members(self):
        """Test that the `/members/` API endpoint returns what is expected."""
        self.add_permissions("extras.view_dynamicgroup")
        instance = DynamicGroup.objects.first()
        member_count = instance.members.count()
        url = reverse("extras-api:dynamicgroup-members", kwargs={"pk": instance.pk})
        response = self.client.get(url, **self.header)
        self.assertHttpStatus(response, status.HTTP_200_OK)
        self.assertEqual(member_count, len(response.json()["results"]))


class ExportTemplateTest(APIViewTestCases.APIViewTestCase):
    model = ExportTemplate
    brief_fields = ["display", "id", "name", "url"]
    create_data = [
        {
            "content_type": "dcim.device",
            "name": "Test Export Template 4",
            "template_code": "{% for obj in queryset %}{{ obj.name }}\n{% endfor %}",
        },
        {
            "content_type": "dcim.device",
            "name": "Test Export Template 5",
            "template_code": "{% for obj in queryset %}{{ obj.name }}\n{% endfor %}",
        },
        {
            "content_type": "dcim.device",
            "name": "Test Export Template 6",
            "template_code": "{% for obj in queryset %}{{ obj.name }}\n{% endfor %}",
        },
    ]
    bulk_update_data = {
        "description": "New description",
    }
    choices_fields = ["owner_content_type", "content_type"]

    @classmethod
    def setUpTestData(cls):
        ct = ContentType.objects.get_for_model(Device)

        ExportTemplate.objects.create(
            content_type=ct,
            name="Export Template 1",
            template_code="{% for obj in queryset %}{{ obj.name }}\n{% endfor %}",
        )
        ExportTemplate.objects.create(
            content_type=ct,
            name="Export Template 2",
            template_code="{% for obj in queryset %}{{ obj.name }}\n{% endfor %}",
        )
        ExportTemplate.objects.create(
            content_type=ct,
            name="Export Template 3",
            template_code="{% for obj in queryset %}{{ obj.name }}\n{% endfor %}",
        )


class GitRepositoryTest(APIViewTestCases.APIViewTestCase):
    model = GitRepository
    brief_fields = ["display", "id", "name", "url"]
    bulk_update_data = {
        "branch": "develop",
    }
    choices_fields = ["provided_contents"]
    slug_source = "name"

    @classmethod
    def setUpTestData(cls):
        secrets_groups = (
            SecretsGroup.objects.create(name="Secrets Group 1", slug="secrets-group-1"),
            SecretsGroup.objects.create(name="Secrets Group 2", slug="secrets-group-2"),
        )

        cls.repos = (
            GitRepository(
                name="Repo 1",
                slug="repo-1",
                remote_url="https://example.com/repo1.git",
                secrets_group=secrets_groups[0],
            ),
            GitRepository(
                name="Repo 2",
                slug="repo-2",
                remote_url="https://example.com/repo2.git",
                secrets_group=secrets_groups[0],
            ),
            GitRepository(name="Repo 3", slug="repo-3", remote_url="https://example.com/repo3.git"),
        )
        for repo in cls.repos:
            repo.save(trigger_resync=False)

        cls.create_data = [
            {
                "name": "New Git Repository 1",
                "slug": "new-git-repository-1",
                "remote_url": "https://example.com/newrepo1.git",
                "secrets_group": secrets_groups[1].pk,
            },
            {
                "name": "New Git Repository 2",
                "slug": "new-git-repository-2",
                "remote_url": "https://example.com/newrepo2.git",
                "secrets_group": secrets_groups[1].pk,
            },
            {
                "name": "New Git Repository 3",
                "slug": "new-git-repository-3",
                "remote_url": "https://example.com/newrepo3.git",
                "secrets_group": secrets_groups[1].pk,
            },
            {
                "name": "New Git Repository 4",
                "remote_url": "https://example.com/newrepo3.git",
                "secrets_group": secrets_groups[1].pk,
            },
        ]

    @override_settings(EXEMPT_VIEW_PERMISSIONS=[])
    @mock.patch("nautobot.extras.api.views.get_worker_count")
    def test_run_git_sync_no_celery_worker(self, mock_get_worker_count):
        """Git sync cannot be triggered if Celery is not running."""
        mock_get_worker_count.return_value = 0
        self.add_permissions("extras.add_gitrepository")
        self.add_permissions("extras.change_gitrepository")
        url = reverse("extras-api:gitrepository-sync", kwargs={"pk": self.repos[0].id})
        response = self.client.post(url, format="json", **self.header)
        self.assertHttpStatus(response, status.HTTP_503_SERVICE_UNAVAILABLE)
        self.assertEqual(response.data["detail"], "Unable to process request: Celery worker process not running.")

    @override_settings(EXEMPT_VIEW_PERMISSIONS=[])
    @mock.patch("nautobot.extras.api.views.get_worker_count")
    def test_run_git_sync_nonexistent_repo(self, mock_get_worker_count):
        """Git sync request handles case of a nonexistent repository."""
        mock_get_worker_count.return_value = 1
        self.add_permissions("extras.add_gitrepository")
        self.add_permissions("extras.change_gitrepository")
        url = reverse("extras-api:gitrepository-sync", kwargs={"pk": "11111111-1111-1111-1111-111111111111"})
        response = self.client.post(url, format="json", **self.header)
        self.assertHttpStatus(response, status.HTTP_404_NOT_FOUND)

    @override_settings(EXEMPT_VIEW_PERMISSIONS=[])
    @mock.patch("nautobot.extras.api.views.get_worker_count")
    def test_run_git_sync_without_permissions(self, mock_get_worker_count):
        """Git sync request verifies user permissions."""
        mock_get_worker_count.return_value = 1
        url = reverse("extras-api:gitrepository-sync", kwargs={"pk": self.repos[0].id})
        response = self.client.post(url, format="json", **self.header)
        self.assertHttpStatus(response, status.HTTP_403_FORBIDDEN)

    @override_settings(EXEMPT_VIEW_PERMISSIONS=[])
    @mock.patch("nautobot.extras.api.views.get_worker_count")
    def test_run_git_sync_with_permissions(self, mock_get_worker_count):
        """Git sync request can be submitted successfully."""
        mock_get_worker_count.return_value = 1
        self.add_permissions("extras.add_gitrepository")
        self.add_permissions("extras.change_gitrepository")
        url = reverse("extras-api:gitrepository-sync", kwargs={"pk": self.repos[0].id})
        response = self.client.post(url, format="json", **self.header)
        self.assertHttpStatus(response, status.HTTP_200_OK)

    def test_create_with_plugin_provided_contents(self):
        """Test that `provided_contents` published by a plugin works."""
        self.add_permissions("extras.add_gitrepository")
        self.add_permissions("extras.change_gitrepository")
        url = self._get_list_url()
        data = {
            "name": "plugin_test",
            "slug": "plugin-test",
            "remote_url": "https://localhost/plugin-test",
            "provided_contents": ["example_plugin.textfile"],
        }
        response = self.client.post(url, data, format="json", **self.header)
        self.assertHttpStatus(response, status.HTTP_201_CREATED)
        self.assertEqual(list(response.data["provided_contents"]), data["provided_contents"])


class GraphQLQueryTest(APIViewTestCases.APIViewTestCase):
    model = GraphQLQuery
    brief_fields = ["display", "id", "name", "url"]

    create_data = [
        {
            "name": "graphql-query-4",
            "slug": "graphql-query-4",
            "query": "{ query: sites {name} }",
        },
        {
            "name": "graphql-query-5",
            "slug": "graphql-query-5",
            "query": '{ devices(role: "edge") { id, name, device_role { name slug } } }',
        },
        {
            "name": "Graphql Query 6",
            "query": '{ devices(role: "edge") { id, name, device_role { name slug } } }',
        },
    ]
    slug_source = "name"

    @classmethod
    def setUpTestData(cls):
        cls.graphqlqueries = (
            GraphQLQuery(
                name="graphql-query-1",
                slug="graphql-query-1",
                query="{ sites {name} }",
            ),
            GraphQLQuery(
                name="graphql-query-2",
                slug="graphql-query-2",
                query='{ devices(role: "edge") { id, name, device_role { name slug } } }',
            ),
            GraphQLQuery(
                name="graphql-query-3",
                slug="graphql-query-3",
                query="""
query ($device: [String!]) {
  devices(name: $device) {
    config_context
    name
    position
    serial
    primary_ip4 {
      id
      primary_ip4_for {
        id
        name
      }
    }
    tenant {
      name
    }
    tags {
      name
      slug
    }
    device_role {
      name
    }
    platform {
      name
      slug
      manufacturer {
        name
      }
      napalm_driver
    }
    site {
      name
      slug
      vlans {
        id
        name
        vid
      }
      vlan_groups {
        id
      }
    }
    interfaces {
      description
      mac_address
      enabled
      name
      ip_addresses {
        address
        tags {
          id
        }
      }
      connected_circuit_termination {
        circuit {
          cid
          commit_rate
          provider {
            name
          }
        }
      }
      tagged_vlans {
        id
      }
      untagged_vlan {
        id
      }
      cable {
        termination_a_type
        status {
          name
        }
        color
      }
      tagged_vlans {
        site {
          name
        }
        id
      }
      tags {
        id
      }
    }
  }
}""",
            ),
        )

        for query in cls.graphqlqueries:
            query.full_clean()
            query.save()

    def test_run_saved_query(self):
        """Exercise the /run/ API endpoint."""
        self.add_permissions("extras.add_graphqlquery")
        self.add_permissions("extras.change_graphqlquery")
        self.add_permissions("extras.view_graphqlquery")

        url = reverse("extras-api:graphqlquery-run", kwargs={"pk": self.graphqlqueries[0].pk})
        response = self.client.post(url, **self.header)
        self.assertHttpStatus(response, status.HTTP_200_OK)
        self.assertEqual({"data": {"sites": []}}, response.data)

        url = reverse("extras-api:graphqlquery-run", kwargs={"pk": self.graphqlqueries[2].pk})
        response = self.client.post(url, **self.header)
        self.assertHttpStatus(response, status.HTTP_200_OK)
        self.assertEqual({"data": {"devices": []}}, response.data)


# TODO: Standardize to APIViewTestCase (needs create & update tests)
class ImageAttachmentTest(
    APIViewTestCases.GetObjectViewTestCase,
    APIViewTestCases.ListObjectsViewTestCase,
    APIViewTestCases.DeleteObjectViewTestCase,
):
    model = ImageAttachment
    brief_fields = ["display", "id", "image", "name", "url"]
    choices_fields = ["content_type"]

    @classmethod
    def setUpTestData(cls):
        ct = ContentType.objects.get_for_model(Site)

        site = Site.objects.create(name="Site 1", slug="site-1")

        ImageAttachment.objects.create(
            content_type=ct,
            object_id=site.pk,
            name="Image Attachment 1",
            image="http://example.com/image1.png",
            image_height=100,
            image_width=100,
        )
        ImageAttachment.objects.create(
            content_type=ct,
            object_id=site.pk,
            name="Image Attachment 2",
            image="http://example.com/image2.png",
            image_height=100,
            image_width=100,
        )
        ImageAttachment.objects.create(
            content_type=ct,
            object_id=site.pk,
            name="Image Attachment 3",
            image="http://example.com/image3.png",
            image_height=100,
            image_width=100,
        )


class JobAPIRunTestMixin:
    """
    Mixin providing test cases for the "run" API endpoint, shared between the different versions of Job API testing.
    """

    def setUp(self):
        super().setUp()
        self.job_model = Job.objects.get_for_class_path("local/api_test_job/APITestJob")
        self.job_model.enabled = True
        self.job_model.validated_save()

    def get_run_url(self, class_path="local/api_test_job/APITestJob"):
        """To be implemented by classes using this mixin."""
        raise NotImplementedError

    # Status code for successful submission of a job or schedule - to be set by subclasses
    run_success_response_status = None

    @override_settings(EXEMPT_VIEW_PERMISSIONS=["*"])
    def test_run_job_anonymous_not_permitted(self):
        """The run_job endpoint should NOT allow anonymous users to submit jobs."""
        url = self.get_run_url()
        with disable_warnings("django.request"):
            response = self.client.post(url)
        self.assertHttpStatus(response, status.HTTP_403_FORBIDDEN)

    @override_settings(EXEMPT_VIEW_PERMISSIONS=[])
    @mock.patch("nautobot.extras.api.views.get_worker_count")
    def test_run_job_without_permission(self, mock_get_worker_count):
        """Job run request enforces user permissions."""
        mock_get_worker_count.return_value = 1
        url = self.get_run_url()
        with disable_warnings("django.request"):
            response = self.client.post(url, {}, format="json", **self.header)
        self.assertHttpStatus(response, status.HTTP_403_FORBIDDEN)

    @override_settings(EXEMPT_VIEW_PERMISSIONS=[])
    @mock.patch("nautobot.extras.api.views.get_worker_count")
    def test_run_job_object_permissions(self, mock_get_worker_count):
        """The run_job endpoint should enforce object-level permissions."""
        mock_get_worker_count.return_value = 1
        obj_perm = ObjectPermission(
            name="Test permission",
            constraints={"module_name__in": ["test_pass", "test_fail"]},
            actions=["run"],
        )
        obj_perm.save()
        obj_perm.users.add(self.user)
        obj_perm.object_types.add(ContentType.objects.get_for_model(Job))

        # Try post to unpermitted job
        url = self.get_run_url()
        with disable_warnings("django.request"):
            response = self.client.post(url, **self.header)
        self.assertHttpStatus(response, status.HTTP_404_NOT_FOUND)

        # Try post to permitted job
        job_model = Job.objects.get_for_class_path("local/test_pass/TestPass")
        job_model.enabled = True
        job_model.validated_save()
        url = self.get_run_url("local/test_pass/TestPass")
        response = self.client.post(url, **self.header)
        self.assertHttpStatus(response, self.run_success_response_status)

    @override_settings(EXEMPT_VIEW_PERMISSIONS=[])
    @mock.patch("nautobot.extras.api.views.get_worker_count")
    def test_run_job_not_enabled(self, mock_get_worker_count):
        """Job run request enforces the Job.enabled flag."""
        mock_get_worker_count.return_value = 1
        self.add_permissions("extras.run_job")

        job_model = Job.objects.get_for_class_path("local/api_test_job/APITestJob")
        job_model.enabled = False
        job_model.save()

        url = self.get_run_url()
        with disable_warnings("django.request"):
            response = self.client.post(url, {}, format="json", **self.header)
        self.assertHttpStatus(response, status.HTTP_403_FORBIDDEN)

    @override_settings(EXEMPT_VIEW_PERMISSIONS=[])
    @mock.patch("nautobot.extras.api.views.get_worker_count")
    def test_run_job_not_installed(self, mock_get_worker_count):
        """Job run request enforces the Job.installed flag."""
        mock_get_worker_count.return_value = 1
        self.add_permissions("extras.run_job")

        job_model = Job(
            source="local",
            module_name="uninstalled_module",
            job_class_name="NoSuchJob",
            grouping="Uninstalled Module",
            name="No such job",
            installed=False,
            enabled=True,
        )
        job_model.validated_save()

        url = self.get_run_url("local/uninstalled_module/NoSuchJob")
        with disable_warnings("django.request"):
            response = self.client.post(url, {}, format="json", **self.header)
        self.assertHttpStatus(response, status.HTTP_405_METHOD_NOT_ALLOWED)

    @override_settings(EXEMPT_VIEW_PERMISSIONS=[])
    @mock.patch("nautobot.extras.api.views.get_worker_count")
    def test_run_job_no_worker(self, mock_get_worker_count):
        """Job run cannot be requested if Celery is not running."""
        mock_get_worker_count.return_value = 0
        self.add_permissions("extras.run_job")
        device_role = DeviceRole.objects.create(name="role", slug="role")
        job_data = {
            "var1": "FooBar",
            "var2": 123,
            "var3": False,
            "var4": device_role.pk,
        }

        data = {
            "data": job_data,
            "commit": True,
        }

        url = self.get_run_url()
        response = self.client.post(url, data, format="json", **self.header)
        self.assertHttpStatus(response, status.HTTP_503_SERVICE_UNAVAILABLE)
        self.assertEqual(response.data["detail"], "Unable to process request: Celery worker process not running.")

    @override_settings(EXEMPT_VIEW_PERMISSIONS=["*"])
    @mock.patch("nautobot.extras.api.views.get_worker_count")
    def test_run_job_object_var(self, mock_get_worker_count):
        """Job run requests can reference objects by their primary keys."""
        mock_get_worker_count.return_value = 1
        self.add_permissions("extras.run_job")
        device_role = DeviceRole.objects.create(name="role", slug="role")
        job_data = {
            "var1": "FooBar",
            "var2": 123,
            "var3": False,
            "var4": device_role.pk,
        }

        data = {
            "data": job_data,
            "commit": True,
            "schedule": {
                "name": "test",
                "interval": "future",
                "start_time": str(datetime.now() + timedelta(minutes=1)),
            },
        }

        url = self.get_run_url()
        response = self.client.post(url, data, format="json", **self.header)
        self.assertHttpStatus(response, self.run_success_response_status)

        schedule = ScheduledJob.objects.last()
        self.assertEqual(schedule.kwargs["data"]["var4"], str(device_role.pk))

        return (response, schedule)  # so subclasses can do additional testing

    @override_settings(EXEMPT_VIEW_PERMISSIONS=["*"])
    @mock.patch("nautobot.extras.api.views.get_worker_count")
    def test_run_job_object_var_no_schedule(self, mock_get_worker_count):
        """
        Run a job with `approval_required` without providing a schedule.

        Assert an immediate schedule that enforces it.
        """
        # Set approval_required=True
        self.job_model.approval_required = True
        self.job_model.save()

        # Do the stuff.
        mock_get_worker_count.return_value = 1
        self.add_permissions("extras.run_job")
        device_role = DeviceRole.objects.create(name="role", slug="role")
        job_data = {
            "var1": "FooBar",
            "var2": 123,
            "var3": False,
            "var4": device_role.pk,
        }

        data = {
            "data": job_data,
            "commit": True,
            # schedule is omitted
        }

        url = self.get_run_url()
        response = self.client.post(url, data, format="json", **self.header)
        self.assertHttpStatus(response, self.run_success_response_status)

        # Assert that a JobResult was NOT created.
        self.assertFalse(JobResult.objects.exists())

        # Assert that we have an immediate ScheduledJob and that it matches the job_model.
        schedule = ScheduledJob.objects.last()
        self.assertIsNotNone(schedule)
        self.assertEqual(schedule.interval, JobExecutionType.TYPE_IMMEDIATELY)
        self.assertEqual(schedule.approval_required, self.job_model.approval_required)
        self.assertEqual(schedule.kwargs["data"]["var4"], str(device_role.pk))

        return (response, schedule)  # so subclasses can do additional testing

    @override_settings(EXEMPT_VIEW_PERMISSIONS=["*"])
    @mock.patch("nautobot.extras.api.views.get_worker_count")
    def test_run_job_object_var_lookup(self, mock_get_worker_count):
        """Job run requests can reference objects by their attributes."""
        mock_get_worker_count.return_value = 1
        self.add_permissions("extras.run_job")
        device_role = DeviceRole.objects.create(name="role", slug="role")
        job_data = {
            "var1": "FooBar",
            "var2": 123,
            "var3": False,
            "var4": {"name": "role"},
        }

        self.assertEqual(
            get_job("local/api_test_job/APITestJob").deserialize_data(job_data),
            {"var1": "FooBar", "var2": 123, "var3": False, "var4": device_role},
        )

        url = self.get_run_url()
        response = self.client.post(url, {"data": job_data}, format="json", **self.header)
        self.assertHttpStatus(response, self.run_success_response_status)

        job_result = JobResult.objects.last()
        self.assertIn("data", job_result.job_kwargs)
        self.assertEqual(job_result.job_kwargs["data"], job_data)

        return (response, job_result)  # so subclasses can do additional testing

    @override_settings(EXEMPT_VIEW_PERMISSIONS=["*"])
    @mock.patch("nautobot.extras.api.views.get_worker_count")
    def test_run_job_future(self, mock_get_worker_count):
        mock_get_worker_count.return_value = 1
        self.add_permissions("extras.run_job")
        d = DeviceRole.objects.create(name="role", slug="role")
        data = {
            "data": {"var1": "x", "var2": 1, "var3": False, "var4": d.pk},
            "commit": True,
            "schedule": {
                "start_time": str(datetime.now() + timedelta(minutes=1)),
                "interval": "future",
                "name": "test",
            },
        }

        url = self.get_run_url()
        response = self.client.post(url, data, format="json", **self.header)
        self.assertHttpStatus(response, self.run_success_response_status)

        schedule = ScheduledJob.objects.last()

        return (response, schedule)  # so subclasses can do additional testing

    @override_settings(EXEMPT_VIEW_PERMISSIONS=["*"])
    @mock.patch("nautobot.extras.api.views.get_worker_count")
    def test_run_job_future_past(self, mock_get_worker_count):
        mock_get_worker_count.return_value = 1
        self.add_permissions("extras.run_job")
        d = DeviceRole.objects.create(name="role", slug="role")
        data = {
            "data": {"var1": "x", "var2": 1, "var3": False, "var4": d.pk},
            "commit": True,
            "schedule": {
                "start_time": str(datetime.now() - timedelta(minutes=1)),
                "interval": "future",
                "name": "test",
            },
        }

        url = self.get_run_url()
        response = self.client.post(url, data, format="json", **self.header)
        self.assertHttpStatus(response, status.HTTP_400_BAD_REQUEST)

    @override_settings(EXEMPT_VIEW_PERMISSIONS=["*"])
    @mock.patch("nautobot.extras.api.views.get_worker_count")
    def test_run_job_interval(self, mock_get_worker_count):
        mock_get_worker_count.return_value = 1
        self.add_permissions("extras.run_job")
        d = DeviceRole.objects.create(name="role", slug="role")
        data = {
            "data": {"var1": "x", "var2": 1, "var3": False, "var4": d.pk},
            "commit": True,
            "schedule": {
                "start_time": str(datetime.now() + timedelta(minutes=1)),
                "interval": "hourly",
                "name": "test",
            },
        }

        url = self.get_run_url()
        response = self.client.post(url, data, format="json", **self.header)
        self.assertHttpStatus(response, self.run_success_response_status)

        schedule = ScheduledJob.objects.last()

        return (response, schedule)  # so subclasses can do additional testing

    @override_settings(EXEMPT_VIEW_PERMISSIONS=[])
    def test_run_job_with_invalid_data(self):
        self.add_permissions("extras.run_job")

        data = {
            "data": "invalid",
            "commit": True,
        }

        url = self.get_run_url()
        response = self.client.post(url, data, format="json", **self.header)
        self.assertHttpStatus(response, status.HTTP_400_BAD_REQUEST)
        self.assertEqual(response.data, {"errors": ["Job data needs to be a dict"]})

    @override_settings(EXEMPT_VIEW_PERMISSIONS=[])
    def test_run_job_with_wrong_data(self):
        self.add_permissions("extras.run_job")
        job_data = {
            "var1": "FooBar",
            "var2": 123,
            "var3": False,
            "var5": "wrong",
        }

        data = {
            "data": job_data,
            "commit": True,
        }

        url = self.get_run_url()
        response = self.client.post(url, data, format="json", **self.header)
        self.assertHttpStatus(response, status.HTTP_400_BAD_REQUEST)
        self.assertEqual(response.data, {"errors": {"var5": ["Job data contained an unknown property"]}})

    @override_settings(EXEMPT_VIEW_PERMISSIONS=[])
    def test_run_job_with_missing_data(self):
        self.add_permissions("extras.run_job")

        job_data = {
            "var1": "FooBar",
            "var3": False,
        }

        data = {
            "data": job_data,
            "commit": True,
        }

        url = self.get_run_url()
        response = self.client.post(url, data, format="json", **self.header)
        self.assertHttpStatus(response, status.HTTP_400_BAD_REQUEST)
        self.assertEqual(
            response.data, {"errors": {"var2": ["This field is required."], "var4": ["This field is required."]}}
        )


class JobTestVersion13(
    JobAPIRunTestMixin,
    # note no CreateObjectViewTestCase - we do not support user creation of Job records
    APIViewTestCases.GetObjectViewTestCase,
    APIViewTestCases.ListObjectsViewTestCase,
    APIViewTestCases.UpdateObjectViewTestCase,
    APIViewTestCases.DeleteObjectViewTestCase,
):
    """Test cases for the Jobs REST API under API version 1.3 - first version introducing JobModel-based APIs."""

    model = Job
    brief_fields = ["display", "grouping", "id", "job_class_name", "module_name", "name", "slug", "source", "url"]
    choices_fields = None
    update_data = {
        # source, module_name, job_class_name, installed are NOT editable
        "grouping_override": True,
        "grouping": "Overridden grouping",
        "name_override": True,
        "name": "Overridden name",
        "slug": "overridden-slug",
        "description_override": True,
        "description": "This is an overridden description.",
        "enabled": True,
        "approval_required_override": True,
        "approval_required": True,
        "commit_default_override": True,
        "commit_default": False,
        "hidden_override": True,
        "hidden": True,
        "read_only_override": True,
        "read_only": True,
        "soft_time_limit_override": True,
        "soft_time_limit": 350.1,
        "time_limit_override": True,
        "time_limit": 650,
    }
    bulk_update_data = {
        "enabled": True,
        "approval_required_override": True,
        "approval_required": True,
    }
    validation_excluded_fields = []

    run_success_response_status = status.HTTP_201_CREATED
    api_version = "1.3"

    def get_run_url(self, class_path="local/api_test_job/APITestJob"):
        job_model = Job.objects.get_for_class_path(class_path)
        return reverse("extras-api:job-run", kwargs={"pk": job_model.pk})

    def test_get_job_variables(self):
        """Test the job/<pk>/variables API endpoint."""
        self.add_permissions("extras.view_job")
        response = self.client.get(
            reverse(f"{self._get_view_namespace()}:job-variables", kwargs={"pk": self.job_model.pk}),
            **self.header,
        )
        self.assertEqual(4, len(response.data))  # 4 variables, in order
        self.assertEqual(response.data[0], {"name": "var1", "type": "StringVar", "required": True})
        self.assertEqual(response.data[1], {"name": "var2", "type": "IntegerVar", "required": True})
        self.assertEqual(response.data[2], {"name": "var3", "type": "BooleanVar", "required": False})
        self.assertEqual(
            response.data[3],
            {"name": "var4", "type": "ObjectVar", "required": True, "model": "dcim.devicerole"},
        )

    @override_settings(EXEMPT_VIEW_PERMISSIONS=["*"])
    def test_run_job_object_var(self):
        """In addition to the base test case provided by JobAPIRunTestMixin, also verify the JSON response data."""
        response, schedule = super().test_run_job_object_var()

        self.assertIn("schedule", response.data)
        self.assertIn("job_result", response.data)
        self.assertEqual(response.data["schedule"]["id"], str(schedule.pk))
        self.assertEqual(
            response.data["schedule"]["url"],
            "http://testserver" + reverse("extras-api:scheduledjob-detail", kwargs={"pk": schedule.pk}),
        )
        self.assertEqual(response.data["schedule"]["name"], schedule.name)
        self.assertEqual(response.data["schedule"]["start_time"], schedule.start_time)
        self.assertEqual(response.data["schedule"]["interval"], schedule.interval)
        self.assertIsNone(response.data["job_result"])

    @override_settings(EXEMPT_VIEW_PERMISSIONS=["*"])
    def test_run_job_object_var_lookup(self):
        """In addition to the base test case provided by JobAPIRunTestMixin, also verify the JSON response data."""
        response, job_result = super().test_run_job_object_var_lookup()

        self.assertIn("schedule", response.data)
        self.assertIn("job_result", response.data)
        self.assertIsNone(response.data["schedule"])
        # The urls in a NestedJobResultSerializer depends on the request context, which we don't have
        data_job_result = response.data["job_result"]
        del data_job_result["url"]
        del data_job_result["user"]["url"]
        expected_data_job_result = NestedJobResultSerializer(job_result, context={"request": None}).data
        del expected_data_job_result["url"]
        del expected_data_job_result["user"]["url"]
        self.assertEqual(data_job_result, expected_data_job_result)

    @override_settings(EXEMPT_VIEW_PERMISSIONS=["*"])
    def test_run_job_future(self):
        """In addition to the base test case provided by JobAPIRunTestMixin, also verify the JSON response data."""
        response, schedule = super().test_run_job_future()

        self.assertIn("schedule", response.data)
        self.assertIn("job_result", response.data)
        self.assertEqual(response.data["schedule"]["id"], str(schedule.pk))
        self.assertEqual(
            response.data["schedule"]["url"],
            "http://testserver" + reverse("extras-api:scheduledjob-detail", kwargs={"pk": schedule.pk}),
        )
        self.assertEqual(response.data["schedule"]["name"], schedule.name)
        self.assertEqual(response.data["schedule"]["start_time"], schedule.start_time)
        self.assertEqual(response.data["schedule"]["interval"], schedule.interval)
        self.assertIsNone(response.data["job_result"])

    @override_settings(EXEMPT_VIEW_PERMISSIONS=["*"])
    def test_run_job_future_schedule_kwargs_pk(self):
        """In addition to the base test case provided by JobAPIRunTestMixin, also verify that kwargs['scheduled_job_pk'] was set in the scheduled job."""
        _, schedule = super().test_run_job_future()

        self.assertEqual(schedule.kwargs["scheduled_job_pk"], str(schedule.pk))

    @override_settings(EXEMPT_VIEW_PERMISSIONS=["*"])
    def test_run_job_interval(self):
        """In addition to the base test case provided by JobAPIRunTestMixin, also verify the JSON response data."""
        response, schedule = super().test_run_job_interval()

        self.assertIn("schedule", response.data)
        self.assertIn("job_result", response.data)
        self.assertEqual(response.data["schedule"]["id"], str(schedule.pk))
        self.assertEqual(
            response.data["schedule"]["url"],
            "http://testserver" + reverse("extras-api:scheduledjob-detail", kwargs={"pk": schedule.pk}),
        )
        self.assertEqual(response.data["schedule"]["name"], schedule.name)
        self.assertEqual(response.data["schedule"]["start_time"], schedule.start_time)
        self.assertEqual(response.data["schedule"]["interval"], schedule.interval)
        self.assertIsNone(response.data["job_result"])


class JobTestVersion12(
    JobAPIRunTestMixin,
    APITestCase,
):
    """Test cases for the Jobs REST API under API version 1.2 - deprecated JobClass-based API pattern."""

    run_success_response_status = status.HTTP_200_OK
    api_version = "1.2"

    def get_run_url(self, class_path="local/api_test_job/APITestJob"):
        return reverse("extras-api:job-run", kwargs={"class_path": class_path})

    @override_settings(EXEMPT_VIEW_PERMISSIONS=["*"])
    def test_list_jobs_anonymous(self):
        url = reverse("extras-api:job-list")
        response = self.client.get(url, **self.header)
        self.assertHttpStatus(response, status.HTTP_200_OK)

    @override_settings(EXEMPT_VIEW_PERMISSIONS=[])
    def test_list_jobs_without_permission(self):
        url = reverse("extras-api:job-list")
        with disable_warnings("django.request"):
            response = self.client.get(url, **self.header)
        self.assertHttpStatus(response, status.HTTP_403_FORBIDDEN)

    @override_settings(EXEMPT_VIEW_PERMISSIONS=[])
    def test_list_jobs_with_permission(self):
        self.add_permissions("extras.view_job")
        url = reverse("extras-api:job-list")
        response = self.client.get(url, **self.header)

        self.assertHttpStatus(response, status.HTTP_200_OK)
        # At a minimum, the job provided by the example plugin should be present
        self.assertNotEqual(response.data, [])
        self.assertIn(
            "plugins/example_plugin.jobs/ExampleJob",
            [job["id"] for job in response.data],
        )

    @override_settings(EXEMPT_VIEW_PERMISSIONS=["*"])
    def test_get_job_anonymous(self):
        url = reverse("extras-api:job-detail", kwargs={"class_path": "local/api_test_job/APITestJob"})
        response = self.client.get(url, **self.header)
        self.assertHttpStatus(response, status.HTTP_200_OK)

    @override_settings(EXEMPT_VIEW_PERMISSIONS=[])
    def test_get_job_without_permission(self):
        url = reverse("extras-api:job-detail", kwargs={"class_path": "local/api_test_job/APITestJob"})
        with disable_warnings("django.request"):
            response = self.client.get(url, **self.header)
        self.assertHttpStatus(response, status.HTTP_403_FORBIDDEN)

    @override_settings(EXEMPT_VIEW_PERMISSIONS=[])
    def test_get_job_with_permission(self):
        self.add_permissions("extras.view_job")
        # Try GET to permitted object
        url = reverse("extras-api:job-detail", kwargs={"class_path": "local/api_test_job/APITestJob"})
        response = self.client.get(url, **self.header)

        self.assertHttpStatus(response, status.HTTP_200_OK)
        self.assertEqual(response.data["name"], "Job for API Tests")
        self.assertEqual(response.data["vars"]["var1"], "StringVar")
        self.assertEqual(response.data["vars"]["var2"], "IntegerVar")
        self.assertEqual(response.data["vars"]["var3"], "BooleanVar")

        # Try GET to non-existent object
        url = reverse("extras-api:job-detail", kwargs={"class_path": "local/api_test_job/NoSuchJob"})
        response = self.client.get(url, **self.header)
        self.assertHttpStatus(response, status.HTTP_404_NOT_FOUND)


class JobTestVersionDefault(JobTestVersion12):
    """
    Test cases for the Jobs REST API when not explicitly requesting a specific API version.

    Currently we default to version 1.2, but this may change in a future major release.
    """

    api_version = None


class JobResultTest(
    APIViewTestCases.GetObjectViewTestCase,
    APIViewTestCases.ListObjectsViewTestCase,
    APIViewTestCases.DeleteObjectViewTestCase,
):
    model = JobResult
    brief_fields = ["completed", "created", "display", "id", "name", "status", "url", "user"]

    @classmethod
    def setUpTestData(cls):
        jobs = Job.objects.all()[:2]
        job_ct = ContentType.objects.get_for_model(Job)
        git_ct = ContentType.objects.get_for_model(GitRepository)

        JobResult.objects.create(
            job_model=jobs[0],
            name=jobs[0].class_path,
            obj_type=job_ct,
            completed=datetime.now(),
            user=None,
            status=JobResultStatusChoices.STATUS_COMPLETED,
            data={"output": "\nRan for 3 seconds"},
            job_kwargs=None,
            schedule=None,
            job_id=uuid.uuid4(),
        )
        JobResult.objects.create(
            job_model=None,
            name="Git Repository",
            obj_type=git_ct,
            completed=datetime.now(),
            user=None,
            status=JobResultStatusChoices.STATUS_COMPLETED,
            data=None,
            job_kwargs={"repository_pk": uuid.uuid4()},
            schedule=None,
            job_id=uuid.uuid4(),
        )
        JobResult.objects.create(
            job_model=jobs[1],
            name=jobs[1].class_path,
            obj_type=job_ct,
            completed=None,
            user=None,
            status=JobResultStatusChoices.STATUS_PENDING,
            data=None,
            job_kwargs={"data": {"device": uuid.uuid4(), "multichoices": ["red", "green"], "checkbox": False}},
            schedule=None,
            job_id=uuid.uuid4(),
        )


class JobLogEntryTest(
    APIViewTestCases.GetObjectViewTestCase,
    APIViewTestCases.ListObjectsViewTestCase,
):
    model = JobLogEntry
    brief_fields = [
        "absolute_url",
        "created",
        "display",
        "grouping",
        "id",
        "job_result",
        "log_level",
        "log_object",
        "message",
        "url",
    ]
    choices_fields = []

    @classmethod
    def setUpTestData(cls):
        cls.job_result = JobResult.objects.create(
            name="test",
            job_id=uuid.uuid4(),
            obj_type=ContentType.objects.get_for_model(GitRepository),
        )

        for log_level in ("debug", "info", "success", "warning"):
            JobLogEntry.objects.create(
                log_level=log_level,
                grouping="run",
                job_result=cls.job_result,
                message=f"I am a {log_level} log.",
            )

    def test_list_job_logs_from_job_results_detail(self):
        """Test `logs` endpoint from `JobResult` detail."""
        self.add_permissions("extras.view_jobresult")
        url = reverse("extras-api:jobresult-logs", kwargs={"pk": self.job_result.pk})
        response = self.client.get(url, **self.header)
        self.assertEqual(len(response.json()), JobLogEntry.objects.count())


class ScheduledJobTest(
    APIViewTestCases.GetObjectViewTestCase,
    APIViewTestCases.ListObjectsViewTestCase,
):
    model = ScheduledJob
<<<<<<< HEAD
    brief_fields = ["display", "id", "interval", "name", "start_time", "url"]
=======
    brief_fields = ["crontab", "interval", "name", "start_time"]
>>>>>>> c23e3643
    choices_fields = []

    @classmethod
    def setUpTestData(cls):
        user = User.objects.create(username="user1", is_active=True)
        job_model = Job.objects.get_for_class_path("local/test_pass/TestPass")
        ScheduledJob.objects.create(
            name="test1",
            task="nautobot.extras.jobs.scheduled_job_handler",
            job_class=job_model.class_path,
            job_model=job_model,
            interval=JobExecutionType.TYPE_IMMEDIATELY,
            user=user,
            approval_required=True,
            start_time=now(),
        )
        ScheduledJob.objects.create(
            name="test2",
            task="nautobot.extras.jobs.scheduled_job_handler",
            job_class=job_model.class_path,
            job_model=job_model,
            interval=JobExecutionType.TYPE_IMMEDIATELY,
            user=user,
            approval_required=True,
            start_time=now(),
        )
        ScheduledJob.objects.create(
            name="test3",
            task="nautobot.extras.jobs.scheduled_job_handler",
            job_class=job_model.class_path,
            job_model=job_model,
            interval=JobExecutionType.TYPE_IMMEDIATELY,
            user=user,
            approval_required=True,
            start_time=now(),
        )


class JobApprovalTest(APITestCase):
    @classmethod
    def setUpTestData(cls):
        cls.additional_user = User.objects.create(username="user1", is_active=True)
        cls.job_model = Job.objects.get_for_class_path("local/test_pass/TestPass")
        cls.job_model.enabled = True
        cls.job_model.save()
        cls.scheduled_job = ScheduledJob.objects.create(
            name="test",
            task="nautobot.extras.jobs.scheduled_job_handler",
            job_class=cls.job_model.class_path,
            job_model=cls.job_model,
            interval=JobExecutionType.TYPE_IMMEDIATELY,
            user=cls.additional_user,
            approval_required=True,
            start_time=now(),
        )

    @override_settings(EXEMPT_VIEW_PERMISSIONS=["*"])
    def test_approve_job_anonymous(self):
        url = reverse("extras-api:scheduledjob-approve", kwargs={"pk": self.scheduled_job.pk})
        response = self.client.post(url)
        self.assertHttpStatus(response, status.HTTP_403_FORBIDDEN)

    @override_settings(EXEMPT_VIEW_PERMISSIONS=["*"])
    def test_approve_job_without_permission(self):
        url = reverse("extras-api:scheduledjob-approve", kwargs={"pk": self.scheduled_job.pk})
        with disable_warnings("django.request"):
            response = self.client.post(url, **self.header)
        self.assertHttpStatus(response, status.HTTP_403_FORBIDDEN)

    @override_settings(EXEMPT_VIEW_PERMISSIONS=["*"])
    def test_approve_job_without_approve_job_permission(self):
        self.add_permissions("extras.view_scheduledjob", "extras.change_scheduledjob")
        url = reverse("extras-api:scheduledjob-approve", kwargs={"pk": self.scheduled_job.pk})
        response = self.client.post(url, **self.header)
        self.assertHttpStatus(response, status.HTTP_403_FORBIDDEN)

    @override_settings(EXEMPT_VIEW_PERMISSIONS=["*"])
    def test_approve_job_without_change_scheduledjob_permission(self):
        self.add_permissions("extras.approve_job", "extras.view_scheduledjob")
        url = reverse("extras-api:scheduledjob-approve", kwargs={"pk": self.scheduled_job.pk})
        response = self.client.post(url, **self.header)
        self.assertHttpStatus(response, status.HTTP_403_FORBIDDEN)

    @override_settings(EXEMPT_VIEW_PERMISSIONS=["*"])
    def test_approve_job_same_user(self):
        self.add_permissions("extras.approve_job", "extras.view_scheduledjob", "extras.change_scheduledjob")
        scheduled_job = ScheduledJob.objects.create(
            name="test",
            task="nautobot.extras.jobs.scheduled_job_handler",
            job_class=self.job_model.class_path,
            job_model=self.job_model,
            interval=JobExecutionType.TYPE_IMMEDIATELY,
            user=self.user,
            approval_required=True,
            start_time=now(),
        )
        url = reverse("extras-api:scheduledjob-approve", kwargs={"pk": scheduled_job.pk})
        response = self.client.post(url, **self.header)
        self.assertHttpStatus(response, status.HTTP_403_FORBIDDEN)

    @override_settings(EXEMPT_VIEW_PERMISSIONS=["*"])
    def test_approve_job(self):
        self.add_permissions("extras.approve_job", "extras.view_scheduledjob", "extras.change_scheduledjob")
        url = reverse("extras-api:scheduledjob-approve", kwargs={"pk": self.scheduled_job.pk})
        response = self.client.post(url, **self.header)
        self.assertHttpStatus(response, status.HTTP_200_OK)

    @override_settings(EXEMPT_VIEW_PERMISSIONS=["*"])
    def test_approve_job_in_past(self):
        self.add_permissions("extras.approve_job", "extras.view_scheduledjob", "extras.change_scheduledjob")
        scheduled_job = ScheduledJob.objects.create(
            name="test",
            task="nautobot.extras.jobs.scheduled_job_handler",
            job_class=self.job_model.class_path,
            job_model=self.job_model,
            interval=JobExecutionType.TYPE_FUTURE,
            one_off=True,
            user=self.additional_user,
            approval_required=True,
            start_time=now(),
        )
        url = reverse("extras-api:scheduledjob-approve", kwargs={"pk": scheduled_job.pk})
        response = self.client.post(url, **self.header)
        self.assertHttpStatus(response, status.HTTP_400_BAD_REQUEST)

    @override_settings(EXEMPT_VIEW_PERMISSIONS=["*"])
    def test_approve_job_in_past_force(self):
        self.add_permissions("extras.approve_job", "extras.view_scheduledjob", "extras.change_scheduledjob")
        scheduled_job = ScheduledJob.objects.create(
            name="test",
            task="nautobot.extras.jobs.scheduled_job_handler",
            job_class=self.job_model.class_path,
            job_model=self.job_model,
            interval=JobExecutionType.TYPE_FUTURE,
            one_off=True,
            user=self.additional_user,
            approval_required=True,
            start_time=now(),
        )
        url = reverse("extras-api:scheduledjob-approve", kwargs={"pk": scheduled_job.pk})
        response = self.client.post(url + "?force=true", **self.header)
        self.assertHttpStatus(response, status.HTTP_200_OK)

    @override_settings(EXEMPT_VIEW_PERMISSIONS=["*"])
    def test_deny_job_without_permission(self):
        url = reverse("extras-api:scheduledjob-deny", kwargs={"pk": self.scheduled_job.pk})
        with disable_warnings("django.request"):
            response = self.client.post(url, **self.header)
        self.assertHttpStatus(response, status.HTTP_403_FORBIDDEN)

    @override_settings(EXEMPT_VIEW_PERMISSIONS=["*"])
    def test_deny_job_without_approve_job_permission(self):
        self.add_permissions("extras.view_scheduledjob", "extras.delete_scheduledjob")
        url = reverse("extras-api:scheduledjob-deny", kwargs={"pk": self.scheduled_job.pk})
        response = self.client.post(url, **self.header)
        self.assertHttpStatus(response, status.HTTP_403_FORBIDDEN)

    @override_settings(EXEMPT_VIEW_PERMISSIONS=["*"])
    def test_deny_job_without_delete_scheduledjob_permission(self):
        self.add_permissions("extras.approve_job", "extras.view_scheduledjob")
        url = reverse("extras-api:scheduledjob-deny", kwargs={"pk": self.scheduled_job.pk})
        response = self.client.post(url, **self.header)
        self.assertHttpStatus(response, status.HTTP_403_FORBIDDEN)

    @override_settings(EXEMPT_VIEW_PERMISSIONS=["*"])
    def test_deny_job(self):
        self.add_permissions("extras.approve_job", "extras.view_scheduledjob", "extras.delete_scheduledjob")
        url = reverse("extras-api:scheduledjob-deny", kwargs={"pk": self.scheduled_job.pk})
        response = self.client.post(url, **self.header)
        self.assertHttpStatus(response, status.HTTP_200_OK)
        self.assertIsNone(ScheduledJob.objects.filter(pk=self.scheduled_job.pk).first())

    @override_settings(EXEMPT_VIEW_PERMISSIONS=[])
    def test_dry_run_job_without_permission(self):
        url = reverse("extras-api:scheduledjob-dry-run", kwargs={"pk": self.scheduled_job.pk})
        with disable_warnings("django.request"):
            response = self.client.post(url, **self.header)
        self.assertHttpStatus(response, status.HTTP_403_FORBIDDEN)

    @override_settings(EXEMPT_VIEW_PERMISSIONS=["*"])
    def test_dry_run_job_without_run_job_permission(self):
        self.add_permissions("extras.view_scheduledjob")
        url = reverse("extras-api:scheduledjob-dry-run", kwargs={"pk": self.scheduled_job.pk})
        response = self.client.post(url, **self.header)
        self.assertHttpStatus(response, status.HTTP_403_FORBIDDEN)

    @override_settings(EXEMPT_VIEW_PERMISSIONS=["*"])
    def test_dry_run_job(self):
        self.add_permissions("extras.run_job", "extras.view_scheduledjob")
        url = reverse("extras-api:scheduledjob-dry-run", kwargs={"pk": self.scheduled_job.pk})
        response = self.client.post(url, **self.header)
        self.assertHttpStatus(response, status.HTTP_200_OK)


class RelationshipTest(APIViewTestCases.APIViewTestCase):
    model = Relationship
    brief_fields = ["display", "id", "name", "slug", "url"]

    create_data = [
        {
            "name": "Device VLANs",
            "slug": "device-vlans",
            "type": "many-to-many",
            "source_type": "ipam.vlan",
            "destination_type": "dcim.device",
        },
        {
            "name": "Primary VLAN",
            "slug": "primary-vlan",
            "type": "one-to-many",
            "source_type": "ipam.vlan",
            "destination_type": "dcim.device",
        },
        {
            "name": "Primary Interface",
            "slug": "primary-interface",
            "type": "one-to-one",
            "source_type": "dcim.device",
            "source_label": "primary interface",
            "destination_type": "dcim.interface",
            "destination_hidden": True,
        },
        {
            "name": "Relationship 1",
            "type": "one-to-one",
            "source_type": "dcim.device",
            "source_label": "primary interface",
            "destination_type": "dcim.interface",
            "destination_hidden": True,
        },
    ]

    bulk_update_data = {
        "source_filter": {"slug": ["some-slug"]},
    }
    choices_fields = ["destination_type", "source_type", "type"]
    slug_source = "name"

    @classmethod
    def setUpTestData(cls):
        site_type = ContentType.objects.get_for_model(Site)
        device_type = ContentType.objects.get_for_model(Device)

        cls.relationships = (
            Relationship(
                name="Related Sites",
                slug="related-sites",
                type="symmetric-many-to-many",
                source_type=site_type,
                destination_type=site_type,
            ),
            Relationship(
                name="Unrelated Sites",
                slug="unrelated-sites",
                type="many-to-many",
                source_type=site_type,
                source_label="Other sites (from source side)",
                destination_type=site_type,
                destination_label="Other sites (from destination side)",
            ),
            Relationship(
                name="Devices found elsewhere",
                slug="devices-elsewhere",
                type="many-to-many",
                source_type=site_type,
                destination_type=device_type,
            ),
        )
        for relationship in cls.relationships:
            relationship.validated_save()

        cls.site = Site.objects.create(name="Site 1", status=Status.objects.get(slug="active"))

    def test_get_all_relationships_on_site(self):
        """Verify that all relationships are accurately represented when requested."""
        self.add_permissions("dcim.view_site")
        response = self.client.get(
            reverse("dcim-api:site-detail", kwargs={"pk": self.site.pk}) + "?include=relationships", **self.header
        )
        self.assertHttpStatus(response, status.HTTP_200_OK)
        self.assertIn("relationships", response.data)
        self.assertIsInstance(response.data["relationships"], dict)
        self.maxDiff = None
        self.assertEqual(
            {
                self.relationships[0].slug: {
                    "id": str(self.relationships[0].pk),
                    "url": reverse("extras-api:relationship-detail", kwargs={"pk": self.relationships[0].pk}),
                    "name": self.relationships[0].name,
                    "type": self.relationships[0].type,
                    "peer": {
                        "label": "sites",
                        "object_type": "dcim.site",
                        "objects": [],
                    },
                },
                self.relationships[1].slug: {
                    "id": str(self.relationships[1].pk),
                    "url": reverse("extras-api:relationship-detail", kwargs={"pk": self.relationships[1].pk}),
                    "name": self.relationships[1].name,
                    "type": self.relationships[1].type,
                    "destination": {
                        "label": self.relationships[1].source_label,  # yes -- it's a bit confusing
                        "object_type": "dcim.site",
                        "objects": [],
                    },
                    "source": {
                        "label": self.relationships[1].destination_label,  # yes -- it's a bit confusing
                        "object_type": "dcim.site",
                        "objects": [],
                    },
                },
                self.relationships[2].slug: {
                    "id": str(self.relationships[2].pk),
                    "url": reverse("extras-api:relationship-detail", kwargs={"pk": self.relationships[2].pk}),
                    "name": self.relationships[2].name,
                    "type": self.relationships[2].type,
                    "destination": {
                        "label": "devices",
                        "object_type": "dcim.device",
                        "objects": [],
                    },
                },
            },
            response.data["relationships"],
        )

    def test_populate_relationship_associations_on_site_create(self):
        """Verify that relationship associations can be populated at instance creation time."""
        existing_site_1 = Site.objects.create(name="Existing Site 1", status=Status.objects.get(slug="active"))
        existing_site_2 = Site.objects.create(name="Existing Site 2", status=Status.objects.get(slug="active"))
        manufacturer = Manufacturer.objects.create(name="Manufacturer 1", slug="manufacturer-1")
        device_type = DeviceType.objects.create(
            manufacturer=manufacturer,
            model="device Type 1",
            slug="device-type-1",
        )
        device_role = DeviceRole.objects.create(name="Device Role 1", slug="device-role-1", color="ff0000")
        existing_device_1 = Device.objects.create(
            name="existing-device-site-1",
            status=Status.objects.get(slug="active"),
            device_role=device_role,
            device_type=device_type,
            site=existing_site_1,
        )
        existing_device_2 = Device.objects.create(
            name="existing-device-site-2",
            status=Status.objects.get(slug="active"),
            device_role=device_role,
            device_type=device_type,
            site=existing_site_2,
        )

        self.add_permissions("dcim.view_site", "dcim.add_site", "extras.add_relationshipassociation")
        response = self.client.post(
            reverse("dcim-api:site-list"),
            data={
                "name": "New Site",
                "status": "active",
                "relationships": {
                    self.relationships[0].slug: {
                        "peer": {
                            "objects": [str(existing_site_1.pk)],
                        },
                    },
                    self.relationships[1].slug: {
                        "source": {
                            "objects": [str(existing_site_2.pk)],
                        },
                    },
                    self.relationships[2].slug: {
                        "destination": {
                            "objects": [
                                {"name": "existing-device-site-1"},
                                {"name": "existing-device-site-2"},
                            ],
                        },
                    },
                },
            },
            format="json",
            **self.header,
        )
        self.assertHttpStatus(response, status.HTTP_201_CREATED)
        new_site_id = response.data["id"]
        # Peer case - don't distinguish source/destination
        self.assertTrue(
            RelationshipAssociation.objects.filter(
                relationship=self.relationships[0],
                source_type=self.relationships[0].source_type,
                source_id__in=[existing_site_1.pk, new_site_id],
                destination_type=self.relationships[0].destination_type,
                destination_id__in=[existing_site_1.pk, new_site_id],
            ).exists()
        )
        self.assertTrue(
            RelationshipAssociation.objects.filter(
                relationship=self.relationships[1],
                source_type=self.relationships[1].source_type,
                source_id=existing_site_2.pk,
                destination_type=self.relationships[1].destination_type,
                destination_id=new_site_id,
            ).exists()
        )
        self.assertTrue(
            RelationshipAssociation.objects.filter(
                relationship=self.relationships[2],
                source_type=self.relationships[2].source_type,
                source_id=new_site_id,
                destination_type=self.relationships[2].destination_type,
                destination_id=existing_device_1.pk,
            ).exists()
        )
        self.assertTrue(
            RelationshipAssociation.objects.filter(
                relationship=self.relationships[2],
                source_type=self.relationships[2].source_type,
                source_id=new_site_id,
                destination_type=self.relationships[2].destination_type,
                destination_id=existing_device_2.pk,
            ).exists()
        )


class RelationshipAssociationTest(APIViewTestCases.APIViewTestCase):
    model = RelationshipAssociation
    brief_fields = ["destination_id", "display", "id", "relationship", "source_id", "url"]
    choices_fields = ["destination_type", "source_type"]

    @classmethod
    def setUpTestData(cls):
        cls.site_type = ContentType.objects.get_for_model(Site)
        cls.device_type = ContentType.objects.get_for_model(Device)

        cls.relationship = Relationship(
            name="Devices found elsewhere",
            slug="elsewhere-devices",
            type="many-to-many",
            source_type=cls.site_type,
            destination_type=cls.device_type,
        )
        cls.relationship.validated_save()
        cls.sites = (
            Site.objects.create(name="Empty Site", slug="empty"),
            Site.objects.create(name="Occupied Site", slug="occupied"),
            Site.objects.create(name="Another Empty Site", slug="another-empty"),
        )
        manufacturer = Manufacturer.objects.create(name="Manufacturer 1", slug="manufacturer-1")
        devicetype = DeviceType.objects.create(manufacturer=manufacturer, model="Device Type 1", slug="device-type-1")
        devicerole = DeviceRole.objects.create(name="Device Role 1", slug="device-role-1")
        cls.devices = (
            Device.objects.create(name="Device 1", device_type=devicetype, device_role=devicerole, site=cls.sites[1]),
            Device.objects.create(name="Device 2", device_type=devicetype, device_role=devicerole, site=cls.sites[1]),
            Device.objects.create(name="Device 3", device_type=devicetype, device_role=devicerole, site=cls.sites[1]),
            Device.objects.create(name="Device 4", device_type=devicetype, device_role=devicerole, site=cls.sites[1]),
        )

        cls.associations = (
            RelationshipAssociation(
                relationship=cls.relationship,
                source_type=cls.site_type,
                source_id=cls.sites[0].pk,
                destination_type=cls.device_type,
                destination_id=cls.devices[0].pk,
            ),
            RelationshipAssociation(
                relationship=cls.relationship,
                source_type=cls.site_type,
                source_id=cls.sites[0].pk,
                destination_type=cls.device_type,
                destination_id=cls.devices[1].pk,
            ),
            RelationshipAssociation(
                relationship=cls.relationship,
                source_type=cls.site_type,
                source_id=cls.sites[0].pk,
                destination_type=cls.device_type,
                destination_id=cls.devices[2].pk,
            ),
        )
        for association in cls.associations:
            association.validated_save()

        cls.create_data = [
            {
                "relationship": cls.relationship.pk,
                "source_type": "dcim.site",
                "source_id": cls.sites[2].pk,
                "destination_type": "dcim.device",
                "destination_id": cls.devices[0].pk,
            },
            {
                "relationship": cls.relationship.pk,
                "source_type": "dcim.site",
                "source_id": cls.sites[2].pk,
                "destination_type": "dcim.device",
                "destination_id": cls.devices[1].pk,
            },
            {
                "relationship": cls.relationship.pk,
                "source_type": "dcim.site",
                "source_id": cls.sites[2].pk,
                "destination_type": "dcim.device",
                "destination_id": cls.devices[2].pk,
            },
        ]

    def test_create_invalid_relationship_association(self):
        """Test creation of invalid relationship association restricted by destination/source filter."""

        relationship = Relationship.objects.create(
            name="Device to Site Rel 1",
            slug="device-to-site-rel-1",
            source_type=self.device_type,
            source_filter={"name": [self.devices[0].name]},
            destination_type=self.site_type,
            destination_label="Primary Rack",
            type=RelationshipTypeChoices.TYPE_ONE_TO_ONE,
            destination_filter={"name": [self.sites[0].name]},
        )

        associations = [
            (
                "destination",  # side
                self.sites[2].name,  # field name with an error
                {
                    "relationship": relationship.pk,
                    "source_type": "dcim.device",
                    "source_id": self.devices[0].pk,
                    "destination_type": "dcim.site",
                    "destination_id": self.sites[2].pk,
                },
            ),
            (
                "source",  # side
                self.devices[1].name,  # field name with an error
                {
                    "relationship": relationship.pk,
                    "source_type": "dcim.device",
                    "source_id": self.devices[1].pk,
                    "destination_type": "dcim.site",
                    "destination_id": self.sites[0].pk,
                },
            ),
        ]

        self.add_permissions("extras.add_relationshipassociation")

        for side, field_error_name, data in associations:
            response = self.client.post(self._get_list_url(), data, format="json", **self.header)
            self.assertHttpStatus(response, status.HTTP_400_BAD_REQUEST)
            self.assertEqual(
                response.data[side],
                [f"{field_error_name} violates {relationship.name} {side}_filter restriction"],
            )

    def test_model_clean_method_is_called(self):
        """Validate RelationshipAssociation clean method is called"""

        data = {
            "relationship": self.relationship.pk,
            "source_type": "dcim.device",
            "source_id": self.sites[2].pk,
            "destination_type": "dcim.device",
            "destination_id": self.devices[2].pk,
        }

        self.add_permissions("extras.add_relationshipassociation")

        response = self.client.post(self._get_list_url(), data, format="json", **self.header)
        self.assertHttpStatus(response, status.HTTP_400_BAD_REQUEST)
        self.assertEqual(
            response.data["source_type"], [f"source_type has a different value than defined in {self.relationship}"]
        )

    def test_get_association_data_on_site(self):
        """
        Check that `include=relationships` query parameter on a model endpoint includes relationships/associations.
        """
        self.add_permissions("dcim.view_site")
        response = self.client.get(
            reverse("dcim-api:site-detail", kwargs={"pk": self.sites[0].pk}) + "?include=relationships", **self.header
        )
        self.assertHttpStatus(response, status.HTTP_200_OK)
        self.assertIn("relationships", response.data)
        self.assertIsInstance(response.data["relationships"], dict)
        # Ensure consistent ordering
        response.data["relationships"][self.relationship.slug]["destination"]["objects"].sort(key=lambda v: v["name"])
        self.maxDiff = None
        self.assertEqual(
            {
                self.relationship.slug: {
                    "id": str(self.relationship.pk),
                    "url": reverse("extras-api:relationship-detail", kwargs={"pk": self.relationship.pk}),
                    "name": self.relationship.name,
                    "type": "many-to-many",
                    "destination": {
                        "label": "devices",
                        "object_type": "dcim.device",
                        "objects": [
                            {
                                "id": str(self.devices[0].pk),
                                "url": (
                                    "http://testserver"
                                    + reverse("dcim-api:device-detail", kwargs={"pk": self.devices[0].pk})
                                ),
                                "display": self.devices[0].display,
                                "name": self.devices[0].name,
                            },
                            {
                                "id": str(self.devices[1].pk),
                                "url": (
                                    "http://testserver"
                                    + reverse("dcim-api:device-detail", kwargs={"pk": self.devices[1].pk})
                                ),
                                "display": self.devices[1].display,
                                "name": self.devices[1].name,
                            },
                            {
                                "id": str(self.devices[2].pk),
                                "url": (
                                    "http://testserver"
                                    + reverse("dcim-api:device-detail", kwargs={"pk": self.devices[2].pk})
                                ),
                                "display": self.devices[2].display,
                                "name": self.devices[2].name,
                            },
                        ],
                    },
                },
            },
            response.data["relationships"],
        )

    def test_update_association_data_on_site(self):
        """
        Check that relationship-associations can be updated via the 'relationships' field.
        """
        self.add_permissions(
            "dcim.view_site",
            "dcim.change_site",
            "extras.add_relationshipassociation",
            "extras.delete_relationshipassociation",
        )
        initial_response = self.client.get(
            reverse("dcim-api:site-detail", kwargs={"pk": self.sites[0].pk}) + "?include=relationships", **self.header
        )
        self.assertHttpStatus(initial_response, status.HTTP_200_OK)

        url = reverse("dcim-api:site-detail", kwargs={"pk": self.sites[0].pk})

        with self.subTest("Round-trip of same relationships data is a no-op"):
            response = self.client.patch(
                url,
                {
                    # TODO: omitting status here results in a 400 error "This field cannot be blank". Seems like a bug?
                    "status": "planned",
                    "relationships": initial_response.data["relationships"],
                },
                format="json",
                **self.header,
            )
            self.assertHttpStatus(response, status.HTTP_200_OK)
            self.assertEqual(3, RelationshipAssociation.objects.filter(relationship=self.relationship).count())
            for association in self.associations:
                self.assertTrue(RelationshipAssociation.objects.filter(pk=association.pk).exists())

        with self.subTest("Omitting relationships data entirely is valid"):
            response = self.client.patch(
                url,
                {"status": "planned"},  # TODO: see above
                format="json",
                **self.header,
            )
            self.assertHttpStatus(response, status.HTTP_200_OK)
            self.assertEqual(3, RelationshipAssociation.objects.filter(relationship=self.relationship).count())
            for association in self.associations:
                self.assertTrue(RelationshipAssociation.objects.filter(pk=association.pk).exists())

        with self.subTest("Error handling: nonexistent relationship"):
            response = self.client.patch(
                url,
                {
                    "status": "planned",  # TODO: see above
                    "relationships": {"nonexistent-relationship": {"peer": {"objects": []}}},
                },
                format="json",
                **self.header,
            )
            self.assertHttpStatus(response, status.HTTP_400_BAD_REQUEST)
            self.assertEqual(
                str(response.data["relationships"][0]), '"nonexistent-relationship" is not a relationship on dcim.Site'
            )
            self.assertEqual(3, RelationshipAssociation.objects.filter(relationship=self.relationship).count())
            for association in self.associations:
                self.assertTrue(RelationshipAssociation.objects.filter(pk=association.pk).exists())

        with self.subTest("Error handling: wrong relationship"):
            Relationship.objects.create(
                name="Device-to-Device",
                slug="device-to-device",
                source_type=self.device_type,
                destination_type=self.device_type,
                type=RelationshipTypeChoices.TYPE_ONE_TO_ONE,
            )
            response = self.client.patch(
                url,
                {
                    "status": "planned",  # TODO: see above
                    "relationships": {"device-to-device": {"peer": {"objects": []}}},
                },
                format="json",
                **self.header,
            )
            self.assertHttpStatus(response, status.HTTP_400_BAD_REQUEST)
            self.assertEqual(
                str(response.data["relationships"][0]), '"device-to-device" is not a relationship on dcim.Site'
            )
            self.assertEqual(3, RelationshipAssociation.objects.filter(relationship=self.relationship).count())
            for association in self.associations:
                self.assertTrue(RelationshipAssociation.objects.filter(pk=association.pk).exists())

        with self.subTest("Error handling: wrong relationship side"):
            response = self.client.patch(
                url,
                {
                    "status": "planned",  # TODO: see above
                    "relationships": {self.relationship.slug: {"source": {"objects": []}}},
                },
                format="json",
                **self.header,
            )
            self.assertHttpStatus(response, status.HTTP_400_BAD_REQUEST)
            self.assertEqual(
                str(response.data["relationships"][0]),
                '"source" is not a valid side for "Devices found elsewhere" on dcim.Site',
            )
            self.assertEqual(3, RelationshipAssociation.objects.filter(relationship=self.relationship).count())
            for association in self.associations:
                self.assertTrue(RelationshipAssociation.objects.filter(pk=association.pk).exists())

        with self.subTest("Valid data: create/no-op/delete on RelationshipAssociations"):
            response = self.client.patch(
                url,
                {
                    "status": "planned",  # TODO: see above
                    "relationships": {
                        self.relationship.slug: {
                            "destination": {
                                "objects": [
                                    # remove devices[0] by omission
                                    str(self.devices[1].pk),  # existing device identified by PK
                                    {"name": self.devices[2].name},  # existing device identified by attributes
                                    {"id": self.devices[3].pk},  # new device association
                                ]
                            }
                        }
                    },
                },
                format="json",
                **self.header,
            )
            self.assertHttpStatus(response, status.HTTP_200_OK)
            # Removed association
            self.assertFalse(RelationshipAssociation.objects.filter(pk=self.associations[0].pk).exists())
            # Unchanged associations
            self.assertTrue(RelationshipAssociation.objects.filter(pk=self.associations[1].pk).exists())
            self.assertTrue(RelationshipAssociation.objects.filter(pk=self.associations[2].pk).exists())
            # Created association
            self.assertTrue(RelationshipAssociation.objects.filter(destination_id=self.devices[3].pk).exists())


class SecretTest(APIViewTestCases.APIViewTestCase):
    model = Secret
    brief_fields = ["display", "id", "name", "slug", "url"]
    bulk_update_data = {}

    create_data = [
        {
            "name": "NAPALM Username",
            "provider": "environment-variable",
            "description": "Username for all NAPALM devices",
            "parameters": {
                "variable": "NAPALM_USERNAME",
            },
        },
        {
            "name": "NAPALM Password",
            "provider": "environment-variable",
            "parameters": {
                "variable": "NAPALM_PASSWORD",
            },
        },
        {
            "name": "GitHub Token for My Repository",
            "slug": "github-token-my-repository",
            "provider": "text-file",
            "parameters": {
                "path": "/github-tokens/user/myusername.txt",
            },
        },
    ]
    slug_source = "name"

    @classmethod
    def setUpTestData(cls):
        secrets = (
            Secret(
                name="api-test-1",
                provider="environment-variable",
                parameters={"variable": "API_TEST_1"},
            ),
            Secret(
                name="api-test-2",
                provider="environment-variable",
                parameters={"variable": "API_TEST_2"},
            ),
            Secret(
                name="api-test-3",
                provider="environment-variable",
                parameters={"variable": "API_TEST_3"},
            ),
        )

        for secret in secrets:
            secret.validated_save()


class SecretsGroupTest(APIViewTestCases.APIViewTestCase):
    model = SecretsGroup
    brief_fields = ["display", "id", "name", "slug", "url"]
    bulk_update_data = {}

    slug_source = "name"

    @classmethod
    def setUpTestData(cls):
        secrets = (
            Secret.objects.create(
                name="secret-1", provider="environment-variable", parameters={"variable": "SOME_VAR"}
            ),
            Secret.objects.create(
                name="secret-2", provider="environment-variable", parameters={"variable": "ANOTHER_VAR"}
            ),
        )

        secrets_groups = (
            SecretsGroup.objects.create(name="Group A", slug="group-a"),
            SecretsGroup.objects.create(name="Group B", slug="group-b"),
            SecretsGroup.objects.create(name="Group C", slug="group-c", description="Some group"),
        )

        SecretsGroupAssociation.objects.create(
            secret=secrets[0],
            group=secrets_groups[0],
            access_type=SecretsGroupAccessTypeChoices.TYPE_GENERIC,
            secret_type=SecretsGroupSecretTypeChoices.TYPE_SECRET,
        )
        SecretsGroupAssociation.objects.create(
            secret=secrets[1],
            group=secrets_groups[1],
            access_type=SecretsGroupAccessTypeChoices.TYPE_GENERIC,
            secret_type=SecretsGroupSecretTypeChoices.TYPE_SECRET,
        )

        cls.create_data = [
            {
                "name": "Secrets Group 1",
                "slug": "secrets-group-1",
                "description": "First Secrets Group",
            },
            {
                "name": "Secrets Group 2",
                "description": "Second Secrets Group",
            },
            {
                "name": "Secrets Group 3",
                "description": "Third Secrets Group",
            },
        ]


class SecretsGroupAssociationTest(APIViewTestCases.APIViewTestCase):
    model = SecretsGroupAssociation
    brief_fields = ["access_type", "display", "id", "secret", "secret_type", "url"]
    bulk_update_data = {}
    choices_fields = ["access_type", "secret_type"]

    @classmethod
    def setUpTestData(cls):
        secrets = (
            Secret.objects.create(
                name="secret-1", provider="environment-variable", parameters={"variable": "SOME_VAR"}
            ),
            Secret.objects.create(
                name="secret-2", provider="environment-variable", parameters={"variable": "ANOTHER_VAR"}
            ),
            Secret.objects.create(
                name="secret-3", provider="environment-variable", parameters={"variable": "YET_ANOTHER"}
            ),
        )

        secrets_groups = (
            SecretsGroup.objects.create(name="Group A", slug="group-a"),
            SecretsGroup.objects.create(name="Group B", slug="group-b"),
            SecretsGroup.objects.create(name="Group C", slug="group-c", description="Some group"),
        )

        SecretsGroupAssociation.objects.create(
            secret=secrets[0],
            group=secrets_groups[0],
            access_type=SecretsGroupAccessTypeChoices.TYPE_GENERIC,
            secret_type=SecretsGroupSecretTypeChoices.TYPE_SECRET,
        )
        SecretsGroupAssociation.objects.create(
            secret=secrets[1],
            group=secrets_groups[1],
            access_type=SecretsGroupAccessTypeChoices.TYPE_GENERIC,
            secret_type=SecretsGroupSecretTypeChoices.TYPE_SECRET,
        )
        SecretsGroupAssociation.objects.create(
            secret=secrets[2],
            group=secrets_groups[2],
            access_type=SecretsGroupAccessTypeChoices.TYPE_GENERIC,
            secret_type=SecretsGroupSecretTypeChoices.TYPE_SECRET,
        )

        cls.create_data = [
            {
                "group": secrets_groups[0].pk,
                "access_type": SecretsGroupAccessTypeChoices.TYPE_SSH,
                "secret_type": SecretsGroupSecretTypeChoices.TYPE_USERNAME,
                "secret": secrets[0].pk,
            },
            {
                "group": secrets_groups[1].pk,
                "access_type": SecretsGroupAccessTypeChoices.TYPE_SSH,
                "secret_type": SecretsGroupSecretTypeChoices.TYPE_USERNAME,
                "secret": secrets[1].pk,
            },
            {
                "group": secrets_groups[2].pk,
                "access_type": SecretsGroupAccessTypeChoices.TYPE_SSH,
                "secret_type": SecretsGroupSecretTypeChoices.TYPE_USERNAME,
                "secret": secrets[2].pk,
            },
        ]


class StatusTest(APIViewTestCases.APIViewTestCase):
    model = Status
    brief_fields = ["display", "id", "name", "slug", "url"]
    bulk_update_data = {
        "color": "000000",
    }

    create_data = [
        {
            "name": "Pizza",
            "slug": "pizza",
            "color": "0000ff",
            "content_types": ["dcim.device", "dcim.rack"],
        },
        {
            "name": "Oysters",
            "slug": "oysters",
            "color": "00ff00",
            "content_types": ["ipam.ipaddress", "ipam.prefix"],
        },
        {
            "name": "Bad combinations",
            "slug": "bad-combinations",
            "color": "ff0000",
            "content_types": ["dcim.device"],
        },
        {
            "name": "Status 1",
            "color": "ff0000",
            "content_types": ["dcim.device"],
        },
    ]
    slug_source = "name"

    @classmethod
    def setUpTestData(cls):
        """
        Since many `Status` objects are created as part of data migrations, we're
        testing against those. If this seems magical, it's because they are
        imported from `ChoiceSet` enum objects.

        This method is defined just so it's clear that there is no need to
        create test data for this test case.

        See `extras.management.create_custom_statuses` for context.
        """


class TagTestVersion12(APIViewTestCases.APIViewTestCase):
    model = Tag
    brief_fields = ["color", "display", "id", "name", "slug", "url"]
    create_data = [
        {
            "name": "Tag 4",
            "slug": "tag-4",
        },
        {
            "name": "Tag 5",
            "slug": "tag-5",
        },
        {
            "name": "Tag 6",
            "slug": "tag-6",
        },
    ]
    bulk_update_data = {
        "description": "New description",
    }

    @classmethod
    def setUpTestData(cls):
        tags = (
            Tag.objects.create(name="Tag 1", slug="tag-1"),
            Tag.objects.create(name="Tag 2", slug="tag-2"),
            Tag.objects.create(name="Tag 3", slug="tag-3"),
        )

        for tag in tags:
            tag.content_types.add(ContentType.objects.get_for_model(Site))

    def test_all_relevant_content_types_assigned_to_tags_with_empty_content_types(self):
        self.add_permissions("extras.add_tag")

        self.client.post(self._get_list_url(), self.create_data[0], format="json", **self.header)

        tag = Tag.objects.get(slug=self.create_data[0]["slug"])
        self.assertEqual(
            tag.content_types.count(),
            TaggableClassesQuery().as_queryset.count(),
        )


class TagTestVersion13(
    APIViewTestCases.CreateObjectViewTestCase,
    APIViewTestCases.UpdateObjectViewTestCase,
):
    model = Tag
    brief_fields = ["color", "display", "id", "name", "slug", "url"]
    api_version = "1.3"
    create_data = [
        {"name": "Tag 4", "slug": "tag-4", "content_types": [Site._meta.label_lower]},
        {"name": "Tag 5", "slug": "tag-5", "content_types": [Site._meta.label_lower]},
        {"name": "Tag 6", "slug": "tag-6", "content_types": [Site._meta.label_lower]},
    ]
    bulk_update_data = {"content_types": [Site._meta.label_lower]}
    choices_fields = []

    @classmethod
    def setUpTestData(cls):
        tags = (
            Tag.objects.create(name="Tag 1", slug="tag-1"),
            Tag.objects.create(name="Tag 2", slug="tag-2"),
            Tag.objects.create(name="Tag 3", slug="tag-3"),
        )
        for tag in tags:
            tag.content_types.add(ContentType.objects.get_for_model(Site))
            tag.content_types.add(ContentType.objects.get_for_model(Device))

    def test_create_tags_with_invalid_content_types(self):
        self.add_permissions("extras.add_tag")

        data = {**self.create_data[0], "content_types": [VLANGroup._meta.label_lower]}
        response = self.client.post(self._get_list_url(), data, format="json", **self.header)

        tag = Tag.objects.filter(slug=data["slug"])
        self.assertHttpStatus(response, 400)
        self.assertFalse(tag.exists())
        self.assertIn(f"Invalid content type: {VLANGroup._meta.label_lower}", response.data["content_types"])

    def test_create_tags_without_content_types(self):
        self.add_permissions("extras.add_tag")
        data = {
            "name": "Tag 8",
            "slug": "tag-8",
        }

        response = self.client.post(self._get_list_url(), data, format="json", **self.header)
        self.assertHttpStatus(response, 400)
        self.assertEqual(str(response.data["content_types"][0]), "This field is required.")

    def test_update_tags_remove_content_type(self):
        """Test removing a tag content_type that is been tagged to a model"""
        self.add_permissions("extras.change_tag")

        tag_1 = Tag.objects.get(slug="tag-1")
        site = Site.objects.create(name="site 1", slug="site-1")
        site.tags.add(tag_1)

        url = self._get_detail_url(tag_1)
        data = {"content_types": [Device._meta.label_lower]}

        response = self.client.patch(url, data, format="json", **self.header)
        self.assertHttpStatus(response, 400)
        self.assertEqual(
            str(response.data["content_types"][0]), "Unable to remove dcim.site. Dependent objects were found."
        )


class WebhookTest(APIViewTestCases.APIViewTestCase):
    model = Webhook
    brief_fields = ["display", "id", "name", "url"]
    create_data = [
        {
            "content_types": ["dcim.consoleport"],
            "name": "api-test-4",
            "type_create": True,
            "payload_url": "http://example.com/test4",
            "http_method": "POST",
            "http_content_type": "application/json",
            "ssl_verification": True,
        },
        {
            "content_types": ["dcim.consoleport"],
            "name": "api-test-5",
            "type_update": True,
            "payload_url": "http://example.com/test5",
            "http_method": "POST",
            "http_content_type": "application/json",
            "ssl_verification": True,
        },
        {
            "content_types": ["dcim.consoleport"],
            "name": "api-test-6",
            "type_delete": True,
            "payload_url": "http://example.com/test6",
            "http_method": "POST",
            "http_content_type": "application/json",
            "ssl_verification": True,
        },
    ]
    choices_fields = ["http_method"]

    @classmethod
    def setUpTestData(cls):
        cls.webhooks = (
            Webhook(
                name="api-test-1",
                type_create=True,
                payload_url="http://example.com/test1",
                http_method="POST",
                http_content_type="application/json",
                ssl_verification=True,
            ),
            Webhook(
                name="api-test-2",
                type_update=True,
                payload_url="http://example.com/test2",
                http_method="POST",
                http_content_type="application/json",
                ssl_verification=True,
            ),
            Webhook(
                name="api-test-3",
                type_delete=True,
                payload_url="http://example.com/test3",
                http_method="POST",
                http_content_type="application/json",
                ssl_verification=True,
            ),
        )

        obj_type = ContentType.objects.get_for_model(DeviceType)

        for webhook in cls.webhooks:
            webhook.save()
            webhook.content_types.set([obj_type])

    def test_create_webhooks_with_diff_content_type_same_url_same_action(self):
        """
        Create a new webhook with diffrent content_types, same url and same action with a webhook that exists

        Example:
            Webhook 1: dcim | device type, create, http://localhost
            Webhook 2: dcim | console port, create, http://localhost
        """
        self.add_permissions("extras.add_webhook")

        data = (
            {
                "content_types": ["dcim.consoleport"],
                "name": "api-test-7",
                "type_create": self.webhooks[0].type_create,
                "payload_url": self.webhooks[0].payload_url,
                "http_method": self.webhooks[0].http_method,
                "http_content_type": self.webhooks[0].http_content_type,
                "ssl_verification": self.webhooks[0].ssl_verification,
            },
        )

        response = self.client.post(self._get_list_url(), data, format="json", **self.header)
        self.assertHttpStatus(response, status.HTTP_201_CREATED)

    def test_create_webhooks_with_same_content_type_same_url_diff_action(self):
        """
        Create a new webhook with same content_types, same url and diff action with a webhook that exists

        Example:
            Webhook 1: dcim | device type, create, http://localhost
            Webhook 2: dcim | device type, delete, http://localhost
        """
        self.add_permissions("extras.add_webhook")

        data = (
            {
                "content_types": ["dcim.devicetype"],
                "name": "api-test-7",
                "type_update": True,
                "payload_url": self.webhooks[0].payload_url,
                "http_method": self.webhooks[0].http_method,
                "http_content_type": self.webhooks[0].http_content_type,
                "ssl_verification": self.webhooks[0].ssl_verification,
            },
        )

        response = self.client.post(self._get_list_url(), data, format="json", **self.header)
        self.assertHttpStatus(response, status.HTTP_201_CREATED)

    def test_create_webhooks_with_same_content_type_same_url_common_action(self):
        """
        Create a new webhook with same content_types, same url and common action with a webhook that exists

        Example:
            Webhook 1: dcim | device type, create, http://localhost
            Webhook 2: dcim | device type, create, update, http://localhost
        """
        self.add_permissions("extras.add_webhook")

        data = (
            {
                "content_types": ["dcim.devicetype"],
                "name": "api-test-7",
                "type_create": self.webhooks[0].type_create,
                "type_update": True,
                "payload_url": self.webhooks[0].payload_url,
                "http_method": self.webhooks[0].http_method,
                "http_content_type": self.webhooks[0].http_content_type,
                "ssl_verification": self.webhooks[0].ssl_verification,
            },
        )

        response = self.client.post(self._get_list_url(), data, format="json", **self.header)
        self.assertHttpStatus(response, status.HTTP_400_BAD_REQUEST)
        self.assertEquals(
            response.data[0]["type_create"][0],
            "A webhook already exists for create on dcim | device type to URL http://example.com/test1",
        )

    def test_patch_webhooks_with_same_content_type_same_url_common_action(self):
        self.add_permissions("extras.change_webhook")

        self.webhooks[2].payload_url = self.webhooks[1].payload_url
        self.webhooks[2].save()

        data = {"type_update": True}

        response = self.client.patch(self._get_detail_url(self.webhooks[2]), data, format="json", **self.header)
        self.assertHttpStatus(response, status.HTTP_400_BAD_REQUEST)
        self.assertEquals(
            response.data["type_update"][0],
            f"A webhook already exists for update on dcim | device type to URL {self.webhooks[1].payload_url}",
        )

    def test_patch_webhooks(self):
        self.add_permissions("extras.change_webhook")

        instance = Webhook.objects.create(
            name="api-test-4",
            type_update=True,
            payload_url=self.webhooks[1].payload_url,
            http_method="POST",
            http_content_type="application/json",
            ssl_verification=True,
        )
        instance.content_types.set([ContentType.objects.get_for_model(DeviceType)])

        data = {"type_delete": True}
        response = self.client.patch(self._get_detail_url(self.webhooks[2]), data, format="json", **self.header)
        self.assertHttpStatus(response, status.HTTP_200_OK)

        data = {"content_types": ["dcim.device"]}
        response = self.client.patch(self._get_detail_url(self.webhooks[2]), data, format="json", **self.header)
        self.assertHttpStatus(response, status.HTTP_200_OK)

        data = {"payload_url": "http://example.com/test4"}
        response = self.client.patch(self._get_detail_url(self.webhooks[2]), data, format="json", **self.header)
        self.assertHttpStatus(response, status.HTTP_200_OK)

    def test_invalid_webhooks_patch(self):
        self.add_permissions("extras.change_webhook")

        # Test patch payload_url with conflicts
        instance_1 = Webhook.objects.create(
            name="api-test-4",
            type_update=True,
            payload_url="http://example.com/test4",
            http_method="POST",
            http_content_type="application/json",
            ssl_verification=True,
        )
        instance_1.content_types.set([ContentType.objects.get_for_model(DeviceType)])

        data = {"payload_url": "http://example.com/test2"}
        response = self.client.patch(self._get_detail_url(instance_1), data, format="json", **self.header)
        self.assertEquals(
            response.data["type_update"][0],
            "A webhook already exists for update on dcim | device type to URL http://example.com/test2",
        )

        # Test patch content_types with conflicts
        instance_2 = Webhook.objects.create(
            name="api-test-5",
            type_create=True,
            payload_url="http://example.com/test1",
            http_method="POST",
            http_content_type="application/json",
            ssl_verification=True,
        )
        instance_2.content_types.set([ContentType.objects.get_for_model(Device)])

        data = {"content_types": ["dcim.devicetype"]}
        response = self.client.patch(self._get_detail_url(instance_2), data, format="json", **self.header)
        self.assertEquals(
            response.data["type_create"][0],
            "A webhook already exists for create on dcim | device type to URL http://example.com/test1",
        )<|MERGE_RESOLUTION|>--- conflicted
+++ resolved
@@ -1669,11 +1669,7 @@
     APIViewTestCases.ListObjectsViewTestCase,
 ):
     model = ScheduledJob
-<<<<<<< HEAD
-    brief_fields = ["display", "id", "interval", "name", "start_time", "url"]
-=======
-    brief_fields = ["crontab", "interval", "name", "start_time"]
->>>>>>> c23e3643
+    brief_fields = ["crontab", "display", "id", "interval", "name", "start_time", "url"]
     choices_fields = []
 
     @classmethod

--- conflicted
+++ resolved
@@ -1573,11 +1573,7 @@
         )
 
     @override_settings(EXEMPT_VIEW_PERMISSIONS=[])
-<<<<<<< HEAD
-    def test_run_job_with_worker_queue(self):
-=======
     def test_run_job_with_invalid_worker_queue(self):
->>>>>>> 109ea874
         self.add_permissions("extras.run_job")
         d = DeviceRole.objects.create(name="role", slug="role")
         data = {
@@ -1594,8 +1590,6 @@
             {"worker_queue": ['"invalid" is not a valid choice.']},
         )
 
-<<<<<<< HEAD
-=======
     @override_settings(EXEMPT_VIEW_PERMISSIONS=[])
     def test_run_job_with_valid_worker_queue(self):
         self.add_permissions("extras.run_job")
@@ -1623,7 +1617,6 @@
         response = self.client.post(url, data, format="json", **self.header)
         self.assertHttpStatus(response, self.run_success_response_status)
 
->>>>>>> 109ea874
 
 class JobHookTest(APIViewTestCases.APIViewTestCase):
 

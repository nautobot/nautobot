from datetime import datetime, timedelta
import uuid
from unittest import mock

from django.contrib.auth import get_user_model
from django.contrib.contenttypes.models import ContentType
from django.test import override_settings
from django.urls import reverse
from django.utils.timezone import make_aware, now
from rest_framework import status

from nautobot.dcim.models import (
    Device,
    DeviceRole,
    DeviceType,
    Manufacturer,
    Rack,
    RackGroup,
    RackRole,
    Site,
)
from nautobot.extras.api.nested_serializers import NestedJobResultSerializer
from nautobot.extras.choices import (
    JobExecutionType,
    JobResultStatusChoices,
    RelationshipTypeChoices,
    SecretsGroupAccessTypeChoices,
    SecretsGroupSecretTypeChoices,
)
from nautobot.extras.jobs import get_job
from nautobot.extras.models import (
    ComputedField,
    ConfigContext,
    ConfigContextSchema,
    CustomField,
    CustomLink,
    DynamicGroup,
    ExportTemplate,
    GitRepository,
    GraphQLQuery,
    ImageAttachment,
    Job,
    JobLogEntry,
    JobResult,
    Note,
    Relationship,
    RelationshipAssociation,
    ScheduledJob,
    Secret,
    SecretsGroup,
    SecretsGroupAssociation,
    Status,
    Tag,
    Webhook,
)
from nautobot.extras.utils import TaggableClassesQuery
from nautobot.ipam.models import VLANGroup
from nautobot.users.models import ObjectPermission
from nautobot.utilities.testing import APITestCase, APIViewTestCases
from nautobot.utilities.testing.utils import disable_warnings


User = get_user_model()


class AppTest(APITestCase):
    def test_root(self):
        url = reverse("extras-api:api-root")
        response = self.client.get("{}?format=api".format(url), **self.header)

        self.assertEqual(response.status_code, 200)


#
#  Computed Fields
#


class ComputedFieldTest(APIViewTestCases.APIViewTestCase):
    model = ComputedField
    brief_fields = [
        "content_type",
        "display",
        "id",
        "label",
<<<<<<< HEAD
        "notes",
        "slug",
        "template",
=======
>>>>>>> d50810a9
        "url",
    ]
    create_data = [
        {
            "content_type": "dcim.site",
            "slug": "cf4",
            "label": "Computed Field 4",
            "template": "{{ obj.name }}",
            "fallback_value": "error",
        },
        {
            "content_type": "dcim.site",
            "slug": "cf5",
            "label": "Computed Field 5",
            "template": "{{ obj.name }}",
            "fallback_value": "error",
        },
        {
            "content_type": "dcim.site",
            "slug": "cf6",
            "label": "Computed Field 6",
            "template": "{{ obj.name }}",
        },
        {
            "content_type": "dcim.site",
            "label": "Computed Field 7",
            "template": "{{ obj.name }}",
            "fallback_value": "error",
        },
    ]
    update_data = {
        "content_type": "dcim.site",
        "slug": "cf1",
        "label": "My Computed Field",
    }
    bulk_update_data = {
        "description": "New description",
    }
    slug_source = "label"

    @classmethod
    def setUpTestData(cls):
        site_ct = ContentType.objects.get_for_model(Site)

        ComputedField.objects.create(
            slug="cf1",
            label="Computed Field One",
            template="{{ obj.name }}",
            fallback_value="error",
            content_type=site_ct,
        ),
        ComputedField.objects.create(
            slug="cf2",
            label="Computed Field Two",
            template="{{ obj.name }}",
            fallback_value="error",
            content_type=site_ct,
        ),
        ComputedField.objects.create(
            slug="cf3",
            label="Computed Field Three",
            template="{{ obj.name }}",
            fallback_value="error",
            content_type=site_ct,
        )

        cls.site = Site.objects.create(name="Site 1", slug="site-1")

    def test_computed_field_include(self):
        """Test that explicitly including a computed field behaves as expected."""
        self.add_permissions("dcim.view_site")
        url = reverse("dcim-api:site-detail", kwargs={"pk": self.site.pk})

        # First get the object without computed fields.
        response = self.client.get(url, **self.header)
        self.assertNotIn("computed_fields", response.json())

        # Now get it with computed fields.
        params = {"include": "computed_fields"}
        response = self.client.get(url, data=params, **self.header)
        self.assertIn("computed_fields", response.json())


class ConfigContextTest(APIViewTestCases.APIViewTestCase):
    model = ConfigContext
    brief_fields = ["display", "id", "name", "url"]
    create_data = [
        {
            "name": "Config Context 4",
            "data": {"more_foo": True},
        },
        {
            "name": "Config Context 5",
            "data": {"more_bar": False},
        },
        {
            "name": "Config Context 6",
            "data": {"more_baz": None},
        },
    ]
    bulk_update_data = {
        "description": "New description",
    }

    @classmethod
    def setUpTestData(cls):
        ConfigContext.objects.create(name="Config Context 1", weight=100, data={"foo": 123})
        ConfigContext.objects.create(name="Config Context 2", weight=200, data={"bar": 456})
        ConfigContext.objects.create(name="Config Context 3", weight=300, data={"baz": 789})

    def test_render_configcontext_for_object(self):
        """
        Test rendering config context data for a device.
        """
        manufacturer = Manufacturer.objects.create(name="Manufacturer 1", slug="manufacturer-1")
        devicetype = DeviceType.objects.create(manufacturer=manufacturer, model="Device Type 1", slug="device-type-1")
        devicerole = DeviceRole.objects.create(name="Device Role 1", slug="device-role-1")
        site = Site.objects.create(name="Site-1", slug="site-1")
        device = Device.objects.create(name="Device 1", device_type=devicetype, device_role=devicerole, site=site)

        # Test default config contexts (created at test setup)
        rendered_context = device.get_config_context()
        self.assertEqual(rendered_context["foo"], 123)
        self.assertEqual(rendered_context["bar"], 456)
        self.assertEqual(rendered_context["baz"], 789)

        # Test API response as well
        self.add_permissions("dcim.view_device")
        device_url = reverse("dcim-api:device-detail", kwargs={"pk": device.pk})
        response = self.client.get(device_url, **self.header)
        self.assertHttpStatus(response, status.HTTP_200_OK)
        self.assertIn("config_context", response.data)
        self.assertEqual(response.data["config_context"], {"foo": 123, "bar": 456, "baz": 789}, response.data)

        # Add another context specific to the site
        configcontext4 = ConfigContext(name="Config Context 4", data={"site_data": "ABC"})
        configcontext4.save()
        configcontext4.sites.add(site)
        rendered_context = device.get_config_context()
        self.assertEqual(rendered_context["site_data"], "ABC")
        response = self.client.get(device_url, **self.header)
        self.assertHttpStatus(response, status.HTTP_200_OK)
        self.assertIn("config_context", response.data)
        self.assertEqual(response.data["config_context"]["site_data"], "ABC", response.data["config_context"])

        # Override one of the default contexts
        configcontext5 = ConfigContext(name="Config Context 5", weight=2000, data={"foo": 999})
        configcontext5.save()
        configcontext5.sites.add(site)
        rendered_context = device.get_config_context()
        self.assertEqual(rendered_context["foo"], 999)
        response = self.client.get(device_url, **self.header)
        self.assertHttpStatus(response, status.HTTP_200_OK)
        self.assertIn("config_context", response.data)
        self.assertEqual(response.data["config_context"]["foo"], 999, response.data["config_context"])

        # Add a context which does NOT match our device and ensure it does not apply
        site2 = Site.objects.create(name="Site 2", slug="site-2")
        configcontext6 = ConfigContext(name="Config Context 6", weight=2000, data={"bar": 999})
        configcontext6.save()
        configcontext6.sites.add(site2)
        rendered_context = device.get_config_context()
        self.assertEqual(rendered_context["bar"], 456)
        response = self.client.get(device_url, **self.header)
        self.assertHttpStatus(response, status.HTTP_200_OK)
        self.assertIn("config_context", response.data)
        self.assertEqual(response.data["config_context"]["bar"], 456, response.data["config_context"])

    def test_schema_validation_pass(self):
        """
        Given a config context schema
        And a config context that conforms to that schema
        Assert that the config context passes schema validation via full_clean()
        """
        schema = ConfigContextSchema.objects.create(
            name="Schema 1", slug="schema-1", data_schema={"type": "object", "properties": {"foo": {"type": "string"}}}
        )
        self.add_permissions("extras.add_configcontext")

        data = {"name": "Config Context with schema", "weight": 100, "data": {"foo": "bar"}, "schema": str(schema.pk)}
        response = self.client.post(self._get_list_url(), data, format="json", **self.header)
        self.assertHttpStatus(response, status.HTTP_201_CREATED)
        self.assertEqual(response.data["schema"]["id"], str(schema.pk))

    def test_schema_validation_fails(self):
        """
        Given a config context schema
        And a config context that *does not* conform to that schema
        Assert that the config context fails schema validation via full_clean()
        """
        schema = ConfigContextSchema.objects.create(
            name="Schema 1", slug="schema-1", data_schema={"type": "object", "properties": {"foo": {"type": "integer"}}}
        )
        self.add_permissions("extras.add_configcontext")

        data = {
            "name": "Config Context with bad schema",
            "weight": 100,
            "data": {"foo": "bar"},
            "schema": str(schema.pk),
        }
        response = self.client.post(self._get_list_url(), data, format="json", **self.header)
        self.assertHttpStatus(response, status.HTTP_400_BAD_REQUEST)


class ConfigContextSchemaTest(APIViewTestCases.APIViewTestCase):
    model = ConfigContextSchema
    brief_fields = ["display", "id", "name", "slug", "url"]
    create_data = [
        {
            "name": "Schema 4",
            "slug": "schema-4",
            "data_schema": {"type": "object", "properties": {"foo": {"type": "string"}}},
        },
        {
            "name": "Schema 5",
            "slug": "schema-5",
            "data_schema": {"type": "object", "properties": {"bar": {"type": "string"}}},
        },
        {
            "name": "Schema 6",
            "slug": "schema-6",
            "data_schema": {"type": "object", "properties": {"buz": {"type": "string"}}},
        },
        {
            "name": "Schema 7",
            "data_schema": {"type": "object", "properties": {"buz": {"type": "string"}}},
        },
    ]
    bulk_update_data = {
        "description": "New description",
    }
    choices_fields = []
    slug_source = "name"

    @classmethod
    def setUpTestData(cls):
        ConfigContextSchema.objects.create(
            name="Schema 1", slug="schema-1", data_schema={"type": "object", "properties": {"foo": {"type": "string"}}}
        ),
        ConfigContextSchema.objects.create(
            name="Schema 2", slug="schema-2", data_schema={"type": "object", "properties": {"bar": {"type": "string"}}}
        ),
        ConfigContextSchema.objects.create(
            name="Schema 3", slug="schema-3", data_schema={"type": "object", "properties": {"baz": {"type": "string"}}}
        ),


class ContentTypeTest(APITestCase):
    @override_settings(EXEMPT_VIEW_PERMISSIONS=["contenttypes.contenttype"])
    def test_list_objects(self):
        contenttype_count = ContentType.objects.count()

        response = self.client.get(reverse("extras-api:contenttype-list"), **self.header)
        self.assertHttpStatus(response, status.HTTP_200_OK)
        self.assertEqual(response.data["count"], contenttype_count)

    @override_settings(EXEMPT_VIEW_PERMISSIONS=["contenttypes.contenttype"])
    def test_get_object(self):
        contenttype = ContentType.objects.first()

        url = reverse("extras-api:contenttype-detail", kwargs={"pk": contenttype.pk})
        self.assertHttpStatus(self.client.get(url, **self.header), status.HTTP_200_OK)


class CreatedUpdatedFilterTest(APITestCase):
    def setUp(self):
        super().setUp()

        self.site1 = Site.objects.create(name="Test Site 1", slug="test-site-1")
        self.rackgroup1 = RackGroup.objects.create(site=self.site1, name="Test Rack Group 1", slug="test-rack-group-1")
        self.rackrole1 = RackRole.objects.create(name="Test Rack Role 1", slug="test-rack-role-1", color="ff0000")
        self.rack1 = Rack.objects.create(
            site=self.site1,
            group=self.rackgroup1,
            role=self.rackrole1,
            name="Test Rack 1",
            u_height=42,
        )
        self.rack2 = Rack.objects.create(
            site=self.site1,
            group=self.rackgroup1,
            role=self.rackrole1,
            name="Test Rack 2",
            u_height=42,
        )

        # change the created and last_updated of one
        Rack.objects.filter(pk=self.rack2.pk).update(
            last_updated=make_aware(datetime(2001, 2, 3, 1, 2, 3, 4)),
            created=make_aware(datetime(2001, 2, 3)),
        )

    def test_get_rack_created(self):
        self.add_permissions("dcim.view_rack")
        url = reverse("dcim-api:rack-list")
        response = self.client.get("{}?created=2001-02-03".format(url), **self.header)

        self.assertHttpStatus(response, status.HTTP_200_OK)
        self.assertEqual(response.data["count"], 1)
        self.assertEqual(response.data["results"][0]["id"], str(self.rack2.pk))

    def test_get_rack_created_gte(self):
        self.add_permissions("dcim.view_rack")
        url = reverse("dcim-api:rack-list")
        response = self.client.get("{}?created__gte=2001-02-04".format(url), **self.header)

        self.assertHttpStatus(response, status.HTTP_200_OK)
        self.assertEqual(response.data["count"], 1)
        self.assertEqual(response.data["results"][0]["id"], str(self.rack1.pk))

    def test_get_rack_created_lte(self):
        self.add_permissions("dcim.view_rack")
        url = reverse("dcim-api:rack-list")
        response = self.client.get("{}?created__lte=2001-02-04".format(url), **self.header)

        self.assertHttpStatus(response, status.HTTP_200_OK)
        self.assertEqual(response.data["count"], 1)
        self.assertEqual(response.data["results"][0]["id"], str(self.rack2.pk))

    def test_get_rack_last_updated(self):
        self.add_permissions("dcim.view_rack")
        url = reverse("dcim-api:rack-list")
        response = self.client.get("{}?last_updated=2001-02-03%2001:02:03.000004".format(url), **self.header)

        self.assertHttpStatus(response, status.HTTP_200_OK)
        self.assertEqual(response.data["count"], 1)
        self.assertEqual(response.data["results"][0]["id"], str(self.rack2.pk))

    def test_get_rack_last_updated_gte(self):
        self.add_permissions("dcim.view_rack")
        url = reverse("dcim-api:rack-list")
        response = self.client.get("{}?last_updated__gte=2001-02-04%2001:02:03.000004".format(url), **self.header)

        self.assertHttpStatus(response, status.HTTP_200_OK)
        self.assertEqual(response.data["count"], 1)
        self.assertEqual(response.data["results"][0]["id"], str(self.rack1.pk))

    def test_get_rack_last_updated_lte(self):
        self.add_permissions("dcim.view_rack")
        url = reverse("dcim-api:rack-list")
        response = self.client.get("{}?last_updated__lte=2001-02-04%2001:02:03.000004".format(url), **self.header)

        self.assertHttpStatus(response, status.HTTP_200_OK)
        self.assertEqual(response.data["count"], 1)
        self.assertEqual(response.data["results"][0]["id"], str(self.rack2.pk))


class CustomFieldTest(APIViewTestCases.APIViewTestCase):
    model = CustomField
    brief_fields = ["display", "id", "name", "url"]
    create_data = [
        {
            "content_types": ["dcim.site"],
            "name": "cf4",
            "type": "date",
        },
        {
            "content_types": ["dcim.site"],
            "name": "cf5",
            "type": "url",
        },
        {
            "content_types": ["dcim.site"],
            "name": "cf6",
            "type": "select",
        },
    ]
    update_data = {
        "content_types": ["dcim.site"],
        "name": "cf1",
        "label": "foo",
    }
    bulk_update_data = {
        "description": "New description",
    }
    choices_fields = ["filter_logic", "type"]

    @classmethod
    def setUpTestData(cls):
        site_ct = ContentType.objects.get_for_model(Site)

        custom_fields = (
            CustomField.objects.create(name="cf1", type="text"),
            CustomField.objects.create(name="cf2", type="integer"),
            CustomField.objects.create(name="cf3", type="boolean"),
        )
        for cf in custom_fields:
            cf.content_types.add(site_ct)


class CustomLinkTest(APIViewTestCases.APIViewTestCase):
    model = CustomLink
    brief_fields = ["content_type", "display", "id", "name", "url"]
    create_data = [
        {
            "content_type": "dcim.site",
            "name": "api-test-4",
            "text": "API customlink text 4",
            "target_url": "http://api-test-4.com/test4",
            "weight": 100,
            "new_window": False,
        },
        {
            "content_type": "dcim.site",
            "name": "api-test-5",
            "text": "API customlink text 5",
            "target_url": "http://api-test-5.com/test5",
            "weight": 100,
            "new_window": False,
        },
        {
            "content_type": "dcim.site",
            "name": "api-test-6",
            "text": "API customlink text 6",
            "target_url": "http://api-test-6.com/test6",
            "weight": 100,
            "new_window": False,
        },
    ]
    choices_fields = ["button_class"]

    @classmethod
    def setUpTestData(cls):
        obj_type = ContentType.objects.get_for_model(Site)

        CustomLink.objects.create(
            content_type=obj_type,
            name="api-test-1",
            text="API customlink text 1",
            target_url="http://api-test-1.com/test1",
            weight=100,
            new_window=False,
        )
        CustomLink.objects.create(
            content_type=obj_type,
            name="api-test-2",
            text="API customlink text 2",
            target_url="http://api-test-2.com/test2",
            weight=100,
            new_window=False,
        )
        CustomLink.objects.create(
            content_type=obj_type,
            name="api-test-3",
            text="API customlink text 3",
            target_url="http://api-test-3.com/test3",
            weight=100,
            new_window=False,
        )


class DynamicGroupTest(APIViewTestCases.APIViewTestCase):
    model = DynamicGroup
    brief_fields = ["content_type", "display", "id", "name", "slug", "url"]
    create_data = [
        {
            "name": "API DynamicGroup 4",
            "slug": "api-dynamicgroup-4",
            "content_type": "dcim.device",
            "filter": {"site": ["site-1"]},
        },
        {
            "name": "API DynamicGroup 5",
            "slug": "api-dynamicgroup-5",
            "content_type": "dcim.device",
            "filter": {"has_interfaces": False},
        },
        {
            "name": "API DynamicGroup 6",
            "slug": "api-dynamicgroup-6",
            "content_type": "dcim.device",
            "filter": {"site": ["site-2"]},
        },
    ]

    @classmethod
    def setUpTestData(cls):
        # Create the objects required for devices.
        sites = [
            Site.objects.create(name="Site 1", slug="site-1"),
            Site.objects.create(name="Site 2", slug="site-2"),
            Site.objects.create(name="Site 3", slug="site-3"),
        ]

        manufacturer = Manufacturer.objects.create(name="Manufacturer 1", slug="manufacturer-1")
        device_type = DeviceType.objects.create(
            manufacturer=manufacturer,
            model="device Type 1",
            slug="device-type-1",
        )
        device_role = DeviceRole.objects.create(name="Device Role 1", slug="device-role-1", color="ff0000")
        status_active = Status.objects.get(slug="active")
        status_planned = Status.objects.get(slug="planned")
        Device.objects.create(
            name="device-site-1",
            status=status_active,
            device_role=device_role,
            device_type=device_type,
            site=sites[0],
        )
        Device.objects.create(
            name="device-site-2",
            status=status_active,
            device_role=device_role,
            device_type=device_type,
            site=sites[1],
        )
        Device.objects.create(
            name="device-site-3",
            status=status_planned,
            device_role=device_role,
            device_type=device_type,
            site=sites[2],
        )

        # Then the DynamicGroups.
        content_type = ContentType.objects.get_for_model(Device)
        DynamicGroup.objects.create(
            name="API DynamicGroup 1",
            slug="api-dynamicgroup-1",
            content_type=content_type,
            filter={"status": ["active"]},
        )
        DynamicGroup.objects.create(
            name="API DynamicGroup 2",
            slug="api-dynamicgroup-2",
            content_type=content_type,
            filter={"status": ["planned"]},
        )
        DynamicGroup.objects.create(
            name="API DynamicGroup 3",
            slug="api-dynamicgroup-3",
            content_type=content_type,
            filter={"site": ["site-3"]},
        )

    def test_get_members(self):
        """Test that the `/members/` API endpoint returns what is expected."""
        self.add_permissions("extras.view_dynamicgroup")
        instance = DynamicGroup.objects.first()
        member_count = instance.members.count()
        url = reverse("extras-api:dynamicgroup-members", kwargs={"pk": instance.pk})
        response = self.client.get(url, **self.header)
        self.assertHttpStatus(response, status.HTTP_200_OK)
        self.assertEqual(member_count, len(response.json()["results"]))


class ExportTemplateTest(APIViewTestCases.APIViewTestCase):
    model = ExportTemplate
    brief_fields = ["display", "id", "name", "url"]
    create_data = [
        {
            "content_type": "dcim.device",
            "name": "Test Export Template 4",
            "template_code": "{% for obj in queryset %}{{ obj.name }}\n{% endfor %}",
        },
        {
            "content_type": "dcim.device",
            "name": "Test Export Template 5",
            "template_code": "{% for obj in queryset %}{{ obj.name }}\n{% endfor %}",
        },
        {
            "content_type": "dcim.device",
            "name": "Test Export Template 6",
            "template_code": "{% for obj in queryset %}{{ obj.name }}\n{% endfor %}",
        },
    ]
    bulk_update_data = {
        "description": "New description",
    }
    choices_fields = ["owner_content_type", "content_type"]

    @classmethod
    def setUpTestData(cls):
        ct = ContentType.objects.get_for_model(Device)

        ExportTemplate.objects.create(
            content_type=ct,
            name="Export Template 1",
            template_code="{% for obj in queryset %}{{ obj.name }}\n{% endfor %}",
        )
        ExportTemplate.objects.create(
            content_type=ct,
            name="Export Template 2",
            template_code="{% for obj in queryset %}{{ obj.name }}\n{% endfor %}",
        )
        ExportTemplate.objects.create(
            content_type=ct,
            name="Export Template 3",
            template_code="{% for obj in queryset %}{{ obj.name }}\n{% endfor %}",
        )


class GitRepositoryTest(APIViewTestCases.APIViewTestCase):
    model = GitRepository
    brief_fields = ["display", "id", "name", "url"]
    bulk_update_data = {
        "branch": "develop",
    }
    choices_fields = ["provided_contents"]
    slug_source = "name"

    @classmethod
    def setUpTestData(cls):
        secrets_groups = (
            SecretsGroup.objects.create(name="Secrets Group 1", slug="secrets-group-1"),
            SecretsGroup.objects.create(name="Secrets Group 2", slug="secrets-group-2"),
        )

        cls.repos = (
            GitRepository(
                name="Repo 1",
                slug="repo-1",
                remote_url="https://example.com/repo1.git",
                secrets_group=secrets_groups[0],
            ),
            GitRepository(
                name="Repo 2",
                slug="repo-2",
                remote_url="https://example.com/repo2.git",
                secrets_group=secrets_groups[0],
            ),
            GitRepository(name="Repo 3", slug="repo-3", remote_url="https://example.com/repo3.git"),
        )
        for repo in cls.repos:
            repo.save(trigger_resync=False)

        cls.create_data = [
            {
                "name": "New Git Repository 1",
                "slug": "new-git-repository-1",
                "remote_url": "https://example.com/newrepo1.git",
                "secrets_group": secrets_groups[1].pk,
            },
            {
                "name": "New Git Repository 2",
                "slug": "new-git-repository-2",
                "remote_url": "https://example.com/newrepo2.git",
                "secrets_group": secrets_groups[1].pk,
            },
            {
                "name": "New Git Repository 3",
                "slug": "new-git-repository-3",
                "remote_url": "https://example.com/newrepo3.git",
                "secrets_group": secrets_groups[1].pk,
            },
            {
                "name": "New Git Repository 4",
                "remote_url": "https://example.com/newrepo3.git",
                "secrets_group": secrets_groups[1].pk,
            },
        ]

    @override_settings(EXEMPT_VIEW_PERMISSIONS=[])
    @mock.patch("nautobot.extras.api.views.get_worker_count")
    def test_run_git_sync_no_celery_worker(self, mock_get_worker_count):
        """Git sync cannot be triggered if Celery is not running."""
        mock_get_worker_count.return_value = 0
        self.add_permissions("extras.add_gitrepository")
        self.add_permissions("extras.change_gitrepository")
        url = reverse("extras-api:gitrepository-sync", kwargs={"pk": self.repos[0].id})
        response = self.client.post(url, format="json", **self.header)
        self.assertHttpStatus(response, status.HTTP_503_SERVICE_UNAVAILABLE)
        self.assertEqual(response.data["detail"], "Unable to process request: Celery worker process not running.")

    @override_settings(EXEMPT_VIEW_PERMISSIONS=[])
    @mock.patch("nautobot.extras.api.views.get_worker_count")
    def test_run_git_sync_nonexistent_repo(self, mock_get_worker_count):
        """Git sync request handles case of a nonexistent repository."""
        mock_get_worker_count.return_value = 1
        self.add_permissions("extras.add_gitrepository")
        self.add_permissions("extras.change_gitrepository")
        url = reverse("extras-api:gitrepository-sync", kwargs={"pk": "11111111-1111-1111-1111-111111111111"})
        response = self.client.post(url, format="json", **self.header)
        self.assertHttpStatus(response, status.HTTP_404_NOT_FOUND)

    @override_settings(EXEMPT_VIEW_PERMISSIONS=[])
    @mock.patch("nautobot.extras.api.views.get_worker_count")
    def test_run_git_sync_without_permissions(self, mock_get_worker_count):
        """Git sync request verifies user permissions."""
        mock_get_worker_count.return_value = 1
        url = reverse("extras-api:gitrepository-sync", kwargs={"pk": self.repos[0].id})
        response = self.client.post(url, format="json", **self.header)
        self.assertHttpStatus(response, status.HTTP_403_FORBIDDEN)

    @override_settings(EXEMPT_VIEW_PERMISSIONS=[])
    @mock.patch("nautobot.extras.api.views.get_worker_count")
    def test_run_git_sync_with_permissions(self, mock_get_worker_count):
        """Git sync request can be submitted successfully."""
        mock_get_worker_count.return_value = 1
        self.add_permissions("extras.add_gitrepository")
        self.add_permissions("extras.change_gitrepository")
        url = reverse("extras-api:gitrepository-sync", kwargs={"pk": self.repos[0].id})
        response = self.client.post(url, format="json", **self.header)
        self.assertHttpStatus(response, status.HTTP_200_OK)

    def test_create_with_plugin_provided_contents(self):
        """Test that `provided_contents` published by a plugin works."""
        self.add_permissions("extras.add_gitrepository")
        self.add_permissions("extras.change_gitrepository")
        url = self._get_list_url()
        data = {
            "name": "plugin_test",
            "slug": "plugin-test",
            "remote_url": "https://localhost/plugin-test",
            "provided_contents": ["example_plugin.textfile"],
        }
        response = self.client.post(url, data, format="json", **self.header)
        self.assertHttpStatus(response, status.HTTP_201_CREATED)
        self.assertEqual(list(response.data["provided_contents"]), data["provided_contents"])


class GraphQLQueryTest(APIViewTestCases.APIViewTestCase):
    model = GraphQLQuery
    brief_fields = ["display", "id", "name", "url"]

    create_data = [
        {
            "name": "graphql-query-4",
            "slug": "graphql-query-4",
            "query": "{ query: sites {name} }",
        },
        {
            "name": "graphql-query-5",
            "slug": "graphql-query-5",
            "query": '{ devices(role: "edge") { id, name, device_role { name slug } } }',
        },
        {
            "name": "Graphql Query 6",
            "query": '{ devices(role: "edge") { id, name, device_role { name slug } } }',
        },
    ]
    slug_source = "name"

    @classmethod
    def setUpTestData(cls):
        cls.graphqlqueries = (
            GraphQLQuery(
                name="graphql-query-1",
                slug="graphql-query-1",
                query="{ sites {name} }",
            ),
            GraphQLQuery(
                name="graphql-query-2",
                slug="graphql-query-2",
                query='{ devices(role: "edge") { id, name, device_role { name slug } } }',
            ),
            GraphQLQuery(
                name="graphql-query-3",
                slug="graphql-query-3",
                query="""
query ($device: [String!]) {
  devices(name: $device) {
    config_context
    name
    position
    serial
    primary_ip4 {
      id
      primary_ip4_for {
        id
        name
      }
    }
    tenant {
      name
    }
    tags {
      name
      slug
    }
    device_role {
      name
    }
    platform {
      name
      slug
      manufacturer {
        name
      }
      napalm_driver
    }
    site {
      name
      slug
      vlans {
        id
        name
        vid
      }
      vlan_groups {
        id
      }
    }
    interfaces {
      description
      mac_address
      enabled
      name
      ip_addresses {
        address
        tags {
          id
        }
      }
      connected_circuit_termination {
        circuit {
          cid
          commit_rate
          provider {
            name
          }
        }
      }
      tagged_vlans {
        id
      }
      untagged_vlan {
        id
      }
      cable {
        termination_a_type
        status {
          name
        }
        color
      }
      tagged_vlans {
        site {
          name
        }
        id
      }
      tags {
        id
      }
    }
  }
}""",
            ),
        )

        for query in cls.graphqlqueries:
            query.full_clean()
            query.save()

    def test_run_saved_query(self):
        """Exercise the /run/ API endpoint."""
        self.add_permissions("extras.add_graphqlquery")
        self.add_permissions("extras.change_graphqlquery")
        self.add_permissions("extras.view_graphqlquery")

        url = reverse("extras-api:graphqlquery-run", kwargs={"pk": self.graphqlqueries[0].pk})
        response = self.client.post(url, **self.header)
        self.assertHttpStatus(response, status.HTTP_200_OK)
        self.assertEqual({"data": {"sites": []}}, response.data)

        url = reverse("extras-api:graphqlquery-run", kwargs={"pk": self.graphqlqueries[2].pk})
        response = self.client.post(url, **self.header)
        self.assertHttpStatus(response, status.HTTP_200_OK)
        self.assertEqual({"data": {"devices": []}}, response.data)


# TODO: Standardize to APIViewTestCase (needs create & update tests)
class ImageAttachmentTest(
    APIViewTestCases.GetObjectViewTestCase,
    APIViewTestCases.ListObjectsViewTestCase,
    APIViewTestCases.DeleteObjectViewTestCase,
):
    model = ImageAttachment
    brief_fields = ["display", "id", "image", "name", "url"]
    choices_fields = ["content_type"]

    @classmethod
    def setUpTestData(cls):
        ct = ContentType.objects.get_for_model(Site)

        site = Site.objects.create(name="Site 1", slug="site-1")

        ImageAttachment.objects.create(
            content_type=ct,
            object_id=site.pk,
            name="Image Attachment 1",
            image="http://example.com/image1.png",
            image_height=100,
            image_width=100,
        )
        ImageAttachment.objects.create(
            content_type=ct,
            object_id=site.pk,
            name="Image Attachment 2",
            image="http://example.com/image2.png",
            image_height=100,
            image_width=100,
        )
        ImageAttachment.objects.create(
            content_type=ct,
            object_id=site.pk,
            name="Image Attachment 3",
            image="http://example.com/image3.png",
            image_height=100,
            image_width=100,
        )


class JobAPIRunTestMixin:
    """
    Mixin providing test cases for the "run" API endpoint, shared between the different versions of Job API testing.
    """

    def setUp(self):
        super().setUp()
        self.job_model = Job.objects.get_for_class_path("local/api_test_job/APITestJob")
        self.job_model.enabled = True
        self.job_model.validated_save()

    def get_run_url(self, class_path="local/api_test_job/APITestJob"):
        """To be implemented by classes using this mixin."""
        raise NotImplementedError

    # Status code for successful submission of a job or schedule - to be set by subclasses
    run_success_response_status = None

    @override_settings(EXEMPT_VIEW_PERMISSIONS=["*"])
    def test_run_job_anonymous_not_permitted(self):
        """The run_job endpoint should NOT allow anonymous users to submit jobs."""
        url = self.get_run_url()
        with disable_warnings("django.request"):
            response = self.client.post(url)
        self.assertHttpStatus(response, status.HTTP_403_FORBIDDEN)

    @override_settings(EXEMPT_VIEW_PERMISSIONS=[])
    @mock.patch("nautobot.extras.api.views.get_worker_count")
    def test_run_job_without_permission(self, mock_get_worker_count):
        """Job run request enforces user permissions."""
        mock_get_worker_count.return_value = 1
        url = self.get_run_url()
        with disable_warnings("django.request"):
            response = self.client.post(url, {}, format="json", **self.header)
        self.assertHttpStatus(response, status.HTTP_403_FORBIDDEN)

    @override_settings(EXEMPT_VIEW_PERMISSIONS=[])
    @mock.patch("nautobot.extras.api.views.get_worker_count")
    def test_run_job_object_permissions(self, mock_get_worker_count):
        """The run_job endpoint should enforce object-level permissions."""
        mock_get_worker_count.return_value = 1
        obj_perm = ObjectPermission(
            name="Test permission",
            constraints={"module_name__in": ["test_pass", "test_fail"]},
            actions=["run"],
        )
        obj_perm.save()
        obj_perm.users.add(self.user)
        obj_perm.object_types.add(ContentType.objects.get_for_model(Job))

        # Try post to unpermitted job
        url = self.get_run_url()
        with disable_warnings("django.request"):
            response = self.client.post(url, **self.header)
        self.assertHttpStatus(response, status.HTTP_404_NOT_FOUND)

        # Try post to permitted job
        job_model = Job.objects.get_for_class_path("local/test_pass/TestPass")
        job_model.enabled = True
        job_model.validated_save()
        url = self.get_run_url("local/test_pass/TestPass")
        response = self.client.post(url, **self.header)
        self.assertHttpStatus(response, self.run_success_response_status)

    @override_settings(EXEMPT_VIEW_PERMISSIONS=[])
    @mock.patch("nautobot.extras.api.views.get_worker_count")
    def test_run_job_not_enabled(self, mock_get_worker_count):
        """Job run request enforces the Job.enabled flag."""
        mock_get_worker_count.return_value = 1
        self.add_permissions("extras.run_job")

        job_model = Job.objects.get_for_class_path("local/api_test_job/APITestJob")
        job_model.enabled = False
        job_model.save()

        url = self.get_run_url()
        with disable_warnings("django.request"):
            response = self.client.post(url, {}, format="json", **self.header)
        self.assertHttpStatus(response, status.HTTP_403_FORBIDDEN)

    @override_settings(EXEMPT_VIEW_PERMISSIONS=[])
    @mock.patch("nautobot.extras.api.views.get_worker_count")
    def test_run_job_not_installed(self, mock_get_worker_count):
        """Job run request enforces the Job.installed flag."""
        mock_get_worker_count.return_value = 1
        self.add_permissions("extras.run_job")

        job_model = Job(
            source="local",
            module_name="uninstalled_module",
            job_class_name="NoSuchJob",
            grouping="Uninstalled Module",
            name="No such job",
            installed=False,
            enabled=True,
        )
        job_model.validated_save()

        url = self.get_run_url("local/uninstalled_module/NoSuchJob")
        with disable_warnings("django.request"):
            response = self.client.post(url, {}, format="json", **self.header)
        self.assertHttpStatus(response, status.HTTP_405_METHOD_NOT_ALLOWED)

    @override_settings(EXEMPT_VIEW_PERMISSIONS=[])
    @mock.patch("nautobot.extras.api.views.get_worker_count")
    def test_run_job_no_worker(self, mock_get_worker_count):
        """Job run cannot be requested if Celery is not running."""
        mock_get_worker_count.return_value = 0
        self.add_permissions("extras.run_job")
        device_role = DeviceRole.objects.create(name="role", slug="role")
        job_data = {
            "var1": "FooBar",
            "var2": 123,
            "var3": False,
            "var4": device_role.pk,
        }

        data = {
            "data": job_data,
            "commit": True,
        }

        url = self.get_run_url()
        response = self.client.post(url, data, format="json", **self.header)
        self.assertHttpStatus(response, status.HTTP_503_SERVICE_UNAVAILABLE)
        self.assertEqual(response.data["detail"], "Unable to process request: Celery worker process not running.")

    @override_settings(EXEMPT_VIEW_PERMISSIONS=["*"])
    @mock.patch("nautobot.extras.api.views.get_worker_count")
    def test_run_job_object_var(self, mock_get_worker_count):
        """Job run requests can reference objects by their primary keys."""
        mock_get_worker_count.return_value = 1
        self.add_permissions("extras.run_job")
        device_role = DeviceRole.objects.create(name="role", slug="role")
        job_data = {
            "var1": "FooBar",
            "var2": 123,
            "var3": False,
            "var4": device_role.pk,
        }

        data = {
            "data": job_data,
            "commit": True,
            "schedule": {
                "name": "test",
                "interval": "future",
                "start_time": str(datetime.now() + timedelta(minutes=1)),
            },
        }

        url = self.get_run_url()
        response = self.client.post(url, data, format="json", **self.header)
        self.assertHttpStatus(response, self.run_success_response_status)

        schedule = ScheduledJob.objects.last()
        self.assertEqual(schedule.kwargs["data"]["var4"], str(device_role.pk))

        return (response, schedule)  # so subclasses can do additional testing

    @override_settings(EXEMPT_VIEW_PERMISSIONS=["*"])
    @mock.patch("nautobot.extras.api.views.get_worker_count")
    def test_run_job_object_var_no_schedule(self, mock_get_worker_count):
        """
        Run a job with `approval_required` without providing a schedule.

        Assert an immediate schedule that enforces it.
        """
        # Set approval_required=True
        self.job_model.approval_required = True
        self.job_model.save()

        # Do the stuff.
        mock_get_worker_count.return_value = 1
        self.add_permissions("extras.run_job")
        device_role = DeviceRole.objects.create(name="role", slug="role")
        job_data = {
            "var1": "FooBar",
            "var2": 123,
            "var3": False,
            "var4": device_role.pk,
        }

        data = {
            "data": job_data,
            "commit": True,
            # schedule is omitted
        }

        url = self.get_run_url()
        response = self.client.post(url, data, format="json", **self.header)
        self.assertHttpStatus(response, self.run_success_response_status)

        # Assert that a JobResult was NOT created.
        self.assertFalse(JobResult.objects.exists())

        # Assert that we have an immediate ScheduledJob and that it matches the job_model.
        schedule = ScheduledJob.objects.last()
        self.assertIsNotNone(schedule)
        self.assertEqual(schedule.interval, JobExecutionType.TYPE_IMMEDIATELY)
        self.assertEqual(schedule.approval_required, self.job_model.approval_required)
        self.assertEqual(schedule.kwargs["data"]["var4"], str(device_role.pk))

        return (response, schedule)  # so subclasses can do additional testing

    @override_settings(EXEMPT_VIEW_PERMISSIONS=["*"])
    @mock.patch("nautobot.extras.api.views.get_worker_count")
    def test_run_job_object_var_lookup(self, mock_get_worker_count):
        """Job run requests can reference objects by their attributes."""
        mock_get_worker_count.return_value = 1
        self.add_permissions("extras.run_job")
        device_role = DeviceRole.objects.create(name="role", slug="role")
        job_data = {
            "var1": "FooBar",
            "var2": 123,
            "var3": False,
            "var4": {"name": "role"},
        }

        self.assertEqual(
            get_job("local/api_test_job/APITestJob").deserialize_data(job_data),
            {"var1": "FooBar", "var2": 123, "var3": False, "var4": device_role},
        )

        url = self.get_run_url()
        response = self.client.post(url, {"data": job_data}, format="json", **self.header)
        self.assertHttpStatus(response, self.run_success_response_status)

        job_result = JobResult.objects.last()
        self.assertIn("data", job_result.job_kwargs)
        self.assertEqual(job_result.job_kwargs["data"], job_data)

        return (response, job_result)  # so subclasses can do additional testing

    @override_settings(EXEMPT_VIEW_PERMISSIONS=["*"])
    @mock.patch("nautobot.extras.api.views.get_worker_count")
    def test_run_job_future(self, mock_get_worker_count):
        mock_get_worker_count.return_value = 1
        self.add_permissions("extras.run_job")
        d = DeviceRole.objects.create(name="role", slug="role")
        data = {
            "data": {"var1": "x", "var2": 1, "var3": False, "var4": d.pk},
            "commit": True,
            "schedule": {
                "start_time": str(datetime.now() + timedelta(minutes=1)),
                "interval": "future",
                "name": "test",
            },
        }

        url = self.get_run_url()
        response = self.client.post(url, data, format="json", **self.header)
        self.assertHttpStatus(response, self.run_success_response_status)

        schedule = ScheduledJob.objects.last()

        return (response, schedule)  # so subclasses can do additional testing

    @override_settings(EXEMPT_VIEW_PERMISSIONS=["*"])
    @mock.patch("nautobot.extras.api.views.get_worker_count")
    def test_run_job_future_past(self, mock_get_worker_count):
        mock_get_worker_count.return_value = 1
        self.add_permissions("extras.run_job")
        d = DeviceRole.objects.create(name="role", slug="role")
        data = {
            "data": {"var1": "x", "var2": 1, "var3": False, "var4": d.pk},
            "commit": True,
            "schedule": {
                "start_time": str(datetime.now() - timedelta(minutes=1)),
                "interval": "future",
                "name": "test",
            },
        }

        url = self.get_run_url()
        response = self.client.post(url, data, format="json", **self.header)
        self.assertHttpStatus(response, status.HTTP_400_BAD_REQUEST)

    @override_settings(EXEMPT_VIEW_PERMISSIONS=["*"])
    @mock.patch("nautobot.extras.api.views.get_worker_count")
    def test_run_job_interval(self, mock_get_worker_count):
        mock_get_worker_count.return_value = 1
        self.add_permissions("extras.run_job")
        d = DeviceRole.objects.create(name="role", slug="role")
        data = {
            "data": {"var1": "x", "var2": 1, "var3": False, "var4": d.pk},
            "commit": True,
            "schedule": {
                "start_time": str(datetime.now() + timedelta(minutes=1)),
                "interval": "hourly",
                "name": "test",
            },
        }

        url = self.get_run_url()
        response = self.client.post(url, data, format="json", **self.header)
        self.assertHttpStatus(response, self.run_success_response_status)

        schedule = ScheduledJob.objects.last()

        return (response, schedule)  # so subclasses can do additional testing

    @override_settings(EXEMPT_VIEW_PERMISSIONS=[])
    def test_run_job_with_invalid_data(self):
        self.add_permissions("extras.run_job")

        data = {
            "data": "invalid",
            "commit": True,
        }

        url = self.get_run_url()
        response = self.client.post(url, data, format="json", **self.header)
        self.assertHttpStatus(response, status.HTTP_400_BAD_REQUEST)
        self.assertEqual(response.data, {"errors": ["Job data needs to be a dict"]})

    @override_settings(EXEMPT_VIEW_PERMISSIONS=[])
    def test_run_job_with_wrong_data(self):
        self.add_permissions("extras.run_job")
        job_data = {
            "var1": "FooBar",
            "var2": 123,
            "var3": False,
            "var5": "wrong",
        }

        data = {
            "data": job_data,
            "commit": True,
        }

        url = self.get_run_url()
        response = self.client.post(url, data, format="json", **self.header)
        self.assertHttpStatus(response, status.HTTP_400_BAD_REQUEST)
        self.assertEqual(response.data, {"errors": {"var5": ["Job data contained an unknown property"]}})

    @override_settings(EXEMPT_VIEW_PERMISSIONS=[])
    def test_run_job_with_missing_data(self):
        self.add_permissions("extras.run_job")

        job_data = {
            "var1": "FooBar",
            "var3": False,
        }

        data = {
            "data": job_data,
            "commit": True,
        }

        url = self.get_run_url()
        response = self.client.post(url, data, format="json", **self.header)
        self.assertHttpStatus(response, status.HTTP_400_BAD_REQUEST)
        self.assertEqual(
            response.data, {"errors": {"var2": ["This field is required."], "var4": ["This field is required."]}}
        )


class JobTestVersion13(
    JobAPIRunTestMixin,
    # note no CreateObjectViewTestCase - we do not support user creation of Job records
    APIViewTestCases.GetObjectViewTestCase,
    APIViewTestCases.ListObjectsViewTestCase,
    APIViewTestCases.UpdateObjectViewTestCase,
    APIViewTestCases.DeleteObjectViewTestCase,
):
    """Test cases for the Jobs REST API under API version 1.3 - first version introducing JobModel-based APIs."""

    model = Job
    brief_fields = ["display", "grouping", "id", "job_class_name", "module_name", "name", "slug", "source", "url"]
    choices_fields = None
    update_data = {
        # source, module_name, job_class_name, installed are NOT editable
        "grouping_override": True,
        "grouping": "Overridden grouping",
        "name_override": True,
        "name": "Overridden name",
        "slug": "overridden-slug",
        "description_override": True,
        "description": "This is an overridden description.",
        "enabled": True,
        "approval_required_override": True,
        "approval_required": True,
        "commit_default_override": True,
        "commit_default": False,
        "hidden_override": True,
        "hidden": True,
        "read_only_override": True,
        "read_only": True,
        "soft_time_limit_override": True,
        "soft_time_limit": 350.1,
        "time_limit_override": True,
        "time_limit": 650,
    }
    bulk_update_data = {
        "enabled": True,
        "approval_required_override": True,
        "approval_required": True,
    }
    validation_excluded_fields = []

    run_success_response_status = status.HTTP_201_CREATED
    api_version = "1.3"

    def get_run_url(self, class_path="local/api_test_job/APITestJob"):
        job_model = Job.objects.get_for_class_path(class_path)
        return reverse("extras-api:job-run", kwargs={"pk": job_model.pk})

    def test_get_job_variables(self):
        """Test the job/<pk>/variables API endpoint."""
        self.add_permissions("extras.view_job")
        response = self.client.get(
            reverse(f"{self._get_view_namespace()}:job-variables", kwargs={"pk": self.job_model.pk}),
            **self.header,
        )
        self.assertEqual(4, len(response.data))  # 4 variables, in order
        self.assertEqual(response.data[0], {"name": "var1", "type": "StringVar", "required": True})
        self.assertEqual(response.data[1], {"name": "var2", "type": "IntegerVar", "required": True})
        self.assertEqual(response.data[2], {"name": "var3", "type": "BooleanVar", "required": False})
        self.assertEqual(
            response.data[3],
            {"name": "var4", "type": "ObjectVar", "required": True, "model": "dcim.devicerole"},
        )

    @override_settings(EXEMPT_VIEW_PERMISSIONS=["*"])
    def test_run_job_object_var(self):
        """In addition to the base test case provided by JobAPIRunTestMixin, also verify the JSON response data."""
        response, schedule = super().test_run_job_object_var()

        self.assertIn("schedule", response.data)
        self.assertIn("job_result", response.data)
        self.assertEqual(response.data["schedule"]["id"], str(schedule.pk))
        self.assertEqual(
            response.data["schedule"]["url"],
            "http://testserver" + reverse("extras-api:scheduledjob-detail", kwargs={"pk": schedule.pk}),
        )
        self.assertEqual(response.data["schedule"]["name"], schedule.name)
        self.assertEqual(response.data["schedule"]["start_time"], schedule.start_time)
        self.assertEqual(response.data["schedule"]["interval"], schedule.interval)
        self.assertIsNone(response.data["job_result"])

    @override_settings(EXEMPT_VIEW_PERMISSIONS=["*"])
    def test_run_job_object_var_lookup(self):
        """In addition to the base test case provided by JobAPIRunTestMixin, also verify the JSON response data."""
        response, job_result = super().test_run_job_object_var_lookup()

        self.assertIn("schedule", response.data)
        self.assertIn("job_result", response.data)
        self.assertIsNone(response.data["schedule"])
        # The urls in a NestedJobResultSerializer depends on the request context, which we don't have
        data_job_result = response.data["job_result"]
        del data_job_result["url"]
        del data_job_result["user"]["url"]
        expected_data_job_result = NestedJobResultSerializer(job_result, context={"request": None}).data
        del expected_data_job_result["url"]
        del expected_data_job_result["user"]["url"]
        self.assertEqual(data_job_result, expected_data_job_result)

    @override_settings(EXEMPT_VIEW_PERMISSIONS=["*"])
    def test_run_job_future(self):
        """In addition to the base test case provided by JobAPIRunTestMixin, also verify the JSON response data."""
        response, schedule = super().test_run_job_future()

        self.assertIn("schedule", response.data)
        self.assertIn("job_result", response.data)
        self.assertEqual(response.data["schedule"]["id"], str(schedule.pk))
        self.assertEqual(
            response.data["schedule"]["url"],
            "http://testserver" + reverse("extras-api:scheduledjob-detail", kwargs={"pk": schedule.pk}),
        )
        self.assertEqual(response.data["schedule"]["name"], schedule.name)
        self.assertEqual(response.data["schedule"]["start_time"], schedule.start_time)
        self.assertEqual(response.data["schedule"]["interval"], schedule.interval)
        self.assertIsNone(response.data["job_result"])

    @override_settings(EXEMPT_VIEW_PERMISSIONS=["*"])
    def test_run_job_future_schedule_kwargs_pk(self):
        """In addition to the base test case provided by JobAPIRunTestMixin, also verify that kwargs['scheduled_job_pk'] was set in the scheduled job."""
        _, schedule = super().test_run_job_future()

        self.assertEqual(schedule.kwargs["scheduled_job_pk"], str(schedule.pk))

    @override_settings(EXEMPT_VIEW_PERMISSIONS=["*"])
    def test_run_job_interval(self):
        """In addition to the base test case provided by JobAPIRunTestMixin, also verify the JSON response data."""
        response, schedule = super().test_run_job_interval()

        self.assertIn("schedule", response.data)
        self.assertIn("job_result", response.data)
        self.assertEqual(response.data["schedule"]["id"], str(schedule.pk))
        self.assertEqual(
            response.data["schedule"]["url"],
            "http://testserver" + reverse("extras-api:scheduledjob-detail", kwargs={"pk": schedule.pk}),
        )
        self.assertEqual(response.data["schedule"]["name"], schedule.name)
        self.assertEqual(response.data["schedule"]["start_time"], schedule.start_time)
        self.assertEqual(response.data["schedule"]["interval"], schedule.interval)
        self.assertIsNone(response.data["job_result"])


class JobTestVersion12(
    JobAPIRunTestMixin,
    APITestCase,
):
    """Test cases for the Jobs REST API under API version 1.2 - deprecated JobClass-based API pattern."""

    run_success_response_status = status.HTTP_200_OK
    api_version = "1.2"

    def get_run_url(self, class_path="local/api_test_job/APITestJob"):
        return reverse("extras-api:job-run", kwargs={"class_path": class_path})

    @override_settings(EXEMPT_VIEW_PERMISSIONS=["*"])
    def test_list_jobs_anonymous(self):
        url = reverse("extras-api:job-list")
        response = self.client.get(url, **self.header)
        self.assertHttpStatus(response, status.HTTP_200_OK)

    @override_settings(EXEMPT_VIEW_PERMISSIONS=[])
    def test_list_jobs_without_permission(self):
        url = reverse("extras-api:job-list")
        with disable_warnings("django.request"):
            response = self.client.get(url, **self.header)
        self.assertHttpStatus(response, status.HTTP_403_FORBIDDEN)

    @override_settings(EXEMPT_VIEW_PERMISSIONS=[])
    def test_list_jobs_with_permission(self):
        self.add_permissions("extras.view_job")
        url = reverse("extras-api:job-list")
        response = self.client.get(url, **self.header)

        self.assertHttpStatus(response, status.HTTP_200_OK)
        # At a minimum, the job provided by the example plugin should be present
        self.assertNotEqual(response.data, [])
        self.assertIn(
            "plugins/example_plugin.jobs/ExampleJob",
            [job["id"] for job in response.data],
        )

    @override_settings(EXEMPT_VIEW_PERMISSIONS=["*"])
    def test_get_job_anonymous(self):
        url = reverse("extras-api:job-detail", kwargs={"class_path": "local/api_test_job/APITestJob"})
        response = self.client.get(url, **self.header)
        self.assertHttpStatus(response, status.HTTP_200_OK)

    @override_settings(EXEMPT_VIEW_PERMISSIONS=[])
    def test_get_job_without_permission(self):
        url = reverse("extras-api:job-detail", kwargs={"class_path": "local/api_test_job/APITestJob"})
        with disable_warnings("django.request"):
            response = self.client.get(url, **self.header)
        self.assertHttpStatus(response, status.HTTP_403_FORBIDDEN)

    @override_settings(EXEMPT_VIEW_PERMISSIONS=[])
    def test_get_job_with_permission(self):
        self.add_permissions("extras.view_job")
        # Try GET to permitted object
        url = reverse("extras-api:job-detail", kwargs={"class_path": "local/api_test_job/APITestJob"})
        response = self.client.get(url, **self.header)

        self.assertHttpStatus(response, status.HTTP_200_OK)
        self.assertEqual(response.data["name"], "Job for API Tests")
        self.assertEqual(response.data["vars"]["var1"], "StringVar")
        self.assertEqual(response.data["vars"]["var2"], "IntegerVar")
        self.assertEqual(response.data["vars"]["var3"], "BooleanVar")

        # Try GET to non-existent object
        url = reverse("extras-api:job-detail", kwargs={"class_path": "local/api_test_job/NoSuchJob"})
        response = self.client.get(url, **self.header)
        self.assertHttpStatus(response, status.HTTP_404_NOT_FOUND)


class JobTestVersionDefault(JobTestVersion12):
    """
    Test cases for the Jobs REST API when not explicitly requesting a specific API version.

    Currently we default to version 1.2, but this may change in a future major release.
    """

    api_version = None


class JobResultTest(
    APIViewTestCases.GetObjectViewTestCase,
    APIViewTestCases.ListObjectsViewTestCase,
    APIViewTestCases.DeleteObjectViewTestCase,
):
    model = JobResult
    brief_fields = ["completed", "created", "display", "id", "name", "status", "url", "user"]

    @classmethod
    def setUpTestData(cls):
        jobs = Job.objects.all()[:2]
        job_ct = ContentType.objects.get_for_model(Job)
        git_ct = ContentType.objects.get_for_model(GitRepository)

        JobResult.objects.create(
            job_model=jobs[0],
            name=jobs[0].class_path,
            obj_type=job_ct,
            completed=datetime.now(),
            user=None,
            status=JobResultStatusChoices.STATUS_COMPLETED,
            data={"output": "\nRan for 3 seconds"},
            job_kwargs=None,
            schedule=None,
            job_id=uuid.uuid4(),
        )
        JobResult.objects.create(
            job_model=None,
            name="Git Repository",
            obj_type=git_ct,
            completed=datetime.now(),
            user=None,
            status=JobResultStatusChoices.STATUS_COMPLETED,
            data=None,
            job_kwargs={"repository_pk": uuid.uuid4()},
            schedule=None,
            job_id=uuid.uuid4(),
        )
        JobResult.objects.create(
            job_model=jobs[1],
            name=jobs[1].class_path,
            obj_type=job_ct,
            completed=None,
            user=None,
            status=JobResultStatusChoices.STATUS_PENDING,
            data=None,
            job_kwargs={"data": {"device": uuid.uuid4(), "multichoices": ["red", "green"], "checkbox": False}},
            schedule=None,
            job_id=uuid.uuid4(),
        )


class JobLogEntryTest(
    APIViewTestCases.GetObjectViewTestCase,
    APIViewTestCases.ListObjectsViewTestCase,
):
    model = JobLogEntry
    brief_fields = [
        "absolute_url",
        "created",
        "display",
        "grouping",
        "id",
        "job_result",
        "log_level",
        "log_object",
        "message",
        "url",
    ]
    choices_fields = []

    @classmethod
    def setUpTestData(cls):
        cls.job_result = JobResult.objects.create(
            name="test",
            job_id=uuid.uuid4(),
            obj_type=ContentType.objects.get_for_model(GitRepository),
        )

        for log_level in ("debug", "info", "success", "warning"):
            JobLogEntry.objects.create(
                log_level=log_level,
                grouping="run",
                job_result=cls.job_result,
                message=f"I am a {log_level} log.",
            )

    def test_list_job_logs_from_job_results_detail(self):
        """Test `logs` endpoint from `JobResult` detail."""
        self.add_permissions("extras.view_jobresult")
        url = reverse("extras-api:jobresult-logs", kwargs={"pk": self.job_result.pk})
        response = self.client.get(url, **self.header)
        self.assertEqual(len(response.json()), JobLogEntry.objects.count())


class ScheduledJobTest(
    APIViewTestCases.GetObjectViewTestCase,
    APIViewTestCases.ListObjectsViewTestCase,
):
    model = ScheduledJob
<<<<<<< HEAD
    brief_fields = ["display", "id", "interval", "name", "start_time", "url"]
=======
    brief_fields = ["crontab", "display", "id", "interval", "name", "start_time", "url"]
>>>>>>> d50810a9
    choices_fields = []

    @classmethod
    def setUpTestData(cls):
        user = User.objects.create(username="user1", is_active=True)
        job_model = Job.objects.get_for_class_path("local/test_pass/TestPass")
        ScheduledJob.objects.create(
            name="test1",
            task="nautobot.extras.jobs.scheduled_job_handler",
            job_class=job_model.class_path,
            job_model=job_model,
            interval=JobExecutionType.TYPE_IMMEDIATELY,
            user=user,
            approval_required=True,
            start_time=now(),
        )
        ScheduledJob.objects.create(
            name="test2",
            task="nautobot.extras.jobs.scheduled_job_handler",
            job_class=job_model.class_path,
            job_model=job_model,
            interval=JobExecutionType.TYPE_IMMEDIATELY,
            user=user,
            approval_required=True,
            start_time=now(),
        )
        ScheduledJob.objects.create(
            name="test3",
            task="nautobot.extras.jobs.scheduled_job_handler",
            job_class=job_model.class_path,
            job_model=job_model,
            interval=JobExecutionType.TYPE_IMMEDIATELY,
            user=user,
            approval_required=True,
            start_time=now(),
        )


class JobApprovalTest(APITestCase):
    @classmethod
    def setUpTestData(cls):
        cls.additional_user = User.objects.create(username="user1", is_active=True)
        cls.job_model = Job.objects.get_for_class_path("local/test_pass/TestPass")
        cls.job_model.enabled = True
        cls.job_model.save()
        cls.scheduled_job = ScheduledJob.objects.create(
            name="test",
            task="nautobot.extras.jobs.scheduled_job_handler",
            job_class=cls.job_model.class_path,
            job_model=cls.job_model,
            interval=JobExecutionType.TYPE_IMMEDIATELY,
            user=cls.additional_user,
            approval_required=True,
            start_time=now(),
        )

    @override_settings(EXEMPT_VIEW_PERMISSIONS=["*"])
    def test_approve_job_anonymous(self):
        url = reverse("extras-api:scheduledjob-approve", kwargs={"pk": self.scheduled_job.pk})
        response = self.client.post(url)
        self.assertHttpStatus(response, status.HTTP_403_FORBIDDEN)

    @override_settings(EXEMPT_VIEW_PERMISSIONS=["*"])
    def test_approve_job_without_permission(self):
        url = reverse("extras-api:scheduledjob-approve", kwargs={"pk": self.scheduled_job.pk})
        with disable_warnings("django.request"):
            response = self.client.post(url, **self.header)
        self.assertHttpStatus(response, status.HTTP_403_FORBIDDEN)

    @override_settings(EXEMPT_VIEW_PERMISSIONS=["*"])
    def test_approve_job_without_approve_job_permission(self):
        self.add_permissions("extras.view_scheduledjob", "extras.change_scheduledjob")
        url = reverse("extras-api:scheduledjob-approve", kwargs={"pk": self.scheduled_job.pk})
        response = self.client.post(url, **self.header)
        self.assertHttpStatus(response, status.HTTP_403_FORBIDDEN)

    @override_settings(EXEMPT_VIEW_PERMISSIONS=["*"])
    def test_approve_job_without_change_scheduledjob_permission(self):
        self.add_permissions("extras.approve_job", "extras.view_scheduledjob")
        url = reverse("extras-api:scheduledjob-approve", kwargs={"pk": self.scheduled_job.pk})
        response = self.client.post(url, **self.header)
        self.assertHttpStatus(response, status.HTTP_403_FORBIDDEN)

    @override_settings(EXEMPT_VIEW_PERMISSIONS=["*"])
    def test_approve_job_same_user(self):
        self.add_permissions("extras.approve_job", "extras.view_scheduledjob", "extras.change_scheduledjob")
        scheduled_job = ScheduledJob.objects.create(
            name="test",
            task="nautobot.extras.jobs.scheduled_job_handler",
            job_class=self.job_model.class_path,
            job_model=self.job_model,
            interval=JobExecutionType.TYPE_IMMEDIATELY,
            user=self.user,
            approval_required=True,
            start_time=now(),
        )
        url = reverse("extras-api:scheduledjob-approve", kwargs={"pk": scheduled_job.pk})
        response = self.client.post(url, **self.header)
        self.assertHttpStatus(response, status.HTTP_403_FORBIDDEN)

    @override_settings(EXEMPT_VIEW_PERMISSIONS=["*"])
    def test_approve_job(self):
        self.add_permissions("extras.approve_job", "extras.view_scheduledjob", "extras.change_scheduledjob")
        url = reverse("extras-api:scheduledjob-approve", kwargs={"pk": self.scheduled_job.pk})
        response = self.client.post(url, **self.header)
        self.assertHttpStatus(response, status.HTTP_200_OK)

    @override_settings(EXEMPT_VIEW_PERMISSIONS=["*"])
    def test_approve_job_in_past(self):
        self.add_permissions("extras.approve_job", "extras.view_scheduledjob", "extras.change_scheduledjob")
        scheduled_job = ScheduledJob.objects.create(
            name="test",
            task="nautobot.extras.jobs.scheduled_job_handler",
            job_class=self.job_model.class_path,
            job_model=self.job_model,
            interval=JobExecutionType.TYPE_FUTURE,
            one_off=True,
            user=self.additional_user,
            approval_required=True,
            start_time=now(),
        )
        url = reverse("extras-api:scheduledjob-approve", kwargs={"pk": scheduled_job.pk})
        response = self.client.post(url, **self.header)
        self.assertHttpStatus(response, status.HTTP_400_BAD_REQUEST)

    @override_settings(EXEMPT_VIEW_PERMISSIONS=["*"])
    def test_approve_job_in_past_force(self):
        self.add_permissions("extras.approve_job", "extras.view_scheduledjob", "extras.change_scheduledjob")
        scheduled_job = ScheduledJob.objects.create(
            name="test",
            task="nautobot.extras.jobs.scheduled_job_handler",
            job_class=self.job_model.class_path,
            job_model=self.job_model,
            interval=JobExecutionType.TYPE_FUTURE,
            one_off=True,
            user=self.additional_user,
            approval_required=True,
            start_time=now(),
        )
        url = reverse("extras-api:scheduledjob-approve", kwargs={"pk": scheduled_job.pk})
        response = self.client.post(url + "?force=true", **self.header)
        self.assertHttpStatus(response, status.HTTP_200_OK)

    @override_settings(EXEMPT_VIEW_PERMISSIONS=["*"])
    def test_deny_job_without_permission(self):
        url = reverse("extras-api:scheduledjob-deny", kwargs={"pk": self.scheduled_job.pk})
        with disable_warnings("django.request"):
            response = self.client.post(url, **self.header)
        self.assertHttpStatus(response, status.HTTP_403_FORBIDDEN)

    @override_settings(EXEMPT_VIEW_PERMISSIONS=["*"])
    def test_deny_job_without_approve_job_permission(self):
        self.add_permissions("extras.view_scheduledjob", "extras.delete_scheduledjob")
        url = reverse("extras-api:scheduledjob-deny", kwargs={"pk": self.scheduled_job.pk})
        response = self.client.post(url, **self.header)
        self.assertHttpStatus(response, status.HTTP_403_FORBIDDEN)

    @override_settings(EXEMPT_VIEW_PERMISSIONS=["*"])
    def test_deny_job_without_delete_scheduledjob_permission(self):
        self.add_permissions("extras.approve_job", "extras.view_scheduledjob")
        url = reverse("extras-api:scheduledjob-deny", kwargs={"pk": self.scheduled_job.pk})
        response = self.client.post(url, **self.header)
        self.assertHttpStatus(response, status.HTTP_403_FORBIDDEN)

    @override_settings(EXEMPT_VIEW_PERMISSIONS=["*"])
    def test_deny_job(self):
        self.add_permissions("extras.approve_job", "extras.view_scheduledjob", "extras.delete_scheduledjob")
        url = reverse("extras-api:scheduledjob-deny", kwargs={"pk": self.scheduled_job.pk})
        response = self.client.post(url, **self.header)
        self.assertHttpStatus(response, status.HTTP_200_OK)
        self.assertIsNone(ScheduledJob.objects.filter(pk=self.scheduled_job.pk).first())

    @override_settings(EXEMPT_VIEW_PERMISSIONS=[])
    def test_dry_run_job_without_permission(self):
        url = reverse("extras-api:scheduledjob-dry-run", kwargs={"pk": self.scheduled_job.pk})
        with disable_warnings("django.request"):
            response = self.client.post(url, **self.header)
        self.assertHttpStatus(response, status.HTTP_403_FORBIDDEN)

    @override_settings(EXEMPT_VIEW_PERMISSIONS=["*"])
    def test_dry_run_job_without_run_job_permission(self):
        self.add_permissions("extras.view_scheduledjob")
        url = reverse("extras-api:scheduledjob-dry-run", kwargs={"pk": self.scheduled_job.pk})
        response = self.client.post(url, **self.header)
        self.assertHttpStatus(response, status.HTTP_403_FORBIDDEN)

    @override_settings(EXEMPT_VIEW_PERMISSIONS=["*"])
    def test_dry_run_job(self):
        self.add_permissions("extras.run_job", "extras.view_scheduledjob")
        url = reverse("extras-api:scheduledjob-dry-run", kwargs={"pk": self.scheduled_job.pk})
        response = self.client.post(url, **self.header)
        self.assertHttpStatus(response, status.HTTP_200_OK)


class NoteTest(APIViewTestCases.APIViewTestCase):
    model = Note
    brief_fields = [
        "assigned_object",
        "assigned_object_id",
        "assigned_object_type",
        "display",
        "id",
        "note",
        "slug",
        "url",
        "user",
        "user_name",
    ]
    choices_fields = ["assigned_object_type"]

    @classmethod
    def setUpTestData(cls):
        site1 = Site.objects.create(name="Site 1", slug="site-1")
        site2 = Site.objects.create(name="Site 2", slug="site-2")
        ct = ContentType.objects.get_for_model(Site)
        user1 = User.objects.create(username="user1", is_active=True)
        user2 = User.objects.create(username="user2", is_active=True)

        cls.create_data = [
            {
                "note": "This is a test.",
                "assigned_object_id": site1.pk,
                "assigned_object_type": f"{ct._meta.app_label}.{ct._meta.model_name}",
            },
            {
                "note": "This is a test.",
                "assigned_object_id": site2.pk,
                "assigned_object_type": f"{ct._meta.app_label}.{ct._meta.model_name}",
            },
            {
                "note": "This is a note on Site 1.",
                "assigned_object_id": site1.pk,
                "assigned_object_type": f"{ct._meta.app_label}.{ct._meta.model_name}",
            },
        ]
        cls.bulk_update_data = {
            "note": "Bulk change.",
        }
        Note.objects.create(
            note="Site has been placed on maintenance.",
            user=user1,
            assigned_object_type=ct,
            assigned_object_id=site1.pk,
        ),
        Note.objects.create(
            note="Site maintenance has ended.",
            user=user1,
            assigned_object_type=ct,
            assigned_object_id=site1.pk,
        ),
        Note.objects.create(
            note="Site is under duress.",
            user=user2,
            assigned_object_type=ct,
            assigned_object_id=site2.pk,
        ),


class RelationshipTest(APIViewTestCases.APIViewTestCase):
    model = Relationship
    brief_fields = ["display", "id", "name", "slug", "url"]

    create_data = [
        {
            "name": "Device VLANs",
            "slug": "device-vlans",
            "type": "many-to-many",
            "source_type": "ipam.vlan",
            "destination_type": "dcim.device",
        },
        {
            "name": "Primary VLAN",
            "slug": "primary-vlan",
            "type": "one-to-many",
            "source_type": "ipam.vlan",
            "destination_type": "dcim.device",
        },
        {
            "name": "Primary Interface",
            "slug": "primary-interface",
            "type": "one-to-one",
            "source_type": "dcim.device",
            "source_label": "primary interface",
            "destination_type": "dcim.interface",
            "destination_hidden": True,
        },
        {
            "name": "Relationship 1",
            "type": "one-to-one",
            "source_type": "dcim.device",
            "source_label": "primary interface",
            "destination_type": "dcim.interface",
            "destination_hidden": True,
        },
    ]

    bulk_update_data = {
        "source_filter": {"slug": ["some-slug"]},
    }
    choices_fields = ["destination_type", "source_type", "type"]
    slug_source = "name"

    @classmethod
    def setUpTestData(cls):
        site_type = ContentType.objects.get_for_model(Site)
        device_type = ContentType.objects.get_for_model(Device)

        cls.relationships = (
            Relationship(
                name="Related Sites",
                slug="related-sites",
                type="symmetric-many-to-many",
                source_type=site_type,
                destination_type=site_type,
            ),
            Relationship(
                name="Unrelated Sites",
                slug="unrelated-sites",
                type="many-to-many",
                source_type=site_type,
                source_label="Other sites (from source side)",
                destination_type=site_type,
                destination_label="Other sites (from destination side)",
            ),
            Relationship(
                name="Devices found elsewhere",
                slug="devices-elsewhere",
                type="many-to-many",
                source_type=site_type,
                destination_type=device_type,
            ),
        )
        for relationship in cls.relationships:
            relationship.validated_save()

        cls.site = Site.objects.create(name="Site 1", status=Status.objects.get(slug="active"))

    def test_get_all_relationships_on_site(self):
        """Verify that all relationships are accurately represented when requested."""
        self.add_permissions("dcim.view_site")
        response = self.client.get(
            reverse("dcim-api:site-detail", kwargs={"pk": self.site.pk}) + "?include=relationships", **self.header
        )
        self.assertHttpStatus(response, status.HTTP_200_OK)
        self.assertIn("relationships", response.data)
        self.assertIsInstance(response.data["relationships"], dict)
        self.maxDiff = None
        self.assertEqual(
            {
<<<<<<< HEAD
                "related-sites": {
=======
                self.relationships[0].slug: {
>>>>>>> d50810a9
                    "id": str(self.relationships[0].pk),
                    "url": reverse("extras-api:relationship-detail", kwargs={"pk": self.relationships[0].pk}),
                    "name": self.relationships[0].name,
                    "type": self.relationships[0].type,
                    "peer": {
                        "label": "sites",
                        "object_type": "dcim.site",
                        "objects": [],
                    },
                },
<<<<<<< HEAD
                "unrelated-sites": {
=======
                self.relationships[1].slug: {
>>>>>>> d50810a9
                    "id": str(self.relationships[1].pk),
                    "url": reverse("extras-api:relationship-detail", kwargs={"pk": self.relationships[1].pk}),
                    "name": self.relationships[1].name,
                    "type": self.relationships[1].type,
                    "destination": {
                        "label": self.relationships[1].source_label,  # yes -- it's a bit confusing
                        "object_type": "dcim.site",
                        "objects": [],
                    },
                    "source": {
                        "label": self.relationships[1].destination_label,  # yes -- it's a bit confusing
                        "object_type": "dcim.site",
                        "objects": [],
                    },
                },
<<<<<<< HEAD
                "devices-elsewhere": {
=======
                self.relationships[2].slug: {
>>>>>>> d50810a9
                    "id": str(self.relationships[2].pk),
                    "url": reverse("extras-api:relationship-detail", kwargs={"pk": self.relationships[2].pk}),
                    "name": self.relationships[2].name,
                    "type": self.relationships[2].type,
                    "destination": {
                        "label": "devices",
                        "object_type": "dcim.device",
                        "objects": [],
                    },
                },
            },
            response.data["relationships"],
        )
<<<<<<< HEAD
=======

    def test_populate_relationship_associations_on_site_create(self):
        """Verify that relationship associations can be populated at instance creation time."""
        existing_site_1 = Site.objects.create(name="Existing Site 1", status=Status.objects.get(slug="active"))
        existing_site_2 = Site.objects.create(name="Existing Site 2", status=Status.objects.get(slug="active"))
        manufacturer = Manufacturer.objects.create(name="Manufacturer 1", slug="manufacturer-1")
        device_type = DeviceType.objects.create(
            manufacturer=manufacturer,
            model="device Type 1",
            slug="device-type-1",
        )
        device_role = DeviceRole.objects.create(name="Device Role 1", slug="device-role-1", color="ff0000")
        existing_device_1 = Device.objects.create(
            name="existing-device-site-1",
            status=Status.objects.get(slug="active"),
            device_role=device_role,
            device_type=device_type,
            site=existing_site_1,
        )
        existing_device_2 = Device.objects.create(
            name="existing-device-site-2",
            status=Status.objects.get(slug="active"),
            device_role=device_role,
            device_type=device_type,
            site=existing_site_2,
        )

        self.add_permissions("dcim.view_site", "dcim.add_site", "extras.add_relationshipassociation")
        response = self.client.post(
            reverse("dcim-api:site-list"),
            data={
                "name": "New Site",
                "status": "active",
                "relationships": {
                    self.relationships[0].slug: {
                        "peer": {
                            "objects": [str(existing_site_1.pk)],
                        },
                    },
                    self.relationships[1].slug: {
                        "source": {
                            "objects": [str(existing_site_2.pk)],
                        },
                    },
                    self.relationships[2].slug: {
                        "destination": {
                            "objects": [
                                {"name": "existing-device-site-1"},
                                {"name": "existing-device-site-2"},
                            ],
                        },
                    },
                },
            },
            format="json",
            **self.header,
        )
        self.assertHttpStatus(response, status.HTTP_201_CREATED)
        new_site_id = response.data["id"]
        # Peer case - don't distinguish source/destination
        self.assertTrue(
            RelationshipAssociation.objects.filter(
                relationship=self.relationships[0],
                source_type=self.relationships[0].source_type,
                source_id__in=[existing_site_1.pk, new_site_id],
                destination_type=self.relationships[0].destination_type,
                destination_id__in=[existing_site_1.pk, new_site_id],
            ).exists()
        )
        self.assertTrue(
            RelationshipAssociation.objects.filter(
                relationship=self.relationships[1],
                source_type=self.relationships[1].source_type,
                source_id=existing_site_2.pk,
                destination_type=self.relationships[1].destination_type,
                destination_id=new_site_id,
            ).exists()
        )
        self.assertTrue(
            RelationshipAssociation.objects.filter(
                relationship=self.relationships[2],
                source_type=self.relationships[2].source_type,
                source_id=new_site_id,
                destination_type=self.relationships[2].destination_type,
                destination_id=existing_device_1.pk,
            ).exists()
        )
        self.assertTrue(
            RelationshipAssociation.objects.filter(
                relationship=self.relationships[2],
                source_type=self.relationships[2].source_type,
                source_id=new_site_id,
                destination_type=self.relationships[2].destination_type,
                destination_id=existing_device_2.pk,
            ).exists()
        )
>>>>>>> d50810a9


class RelationshipAssociationTest(APIViewTestCases.APIViewTestCase):
    model = RelationshipAssociation
    brief_fields = ["destination_id", "display", "id", "relationship", "source_id", "url"]
    choices_fields = ["destination_type", "source_type"]

    @classmethod
    def setUpTestData(cls):
        cls.site_type = ContentType.objects.get_for_model(Site)
        cls.device_type = ContentType.objects.get_for_model(Device)

        cls.relationship = Relationship(
            name="Devices found elsewhere",
            slug="elsewhere-devices",
            type="many-to-many",
            source_type=cls.site_type,
            destination_type=cls.device_type,
        )
        cls.relationship.validated_save()
        cls.sites = (
            Site.objects.create(name="Empty Site", slug="empty"),
            Site.objects.create(name="Occupied Site", slug="occupied"),
            Site.objects.create(name="Another Empty Site", slug="another-empty"),
        )
        manufacturer = Manufacturer.objects.create(name="Manufacturer 1", slug="manufacturer-1")
        devicetype = DeviceType.objects.create(manufacturer=manufacturer, model="Device Type 1", slug="device-type-1")
        devicerole = DeviceRole.objects.create(name="Device Role 1", slug="device-role-1")
        cls.devices = (
            Device.objects.create(name="Device 1", device_type=devicetype, device_role=devicerole, site=cls.sites[1]),
            Device.objects.create(name="Device 2", device_type=devicetype, device_role=devicerole, site=cls.sites[1]),
            Device.objects.create(name="Device 3", device_type=devicetype, device_role=devicerole, site=cls.sites[1]),
            Device.objects.create(name="Device 4", device_type=devicetype, device_role=devicerole, site=cls.sites[1]),
        )

        cls.associations = (
            RelationshipAssociation(
                relationship=cls.relationship,
                source_type=cls.site_type,
                source_id=cls.sites[0].pk,
                destination_type=cls.device_type,
                destination_id=cls.devices[0].pk,
            ),
            RelationshipAssociation(
                relationship=cls.relationship,
                source_type=cls.site_type,
                source_id=cls.sites[0].pk,
                destination_type=cls.device_type,
                destination_id=cls.devices[1].pk,
            ),
            RelationshipAssociation(
                relationship=cls.relationship,
                source_type=cls.site_type,
                source_id=cls.sites[0].pk,
                destination_type=cls.device_type,
                destination_id=cls.devices[2].pk,
            ),
        )
        for association in cls.associations:
            association.validated_save()

        cls.create_data = [
            {
                "relationship": cls.relationship.pk,
                "source_type": "dcim.site",
                "source_id": cls.sites[2].pk,
                "destination_type": "dcim.device",
                "destination_id": cls.devices[0].pk,
            },
            {
                "relationship": cls.relationship.pk,
                "source_type": "dcim.site",
                "source_id": cls.sites[2].pk,
                "destination_type": "dcim.device",
                "destination_id": cls.devices[1].pk,
            },
            {
                "relationship": cls.relationship.pk,
                "source_type": "dcim.site",
                "source_id": cls.sites[2].pk,
                "destination_type": "dcim.device",
                "destination_id": cls.devices[2].pk,
            },
        ]

    def test_create_invalid_relationship_association(self):
        """Test creation of invalid relationship association restricted by destination/source filter."""

        relationship = Relationship.objects.create(
            name="Device to Site Rel 1",
            slug="device-to-site-rel-1",
            source_type=self.device_type,
            source_filter={"name": [self.devices[0].name]},
            destination_type=self.site_type,
            destination_label="Primary Rack",
            type=RelationshipTypeChoices.TYPE_ONE_TO_ONE,
            destination_filter={"name": [self.sites[0].name]},
        )

        associations = [
            (
                "destination",  # side
                self.sites[2].name,  # field name with an error
                {
                    "relationship": relationship.pk,
                    "source_type": "dcim.device",
                    "source_id": self.devices[0].pk,
                    "destination_type": "dcim.site",
                    "destination_id": self.sites[2].pk,
                },
            ),
            (
                "source",  # side
                self.devices[1].name,  # field name with an error
                {
                    "relationship": relationship.pk,
                    "source_type": "dcim.device",
                    "source_id": self.devices[1].pk,
                    "destination_type": "dcim.site",
                    "destination_id": self.sites[0].pk,
                },
            ),
        ]

        self.add_permissions("extras.add_relationshipassociation")

        for side, field_error_name, data in associations:
            response = self.client.post(self._get_list_url(), data, format="json", **self.header)
            self.assertHttpStatus(response, status.HTTP_400_BAD_REQUEST)
            self.assertEqual(
                response.data[side],
                [f"{field_error_name} violates {relationship.name} {side}_filter restriction"],
            )

    def test_model_clean_method_is_called(self):
        """Validate RelationshipAssociation clean method is called"""

        data = {
            "relationship": self.relationship.pk,
            "source_type": "dcim.device",
            "source_id": self.sites[2].pk,
            "destination_type": "dcim.device",
            "destination_id": self.devices[2].pk,
        }

        self.add_permissions("extras.add_relationshipassociation")

        response = self.client.post(self._get_list_url(), data, format="json", **self.header)
        self.assertHttpStatus(response, status.HTTP_400_BAD_REQUEST)
        self.assertEqual(
            response.data["source_type"], [f"source_type has a different value than defined in {self.relationship}"]
        )

    def test_get_association_data_on_site(self):
        """
        Check that `include=relationships` query parameter on a model endpoint includes relationships/associations.
        """
        self.add_permissions("dcim.view_site")
        response = self.client.get(
            reverse("dcim-api:site-detail", kwargs={"pk": self.sites[0].pk}) + "?include=relationships", **self.header
        )
        self.assertHttpStatus(response, status.HTTP_200_OK)
        self.assertIn("relationships", response.data)
        self.assertIsInstance(response.data["relationships"], dict)
        # Ensure consistent ordering
        response.data["relationships"][self.relationship.slug]["destination"]["objects"].sort(key=lambda v: v["name"])
        self.maxDiff = None
        self.assertEqual(
            {
                self.relationship.slug: {
                    "id": str(self.relationship.pk),
                    "url": reverse("extras-api:relationship-detail", kwargs={"pk": self.relationship.pk}),
                    "name": self.relationship.name,
                    "type": "many-to-many",
                    "destination": {
                        "label": "devices",
                        "object_type": "dcim.device",
                        "objects": [
                            {
                                "id": str(self.devices[0].pk),
                                "url": (
                                    "http://testserver"
                                    + reverse("dcim-api:device-detail", kwargs={"pk": self.devices[0].pk})
                                ),
                                "display": self.devices[0].display,
                                "name": self.devices[0].name,
                            },
                            {
                                "id": str(self.devices[1].pk),
                                "url": (
                                    "http://testserver"
                                    + reverse("dcim-api:device-detail", kwargs={"pk": self.devices[1].pk})
                                ),
                                "display": self.devices[1].display,
                                "name": self.devices[1].name,
                            },
                            {
                                "id": str(self.devices[2].pk),
                                "url": (
                                    "http://testserver"
                                    + reverse("dcim-api:device-detail", kwargs={"pk": self.devices[2].pk})
                                ),
                                "display": self.devices[2].display,
                                "name": self.devices[2].name,
                            },
                        ],
                    },
                },
            },
            response.data["relationships"],
        )

    def test_update_association_data_on_site(self):
        """
        Check that relationship-associations can be updated via the 'relationships' field.
        """
        self.add_permissions(
            "dcim.view_site",
            "dcim.change_site",
            "extras.add_relationshipassociation",
            "extras.delete_relationshipassociation",
        )
        initial_response = self.client.get(
            reverse("dcim-api:site-detail", kwargs={"pk": self.sites[0].pk}) + "?include=relationships", **self.header
        )
        self.assertHttpStatus(initial_response, status.HTTP_200_OK)

<<<<<<< HEAD
        # Same data --> no-op
        response = self.client.patch(
            reverse("dcim-api:site-detail", kwargs={"pk": self.sites[0].pk}),
            {
                # TODO: omitting status here results in a 400 error "This field cannot be blank". Seems like a bug?
                "status": "planned",
                "relationships": initial_response.data["relationships"],
            },
            format="json",
            **self.header,
        )
        self.assertHttpStatus(response, status.HTTP_200_OK)
        self.assertEqual(3, RelationshipAssociation.objects.filter(relationship=self.relationship).count())
        for association in self.associations:
            self.assertTrue(RelationshipAssociation.objects.filter(pk=association.pk).exists())

        # Valid new data -> create/no-op/delete as appropriate
        response = self.client.patch(
            reverse("dcim-api:site-detail", kwargs={"pk": self.sites[0].pk}) + "?include=relationships",
            {
                "status": "planned",  # TODO: see above
                "relationships": {
                    self.relationship.slug: {
                        "destination": {
                            "objects": [
                                # remove devices[0] by omission
                                str(self.devices[1].pk),  # existing device identified by PK
                                {"name": self.devices[2].name},  # existing device identified by attributes
                                {"id": self.devices[3].pk},  # new device association
                            ]
                        }
                    }
                },
            },
            format="json",
            **self.header,
        )
        self.assertHttpStatus(response, status.HTTP_200_OK)
        # Removed association
        self.assertFalse(RelationshipAssociation.objects.filter(pk=self.associations[0].pk).exists())
        # Unchanged associations
        self.assertTrue(RelationshipAssociation.objects.filter(pk=self.associations[1].pk).exists())
        self.assertTrue(RelationshipAssociation.objects.filter(pk=self.associations[2].pk).exists())
        # Created association
        self.assertTrue(RelationshipAssociation.objects.filter(destination_id=self.devices[3].pk).exists())
=======
        url = reverse("dcim-api:site-detail", kwargs={"pk": self.sites[0].pk})

        with self.subTest("Round-trip of same relationships data is a no-op"):
            response = self.client.patch(
                url,
                {
                    # TODO: omitting status here results in a 400 error "This field cannot be blank". Seems like a bug?
                    "status": "planned",
                    "relationships": initial_response.data["relationships"],
                },
                format="json",
                **self.header,
            )
            self.assertHttpStatus(response, status.HTTP_200_OK)
            self.assertEqual(3, RelationshipAssociation.objects.filter(relationship=self.relationship).count())
            for association in self.associations:
                self.assertTrue(RelationshipAssociation.objects.filter(pk=association.pk).exists())

        with self.subTest("Omitting relationships data entirely is valid"):
            response = self.client.patch(
                url,
                {"status": "planned"},  # TODO: see above
                format="json",
                **self.header,
            )
            self.assertHttpStatus(response, status.HTTP_200_OK)
            self.assertEqual(3, RelationshipAssociation.objects.filter(relationship=self.relationship).count())
            for association in self.associations:
                self.assertTrue(RelationshipAssociation.objects.filter(pk=association.pk).exists())

        with self.subTest("Error handling: nonexistent relationship"):
            response = self.client.patch(
                url,
                {
                    "status": "planned",  # TODO: see above
                    "relationships": {"nonexistent-relationship": {"peer": {"objects": []}}},
                },
                format="json",
                **self.header,
            )
            self.assertHttpStatus(response, status.HTTP_400_BAD_REQUEST)
            self.assertEqual(
                str(response.data["relationships"][0]), '"nonexistent-relationship" is not a relationship on dcim.Site'
            )
            self.assertEqual(3, RelationshipAssociation.objects.filter(relationship=self.relationship).count())
            for association in self.associations:
                self.assertTrue(RelationshipAssociation.objects.filter(pk=association.pk).exists())

        with self.subTest("Error handling: wrong relationship"):
            Relationship.objects.create(
                name="Device-to-Device",
                slug="device-to-device",
                source_type=self.device_type,
                destination_type=self.device_type,
                type=RelationshipTypeChoices.TYPE_ONE_TO_ONE,
            )
            response = self.client.patch(
                url,
                {
                    "status": "planned",  # TODO: see above
                    "relationships": {"device-to-device": {"peer": {"objects": []}}},
                },
                format="json",
                **self.header,
            )
            self.assertHttpStatus(response, status.HTTP_400_BAD_REQUEST)
            self.assertEqual(
                str(response.data["relationships"][0]), '"device-to-device" is not a relationship on dcim.Site'
            )
            self.assertEqual(3, RelationshipAssociation.objects.filter(relationship=self.relationship).count())
            for association in self.associations:
                self.assertTrue(RelationshipAssociation.objects.filter(pk=association.pk).exists())

        with self.subTest("Error handling: wrong relationship side"):
            response = self.client.patch(
                url,
                {
                    "status": "planned",  # TODO: see above
                    "relationships": {self.relationship.slug: {"source": {"objects": []}}},
                },
                format="json",
                **self.header,
            )
            self.assertHttpStatus(response, status.HTTP_400_BAD_REQUEST)
            self.assertEqual(
                str(response.data["relationships"][0]),
                '"source" is not a valid side for "Devices found elsewhere" on dcim.Site',
            )
            self.assertEqual(3, RelationshipAssociation.objects.filter(relationship=self.relationship).count())
            for association in self.associations:
                self.assertTrue(RelationshipAssociation.objects.filter(pk=association.pk).exists())

        with self.subTest("Valid data: create/no-op/delete on RelationshipAssociations"):
            response = self.client.patch(
                url,
                {
                    "status": "planned",  # TODO: see above
                    "relationships": {
                        self.relationship.slug: {
                            "destination": {
                                "objects": [
                                    # remove devices[0] by omission
                                    str(self.devices[1].pk),  # existing device identified by PK
                                    {"name": self.devices[2].name},  # existing device identified by attributes
                                    {"id": self.devices[3].pk},  # new device association
                                ]
                            }
                        }
                    },
                },
                format="json",
                **self.header,
            )
            self.assertHttpStatus(response, status.HTTP_200_OK)
            # Removed association
            self.assertFalse(RelationshipAssociation.objects.filter(pk=self.associations[0].pk).exists())
            # Unchanged associations
            self.assertTrue(RelationshipAssociation.objects.filter(pk=self.associations[1].pk).exists())
            self.assertTrue(RelationshipAssociation.objects.filter(pk=self.associations[2].pk).exists())
            # Created association
            self.assertTrue(RelationshipAssociation.objects.filter(destination_id=self.devices[3].pk).exists())
>>>>>>> d50810a9


class SecretTest(APIViewTestCases.APIViewTestCase):
    model = Secret
    brief_fields = ["display", "id", "name", "slug", "url"]
    bulk_update_data = {}

    create_data = [
        {
            "name": "NAPALM Username",
            "provider": "environment-variable",
            "description": "Username for all NAPALM devices",
            "parameters": {
                "variable": "NAPALM_USERNAME",
            },
        },
        {
            "name": "NAPALM Password",
            "provider": "environment-variable",
            "parameters": {
                "variable": "NAPALM_PASSWORD",
            },
        },
        {
            "name": "GitHub Token for My Repository",
            "slug": "github-token-my-repository",
            "provider": "text-file",
            "parameters": {
                "path": "/github-tokens/user/myusername.txt",
            },
        },
    ]
    slug_source = "name"

    @classmethod
    def setUpTestData(cls):
        secrets = (
            Secret(
                name="api-test-1",
                provider="environment-variable",
                parameters={"variable": "API_TEST_1"},
            ),
            Secret(
                name="api-test-2",
                provider="environment-variable",
                parameters={"variable": "API_TEST_2"},
            ),
            Secret(
                name="api-test-3",
                provider="environment-variable",
                parameters={"variable": "API_TEST_3"},
            ),
        )

        for secret in secrets:
            secret.validated_save()


class SecretsGroupTest(APIViewTestCases.APIViewTestCase):
    model = SecretsGroup
    brief_fields = ["display", "id", "name", "slug", "url"]
    bulk_update_data = {}

    slug_source = "name"

    @classmethod
    def setUpTestData(cls):
        secrets = (
            Secret.objects.create(
                name="secret-1", provider="environment-variable", parameters={"variable": "SOME_VAR"}
            ),
            Secret.objects.create(
                name="secret-2", provider="environment-variable", parameters={"variable": "ANOTHER_VAR"}
            ),
        )

        secrets_groups = (
            SecretsGroup.objects.create(name="Group A", slug="group-a"),
            SecretsGroup.objects.create(name="Group B", slug="group-b"),
            SecretsGroup.objects.create(name="Group C", slug="group-c", description="Some group"),
        )

        SecretsGroupAssociation.objects.create(
            secret=secrets[0],
            group=secrets_groups[0],
            access_type=SecretsGroupAccessTypeChoices.TYPE_GENERIC,
            secret_type=SecretsGroupSecretTypeChoices.TYPE_SECRET,
        )
        SecretsGroupAssociation.objects.create(
            secret=secrets[1],
            group=secrets_groups[1],
            access_type=SecretsGroupAccessTypeChoices.TYPE_GENERIC,
            secret_type=SecretsGroupSecretTypeChoices.TYPE_SECRET,
        )

        cls.create_data = [
            {
                "name": "Secrets Group 1",
                "slug": "secrets-group-1",
                "description": "First Secrets Group",
            },
            {
                "name": "Secrets Group 2",
                "description": "Second Secrets Group",
            },
            {
                "name": "Secrets Group 3",
                "description": "Third Secrets Group",
            },
        ]


class SecretsGroupAssociationTest(APIViewTestCases.APIViewTestCase):
    model = SecretsGroupAssociation
    brief_fields = ["access_type", "display", "id", "secret", "secret_type", "url"]
    bulk_update_data = {}
    choices_fields = ["access_type", "secret_type"]

    @classmethod
    def setUpTestData(cls):
        secrets = (
            Secret.objects.create(
                name="secret-1", provider="environment-variable", parameters={"variable": "SOME_VAR"}
            ),
            Secret.objects.create(
                name="secret-2", provider="environment-variable", parameters={"variable": "ANOTHER_VAR"}
            ),
            Secret.objects.create(
                name="secret-3", provider="environment-variable", parameters={"variable": "YET_ANOTHER"}
            ),
        )

        secrets_groups = (
            SecretsGroup.objects.create(name="Group A", slug="group-a"),
            SecretsGroup.objects.create(name="Group B", slug="group-b"),
            SecretsGroup.objects.create(name="Group C", slug="group-c", description="Some group"),
        )

        SecretsGroupAssociation.objects.create(
            secret=secrets[0],
            group=secrets_groups[0],
            access_type=SecretsGroupAccessTypeChoices.TYPE_GENERIC,
            secret_type=SecretsGroupSecretTypeChoices.TYPE_SECRET,
        )
        SecretsGroupAssociation.objects.create(
            secret=secrets[1],
            group=secrets_groups[1],
            access_type=SecretsGroupAccessTypeChoices.TYPE_GENERIC,
            secret_type=SecretsGroupSecretTypeChoices.TYPE_SECRET,
        )
        SecretsGroupAssociation.objects.create(
            secret=secrets[2],
            group=secrets_groups[2],
            access_type=SecretsGroupAccessTypeChoices.TYPE_GENERIC,
            secret_type=SecretsGroupSecretTypeChoices.TYPE_SECRET,
        )

        cls.create_data = [
            {
                "group": secrets_groups[0].pk,
                "access_type": SecretsGroupAccessTypeChoices.TYPE_SSH,
                "secret_type": SecretsGroupSecretTypeChoices.TYPE_USERNAME,
                "secret": secrets[0].pk,
            },
            {
                "group": secrets_groups[1].pk,
                "access_type": SecretsGroupAccessTypeChoices.TYPE_SSH,
                "secret_type": SecretsGroupSecretTypeChoices.TYPE_USERNAME,
                "secret": secrets[1].pk,
            },
            {
                "group": secrets_groups[2].pk,
                "access_type": SecretsGroupAccessTypeChoices.TYPE_SSH,
                "secret_type": SecretsGroupSecretTypeChoices.TYPE_USERNAME,
                "secret": secrets[2].pk,
            },
        ]


class StatusTest(APIViewTestCases.APIViewTestCase):
    model = Status
    brief_fields = ["display", "id", "name", "slug", "url"]
    bulk_update_data = {
        "color": "000000",
    }

    create_data = [
        {
            "name": "Pizza",
            "slug": "pizza",
            "color": "0000ff",
            "content_types": ["dcim.device", "dcim.rack"],
        },
        {
            "name": "Oysters",
            "slug": "oysters",
            "color": "00ff00",
            "content_types": ["ipam.ipaddress", "ipam.prefix"],
        },
        {
            "name": "Bad combinations",
            "slug": "bad-combinations",
            "color": "ff0000",
            "content_types": ["dcim.device"],
        },
        {
            "name": "Status 1",
            "color": "ff0000",
            "content_types": ["dcim.device"],
        },
    ]
    slug_source = "name"

    @classmethod
    def setUpTestData(cls):
        """
        Since many `Status` objects are created as part of data migrations, we're
        testing against those. If this seems magical, it's because they are
        imported from `ChoiceSet` enum objects.

        This method is defined just so it's clear that there is no need to
        create test data for this test case.

        See `extras.management.create_custom_statuses` for context.
        """


class TagTestVersion12(APIViewTestCases.APIViewTestCase):
    model = Tag
    brief_fields = ["color", "display", "id", "name", "slug", "url"]
    create_data = [
        {
            "name": "Tag 4",
            "slug": "tag-4",
        },
        {
            "name": "Tag 5",
            "slug": "tag-5",
        },
        {
            "name": "Tag 6",
            "slug": "tag-6",
        },
    ]
    bulk_update_data = {
        "description": "New description",
    }

    @classmethod
    def setUpTestData(cls):
        tags = (
            Tag.objects.create(name="Tag 1", slug="tag-1"),
            Tag.objects.create(name="Tag 2", slug="tag-2"),
            Tag.objects.create(name="Tag 3", slug="tag-3"),
        )

        for tag in tags:
            tag.content_types.add(ContentType.objects.get_for_model(Site))

    def test_all_relevant_content_types_assigned_to_tags_with_empty_content_types(self):
        self.add_permissions("extras.add_tag")

        self.client.post(self._get_list_url(), self.create_data[0], format="json", **self.header)

        tag = Tag.objects.get(slug=self.create_data[0]["slug"])
        self.assertEqual(
            tag.content_types.count(),
            TaggableClassesQuery().as_queryset.count(),
        )


class TagTestVersion13(
    APIViewTestCases.CreateObjectViewTestCase,
    APIViewTestCases.UpdateObjectViewTestCase,
):
    model = Tag
    brief_fields = ["color", "display", "id", "name", "slug", "url"]
    api_version = "1.3"
    create_data = [
        {"name": "Tag 4", "slug": "tag-4", "content_types": [Site._meta.label_lower]},
        {"name": "Tag 5", "slug": "tag-5", "content_types": [Site._meta.label_lower]},
        {"name": "Tag 6", "slug": "tag-6", "content_types": [Site._meta.label_lower]},
    ]
    bulk_update_data = {"content_types": [Site._meta.label_lower]}
    choices_fields = []

    @classmethod
    def setUpTestData(cls):
        tags = (
            Tag.objects.create(name="Tag 1", slug="tag-1"),
            Tag.objects.create(name="Tag 2", slug="tag-2"),
            Tag.objects.create(name="Tag 3", slug="tag-3"),
        )
        for tag in tags:
            tag.content_types.add(ContentType.objects.get_for_model(Site))
            tag.content_types.add(ContentType.objects.get_for_model(Device))

    def test_create_tags_with_invalid_content_types(self):
        self.add_permissions("extras.add_tag")

        data = {**self.create_data[0], "content_types": [VLANGroup._meta.label_lower]}
        response = self.client.post(self._get_list_url(), data, format="json", **self.header)

        tag = Tag.objects.filter(slug=data["slug"])
        self.assertHttpStatus(response, 400)
        self.assertFalse(tag.exists())
        self.assertIn(f"Invalid content type: {VLANGroup._meta.label_lower}", response.data["content_types"])

    def test_create_tags_without_content_types(self):
        self.add_permissions("extras.add_tag")
        data = {
            "name": "Tag 8",
            "slug": "tag-8",
        }

        response = self.client.post(self._get_list_url(), data, format="json", **self.header)
        self.assertHttpStatus(response, 400)
        self.assertEqual(str(response.data["content_types"][0]), "This field is required.")

    def test_update_tags_remove_content_type(self):
        """Test removing a tag content_type that is been tagged to a model"""
        self.add_permissions("extras.change_tag")

        tag_1 = Tag.objects.get(slug="tag-1")
        site = Site.objects.create(name="site 1", slug="site-1")
        site.tags.add(tag_1)

        url = self._get_detail_url(tag_1)
        data = {"content_types": [Device._meta.label_lower]}

        response = self.client.patch(url, data, format="json", **self.header)
        self.assertHttpStatus(response, 400)
        self.assertEqual(
            str(response.data["content_types"][0]), "Unable to remove dcim.site. Dependent objects were found."
        )


class WebhookTest(APIViewTestCases.APIViewTestCase):
    model = Webhook
    brief_fields = ["display", "id", "name", "url"]
    create_data = [
        {
            "content_types": ["dcim.consoleport"],
            "name": "api-test-4",
            "type_create": True,
            "payload_url": "http://example.com/test4",
            "http_method": "POST",
            "http_content_type": "application/json",
            "ssl_verification": True,
        },
        {
            "content_types": ["dcim.consoleport"],
            "name": "api-test-5",
            "type_update": True,
            "payload_url": "http://example.com/test5",
            "http_method": "POST",
            "http_content_type": "application/json",
            "ssl_verification": True,
        },
        {
            "content_types": ["dcim.consoleport"],
            "name": "api-test-6",
            "type_delete": True,
            "payload_url": "http://example.com/test6",
            "http_method": "POST",
            "http_content_type": "application/json",
            "ssl_verification": True,
        },
    ]
    choices_fields = ["http_method"]

    @classmethod
    def setUpTestData(cls):
        cls.webhooks = (
            Webhook(
                name="api-test-1",
                type_create=True,
                payload_url="http://example.com/test1",
                http_method="POST",
                http_content_type="application/json",
                ssl_verification=True,
            ),
            Webhook(
                name="api-test-2",
                type_update=True,
                payload_url="http://example.com/test2",
                http_method="POST",
                http_content_type="application/json",
                ssl_verification=True,
            ),
            Webhook(
                name="api-test-3",
                type_delete=True,
                payload_url="http://example.com/test3",
                http_method="POST",
                http_content_type="application/json",
                ssl_verification=True,
            ),
        )

        obj_type = ContentType.objects.get_for_model(DeviceType)

        for webhook in cls.webhooks:
            webhook.save()
            webhook.content_types.set([obj_type])

    def test_create_webhooks_with_diff_content_type_same_url_same_action(self):
        """
        Create a new webhook with diffrent content_types, same url and same action with a webhook that exists

        Example:
            Webhook 1: dcim | device type, create, http://localhost
            Webhook 2: dcim | console port, create, http://localhost
        """
        self.add_permissions("extras.add_webhook")

        data = (
            {
                "content_types": ["dcim.consoleport"],
                "name": "api-test-7",
                "type_create": self.webhooks[0].type_create,
                "payload_url": self.webhooks[0].payload_url,
                "http_method": self.webhooks[0].http_method,
                "http_content_type": self.webhooks[0].http_content_type,
                "ssl_verification": self.webhooks[0].ssl_verification,
            },
        )

        response = self.client.post(self._get_list_url(), data, format="json", **self.header)
        self.assertHttpStatus(response, status.HTTP_201_CREATED)

    def test_create_webhooks_with_same_content_type_same_url_diff_action(self):
        """
        Create a new webhook with same content_types, same url and diff action with a webhook that exists

        Example:
            Webhook 1: dcim | device type, create, http://localhost
            Webhook 2: dcim | device type, delete, http://localhost
        """
        self.add_permissions("extras.add_webhook")

        data = (
            {
                "content_types": ["dcim.devicetype"],
                "name": "api-test-7",
                "type_update": True,
                "payload_url": self.webhooks[0].payload_url,
                "http_method": self.webhooks[0].http_method,
                "http_content_type": self.webhooks[0].http_content_type,
                "ssl_verification": self.webhooks[0].ssl_verification,
            },
        )

        response = self.client.post(self._get_list_url(), data, format="json", **self.header)
        self.assertHttpStatus(response, status.HTTP_201_CREATED)

    def test_create_webhooks_with_same_content_type_same_url_common_action(self):
        """
        Create a new webhook with same content_types, same url and common action with a webhook that exists

        Example:
            Webhook 1: dcim | device type, create, http://localhost
            Webhook 2: dcim | device type, create, update, http://localhost
        """
        self.add_permissions("extras.add_webhook")

        data = (
            {
                "content_types": ["dcim.devicetype"],
                "name": "api-test-7",
                "type_create": self.webhooks[0].type_create,
                "type_update": True,
                "payload_url": self.webhooks[0].payload_url,
                "http_method": self.webhooks[0].http_method,
                "http_content_type": self.webhooks[0].http_content_type,
                "ssl_verification": self.webhooks[0].ssl_verification,
            },
        )

        response = self.client.post(self._get_list_url(), data, format="json", **self.header)
        self.assertHttpStatus(response, status.HTTP_400_BAD_REQUEST)
        self.assertEquals(
            response.data[0]["type_create"][0],
            "A webhook already exists for create on dcim | device type to URL http://example.com/test1",
        )

    def test_patch_webhooks_with_same_content_type_same_url_common_action(self):
        self.add_permissions("extras.change_webhook")

        self.webhooks[2].payload_url = self.webhooks[1].payload_url
        self.webhooks[2].save()

        data = {"type_update": True}

        response = self.client.patch(self._get_detail_url(self.webhooks[2]), data, format="json", **self.header)
        self.assertHttpStatus(response, status.HTTP_400_BAD_REQUEST)
        self.assertEquals(
            response.data["type_update"][0],
            f"A webhook already exists for update on dcim | device type to URL {self.webhooks[1].payload_url}",
        )

    def test_patch_webhooks(self):
        self.add_permissions("extras.change_webhook")

        instance = Webhook.objects.create(
            name="api-test-4",
            type_update=True,
            payload_url=self.webhooks[1].payload_url,
            http_method="POST",
            http_content_type="application/json",
            ssl_verification=True,
        )
        instance.content_types.set([ContentType.objects.get_for_model(DeviceType)])

        data = {"type_delete": True}
        response = self.client.patch(self._get_detail_url(self.webhooks[2]), data, format="json", **self.header)
        self.assertHttpStatus(response, status.HTTP_200_OK)

        data = {"content_types": ["dcim.device"]}
        response = self.client.patch(self._get_detail_url(self.webhooks[2]), data, format="json", **self.header)
        self.assertHttpStatus(response, status.HTTP_200_OK)

        data = {"payload_url": "http://example.com/test4"}
        response = self.client.patch(self._get_detail_url(self.webhooks[2]), data, format="json", **self.header)
        self.assertHttpStatus(response, status.HTTP_200_OK)

    def test_invalid_webhooks_patch(self):
        self.add_permissions("extras.change_webhook")

        # Test patch payload_url with conflicts
        instance_1 = Webhook.objects.create(
            name="api-test-4",
            type_update=True,
            payload_url="http://example.com/test4",
            http_method="POST",
            http_content_type="application/json",
            ssl_verification=True,
        )
        instance_1.content_types.set([ContentType.objects.get_for_model(DeviceType)])

        data = {"payload_url": "http://example.com/test2"}
        response = self.client.patch(self._get_detail_url(instance_1), data, format="json", **self.header)
        self.assertEquals(
            response.data["type_update"][0],
            "A webhook already exists for update on dcim | device type to URL http://example.com/test2",
        )

        # Test patch content_types with conflicts
        instance_2 = Webhook.objects.create(
            name="api-test-5",
            type_create=True,
            payload_url="http://example.com/test1",
            http_method="POST",
            http_content_type="application/json",
            ssl_verification=True,
        )
        instance_2.content_types.set([ContentType.objects.get_for_model(Device)])

        data = {"content_types": ["dcim.devicetype"]}
        response = self.client.patch(self._get_detail_url(instance_2), data, format="json", **self.header)
        self.assertEquals(
            response.data["type_create"][0],
            "A webhook already exists for create on dcim | device type to URL http://example.com/test1",
        )<|MERGE_RESOLUTION|>--- conflicted
+++ resolved
@@ -83,12 +83,6 @@
         "display",
         "id",
         "label",
-<<<<<<< HEAD
-        "notes",
-        "slug",
-        "template",
-=======
->>>>>>> d50810a9
         "url",
     ]
     create_data = [
@@ -1676,11 +1670,7 @@
     APIViewTestCases.ListObjectsViewTestCase,
 ):
     model = ScheduledJob
-<<<<<<< HEAD
-    brief_fields = ["display", "id", "interval", "name", "start_time", "url"]
-=======
     brief_fields = ["crontab", "display", "id", "interval", "name", "start_time", "url"]
->>>>>>> d50810a9
     choices_fields = []
 
     @classmethod
@@ -2030,11 +2020,7 @@
         self.maxDiff = None
         self.assertEqual(
             {
-<<<<<<< HEAD
-                "related-sites": {
-=======
                 self.relationships[0].slug: {
->>>>>>> d50810a9
                     "id": str(self.relationships[0].pk),
                     "url": reverse("extras-api:relationship-detail", kwargs={"pk": self.relationships[0].pk}),
                     "name": self.relationships[0].name,
@@ -2045,11 +2031,7 @@
                         "objects": [],
                     },
                 },
-<<<<<<< HEAD
-                "unrelated-sites": {
-=======
                 self.relationships[1].slug: {
->>>>>>> d50810a9
                     "id": str(self.relationships[1].pk),
                     "url": reverse("extras-api:relationship-detail", kwargs={"pk": self.relationships[1].pk}),
                     "name": self.relationships[1].name,
@@ -2065,11 +2047,7 @@
                         "objects": [],
                     },
                 },
-<<<<<<< HEAD
-                "devices-elsewhere": {
-=======
                 self.relationships[2].slug: {
->>>>>>> d50810a9
                     "id": str(self.relationships[2].pk),
                     "url": reverse("extras-api:relationship-detail", kwargs={"pk": self.relationships[2].pk}),
                     "name": self.relationships[2].name,
@@ -2083,8 +2061,6 @@
             },
             response.data["relationships"],
         )
-<<<<<<< HEAD
-=======
 
     def test_populate_relationship_associations_on_site_create(self):
         """Verify that relationship associations can be populated at instance creation time."""
@@ -2181,7 +2157,6 @@
                 destination_id=existing_device_2.pk,
             ).exists()
         )
->>>>>>> d50810a9
 
 
 class RelationshipAssociationTest(APIViewTestCases.APIViewTestCase):
@@ -2409,53 +2384,6 @@
         )
         self.assertHttpStatus(initial_response, status.HTTP_200_OK)
 
-<<<<<<< HEAD
-        # Same data --> no-op
-        response = self.client.patch(
-            reverse("dcim-api:site-detail", kwargs={"pk": self.sites[0].pk}),
-            {
-                # TODO: omitting status here results in a 400 error "This field cannot be blank". Seems like a bug?
-                "status": "planned",
-                "relationships": initial_response.data["relationships"],
-            },
-            format="json",
-            **self.header,
-        )
-        self.assertHttpStatus(response, status.HTTP_200_OK)
-        self.assertEqual(3, RelationshipAssociation.objects.filter(relationship=self.relationship).count())
-        for association in self.associations:
-            self.assertTrue(RelationshipAssociation.objects.filter(pk=association.pk).exists())
-
-        # Valid new data -> create/no-op/delete as appropriate
-        response = self.client.patch(
-            reverse("dcim-api:site-detail", kwargs={"pk": self.sites[0].pk}) + "?include=relationships",
-            {
-                "status": "planned",  # TODO: see above
-                "relationships": {
-                    self.relationship.slug: {
-                        "destination": {
-                            "objects": [
-                                # remove devices[0] by omission
-                                str(self.devices[1].pk),  # existing device identified by PK
-                                {"name": self.devices[2].name},  # existing device identified by attributes
-                                {"id": self.devices[3].pk},  # new device association
-                            ]
-                        }
-                    }
-                },
-            },
-            format="json",
-            **self.header,
-        )
-        self.assertHttpStatus(response, status.HTTP_200_OK)
-        # Removed association
-        self.assertFalse(RelationshipAssociation.objects.filter(pk=self.associations[0].pk).exists())
-        # Unchanged associations
-        self.assertTrue(RelationshipAssociation.objects.filter(pk=self.associations[1].pk).exists())
-        self.assertTrue(RelationshipAssociation.objects.filter(pk=self.associations[2].pk).exists())
-        # Created association
-        self.assertTrue(RelationshipAssociation.objects.filter(destination_id=self.devices[3].pk).exists())
-=======
         url = reverse("dcim-api:site-detail", kwargs={"pk": self.sites[0].pk})
 
         with self.subTest("Round-trip of same relationships data is a no-op"):
@@ -2577,7 +2505,6 @@
             self.assertTrue(RelationshipAssociation.objects.filter(pk=self.associations[2].pk).exists())
             # Created association
             self.assertTrue(RelationshipAssociation.objects.filter(destination_id=self.devices[3].pk).exists())
->>>>>>> d50810a9
 
 
 class SecretTest(APIViewTestCases.APIViewTestCase):

from datetime import datetime, timedelta
import uuid
import tempfile
from unittest import mock

from django.conf import settings
from django.contrib.auth import get_user_model
from django.contrib.contenttypes.models import ContentType
from django.core.files.uploadedfile import SimpleUploadedFile
from django.test import override_settings
from django.urls import reverse
from django.utils.timezone import make_aware, now
from rest_framework import status

from nautobot.core.choices import ColorChoices
from nautobot.core.testing import APITestCase, APIViewTestCases
from nautobot.core.testing.utils import disable_warnings
from nautobot.core.utils.lookup import get_route_for_model
from nautobot.core.models.fields import slugify_dashes_to_underscores
from nautobot.dcim.models import (
    Device,
    DeviceType,
    Manufacturer,
    Location,
    LocationType,
    Rack,
    RackGroup,
)
from nautobot.dcim.tests import test_views
from nautobot.extras.api.serializers import ConfigContextSerializer, JobResultSerializer
from nautobot.extras.choices import (
    DynamicGroupOperatorChoices,
    JobExecutionType,
    JobResultStatusChoices,
    RelationshipTypeChoices,
    SecretsGroupAccessTypeChoices,
    SecretsGroupSecretTypeChoices,
)
from nautobot.extras.jobs import get_job
from nautobot.extras.models import (
    ComputedField,
    ConfigContext,
    ConfigContextSchema,
    CustomField,
    CustomLink,
    DynamicGroup,
    DynamicGroupMembership,
    ExportTemplate,
    GitRepository,
    GraphQLQuery,
    ImageAttachment,
    Job,
    JobLogEntry,
    JobResult,
    Note,
    Relationship,
    RelationshipAssociation,
    Role,
    ScheduledJob,
    Secret,
    SecretsGroup,
    SecretsGroupAssociation,
    Status,
    Tag,
    Webhook,
)
from nautobot.extras.models.jobs import JobHook, JobButton
from nautobot.extras.tests.test_relationships import RequiredRelationshipTestMixin
from nautobot.extras.utils import TaggableClassesQuery
from nautobot.ipam.factory import VLANFactory
from nautobot.ipam.models import VLAN, VLANGroup
from nautobot.users.models import ObjectPermission


User = get_user_model()


class AppTest(APITestCase):
    def test_root(self):
        url = reverse("extras-api:api-root")
        response = self.client.get(f"{url}?format=api", **self.header)

        self.assertEqual(response.status_code, 200)


#
#  Computed Fields
#


class ComputedFieldTest(APIViewTestCases.APIViewTestCase):
    model = ComputedField
    choices_fields = ["content_type"]
    create_data = [
        {
            "content_type": "dcim.location",
            "slug": "cf4",
            "label": "Computed Field 4",
            "template": "{{ obj.name }}",
            "fallback_value": "error",
        },
        {
            "content_type": "dcim.location",
            "slug": "cf5",
            "label": "Computed Field 5",
            "template": "{{ obj.name }}",
            "fallback_value": "error",
        },
        {
            "content_type": "dcim.location",
            "slug": "cf6",
            "label": "Computed Field 6",
            "template": "{{ obj.name }}",
        },
        {
            "content_type": "dcim.location",
            "label": "Computed Field 7",
            "template": "{{ obj.name }}",
            "fallback_value": "error",
        },
    ]
    update_data = {
        "content_type": "dcim.location",
        "slug": "cf1",
        "label": "My Computed Field",
    }
    bulk_update_data = {
        "description": "New description",
    }
    slug_source = "label"
    slugify_function = staticmethod(slugify_dashes_to_underscores)

    @classmethod
    def setUpTestData(cls):
        location_ct = ContentType.objects.get_for_model(Location)

        ComputedField.objects.create(
            slug="cf1",
            label="Computed Field One",
            template="{{ obj.name }}",
            fallback_value="error",
            content_type=location_ct,
        )
        ComputedField.objects.create(
            slug="cf2",
            label="Computed Field Two",
            template="{{ obj.name }}",
            fallback_value="error",
            content_type=location_ct,
        )
        ComputedField.objects.create(
            slug="cf3",
            label="Computed Field Three",
            template="{{ obj.name }}",
            fallback_value="error",
            content_type=location_ct,
        )

        cls.location = Location.objects.filter(location_type=LocationType.objects.get(name="Campus")).first()

    def test_computed_field_include(self):
        """Test that explicitly including a computed field behaves as expected."""
        self.add_permissions("dcim.view_location")
        url = reverse("dcim-api:location-detail", kwargs={"pk": self.location.pk})

        # First get the object without computed fields.
        response = self.client.get(url, **self.header)
        self.assertNotIn("computed_fields", response.json())

        # Now get it with computed fields.
        params = {"include": "computed_fields"}
        response = self.client.get(url, data=params, **self.header)
        self.assertIn("computed_fields", response.json())


class ConfigContextTest(APIViewTestCases.APIViewTestCase):
    model = ConfigContext
    create_data = [
        {
            "name": "Config Context 4",
            "data": {"more_foo": True},
        },
        {
            "name": "Config Context 5",
            "data": {"more_bar": False},
        },
        {
            "name": "Config Context 6",
            "data": {"more_baz": None},
        },
    ]
    bulk_update_data = {
        "description": "New description",
    }
    choices_fields = ["owner_content_type"]

    @classmethod
    def setUpTestData(cls):
        ConfigContext.objects.create(name="Config Context 1", weight=100, data={"foo": 123})
        ConfigContext.objects.create(name="Config Context 2", weight=200, data={"bar": 456})
        ConfigContext.objects.create(name="Config Context 3", weight=300, data={"baz": 789})

    def test_render_configcontext_for_object(self):
        """
        Test rendering config context data for a device.
        """
        manufacturer = Manufacturer.objects.first()
        devicetype = DeviceType.objects.create(manufacturer=manufacturer, model="Device Type 1", slug="device-type-1")
        devicerole = Role.objects.get_for_model(Device).first()
        location = Location.objects.filter(location_type=LocationType.objects.get(name="Campus")).first()
        device = Device.objects.create(name="Device 1", device_type=devicetype, role=devicerole, location=location)

        # Test default config contexts (created at test setup)
        rendered_context = device.get_config_context()
        self.assertEqual(rendered_context["foo"], 123)
        self.assertEqual(rendered_context["bar"], 456)
        self.assertEqual(rendered_context["baz"], 789)

        # Test API response as well
        self.add_permissions("dcim.view_device")
        device_url = reverse("dcim-api:device-detail", kwargs={"pk": device.pk})
        response = self.client.get(device_url, **self.header)
        self.assertHttpStatus(response, status.HTTP_200_OK)
        self.assertIn("config_context", response.data)
        self.assertEqual(response.data["config_context"], {"foo": 123, "bar": 456, "baz": 789}, response.data)

        # Add another context specific to the location
        configcontext4 = ConfigContext(name="Config Context 4", data={"location_data": "ABC"})
        configcontext4.save()
        configcontext4.locations.add(location)
        rendered_context = device.get_config_context()
        self.assertEqual(rendered_context["location_data"], "ABC")
        response = self.client.get(device_url, **self.header)
        self.assertHttpStatus(response, status.HTTP_200_OK)
        self.assertIn("config_context", response.data)
        self.assertEqual(response.data["config_context"]["location_data"], "ABC", response.data["config_context"])

        # Override one of the default contexts
        configcontext5 = ConfigContext(name="Config Context 5", weight=2000, data={"foo": 999})
        configcontext5.save()
        configcontext5.locations.add(location)
        rendered_context = device.get_config_context()
        self.assertEqual(rendered_context["foo"], 999)
        response = self.client.get(device_url, **self.header)
        self.assertHttpStatus(response, status.HTTP_200_OK)
        self.assertIn("config_context", response.data)
        self.assertEqual(response.data["config_context"]["foo"], 999, response.data["config_context"])

        # Add a context which does NOT match our device and ensure it does not apply
        location2 = Location.objects.filter(location_type=LocationType.objects.get(name="Campus")).last()
        configcontext6 = ConfigContext(name="Config Context 6", weight=2000, data={"bar": 999})
        configcontext6.save()
        configcontext6.locations.add(location2)
        rendered_context = device.get_config_context()
        self.assertEqual(rendered_context["bar"], 456)
        response = self.client.get(device_url, **self.header)
        self.assertHttpStatus(response, status.HTTP_200_OK)
        self.assertIn("config_context", response.data)
        self.assertEqual(response.data["config_context"]["bar"], 456, response.data["config_context"])

    def test_schema_validation_pass(self):
        """
        Given a config context schema
        And a config context that conforms to that schema
        Assert that the config context passes schema validation via full_clean()
        """
        schema = ConfigContextSchema.objects.create(
            name="Schema 1", slug="schema-1", data_schema={"type": "object", "properties": {"foo": {"type": "string"}}}
        )
        self.add_permissions("extras.add_configcontext")

        data = {
            "name": "Config Context with schema",
            "weight": 100,
            "data": {"foo": "bar"},
            "config_context_schema": str(schema.pk),
        }
        response = self.client.post(self._get_list_url(), data, format="json", **self.header)
        self.assertHttpStatus(response, status.HTTP_201_CREATED)
        self.assertEqual(response.data["config_context_schema"], self.absolute_api_url(schema))

    def test_schema_validation_fails(self):
        """
        Given a config context schema
        And a config context that *does not* conform to that schema
        Assert that the config context fails schema validation via full_clean()
        """
        schema = ConfigContextSchema.objects.create(
            name="Schema 1", slug="schema-1", data_schema={"type": "object", "properties": {"foo": {"type": "integer"}}}
        )
        self.add_permissions("extras.add_configcontext")

        data = {
            "name": "Config Context with bad schema",
            "weight": 100,
            "data": {"foo": "bar"},
            "config_context_schema": str(schema.pk),
        }
        response = self.client.post(self._get_list_url(), data, format="json", **self.header)
        self.assertHttpStatus(response, status.HTTP_400_BAD_REQUEST)

    @override_settings(CONFIG_CONTEXT_DYNAMIC_GROUPS_ENABLED=True)
    def test_with_dynamic_groups_enabled(self):
        """Asserts that `ConfigContextSerializer.dynamic_group` is present when feature flag is enabled."""
        serializer = ConfigContextSerializer()
        self.assertIn("dynamic_groups", serializer.fields)

    @override_settings(CONFIG_CONTEXT_DYNAMIC_GROUPS_ENABLED=False)
    def test_without_dynamic_groups_enabled(self):
        """Asserts that `ConfigContextSerializer.dynamic_group` is NOT present the when feature flag is disabled."""
        serializer = ConfigContextSerializer()
        self.assertNotIn("dynamic_groups", serializer.fields)


class ConfigContextSchemaTest(APIViewTestCases.APIViewTestCase):
    model = ConfigContextSchema
    create_data = [
        {
            "name": "Schema 4",
            "slug": "schema-4",
            "data_schema": {"type": "object", "properties": {"foo": {"type": "string"}}},
        },
        {
            "name": "Schema 5",
            "slug": "schema-5",
            "data_schema": {"type": "object", "properties": {"bar": {"type": "string"}}},
        },
        {
            "name": "Schema 6",
            "slug": "schema-6",
            "data_schema": {"type": "object", "properties": {"buz": {"type": "string"}}},
        },
        {
            "name": "Schema 7",
            "data_schema": {"type": "object", "properties": {"buz": {"type": "string"}}},
        },
    ]
    bulk_update_data = {
        "description": "New description",
    }
    choices_fields = ["owner_content_type"]
    slug_source = "name"

    @classmethod
    def setUpTestData(cls):
        ConfigContextSchema.objects.create(
            name="Schema 1", slug="schema-1", data_schema={"type": "object", "properties": {"foo": {"type": "string"}}}
        )
        ConfigContextSchema.objects.create(
            name="Schema 2", slug="schema-2", data_schema={"type": "object", "properties": {"bar": {"type": "string"}}}
        )
        ConfigContextSchema.objects.create(
            name="Schema 3", slug="schema-3", data_schema={"type": "object", "properties": {"baz": {"type": "string"}}}
        )


class ContentTypeTest(APITestCase):
    """
    ContentTypeViewSet does not have permission checks,
    So It should be accessible with or without permission override
    e.g. @override_settings(EXEMPT_VIEW_PERMISSIONS=["contenttypes.contenttype"])
    """

    def test_list_objects_with_or_without_permission(self):
        contenttype_count = ContentType.objects.count()

        response = self.client.get(reverse("extras-api:contenttype-list"), **self.header)
        self.assertHttpStatus(response, status.HTTP_200_OK)
        self.assertEqual(response.data["count"], contenttype_count)

    def test_get_object_with_or_without_permission(self):
        contenttype = ContentType.objects.first()

        url = reverse("extras-api:contenttype-detail", kwargs={"pk": contenttype.pk})
        self.assertHttpStatus(self.client.get(url, **self.header), status.HTTP_200_OK)


class CreatedUpdatedFilterTest(APITestCase):
    def setUp(self):
        super().setUp()

        self.location1 = Location.objects.filter(location_type=LocationType.objects.get(name="Campus")).first()
        self.rackgroup1 = RackGroup.objects.create(
            location=self.location1, name="Test Rack Group 1", slug="test-rack-group-1"
        )
        self.rackrole1 = Role.objects.get_for_model(Rack).first()
        self.rack1 = Rack.objects.create(
            location=self.location1,
            rack_group=self.rackgroup1,
            role=self.rackrole1,
            name="Test Rack 1",
            u_height=42,
        )
        self.rack2 = Rack.objects.create(
            location=self.location1,
            rack_group=self.rackgroup1,
            role=self.rackrole1,
            name="Test Rack 2",
            u_height=42,
        )

        # change the created and last_updated of one
        Rack.objects.filter(pk=self.rack2.pk).update(
            created=make_aware(datetime(2001, 2, 3, 0, 1, 2, 3)),
            last_updated=make_aware(datetime(2001, 2, 3, 1, 2, 3, 4)),
        )

    def test_get_rack_created(self):
        self.add_permissions("dcim.view_rack")
        url = reverse("dcim-api:rack-list")
        response = self.client.get(f"{url}?created=2001-02-03%2000:01:02.000003", **self.header)

        self.assertHttpStatus(response, status.HTTP_200_OK)
        self.assertEqual(response.data["count"], 1)
        self.assertEqual(response.data["results"][0]["id"], str(self.rack2.pk))

    def test_get_rack_created_gte(self):
        self.add_permissions("dcim.view_rack")
        url = reverse("dcim-api:rack-list")

        response = self.client.get(f"{url}?created__gte=2001-02-04", **self.header)
        self.assertHttpStatus(response, status.HTTP_200_OK)
        self.assertEqual(response.data["count"], 1)
        self.assertEqual(response.data["results"][0]["id"], str(self.rack1.pk))

        response = self.client.get(f"{url}?created__gte=2001-02-03%2000:01:03", **self.header)
        self.assertHttpStatus(response, status.HTTP_200_OK)
        self.assertEqual(response.data["count"], 1)
        self.assertEqual(response.data["results"][0]["id"], str(self.rack1.pk))

    def test_get_rack_created_lte(self):
        self.add_permissions("dcim.view_rack")
        url = reverse("dcim-api:rack-list")

        response = self.client.get(f"{url}?created__lte=2001-02-04", **self.header)
        self.assertHttpStatus(response, status.HTTP_200_OK)
        self.assertEqual(response.data["count"], 1)
        self.assertEqual(response.data["results"][0]["id"], str(self.rack2.pk))

        response = self.client.get(f"{url}?created__lte=2001-02-03%2000:01:03", **self.header)
        self.assertHttpStatus(response, status.HTTP_200_OK)
        self.assertEqual(response.data["count"], 1)
        self.assertEqual(response.data["results"][0]["id"], str(self.rack2.pk))

    def test_get_rack_last_updated(self):
        self.add_permissions("dcim.view_rack")
        url = reverse("dcim-api:rack-list")
        response = self.client.get(f"{url}?last_updated=2001-02-03%2001:02:03.000004", **self.header)

        self.assertHttpStatus(response, status.HTTP_200_OK)
        self.assertEqual(response.data["count"], 1)
        self.assertEqual(response.data["results"][0]["id"], str(self.rack2.pk))

    def test_get_rack_last_updated_gte(self):
        self.add_permissions("dcim.view_rack")
        url = reverse("dcim-api:rack-list")
        response = self.client.get(f"{url}?last_updated__gte=2001-02-04%2001:02:03.000004", **self.header)

        self.assertHttpStatus(response, status.HTTP_200_OK)
        self.assertEqual(response.data["count"], 1)
        self.assertEqual(response.data["results"][0]["id"], str(self.rack1.pk))

    def test_get_rack_last_updated_lte(self):
        self.add_permissions("dcim.view_rack")
        url = reverse("dcim-api:rack-list")
        response = self.client.get(f"{url}?last_updated__lte=2001-02-04%2001:02:03.000004", **self.header)

        self.assertHttpStatus(response, status.HTTP_200_OK)
        self.assertEqual(response.data["count"], 1)
        self.assertEqual(response.data["results"][0]["id"], str(self.rack2.pk))


class CustomFieldTest(APIViewTestCases.APIViewTestCase):
    """Tests for the CustomField REST API."""

    model = CustomField
    create_data = [
        {
            "content_types": ["dcim.location"],
            "label": "Custom Field 4",
            "key": "custom_field_4",
            "type": "date",
            "weight": 100,
        },
        {
            "content_types": ["dcim.location", "dcim.device"],
            "label": "Custom Field 5",
            "key": "custom_field_5",
            "type": "url",
            "default": "http://example.com",
            "weight": 200,
        },
        {
            "content_types": ["dcim.location"],
            "label": "Custom Field 6",
            "key": "custom_field_6",
            "type": "select",
            "description": "A select custom field",
            "weight": 300,
        },
    ]
    update_data = {
        "content_types": ["dcim.location"],
        "description": "New description",
        "label": "Non-unique label",
    }
    bulk_update_data = {
        "description": "New description",
    }
    choices_fields = ["filter_logic", "type"]
    slug_source = "label"
    slugify_function = staticmethod(slugify_dashes_to_underscores)

    @classmethod
    def setUpTestData(cls):
        location_ct = ContentType.objects.get_for_model(Location)

        custom_fields = (
            CustomField(key="cf1", label="Custom Field 1", type="text"),
            CustomField(key="cf2", label="Custom Field 2", type="integer"),
            CustomField(key="cf3", label="Custom Field 3", type="boolean"),
        )
        for cf in custom_fields:
            cf.validated_save()
            cf.content_types.add(location_ct)

    def test_create_object_required_fields(self):
        """For this API version, `label` and `key` are required fields."""
        self.add_permissions("extras.add_customfield")

        incomplete_data = {
            "content_types": ["dcim.location"],
            "type": "date",
        }

        response = self.client.post(self._get_list_url(), incomplete_data, format="json", **self.header)
        self.assertHttpStatus(response, status.HTTP_400_BAD_REQUEST)
        self.maxDiff = None
        self.assertEqual(
            response.data,
            # Since we are setting blank=True on the key field, we only need to check
            # error messages from the label field.
            {"label": ["This field is required."]},
        )


class CustomLinkTest(APIViewTestCases.APIViewTestCase):
    model = CustomLink
    create_data = [
        {
            "content_type": "dcim.location",
            "name": "api-test-4",
            "text": "API customlink text 4",
            "target_url": "http://api-test-4.com/test4",
            "weight": 100,
            "new_window": False,
        },
        {
            "content_type": "dcim.location",
            "name": "api-test-5",
            "text": "API customlink text 5",
            "target_url": "http://api-test-5.com/test5",
            "weight": 100,
            "new_window": False,
        },
        {
            "content_type": "dcim.location",
            "name": "api-test-6",
            "text": "API customlink text 6",
            "target_url": "http://api-test-6.com/test6",
            "weight": 100,
            "new_window": False,
        },
    ]
    choices_fields = ["button_class", "content_type"]

    @classmethod
    def setUpTestData(cls):
        obj_type = ContentType.objects.get_for_model(Location)

        CustomLink.objects.create(
            content_type=obj_type,
            name="api-test-1",
            text="API customlink text 1",
            target_url="http://api-test-1.com/test1",
            weight=100,
            new_window=False,
        )
        CustomLink.objects.create(
            content_type=obj_type,
            name="api-test-2",
            text="API customlink text 2",
            target_url="http://api-test-2.com/test2",
            weight=100,
            new_window=False,
        )
        CustomLink.objects.create(
            content_type=obj_type,
            name="api-test-3",
            text="API customlink text 3",
            target_url="http://api-test-3.com/test3",
            weight=100,
            new_window=False,
        )


class DynamicGroupTestMixin:
    """Mixin for Dynamic Group test cases to re-use the same set of common fixtures."""

    @classmethod
    def setUpTestData(cls):
        # Create the objects required for devices.
        location_type = LocationType.objects.get(name="Campus")
        locations = (
            Location.objects.create(name="Location 1", slug="location-1", location_type=location_type),
            Location.objects.create(name="Location 2", slug="location-2", location_type=location_type),
            Location.objects.create(name="Location 3", slug="location-3", location_type=location_type),
        )

        manufacturer = Manufacturer.objects.first()
        device_type = DeviceType.objects.create(
            manufacturer=manufacturer,
            model="device Type 1",
            slug="device-type-1",
        )
        device_role = Role.objects.get_for_model(Device).first()
        statuses = Status.objects.get_for_model(Device)
        Device.objects.create(
            name="device-location-1",
            status=statuses[0],
            role=device_role,
            device_type=device_type,
            location=locations[0],
        )
        Device.objects.create(
            name="device-location-2",
            status=statuses[0],
            role=device_role,
            device_type=device_type,
            location=locations[1],
        )
        Device.objects.create(
            name="device-location-3",
            status=statuses[1],
            role=device_role,
            device_type=device_type,
            location=locations[2],
        )

        # Then the DynamicGroups.
        cls.content_type = ContentType.objects.get_for_model(Device)
        cls.groups = cls.groups = [
            DynamicGroup.objects.create(
                name="API DynamicGroup 1",
                content_type=cls.content_type,
                filter={"status": [statuses[0].name]},
            ),
            DynamicGroup.objects.create(
                name="API DynamicGroup 2",
                content_type=cls.content_type,
                filter={"status": [statuses[0].name]},
            ),
            DynamicGroup.objects.create(
                name="API DynamicGroup 3",
                content_type=cls.content_type,
                filter={"location": [f"{locations[2].slug}"]},
            ),
        ]


class DynamicGroupTest(DynamicGroupTestMixin, APIViewTestCases.APIViewTestCase):
    model = DynamicGroup
    choices_fields = ["content_type"]
    create_data = [
        {
            "name": "API DynamicGroup 4",
            "content_type": "dcim.device",
            "filter": {"location": ["location-1"]},
        },
        {
            "name": "API DynamicGroup 5",
            "content_type": "dcim.device",
            "filter": {"has_interfaces": False},
        },
        {
            "name": "API DynamicGroup 6",
            "content_type": "dcim.device",
            "filter": {"location": ["location-2"]},
        },
    ]

    def test_get_members(self):
        """Test that the `/members/` API endpoint returns what is expected."""
        self.add_permissions("extras.view_dynamicgroup")
        instance = DynamicGroup.objects.first()
        member_count = instance.members.count()
        url = reverse("extras-api:dynamicgroup-members", kwargs={"pk": instance.pk})
        response = self.client.get(url, **self.header)
        self.assertHttpStatus(response, status.HTTP_200_OK)
        self.assertEqual(member_count, len(response.json()["results"]))


class DynamicGroupMembershipTest(DynamicGroupTestMixin, APIViewTestCases.APIViewTestCase):
    model = DynamicGroupMembership
    choices_fields = ["operator"]

    @classmethod
    def setUpTestData(cls):
        super().setUpTestData()

        parent = DynamicGroup.objects.create(
            name="parent",
            content_type=cls.content_type,
            filter={},
        )
        parent2 = DynamicGroup.objects.create(
            name="parent2",
            content_type=cls.content_type,
            filter={},
        )
        group1, group2, group3 = cls.groups

        DynamicGroupMembership.objects.create(
            parent_group=parent,
            group=group1,
            operator=DynamicGroupOperatorChoices.OPERATOR_INTERSECTION,
            weight=10,
        )
        DynamicGroupMembership.objects.create(
            parent_group=parent,
            group=group2,
            operator=DynamicGroupOperatorChoices.OPERATOR_UNION,
            weight=20,
        )
        DynamicGroupMembership.objects.create(
            parent_group=parent,
            group=group3,
            operator=DynamicGroupOperatorChoices.OPERATOR_DIFFERENCE,
            weight=30,
        )

        cls.create_data = [
            {
                "parent_group": parent2.pk,
                "group": group1.pk,
                "operator": DynamicGroupOperatorChoices.OPERATOR_INTERSECTION,
                "weight": 10,
            },
            {
                "parent_group": parent2.pk,
                "group": group2.pk,
                "operator": DynamicGroupOperatorChoices.OPERATOR_UNION,
                "weight": 20,
            },
            {
                "parent_group": parent2.pk,
                "group": group3.pk,
                "operator": DynamicGroupOperatorChoices.OPERATOR_DIFFERENCE,
                "weight": 30,
            },
        ]


class ExportTemplateTest(APIViewTestCases.APIViewTestCase):
    model = ExportTemplate
    create_data = [
        {
            "content_type": "dcim.device",
            "name": "Test Export Template 4",
            "template_code": "{% for obj in queryset %}{{ obj.name }}\n{% endfor %}",
        },
        {
            "content_type": "dcim.device",
            "name": "Test Export Template 5",
            "template_code": "{% for obj in queryset %}{{ obj.name }}\n{% endfor %}",
        },
        {
            "content_type": "dcim.device",
            "name": "Test Export Template 6",
            "template_code": "{% for obj in queryset %}{{ obj.name }}\n{% endfor %}",
        },
    ]
    bulk_update_data = {
        "description": "New description",
    }
    choices_fields = ["owner_content_type", "content_type"]

    @classmethod
    def setUpTestData(cls):
        ct = ContentType.objects.get_for_model(Device)

        ExportTemplate.objects.create(
            content_type=ct,
            name="Export Template 1",
            template_code="{% for obj in queryset %}{{ obj.name }}\n{% endfor %}",
        )
        ExportTemplate.objects.create(
            content_type=ct,
            name="Export Template 2",
            template_code="{% for obj in queryset %}{{ obj.name }}\n{% endfor %}",
        )
        ExportTemplate.objects.create(
            content_type=ct,
            name="Export Template 3",
            template_code="{% for obj in queryset %}{{ obj.name }}\n{% endfor %}",
        )


class GitRepositoryTest(APIViewTestCases.APIViewTestCase):
    model = GitRepository
    bulk_update_data = {
        "branch": "develop",
    }
    choices_fields = ["provided_contents"]
    slug_source = "name"

    @classmethod
    def setUpTestData(cls):
        secrets_groups = (
            SecretsGroup.objects.create(name="Secrets Group 1"),
            SecretsGroup.objects.create(name="Secrets Group 2"),
        )

        cls.repos = (
            GitRepository(
                name="Repo 1",
                slug="repo-1",
                remote_url="https://example.com/repo1.git",
                secrets_group=secrets_groups[0],
            ),
            GitRepository(
                name="Repo 2",
                slug="repo-2",
                remote_url="https://example.com/repo2.git",
                secrets_group=secrets_groups[0],
            ),
            GitRepository(name="Repo 3", slug="repo-3", remote_url="https://example.com/repo3.git"),
        )
        for repo in cls.repos:
            repo.save()

        cls.create_data = [
            {
                "name": "New Git Repository 1",
                "slug": "new-git-repository-1",
                "remote_url": "https://example.com/newrepo1.git",
                "secrets_group": secrets_groups[1].pk,
            },
            {
                "name": "New Git Repository 2",
                "slug": "new-git-repository-2",
                "remote_url": "https://example.com/newrepo2.git",
                "secrets_group": secrets_groups[1].pk,
            },
            {
                "name": "New Git Repository 3",
                "slug": "new-git-repository-3",
                "remote_url": "https://example.com/newrepo3.git",
                "secrets_group": secrets_groups[1].pk,
            },
            {
                "name": "New Git Repository 4",
                "remote_url": "https://example.com/newrepo3.git",
                "secrets_group": secrets_groups[1].pk,
            },
        ]

    @override_settings(EXEMPT_VIEW_PERMISSIONS=[])
    @mock.patch("nautobot.extras.api.views.get_worker_count")
    def test_run_git_sync_no_celery_worker(self, mock_get_worker_count):
        """Git sync cannot be triggered if Celery is not running."""
        mock_get_worker_count.return_value = 0
        self.add_permissions("extras.add_gitrepository")
        self.add_permissions("extras.change_gitrepository")
        url = reverse("extras-api:gitrepository-sync", kwargs={"pk": self.repos[0].id})
        response = self.client.post(url, format="json", **self.header)
        self.assertHttpStatus(response, status.HTTP_503_SERVICE_UNAVAILABLE)
        self.assertEqual(
            response.data["detail"], "Unable to process request: No celery workers running on queue default."
        )

    @override_settings(EXEMPT_VIEW_PERMISSIONS=[])
    @mock.patch("nautobot.extras.api.views.get_worker_count")
    def test_run_git_sync_nonexistent_repo(self, mock_get_worker_count):
        """Git sync request handles case of a nonexistent repository."""
        mock_get_worker_count.return_value = 1
        self.add_permissions("extras.add_gitrepository")
        self.add_permissions("extras.change_gitrepository")
        url = reverse("extras-api:gitrepository-sync", kwargs={"pk": "11111111-1111-1111-1111-111111111111"})
        response = self.client.post(url, format="json", **self.header)
        self.assertHttpStatus(response, status.HTTP_404_NOT_FOUND)

    @override_settings(EXEMPT_VIEW_PERMISSIONS=[])
    @mock.patch("nautobot.extras.api.views.get_worker_count")
    def test_run_git_sync_without_permissions(self, mock_get_worker_count):
        """Git sync request verifies user permissions."""
        mock_get_worker_count.return_value = 1
        url = reverse("extras-api:gitrepository-sync", kwargs={"pk": self.repos[0].id})
        response = self.client.post(url, format="json", **self.header)
        self.assertHttpStatus(response, status.HTTP_403_FORBIDDEN)

    @override_settings(EXEMPT_VIEW_PERMISSIONS=[])
    @mock.patch("nautobot.extras.api.views.get_worker_count", return_value=1)
    @mock.patch("nautobot.extras.models.jobs.JOB_LOGS", None)  # TODO: temporary workaround (remove JOB_LOGS db?)
    def test_run_git_sync_with_permissions(self, _):
        """Git sync request can be submitted successfully."""
        self.add_permissions("extras.add_gitrepository")
        self.add_permissions("extras.change_gitrepository")
        url = reverse("extras-api:gitrepository-sync", kwargs={"pk": self.repos[0].id})
        response = self.client.post(url, format="json", **self.header)
        self.assertHttpStatus(response, status.HTTP_200_OK)

    def test_create_with_plugin_provided_contents(self):
        """Test that `provided_contents` published by a plugin works."""
        self.add_permissions("extras.add_gitrepository")
        self.add_permissions("extras.change_gitrepository")
        url = self._get_list_url()
        data = {
            "name": "plugin_test",
            "slug": "plugin-test",
            "remote_url": "https://localhost/plugin-test",
            "provided_contents": ["example_plugin.textfile"],
        }
        response = self.client.post(url, data, format="json", **self.header)
        self.assertHttpStatus(response, status.HTTP_201_CREATED)
        self.assertEqual(list(response.data["provided_contents"]), data["provided_contents"])


class GraphQLQueryTest(APIViewTestCases.APIViewTestCase):
    model = GraphQLQuery
    create_data = [
        {
            "name": "graphql-query-4",
            "query": "{ query: locations {name} }",
        },
        {
            "name": "graphql-query-5",
            "query": '{ devices(role: "edge") { id, name, role { name slug } } }',
        },
        {
            "name": "Graphql Query 6",
            "query": '{ devices(role: "edge") { id, name, role { name slug } } }',
        },
    ]

    @classmethod
    def setUpTestData(cls):
        cls.graphqlqueries = (
            GraphQLQuery(
                name="graphql-query-1",
                query="{ locations {name} }",
            ),
            GraphQLQuery(
                name="graphql-query-2",
                query='{ devices(role: "edge") { id, name, role { name slug } } }',
            ),
            GraphQLQuery(
                name="graphql-query-3",
                query="""
query ($device: [String!]) {
  devices(name: $device) {
    config_context
    name
    position
    serial
    primary_ip4 {
      id
      primary_ip4_for {
        id
        name
      }
    }
    tenant {
      name
    }
    tags {
      name
      slug
    }
    role {
      name
    }
    platform {
      name
      manufacturer {
        name
      }
      napalm_driver
    }
    location {
      name
      slug
      vlans {
        id
        name
        vid
      }
      vlan_groups {
        id
      }
    }
    interfaces {
      description
      mac_address
      enabled
      name
      ip_addresses {
        address
        tags {
          id
        }
      }
      connected_circuit_termination {
        circuit {
          cid
          commit_rate
          provider {
            name
          }
        }
      }
      tagged_vlans {
        id
      }
      untagged_vlan {
        id
      }
      cable {
        termination_a_type
        status {
          name
        }
        color
      }
      tagged_vlans {
        location {
          name
        }
        id
      }
      tags {
        id
      }
    }
  }
}""",
            ),
        )

        for query in cls.graphqlqueries:
            query.full_clean()
            query.save()

    def test_run_saved_query(self):
        """Exercise the /run/ API endpoint."""
        self.add_permissions("extras.add_graphqlquery")
        self.add_permissions("extras.change_graphqlquery")
        self.add_permissions("extras.view_graphqlquery")

        url = reverse("extras-api:graphqlquery-run", kwargs={"pk": self.graphqlqueries[0].pk})
        response = self.client.post(url, **self.header)
        self.assertHttpStatus(response, status.HTTP_200_OK)
        self.assertEqual({"data": {"locations": []}}, response.data)

        url = reverse("extras-api:graphqlquery-run", kwargs={"pk": self.graphqlqueries[2].pk})
        response = self.client.post(url, **self.header)
        self.assertHttpStatus(response, status.HTTP_200_OK)
        self.assertEqual({"data": {"devices": []}}, response.data)


# TODO(Glenn): Standardize to APIViewTestCase (needs create & update tests)
class ImageAttachmentTest(
    APIViewTestCases.GetObjectViewTestCase,
    APIViewTestCases.ListObjectsViewTestCase,
    APIViewTestCases.DeleteObjectViewTestCase,
):
    model = ImageAttachment
    choices_fields = ["content_type"]

    @classmethod
    def setUpTestData(cls):
        ct = ContentType.objects.get_for_model(Location)

        location = Location.objects.filter(location_type=LocationType.objects.get(name="Campus")).first()

        ImageAttachment.objects.create(
            content_type=ct,
            object_id=location.pk,
            name="Image Attachment 1",
            image="http://example.com/image1.png",
            image_height=100,
            image_width=100,
        )
        ImageAttachment.objects.create(
            content_type=ct,
            object_id=location.pk,
            name="Image Attachment 2",
            image="http://example.com/image2.png",
            image_height=100,
            image_width=100,
        )
        ImageAttachment.objects.create(
            content_type=ct,
            object_id=location.pk,
            name="Image Attachment 3",
            image="http://example.com/image3.png",
            image_height=100,
            image_width=100,
        )


@mock.patch("nautobot.extras.models.jobs.JOB_LOGS", None)  # TODO: temporary workaround (remove JOB_LOGS db?)
class JobTest(
    # note no CreateObjectViewTestCase - we do not support user creation of Job records
    APIViewTestCases.GetObjectViewTestCase,
    APIViewTestCases.ListObjectsViewTestCase,
    APIViewTestCases.UpdateObjectViewTestCase,
    APIViewTestCases.DeleteObjectViewTestCase,
):
    """Test cases for the Jobs REST API."""

    model = Job
    choices_fields = None
    update_data = {
        # source, module_name, job_class_name, installed are NOT editable
        "grouping_override": True,
        "grouping": "Overridden grouping",
        "name_override": True,
        "name": "Overridden name",
        "slug": "overridden-slug",
        "description_override": True,
        "description": "This is an overridden description.",
        "enabled": True,
        "approval_required_override": True,
        "approval_required": True,
        "dryrun_default_override": True,
        "dryrun_default": True,
        "hidden_override": True,
        "hidden": True,
        "soft_time_limit_override": True,
        "soft_time_limit": 350.1,
        "time_limit_override": True,
        "time_limit": 650,
        "has_sensitive_variables": False,
        "has_sensitive_variables_override": True,
        "task_queues": ["default", "priority"],
        "task_queues_override": True,
    }
    bulk_update_data = {
        "enabled": True,
        "approval_required_override": True,
        "approval_required": True,
        "has_sensitive_variables": False,
        "has_sensitive_variables_override": True,
    }

    def setUp(self):
        super().setUp()
        self.default_job_name = "local/api_test_job/APITestJob"
        self.job_class = get_job(self.default_job_name)
        self.job_model = Job.objects.get_for_class_path(self.default_job_name)
        self.job_model.enabled = True
        self.job_model.validated_save()

    run_success_response_status = status.HTTP_201_CREATED

    def get_run_url(self, class_path="local/api_test_job/APITestJob"):
        job_model = Job.objects.get_for_class_path(class_path)
        return reverse("extras-api:job-run", kwargs={"pk": job_model.pk})

    def test_get_job_variables(self):
        """Test the job/<pk>/variables API endpoint."""
        self.add_permissions("extras.view_job")
        route = get_route_for_model(self.model, "variables", api=True)
        response = self.client.get(reverse(route, kwargs={"pk": self.job_model.pk}), **self.header)
        self.assertEqual(4, len(response.data))  # 4 variables, in order
        self.assertEqual(response.data[0], {"name": "var1", "type": "StringVar", "required": True})
        self.assertEqual(response.data[1], {"name": "var2", "type": "IntegerVar", "required": True})
        self.assertEqual(response.data[2], {"name": "var3", "type": "BooleanVar", "required": False})
        self.assertEqual(
            response.data[3],
            {"name": "var4", "type": "ObjectVar", "required": True, "model": "extras.role"},
        )

    @override_settings(EXEMPT_VIEW_PERMISSIONS=["*"])
    def test_update_job_with_sensitive_variables_set_approval_required_to_true(self):
        job_model = Job.objects.get_for_class_path("local/api_test_job/APITestJob")
        job_model.has_sensitive_variables = True
        job_model.has_sensitive_variables_override = True
        job_model.validated_save()

        url = self._get_detail_url(job_model)
        data = {
            "approval_required_override": True,
            "approval_required": True,
        }

        self.add_permissions("extras.change_job")

        response = self.client.patch(url, data, format="json", **self.header)
        self.assertHttpStatus(response, status.HTTP_400_BAD_REQUEST)
        self.assertEqual(
            response.data["approval_required"][0],
            "A job with sensitive variables cannot also be marked as requiring approval",
        )

    @override_settings(EXEMPT_VIEW_PERMISSIONS=["*"])
    def test_update_approval_required_job_set_has_sensitive_variables_to_true(self):
        job_model = Job.objects.get_for_class_path("local/api_test_job/APITestJob")
        job_model.approval_required = True
        job_model.approval_required_override = True
        job_model.validated_save()

        url = self._get_detail_url(job_model)
        data = {
            "has_sensitive_variables": True,
            "has_sensitive_variables_override": True,
        }

        self.add_permissions("extras.change_job")

        response = self.client.patch(url, data, format="json", **self.header)
        self.assertHttpStatus(response, status.HTTP_400_BAD_REQUEST)
        self.assertEqual(
            response.data["has_sensitive_variables"][0],
            "A job with sensitive variables cannot also be marked as requiring approval",
        )

    @override_settings(EXEMPT_VIEW_PERMISSIONS=["*"])
    def test_run_job_anonymous_not_permitted(self):
        """The run_job endpoint should NOT allow anonymous users to submit jobs."""
        url = self.get_run_url()
        with disable_warnings("django.request"):
            response = self.client.post(url)
        self.assertHttpStatus(response, status.HTTP_403_FORBIDDEN)

    @override_settings(EXEMPT_VIEW_PERMISSIONS=[])
    @mock.patch("nautobot.extras.api.views.get_worker_count")
    def test_run_job_without_permission(self, mock_get_worker_count):
        """Job run request enforces user permissions."""
        mock_get_worker_count.return_value = 1
        url = self.get_run_url()
        with disable_warnings("django.request"):
            response = self.client.post(url, {}, format="json", **self.header)
        self.assertHttpStatus(response, status.HTTP_403_FORBIDDEN)

    @override_settings(EXEMPT_VIEW_PERMISSIONS=[])
    @mock.patch("nautobot.extras.api.views.get_worker_count")
    def test_run_job_object_permissions(self, mock_get_worker_count):
        """The run_job endpoint should enforce object-level permissions."""
        mock_get_worker_count.return_value = 1
        obj_perm = ObjectPermission(
            name="Test permission",
            constraints={"module_name__in": ["test_pass", "test_fail"]},
            actions=["run"],
        )
        obj_perm.save()
        obj_perm.users.add(self.user)
        obj_perm.object_types.add(ContentType.objects.get_for_model(Job))

        # Try post to unpermitted job
        url = self.get_run_url()
        with disable_warnings("django.request"):
            response = self.client.post(url, **self.header)
        self.assertHttpStatus(response, status.HTTP_404_NOT_FOUND)

        # Try post to permitted job
        job_model = Job.objects.get_for_class_path("local/test_pass/TestPass")
        job_model.enabled = True
        job_model.validated_save()
        url = self.get_run_url("local/test_pass/TestPass")
        response = self.client.post(url, **self.header)
        self.assertHttpStatus(response, self.run_success_response_status)

    @override_settings(EXEMPT_VIEW_PERMISSIONS=[])
    @mock.patch("nautobot.extras.api.views.get_worker_count")
    def test_run_job_not_enabled(self, mock_get_worker_count):
        """Job run request enforces the Job.enabled flag."""
        mock_get_worker_count.return_value = 1
        self.add_permissions("extras.run_job")

        job_model = Job.objects.get_for_class_path(self.default_job_name)
        job_model.enabled = False
        job_model.save()

        url = self.get_run_url()
        with disable_warnings("django.request"):
            response = self.client.post(url, {}, format="json", **self.header)
        self.assertHttpStatus(response, status.HTTP_403_FORBIDDEN)

    @override_settings(EXEMPT_VIEW_PERMISSIONS=[])
    @mock.patch("nautobot.extras.api.views.get_worker_count")
    def test_run_job_not_installed(self, mock_get_worker_count):
        """Job run request enforces the Job.installed flag."""
        mock_get_worker_count.return_value = 1
        self.add_permissions("extras.run_job")

        job_model = Job(
            source="local",
            module_name="uninstalled_module",
            job_class_name="NoSuchJob",
            grouping="Uninstalled Module",
            name="No such job",
            installed=False,
            enabled=True,
        )
        job_model.validated_save()

        url = self.get_run_url("local/uninstalled_module/NoSuchJob")
        with disable_warnings("django.request"):
            response = self.client.post(url, {}, format="json", **self.header)
        self.assertHttpStatus(response, status.HTTP_405_METHOD_NOT_ALLOWED)

    @override_settings(EXEMPT_VIEW_PERMISSIONS=[])
    @mock.patch("nautobot.extras.api.views.get_worker_count")
    def test_run_job_no_worker(self, mock_get_worker_count):
        """Job run cannot be requested if Celery is not running."""
        mock_get_worker_count.return_value = 0
        self.add_permissions("extras.run_job")
        device_role = Role.objects.get_for_model(Device).first()
        job_data = {
            "var1": "FooBar",
            "var2": 123,
            "var3": False,
            "var4": device_role.pk,
        }

        data = {
            "data": job_data,
        }

        url = self.get_run_url()
        response = self.client.post(url, data, format="json", **self.header)
        self.assertHttpStatus(response, status.HTTP_503_SERVICE_UNAVAILABLE)
        self.assertEqual(
            response.data["detail"], "Unable to process request: No celery workers running on queue default."
        )

    @override_settings(EXEMPT_VIEW_PERMISSIONS=["*"])
    @mock.patch("nautobot.extras.api.views.get_worker_count")
    def test_run_job_object_var(self, mock_get_worker_count):
        """Job run requests can reference objects by their primary keys."""
        mock_get_worker_count.return_value = 1
        self.add_permissions("extras.run_job")
        device_role = Role.objects.get_for_model(Device).first()
        job_data = {
            "var1": "FooBar",
            "var2": 123,
            "var3": False,
            "var4": device_role.pk,
        }

        data = {
            "data": job_data,
            "schedule": {
                "name": "test",
                "interval": "future",
                "start_time": str(datetime.now() + timedelta(minutes=1)),
            },
        }

        url = self.get_run_url()
        response = self.client.post(url, data, format="json", **self.header)
        self.assertHttpStatus(response, self.run_success_response_status)

        schedule = ScheduledJob.objects.last()
        self.assertEqual(schedule.kwargs["var4"], str(device_role.pk))

        self.assertIn("scheduled_job", response.data)
        self.assertIn("job_result", response.data)
        self.assertEqual(response.data["scheduled_job"]["id"], str(schedule.pk))
        self.assertEqual(response.data["scheduled_job"]["url"], self.absolute_api_url(schedule))
        self.assertEqual(response.data["scheduled_job"]["name"], schedule.name)
        # Python < 3.11 doesn't understand the datetime string "2023-04-27T18:33:16.017865Z",
        # but it *does* understand the string "2023-04-27T18:33:17.330836+00:00"
        self.assertEqual(
            datetime.fromisoformat(response.data["scheduled_job"]["start_time"].replace("Z", "+00:00")),
            schedule.start_time,
        )
        self.assertEqual(response.data["scheduled_job"]["interval"], schedule.interval)
        self.assertIsNone(response.data["job_result"])

    @override_settings(EXEMPT_VIEW_PERMISSIONS=["*"])
    @mock.patch("nautobot.extras.api.views.get_worker_count")
    def test_run_job_object_var_no_schedule(self, mock_get_worker_count):
        """
        Run a job with `approval_required` without providing a schedule.

        Assert an immediate schedule that enforces it.
        """
        # Set approval_required=True
        self.job_model.approval_required = True
        self.job_model.save()

        # Do the stuff.
        mock_get_worker_count.return_value = 1
        self.add_permissions("extras.run_job")
        device_role = Role.objects.get_for_model(Device).first()
        job_data = {
            "var1": "FooBar",
            "var2": 123,
            "var3": False,
            "var4": device_role.pk,
        }

        data = {
            "data": job_data,
            # schedule is omitted
        }

        url = self.get_run_url()
        response = self.client.post(url, data, format="json", **self.header)
        self.assertHttpStatus(response, self.run_success_response_status)

        # Assert that a JobResult for this job was NOT created.
        self.assertFalse(JobResult.objects.filter(name=self.job_model.name).exists())

        # Assert that we have an immediate ScheduledJob and that it matches the job_model.
        schedule = ScheduledJob.objects.last()
        self.assertIsNotNone(schedule)
        self.assertEqual(schedule.interval, JobExecutionType.TYPE_IMMEDIATELY)
        self.assertEqual(schedule.approval_required, self.job_model.approval_required)
        self.assertEqual(schedule.kwargs["var4"], str(device_role.pk))

    @override_settings(EXEMPT_VIEW_PERMISSIONS=["*"])
    @mock.patch("nautobot.extras.api.views.get_worker_count")
    @mock.patch("nautobot.extras.models.jobs.JobResult.enqueue_job")
    def test_run_job_object_var_lookup(self, mock_enqueue_job, mock_get_worker_count):
        """Job run requests can reference objects by their attributes."""
        mock_get_worker_count.return_value = 1
        mock_enqueue_job.return_value = None
        self.add_permissions("extras.run_job")
        device_role = Role.objects.get_for_model(Device).first()
        job_data = {
            "var1": "FooBar",
            "var2": 123,
            "var3": False,
            "var4": {"name": device_role.name},
        }

        # This handles things like ObjectVar fields looked up by non-UUID
        # Jobs are executed with deserialized data
        deserialized_data = self.job_class.deserialize_data(job_data)

        self.assertEqual(
            deserialized_data,
            {"var1": "FooBar", "var2": 123, "var3": False, "var4": device_role},
        )

        url = self.get_run_url()
        response = self.client.post(url, {"data": job_data}, format="json", **self.header)
        self.assertHttpStatus(response, self.run_success_response_status)

        # Ensure the enqueue_job args deserialize to the same as originally inputted
        expected_enqueue_job_args = (self.job_model, self.user)
        expected_enqueue_job_kwargs = {
            "task_queue": settings.CELERY_TASK_DEFAULT_QUEUE,
            **self.job_class.serialize_data(deserialized_data),
        }
        mock_enqueue_job.assert_called_with(*expected_enqueue_job_args, **expected_enqueue_job_kwargs)

    @override_settings(EXEMPT_VIEW_PERMISSIONS=["*"])
    @mock.patch("nautobot.extras.api.views.get_worker_count")
    def test_run_job_response_job_result(self, mock_get_worker_count):
        """Test job run response contains nested job result."""
        mock_get_worker_count.return_value = 1
        self.add_permissions("extras.run_job")
        device_role = Role.objects.get_for_model(Device).first()
        job_data = {
            "var1": "FooBar",
            "var2": 123,
            "var3": False,
            "var4": {"name": device_role.name},
        }

        url = self.get_run_url()
        response = self.client.post(url, {"data": job_data}, format="json", **self.header)
        self.assertHttpStatus(response, self.run_success_response_status)

        job_result = JobResult.objects.get(name=self.job_model.name)

        self.assertIn("scheduled_job", response.data)
        self.assertIn("job_result", response.data)
        self.assertIsNone(response.data["scheduled_job"])
        data_job_result = response.data["job_result"]
        expected_data_job_result = JobResultSerializer(job_result, context={"request": response.wsgi_request}).data
        self.assertEqual(data_job_result, expected_data_job_result)

    @override_settings(EXEMPT_VIEW_PERMISSIONS=["*"])
    @mock.patch("nautobot.extras.api.views.get_worker_count")
    def test_run_job_file_data_commit(self, mock_get_worker_count):
        """Job run requests can reference objects by their attributes."""

        test_file = SimpleUploadedFile(name="test_file.txt", content=b"I am content.\n")

        job_model = Job.objects.get_for_class_path("local/test_field_order/TestFieldOrder")
        job_model.enabled = True
        job_model.validated_save()

        mock_get_worker_count.return_value = 1
        self.add_permissions("extras.run_job")

        job_data = {
            "var2": "Ground control to Major Tom",
            "var23": "Commencing countdown, engines on",
            "var1": test_file,
        }

        url = self.get_run_url(class_path="local/test_field_order/TestFieldOrder")
        response = self.client.post(url, data=job_data, **self.header)
        self.assertHttpStatus(response, self.run_success_response_status)

    @override_settings(EXEMPT_VIEW_PERMISSIONS=["*"])
    @mock.patch("nautobot.extras.api.views.get_worker_count")
    def test_run_job_file_data_only(self, mock_get_worker_count):
        """Job run requests can reference objects by their attributes."""

        test_file = SimpleUploadedFile(name="test_file.txt", content=b"I am content.\n")

        job_model = Job.objects.get_for_class_path("local/test_field_order/TestFieldOrder")
        job_model.enabled = True
        job_model.validated_save()

        mock_get_worker_count.return_value = 1
        self.add_permissions("extras.run_job")

        job_data = {
            "var2": "Ground control to Major Tom",
            "var23": "Commencing countdown, engines on",
            "var1": test_file,
        }

        url = self.get_run_url(class_path="local/test_field_order/TestFieldOrder")
        response = self.client.post(url, data=job_data, **self.header)
        self.assertHttpStatus(response, self.run_success_response_status)

    @override_settings(EXEMPT_VIEW_PERMISSIONS=["*"])
    @mock.patch("nautobot.extras.api.views.get_worker_count")
    def test_run_job_file_data_schedule(self, mock_get_worker_count):
        """Job run requests can reference objects by their attributes."""

        test_file = SimpleUploadedFile(name="test_file.txt", content=b"I am content.\n")

        job_model = Job.objects.get_for_class_path("local/test_field_order/TestFieldOrder")
        job_model.enabled = True
        job_model.validated_save()

        mock_get_worker_count.return_value = 1
        self.add_permissions("extras.run_job")

        job_data = {
            "var2": "Ground control to Major Tom",
            "var23": "Commencing countdown, engines on",
            "var1": test_file,
            "_schedule_start_time": str(datetime.now() + timedelta(minutes=1)),
            "_schedule_interval": "future",
            "_schedule_name": "test",
        }

        url = self.get_run_url(class_path="local/test_field_order/TestFieldOrder")
        response = self.client.post(url, data=job_data, **self.header)
        self.assertHttpStatus(response, self.run_success_response_status)

    @override_settings(EXEMPT_VIEW_PERMISSIONS=["*"])
    @mock.patch("nautobot.extras.api.views.get_worker_count")
    def test_run_job_future(self, mock_get_worker_count):
        """In addition to the base test case provided by JobAPIRunTestMixin, also verify the JSON response data."""
        mock_get_worker_count.return_value = 1
        self.add_permissions("extras.run_job")
        d = Role.objects.get_for_model(Device).first()
        data = {
            "data": {"var1": "x", "var2": 1, "var3": False, "var4": d.pk},
            "schedule": {
                "start_time": str(datetime.now() + timedelta(minutes=1)),
                "interval": "future",
                "name": "test",
            },
        }

        url = self.get_run_url()
        response = self.client.post(url, data, format="json", **self.header)
        self.assertHttpStatus(response, self.run_success_response_status)

        schedule = ScheduledJob.objects.last()
        self.assertIn("scheduled_job", response.data)
        self.assertIn("job_result", response.data)
        self.assertEqual(response.data["scheduled_job"]["id"], str(schedule.pk))
        self.assertEqual(response.data["scheduled_job"]["url"], self.absolute_api_url(schedule))
        self.assertEqual(response.data["scheduled_job"]["name"], schedule.name)
        # Python < 3.11 doesn't understand the datetime string "2023-04-27T18:33:16.017865Z",
        # but it *does* understand the string "2023-04-27T18:33:17.330836+00:00"
        self.assertEqual(
            datetime.fromisoformat(response.data["scheduled_job"]["start_time"].replace("Z", "+00:00")),
            schedule.start_time,
        )
        self.assertEqual(response.data["scheduled_job"]["interval"], schedule.interval)
        self.assertIsNone(response.data["job_result"])

    @override_settings(EXEMPT_VIEW_PERMISSIONS=["*"])
    @mock.patch("nautobot.extras.api.views.get_worker_count")
    def test_run_a_job_with_sensitive_variables_for_future(self, mock_get_worker_count):
        mock_get_worker_count.return_value = 1
        self.add_permissions("extras.run_job")

        job_model = Job.objects.get(job_class_name="ExampleJob")
        job_model.enabled = True
        job_model.validated_save()

        url = reverse("extras-api:job-run", kwargs={"pk": job_model.pk})
        data = {
            "data": {},
            "schedule": {
                "start_time": str(datetime.now() + timedelta(minutes=1)),
                "interval": "future",
                "name": "test",
            },
        }

        # url = self.get_run_url()
        response = self.client.post(url, data, format="json", **self.header)
        self.assertHttpStatus(response, status.HTTP_400_BAD_REQUEST)
        self.assertEqual(
            response.data["schedule"]["interval"][0],
            "Unable to schedule job: Job may have sensitive input variables",
        )

    @override_settings(EXEMPT_VIEW_PERMISSIONS=["*"])
    @mock.patch("nautobot.extras.api.views.get_worker_count")
    def test_run_a_job_with_sensitive_variables_and_requires_approval(self, mock_get_worker_count):
        mock_get_worker_count.return_value = 1
        self.add_permissions("extras.run_job")

        job_model = Job.objects.get(job_class_name="ExampleJob")
        job_model.enabled = True
        job_model.has_sensitive_variables = True
        job_model.approval_required = True
        job_model.save()

        url = reverse("extras-api:job-run", kwargs={"pk": job_model.pk})
        data = {
            "data": {},
            "schedule": {
                "interval": "immediately",
                "name": "test",
            },
        }

        response = self.client.post(url, data, format="json", **self.header)
        self.assertHttpStatus(response, status.HTTP_400_BAD_REQUEST)
        self.assertEqual(
            response.data[0],
            "Unable to run or schedule job: "
            "This job is flagged as possibly having sensitive variables but is also flagged as requiring approval."
            "One of these two flags must be removed before this job can be scheduled or run.",
        )

    @override_settings(EXEMPT_VIEW_PERMISSIONS=["*"])
    @mock.patch("nautobot.extras.api.views.get_worker_count", return_value=1)
    def test_run_a_job_with_sensitive_variables_immediately(self, _):
        self.add_permissions("extras.run_job")
        d = Role.objects.get_for_model(Device).first()
        data = {
            "data": {"var1": "x", "var2": 1, "var3": False, "var4": d.pk},
            "schedule": {
                "interval": "immediately",
                "name": "test",
            },
        }
        self.job_model.has_sensitive_variables = True
        self.job_model.has_sensitive_variables_override = True
        self.job_model.validated_save()

        url = self.get_run_url()
        response = self.client.post(url, data, format="json", **self.header)
        self.assertHttpStatus(response, self.run_success_response_status)

        job_result = JobResult.objects.get(name=self.job_model.name)
        self.assertEqual(job_result.task_kwargs, {})

    @override_settings(EXEMPT_VIEW_PERMISSIONS=["*"])
    @mock.patch("nautobot.extras.api.views.get_worker_count")
    def test_run_job_future_past(self, mock_get_worker_count):
        mock_get_worker_count.return_value = 1
        self.add_permissions("extras.run_job")
        d = Role.objects.get_for_model(Device).first()
        data = {
            "data": {"var1": "x", "var2": 1, "var3": False, "var4": d.pk},
            "schedule": {
                "start_time": str(datetime.now() - timedelta(minutes=1)),
                "interval": "future",
                "name": "test",
            },
        }

        url = self.get_run_url()
        response = self.client.post(url, data, format="json", **self.header)
        self.assertHttpStatus(response, status.HTTP_400_BAD_REQUEST)

    @override_settings(EXEMPT_VIEW_PERMISSIONS=["*"])
    @mock.patch("nautobot.extras.api.views.get_worker_count")
    def test_run_job_interval(self, mock_get_worker_count):
        mock_get_worker_count.return_value = 1
        self.add_permissions("extras.run_job")
        d = Role.objects.get_for_model(Device).first()
        data = {
            "data": {"var1": "x", "var2": 1, "var3": False, "var4": d.pk},
            "schedule": {
                "start_time": str(datetime.now() + timedelta(minutes=1)),
                "interval": "hourly",
                "name": "test",
            },
        }

        url = self.get_run_url()
        response = self.client.post(url, data, format="json", **self.header)
        self.assertHttpStatus(response, self.run_success_response_status)

        schedule = ScheduledJob.objects.last()

        self.assertIn("scheduled_job", response.data)
        self.assertIn("job_result", response.data)
        self.assertEqual(response.data["scheduled_job"]["id"], str(schedule.pk))
        self.assertEqual(response.data["scheduled_job"]["url"], self.absolute_api_url(schedule))
        self.assertEqual(response.data["scheduled_job"]["name"], schedule.name)
        # Python < 3.11 doesn't understand the datetime string "2023-04-27T18:33:16.017865Z",
        # but it *does* understand the string "2023-04-27T18:33:17.330836+00:00"
        self.assertEqual(
            datetime.fromisoformat(response.data["scheduled_job"]["start_time"].replace("Z", "+00:00")),
            schedule.start_time,
        )
        self.assertEqual(response.data["scheduled_job"]["interval"], schedule.interval)
        self.assertIsNone(response.data["job_result"])

    @override_settings(EXEMPT_VIEW_PERMISSIONS=[])
    def test_run_job_with_invalid_data(self):
        self.add_permissions("extras.run_job")

        data = {
            "data": "invalid",
        }

        url = self.get_run_url()
        response = self.client.post(url, data, format="json", **self.header)
        self.assertHttpStatus(response, status.HTTP_400_BAD_REQUEST)
        self.assertEqual(response.data, {"errors": ["Job data needs to be a dict"]})

    @override_settings(EXEMPT_VIEW_PERMISSIONS=[])
    def test_run_job_with_wrong_data(self):
        self.add_permissions("extras.run_job")
        job_data = {
            "var1": "FooBar",
            "var2": 123,
            "var3": False,
            "var5": "wrong",
        }

        data = {
            "data": job_data,
        }

        url = self.get_run_url()
        response = self.client.post(url, data, format="json", **self.header)
        self.assertHttpStatus(response, status.HTTP_400_BAD_REQUEST)
        self.assertEqual(response.data, {"errors": {"var5": ["Job data contained an unknown property"]}})

    @override_settings(EXEMPT_VIEW_PERMISSIONS=[])
    def test_run_job_with_missing_data(self):
        self.add_permissions("extras.run_job")

        job_data = {
            "var1": "FooBar",
            "var3": False,
        }

        data = {
            "data": job_data,
        }

        url = self.get_run_url()
        response = self.client.post(url, data, format="json", **self.header)
        self.assertHttpStatus(response, status.HTTP_400_BAD_REQUEST)
        self.assertEqual(
            response.data, {"errors": {"var2": ["This field is required."], "var4": ["This field is required."]}}
        )

    @override_settings(EXEMPT_VIEW_PERMISSIONS=[])
    def test_run_job_with_invalid_task_queue(self):
        self.add_permissions("extras.run_job")
        d = Role.objects.get_for_model(Device).first()
        data = {
            "data": {"var1": "x", "var2": 1, "var3": False, "var4": d.pk},
            "task_queue": "invalid",
        }

        url = self.get_run_url()
        response = self.client.post(url, data, format="json", **self.header)
        self.assertHttpStatus(response, status.HTTP_400_BAD_REQUEST)
        self.assertEqual(
            response.data,
            {"task_queue": ['"invalid" is not a valid choice.']},
        )

    @override_settings(EXEMPT_VIEW_PERMISSIONS=[])
    @mock.patch("nautobot.extras.api.views.get_worker_count", return_value=1)
    def test_run_job_with_valid_task_queue(self, _):
        self.add_permissions("extras.run_job")
        d = Role.objects.get_for_model(Device).first()
        data = {
            "data": {"var1": "x", "var2": 1, "var3": False, "var4": d.pk},
            "task_queue": settings.CELERY_TASK_DEFAULT_QUEUE,
        }

        url = self.get_run_url()
        response = self.client.post(url, data, format="json", **self.header)
        self.assertHttpStatus(response, self.run_success_response_status)

    @override_settings(EXEMPT_VIEW_PERMISSIONS=[])
    @mock.patch("nautobot.extras.api.views.get_worker_count", return_value=1)
    def test_run_job_with_default_queue_with_empty_job_model_task_queues(self, _):
        self.add_permissions("extras.run_job")
        data = {
            "task_queue": settings.CELERY_TASK_DEFAULT_QUEUE,
        }

        job_model = Job.objects.get_for_class_path("local/test_pass/TestPass")
        job_model.enabled = True
        job_model.validated_save()
        url = self.get_run_url("local/test_pass/TestPass")
        response = self.client.post(url, data, format="json", **self.header)
        self.assertHttpStatus(response, self.run_success_response_status)


class JobHookTest(APIViewTestCases.APIViewTestCase):
    model = JobHook
    choices_fields = []
    update_data = {
        "name": "Overridden name",
        "enabled": False,
        "type_create": True,
        "type_update": True,
        "type_delete": False,
    }
    bulk_update_data = {
        "enabled": False,
        "type_create": True,
        "type_update": True,
        "type_delete": False,
    }

    @classmethod
    def setUpTestData(cls):
        cls.create_data = [
            {
                "name": "JobHook4",
                "content_types": ["dcim.consoleport"],
                "type_delete": True,
                "job": Job.objects.get(job_class_name="TestJobHookReceiverLog").pk,
                "enabled": False,
            },
            {
                "name": "JobHook5",
                "content_types": ["dcim.consoleport"],
                "type_delete": True,
                "job": Job.objects.get(job_class_name="TestJobHookReceiverChange").pk,
                "enabled": False,
            },
            {
                "name": "JobHook6",
                "content_types": ["dcim.consoleport"],
                "type_delete": True,
                "job": Job.objects.get(job_class_name="TestJobHookReceiverFail").pk,
                "enabled": False,
            },
        ]
        cls.job_hooks = (
            JobHook(
                name="JobHook1",
                type_create=True,
                job=Job.objects.get(job_class_name="TestJobHookReceiverLog"),
                type_delete=True,
            ),
            JobHook(
                name="JobHook2",
                type_create=True,
                job=Job.objects.get(job_class_name="TestJobHookReceiverChange"),
                type_delete=True,
            ),
            JobHook(
                name="JobHook3",
                type_create=True,
                job=Job.objects.get(job_class_name="TestJobHookReceiverFail"),
                type_delete=True,
            ),
        )

        obj_type = ContentType.objects.get_for_model(DeviceType)

        for job_hook in cls.job_hooks:
            job_hook.save()
            job_hook.content_types.set([obj_type])

    def test_validate_post(self):
        """POST a job hook with values that duplicate another job hook"""

        data = {
            "name": "JobHook4",
            "content_types": ["dcim.devicetype"],
            "job": Job.objects.get(job_class_name="TestJobHookReceiverLog").pk,
            "type_create": False,
            "type_delete": True,
        }

        self.add_permissions("extras.add_jobhook")
        response = self.client.post(self._get_list_url(), data, format="json", **self.header)
        self.assertContains(
            response,
            "A job hook already exists for delete on dcim | device type to job TestJobHookReceiverLog",
            status_code=400,
        )

    def test_validate_patch(self):
        """PATCH an existing job hook with values that duplicate another job hook"""

        data = {
            "job": Job.objects.get(job_class_name="TestJobHookReceiverLog").pk,
            "type_delete": True,
        }

        self.add_permissions("extras.change_jobhook")
        job_hook2 = JobHook.objects.get(name="JobHook2")
        response = self.client.patch(self._get_detail_url(job_hook2), data, format="json", **self.header)
        self.assertContains(
            response,
            "A job hook already exists for delete on dcim | device type to job TestJobHookReceiverLog",
            status_code=400,
        )


class JobButtonTest(APIViewTestCases.APIViewTestCase):
    model = JobButton
    choices_fields = ["button_class"]

    @classmethod
    def setUpTestData(cls):
        cls.create_data = [
            {
                "name": "JobButton4",
                "text": "JobButton4",
                "content_types": ["dcim.location"],
                "job": Job.objects.get(job_class_name="TestJobButtonReceiverSimple").pk,
            },
            {
                "name": "JobButton5",
                "text": "JobButton5",
                "content_types": ["circuits.circuit"],
                "job": Job.objects.get(job_class_name="TestJobButtonReceiverComplex").pk,
            },
        ]
        location_type = ContentType.objects.get_for_model(Location)
        device_type = ContentType.objects.get_for_model(Device)

        location_jb = JobButton(
            name="api-test-location",
            text="API job button location text",
            job=Job.objects.get(job_class_name="TestJobButtonReceiverSimple"),
            weight=100,
            confirmation=True,
        )
        location_jb.save()
        location_jb.content_types.set([location_type])

        device_jb = JobButton.objects.create(
            name="api-test-device",
            text="API job button device text",
            job=Job.objects.get(job_class_name="TestJobButtonReceiverSimple"),
            weight=100,
            confirmation=True,
        )
        device_jb.save()
        device_jb.content_types.set([device_type])

        complex_jb = JobButton.objects.create(
            name="api-test-complex",
            text="API job button complex text",
            job=Job.objects.get(job_class_name="TestJobButtonReceiverComplex"),
            weight=100,
            confirmation=True,
        )
        complex_jb.save()
        complex_jb.content_types.set([device_type, location_type])


class JobResultTest(
    APIViewTestCases.GetObjectViewTestCase,
    APIViewTestCases.ListObjectsViewTestCase,
    APIViewTestCases.DeleteObjectViewTestCase,
):
    model = JobResult

    @classmethod
    def setUpTestData(cls):
        jobs = Job.objects.all()[:2]

        JobResult.objects.create(
            job_model=jobs[0],
            name=jobs[0].class_path,
<<<<<<< HEAD
            date_done=datetime.now(),
=======
            obj_type=job_ct,
            date_done=now(),
>>>>>>> 94eebbcb
            user=None,
            status=JobResultStatusChoices.STATUS_SUCCESS,
            task_kwargs={},
            scheduled_job=None,
        )
        JobResult.objects.create(
            job_model=None,
            name="Git Repository",
<<<<<<< HEAD
            date_done=datetime.now(),
=======
            obj_type=git_ct,
            date_done=now(),
>>>>>>> 94eebbcb
            user=None,
            status=JobResultStatusChoices.STATUS_SUCCESS,
            task_kwargs={"repository_pk": uuid.uuid4()},
            scheduled_job=None,
        )
        JobResult.objects.create(
            job_model=jobs[1],
            name=jobs[1].class_path,
            date_done=None,
            user=None,
            status=JobResultStatusChoices.STATUS_PENDING,
            task_kwargs={"data": {"device": uuid.uuid4(), "multichoices": ["red", "green"], "checkbox": False}},
            scheduled_job=None,
        )


class JobLogEntryTest(
    APIViewTestCases.GetObjectViewTestCase,
    APIViewTestCases.ListObjectsViewTestCase,
):
    model = JobLogEntry
    choices_fields = []

    @classmethod
    def setUpTestData(cls):
        cls.job_result = JobResult.objects.create(name="test")

        for log_level in ("debug", "info", "success", "warning"):
            JobLogEntry.objects.create(
                log_level=log_level,
                grouping="run",
                job_result=cls.job_result,
                message=f"I am a {log_level} log.",
            )

    def test_list_job_logs_from_job_results_detail(self):
        """Test `logs` endpoint from `JobResult` detail."""
        self.add_permissions("extras.view_jobresult")
        url = reverse("extras-api:jobresult-logs", kwargs={"pk": self.job_result.pk})
        response = self.client.get(url, **self.header)
        self.assertEqual(len(response.json()), JobLogEntry.objects.count())


class ScheduledJobTest(
    APIViewTestCases.GetObjectViewTestCase,
    APIViewTestCases.ListObjectsViewTestCase,
):
    model = ScheduledJob
    choices_fields = []

    @classmethod
    def setUpTestData(cls):
        user = User.objects.create(username="user1", is_active=True)
        job_model = Job.objects.get_for_class_path("local/test_pass/TestPass")
        ScheduledJob.objects.create(
            name="test1",
            task="nautobot.extras.tests.example_jobs.test_pass.TestPass",
            job_class=job_model.class_path,
            job_model=job_model,
            interval=JobExecutionType.TYPE_IMMEDIATELY,
            user=user,
            approval_required=True,
            start_time=now(),
        )
        ScheduledJob.objects.create(
            name="test2",
            task="nautobot.extras.tests.example_jobs.test_pass.TestPass",
            job_class=job_model.class_path,
            job_model=job_model,
            interval=JobExecutionType.TYPE_IMMEDIATELY,
            user=user,
            approval_required=True,
            start_time=now(),
        )
        ScheduledJob.objects.create(
            name="test3",
            task="nautobot.extras.tests.example_jobs.test_pass.TestPass",
            job_class=job_model.class_path,
            job_model=job_model,
            interval=JobExecutionType.TYPE_IMMEDIATELY,
            user=user,
            approval_required=True,
            start_time=now(),
        )


class JobApprovalTest(APITestCase):
    @classmethod
    def setUpTestData(cls):
        cls.additional_user = User.objects.create(username="user1", is_active=True)
        cls.job_model = Job.objects.get_for_class_path("local/test_pass/TestPass")
        cls.job_model.enabled = True
        cls.job_model.save()
        cls.scheduled_job = ScheduledJob.objects.create(
            name="test",
            task="nautobot.extras.tests.example_jobs.test_pass.TestPass",
            job_class=cls.job_model.class_path,
            job_model=cls.job_model,
            interval=JobExecutionType.TYPE_IMMEDIATELY,
            user=cls.additional_user,
            approval_required=True,
            start_time=now(),
        )
        cls.dryrun_job_model = Job.objects.get_for_class_path("local/test_dry_run/TestDryRun")
        cls.dryrun_job_model.enabled = True
        cls.dryrun_job_model.save()
        cls.dryrun_scheduled_job = ScheduledJob.objects.create(
            name="test",
            task="nautobot.extras.tests.example_jobs.test_dry_run.TestDryRun",
            job_class=cls.dryrun_job_model.class_path,
            job_model=cls.dryrun_job_model,
            interval=JobExecutionType.TYPE_IMMEDIATELY,
            user=cls.additional_user,
            approval_required=True,
            start_time=now(),
        )

    @override_settings(EXEMPT_VIEW_PERMISSIONS=["*"])
    def test_approve_job_anonymous(self):
        url = reverse("extras-api:scheduledjob-approve", kwargs={"pk": self.scheduled_job.pk})
        response = self.client.post(url)
        self.assertHttpStatus(response, status.HTTP_403_FORBIDDEN)

    @override_settings(EXEMPT_VIEW_PERMISSIONS=["*"])
    def test_approve_job_without_permission(self):
        url = reverse("extras-api:scheduledjob-approve", kwargs={"pk": self.scheduled_job.pk})
        with disable_warnings("django.request"):
            response = self.client.post(url, **self.header)
        self.assertHttpStatus(response, status.HTTP_403_FORBIDDEN)

    @override_settings(EXEMPT_VIEW_PERMISSIONS=["*"])
    def test_approve_job_without_approve_job_permission(self):
        self.add_permissions("extras.view_scheduledjob", "extras.change_scheduledjob")
        url = reverse("extras-api:scheduledjob-approve", kwargs={"pk": self.scheduled_job.pk})
        response = self.client.post(url, **self.header)
        self.assertHttpStatus(response, status.HTTP_403_FORBIDDEN)

    @override_settings(EXEMPT_VIEW_PERMISSIONS=["*"])
    def test_approve_job_without_change_scheduledjob_permission(self):
        self.add_permissions("extras.approve_job", "extras.view_scheduledjob")
        url = reverse("extras-api:scheduledjob-approve", kwargs={"pk": self.scheduled_job.pk})
        response = self.client.post(url, **self.header)
        self.assertHttpStatus(response, status.HTTP_403_FORBIDDEN)

    @override_settings(EXEMPT_VIEW_PERMISSIONS=["*"])
    def test_approve_job_same_user(self):
        self.add_permissions("extras.approve_job", "extras.view_scheduledjob", "extras.change_scheduledjob")
        scheduled_job = ScheduledJob.objects.create(
            name="test",
            task="nautobot.extras.tests.example_jobs.test_pass.TestPass",
            job_class=self.job_model.class_path,
            job_model=self.job_model,
            interval=JobExecutionType.TYPE_IMMEDIATELY,
            user=self.user,
            approval_required=True,
            start_time=now(),
        )
        url = reverse("extras-api:scheduledjob-approve", kwargs={"pk": scheduled_job.pk})
        response = self.client.post(url, **self.header)
        self.assertHttpStatus(response, status.HTTP_403_FORBIDDEN)

    @override_settings(EXEMPT_VIEW_PERMISSIONS=["*"])
    def test_approve_job(self):
        self.add_permissions("extras.approve_job", "extras.view_scheduledjob", "extras.change_scheduledjob")
        url = reverse("extras-api:scheduledjob-approve", kwargs={"pk": self.scheduled_job.pk})
        response = self.client.post(url, **self.header)
        self.assertHttpStatus(response, status.HTTP_200_OK)

    @override_settings(EXEMPT_VIEW_PERMISSIONS=["*"])
    def test_approve_job_in_past(self):
        self.add_permissions("extras.approve_job", "extras.view_scheduledjob", "extras.change_scheduledjob")
        scheduled_job = ScheduledJob.objects.create(
            name="test",
            task="nautobot.extras.tests.example_jobs.test_pass.TestPass",
            job_class=self.job_model.class_path,
            job_model=self.job_model,
            interval=JobExecutionType.TYPE_FUTURE,
            one_off=True,
            user=self.additional_user,
            approval_required=True,
            start_time=now(),
        )
        url = reverse("extras-api:scheduledjob-approve", kwargs={"pk": scheduled_job.pk})
        response = self.client.post(url, **self.header)
        self.assertHttpStatus(response, status.HTTP_400_BAD_REQUEST)

    @override_settings(EXEMPT_VIEW_PERMISSIONS=["*"])
    def test_approve_job_in_past_force(self):
        self.add_permissions("extras.approve_job", "extras.view_scheduledjob", "extras.change_scheduledjob")
        scheduled_job = ScheduledJob.objects.create(
            name="test",
            task="nautobot.extras.tests.example_jobs.test_pass.TestPass",
            job_class=self.job_model.class_path,
            job_model=self.job_model,
            interval=JobExecutionType.TYPE_FUTURE,
            one_off=True,
            user=self.additional_user,
            approval_required=True,
            start_time=now(),
        )
        url = reverse("extras-api:scheduledjob-approve", kwargs={"pk": scheduled_job.pk})
        response = self.client.post(url + "?force=true", **self.header)
        self.assertHttpStatus(response, status.HTTP_200_OK)

    @override_settings(EXEMPT_VIEW_PERMISSIONS=["*"])
    def test_deny_job_without_permission(self):
        url = reverse("extras-api:scheduledjob-deny", kwargs={"pk": self.scheduled_job.pk})
        with disable_warnings("django.request"):
            response = self.client.post(url, **self.header)
        self.assertHttpStatus(response, status.HTTP_403_FORBIDDEN)

    @override_settings(EXEMPT_VIEW_PERMISSIONS=["*"])
    def test_deny_job_without_approve_job_permission(self):
        self.add_permissions("extras.view_scheduledjob", "extras.delete_scheduledjob")
        url = reverse("extras-api:scheduledjob-deny", kwargs={"pk": self.scheduled_job.pk})
        response = self.client.post(url, **self.header)
        self.assertHttpStatus(response, status.HTTP_403_FORBIDDEN)

    @override_settings(EXEMPT_VIEW_PERMISSIONS=["*"])
    def test_deny_job_without_delete_scheduledjob_permission(self):
        self.add_permissions("extras.approve_job", "extras.view_scheduledjob")
        url = reverse("extras-api:scheduledjob-deny", kwargs={"pk": self.scheduled_job.pk})
        response = self.client.post(url, **self.header)
        self.assertHttpStatus(response, status.HTTP_403_FORBIDDEN)

    @override_settings(EXEMPT_VIEW_PERMISSIONS=["*"])
    def test_deny_job(self):
        self.add_permissions("extras.approve_job", "extras.view_scheduledjob", "extras.delete_scheduledjob")
        url = reverse("extras-api:scheduledjob-deny", kwargs={"pk": self.scheduled_job.pk})
        response = self.client.post(url, **self.header)
        self.assertHttpStatus(response, status.HTTP_200_OK)
        self.assertIsNone(ScheduledJob.objects.filter(pk=self.scheduled_job.pk).first())

    @override_settings(EXEMPT_VIEW_PERMISSIONS=[])
    def test_dry_run_job_without_permission(self):
        url = reverse("extras-api:scheduledjob-dry-run", kwargs={"pk": self.dryrun_scheduled_job.pk})
        with disable_warnings("django.request"):
            response = self.client.post(url, **self.header)
        self.assertHttpStatus(response, status.HTTP_403_FORBIDDEN)

    @override_settings(EXEMPT_VIEW_PERMISSIONS=["*"])
    def test_dry_run_job_without_run_job_permission(self):
        self.add_permissions("extras.view_scheduledjob")
        url = reverse("extras-api:scheduledjob-dry-run", kwargs={"pk": self.dryrun_scheduled_job.pk})
        response = self.client.post(url, **self.header)
        self.assertHttpStatus(response, status.HTTP_403_FORBIDDEN)

    @override_settings(EXEMPT_VIEW_PERMISSIONS=["*"])
    def test_dry_run_job(self):
        self.add_permissions("extras.run_job", "extras.view_scheduledjob")
        url = reverse("extras-api:scheduledjob-dry-run", kwargs={"pk": self.dryrun_scheduled_job.pk})
        response = self.client.post(url, **self.header)
        self.assertHttpStatus(response, status.HTTP_200_OK)

    @override_settings(EXEMPT_VIEW_PERMISSIONS=["*"])
    def test_dry_run_not_supported(self):
        self.add_permissions("extras.run_job", "extras.view_scheduledjob")
        url = reverse("extras-api:scheduledjob-dry-run", kwargs={"pk": self.scheduled_job.pk})
        response = self.client.post(url, **self.header)
        self.assertHttpStatus(response, status.HTTP_405_METHOD_NOT_ALLOWED)


class NoteTest(APIViewTestCases.APIViewTestCase):
    model = Note
    choices_fields = ["assigned_object_type"]

    @classmethod
    def setUpTestData(cls):
        location1 = Location.objects.filter(location_type=LocationType.objects.get(name="Campus")).first()
        location2 = Location.objects.filter(location_type=LocationType.objects.get(name="Campus")).last()
        ct = ContentType.objects.get_for_model(Location)
        user1 = User.objects.create(username="user1", is_active=True)
        user2 = User.objects.create(username="user2", is_active=True)

        cls.create_data = [
            {
                "note": "This is a test.",
                "assigned_object_id": location1.pk,
                "assigned_object_type": "dcim.location",
            },
            {
                "note": "This is a test.",
                "assigned_object_id": location2.pk,
                "assigned_object_type": "dcim.location",
            },
            {
                "note": "This is a note on location 1.",
                "assigned_object_id": location1.pk,
                "assigned_object_type": "dcim.location",
            },
        ]
        cls.bulk_update_data = {
            "note": "Bulk change.",
        }
        Note.objects.create(
            note="location has been placed on maintenance.",
            user=user1,
            assigned_object_type=ct,
            assigned_object_id=location1.pk,
        )
        Note.objects.create(
            note="location maintenance has ended.",
            user=user1,
            assigned_object_type=ct,
            assigned_object_id=location1.pk,
        )
        Note.objects.create(
            note="location is under duress.",
            user=user2,
            assigned_object_type=ct,
            assigned_object_id=location2.pk,
        )


class RelationshipTest(APIViewTestCases.APIViewTestCase, RequiredRelationshipTestMixin):
    model = Relationship

    create_data = [
        {
            "name": "Device VLANs",
            "slug": "device-vlans",
            "type": "many-to-many",
            "source_type": "ipam.vlan",
            "destination_type": "dcim.device",
        },
        {
            "name": "Primary VLAN",
            "slug": "primary-vlan",
            "type": "one-to-many",
            "source_type": "ipam.vlan",
            "destination_type": "dcim.device",
        },
        {
            "name": "Primary Interface",
            "slug": "primary-interface",
            "type": "one-to-one",
            "source_type": "dcim.device",
            "source_label": "primary interface",
            "destination_type": "dcim.interface",
            "destination_hidden": True,
        },
        {
            "name": "Relationship 1",
            "type": "one-to-one",
            "source_type": "dcim.device",
            "source_label": "primary interface",
            "destination_type": "dcim.interface",
            "destination_hidden": True,
        },
    ]

    bulk_update_data = {
        "source_filter": {"slug": ["some-slug"]},
    }
    choices_fields = ["destination_type", "source_type", "type", "required_on"]
    slug_source = "name"
    slugify_function = staticmethod(slugify_dashes_to_underscores)

    @classmethod
    def setUpTestData(cls):
        location_type = ContentType.objects.get_for_model(Location)
        device_type = ContentType.objects.get_for_model(Device)

        cls.relationships = (
            Relationship(
                name="Related locations",
                slug="related-locations",
                type="symmetric-many-to-many",
                source_type=location_type,
                destination_type=location_type,
            ),
            Relationship(
                name="Unrelated locations",
                slug="unrelated-locations",
                type="many-to-many",
                source_type=location_type,
                source_label="Other locations (from source side)",
                destination_type=location_type,
                destination_label="Other locations (from destination side)",
            ),
            Relationship(
                name="Devices found elsewhere",
                slug="devices-elsewhere",
                type="many-to-many",
                source_type=location_type,
                destination_type=device_type,
            ),
        )
        for relationship in cls.relationships:
            relationship.validated_save()
        cls.lt = LocationType.objects.get(name="Campus")
        location_status = Status.objects.get_for_model(Location).first()
        cls.location = Location.objects.create(name="Location 1", status=location_status, location_type=cls.lt)

    def test_get_all_relationships_on_location(self):
        """Verify that all relationships are accurately represented when requested."""
        self.add_permissions("dcim.view_location")
        response = self.client.get(
            reverse("dcim-api:location-detail", kwargs={"pk": self.location.pk}) + "?include=relationships",
            **self.header,
        )
        self.assertHttpStatus(response, status.HTTP_200_OK)
        self.assertIn("relationships", response.data)
        self.assertIsInstance(response.data["relationships"], dict)
        self.maxDiff = None
        self.assertEqual(
            {
                self.relationships[0].slug: {
                    "id": str(self.relationships[0].pk),
                    "url": self.absolute_api_url(self.relationships[0]),
                    "name": self.relationships[0].name,
                    "type": self.relationships[0].type,
                    "peer": {
                        "label": "locations",
                        "object_type": "dcim.location",
                        "objects": [],
                    },
                },
                self.relationships[1].slug: {
                    "id": str(self.relationships[1].pk),
                    "url": self.absolute_api_url(self.relationships[1]),
                    "name": self.relationships[1].name,
                    "type": self.relationships[1].type,
                    "destination": {
                        "label": self.relationships[1].source_label,  # yes -- it's a bit confusing
                        "object_type": "dcim.location",
                        "objects": [],
                    },
                    "source": {
                        "label": self.relationships[1].destination_label,  # yes -- it's a bit confusing
                        "object_type": "dcim.location",
                        "objects": [],
                    },
                },
                self.relationships[2].slug: {
                    "id": str(self.relationships[2].pk),
                    "url": self.absolute_api_url(self.relationships[2]),
                    "name": self.relationships[2].name,
                    "type": self.relationships[2].type,
                    "destination": {
                        "label": "devices",
                        "object_type": "dcim.device",
                        "objects": [],
                    },
                },
            },
            response.data["relationships"],
        )

    def test_populate_relationship_associations_on_location_create(self):
        """Verify that relationship associations can be populated at instance creation time."""
        location_type = LocationType.objects.get(name="Campus")
        existing_location_1 = Location.objects.create(
            name="Existing Location 1",
            status=Status.objects.get_for_model(Location).first(),
            location_type=location_type,
        )
        existing_location_2 = Location.objects.create(
            name="Existing Location 2",
            status=Status.objects.get_for_model(Location).first(),
            location_type=location_type,
        )
        manufacturer = Manufacturer.objects.first()
        device_type = DeviceType.objects.create(
            manufacturer=manufacturer,
            model="device Type 1",
            slug="device-type-1",
        )
        device_role = Role.objects.get_for_model(Device).first()
        device_status = Status.objects.get_for_model(Device).first()
        existing_device_1 = Device.objects.create(
            name="existing-device-location-1",
            status=device_status,
            role=device_role,
            device_type=device_type,
            location=existing_location_1,
        )
        existing_device_2 = Device.objects.create(
            name="existing-device-location-2",
            status=device_status,
            role=device_role,
            device_type=device_type,
            location=existing_location_2,
        )

        self.add_permissions("dcim.view_location", "dcim.add_location", "extras.add_relationshipassociation")
        response = self.client.post(
            reverse("dcim-api:location-list"),
            data={
                "name": "New location",
                "status": Status.objects.get_for_model(Location).first().pk,
                "location_type": location_type.pk,
                "relationships": {
                    self.relationships[0].slug: {
                        "peer": {
                            "objects": [str(existing_location_1.pk)],
                        },
                    },
                    self.relationships[1].slug: {
                        "source": {
                            "objects": [str(existing_location_2.pk)],
                        },
                    },
                    self.relationships[2].slug: {
                        "destination": {
                            "objects": [
                                {"name": "existing-device-location-1"},
                                {"name": "existing-device-location-2"},
                            ],
                        },
                    },
                },
            },
            format="json",
            **self.header,
        )
        self.assertHttpStatus(response, status.HTTP_201_CREATED)
        new_location_id = response.data["id"]
        # Peer case - don't distinguish source/destination
        self.assertTrue(
            RelationshipAssociation.objects.filter(
                relationship=self.relationships[0],
                source_type=self.relationships[0].source_type,
                source_id__in=[existing_location_1.pk, new_location_id],
                destination_type=self.relationships[0].destination_type,
                destination_id__in=[existing_location_1.pk, new_location_id],
            ).exists()
        )
        self.assertTrue(
            RelationshipAssociation.objects.filter(
                relationship=self.relationships[1],
                source_type=self.relationships[1].source_type,
                source_id=existing_location_2.pk,
                destination_type=self.relationships[1].destination_type,
                destination_id=new_location_id,
            ).exists()
        )
        self.assertTrue(
            RelationshipAssociation.objects.filter(
                relationship=self.relationships[2],
                source_type=self.relationships[2].source_type,
                source_id=new_location_id,
                destination_type=self.relationships[2].destination_type,
                destination_id=existing_device_1.pk,
            ).exists()
        )
        self.assertTrue(
            RelationshipAssociation.objects.filter(
                relationship=self.relationships[2],
                source_type=self.relationships[2].source_type,
                source_id=new_location_id,
                destination_type=self.relationships[2].destination_type,
                destination_id=existing_device_2.pk,
            ).exists()
        )

    def test_required_relationships(self):
        """
        1. Try creating an object when no required target object exists
        2. Try creating an object without specifying required target object(s)
        3. Try creating an object when all required data is present
        4. Test various bulk create/edit scenarios
        """

        # Parameterized tests (for creating and updating single objects):
        self.required_relationships_test(interact_with="api")

        # 4. Bulk create/edit tests:

        # VLAN endpoint to POST, PATCH and PUT multiple objects to:
        vlan_list_endpoint = reverse(get_route_for_model(VLAN, "list", api=True))

        def send_bulk_data(http_method, data):
            return getattr(self.client, http_method)(
                vlan_list_endpoint,
                data=data,
                format="json",
                **self.header,
            )

        device_status = Status.objects.get_for_model(Device).first()

        # Try deleting all devices and then creating 2 VLANs (fails):
        Device.objects.all().delete()
        response = send_bulk_data(
            "post",
            data=[
                {"vid": "1", "name": "1", "status": device_status.pk},
                {"vid": "2", "name": "2", "status": device_status.pk},
            ],
        )
        self.assertHttpStatus(response, 400)
        self.assertEqual(
            {
                "relationships": {
                    "vlans-devices-m2m": [
                        "VLANs require at least one device, but no devices exist yet. "
                        "Create a device by posting to /api/dcim/devices/",
                        'You need to specify ["relationships"]["vlans-devices-m2m"]["source"]["objects"].',
                    ]
                }
            },
            response.json(),
        )

        # Create test device for association
        device_for_association = test_views.create_test_device("VLAN Required Device")
        required_relationship_json = {"vlans-devices-m2m": {"source": {"objects": [str(device_for_association.id)]}}}
        expected_error_json = {
            "relationships": {
                "vlans-devices-m2m": [
                    'You need to specify ["relationships"]["vlans-devices-m2m"]["source"]["objects"].'
                ]
            }
        }

        # Test POST, PATCH and PUT
        for method in ["post", "patch", "put"]:
            if method == "post":
                vlan1_json_data = {
                    "vid": "1",
                    "name": "1",
                    "status": device_status.pk,
                }
                vlan2_json_data = {
                    "vid": "2",
                    "name": "2",
                    "status": device_status.pk,
                }
            else:
                vlan1, vlan2 = VLANFactory.create_batch(2)
                vlan1_json_data = {"status": device_status.pk, "id": str(vlan1.id)}
                # Add required fields for PUT method:
                if method == "put":
                    vlan1_json_data.update({"vid": vlan1.vid, "name": vlan1.name})

                vlan2_json_data = {"status": device_status.pk, "id": str(vlan2.id)}
                # Add required fields for PUT method:
                if method == "put":
                    vlan2_json_data.update({"vid": vlan2.vid, "name": vlan2.name})

            # Try method without specifying required relationships for either vlan1 or vlan2 (fails)
            json_data = [vlan1_json_data, vlan2_json_data]
            response = send_bulk_data(method, json_data)
            self.assertHttpStatus(response, 400)
            self.assertEqual(response.json(), expected_error_json)

            # Try method specifying required relationships for just vlan1 (fails)
            vlan1_json_data["relationships"] = required_relationship_json
            json_data = [vlan1_json_data, vlan2_json_data]
            response = send_bulk_data(method, json_data)
            self.assertHttpStatus(response, 400)
            self.assertEqual(response.json(), expected_error_json)

            # Try method specifying required relationships for both vlan1 and vlan2 (succeeds)
            vlan2_json_data["relationships"] = required_relationship_json
            json_data = [vlan1_json_data, vlan2_json_data]
            response = send_bulk_data(method, json_data)
            if method == "post":
                self.assertHttpStatus(response, 201)
            else:
                self.assertHttpStatus(response, 200)

            # Check the relationship associations were actually created
            for vlan in response.json():
                associated_device = vlan["relationships"]["vlans-devices-m2m"]["source"]["objects"][0]
                self.assertEqual(str(device_for_association.id), associated_device["id"])


class RelationshipAssociationTest(APIViewTestCases.APIViewTestCase):
    model = RelationshipAssociation
    choices_fields = ["destination_type", "source_type"]

    @classmethod
    def setUpTestData(cls):
        cls.location_type = ContentType.objects.get_for_model(Location)
        cls.device_type = ContentType.objects.get_for_model(Device)
        cls.location_status = Status.objects.get_for_model(Location).first()

        cls.relationship = Relationship(
            name="Devices found elsewhere",
            slug="elsewhere-devices",
            type="many-to-many",
            source_type=cls.location_type,
            destination_type=cls.device_type,
        )
        cls.relationship.validated_save()
        cls.lt = LocationType.objects.get(name="Campus")
        cls.locations = (
            Location.objects.create(
                name="Empty Location", slug="empty", status=cls.location_status, location_type=cls.lt
            ),
            Location.objects.create(
                name="Occupied Location", slug="occupied", status=cls.location_status, location_type=cls.lt
            ),
            Location.objects.create(
                name="Another Empty Location",
                slug="another-empty",
                status=cls.location_status,
                location_type=cls.lt,
            ),
        )
        manufacturer = Manufacturer.objects.first()
        devicetype = DeviceType.objects.create(manufacturer=manufacturer, model="Device Type 1", slug="device-type-1")
        devicerole = Role.objects.get_for_model(Device).first()
        device_status = Status.objects.get_for_model(Device).first()
        cls.devices = [
            Device.objects.create(
                name=f"Device {num}",
                device_type=devicetype,
                role=devicerole,
                location=cls.locations[1],
                status=device_status,
            )
            for num in range(1, 5)
        ]

        cls.associations = (
            RelationshipAssociation(
                relationship=cls.relationship,
                source_type=cls.location_type,
                source_id=cls.locations[0].pk,
                destination_type=cls.device_type,
                destination_id=cls.devices[0].pk,
            ),
            RelationshipAssociation(
                relationship=cls.relationship,
                source_type=cls.location_type,
                source_id=cls.locations[0].pk,
                destination_type=cls.device_type,
                destination_id=cls.devices[1].pk,
            ),
            RelationshipAssociation(
                relationship=cls.relationship,
                source_type=cls.location_type,
                source_id=cls.locations[0].pk,
                destination_type=cls.device_type,
                destination_id=cls.devices[2].pk,
            ),
        )
        for association in cls.associations:
            association.validated_save()

        cls.create_data = [
            {
                "relationship": cls.relationship.pk,
                "source_type": "dcim.location",
                "source_id": cls.locations[2].pk,
                "destination_type": "dcim.device",
                "destination_id": cls.devices[0].pk,
            },
            {
                "relationship": cls.relationship.pk,
                "source_type": "dcim.location",
                "source_id": cls.locations[2].pk,
                "destination_type": "dcim.device",
                "destination_id": cls.devices[1].pk,
            },
            {
                "relationship": cls.relationship.pk,
                "source_type": "dcim.location",
                "source_id": cls.locations[2].pk,
                "destination_type": "dcim.device",
                "destination_id": cls.devices[2].pk,
            },
        ]

    def test_create_invalid_relationship_association(self):
        """Test creation of invalid relationship association restricted by destination/source filter."""

        relationship = Relationship.objects.create(
            name="Device to location Rel 1",
            slug="device-to-location-rel-1",
            source_type=self.device_type,
            source_filter={"name": [self.devices[0].name]},
            destination_type=self.location_type,
            destination_label="Primary Rack",
            type=RelationshipTypeChoices.TYPE_ONE_TO_ONE,
            destination_filter={"name": [self.locations[0].name]},
        )

        associations = [
            (
                "destination",  # side
                self.locations[2].name,  # field name with an error
                {
                    "relationship": relationship.pk,
                    "source_type": "dcim.device",
                    "source_id": self.devices[0].pk,
                    "destination_type": "dcim.location",
                    "destination_id": self.locations[2].pk,
                },
            ),
            (
                "source",  # side
                self.devices[1].name,  # field name with an error
                {
                    "relationship": relationship.pk,
                    "source_type": "dcim.device",
                    "source_id": self.devices[1].pk,
                    "destination_type": "dcim.location",
                    "destination_id": self.locations[0].pk,
                },
            ),
        ]

        self.add_permissions("extras.add_relationshipassociation")

        for side, field_error_name, data in associations:
            response = self.client.post(self._get_list_url(), data, format="json", **self.header)
            self.assertHttpStatus(response, status.HTTP_400_BAD_REQUEST)
            self.assertEqual(
                response.data[side],
                [f"{field_error_name} violates {relationship.name} {side}_filter restriction"],
            )

    def test_model_clean_method_is_called(self):
        """Validate RelationshipAssociation clean method is called"""

        data = {
            "relationship": self.relationship.pk,
            "source_type": "dcim.device",
            "source_id": self.locations[2].pk,
            "destination_type": "dcim.device",
            "destination_id": self.devices[2].pk,
        }

        self.add_permissions("extras.add_relationshipassociation")

        response = self.client.post(self._get_list_url(), data, format="json", **self.header)
        self.assertHttpStatus(response, status.HTTP_400_BAD_REQUEST)
        self.assertEqual(
            response.data["source_type"], [f"source_type has a different value than defined in {self.relationship}"]
        )

    def test_get_association_data_on_location(self):
        """
        Check that `include=relationships` query parameter on a model endpoint includes relationships/associations.
        """
        self.add_permissions("dcim.view_location")
        response = self.client.get(
            reverse("dcim-api:location-detail", kwargs={"pk": self.locations[0].pk})
            + "?include=relationships"
            + "&depth=1",
            **self.header,
        )
        self.assertHttpStatus(response, status.HTTP_200_OK)
        self.assertIn("relationships", response.data)
        self.assertIsInstance(response.data["relationships"], dict)
        # Ensure consistent ordering
        response.data["relationships"][self.relationship.slug]["destination"]["objects"].sort(key=lambda v: v["name"])
        self.maxDiff = None
        relationship_data = response.data["relationships"][self.relationship.slug]
        self.assertEqual(relationship_data["id"], str(self.relationship.pk))
        self.assertEqual(relationship_data["url"], self.absolute_api_url(self.relationship))
        self.assertEqual(relationship_data["name"], self.relationship.name)
        self.assertEqual(relationship_data["type"], "many-to-many")
        self.assertEqual(relationship_data["destination"]["label"], "devices")
        self.assertEqual(relationship_data["destination"]["object_type"], "dcim.device")

        objects = response.data["relationships"][self.relationship.slug]["destination"]["objects"]
        for i, obj in enumerate(objects):
            self.assertEqual(obj["id"], str(self.devices[i].pk))
            self.assertEqual(obj["url"], self.absolute_api_url(self.devices[i]))
            self.assertEqual(
                obj["display"],
                self.devices[i].display,
            )
            self.assertEqual(
                obj["name"],
                self.devices[i].name,
            )

    def test_update_association_data_on_location(self):
        """
        Check that relationship-associations can be updated via the 'relationships' field.
        """
        self.add_permissions(
            "dcim.view_location",
            "dcim.change_location",
            "extras.add_relationshipassociation",
            "extras.delete_relationshipassociation",
        )
        initial_response = self.client.get(
            reverse("dcim-api:location-detail", kwargs={"pk": self.locations[0].pk}) + "?include=relationships",
            **self.header,
        )
        self.assertHttpStatus(initial_response, status.HTTP_200_OK)

        url = reverse("dcim-api:location-detail", kwargs={"pk": self.locations[0].pk})

        with self.subTest("Round-trip of same relationships data is a no-op"):
            response = self.client.patch(
                url,
                {"relationships": initial_response.data["relationships"]},
                format="json",
                **self.header,
            )
            self.assertHttpStatus(response, status.HTTP_200_OK)
            self.assertEqual(3, RelationshipAssociation.objects.filter(relationship=self.relationship).count())
            for association in self.associations:
                self.assertTrue(RelationshipAssociation.objects.filter(pk=association.pk).exists())

        with self.subTest("Omitting relationships data entirely is valid"):
            response = self.client.patch(
                url,
                {},
                format="json",
                **self.header,
            )
            self.assertHttpStatus(response, status.HTTP_200_OK)
            self.assertEqual(3, RelationshipAssociation.objects.filter(relationship=self.relationship).count())
            for association in self.associations:
                self.assertTrue(RelationshipAssociation.objects.filter(pk=association.pk).exists())

        with self.subTest("Error handling: nonexistent relationship"):
            response = self.client.patch(
                url,
                {"relationships": {"nonexistent-relationship": {"peer": {"objects": []}}}},
                format="json",
                **self.header,
            )
            self.assertHttpStatus(response, status.HTTP_400_BAD_REQUEST)
            self.assertEqual(
                str(response.data["relationships"][0]),
                '"nonexistent-relationship" is not a relationship on dcim.Location',
            )
            self.assertEqual(3, RelationshipAssociation.objects.filter(relationship=self.relationship).count())
            for association in self.associations:
                self.assertTrue(RelationshipAssociation.objects.filter(pk=association.pk).exists())

        with self.subTest("Error handling: wrong relationship"):
            Relationship.objects.create(
                name="Device-to-Device",
                slug="device-to-device",
                source_type=self.device_type,
                destination_type=self.device_type,
                type=RelationshipTypeChoices.TYPE_ONE_TO_ONE,
            )
            response = self.client.patch(
                url,
                {"relationships": {"device-to-device": {"peer": {"objects": []}}}},
                format="json",
                **self.header,
            )
            self.assertHttpStatus(response, status.HTTP_400_BAD_REQUEST)
            self.assertEqual(
                str(response.data["relationships"][0]), '"device-to-device" is not a relationship on dcim.Location'
            )
            self.assertEqual(3, RelationshipAssociation.objects.filter(relationship=self.relationship).count())
            for association in self.associations:
                self.assertTrue(RelationshipAssociation.objects.filter(pk=association.pk).exists())

        with self.subTest("Error handling: wrong relationship side"):
            response = self.client.patch(
                url,
                {"relationships": {self.relationship.slug: {"source": {"objects": []}}}},
                format="json",
                **self.header,
            )
            self.assertHttpStatus(response, status.HTTP_400_BAD_REQUEST)
            self.assertEqual(
                str(response.data["relationships"][0]),
                '"source" is not a valid side for "Devices found elsewhere" on dcim.Location',
            )
            self.assertEqual(3, RelationshipAssociation.objects.filter(relationship=self.relationship).count())
            for association in self.associations:
                self.assertTrue(RelationshipAssociation.objects.filter(pk=association.pk).exists())

        with self.subTest("Valid data: create/no-op/delete on RelationshipAssociations"):
            response = self.client.patch(
                url,
                {
                    "relationships": {
                        self.relationship.slug: {
                            "destination": {
                                "objects": [
                                    # remove devices[0] by omission
                                    str(self.devices[1].pk),  # existing device identified by PK
                                    {"name": self.devices[2].name},  # existing device identified by attributes
                                    {"id": self.devices[3].pk},  # new device association
                                ]
                            }
                        }
                    },
                },
                format="json",
                **self.header,
            )
            self.assertHttpStatus(response, status.HTTP_200_OK)
            # Removed association
            self.assertFalse(RelationshipAssociation.objects.filter(pk=self.associations[0].pk).exists())
            # Unchanged associations
            self.assertTrue(RelationshipAssociation.objects.filter(pk=self.associations[1].pk).exists())
            self.assertTrue(RelationshipAssociation.objects.filter(pk=self.associations[2].pk).exists())
            # Created association
            self.assertTrue(RelationshipAssociation.objects.filter(destination_id=self.devices[3].pk).exists())


class SecretTest(APIViewTestCases.APIViewTestCase):
    model = Secret
    bulk_update_data = {}

    create_data = [
        {
            "name": "NAPALM Username",
            "provider": "environment-variable",
            "description": "Username for all NAPALM devices",
            "parameters": {
                "variable": "NAPALM_USERNAME",
            },
        },
        {
            "name": "NAPALM Password",
            "provider": "environment-variable",
            "parameters": {
                "variable": "NAPALM_PASSWORD",
            },
        },
        {
            "name": "GitHub Token for My Repository",
            "provider": "text-file",
            "parameters": {
                "path": "/github-tokens/user/myusername.txt",
            },
        },
    ]

    @classmethod
    def setUpTestData(cls):
        secrets = (
            Secret(
                name="api-test-1",
                provider="environment-variable",
                parameters={"variable": "API_TEST_1"},
            ),
            Secret(
                name="api-test-2",
                provider="environment-variable",
                parameters={"variable": "API_TEST_2"},
            ),
            Secret(
                name="api-test-3",
                provider="environment-variable",
                parameters={"variable": "API_TEST_3"},
            ),
        )

        for secret in secrets:
            secret.validated_save()

    def test_secret_check(self):
        """
        Ensure that we can check the validity of a secret.
        """

        with self.subTest("Secret is not accessible"):
            test_secret = Secret.objects.create(
                name="secret-check-test-not-accessible",
                provider="text-file",
                parameters={"path": "/tmp/does-not-matter"},
            )
            response = self.client.get(reverse("extras-api:secret-check", kwargs={"pk": test_secret.pk}), **self.header)
            self.assertHttpStatus(response, status.HTTP_403_FORBIDDEN)

        self.add_permissions("extras.view_secret")

        with self.subTest("Secret check successful"):
            with tempfile.NamedTemporaryFile() as secret_file:
                secret_file.write(b"HELLO WORLD")
                test_secret = Secret.objects.create(
                    name="secret-check-test-accessible",
                    provider="text-file",
                    parameters={"path": secret_file.name},
                )
                response = self.client.get(
                    reverse("extras-api:secret-check", kwargs={"pk": test_secret.pk}), **self.header
                )
                self.assertHttpStatus(response, status.HTTP_200_OK)
                self.assertEqual(response.data["result"], True)

        with self.subTest("Secret check failed"):
            test_secret = Secret.objects.create(
                name="secret-check-test-failed",
                provider="text-file",
                parameters={"path": "/tmp/does-not-exist"},
            )
            response = self.client.get(reverse("extras-api:secret-check", kwargs={"pk": test_secret.pk}), **self.header)
            self.assertHttpStatus(response, status.HTTP_200_OK)
            self.assertEqual(response.data["result"], False)
            self.assertIn("SecretValueNotFoundError", response.data["message"])


class SecretsGroupTest(APIViewTestCases.APIViewTestCase):
    model = SecretsGroup
    bulk_update_data = {}

    @classmethod
    def setUpTestData(cls):
        secrets = secrets = (
            Secret.objects.create(
                name="secret-1", provider="environment-variable", parameters={"variable": "SOME_VAR"}
            ),
            Secret.objects.create(
                name="secret-2", provider="environment-variable", parameters={"variable": "ANOTHER_VAR"}
            ),
        )

        secrets_groups = (
            SecretsGroup.objects.create(name="Group A"),
            SecretsGroup.objects.create(name="Group B"),
            SecretsGroup.objects.create(name="Group C", description="Some group"),
        )

        SecretsGroupAssociation.objects.create(
            secret=secrets[0],
            secrets_group=secrets_groups[0],
            access_type=SecretsGroupAccessTypeChoices.TYPE_GENERIC,
            secret_type=SecretsGroupSecretTypeChoices.TYPE_SECRET,
        )
        SecretsGroupAssociation.objects.create(
            secret=secrets[1],
            secrets_group=secrets_groups[1],
            access_type=SecretsGroupAccessTypeChoices.TYPE_GENERIC,
            secret_type=SecretsGroupSecretTypeChoices.TYPE_SECRET,
        )

        cls.create_data = [
            {
                "name": "Secrets Group 1",
                "description": "First Secrets Group",
            },
            {
                "name": "Secrets Group 2",
                "description": "Second Secrets Group",
            },
            {
                "name": "Secrets Group 3",
                "description": "Third Secrets Group",
            },
        ]


class SecretsGroupAssociationTest(APIViewTestCases.APIViewTestCase):
    model = SecretsGroupAssociation
    bulk_update_data = {}
    choices_fields = ["access_type", "secret_type"]

    @classmethod
    def setUpTestData(cls):
        secrets = (
            Secret.objects.create(
                name="secret-1", provider="environment-variable", parameters={"variable": "SOME_VAR"}
            ),
            Secret.objects.create(
                name="secret-2", provider="environment-variable", parameters={"variable": "ANOTHER_VAR"}
            ),
            Secret.objects.create(
                name="secret-3", provider="environment-variable", parameters={"variable": "YET_ANOTHER"}
            ),
        )

        secrets_groups = (
            SecretsGroup.objects.create(name="Group A"),
            SecretsGroup.objects.create(name="Group B"),
            SecretsGroup.objects.create(name="Group C", description="Some group"),
        )

        SecretsGroupAssociation.objects.create(
            secret=secrets[0],
            secrets_group=secrets_groups[0],
            access_type=SecretsGroupAccessTypeChoices.TYPE_GENERIC,
            secret_type=SecretsGroupSecretTypeChoices.TYPE_SECRET,
        )
        SecretsGroupAssociation.objects.create(
            secret=secrets[1],
            secrets_group=secrets_groups[1],
            access_type=SecretsGroupAccessTypeChoices.TYPE_GENERIC,
            secret_type=SecretsGroupSecretTypeChoices.TYPE_SECRET,
        )
        SecretsGroupAssociation.objects.create(
            secret=secrets[2],
            secrets_group=secrets_groups[2],
            access_type=SecretsGroupAccessTypeChoices.TYPE_GENERIC,
            secret_type=SecretsGroupSecretTypeChoices.TYPE_SECRET,
        )

        cls.create_data = [
            {
                "secrets_group": secrets_groups[0].pk,
                "access_type": SecretsGroupAccessTypeChoices.TYPE_SSH,
                "secret_type": SecretsGroupSecretTypeChoices.TYPE_USERNAME,
                "secret": secrets[0].pk,
            },
            {
                "secrets_group": secrets_groups[1].pk,
                "access_type": SecretsGroupAccessTypeChoices.TYPE_SSH,
                "secret_type": SecretsGroupSecretTypeChoices.TYPE_USERNAME,
                "secret": secrets[1].pk,
            },
            {
                "secrets_group": secrets_groups[2].pk,
                "access_type": SecretsGroupAccessTypeChoices.TYPE_SSH,
                "secret_type": SecretsGroupSecretTypeChoices.TYPE_USERNAME,
                "secret": secrets[2].pk,
            },
        ]


class StatusTest(APIViewTestCases.APIViewTestCase):
    model = Status
    bulk_update_data = {
        "color": "000000",
    }

    create_data = [
        {
            "name": "Pizza",
            "color": "0000ff",
            "content_types": ["dcim.device", "dcim.rack"],
        },
        {
            "name": "Oysters",
            "color": "00ff00",
            "content_types": ["ipam.ipaddress", "ipam.prefix"],
        },
        {
            "name": "Bad combinations",
            "color": "ff0000",
            "content_types": ["dcim.device"],
        },
        {
            "name": "Status 1",
            "color": "ff0000",
            "content_types": ["dcim.device"],
        },
    ]


class TagTest(APIViewTestCases.APIViewTestCase):
    model = Tag
    create_data = [
        {"name": "Tag 4", "slug": "tag-4", "content_types": [Location._meta.label_lower]},
        {"name": "Tag 5", "slug": "tag-5", "content_types": [Location._meta.label_lower]},
        {"name": "Tag 6", "slug": "tag-6", "content_types": [Location._meta.label_lower]},
    ]

    @classmethod
    def setUpTestData(cls):
        cls.update_data = {
            "name": "A new tag name",
            "slug": "a-new-tag-name",
            "content_types": [f"{ct.app_label}.{ct.model}" for ct in TaggableClassesQuery().as_queryset()],
        }
        cls.bulk_update_data = {
            "content_types": [f"{ct.app_label}.{ct.model}" for ct in TaggableClassesQuery().as_queryset()]
        }

    def test_create_tags_with_invalid_content_types(self):
        self.add_permissions("extras.add_tag")

        # VLANGroup is an OrganizationalModel, not a PrimaryModel, and therefore does not support tags
        data = {**self.create_data[0], "content_types": [VLANGroup._meta.label_lower]}
        response = self.client.post(self._get_list_url(), data, format="json", **self.header)

        tag = Tag.objects.filter(slug=data["slug"])
        self.assertHttpStatus(response, 400)
        self.assertFalse(tag.exists())
        self.assertIn(f"Invalid content type: {VLANGroup._meta.label_lower}", response.data["content_types"])

    def test_create_tags_without_content_types(self):
        self.add_permissions("extras.add_tag")
        data = {
            "name": "Tag 8",
            "slug": "tag-8",
        }

        response = self.client.post(self._get_list_url(), data, format="json", **self.header)
        self.assertHttpStatus(response, 400)
        self.assertEqual(str(response.data["content_types"][0]), "This field is required.")

    def test_update_tags_remove_content_type(self):
        """Test removing a tag content_type that is been tagged to a model"""
        self.add_permissions("extras.change_tag")

        tag_1 = Tag.objects.filter(content_types=ContentType.objects.get_for_model(Location)).first()
        location = Location.objects.filter(location_type=LocationType.objects.get(name="Campus")).first()
        location.tags.add(tag_1)

        tag_content_types = list(tag_1.content_types.all())
        tag_content_types.remove(ContentType.objects.get_for_model(Location))

        url = self._get_detail_url(tag_1)
        data = {"content_types": [f"{ct.app_label}.{ct.model}" for ct in tag_content_types]}

        response = self.client.patch(url, data, format="json", **self.header)
        self.assertHttpStatus(response, 400)
        self.assertEqual(
            str(response.data["content_types"][0]), "Unable to remove dcim.location. Dependent objects were found."
        )

    def test_update_tag_content_type_unchanged(self):
        """Test updating a tag without changing its content-types."""
        self.add_permissions("extras.change_tag")

        tag = Tag.objects.exclude(content_types=ContentType.objects.get_for_model(Location)).first()
        tag_content_types = list(tag.content_types.all())
        url = self._get_detail_url(tag)
        data = {"color": ColorChoices.COLOR_LIME}

        response = self.client.patch(url, data, format="json", **self.header)
        self.assertHttpStatus(response, status.HTTP_200_OK)
        self.assertEqual(response.data["color"], ColorChoices.COLOR_LIME)
        self.assertEqual(
            sorted(response.data["content_types"]), sorted([f"{ct.app_label}.{ct.model}" for ct in tag_content_types])
        )

        tag.refresh_from_db()
        self.assertEqual(tag.color, ColorChoices.COLOR_LIME)
        self.assertEqual(list(tag.content_types.all()), tag_content_types)


class WebhookTest(APIViewTestCases.APIViewTestCase):
    model = Webhook
    create_data = [
        {
            "content_types": ["dcim.consoleport"],
            "name": "api-test-4",
            "type_create": True,
            "payload_url": "http://example.com/test4",
            "http_method": "POST",
            "http_content_type": "application/json",
            "ssl_verification": True,
        },
        {
            "content_types": ["dcim.consoleport"],
            "name": "api-test-5",
            "type_update": True,
            "payload_url": "http://example.com/test5",
            "http_method": "POST",
            "http_content_type": "application/json",
            "ssl_verification": True,
        },
        {
            "content_types": ["dcim.consoleport"],
            "name": "api-test-6",
            "type_delete": True,
            "payload_url": "http://example.com/test6",
            "http_method": "POST",
            "http_content_type": "application/json",
            "ssl_verification": True,
        },
    ]
    choices_fields = ["http_method"]

    @classmethod
    def setUpTestData(cls):
        cls.webhooks = (
            Webhook(
                name="api-test-1",
                type_create=True,
                payload_url="http://example.com/test1",
                http_method="POST",
                http_content_type="application/json",
                ssl_verification=True,
            ),
            Webhook(
                name="api-test-2",
                type_update=True,
                payload_url="http://example.com/test2",
                http_method="POST",
                http_content_type="application/json",
                ssl_verification=True,
            ),
            Webhook(
                name="api-test-3",
                type_delete=True,
                payload_url="http://example.com/test3",
                http_method="POST",
                http_content_type="application/json",
                ssl_verification=True,
            ),
        )

        obj_type = ContentType.objects.get_for_model(DeviceType)

        for webhook in cls.webhooks:
            webhook.save()
            webhook.content_types.set([obj_type])

    def test_create_webhooks_with_diff_content_type_same_url_same_action(self):
        """
        Create a new webhook with diffrent content_types, same url and same action with a webhook that exists

        Example:
            Webhook 1: dcim | device type, create, http://localhost
            Webhook 2: dcim | console port, create, http://localhost
        """
        self.add_permissions("extras.add_webhook")

        data = (
            {
                "content_types": ["dcim.consoleport"],
                "name": "api-test-7",
                "type_create": self.webhooks[0].type_create,
                "payload_url": self.webhooks[0].payload_url,
                "http_method": self.webhooks[0].http_method,
                "http_content_type": self.webhooks[0].http_content_type,
                "ssl_verification": self.webhooks[0].ssl_verification,
            },
        )

        response = self.client.post(self._get_list_url(), data, format="json", **self.header)
        self.assertHttpStatus(response, status.HTTP_201_CREATED)

    def test_create_webhooks_with_same_content_type_same_url_diff_action(self):
        """
        Create a new webhook with same content_types, same url and diff action with a webhook that exists

        Example:
            Webhook 1: dcim | device type, create, http://localhost
            Webhook 2: dcim | device type, delete, http://localhost
        """
        self.add_permissions("extras.add_webhook")

        data = (
            {
                "content_types": ["dcim.devicetype"],
                "name": "api-test-7",
                "type_update": True,
                "payload_url": self.webhooks[0].payload_url,
                "http_method": self.webhooks[0].http_method,
                "http_content_type": self.webhooks[0].http_content_type,
                "ssl_verification": self.webhooks[0].ssl_verification,
            },
        )

        response = self.client.post(self._get_list_url(), data, format="json", **self.header)
        self.assertHttpStatus(response, status.HTTP_201_CREATED)

    def test_create_webhooks_with_same_content_type_same_url_common_action(self):
        """
        Create a new webhook with same content_types, same url and common action with a webhook that exists

        Example:
            Webhook 1: dcim | device type, create, http://localhost
            Webhook 2: dcim | device type, create, update, http://localhost
        """
        self.add_permissions("extras.add_webhook")

        data = (
            {
                "content_types": ["dcim.devicetype"],
                "name": "api-test-7",
                "type_create": self.webhooks[0].type_create,
                "type_update": True,
                "payload_url": self.webhooks[0].payload_url,
                "http_method": self.webhooks[0].http_method,
                "http_content_type": self.webhooks[0].http_content_type,
                "ssl_verification": self.webhooks[0].ssl_verification,
            },
        )

        response = self.client.post(self._get_list_url(), data, format="json", **self.header)
        self.assertHttpStatus(response, status.HTTP_400_BAD_REQUEST)
        self.assertEqual(
            response.data[0]["type_create"][0],
            "A webhook already exists for create on dcim | device type to URL http://example.com/test1",
        )

    def test_patch_webhooks_with_same_content_type_same_url_common_action(self):
        self.add_permissions("extras.change_webhook")

        self.webhooks[2].payload_url = self.webhooks[1].payload_url
        self.webhooks[2].save()

        data = {"type_update": True}

        response = self.client.patch(self._get_detail_url(self.webhooks[2]), data, format="json", **self.header)
        self.assertHttpStatus(response, status.HTTP_400_BAD_REQUEST)
        self.assertEqual(
            response.data["type_update"][0],
            f"A webhook already exists for update on dcim | device type to URL {self.webhooks[1].payload_url}",
        )

    def test_patch_webhooks(self):
        self.add_permissions("extras.change_webhook")

        instance = Webhook.objects.create(
            name="api-test-4",
            type_update=True,
            payload_url=self.webhooks[1].payload_url,
            http_method="POST",
            http_content_type="application/json",
            ssl_verification=True,
        )
        instance.content_types.set([ContentType.objects.get_for_model(DeviceType)])

        data = {"type_delete": True}
        response = self.client.patch(self._get_detail_url(self.webhooks[2]), data, format="json", **self.header)
        self.assertHttpStatus(response, status.HTTP_200_OK)

        data = {"content_types": ["dcim.device"]}
        response = self.client.patch(self._get_detail_url(self.webhooks[2]), data, format="json", **self.header)
        self.assertHttpStatus(response, status.HTTP_200_OK)

        data = {"payload_url": "http://example.com/test4"}
        response = self.client.patch(self._get_detail_url(self.webhooks[2]), data, format="json", **self.header)
        self.assertHttpStatus(response, status.HTTP_200_OK)

    def test_invalid_webhooks_patch(self):
        self.add_permissions("extras.change_webhook")

        # Test patch payload_url with conflicts
        instance_1 = Webhook.objects.create(
            name="api-test-4",
            type_update=True,
            payload_url="http://example.com/test4",
            http_method="POST",
            http_content_type="application/json",
            ssl_verification=True,
        )
        instance_1.content_types.set([ContentType.objects.get_for_model(DeviceType)])

        data = {"payload_url": "http://example.com/test2"}
        response = self.client.patch(self._get_detail_url(instance_1), data, format="json", **self.header)
        self.assertEqual(
            response.data["type_update"][0],
            "A webhook already exists for update on dcim | device type to URL http://example.com/test2",
        )

        # Test patch content_types with conflicts
        instance_2 = Webhook.objects.create(
            name="api-test-5",
            type_create=True,
            payload_url="http://example.com/test1",
            http_method="POST",
            http_content_type="application/json",
            ssl_verification=True,
        )
        instance_2.content_types.set([ContentType.objects.get_for_model(Device)])

        data = {"content_types": ["dcim.devicetype"]}
        response = self.client.patch(self._get_detail_url(instance_2), data, format="json", **self.header)
        self.assertEqual(
            response.data["type_create"][0],
            "A webhook already exists for create on dcim | device type to URL http://example.com/test1",
        )


class RoleTest(APIViewTestCases.APIViewTestCase):
    model = Role
    bulk_update_data = {
        "color": "000000",
    }

    create_data = [
        {
            "name": "Role 1",
            "color": "0000ff",
            "content_types": ["dcim.device", "dcim.rack"],
        },
        {
            "name": "Role 2",
            "color": "0000ff",
            "content_types": ["dcim.rack"],
        },
        {
            "name": "Role 3",
            "color": "0000ff",
            "content_types": ["ipam.ipaddress", "ipam.vlan"],
        },
    ]<|MERGE_RESOLUTION|>--- conflicted
+++ resolved
@@ -2004,12 +2004,7 @@
         JobResult.objects.create(
             job_model=jobs[0],
             name=jobs[0].class_path,
-<<<<<<< HEAD
-            date_done=datetime.now(),
-=======
-            obj_type=job_ct,
             date_done=now(),
->>>>>>> 94eebbcb
             user=None,
             status=JobResultStatusChoices.STATUS_SUCCESS,
             task_kwargs={},
@@ -2018,12 +2013,7 @@
         JobResult.objects.create(
             job_model=None,
             name="Git Repository",
-<<<<<<< HEAD
-            date_done=datetime.now(),
-=======
-            obj_type=git_ct,
             date_done=now(),
->>>>>>> 94eebbcb
             user=None,
             status=JobResultStatusChoices.STATUS_SUCCESS,
             task_kwargs={"repository_pk": uuid.uuid4()},

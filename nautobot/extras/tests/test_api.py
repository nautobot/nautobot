from datetime import datetime, timedelta
import uuid
from unittest import mock

from django.conf import settings
from django.contrib.auth import get_user_model
from django.contrib.contenttypes.models import ContentType
from django.core.files.uploadedfile import SimpleUploadedFile
from django.test import override_settings
from django.urls import reverse
from django.utils.timezone import make_aware, now
from rest_framework import status

from nautobot.core.choices import ColorChoices
from nautobot.core.testing import APITestCase, APIViewTestCases
from nautobot.core.testing.utils import disable_warnings
from nautobot.core.utils.lookup import get_route_for_model
from nautobot.core.models.fields import slugify_dashes_to_underscores
from nautobot.dcim.models import (
    Device,
    DeviceType,
    Manufacturer,
    Location,
    LocationType,
    Rack,
    RackGroup,
)
from nautobot.dcim.tests import test_views
from nautobot.extras.api.nested_serializers import NestedJobResultSerializer
from nautobot.extras.choices import (
    DynamicGroupOperatorChoices,
    JobExecutionType,
    JobResultStatusChoices,
    RelationshipTypeChoices,
    SecretsGroupAccessTypeChoices,
    SecretsGroupSecretTypeChoices,
)
from nautobot.extras.jobs import get_job
from nautobot.extras.models import (
    ComputedField,
    ConfigContext,
    ConfigContextSchema,
    CustomField,
    CustomLink,
    DynamicGroup,
    DynamicGroupMembership,
    ExportTemplate,
    GitRepository,
    GraphQLQuery,
    ImageAttachment,
    Job,
    JobLogEntry,
    JobResult,
    Note,
    Relationship,
    RelationshipAssociation,
    Role,
    ScheduledJob,
    Secret,
    SecretsGroup,
    SecretsGroupAssociation,
    Status,
    Tag,
    Webhook,
)
from nautobot.extras.models.jobs import JobHook
from nautobot.extras.tests.test_relationships import RequiredRelationshipTestMixin
from nautobot.extras.utils import TaggableClassesQuery
from nautobot.ipam.factory import VLANFactory
from nautobot.ipam.models import VLAN, VLANGroup
from nautobot.users.models import ObjectPermission


User = get_user_model()


class AppTest(APITestCase):
    def test_root(self):
        url = reverse("extras-api:api-root")
        response = self.client.get(f"{url}?format=api", **self.header)

        self.assertEqual(response.status_code, 200)


#
#  Computed Fields
#


class ComputedFieldTest(APIViewTestCases.APIViewTestCase):
    model = ComputedField
    brief_fields = [
        "content_type",
        "display",
        "id",
        "label",
        "url",
    ]
    choices_fields = ["content_type"]
    create_data = [
        {
            "content_type": "dcim.location",
            "slug": "cf4",
            "label": "Computed Field 4",
            "template": "{{ obj.name }}",
            "fallback_value": "error",
        },
        {
            "content_type": "dcim.location",
            "slug": "cf5",
            "label": "Computed Field 5",
            "template": "{{ obj.name }}",
            "fallback_value": "error",
        },
        {
            "content_type": "dcim.location",
            "slug": "cf6",
            "label": "Computed Field 6",
            "template": "{{ obj.name }}",
        },
        {
            "content_type": "dcim.location",
            "label": "Computed Field 7",
            "template": "{{ obj.name }}",
            "fallback_value": "error",
        },
    ]
    update_data = {
        "content_type": "dcim.location",
        "slug": "cf1",
        "label": "My Computed Field",
    }
    bulk_update_data = {
        "description": "New description",
    }
    slug_source = "label"
    slugify_function = staticmethod(slugify_dashes_to_underscores)

    @classmethod
    def setUpTestData(cls):
        location_ct = ContentType.objects.get_for_model(Location)

        ComputedField.objects.create(
            slug="cf1",
            label="Computed Field One",
            template="{{ obj.name }}",
            fallback_value="error",
            content_type=location_ct,
        )
        ComputedField.objects.create(
            slug="cf2",
            label="Computed Field Two",
            template="{{ obj.name }}",
            fallback_value="error",
            content_type=location_ct,
        )
        ComputedField.objects.create(
            slug="cf3",
            label="Computed Field Three",
            template="{{ obj.name }}",
            fallback_value="error",
            content_type=location_ct,
        )

        cls.location = Location.objects.filter(location_type=LocationType.objects.get(name="Campus")).first()

    def test_computed_field_include(self):
        """Test that explicitly including a computed field behaves as expected."""
        self.add_permissions("dcim.view_location")
        url = reverse("dcim-api:location-detail", kwargs={"pk": self.location.pk})

        # First get the object without computed fields.
        response = self.client.get(url, **self.header)
        self.assertNotIn("computed_fields", response.json())

        # Now get it with computed fields.
        params = {"include": "computed_fields"}
        response = self.client.get(url, data=params, **self.header)
        self.assertIn("computed_fields", response.json())


class ConfigContextTest(APIViewTestCases.APIViewTestCase):
    model = ConfigContext
    brief_fields = ["display", "id", "name", "url"]
    create_data = [
        {
            "name": "Config Context 4",
            "data": {"more_foo": True},
        },
        {
            "name": "Config Context 5",
            "data": {"more_bar": False},
        },
        {
            "name": "Config Context 6",
            "data": {"more_baz": None},
        },
    ]
    bulk_update_data = {
        "description": "New description",
    }
    choices_fields = ["owner_content_type"]

    @classmethod
    def setUpTestData(cls):
        ConfigContext.objects.create(name="Config Context 1", weight=100, data={"foo": 123})
        ConfigContext.objects.create(name="Config Context 2", weight=200, data={"bar": 456})
        ConfigContext.objects.create(name="Config Context 3", weight=300, data={"baz": 789})

    def test_render_configcontext_for_object(self):
        """
        Test rendering config context data for a device.
        """
        manufacturer = Manufacturer.objects.create(name="Manufacturer 1", slug="manufacturer-1")
        devicetype = DeviceType.objects.create(manufacturer=manufacturer, model="Device Type 1", slug="device-type-1")
        devicerole = Role.objects.get_for_model(Device).first()
        location = Location.objects.filter(location_type=LocationType.objects.get(name="Campus")).first()
        device = Device.objects.create(name="Device 1", device_type=devicetype, role=devicerole, location=location)

        # Test default config contexts (created at test setup)
        rendered_context = device.get_config_context()
        self.assertEqual(rendered_context["foo"], 123)
        self.assertEqual(rendered_context["bar"], 456)
        self.assertEqual(rendered_context["baz"], 789)

        # Test API response as well
        self.add_permissions("dcim.view_device")
        device_url = reverse("dcim-api:device-detail", kwargs={"pk": device.pk})
        response = self.client.get(device_url, **self.header)
        self.assertHttpStatus(response, status.HTTP_200_OK)
        self.assertIn("config_context", response.data)
        self.assertEqual(response.data["config_context"], {"foo": 123, "bar": 456, "baz": 789}, response.data)

        # Add another context specific to the location
        configcontext4 = ConfigContext(name="Config Context 4", data={"location_data": "ABC"})
        configcontext4.save()
        configcontext4.locations.add(location)
        rendered_context = device.get_config_context()
        self.assertEqual(rendered_context["location_data"], "ABC")
        response = self.client.get(device_url, **self.header)
        self.assertHttpStatus(response, status.HTTP_200_OK)
        self.assertIn("config_context", response.data)
        self.assertEqual(response.data["config_context"]["location_data"], "ABC", response.data["config_context"])

        # Override one of the default contexts
        configcontext5 = ConfigContext(name="Config Context 5", weight=2000, data={"foo": 999})
        configcontext5.save()
        configcontext5.locations.add(location)
        rendered_context = device.get_config_context()
        self.assertEqual(rendered_context["foo"], 999)
        response = self.client.get(device_url, **self.header)
        self.assertHttpStatus(response, status.HTTP_200_OK)
        self.assertIn("config_context", response.data)
        self.assertEqual(response.data["config_context"]["foo"], 999, response.data["config_context"])

        # Add a context which does NOT match our device and ensure it does not apply
        location2 = Location.objects.filter(location_type=LocationType.objects.get(name="Campus")).last()
        configcontext6 = ConfigContext(name="Config Context 6", weight=2000, data={"bar": 999})
        configcontext6.save()
        configcontext6.locations.add(location2)
        rendered_context = device.get_config_context()
        self.assertEqual(rendered_context["bar"], 456)
        response = self.client.get(device_url, **self.header)
        self.assertHttpStatus(response, status.HTTP_200_OK)
        self.assertIn("config_context", response.data)
        self.assertEqual(response.data["config_context"]["bar"], 456, response.data["config_context"])

    def test_schema_validation_pass(self):
        """
        Given a config context schema
        And a config context that conforms to that schema
        Assert that the config context passes schema validation via full_clean()
        """
        schema = ConfigContextSchema.objects.create(
            name="Schema 1", slug="schema-1", data_schema={"type": "object", "properties": {"foo": {"type": "string"}}}
        )
        self.add_permissions("extras.add_configcontext")

        data = {"name": "Config Context with schema", "weight": 100, "data": {"foo": "bar"}, "schema": str(schema.pk)}
        response = self.client.post(self._get_list_url(), data, format="json", **self.header)
        self.assertHttpStatus(response, status.HTTP_201_CREATED)
        self.assertEqual(response.data["schema"]["id"], str(schema.pk))

    def test_schema_validation_fails(self):
        """
        Given a config context schema
        And a config context that *does not* conform to that schema
        Assert that the config context fails schema validation via full_clean()
        """
        schema = ConfigContextSchema.objects.create(
            name="Schema 1", slug="schema-1", data_schema={"type": "object", "properties": {"foo": {"type": "integer"}}}
        )
        self.add_permissions("extras.add_configcontext")

        data = {
            "name": "Config Context with bad schema",
            "weight": 100,
            "data": {"foo": "bar"},
            "schema": str(schema.pk),
        }
        response = self.client.post(self._get_list_url(), data, format="json", **self.header)
        self.assertHttpStatus(response, status.HTTP_400_BAD_REQUEST)


class ConfigContextSchemaTest(APIViewTestCases.APIViewTestCase):
    model = ConfigContextSchema
    brief_fields = ["display", "id", "name", "slug", "url"]
    create_data = [
        {
            "name": "Schema 4",
            "slug": "schema-4",
            "data_schema": {"type": "object", "properties": {"foo": {"type": "string"}}},
        },
        {
            "name": "Schema 5",
            "slug": "schema-5",
            "data_schema": {"type": "object", "properties": {"bar": {"type": "string"}}},
        },
        {
            "name": "Schema 6",
            "slug": "schema-6",
            "data_schema": {"type": "object", "properties": {"buz": {"type": "string"}}},
        },
        {
            "name": "Schema 7",
            "data_schema": {"type": "object", "properties": {"buz": {"type": "string"}}},
        },
    ]
    bulk_update_data = {
        "description": "New description",
    }
    choices_fields = ["owner_content_type"]
    slug_source = "name"

    @classmethod
    def setUpTestData(cls):
        ConfigContextSchema.objects.create(
            name="Schema 1", slug="schema-1", data_schema={"type": "object", "properties": {"foo": {"type": "string"}}}
        )
        ConfigContextSchema.objects.create(
            name="Schema 2", slug="schema-2", data_schema={"type": "object", "properties": {"bar": {"type": "string"}}}
        )
        ConfigContextSchema.objects.create(
            name="Schema 3", slug="schema-3", data_schema={"type": "object", "properties": {"baz": {"type": "string"}}}
        )


class ContentTypeTest(APITestCase):
    @override_settings(EXEMPT_VIEW_PERMISSIONS=["contenttypes.contenttype"])
    def test_list_objects(self):
        contenttype_count = ContentType.objects.count()

        response = self.client.get(reverse("extras-api:contenttype-list"), **self.header)
        self.assertHttpStatus(response, status.HTTP_200_OK)
        self.assertEqual(response.data["count"], contenttype_count)

    @override_settings(EXEMPT_VIEW_PERMISSIONS=["contenttypes.contenttype"])
    def test_get_object(self):
        contenttype = ContentType.objects.first()

        url = reverse("extras-api:contenttype-detail", kwargs={"pk": contenttype.pk})
        self.assertHttpStatus(self.client.get(url, **self.header), status.HTTP_200_OK)


class CreatedUpdatedFilterTest(APITestCase):
    def setUp(self):
        super().setUp()

        self.location1 = Location.objects.filter(location_type=LocationType.objects.get(name="Campus")).first()
        self.rackgroup1 = RackGroup.objects.create(
            location=self.location1, name="Test Rack Group 1", slug="test-rack-group-1"
        )
        self.rackrole1 = Role.objects.get_for_model(Rack).first()
        self.rack1 = Rack.objects.create(
            location=self.location1,
            group=self.rackgroup1,
            role=self.rackrole1,
            name="Test Rack 1",
            u_height=42,
        )
        self.rack2 = Rack.objects.create(
            location=self.location1,
            group=self.rackgroup1,
            role=self.rackrole1,
            name="Test Rack 2",
            u_height=42,
        )

        # change the created and last_updated of one
        Rack.objects.filter(pk=self.rack2.pk).update(
            last_updated=make_aware(datetime(2001, 2, 3, 1, 2, 3, 4)),
            created=make_aware(datetime(2001, 2, 3)),
        )

    def test_get_rack_created(self):
        self.add_permissions("dcim.view_rack")
        url = reverse("dcim-api:rack-list")
        response = self.client.get(f"{url}?created=2001-02-03", **self.header)

        self.assertHttpStatus(response, status.HTTP_200_OK)
        self.assertEqual(response.data["count"], 1)
        self.assertEqual(response.data["results"][0]["id"], str(self.rack2.pk))

    def test_get_rack_created_gte(self):
        self.add_permissions("dcim.view_rack")
        url = reverse("dcim-api:rack-list")
        response = self.client.get(f"{url}?created__gte=2001-02-04", **self.header)

        self.assertHttpStatus(response, status.HTTP_200_OK)
        self.assertEqual(response.data["count"], 1)
        self.assertEqual(response.data["results"][0]["id"], str(self.rack1.pk))

    def test_get_rack_created_lte(self):
        self.add_permissions("dcim.view_rack")
        url = reverse("dcim-api:rack-list")
        response = self.client.get(f"{url}?created__lte=2001-02-04", **self.header)

        self.assertHttpStatus(response, status.HTTP_200_OK)
        self.assertEqual(response.data["count"], 1)
        self.assertEqual(response.data["results"][0]["id"], str(self.rack2.pk))

    def test_get_rack_last_updated(self):
        self.add_permissions("dcim.view_rack")
        url = reverse("dcim-api:rack-list")
        response = self.client.get(f"{url}?last_updated=2001-02-03%2001:02:03.000004", **self.header)

        self.assertHttpStatus(response, status.HTTP_200_OK)
        self.assertEqual(response.data["count"], 1)
        self.assertEqual(response.data["results"][0]["id"], str(self.rack2.pk))

    def test_get_rack_last_updated_gte(self):
        self.add_permissions("dcim.view_rack")
        url = reverse("dcim-api:rack-list")
        response = self.client.get(f"{url}?last_updated__gte=2001-02-04%2001:02:03.000004", **self.header)

        self.assertHttpStatus(response, status.HTTP_200_OK)
        self.assertEqual(response.data["count"], 1)
        self.assertEqual(response.data["results"][0]["id"], str(self.rack1.pk))

    def test_get_rack_last_updated_lte(self):
        self.add_permissions("dcim.view_rack")
        url = reverse("dcim-api:rack-list")
        response = self.client.get(f"{url}?last_updated__lte=2001-02-04%2001:02:03.000004", **self.header)

        self.assertHttpStatus(response, status.HTTP_200_OK)
        self.assertEqual(response.data["count"], 1)
        self.assertEqual(response.data["results"][0]["id"], str(self.rack2.pk))


class CustomFieldTest(APIViewTestCases.APIViewTestCase):
    """Tests for the CustomField REST API."""

    model = CustomField
    brief_fields = ["display", "id", "name", "url"]
    create_data = [
        {
<<<<<<< HEAD
            "content_types": ["dcim.location"],
            "name": "cf4",
            "type": "date",
        },
        {
            "content_types": ["dcim.location"],
            "name": "cf5",
            "type": "url",
        },
        {
            "content_types": ["dcim.location"],
            "name": "cf6",
            "type": "select",
            "label": "Custom Field 6",
        },
    ]
    update_data = {
        "content_types": ["dcim.location"],
        "name": "cf1",
        "label": "foo",
    }
    bulk_update_data = {
        "description": "New description",
    }
    choices_fields = ["filter_logic", "type"]
    slug_source = "label"
    slugify_function = staticmethod(slugify_dashes_to_underscores)

    @classmethod
    def setUpTestData(cls):
        location_ct = ContentType.objects.get_for_model(Location)

        custom_fields = (
            CustomField(name="cf1", type="text"),
            CustomField(name="cf2", type="integer"),
            CustomField(name="cf3", type="boolean"),
        )
        for cf in custom_fields:
            cf.validated_save()
            cf.content_types.add(location_ct)

    def test_create_object(self):
        super(APIViewTestCases.APIViewTestCase, self).test_create_object()
        # Verify that label is auto-populated when not specified
        for create_data in self.create_data:
            instance = self._get_queryset().get(name=create_data["name"])
            self.assertEqual(instance.label, create_data.get("label", instance.name))


class CustomFieldTestVersion14(CustomFieldTestVersion12):
    """Tests for the API version 1.4+ CustomField REST API."""

    api_version = "1.4"
    create_data = [
        {
            "content_types": ["dcim.location"],
=======
            "content_types": ["dcim.site"],
>>>>>>> 122c0234
            "label": "Custom Field 4",
            "slug": "cf4",
            "type": "date",
            "weight": 100,
        },
        {
            "content_types": ["dcim.location", "dcim.device"],
            "label": "Custom Field 5",
            "slug": "cf5",
            "type": "url",
            "default": "http://example.com",
            "weight": 200,
        },
        {
            "content_types": ["dcim.location"],
            "label": "Custom Field 6",
            "slug": "cf6",
            "type": "select",
            "description": "A select custom field",
            "weight": 300,
        },
    ]
    update_data = {
        "content_types": ["dcim.location"],
        "description": "New description",
        "label": "Non-unique label",
    }
    bulk_update_data = {
        "description": "New description",
    }
    choices_fields = ["filter_logic", "type"]
    slug_source = "label"
    slugify_function = staticmethod(slugify_dashes_to_underscores)

    @classmethod
    def setUpTestData(cls):
        location_ct = ContentType.objects.get_for_model(Location)

        custom_fields = (
            CustomField(slug="cf1", label="Custom Field 1", type="text"),
            CustomField(slug="cf2", label="Custom Field 2", type="integer"),
            CustomField(slug="cf3", label="Custom Field 3", type="boolean"),
        )
        for cf in custom_fields:
            cf.validated_save()
            cf.content_types.add(location_ct)

    def test_create_object(self):
        super().test_create_object()
        # 2.0 TODO: #824 remove name entirely
        # For now, check that name is correctly populated in the model even though it's not an API field.
        for create_data in self.create_data:
            instance = self._get_queryset().get(slug=create_data["slug"])
            self.assertEqual(instance.name, instance.slug)

    def test_create_object_required_fields(self):
        """For this API version, `label` and `slug` are required fields."""
        self.add_permissions("extras.add_customfield")

        incomplete_data = {
            "content_types": ["dcim.location"],
            "type": "date",
        }

        response = self.client.post(self._get_list_url(), incomplete_data, format="json", **self.header)
        self.assertHttpStatus(response, status.HTTP_400_BAD_REQUEST)
        self.maxDiff = None
        self.assertEqual(
            response.data,
            {"slug": ["This field is required."], "label": ["This field is required."]},
        )


class CustomLinkTest(APIViewTestCases.APIViewTestCase):
    model = CustomLink
    brief_fields = ["content_type", "display", "id", "name", "url"]
    create_data = [
        {
            "content_type": "dcim.location",
            "name": "api-test-4",
            "text": "API customlink text 4",
            "target_url": "http://api-test-4.com/test4",
            "weight": 100,
            "new_window": False,
        },
        {
            "content_type": "dcim.location",
            "name": "api-test-5",
            "text": "API customlink text 5",
            "target_url": "http://api-test-5.com/test5",
            "weight": 100,
            "new_window": False,
        },
        {
            "content_type": "dcim.location",
            "name": "api-test-6",
            "text": "API customlink text 6",
            "target_url": "http://api-test-6.com/test6",
            "weight": 100,
            "new_window": False,
        },
    ]
    choices_fields = ["button_class", "content_type"]

    @classmethod
    def setUpTestData(cls):
        obj_type = ContentType.objects.get_for_model(Location)

        CustomLink.objects.create(
            content_type=obj_type,
            name="api-test-1",
            text="API customlink text 1",
            target_url="http://api-test-1.com/test1",
            weight=100,
            new_window=False,
        )
        CustomLink.objects.create(
            content_type=obj_type,
            name="api-test-2",
            text="API customlink text 2",
            target_url="http://api-test-2.com/test2",
            weight=100,
            new_window=False,
        )
        CustomLink.objects.create(
            content_type=obj_type,
            name="api-test-3",
            text="API customlink text 3",
            target_url="http://api-test-3.com/test3",
            weight=100,
            new_window=False,
        )


class DynamicGroupTestMixin:
    """Mixin for Dynamic Group test cases to re-use the same set of common fixtures."""

    @classmethod
    def setUpTestData(cls):
        # Create the objects required for devices.
        location_type = LocationType.objects.get(name="Campus")
        locations = (
            Location.objects.create(name="Location 1", slug="location-1", location_type=location_type),
            Location.objects.create(name="Location 2", slug="location-2", location_type=location_type),
            Location.objects.create(name="Location 3", slug="location-3", location_type=location_type),
        )

        manufacturer = Manufacturer.objects.create(name="Manufacturer 1", slug="manufacturer-1")
        device_type = DeviceType.objects.create(
            manufacturer=manufacturer,
            model="device Type 1",
            slug="device-type-1",
        )
        device_role = Role.objects.get_for_model(Device).first()
        status_active = Status.objects.get(slug="active")
        status_planned = Status.objects.get(slug="planned")
        Device.objects.create(
            name="device-location-1",
            status=status_active,
            role=device_role,
            device_type=device_type,
            location=locations[0],
        )
        Device.objects.create(
            name="device-location-2",
            status=status_active,
            role=device_role,
            device_type=device_type,
            location=locations[1],
        )
        Device.objects.create(
            name="device-location-3",
            status=status_planned,
            role=device_role,
            device_type=device_type,
            location=locations[2],
        )

        # Then the DynamicGroups.
        cls.content_type = ContentType.objects.get_for_model(Device)
        cls.groups = [
            DynamicGroup.objects.create(
                name="API DynamicGroup 1",
                slug="api-dynamicgroup-1",
                content_type=cls.content_type,
                filter={"status": ["active"]},
            ),
            DynamicGroup.objects.create(
                name="API DynamicGroup 2",
                slug="api-dynamicgroup-2",
                content_type=cls.content_type,
                filter={"status": ["planned"]},
            ),
            DynamicGroup.objects.create(
                name="API DynamicGroup 3",
                slug="api-dynamicgroup-3",
                content_type=cls.content_type,
                filter={"location": [f"{locations[2].slug}"]},
            ),
        ]


class DynamicGroupTest(DynamicGroupTestMixin, APIViewTestCases.APIViewTestCase):
    model = DynamicGroup
    brief_fields = ["content_type", "display", "id", "name", "slug", "url"]
    choices_fields = ["content_type"]
    create_data = [
        {
            "name": "API DynamicGroup 4",
            "slug": "api-dynamicgroup-4",
            "content_type": "dcim.device",
            "filter": {"location": ["location-1"]},
        },
        {
            "name": "API DynamicGroup 5",
            "slug": "api-dynamicgroup-5",
            "content_type": "dcim.device",
            "filter": {"has_interfaces": False},
        },
        {
            "name": "API DynamicGroup 6",
            "slug": "api-dynamicgroup-6",
            "content_type": "dcim.device",
            "filter": {"location": ["location-2"]},
        },
    ]

    def test_get_members(self):
        """Test that the `/members/` API endpoint returns what is expected."""
        self.add_permissions("extras.view_dynamicgroup")
        instance = DynamicGroup.objects.first()
        member_count = instance.members.count()
        url = reverse("extras-api:dynamicgroup-members", kwargs={"pk": instance.pk})
        response = self.client.get(url, **self.header)
        self.assertHttpStatus(response, status.HTTP_200_OK)
        self.assertEqual(member_count, len(response.json()["results"]))


class DynamicGroupMembershipTest(DynamicGroupTestMixin, APIViewTestCases.APIViewTestCase):
    model = DynamicGroupMembership
    brief_fields = ["display", "group", "id", "operator", "parent_group", "url", "weight"]
    choices_fields = ["operator"]

    @classmethod
    def setUpTestData(cls):
        super().setUpTestData()

        parent = DynamicGroup.objects.create(
            name="parent",
            slug="parent",
            content_type=cls.content_type,
            filter={},
        )
        parent2 = DynamicGroup.objects.create(
            name="parent2",
            slug="parent2",
            content_type=cls.content_type,
            filter={},
        )
        group1, group2, group3 = cls.groups

        DynamicGroupMembership.objects.create(
            parent_group=parent,
            group=group1,
            operator=DynamicGroupOperatorChoices.OPERATOR_INTERSECTION,
            weight=10,
        )
        DynamicGroupMembership.objects.create(
            parent_group=parent,
            group=group2,
            operator=DynamicGroupOperatorChoices.OPERATOR_UNION,
            weight=20,
        )
        DynamicGroupMembership.objects.create(
            parent_group=parent,
            group=group3,
            operator=DynamicGroupOperatorChoices.OPERATOR_DIFFERENCE,
            weight=30,
        )

        cls.create_data = [
            {
                "parent_group": parent2.pk,
                "group": group1.pk,
                "operator": DynamicGroupOperatorChoices.OPERATOR_INTERSECTION,
                "weight": 10,
            },
            {
                "parent_group": parent2.pk,
                "group": group2.pk,
                "operator": DynamicGroupOperatorChoices.OPERATOR_UNION,
                "weight": 20,
            },
            {
                "parent_group": parent2.pk,
                "group": group3.pk,
                "operator": DynamicGroupOperatorChoices.OPERATOR_DIFFERENCE,
                "weight": 30,
            },
        ]


class ExportTemplateTest(APIViewTestCases.APIViewTestCase):
    model = ExportTemplate
    brief_fields = ["display", "id", "name", "url"]
    create_data = [
        {
            "content_type": "dcim.device",
            "name": "Test Export Template 4",
            "template_code": "{% for obj in queryset %}{{ obj.name }}\n{% endfor %}",
        },
        {
            "content_type": "dcim.device",
            "name": "Test Export Template 5",
            "template_code": "{% for obj in queryset %}{{ obj.name }}\n{% endfor %}",
        },
        {
            "content_type": "dcim.device",
            "name": "Test Export Template 6",
            "template_code": "{% for obj in queryset %}{{ obj.name }}\n{% endfor %}",
        },
    ]
    bulk_update_data = {
        "description": "New description",
    }
    choices_fields = ["owner_content_type", "content_type"]

    @classmethod
    def setUpTestData(cls):
        ct = ContentType.objects.get_for_model(Device)

        ExportTemplate.objects.create(
            content_type=ct,
            name="Export Template 1",
            template_code="{% for obj in queryset %}{{ obj.name }}\n{% endfor %}",
        )
        ExportTemplate.objects.create(
            content_type=ct,
            name="Export Template 2",
            template_code="{% for obj in queryset %}{{ obj.name }}\n{% endfor %}",
        )
        ExportTemplate.objects.create(
            content_type=ct,
            name="Export Template 3",
            template_code="{% for obj in queryset %}{{ obj.name }}\n{% endfor %}",
        )


class GitRepositoryTest(APIViewTestCases.APIViewTestCase):
    model = GitRepository
    brief_fields = ["display", "id", "name", "url"]
    bulk_update_data = {
        "branch": "develop",
    }
    choices_fields = ["provided_contents"]
    slug_source = "name"

    @classmethod
    def setUpTestData(cls):
        secrets_groups = (
            SecretsGroup.objects.create(name="Secrets Group 1", slug="secrets-group-1"),
            SecretsGroup.objects.create(name="Secrets Group 2", slug="secrets-group-2"),
        )

        cls.repos = (
            GitRepository(
                name="Repo 1",
                slug="repo-1",
                remote_url="https://example.com/repo1.git",
                secrets_group=secrets_groups[0],
            ),
            GitRepository(
                name="Repo 2",
                slug="repo-2",
                remote_url="https://example.com/repo2.git",
                secrets_group=secrets_groups[0],
            ),
            GitRepository(name="Repo 3", slug="repo-3", remote_url="https://example.com/repo3.git"),
        )
        for repo in cls.repos:
            repo.save(trigger_resync=False)

        cls.create_data = [
            {
                "name": "New Git Repository 1",
                "slug": "new-git-repository-1",
                "remote_url": "https://example.com/newrepo1.git",
                "secrets_group": secrets_groups[1].pk,
            },
            {
                "name": "New Git Repository 2",
                "slug": "new-git-repository-2",
                "remote_url": "https://example.com/newrepo2.git",
                "secrets_group": secrets_groups[1].pk,
            },
            {
                "name": "New Git Repository 3",
                "slug": "new-git-repository-3",
                "remote_url": "https://example.com/newrepo3.git",
                "secrets_group": secrets_groups[1].pk,
            },
            {
                "name": "New Git Repository 4",
                "remote_url": "https://example.com/newrepo3.git",
                "secrets_group": secrets_groups[1].pk,
            },
        ]

    @override_settings(EXEMPT_VIEW_PERMISSIONS=[])
    @mock.patch("nautobot.extras.api.views.get_worker_count")
    def test_run_git_sync_no_celery_worker(self, mock_get_worker_count):
        """Git sync cannot be triggered if Celery is not running."""
        mock_get_worker_count.return_value = 0
        self.add_permissions("extras.add_gitrepository")
        self.add_permissions("extras.change_gitrepository")
        url = reverse("extras-api:gitrepository-sync", kwargs={"pk": self.repos[0].id})
        response = self.client.post(url, format="json", **self.header)
        self.assertHttpStatus(response, status.HTTP_503_SERVICE_UNAVAILABLE)
        self.assertEqual(
            response.data["detail"], "Unable to process request: No celery workers running on queue default."
        )

    @override_settings(EXEMPT_VIEW_PERMISSIONS=[])
    @mock.patch("nautobot.extras.api.views.get_worker_count")
    def test_run_git_sync_nonexistent_repo(self, mock_get_worker_count):
        """Git sync request handles case of a nonexistent repository."""
        mock_get_worker_count.return_value = 1
        self.add_permissions("extras.add_gitrepository")
        self.add_permissions("extras.change_gitrepository")
        url = reverse("extras-api:gitrepository-sync", kwargs={"pk": "11111111-1111-1111-1111-111111111111"})
        response = self.client.post(url, format="json", **self.header)
        self.assertHttpStatus(response, status.HTTP_404_NOT_FOUND)

    @override_settings(EXEMPT_VIEW_PERMISSIONS=[])
    @mock.patch("nautobot.extras.api.views.get_worker_count")
    def test_run_git_sync_without_permissions(self, mock_get_worker_count):
        """Git sync request verifies user permissions."""
        mock_get_worker_count.return_value = 1
        url = reverse("extras-api:gitrepository-sync", kwargs={"pk": self.repos[0].id})
        response = self.client.post(url, format="json", **self.header)
        self.assertHttpStatus(response, status.HTTP_403_FORBIDDEN)

    @override_settings(EXEMPT_VIEW_PERMISSIONS=[])
    @mock.patch("nautobot.extras.api.views.get_worker_count")
    def test_run_git_sync_with_permissions(self, mock_get_worker_count):
        """Git sync request can be submitted successfully."""
        mock_get_worker_count.return_value = 1
        self.add_permissions("extras.add_gitrepository")
        self.add_permissions("extras.change_gitrepository")
        url = reverse("extras-api:gitrepository-sync", kwargs={"pk": self.repos[0].id})
        response = self.client.post(url, format="json", **self.header)
        self.assertHttpStatus(response, status.HTTP_200_OK)

    def test_create_with_plugin_provided_contents(self):
        """Test that `provided_contents` published by a plugin works."""
        self.add_permissions("extras.add_gitrepository")
        self.add_permissions("extras.change_gitrepository")
        url = self._get_list_url()
        data = {
            "name": "plugin_test",
            "slug": "plugin-test",
            "remote_url": "https://localhost/plugin-test",
            "provided_contents": ["example_plugin.textfile"],
        }
        response = self.client.post(url, data, format="json", **self.header)
        self.assertHttpStatus(response, status.HTTP_201_CREATED)
        self.assertEqual(list(response.data["provided_contents"]), data["provided_contents"])


class GraphQLQueryTest(APIViewTestCases.APIViewTestCase):
    model = GraphQLQuery
    brief_fields = ["display", "id", "name", "url"]

    create_data = [
        {
            "name": "graphql-query-4",
            "slug": "graphql-query-4",
            "query": "{ query: locations {name} }",
        },
        {
            "name": "graphql-query-5",
            "slug": "graphql-query-5",
            "query": '{ devices(role: "edge") { id, name, role { name slug } } }',
        },
        {
            "name": "Graphql Query 6",
            "query": '{ devices(role: "edge") { id, name, role { name slug } } }',
        },
    ]
    slug_source = "name"

    @classmethod
    def setUpTestData(cls):
        cls.graphqlqueries = (
            GraphQLQuery(
                name="graphql-query-1",
                slug="graphql-query-1",
                query="{ locations {name} }",
            ),
            GraphQLQuery(
                name="graphql-query-2",
                slug="graphql-query-2",
                query='{ devices(role: "edge") { id, name, role { name slug } } }',
            ),
            GraphQLQuery(
                name="graphql-query-3",
                slug="graphql-query-3",
                query="""
query ($device: [String!]) {
  devices(name: $device) {
    config_context
    name
    position
    serial
    primary_ip4 {
      id
      primary_ip4_for {
        id
        name
      }
    }
    tenant {
      name
    }
    tags {
      name
      slug
    }
    role {
      name
    }
    platform {
      name
      slug
      manufacturer {
        name
      }
      napalm_driver
    }
    location {
      name
      slug
      vlans {
        id
        name
        vid
      }
      vlan_groups {
        id
      }
    }
    interfaces {
      description
      mac_address
      enabled
      name
      ip_addresses {
        address
        tags {
          id
        }
      }
      connected_circuit_termination {
        circuit {
          cid
          commit_rate
          provider {
            name
          }
        }
      }
      tagged_vlans {
        id
      }
      untagged_vlan {
        id
      }
      cable {
        termination_a_type
        status {
          name
        }
        color
      }
      tagged_vlans {
        location {
          name
        }
        id
      }
      tags {
        id
      }
    }
  }
}""",
            ),
        )

        for query in cls.graphqlqueries:
            query.full_clean()
            query.save()

    def test_run_saved_query(self):
        """Exercise the /run/ API endpoint."""
        self.add_permissions("extras.add_graphqlquery")
        self.add_permissions("extras.change_graphqlquery")
        self.add_permissions("extras.view_graphqlquery")

        url = reverse("extras-api:graphqlquery-run", kwargs={"pk": self.graphqlqueries[0].pk})
        response = self.client.post(url, **self.header)
        self.assertHttpStatus(response, status.HTTP_200_OK)
        self.assertEqual({"data": {"locations": []}}, response.data)

        url = reverse("extras-api:graphqlquery-run", kwargs={"pk": self.graphqlqueries[2].pk})
        response = self.client.post(url, **self.header)
        self.assertHttpStatus(response, status.HTTP_200_OK)
        self.assertEqual({"data": {"devices": []}}, response.data)


# TODO(Glenn): Standardize to APIViewTestCase (needs create & update tests)
class ImageAttachmentTest(
    APIViewTestCases.GetObjectViewTestCase,
    APIViewTestCases.ListObjectsViewTestCase,
    APIViewTestCases.DeleteObjectViewTestCase,
):
    model = ImageAttachment
    brief_fields = ["display", "id", "image", "name", "url"]
    choices_fields = ["content_type"]

    @classmethod
    def setUpTestData(cls):
        ct = ContentType.objects.get_for_model(Location)

        location = Location.objects.filter(location_type=LocationType.objects.get(name="Campus")).first()

        ImageAttachment.objects.create(
            content_type=ct,
            object_id=location.pk,
            name="Image Attachment 1",
            image="http://example.com/image1.png",
            image_height=100,
            image_width=100,
        )
        ImageAttachment.objects.create(
            content_type=ct,
            object_id=location.pk,
            name="Image Attachment 2",
            image="http://example.com/image2.png",
            image_height=100,
            image_width=100,
        )
        ImageAttachment.objects.create(
            content_type=ct,
            object_id=location.pk,
            name="Image Attachment 3",
            image="http://example.com/image3.png",
            image_height=100,
            image_width=100,
        )


class JobTest(
    # note no CreateObjectViewTestCase - we do not support user creation of Job records
    APIViewTestCases.GetObjectViewTestCase,
    APIViewTestCases.ListObjectsViewTestCase,
    APIViewTestCases.UpdateObjectViewTestCase,
    APIViewTestCases.DeleteObjectViewTestCase,
):
    """Test cases for the Jobs REST API."""

    model = Job
    brief_fields = ["display", "grouping", "id", "job_class_name", "module_name", "name", "slug", "source", "url"]
    choices_fields = None
    update_data = {
        # source, module_name, job_class_name, installed are NOT editable
        "grouping_override": True,
        "grouping": "Overridden grouping",
        "name_override": True,
        "name": "Overridden name",
        "slug": "overridden-slug",
        "description_override": True,
        "description": "This is an overridden description.",
        "enabled": True,
        "approval_required_override": True,
        "approval_required": True,
        "commit_default_override": True,
        "commit_default": False,
        "hidden_override": True,
        "hidden": True,
        "read_only_override": True,
        "read_only": True,
        "soft_time_limit_override": True,
        "soft_time_limit": 350.1,
        "time_limit_override": True,
        "time_limit": 650,
        "has_sensitive_variables": False,
        "has_sensitive_variables_override": True,
        "task_queues": ["default", "priority"],
        "task_queues_override": True,
    }
    bulk_update_data = {
        "enabled": True,
        "approval_required_override": True,
        "approval_required": True,
        "has_sensitive_variables": False,
        "has_sensitive_variables_override": True,
    }

    def setUp(self):
        super().setUp()
        self.default_job_name = "local/api_test_job/APITestJob"
        self.job_model = Job.objects.get_for_class_path(self.default_job_name)
        self.job_model.enabled = True
        self.job_model.validated_save()

    run_success_response_status = status.HTTP_201_CREATED

    def get_run_url(self, class_path="local/api_test_job/APITestJob"):
        job_model = Job.objects.get_for_class_path(class_path)
        return reverse("extras-api:job-run", kwargs={"pk": job_model.pk})

    def test_get_job_variables(self):
        """Test the job/<pk>/variables API endpoint."""
        self.add_permissions("extras.view_job")
        route = get_route_for_model(self.model, "variables", api=True)
        response = self.client.get(reverse(route, kwargs={"pk": self.job_model.pk}), **self.header)
        self.assertEqual(4, len(response.data))  # 4 variables, in order
        self.assertEqual(response.data[0], {"name": "var1", "type": "StringVar", "required": True})
        self.assertEqual(response.data[1], {"name": "var2", "type": "IntegerVar", "required": True})
        self.assertEqual(response.data[2], {"name": "var3", "type": "BooleanVar", "required": False})
        self.assertEqual(
            response.data[3],
            {"name": "var4", "type": "ObjectVar", "required": True, "model": "extras.role"},
        )

    @override_settings(EXEMPT_VIEW_PERMISSIONS=["*"])
    def test_update_job_with_sensitive_variables_set_approval_required_to_true(self):
        job_model = Job.objects.get_for_class_path("local/api_test_job/APITestJob")
        job_model.has_sensitive_variables = True
        job_model.has_sensitive_variables_override = True
        job_model.validated_save()

        url = self._get_detail_url(job_model)
        data = {
            "approval_required_override": True,
            "approval_required": True,
        }

        self.add_permissions("extras.change_job")

        response = self.client.patch(url, data, format="json", **self.header)
        self.assertHttpStatus(response, status.HTTP_400_BAD_REQUEST)
        self.assertEqual(
            response.data["approval_required"][0],
            "A job with sensitive variables cannot also be marked as requiring approval",
        )

    @override_settings(EXEMPT_VIEW_PERMISSIONS=["*"])
    def test_update_approval_required_job_set_has_sensitive_variables_to_true(self):
        job_model = Job.objects.get_for_class_path("local/api_test_job/APITestJob")
        job_model.approval_required = True
        job_model.approval_required_override = True
        job_model.validated_save()

        url = self._get_detail_url(job_model)
        data = {
            "has_sensitive_variables": True,
            "has_sensitive_variables_override": True,
        }

        self.add_permissions("extras.change_job")

        response = self.client.patch(url, data, format="json", **self.header)
        self.assertHttpStatus(response, status.HTTP_400_BAD_REQUEST)
        self.assertEqual(
            response.data["has_sensitive_variables"][0],
            "A job with sensitive variables cannot also be marked as requiring approval",
        )

    @override_settings(EXEMPT_VIEW_PERMISSIONS=["*"])
    def test_run_job_anonymous_not_permitted(self):
        """The run_job endpoint should NOT allow anonymous users to submit jobs."""
        url = self.get_run_url()
        with disable_warnings("django.request"):
            response = self.client.post(url)
        self.assertHttpStatus(response, status.HTTP_403_FORBIDDEN)

    @override_settings(EXEMPT_VIEW_PERMISSIONS=[])
    @mock.patch("nautobot.extras.api.views.get_worker_count")
    def test_run_job_without_permission(self, mock_get_worker_count):
        """Job run request enforces user permissions."""
        mock_get_worker_count.return_value = 1
        url = self.get_run_url()
        with disable_warnings("django.request"):
            response = self.client.post(url, {}, format="json", **self.header)
        self.assertHttpStatus(response, status.HTTP_403_FORBIDDEN)

    @override_settings(EXEMPT_VIEW_PERMISSIONS=[])
    @mock.patch("nautobot.extras.api.views.get_worker_count")
    def test_run_job_object_permissions(self, mock_get_worker_count):
        """The run_job endpoint should enforce object-level permissions."""
        mock_get_worker_count.return_value = 1
        obj_perm = ObjectPermission(
            name="Test permission",
            constraints={"module_name__in": ["test_pass", "test_fail"]},
            actions=["run"],
        )
        obj_perm.save()
        obj_perm.users.add(self.user)
        obj_perm.object_types.add(ContentType.objects.get_for_model(Job))

        # Try post to unpermitted job
        url = self.get_run_url()
        with disable_warnings("django.request"):
            response = self.client.post(url, **self.header)
        self.assertHttpStatus(response, status.HTTP_404_NOT_FOUND)

        # Try post to permitted job
        job_model = Job.objects.get_for_class_path("local/test_pass/TestPass")
        job_model.enabled = True
        job_model.validated_save()
        url = self.get_run_url("local/test_pass/TestPass")
        response = self.client.post(url, **self.header)
        self.assertHttpStatus(response, self.run_success_response_status)

    @override_settings(EXEMPT_VIEW_PERMISSIONS=[])
    @mock.patch("nautobot.extras.api.views.get_worker_count")
    def test_run_job_not_enabled(self, mock_get_worker_count):
        """Job run request enforces the Job.enabled flag."""
        mock_get_worker_count.return_value = 1
        self.add_permissions("extras.run_job")

        job_model = Job.objects.get_for_class_path(self.default_job_name)
        job_model.enabled = False
        job_model.save()

        url = self.get_run_url()
        with disable_warnings("django.request"):
            response = self.client.post(url, {}, format="json", **self.header)
        self.assertHttpStatus(response, status.HTTP_403_FORBIDDEN)

    @override_settings(EXEMPT_VIEW_PERMISSIONS=[])
    @mock.patch("nautobot.extras.api.views.get_worker_count")
    def test_run_job_not_installed(self, mock_get_worker_count):
        """Job run request enforces the Job.installed flag."""
        mock_get_worker_count.return_value = 1
        self.add_permissions("extras.run_job")

        job_model = Job(
            source="local",
            module_name="uninstalled_module",
            job_class_name="NoSuchJob",
            grouping="Uninstalled Module",
            name="No such job",
            installed=False,
            enabled=True,
        )
        job_model.validated_save()

        url = self.get_run_url("local/uninstalled_module/NoSuchJob")
        with disable_warnings("django.request"):
            response = self.client.post(url, {}, format="json", **self.header)
        self.assertHttpStatus(response, status.HTTP_405_METHOD_NOT_ALLOWED)

    @override_settings(EXEMPT_VIEW_PERMISSIONS=[])
    @mock.patch("nautobot.extras.api.views.get_worker_count")
    def test_run_job_no_worker(self, mock_get_worker_count):
        """Job run cannot be requested if Celery is not running."""
        mock_get_worker_count.return_value = 0
        self.add_permissions("extras.run_job")
        device_role = Role.objects.get_for_model(Device).first()
        job_data = {
            "var1": "FooBar",
            "var2": 123,
            "var3": False,
            "var4": device_role.pk,
        }

        data = {
            "data": job_data,
            "commit": True,
        }

        url = self.get_run_url()
        response = self.client.post(url, data, format="json", **self.header)
        self.assertHttpStatus(response, status.HTTP_503_SERVICE_UNAVAILABLE)
        self.assertEqual(
            response.data["detail"], "Unable to process request: No celery workers running on queue default."
        )

    @override_settings(EXEMPT_VIEW_PERMISSIONS=["*"])
    @mock.patch("nautobot.extras.api.views.get_worker_count")
    def test_run_job_object_var(self, mock_get_worker_count):
        """Job run requests can reference objects by their primary keys."""
        mock_get_worker_count.return_value = 1
        self.add_permissions("extras.run_job")
        device_role = Role.objects.get_for_model(Device).first()
        job_data = {
            "var1": "FooBar",
            "var2": 123,
            "var3": False,
            "var4": device_role.pk,
        }

        data = {
            "data": job_data,
            "commit": True,
            "schedule": {
                "name": "test",
                "interval": "future",
                "start_time": str(datetime.now() + timedelta(minutes=1)),
            },
        }

        url = self.get_run_url()
        response = self.client.post(url, data, format="json", **self.header)
        self.assertHttpStatus(response, self.run_success_response_status)

        schedule = ScheduledJob.objects.last()
        self.assertEqual(schedule.kwargs["data"]["var4"], str(device_role.pk))

        self.assertIn("schedule", response.data)
        self.assertIn("job_result", response.data)
        self.assertEqual(response.data["schedule"]["id"], str(schedule.pk))
        self.assertEqual(
            response.data["schedule"]["url"],
            "http://nautobot.example.com" + reverse("extras-api:scheduledjob-detail", kwargs={"pk": schedule.pk}),
        )
        self.assertEqual(response.data["schedule"]["name"], schedule.name)
        self.assertEqual(response.data["schedule"]["start_time"], schedule.start_time)
        self.assertEqual(response.data["schedule"]["interval"], schedule.interval)
        self.assertIsNone(response.data["job_result"])

    @override_settings(EXEMPT_VIEW_PERMISSIONS=["*"])
    @mock.patch("nautobot.extras.api.views.get_worker_count")
    def test_run_job_object_var_no_schedule(self, mock_get_worker_count):
        """
        Run a job with `approval_required` without providing a schedule.

        Assert an immediate schedule that enforces it.
        """
        # Set approval_required=True
        self.job_model.approval_required = True
        self.job_model.save()

        # Do the stuff.
        mock_get_worker_count.return_value = 1
        self.add_permissions("extras.run_job")
        device_role = Role.objects.get_for_model(Device).first()
        job_data = {
            "var1": "FooBar",
            "var2": 123,
            "var3": False,
            "var4": device_role.pk,
        }

        data = {
            "data": job_data,
            "commit": True,
            # schedule is omitted
        }

        url = self.get_run_url()
        response = self.client.post(url, data, format="json", **self.header)
        self.assertHttpStatus(response, self.run_success_response_status)

        # Assert that a JobResult for this job was NOT created.
        self.assertFalse(JobResult.objects.filter(name=self.job_model.name).exists())

        # Assert that we have an immediate ScheduledJob and that it matches the job_model.
        schedule = ScheduledJob.objects.last()
        self.assertIsNotNone(schedule)
        self.assertEqual(schedule.interval, JobExecutionType.TYPE_IMMEDIATELY)
        self.assertEqual(schedule.approval_required, self.job_model.approval_required)
        self.assertEqual(schedule.kwargs["data"]["var4"], str(device_role.pk))

    @override_settings(EXEMPT_VIEW_PERMISSIONS=["*"])
    @mock.patch("nautobot.extras.api.views.get_worker_count")
    def test_run_job_object_var_lookup(self, mock_get_worker_count):
        """Job run requests can reference objects by their attributes."""
        mock_get_worker_count.return_value = 1
        self.add_permissions("extras.run_job")
        device_role = Role.objects.get_for_model(Device).first()
        job_data = {
            "var1": "FooBar",
            "var2": 123,
            "var3": False,
            "var4": {"name": device_role.name},
        }

        # This handles things like ObjectVar fields looked up by non-UUID
        # Jobs are executed with deserialized data
        deserialized_data = get_job(self.default_job_name).deserialize_data(job_data)

        self.assertEqual(
            deserialized_data,
            {"var1": "FooBar", "var2": 123, "var3": False, "var4": device_role},
        )

        url = self.get_run_url()
        response = self.client.post(url, {"data": job_data}, format="json", **self.header)
        self.assertHttpStatus(response, self.run_success_response_status)

        job_result = JobResult.objects.get(name=self.default_job_name)
        self.assertIn("data", job_result.task_kwargs)

        # Ensure the stored task_kwargs deserialize to the same as originally inputted
        self.assertEqual(
            get_job("local/api_test_job/APITestJob").deserialize_data(job_result.task_kwargs["data"]), deserialized_data
        )

        self.assertIn("schedule", response.data)
        self.assertIn("job_result", response.data)
        self.assertIsNone(response.data["schedule"])
        # The urls in a NestedJobResultSerializer depends on the request context, which we don't have
        data_job_result = response.data["job_result"]
        del data_job_result["url"]
        del data_job_result["user"]["url"]
        expected_data_job_result = NestedJobResultSerializer(job_result, context={"request": None}).data
        del expected_data_job_result["url"]
        del expected_data_job_result["user"]["url"]
        self.assertEqual(data_job_result, expected_data_job_result)

    @override_settings(EXEMPT_VIEW_PERMISSIONS=["*"])
    @mock.patch("nautobot.extras.api.views.get_worker_count")
    def test_run_job_file_data_commit(self, mock_get_worker_count):
        """Job run requests can reference objects by their attributes."""

        test_file = SimpleUploadedFile(name="test_file.txt", content=b"I am content.\n")

        job_model = Job.objects.get_for_class_path("local/test_field_order/TestFieldOrder")
        job_model.enabled = True
        job_model.validated_save()

        mock_get_worker_count.return_value = 1
        self.add_permissions("extras.run_job")

        job_data = {
            "var2": "Ground control to Major Tom",
            "var23": "Commencing countdown, engines on",
            "var1": test_file,
            "_commit": True,
        }

        url = self.get_run_url(class_path="local/test_field_order/TestFieldOrder")
        response = self.client.post(url, data=job_data, **self.header)
        self.assertHttpStatus(response, self.run_success_response_status)

    @override_settings(EXEMPT_VIEW_PERMISSIONS=["*"])
    @mock.patch("nautobot.extras.api.views.get_worker_count")
    def test_run_job_file_data_only(self, mock_get_worker_count):
        """Job run requests can reference objects by their attributes."""

        test_file = SimpleUploadedFile(name="test_file.txt", content=b"I am content.\n")

        job_model = Job.objects.get_for_class_path("local/test_field_order/TestFieldOrder")
        job_model.enabled = True
        job_model.validated_save()

        mock_get_worker_count.return_value = 1
        self.add_permissions("extras.run_job")

        job_data = {
            "var2": "Ground control to Major Tom",
            "var23": "Commencing countdown, engines on",
            "var1": test_file,
        }

        url = self.get_run_url(class_path="local/test_field_order/TestFieldOrder")
        response = self.client.post(url, data=job_data, **self.header)
        self.assertHttpStatus(response, self.run_success_response_status)

    @override_settings(EXEMPT_VIEW_PERMISSIONS=["*"])
    @mock.patch("nautobot.extras.api.views.get_worker_count")
    def test_run_job_file_data_schedule(self, mock_get_worker_count):
        """Job run requests can reference objects by their attributes."""

        test_file = SimpleUploadedFile(name="test_file.txt", content=b"I am content.\n")

        job_model = Job.objects.get_for_class_path("local/test_field_order/TestFieldOrder")
        job_model.enabled = True
        job_model.validated_save()

        mock_get_worker_count.return_value = 1
        self.add_permissions("extras.run_job")

        job_data = {
            "var2": "Ground control to Major Tom",
            "var23": "Commencing countdown, engines on",
            "var1": test_file,
            "_commit": True,
            "_schedule_start_time": str(datetime.now() + timedelta(minutes=1)),
            "_schedule_interval": "future",
            "_schedule_name": "test",
        }

        url = self.get_run_url(class_path="local/test_field_order/TestFieldOrder")
        response = self.client.post(url, data=job_data, **self.header)
        self.assertHttpStatus(response, self.run_success_response_status)

    @override_settings(EXEMPT_VIEW_PERMISSIONS=["*"])
    @mock.patch("nautobot.extras.api.views.get_worker_count")
    def test_run_job_future(self, mock_get_worker_count):
        """In addition to the base test case provided by JobAPIRunTestMixin, also verify the JSON response data."""
        mock_get_worker_count.return_value = 1
        self.add_permissions("extras.run_job")
        d = Role.objects.get_for_model(Device).first()
        data = {
            "data": {"var1": "x", "var2": 1, "var3": False, "var4": d.pk},
            "commit": True,
            "schedule": {
                "start_time": str(datetime.now() + timedelta(minutes=1)),
                "interval": "future",
                "name": "test",
            },
        }

        url = self.get_run_url()
        response = self.client.post(url, data, format="json", **self.header)
        self.assertHttpStatus(response, self.run_success_response_status)

        schedule = ScheduledJob.objects.last()
        self.assertEqual(schedule.kwargs["scheduled_job_pk"], str(schedule.pk))

        self.assertIn("schedule", response.data)
        self.assertIn("job_result", response.data)
        self.assertEqual(response.data["schedule"]["id"], str(schedule.pk))
        self.assertEqual(
            response.data["schedule"]["url"],
            "http://nautobot.example.com" + reverse("extras-api:scheduledjob-detail", kwargs={"pk": schedule.pk}),
        )
        self.assertEqual(response.data["schedule"]["name"], schedule.name)
        self.assertEqual(response.data["schedule"]["start_time"], schedule.start_time)
        self.assertEqual(response.data["schedule"]["interval"], schedule.interval)
        self.assertIsNone(response.data["job_result"])

    @override_settings(EXEMPT_VIEW_PERMISSIONS=["*"])
    @mock.patch("nautobot.extras.api.views.get_worker_count")
    def test_run_a_job_with_sensitive_variables_for_future(self, mock_get_worker_count):
        mock_get_worker_count.return_value = 1
        self.add_permissions("extras.run_job")

        job_model = Job.objects.get(job_class_name="ExampleJob")
        job_model.enabled = True
        job_model.validated_save()

        url = reverse("extras-api:job-run", kwargs={"pk": job_model.pk})
        data = {
            "data": {},
            "commit": True,
            "schedule": {
                "start_time": str(datetime.now() + timedelta(minutes=1)),
                "interval": "future",
                "name": "test",
            },
        }

        # url = self.get_run_url()
        response = self.client.post(url, data, format="json", **self.header)
        self.assertHttpStatus(response, status.HTTP_400_BAD_REQUEST)
        self.assertEqual(
            response.data["schedule"]["interval"][0],
            "Unable to schedule job: Job may have sensitive input variables",
        )

    @override_settings(EXEMPT_VIEW_PERMISSIONS=["*"])
    @mock.patch("nautobot.extras.api.views.get_worker_count")
    def test_run_a_job_with_sensitive_variables_and_requires_approval(self, mock_get_worker_count):
        mock_get_worker_count.return_value = 1
        self.add_permissions("extras.run_job")

        job_model = Job.objects.get(job_class_name="ExampleJob")
        job_model.enabled = True
        job_model.has_sensitive_variables = True
        job_model.approval_required = True
        job_model.save()

        url = reverse("extras-api:job-run", kwargs={"pk": job_model.pk})
        data = {
            "data": {},
            "commit": True,
            "schedule": {
                "interval": "immediately",
                "name": "test",
            },
        }

        response = self.client.post(url, data, format="json", **self.header)
        self.assertHttpStatus(response, status.HTTP_400_BAD_REQUEST)
        self.assertEqual(
            response.data[0],
            "Unable to run or schedule job: "
            "This job is flagged as possibly having sensitive variables but is also flagged as requiring approval."
            "One of these two flags must be removed before this job can be scheduled or run.",
        )

    @override_settings(EXEMPT_VIEW_PERMISSIONS=["*"])
    @mock.patch("nautobot.extras.api.views.get_worker_count")
    def test_run_a_job_with_sensitive_variables_immediately(self, mock_get_worker_count):
        mock_get_worker_count.return_value = 1
        self.add_permissions("extras.run_job")
        d = Role.objects.get_for_model(Device).first()
        data = {
            "data": {"var1": "x", "var2": 1, "var3": False, "var4": d.pk},
            "commit": True,
            "schedule": {
                "interval": "immediately",
                "name": "test",
            },
        }
        job = Job.objects.get_for_class_path(self.default_job_name)
        job.has_sensitive_variables = True
        job.has_sensitive_variables_override = True
        job.validated_save()

        url = self.get_run_url()
        response = self.client.post(url, data, format="json", **self.header)
        self.assertHttpStatus(response, self.run_success_response_status)

        job_result = JobResult.objects.get(name=self.default_job_name)
        self.assertEqual(job_result.task_kwargs, None)

    @override_settings(EXEMPT_VIEW_PERMISSIONS=["*"])
    @mock.patch("nautobot.extras.api.views.get_worker_count")
    def test_run_job_future_past(self, mock_get_worker_count):
        mock_get_worker_count.return_value = 1
        self.add_permissions("extras.run_job")
        d = Role.objects.get_for_model(Device).first()
        data = {
            "data": {"var1": "x", "var2": 1, "var3": False, "var4": d.pk},
            "commit": True,
            "schedule": {
                "start_time": str(datetime.now() - timedelta(minutes=1)),
                "interval": "future",
                "name": "test",
            },
        }

        url = self.get_run_url()
        response = self.client.post(url, data, format="json", **self.header)
        self.assertHttpStatus(response, status.HTTP_400_BAD_REQUEST)

    @override_settings(EXEMPT_VIEW_PERMISSIONS=["*"])
    @mock.patch("nautobot.extras.api.views.get_worker_count")
    def test_run_job_interval(self, mock_get_worker_count):
        mock_get_worker_count.return_value = 1
        self.add_permissions("extras.run_job")
        d = Role.objects.get_for_model(Device).first()
        data = {
            "data": {"var1": "x", "var2": 1, "var3": False, "var4": d.pk},
            "commit": True,
            "schedule": {
                "start_time": str(datetime.now() + timedelta(minutes=1)),
                "interval": "hourly",
                "name": "test",
            },
        }

        url = self.get_run_url()
        response = self.client.post(url, data, format="json", **self.header)
        self.assertHttpStatus(response, self.run_success_response_status)

        schedule = ScheduledJob.objects.last()

        self.assertIn("schedule", response.data)
        self.assertIn("job_result", response.data)
        self.assertEqual(response.data["schedule"]["id"], str(schedule.pk))
        self.assertEqual(
            response.data["schedule"]["url"],
            "http://nautobot.example.com" + reverse("extras-api:scheduledjob-detail", kwargs={"pk": schedule.pk}),
        )
        self.assertEqual(response.data["schedule"]["name"], schedule.name)
        self.assertEqual(response.data["schedule"]["start_time"], schedule.start_time)
        self.assertEqual(response.data["schedule"]["interval"], schedule.interval)
        self.assertIsNone(response.data["job_result"])

    @override_settings(EXEMPT_VIEW_PERMISSIONS=[])
    def test_run_job_with_invalid_data(self):
        self.add_permissions("extras.run_job")

        data = {
            "data": "invalid",
            "commit": True,
        }

        url = self.get_run_url()
        response = self.client.post(url, data, format="json", **self.header)
        self.assertHttpStatus(response, status.HTTP_400_BAD_REQUEST)
        self.assertEqual(response.data, {"errors": ["Job data needs to be a dict"]})

    @override_settings(EXEMPT_VIEW_PERMISSIONS=[])
    def test_run_job_with_wrong_data(self):
        self.add_permissions("extras.run_job")
        job_data = {
            "var1": "FooBar",
            "var2": 123,
            "var3": False,
            "var5": "wrong",
        }

        data = {
            "data": job_data,
            "commit": True,
        }

        url = self.get_run_url()
        response = self.client.post(url, data, format="json", **self.header)
        self.assertHttpStatus(response, status.HTTP_400_BAD_REQUEST)
        self.assertEqual(response.data, {"errors": {"var5": ["Job data contained an unknown property"]}})

    @override_settings(EXEMPT_VIEW_PERMISSIONS=[])
    def test_run_job_with_missing_data(self):
        self.add_permissions("extras.run_job")

        job_data = {
            "var1": "FooBar",
            "var3": False,
        }

        data = {
            "data": job_data,
            "commit": True,
        }

        url = self.get_run_url()
        response = self.client.post(url, data, format="json", **self.header)
        self.assertHttpStatus(response, status.HTTP_400_BAD_REQUEST)
        self.assertEqual(
            response.data, {"errors": {"var2": ["This field is required."], "var4": ["This field is required."]}}
        )

    @override_settings(EXEMPT_VIEW_PERMISSIONS=[])
    def test_run_job_with_invalid_task_queue(self):
        self.add_permissions("extras.run_job")
        d = Role.objects.get_for_model(Device).first()
        data = {
            "data": {"var1": "x", "var2": 1, "var3": False, "var4": d.pk},
            "commit": True,
            "task_queue": "invalid",
        }

        url = self.get_run_url()
        response = self.client.post(url, data, format="json", **self.header)
        self.assertHttpStatus(response, status.HTTP_400_BAD_REQUEST)
        self.assertEqual(
            response.data,
            {"task_queue": ['"invalid" is not a valid choice.']},
        )

    @override_settings(EXEMPT_VIEW_PERMISSIONS=[])
    @mock.patch("nautobot.extras.api.views.get_worker_count", return_value=1)
    def test_run_job_with_valid_task_queue(self, _):
        self.add_permissions("extras.run_job")
        d = Role.objects.get_for_model(Device).first()
        data = {
            "data": {"var1": "x", "var2": 1, "var3": False, "var4": d.pk},
            "commit": True,
            "task_queue": settings.CELERY_TASK_DEFAULT_QUEUE,
        }

        url = self.get_run_url()
        response = self.client.post(url, data, format="json", **self.header)
        self.assertHttpStatus(response, self.run_success_response_status)

    @override_settings(EXEMPT_VIEW_PERMISSIONS=[])
    @mock.patch("nautobot.extras.api.views.get_worker_count", return_value=1)
    def test_run_job_with_default_queue_with_empty_job_model_task_queues(self, _):
        self.add_permissions("extras.run_job")
        data = {
            "commit": True,
            "task_queue": settings.CELERY_TASK_DEFAULT_QUEUE,
        }

        job_model = Job.objects.get_for_class_path("local/test_pass/TestPass")
        job_model.enabled = True
        job_model.validated_save()
        url = self.get_run_url("local/test_pass/TestPass")
        response = self.client.post(url, data, format="json", **self.header)
        self.assertHttpStatus(response, self.run_success_response_status)


class JobHookTest(APIViewTestCases.APIViewTestCase):

    model = JobHook
    brief_fields = ["display", "id", "name", "url"]
    choices_fields = []
    update_data = {
        "name": "Overridden name",
        "enabled": False,
        "type_create": True,
        "type_update": True,
        "type_delete": False,
    }
    bulk_update_data = {
        "enabled": False,
        "type_create": True,
        "type_update": True,
        "type_delete": False,
    }

    @classmethod
    def setUpTestData(cls):
        cls.create_data = [
            {
                "name": "JobHook4",
                "content_types": ["dcim.consoleport"],
                "type_delete": True,
                "job": Job.objects.get(job_class_name="TestJobHookReceiverLog").pk,
                "enabled": False,
            },
            {
                "name": "JobHook5",
                "content_types": ["dcim.consoleport"],
                "type_delete": True,
                "job": Job.objects.get(job_class_name="TestJobHookReceiverChange").pk,
                "enabled": False,
            },
            {
                "name": "JobHook6",
                "content_types": ["dcim.consoleport"],
                "type_delete": True,
                "job": Job.objects.get(job_class_name="TestJobHookReceiverFail").pk,
                "enabled": False,
            },
        ]
        cls.job_hooks = (
            JobHook(
                name="JobHook1",
                type_create=True,
                job=Job.objects.get(job_class_name="TestJobHookReceiverLog"),
                type_delete=True,
            ),
            JobHook(
                name="JobHook2",
                type_create=True,
                job=Job.objects.get(job_class_name="TestJobHookReceiverChange"),
                type_delete=True,
            ),
            JobHook(
                name="JobHook3",
                type_create=True,
                job=Job.objects.get(job_class_name="TestJobHookReceiverFail"),
                type_delete=True,
            ),
        )

        obj_type = ContentType.objects.get_for_model(DeviceType)

        for job_hook in cls.job_hooks:
            job_hook.save()
            job_hook.content_types.set([obj_type])

    def test_validate_post(self):
        """POST a job hook with values that duplicate another job hook"""

        data = {
            "name": "JobHook4",
            "content_types": ["dcim.devicetype"],
            "job": Job.objects.get(job_class_name="TestJobHookReceiverLog").pk,
            "type_create": False,
            "type_delete": True,
        }

        self.add_permissions("extras.add_jobhook")
        response = self.client.post(self._get_list_url(), data, format="json", **self.header)
        self.assertContains(
            response,
            "A job hook already exists for delete on dcim | device type to job TestJobHookReceiverLog",
            status_code=400,
        )

    def test_validate_patch(self):
        """PATCH an existing job hook with values that duplicate another job hook"""

        data = {
            "job": Job.objects.get(job_class_name="TestJobHookReceiverLog").pk,
            "type_delete": True,
        }

        self.add_permissions("extras.change_jobhook")
        job_hook2 = JobHook.objects.get(name="JobHook2")
        response = self.client.patch(self._get_detail_url(job_hook2), data, format="json", **self.header)
        self.assertContains(
            response,
            "A job hook already exists for delete on dcim | device type to job TestJobHookReceiverLog",
            status_code=400,
        )


class JobResultTest(
    APIViewTestCases.GetObjectViewTestCase,
    APIViewTestCases.ListObjectsViewTestCase,
    APIViewTestCases.DeleteObjectViewTestCase,
):
    model = JobResult
    brief_fields = ["date_created", "date_done", "display", "id", "name", "status", "url", "user"]

    @classmethod
    def setUpTestData(cls):
        jobs = Job.objects.all()[:2]
        job_ct = ContentType.objects.get_for_model(Job)
        git_ct = ContentType.objects.get_for_model(GitRepository)

        JobResult.objects.create(
            job_model=jobs[0],
            name=jobs[0].class_path,
            obj_type=job_ct,
            date_done=datetime.now(),
            user=None,
            status=JobResultStatusChoices.STATUS_SUCCESS,
            data={"output": "\nRan for 3 seconds"},
            task_kwargs=None,
            schedule=None,
            task_id=uuid.uuid4(),
        )
        JobResult.objects.create(
            job_model=None,
            name="Git Repository",
            obj_type=git_ct,
            date_done=datetime.now(),
            user=None,
            status=JobResultStatusChoices.STATUS_SUCCESS,
            data=None,
            task_kwargs={"repository_pk": uuid.uuid4()},
            schedule=None,
            task_id=uuid.uuid4(),
        )
        JobResult.objects.create(
            job_model=jobs[1],
            name=jobs[1].class_path,
            obj_type=job_ct,
            date_done=None,
            user=None,
            status=JobResultStatusChoices.STATUS_PENDING,
            data=None,
            task_kwargs={"data": {"device": uuid.uuid4(), "multichoices": ["red", "green"], "checkbox": False}},
            schedule=None,
            task_id=uuid.uuid4(),
        )


class JobLogEntryTest(
    APIViewTestCases.GetObjectViewTestCase,
    APIViewTestCases.ListObjectsViewTestCase,
):
    model = JobLogEntry
    brief_fields = [
        "absolute_url",
        "created",
        "display",
        "grouping",
        "id",
        "job_result",
        "log_level",
        "log_object",
        "message",
        "url",
    ]
    choices_fields = []

    @classmethod
    def setUpTestData(cls):
        cls.job_result = JobResult.objects.create(
            name="test",
            task_id=uuid.uuid4(),
            obj_type=ContentType.objects.get_for_model(GitRepository),
        )

        for log_level in ("debug", "info", "success", "warning"):
            JobLogEntry.objects.create(
                log_level=log_level,
                grouping="run",
                job_result=cls.job_result,
                message=f"I am a {log_level} log.",
            )

    def test_list_job_logs_from_job_results_detail(self):
        """Test `logs` endpoint from `JobResult` detail."""
        self.add_permissions("extras.view_jobresult")
        url = reverse("extras-api:jobresult-logs", kwargs={"pk": self.job_result.pk})
        response = self.client.get(url, **self.header)
        self.assertEqual(len(response.json()), JobLogEntry.objects.count())


class ScheduledJobTest(
    APIViewTestCases.GetObjectViewTestCase,
    APIViewTestCases.ListObjectsViewTestCase,
):
    model = ScheduledJob
    brief_fields = ["crontab", "display", "id", "interval", "name", "start_time", "url"]
    choices_fields = []

    @classmethod
    def setUpTestData(cls):
        user = User.objects.create(username="user1", is_active=True)
        job_model = Job.objects.get_for_class_path("local/test_pass/TestPass")
        ScheduledJob.objects.create(
            name="test1",
            task="nautobot.extras.jobs.scheduled_job_handler",
            job_class=job_model.class_path,
            job_model=job_model,
            interval=JobExecutionType.TYPE_IMMEDIATELY,
            user=user,
            approval_required=True,
            start_time=now(),
        )
        ScheduledJob.objects.create(
            name="test2",
            task="nautobot.extras.jobs.scheduled_job_handler",
            job_class=job_model.class_path,
            job_model=job_model,
            interval=JobExecutionType.TYPE_IMMEDIATELY,
            user=user,
            approval_required=True,
            start_time=now(),
        )
        ScheduledJob.objects.create(
            name="test3",
            task="nautobot.extras.jobs.scheduled_job_handler",
            job_class=job_model.class_path,
            job_model=job_model,
            interval=JobExecutionType.TYPE_IMMEDIATELY,
            user=user,
            approval_required=True,
            start_time=now(),
        )


class JobApprovalTest(APITestCase):
    @classmethod
    def setUpTestData(cls):
        cls.additional_user = User.objects.create(username="user1", is_active=True)
        cls.job_model = Job.objects.get_for_class_path("local/test_pass/TestPass")
        cls.job_model.enabled = True
        cls.job_model.save()
        cls.scheduled_job = ScheduledJob.objects.create(
            name="test",
            task="nautobot.extras.jobs.scheduled_job_handler",
            job_class=cls.job_model.class_path,
            job_model=cls.job_model,
            interval=JobExecutionType.TYPE_IMMEDIATELY,
            user=cls.additional_user,
            approval_required=True,
            start_time=now(),
        )

    @override_settings(EXEMPT_VIEW_PERMISSIONS=["*"])
    def test_approve_job_anonymous(self):
        url = reverse("extras-api:scheduledjob-approve", kwargs={"pk": self.scheduled_job.pk})
        response = self.client.post(url)
        self.assertHttpStatus(response, status.HTTP_403_FORBIDDEN)

    @override_settings(EXEMPT_VIEW_PERMISSIONS=["*"])
    def test_approve_job_without_permission(self):
        url = reverse("extras-api:scheduledjob-approve", kwargs={"pk": self.scheduled_job.pk})
        with disable_warnings("django.request"):
            response = self.client.post(url, **self.header)
        self.assertHttpStatus(response, status.HTTP_403_FORBIDDEN)

    @override_settings(EXEMPT_VIEW_PERMISSIONS=["*"])
    def test_approve_job_without_approve_job_permission(self):
        self.add_permissions("extras.view_scheduledjob", "extras.change_scheduledjob")
        url = reverse("extras-api:scheduledjob-approve", kwargs={"pk": self.scheduled_job.pk})
        response = self.client.post(url, **self.header)
        self.assertHttpStatus(response, status.HTTP_403_FORBIDDEN)

    @override_settings(EXEMPT_VIEW_PERMISSIONS=["*"])
    def test_approve_job_without_change_scheduledjob_permission(self):
        self.add_permissions("extras.approve_job", "extras.view_scheduledjob")
        url = reverse("extras-api:scheduledjob-approve", kwargs={"pk": self.scheduled_job.pk})
        response = self.client.post(url, **self.header)
        self.assertHttpStatus(response, status.HTTP_403_FORBIDDEN)

    @override_settings(EXEMPT_VIEW_PERMISSIONS=["*"])
    def test_approve_job_same_user(self):
        self.add_permissions("extras.approve_job", "extras.view_scheduledjob", "extras.change_scheduledjob")
        scheduled_job = ScheduledJob.objects.create(
            name="test",
            task="nautobot.extras.jobs.scheduled_job_handler",
            job_class=self.job_model.class_path,
            job_model=self.job_model,
            interval=JobExecutionType.TYPE_IMMEDIATELY,
            user=self.user,
            approval_required=True,
            start_time=now(),
        )
        url = reverse("extras-api:scheduledjob-approve", kwargs={"pk": scheduled_job.pk})
        response = self.client.post(url, **self.header)
        self.assertHttpStatus(response, status.HTTP_403_FORBIDDEN)

    @override_settings(EXEMPT_VIEW_PERMISSIONS=["*"])
    def test_approve_job(self):
        self.add_permissions("extras.approve_job", "extras.view_scheduledjob", "extras.change_scheduledjob")
        url = reverse("extras-api:scheduledjob-approve", kwargs={"pk": self.scheduled_job.pk})
        response = self.client.post(url, **self.header)
        self.assertHttpStatus(response, status.HTTP_200_OK)

    @override_settings(EXEMPT_VIEW_PERMISSIONS=["*"])
    def test_approve_job_in_past(self):
        self.add_permissions("extras.approve_job", "extras.view_scheduledjob", "extras.change_scheduledjob")
        scheduled_job = ScheduledJob.objects.create(
            name="test",
            task="nautobot.extras.jobs.scheduled_job_handler",
            job_class=self.job_model.class_path,
            job_model=self.job_model,
            interval=JobExecutionType.TYPE_FUTURE,
            one_off=True,
            user=self.additional_user,
            approval_required=True,
            start_time=now(),
        )
        url = reverse("extras-api:scheduledjob-approve", kwargs={"pk": scheduled_job.pk})
        response = self.client.post(url, **self.header)
        self.assertHttpStatus(response, status.HTTP_400_BAD_REQUEST)

    @override_settings(EXEMPT_VIEW_PERMISSIONS=["*"])
    def test_approve_job_in_past_force(self):
        self.add_permissions("extras.approve_job", "extras.view_scheduledjob", "extras.change_scheduledjob")
        scheduled_job = ScheduledJob.objects.create(
            name="test",
            task="nautobot.extras.jobs.scheduled_job_handler",
            job_class=self.job_model.class_path,
            job_model=self.job_model,
            interval=JobExecutionType.TYPE_FUTURE,
            one_off=True,
            user=self.additional_user,
            approval_required=True,
            start_time=now(),
        )
        url = reverse("extras-api:scheduledjob-approve", kwargs={"pk": scheduled_job.pk})
        response = self.client.post(url + "?force=true", **self.header)
        self.assertHttpStatus(response, status.HTTP_200_OK)

    @override_settings(EXEMPT_VIEW_PERMISSIONS=["*"])
    def test_deny_job_without_permission(self):
        url = reverse("extras-api:scheduledjob-deny", kwargs={"pk": self.scheduled_job.pk})
        with disable_warnings("django.request"):
            response = self.client.post(url, **self.header)
        self.assertHttpStatus(response, status.HTTP_403_FORBIDDEN)

    @override_settings(EXEMPT_VIEW_PERMISSIONS=["*"])
    def test_deny_job_without_approve_job_permission(self):
        self.add_permissions("extras.view_scheduledjob", "extras.delete_scheduledjob")
        url = reverse("extras-api:scheduledjob-deny", kwargs={"pk": self.scheduled_job.pk})
        response = self.client.post(url, **self.header)
        self.assertHttpStatus(response, status.HTTP_403_FORBIDDEN)

    @override_settings(EXEMPT_VIEW_PERMISSIONS=["*"])
    def test_deny_job_without_delete_scheduledjob_permission(self):
        self.add_permissions("extras.approve_job", "extras.view_scheduledjob")
        url = reverse("extras-api:scheduledjob-deny", kwargs={"pk": self.scheduled_job.pk})
        response = self.client.post(url, **self.header)
        self.assertHttpStatus(response, status.HTTP_403_FORBIDDEN)

    @override_settings(EXEMPT_VIEW_PERMISSIONS=["*"])
    def test_deny_job(self):
        self.add_permissions("extras.approve_job", "extras.view_scheduledjob", "extras.delete_scheduledjob")
        url = reverse("extras-api:scheduledjob-deny", kwargs={"pk": self.scheduled_job.pk})
        response = self.client.post(url, **self.header)
        self.assertHttpStatus(response, status.HTTP_200_OK)
        self.assertIsNone(ScheduledJob.objects.filter(pk=self.scheduled_job.pk).first())

    @override_settings(EXEMPT_VIEW_PERMISSIONS=[])
    def test_dry_run_job_without_permission(self):
        url = reverse("extras-api:scheduledjob-dry-run", kwargs={"pk": self.scheduled_job.pk})
        with disable_warnings("django.request"):
            response = self.client.post(url, **self.header)
        self.assertHttpStatus(response, status.HTTP_403_FORBIDDEN)

    @override_settings(EXEMPT_VIEW_PERMISSIONS=["*"])
    def test_dry_run_job_without_run_job_permission(self):
        self.add_permissions("extras.view_scheduledjob")
        url = reverse("extras-api:scheduledjob-dry-run", kwargs={"pk": self.scheduled_job.pk})
        response = self.client.post(url, **self.header)
        self.assertHttpStatus(response, status.HTTP_403_FORBIDDEN)

    @override_settings(EXEMPT_VIEW_PERMISSIONS=["*"])
    def test_dry_run_job(self):
        self.add_permissions("extras.run_job", "extras.view_scheduledjob")
        url = reverse("extras-api:scheduledjob-dry-run", kwargs={"pk": self.scheduled_job.pk})
        response = self.client.post(url, **self.header)
        self.assertHttpStatus(response, status.HTTP_200_OK)


class NoteTest(APIViewTestCases.APIViewTestCase):
    model = Note
    brief_fields = [
        "assigned_object",
        "display",
        "id",
        "note",
        "slug",
        "url",
        "user",
    ]
    choices_fields = ["assigned_object_type"]

    @classmethod
    def setUpTestData(cls):
        location1 = Location.objects.filter(location_type=LocationType.objects.get(name="Campus")).first()
        location2 = Location.objects.filter(location_type=LocationType.objects.get(name="Campus")).last()
        ct = ContentType.objects.get_for_model(Location)
        user1 = User.objects.create(username="user1", is_active=True)
        user2 = User.objects.create(username="user2", is_active=True)

        cls.create_data = [
            {
                "note": "This is a test.",
                "assigned_object_id": location1.pk,
                "assigned_object_type": f"{ct._meta.app_label}.{ct._meta.model_name}",
            },
            {
                "note": "This is a test.",
                "assigned_object_id": location2.pk,
                "assigned_object_type": f"{ct._meta.app_label}.{ct._meta.model_name}",
            },
            {
                "note": "This is a note on location 1.",
                "assigned_object_id": location1.pk,
                "assigned_object_type": f"{ct._meta.app_label}.{ct._meta.model_name}",
            },
        ]
        cls.bulk_update_data = {
            "note": "Bulk change.",
        }
        Note.objects.create(
            note="location has been placed on maintenance.",
            user=user1,
            assigned_object_type=ct,
            assigned_object_id=location1.pk,
        )
        Note.objects.create(
            note="location maintenance has ended.",
            user=user1,
            assigned_object_type=ct,
            assigned_object_id=location1.pk,
        )
        Note.objects.create(
            note="location is under duress.",
            user=user2,
            assigned_object_type=ct,
            assigned_object_id=location2.pk,
        )


class RelationshipTest(APIViewTestCases.APIViewTestCase, RequiredRelationshipTestMixin):
    model = Relationship
    brief_fields = ["display", "id", "name", "slug", "url"]

    create_data = [
        {
            "name": "Device VLANs",
            "slug": "device-vlans",
            "type": "many-to-many",
            "source_type": "ipam.vlan",
            "destination_type": "dcim.device",
        },
        {
            "name": "Primary VLAN",
            "slug": "primary-vlan",
            "type": "one-to-many",
            "source_type": "ipam.vlan",
            "destination_type": "dcim.device",
        },
        {
            "name": "Primary Interface",
            "slug": "primary-interface",
            "type": "one-to-one",
            "source_type": "dcim.device",
            "source_label": "primary interface",
            "destination_type": "dcim.interface",
            "destination_hidden": True,
        },
        {
            "name": "Relationship 1",
            "type": "one-to-one",
            "source_type": "dcim.device",
            "source_label": "primary interface",
            "destination_type": "dcim.interface",
            "destination_hidden": True,
        },
    ]

    bulk_update_data = {
        "source_filter": {"slug": ["some-slug"]},
    }
    choices_fields = ["destination_type", "source_type", "type", "required_on"]
    slug_source = "name"
    slugify_function = staticmethod(slugify_dashes_to_underscores)

    @classmethod
    def setUpTestData(cls):
        location_type = ContentType.objects.get_for_model(Location)
        device_type = ContentType.objects.get_for_model(Device)

        cls.relationships = (
            Relationship(
                name="Related locations",
                slug="related-locations",
                type="symmetric-many-to-many",
                source_type=location_type,
                destination_type=location_type,
            ),
            Relationship(
                name="Unrelated locations",
                slug="unrelated-locations",
                type="many-to-many",
                source_type=location_type,
                source_label="Other locations (from source side)",
                destination_type=location_type,
                destination_label="Other locations (from destination side)",
            ),
            Relationship(
                name="Devices found elsewhere",
                slug="devices-elsewhere",
                type="many-to-many",
                source_type=location_type,
                destination_type=device_type,
            ),
        )
        for relationship in cls.relationships:
            relationship.validated_save()
        cls.lt = LocationType.objects.get(name="Campus")
        cls.location = Location.objects.create(
            name="Location 1", status=Status.objects.get(slug="active"), location_type=cls.lt
        )

    def test_get_all_relationships_on_location(self):
        """Verify that all relationships are accurately represented when requested."""
        self.add_permissions("dcim.view_location")
        response = self.client.get(
            reverse("dcim-api:location-detail", kwargs={"pk": self.location.pk}) + "?include=relationships",
            **self.header,
        )
        self.assertHttpStatus(response, status.HTTP_200_OK)
        self.assertIn("relationships", response.data)
        self.assertIsInstance(response.data["relationships"], dict)
        self.maxDiff = None
        self.assertEqual(
            {
                self.relationships[0].slug: {
                    "id": str(self.relationships[0].pk),
                    "url": (
                        "http://nautobot.example.com"
                        + reverse("extras-api:relationship-detail", kwargs={"pk": self.relationships[0].pk})
                    ),
                    "name": self.relationships[0].name,
                    "type": self.relationships[0].type,
                    "peer": {
                        "label": "locations",
                        "object_type": "dcim.location",
                        "objects": [],
                    },
                },
                self.relationships[1].slug: {
                    "id": str(self.relationships[1].pk),
                    "url": (
                        "http://nautobot.example.com"
                        + reverse("extras-api:relationship-detail", kwargs={"pk": self.relationships[1].pk})
                    ),
                    "name": self.relationships[1].name,
                    "type": self.relationships[1].type,
                    "destination": {
                        "label": self.relationships[1].source_label,  # yes -- it's a bit confusing
                        "object_type": "dcim.location",
                        "objects": [],
                    },
                    "source": {
                        "label": self.relationships[1].destination_label,  # yes -- it's a bit confusing
                        "object_type": "dcim.location",
                        "objects": [],
                    },
                },
                self.relationships[2].slug: {
                    "id": str(self.relationships[2].pk),
                    "url": (
                        "http://nautobot.example.com"
                        + reverse("extras-api:relationship-detail", kwargs={"pk": self.relationships[2].pk})
                    ),
                    "name": self.relationships[2].name,
                    "type": self.relationships[2].type,
                    "destination": {
                        "label": "devices",
                        "object_type": "dcim.device",
                        "objects": [],
                    },
                },
            },
            response.data["relationships"],
        )

    def test_populate_relationship_associations_on_location_create(self):
        """Verify that relationship associations can be populated at instance creation time."""
        location_type = LocationType.objects.get(name="Campus")
        existing_location_1 = Location.objects.create(
            name="Existing Location 1", status=Status.objects.get(slug="active"), location_type=location_type
        )
        existing_location_2 = Location.objects.create(
            name="Existing Location 2", status=Status.objects.get(slug="active"), location_type=location_type
        )
        manufacturer = Manufacturer.objects.create(name="Manufacturer 1", slug="manufacturer-1")
        device_type = DeviceType.objects.create(
            manufacturer=manufacturer,
            model="device Type 1",
            slug="device-type-1",
        )
        device_role = Role.objects.get_for_model(Device).first()
        existing_device_1 = Device.objects.create(
            name="existing-device-location-1",
            status=Status.objects.get(slug="active"),
            role=device_role,
            device_type=device_type,
            location=existing_location_1,
        )
        existing_device_2 = Device.objects.create(
            name="existing-device-location-2",
            status=Status.objects.get(slug="active"),
            role=device_role,
            device_type=device_type,
            location=existing_location_2,
        )

        self.add_permissions("dcim.view_location", "dcim.add_location", "extras.add_relationshipassociation")
        response = self.client.post(
            reverse("dcim-api:location-list"),
            data={
                "name": "New location",
                "status": "active",
                "location_type": location_type.pk,
                "relationships": {
                    self.relationships[0].slug: {
                        "peer": {
                            "objects": [str(existing_location_1.pk)],
                        },
                    },
                    self.relationships[1].slug: {
                        "source": {
                            "objects": [str(existing_location_2.pk)],
                        },
                    },
                    self.relationships[2].slug: {
                        "destination": {
                            "objects": [
                                {"name": "existing-device-location-1"},
                                {"name": "existing-device-location-2"},
                            ],
                        },
                    },
                },
            },
            format="json",
            **self.header,
        )
        self.assertHttpStatus(response, status.HTTP_201_CREATED)
        new_location_id = response.data["id"]
        # Peer case - don't distinguish source/destination
        self.assertTrue(
            RelationshipAssociation.objects.filter(
                relationship=self.relationships[0],
                source_type=self.relationships[0].source_type,
                source_id__in=[existing_location_1.pk, new_location_id],
                destination_type=self.relationships[0].destination_type,
                destination_id__in=[existing_location_1.pk, new_location_id],
            ).exists()
        )
        self.assertTrue(
            RelationshipAssociation.objects.filter(
                relationship=self.relationships[1],
                source_type=self.relationships[1].source_type,
                source_id=existing_location_2.pk,
                destination_type=self.relationships[1].destination_type,
                destination_id=new_location_id,
            ).exists()
        )
        self.assertTrue(
            RelationshipAssociation.objects.filter(
                relationship=self.relationships[2],
                source_type=self.relationships[2].source_type,
                source_id=new_location_id,
                destination_type=self.relationships[2].destination_type,
                destination_id=existing_device_1.pk,
            ).exists()
        )
        self.assertTrue(
            RelationshipAssociation.objects.filter(
                relationship=self.relationships[2],
                source_type=self.relationships[2].source_type,
                source_id=new_location_id,
                destination_type=self.relationships[2].destination_type,
                destination_id=existing_device_2.pk,
            ).exists()
        )

    def test_required_relationships(self):
        """
        1. Try creating an object when no required target object exists
        2. Try creating an object without specifying required target object(s)
        3. Try creating an object when all required data is present
        4. Test various bulk create/edit scenarios
        """

        # Parameterized tests (for creating and updating single objects):
        self.required_relationships_test(interact_with="api")

        # 4. Bulk create/edit tests:

        # VLAN endpoint to POST, PATCH and PUT multiple objects to:
        vlan_list_endpoint = reverse(get_route_for_model(VLAN, "list", api=True))

        def send_bulk_data(http_method, data):
            return getattr(self.client, http_method)(
                vlan_list_endpoint,
                data=data,
                format="json",
                **self.header,
            )

        status_active = Status.objects.get(slug="active")

        # Try deleting all devices and then creating 2 VLANs (fails):
        Device.objects.all().delete()
        response = send_bulk_data(
            "post",
            data=[
                {"vid": "1", "name": "1", "status": status_active.pk},
                {"vid": "2", "name": "2", "status": status_active.pk},
            ],
        )
        self.assertHttpStatus(response, 400)
        self.assertEqual(
            {
                "relationships": {
                    "vlans-devices-m2m": [
                        "VLANs require at least one device, but no devices exist yet. "
                        "Create a device by posting to /api/dcim/devices/",
                        'You need to specify ["relationships"]["vlans-devices-m2m"]["source"]["objects"].',
                    ]
                }
            },
            response.json(),
        )

        # Create test device for association
        device_for_association = test_views.create_test_device("VLAN Required Device")
        required_relationship_json = {"vlans-devices-m2m": {"source": {"objects": [str(device_for_association.id)]}}}
        expected_error_json = {
            "relationships": {
                "vlans-devices-m2m": [
                    'You need to specify ["relationships"]["vlans-devices-m2m"]["source"]["objects"].'
                ]
            }
        }

        # Test POST, PATCH and PUT
        for method in ["post", "patch", "put"]:
            if method == "post":
                vlan1_json_data = {
                    "vid": "1",
                    "name": "1",
                    "status": status_active.pk,
                }
                vlan2_json_data = {
                    "vid": "2",
                    "name": "2",
                    "status": status_active.pk,
                }
            else:
                vlan1, vlan2 = VLANFactory.create_batch(2)
                vlan1_json_data = {"status": status_active.pk, "id": str(vlan1.id)}
                # Add required fields for PUT method:
                if method == "put":
                    vlan1_json_data.update({"vid": vlan1.vid, "name": vlan1.name})

                vlan2_json_data = {"status": status_active.pk, "id": str(vlan2.id)}
                # Add required fields for PUT method:
                if method == "put":
                    vlan2_json_data.update({"vid": vlan2.vid, "name": vlan2.name})

            # Try method without specifying required relationships for either vlan1 or vlan2 (fails)
            json_data = [vlan1_json_data, vlan2_json_data]
            response = send_bulk_data(method, json_data)
            self.assertHttpStatus(response, 400)
            self.assertEqual(response.json(), expected_error_json)

            # Try method specifying required relationships for just vlan1 (fails)
            vlan1_json_data["relationships"] = required_relationship_json
            json_data = [vlan1_json_data, vlan2_json_data]
            response = send_bulk_data(method, json_data)
            self.assertHttpStatus(response, 400)
            self.assertEqual(response.json(), expected_error_json)

            # Try method specifying required relationships for both vlan1 and vlan2 (succeeds)
            vlan2_json_data["relationships"] = required_relationship_json
            json_data = [vlan1_json_data, vlan2_json_data]
            response = send_bulk_data(method, json_data)
            if method == "post":
                self.assertHttpStatus(response, 201)
            else:
                self.assertHttpStatus(response, 200)

            # Check the relationship associations were actually created
            for vlan in response.json():
                associated_device = vlan["relationships"]["vlans-devices-m2m"]["source"]["objects"][0]
                self.assertEqual(str(device_for_association.id), associated_device["id"])


class RelationshipAssociationTest(APIViewTestCases.APIViewTestCase):
    model = RelationshipAssociation
    brief_fields = ["destination_id", "display", "id", "relationship", "source_id", "url"]
    choices_fields = ["destination_type", "source_type"]

    @classmethod
    def setUpTestData(cls):
        cls.location_type = ContentType.objects.get_for_model(Location)
        cls.device_type = ContentType.objects.get_for_model(Device)
        cls.status_active = Status.objects.get(slug="active")

        cls.relationship = Relationship(
            name="Devices found elsewhere",
            slug="elsewhere-devices",
            type="many-to-many",
            source_type=cls.location_type,
            destination_type=cls.device_type,
        )
        cls.relationship.validated_save()
        cls.lt = LocationType.objects.get(name="Campus")
        cls.locations = (
            Location.objects.create(
                name="Empty Location", slug="empty", status=cls.status_active, location_type=cls.lt
            ),
            Location.objects.create(
                name="Occupied Location", slug="occupied", status=cls.status_active, location_type=cls.lt
            ),
            Location.objects.create(
                name="Another Empty Location",
                slug="another-empty",
                status=cls.status_active,
                location_type=cls.lt,
            ),
        )
        manufacturer = Manufacturer.objects.create(name="Manufacturer 1", slug="manufacturer-1")
        devicetype = DeviceType.objects.create(manufacturer=manufacturer, model="Device Type 1", slug="device-type-1")
        devicerole = Role.objects.get_for_model(Device).first()
        cls.devices = [
            Device.objects.create(
                name=f"Device {num}",
                device_type=devicetype,
                role=devicerole,
                location=cls.locations[1],
                status=cls.status_active,
            )
            for num in range(1, 5)
        ]

        cls.associations = (
            RelationshipAssociation(
                relationship=cls.relationship,
                source_type=cls.location_type,
                source_id=cls.locations[0].pk,
                destination_type=cls.device_type,
                destination_id=cls.devices[0].pk,
            ),
            RelationshipAssociation(
                relationship=cls.relationship,
                source_type=cls.location_type,
                source_id=cls.locations[0].pk,
                destination_type=cls.device_type,
                destination_id=cls.devices[1].pk,
            ),
            RelationshipAssociation(
                relationship=cls.relationship,
                source_type=cls.location_type,
                source_id=cls.locations[0].pk,
                destination_type=cls.device_type,
                destination_id=cls.devices[2].pk,
            ),
        )
        for association in cls.associations:
            association.validated_save()

        cls.create_data = [
            {
                "relationship": cls.relationship.pk,
                "source_type": "dcim.location",
                "source_id": cls.locations[2].pk,
                "destination_type": "dcim.device",
                "destination_id": cls.devices[0].pk,
            },
            {
                "relationship": cls.relationship.pk,
                "source_type": "dcim.location",
                "source_id": cls.locations[2].pk,
                "destination_type": "dcim.device",
                "destination_id": cls.devices[1].pk,
            },
            {
                "relationship": cls.relationship.pk,
                "source_type": "dcim.location",
                "source_id": cls.locations[2].pk,
                "destination_type": "dcim.device",
                "destination_id": cls.devices[2].pk,
            },
        ]

    def test_create_invalid_relationship_association(self):
        """Test creation of invalid relationship association restricted by destination/source filter."""

        relationship = Relationship.objects.create(
            name="Device to location Rel 1",
            slug="device-to-location-rel-1",
            source_type=self.device_type,
            source_filter={"name": [self.devices[0].name]},
            destination_type=self.location_type,
            destination_label="Primary Rack",
            type=RelationshipTypeChoices.TYPE_ONE_TO_ONE,
            destination_filter={"name": [self.locations[0].name]},
        )

        associations = [
            (
                "destination",  # side
                self.locations[2].name,  # field name with an error
                {
                    "relationship": relationship.pk,
                    "source_type": "dcim.device",
                    "source_id": self.devices[0].pk,
                    "destination_type": "dcim.location",
                    "destination_id": self.locations[2].pk,
                },
            ),
            (
                "source",  # side
                self.devices[1].name,  # field name with an error
                {
                    "relationship": relationship.pk,
                    "source_type": "dcim.device",
                    "source_id": self.devices[1].pk,
                    "destination_type": "dcim.location",
                    "destination_id": self.locations[0].pk,
                },
            ),
        ]

        self.add_permissions("extras.add_relationshipassociation")

        for side, field_error_name, data in associations:
            response = self.client.post(self._get_list_url(), data, format="json", **self.header)
            self.assertHttpStatus(response, status.HTTP_400_BAD_REQUEST)
            self.assertEqual(
                response.data[side],
                [f"{field_error_name} violates {relationship.name} {side}_filter restriction"],
            )

    def test_model_clean_method_is_called(self):
        """Validate RelationshipAssociation clean method is called"""

        data = {
            "relationship": self.relationship.pk,
            "source_type": "dcim.device",
            "source_id": self.locations[2].pk,
            "destination_type": "dcim.device",
            "destination_id": self.devices[2].pk,
        }

        self.add_permissions("extras.add_relationshipassociation")

        response = self.client.post(self._get_list_url(), data, format="json", **self.header)
        self.assertHttpStatus(response, status.HTTP_400_BAD_REQUEST)
        self.assertEqual(
            response.data["source_type"], [f"source_type has a different value than defined in {self.relationship}"]
        )

    def test_get_association_data_on_location(self):
        """
        Check that `include=relationships` query parameter on a model endpoint includes relationships/associations.
        """
        self.add_permissions("dcim.view_location")
        response = self.client.get(
            reverse("dcim-api:location-detail", kwargs={"pk": self.locations[0].pk}) + "?include=relationships",
            **self.header,
        )
        self.assertHttpStatus(response, status.HTTP_200_OK)
        self.assertIn("relationships", response.data)
        self.assertIsInstance(response.data["relationships"], dict)
        # Ensure consistent ordering
        response.data["relationships"][self.relationship.slug]["destination"]["objects"].sort(key=lambda v: v["name"])
        self.maxDiff = None
        self.assertEqual(
            {
                self.relationship.slug: {
                    "id": str(self.relationship.pk),
                    "url": (
                        "http://nautobot.example.com"
                        + reverse("extras-api:relationship-detail", kwargs={"pk": self.relationship.pk})
                    ),
                    "name": self.relationship.name,
                    "type": "many-to-many",
                    "destination": {
                        "label": "devices",
                        "object_type": "dcim.device",
                        "objects": [
                            {
                                "id": str(self.devices[0].pk),
                                "url": (
                                    "http://nautobot.example.com"
                                    + reverse("dcim-api:device-detail", kwargs={"pk": self.devices[0].pk})
                                ),
                                "display": self.devices[0].display,
                                "name": self.devices[0].name,
                            },
                            {
                                "id": str(self.devices[1].pk),
                                "url": (
                                    "http://nautobot.example.com"
                                    + reverse("dcim-api:device-detail", kwargs={"pk": self.devices[1].pk})
                                ),
                                "display": self.devices[1].display,
                                "name": self.devices[1].name,
                            },
                            {
                                "id": str(self.devices[2].pk),
                                "url": (
                                    "http://nautobot.example.com"
                                    + reverse("dcim-api:device-detail", kwargs={"pk": self.devices[2].pk})
                                ),
                                "display": self.devices[2].display,
                                "name": self.devices[2].name,
                            },
                        ],
                    },
                },
            },
            response.data["relationships"],
        )

    def test_update_association_data_on_location(self):
        """
        Check that relationship-associations can be updated via the 'relationships' field.
        """
        self.add_permissions(
            "dcim.view_location",
            "dcim.change_location",
            "extras.add_relationshipassociation",
            "extras.delete_relationshipassociation",
        )
        initial_response = self.client.get(
            reverse("dcim-api:location-detail", kwargs={"pk": self.locations[0].pk}) + "?include=relationships",
            **self.header,
        )
        self.assertHttpStatus(initial_response, status.HTTP_200_OK)

        url = reverse("dcim-api:location-detail", kwargs={"pk": self.locations[0].pk})

        with self.subTest("Round-trip of same relationships data is a no-op"):
            response = self.client.patch(
                url,
                {"relationships": initial_response.data["relationships"]},
                format="json",
                **self.header,
            )
            self.assertHttpStatus(response, status.HTTP_200_OK)
            self.assertEqual(3, RelationshipAssociation.objects.filter(relationship=self.relationship).count())
            for association in self.associations:
                self.assertTrue(RelationshipAssociation.objects.filter(pk=association.pk).exists())

        with self.subTest("Omitting relationships data entirely is valid"):
            response = self.client.patch(
                url,
                {},
                format="json",
                **self.header,
            )
            self.assertHttpStatus(response, status.HTTP_200_OK)
            self.assertEqual(3, RelationshipAssociation.objects.filter(relationship=self.relationship).count())
            for association in self.associations:
                self.assertTrue(RelationshipAssociation.objects.filter(pk=association.pk).exists())

        with self.subTest("Error handling: nonexistent relationship"):
            response = self.client.patch(
                url,
                {"relationships": {"nonexistent-relationship": {"peer": {"objects": []}}}},
                format="json",
                **self.header,
            )
            self.assertHttpStatus(response, status.HTTP_400_BAD_REQUEST)
            self.assertEqual(
                str(response.data["relationships"][0]),
                '"nonexistent-relationship" is not a relationship on dcim.Location',
            )
            self.assertEqual(3, RelationshipAssociation.objects.filter(relationship=self.relationship).count())
            for association in self.associations:
                self.assertTrue(RelationshipAssociation.objects.filter(pk=association.pk).exists())

        with self.subTest("Error handling: wrong relationship"):
            Relationship.objects.create(
                name="Device-to-Device",
                slug="device-to-device",
                source_type=self.device_type,
                destination_type=self.device_type,
                type=RelationshipTypeChoices.TYPE_ONE_TO_ONE,
            )
            response = self.client.patch(
                url,
                {"relationships": {"device-to-device": {"peer": {"objects": []}}}},
                format="json",
                **self.header,
            )
            self.assertHttpStatus(response, status.HTTP_400_BAD_REQUEST)
            self.assertEqual(
                str(response.data["relationships"][0]), '"device-to-device" is not a relationship on dcim.Location'
            )
            self.assertEqual(3, RelationshipAssociation.objects.filter(relationship=self.relationship).count())
            for association in self.associations:
                self.assertTrue(RelationshipAssociation.objects.filter(pk=association.pk).exists())

        with self.subTest("Error handling: wrong relationship side"):
            response = self.client.patch(
                url,
                {"relationships": {self.relationship.slug: {"source": {"objects": []}}}},
                format="json",
                **self.header,
            )
            self.assertHttpStatus(response, status.HTTP_400_BAD_REQUEST)
            self.assertEqual(
                str(response.data["relationships"][0]),
                '"source" is not a valid side for "Devices found elsewhere" on dcim.Location',
            )
            self.assertEqual(3, RelationshipAssociation.objects.filter(relationship=self.relationship).count())
            for association in self.associations:
                self.assertTrue(RelationshipAssociation.objects.filter(pk=association.pk).exists())

        with self.subTest("Valid data: create/no-op/delete on RelationshipAssociations"):
            response = self.client.patch(
                url,
                {
                    "relationships": {
                        self.relationship.slug: {
                            "destination": {
                                "objects": [
                                    # remove devices[0] by omission
                                    str(self.devices[1].pk),  # existing device identified by PK
                                    {"name": self.devices[2].name},  # existing device identified by attributes
                                    {"id": self.devices[3].pk},  # new device association
                                ]
                            }
                        }
                    },
                },
                format="json",
                **self.header,
            )
            self.assertHttpStatus(response, status.HTTP_200_OK)
            # Removed association
            self.assertFalse(RelationshipAssociation.objects.filter(pk=self.associations[0].pk).exists())
            # Unchanged associations
            self.assertTrue(RelationshipAssociation.objects.filter(pk=self.associations[1].pk).exists())
            self.assertTrue(RelationshipAssociation.objects.filter(pk=self.associations[2].pk).exists())
            # Created association
            self.assertTrue(RelationshipAssociation.objects.filter(destination_id=self.devices[3].pk).exists())


class SecretTest(APIViewTestCases.APIViewTestCase):
    model = Secret
    brief_fields = ["display", "id", "name", "slug", "url"]
    bulk_update_data = {}

    create_data = [
        {
            "name": "NAPALM Username",
            "provider": "environment-variable",
            "description": "Username for all NAPALM devices",
            "parameters": {
                "variable": "NAPALM_USERNAME",
            },
        },
        {
            "name": "NAPALM Password",
            "provider": "environment-variable",
            "parameters": {
                "variable": "NAPALM_PASSWORD",
            },
        },
        {
            "name": "GitHub Token for My Repository",
            "slug": "github-token-my-repository",
            "provider": "text-file",
            "parameters": {
                "path": "/github-tokens/user/myusername.txt",
            },
        },
    ]
    slug_source = "name"

    @classmethod
    def setUpTestData(cls):
        secrets = (
            Secret(
                name="api-test-1",
                provider="environment-variable",
                parameters={"variable": "API_TEST_1"},
            ),
            Secret(
                name="api-test-2",
                provider="environment-variable",
                parameters={"variable": "API_TEST_2"},
            ),
            Secret(
                name="api-test-3",
                provider="environment-variable",
                parameters={"variable": "API_TEST_3"},
            ),
        )

        for secret in secrets:
            secret.validated_save()


class SecretsGroupTest(APIViewTestCases.APIViewTestCase):
    model = SecretsGroup
    brief_fields = ["display", "id", "name", "slug", "url"]
    bulk_update_data = {}

    slug_source = "name"

    @classmethod
    def setUpTestData(cls):
        secrets = (
            Secret.objects.create(
                name="secret-1", provider="environment-variable", parameters={"variable": "SOME_VAR"}
            ),
            Secret.objects.create(
                name="secret-2", provider="environment-variable", parameters={"variable": "ANOTHER_VAR"}
            ),
        )

        secrets_groups = (
            SecretsGroup.objects.create(name="Group A", slug="group-a"),
            SecretsGroup.objects.create(name="Group B", slug="group-b"),
            SecretsGroup.objects.create(name="Group C", slug="group-c", description="Some group"),
        )

        SecretsGroupAssociation.objects.create(
            secret=secrets[0],
            group=secrets_groups[0],
            access_type=SecretsGroupAccessTypeChoices.TYPE_GENERIC,
            secret_type=SecretsGroupSecretTypeChoices.TYPE_SECRET,
        )
        SecretsGroupAssociation.objects.create(
            secret=secrets[1],
            group=secrets_groups[1],
            access_type=SecretsGroupAccessTypeChoices.TYPE_GENERIC,
            secret_type=SecretsGroupSecretTypeChoices.TYPE_SECRET,
        )

        cls.create_data = [
            {
                "name": "Secrets Group 1",
                "slug": "secrets-group-1",
                "description": "First Secrets Group",
            },
            {
                "name": "Secrets Group 2",
                "description": "Second Secrets Group",
            },
            {
                "name": "Secrets Group 3",
                "description": "Third Secrets Group",
            },
        ]


class SecretsGroupAssociationTest(APIViewTestCases.APIViewTestCase):
    model = SecretsGroupAssociation
    brief_fields = ["access_type", "display", "id", "secret", "secret_type", "url"]
    bulk_update_data = {}
    choices_fields = ["access_type", "secret_type"]

    @classmethod
    def setUpTestData(cls):
        secrets = (
            Secret.objects.create(
                name="secret-1", provider="environment-variable", parameters={"variable": "SOME_VAR"}
            ),
            Secret.objects.create(
                name="secret-2", provider="environment-variable", parameters={"variable": "ANOTHER_VAR"}
            ),
            Secret.objects.create(
                name="secret-3", provider="environment-variable", parameters={"variable": "YET_ANOTHER"}
            ),
        )

        secrets_groups = (
            SecretsGroup.objects.create(name="Group A", slug="group-a"),
            SecretsGroup.objects.create(name="Group B", slug="group-b"),
            SecretsGroup.objects.create(name="Group C", slug="group-c", description="Some group"),
        )

        SecretsGroupAssociation.objects.create(
            secret=secrets[0],
            group=secrets_groups[0],
            access_type=SecretsGroupAccessTypeChoices.TYPE_GENERIC,
            secret_type=SecretsGroupSecretTypeChoices.TYPE_SECRET,
        )
        SecretsGroupAssociation.objects.create(
            secret=secrets[1],
            group=secrets_groups[1],
            access_type=SecretsGroupAccessTypeChoices.TYPE_GENERIC,
            secret_type=SecretsGroupSecretTypeChoices.TYPE_SECRET,
        )
        SecretsGroupAssociation.objects.create(
            secret=secrets[2],
            group=secrets_groups[2],
            access_type=SecretsGroupAccessTypeChoices.TYPE_GENERIC,
            secret_type=SecretsGroupSecretTypeChoices.TYPE_SECRET,
        )

        cls.create_data = [
            {
                "group": secrets_groups[0].pk,
                "access_type": SecretsGroupAccessTypeChoices.TYPE_SSH,
                "secret_type": SecretsGroupSecretTypeChoices.TYPE_USERNAME,
                "secret": secrets[0].pk,
            },
            {
                "group": secrets_groups[1].pk,
                "access_type": SecretsGroupAccessTypeChoices.TYPE_SSH,
                "secret_type": SecretsGroupSecretTypeChoices.TYPE_USERNAME,
                "secret": secrets[1].pk,
            },
            {
                "group": secrets_groups[2].pk,
                "access_type": SecretsGroupAccessTypeChoices.TYPE_SSH,
                "secret_type": SecretsGroupSecretTypeChoices.TYPE_USERNAME,
                "secret": secrets[2].pk,
            },
        ]


class StatusTest(APIViewTestCases.APIViewTestCase):
    model = Status
    brief_fields = ["display", "id", "name", "slug", "url"]
    bulk_update_data = {
        "color": "000000",
    }

    create_data = [
        {
            "name": "Pizza",
            "slug": "pizza",
            "color": "0000ff",
            "content_types": ["dcim.device", "dcim.rack"],
        },
        {
            "name": "Oysters",
            "slug": "oysters",
            "color": "00ff00",
            "content_types": ["ipam.ipaddress", "ipam.prefix"],
        },
        {
            "name": "Bad combinations",
            "slug": "bad-combinations",
            "color": "ff0000",
            "content_types": ["dcim.device"],
        },
        {
            "name": "Status 1",
            "color": "ff0000",
            "content_types": ["dcim.device"],
        },
    ]
    slug_source = "name"


class TagTest(APIViewTestCases.APIViewTestCase):
    model = Tag
    brief_fields = ["color", "display", "id", "name", "slug", "url"]
    create_data = [
<<<<<<< HEAD
        {
            "name": "Tag 4",
            "slug": "tag-4",
        },
        {
            "name": "Tag 5",
            "slug": "tag-5",
        },
        {
            "name": "Tag 6",
            "slug": "tag-6",
        },
    ]
    bulk_update_data = {
        "description": "New description",
    }

    def test_all_relevant_content_types_assigned_to_tags_with_empty_content_types(self):
        self.add_permissions("extras.add_tag")

        self.client.post(self._get_list_url(), self.create_data[0], format="json", **self.header)

        tag = Tag.objects.get(slug=self.create_data[0]["slug"])
        self.assertEqual(
            tag.content_types.count(),
            TaggableClassesQuery().as_queryset().count(),
        )


class TagTestVersion13(
    APIViewTestCases.CreateObjectViewTestCase,
    APIViewTestCases.UpdateObjectViewTestCase,
):
    model = Tag
    brief_fields = ["color", "display", "id", "name", "slug", "url"]
    api_version = "1.3"
    create_data = [
        {"name": "Tag 4", "slug": "tag-4", "content_types": [Location._meta.label_lower]},
        {"name": "Tag 5", "slug": "tag-5", "content_types": [Location._meta.label_lower]},
        {"name": "Tag 6", "slug": "tag-6", "content_types": [Location._meta.label_lower]},
=======
        {"name": "Tag 4", "slug": "tag-4", "content_types": [Site._meta.label_lower]},
        {"name": "Tag 5", "slug": "tag-5", "content_types": [Site._meta.label_lower]},
        {"name": "Tag 6", "slug": "tag-6", "content_types": [Site._meta.label_lower]},
>>>>>>> 122c0234
    ]

    @classmethod
    def setUpTestData(cls):
        cls.update_data = {
            "name": "A new tag name",
            "slug": "a-new-tag-name",
            "content_types": [f"{ct.app_label}.{ct.model}" for ct in TaggableClassesQuery().as_queryset()],
        }
        cls.bulk_update_data = {
            "content_types": [f"{ct.app_label}.{ct.model}" for ct in TaggableClassesQuery().as_queryset()]
        }

    def test_create_tags_with_invalid_content_types(self):
        self.add_permissions("extras.add_tag")

        # VLANGroup is an OrganizationalModel, not a PrimaryModel, and therefore does not support tags
        data = {**self.create_data[0], "content_types": [VLANGroup._meta.label_lower]}
        response = self.client.post(self._get_list_url(), data, format="json", **self.header)

        tag = Tag.objects.filter(slug=data["slug"])
        self.assertHttpStatus(response, 400)
        self.assertFalse(tag.exists())
        self.assertIn(f"Invalid content type: {VLANGroup._meta.label_lower}", response.data["content_types"])

    def test_create_tags_without_content_types(self):
        self.add_permissions("extras.add_tag")
        data = {
            "name": "Tag 8",
            "slug": "tag-8",
        }

        response = self.client.post(self._get_list_url(), data, format="json", **self.header)
        self.assertHttpStatus(response, 400)
        self.assertEqual(str(response.data["content_types"][0]), "This field is required.")

    def test_update_tags_remove_content_type(self):
        """Test removing a tag content_type that is been tagged to a model"""
        self.add_permissions("extras.change_tag")

        tag_1 = Tag.objects.filter(content_types=ContentType.objects.get_for_model(Location)).first()
        location = Location.objects.filter(location_type=LocationType.objects.get(name="Campus")).first()
        location.tags.add(tag_1)

        tag_content_types = list(tag_1.content_types.all())
        tag_content_types.remove(ContentType.objects.get_for_model(Location))

        url = self._get_detail_url(tag_1)
        data = {"content_types": [f"{ct.app_label}.{ct.model}" for ct in tag_content_types]}

        response = self.client.patch(url, data, format="json", **self.header)
        self.assertHttpStatus(response, 400)
        self.assertEqual(
            str(response.data["content_types"][0]), "Unable to remove dcim.location. Dependent objects were found."
        )

    def test_update_tag_content_type_unchanged(self):
        """Test updating a tag without changing its content-types."""
        self.add_permissions("extras.change_tag")

        tag = Tag.objects.exclude(content_types=ContentType.objects.get_for_model(Location)).first()
        tag_content_types = list(tag.content_types.all())
        url = self._get_detail_url(tag)
        data = {"color": ColorChoices.COLOR_LIME}

        response = self.client.patch(url, data, format="json", **self.header)
        self.assertHttpStatus(response, status.HTTP_200_OK)
        self.assertEqual(response.data["color"], ColorChoices.COLOR_LIME)
        self.assertEqual(
            sorted(response.data["content_types"]), sorted([f"{ct.app_label}.{ct.model}" for ct in tag_content_types])
        )

        tag.refresh_from_db()
        self.assertEqual(tag.color, ColorChoices.COLOR_LIME)
        self.assertEqual(list(tag.content_types.all()), tag_content_types)


class WebhookTest(APIViewTestCases.APIViewTestCase):
    model = Webhook
    brief_fields = ["display", "id", "name", "url"]
    create_data = [
        {
            "content_types": ["dcim.consoleport"],
            "name": "api-test-4",
            "type_create": True,
            "payload_url": "http://example.com/test4",
            "http_method": "POST",
            "http_content_type": "application/json",
            "ssl_verification": True,
        },
        {
            "content_types": ["dcim.consoleport"],
            "name": "api-test-5",
            "type_update": True,
            "payload_url": "http://example.com/test5",
            "http_method": "POST",
            "http_content_type": "application/json",
            "ssl_verification": True,
        },
        {
            "content_types": ["dcim.consoleport"],
            "name": "api-test-6",
            "type_delete": True,
            "payload_url": "http://example.com/test6",
            "http_method": "POST",
            "http_content_type": "application/json",
            "ssl_verification": True,
        },
    ]
    choices_fields = ["http_method"]

    @classmethod
    def setUpTestData(cls):
        cls.webhooks = (
            Webhook(
                name="api-test-1",
                type_create=True,
                payload_url="http://example.com/test1",
                http_method="POST",
                http_content_type="application/json",
                ssl_verification=True,
            ),
            Webhook(
                name="api-test-2",
                type_update=True,
                payload_url="http://example.com/test2",
                http_method="POST",
                http_content_type="application/json",
                ssl_verification=True,
            ),
            Webhook(
                name="api-test-3",
                type_delete=True,
                payload_url="http://example.com/test3",
                http_method="POST",
                http_content_type="application/json",
                ssl_verification=True,
            ),
        )

        obj_type = ContentType.objects.get_for_model(DeviceType)

        for webhook in cls.webhooks:
            webhook.save()
            webhook.content_types.set([obj_type])

    def test_create_webhooks_with_diff_content_type_same_url_same_action(self):
        """
        Create a new webhook with diffrent content_types, same url and same action with a webhook that exists

        Example:
            Webhook 1: dcim | device type, create, http://localhost
            Webhook 2: dcim | console port, create, http://localhost
        """
        self.add_permissions("extras.add_webhook")

        data = (
            {
                "content_types": ["dcim.consoleport"],
                "name": "api-test-7",
                "type_create": self.webhooks[0].type_create,
                "payload_url": self.webhooks[0].payload_url,
                "http_method": self.webhooks[0].http_method,
                "http_content_type": self.webhooks[0].http_content_type,
                "ssl_verification": self.webhooks[0].ssl_verification,
            },
        )

        response = self.client.post(self._get_list_url(), data, format="json", **self.header)
        self.assertHttpStatus(response, status.HTTP_201_CREATED)

    def test_create_webhooks_with_same_content_type_same_url_diff_action(self):
        """
        Create a new webhook with same content_types, same url and diff action with a webhook that exists

        Example:
            Webhook 1: dcim | device type, create, http://localhost
            Webhook 2: dcim | device type, delete, http://localhost
        """
        self.add_permissions("extras.add_webhook")

        data = (
            {
                "content_types": ["dcim.devicetype"],
                "name": "api-test-7",
                "type_update": True,
                "payload_url": self.webhooks[0].payload_url,
                "http_method": self.webhooks[0].http_method,
                "http_content_type": self.webhooks[0].http_content_type,
                "ssl_verification": self.webhooks[0].ssl_verification,
            },
        )

        response = self.client.post(self._get_list_url(), data, format="json", **self.header)
        self.assertHttpStatus(response, status.HTTP_201_CREATED)

    def test_create_webhooks_with_same_content_type_same_url_common_action(self):
        """
        Create a new webhook with same content_types, same url and common action with a webhook that exists

        Example:
            Webhook 1: dcim | device type, create, http://localhost
            Webhook 2: dcim | device type, create, update, http://localhost
        """
        self.add_permissions("extras.add_webhook")

        data = (
            {
                "content_types": ["dcim.devicetype"],
                "name": "api-test-7",
                "type_create": self.webhooks[0].type_create,
                "type_update": True,
                "payload_url": self.webhooks[0].payload_url,
                "http_method": self.webhooks[0].http_method,
                "http_content_type": self.webhooks[0].http_content_type,
                "ssl_verification": self.webhooks[0].ssl_verification,
            },
        )

        response = self.client.post(self._get_list_url(), data, format="json", **self.header)
        self.assertHttpStatus(response, status.HTTP_400_BAD_REQUEST)
        self.assertEqual(
            response.data[0]["type_create"][0],
            "A webhook already exists for create on dcim | device type to URL http://example.com/test1",
        )

    def test_patch_webhooks_with_same_content_type_same_url_common_action(self):
        self.add_permissions("extras.change_webhook")

        self.webhooks[2].payload_url = self.webhooks[1].payload_url
        self.webhooks[2].save()

        data = {"type_update": True}

        response = self.client.patch(self._get_detail_url(self.webhooks[2]), data, format="json", **self.header)
        self.assertHttpStatus(response, status.HTTP_400_BAD_REQUEST)
        self.assertEqual(
            response.data["type_update"][0],
            f"A webhook already exists for update on dcim | device type to URL {self.webhooks[1].payload_url}",
        )

    def test_patch_webhooks(self):
        self.add_permissions("extras.change_webhook")

        instance = Webhook.objects.create(
            name="api-test-4",
            type_update=True,
            payload_url=self.webhooks[1].payload_url,
            http_method="POST",
            http_content_type="application/json",
            ssl_verification=True,
        )
        instance.content_types.set([ContentType.objects.get_for_model(DeviceType)])

        data = {"type_delete": True}
        response = self.client.patch(self._get_detail_url(self.webhooks[2]), data, format="json", **self.header)
        self.assertHttpStatus(response, status.HTTP_200_OK)

        data = {"content_types": ["dcim.device"]}
        response = self.client.patch(self._get_detail_url(self.webhooks[2]), data, format="json", **self.header)
        self.assertHttpStatus(response, status.HTTP_200_OK)

        data = {"payload_url": "http://example.com/test4"}
        response = self.client.patch(self._get_detail_url(self.webhooks[2]), data, format="json", **self.header)
        self.assertHttpStatus(response, status.HTTP_200_OK)

    def test_invalid_webhooks_patch(self):
        self.add_permissions("extras.change_webhook")

        # Test patch payload_url with conflicts
        instance_1 = Webhook.objects.create(
            name="api-test-4",
            type_update=True,
            payload_url="http://example.com/test4",
            http_method="POST",
            http_content_type="application/json",
            ssl_verification=True,
        )
        instance_1.content_types.set([ContentType.objects.get_for_model(DeviceType)])

        data = {"payload_url": "http://example.com/test2"}
        response = self.client.patch(self._get_detail_url(instance_1), data, format="json", **self.header)
        self.assertEqual(
            response.data["type_update"][0],
            "A webhook already exists for update on dcim | device type to URL http://example.com/test2",
        )

        # Test patch content_types with conflicts
        instance_2 = Webhook.objects.create(
            name="api-test-5",
            type_create=True,
            payload_url="http://example.com/test1",
            http_method="POST",
            http_content_type="application/json",
            ssl_verification=True,
        )
        instance_2.content_types.set([ContentType.objects.get_for_model(Device)])

        data = {"content_types": ["dcim.devicetype"]}
        response = self.client.patch(self._get_detail_url(instance_2), data, format="json", **self.header)
        self.assertEqual(
            response.data["type_create"][0],
            "A webhook already exists for create on dcim | device type to URL http://example.com/test1",
        )


class RoleTest(APIViewTestCases.APIViewTestCase):
    model = Role
    brief_fields = ["display", "id", "name", "slug", "url"]
    bulk_update_data = {
        "color": "000000",
    }

    create_data = [
        {
            "name": "Role 1",
            "slug": "role-1",
            "color": "0000ff",
            "content_types": ["dcim.device", "dcim.rack"],
        },
        {
            "name": "Role 2",
            "slug": "role-2",
            "color": "0000ff",
            "content_types": ["dcim.rack"],
        },
        {
            "name": "Role 3",
            "slug": "role-3",
            "color": "0000ff",
            "content_types": ["ipam.ipaddress", "ipam.vlan"],
        },
    ]
    slug_source = "name"<|MERGE_RESOLUTION|>--- conflicted
+++ resolved
@@ -454,66 +454,7 @@
     brief_fields = ["display", "id", "name", "url"]
     create_data = [
         {
-<<<<<<< HEAD
             "content_types": ["dcim.location"],
-            "name": "cf4",
-            "type": "date",
-        },
-        {
-            "content_types": ["dcim.location"],
-            "name": "cf5",
-            "type": "url",
-        },
-        {
-            "content_types": ["dcim.location"],
-            "name": "cf6",
-            "type": "select",
-            "label": "Custom Field 6",
-        },
-    ]
-    update_data = {
-        "content_types": ["dcim.location"],
-        "name": "cf1",
-        "label": "foo",
-    }
-    bulk_update_data = {
-        "description": "New description",
-    }
-    choices_fields = ["filter_logic", "type"]
-    slug_source = "label"
-    slugify_function = staticmethod(slugify_dashes_to_underscores)
-
-    @classmethod
-    def setUpTestData(cls):
-        location_ct = ContentType.objects.get_for_model(Location)
-
-        custom_fields = (
-            CustomField(name="cf1", type="text"),
-            CustomField(name="cf2", type="integer"),
-            CustomField(name="cf3", type="boolean"),
-        )
-        for cf in custom_fields:
-            cf.validated_save()
-            cf.content_types.add(location_ct)
-
-    def test_create_object(self):
-        super(APIViewTestCases.APIViewTestCase, self).test_create_object()
-        # Verify that label is auto-populated when not specified
-        for create_data in self.create_data:
-            instance = self._get_queryset().get(name=create_data["name"])
-            self.assertEqual(instance.label, create_data.get("label", instance.name))
-
-
-class CustomFieldTestVersion14(CustomFieldTestVersion12):
-    """Tests for the API version 1.4+ CustomField REST API."""
-
-    api_version = "1.4"
-    create_data = [
-        {
-            "content_types": ["dcim.location"],
-=======
-            "content_types": ["dcim.site"],
->>>>>>> 122c0234
             "label": "Custom Field 4",
             "slug": "cf4",
             "type": "date",
@@ -3292,52 +3233,9 @@
     model = Tag
     brief_fields = ["color", "display", "id", "name", "slug", "url"]
     create_data = [
-<<<<<<< HEAD
-        {
-            "name": "Tag 4",
-            "slug": "tag-4",
-        },
-        {
-            "name": "Tag 5",
-            "slug": "tag-5",
-        },
-        {
-            "name": "Tag 6",
-            "slug": "tag-6",
-        },
-    ]
-    bulk_update_data = {
-        "description": "New description",
-    }
-
-    def test_all_relevant_content_types_assigned_to_tags_with_empty_content_types(self):
-        self.add_permissions("extras.add_tag")
-
-        self.client.post(self._get_list_url(), self.create_data[0], format="json", **self.header)
-
-        tag = Tag.objects.get(slug=self.create_data[0]["slug"])
-        self.assertEqual(
-            tag.content_types.count(),
-            TaggableClassesQuery().as_queryset().count(),
-        )
-
-
-class TagTestVersion13(
-    APIViewTestCases.CreateObjectViewTestCase,
-    APIViewTestCases.UpdateObjectViewTestCase,
-):
-    model = Tag
-    brief_fields = ["color", "display", "id", "name", "slug", "url"]
-    api_version = "1.3"
-    create_data = [
         {"name": "Tag 4", "slug": "tag-4", "content_types": [Location._meta.label_lower]},
         {"name": "Tag 5", "slug": "tag-5", "content_types": [Location._meta.label_lower]},
         {"name": "Tag 6", "slug": "tag-6", "content_types": [Location._meta.label_lower]},
-=======
-        {"name": "Tag 4", "slug": "tag-4", "content_types": [Site._meta.label_lower]},
-        {"name": "Tag 5", "slug": "tag-5", "content_types": [Site._meta.label_lower]},
-        {"name": "Tag 6", "slug": "tag-6", "content_types": [Site._meta.label_lower]},
->>>>>>> 122c0234
     ]
 
     @classmethod

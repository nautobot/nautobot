from datetime import datetime, timedelta
import uuid
from unittest import mock

from django.conf import settings
from django.contrib.auth import get_user_model
from django.contrib.contenttypes.models import ContentType
from django.core.files.uploadedfile import SimpleUploadedFile
from django.test import override_settings
from django.urls import reverse
from django.utils.timezone import make_aware, now
from rest_framework import status

from nautobot.core.choices import ColorChoices
from nautobot.core.testing import APITestCase, APIViewTestCases
from nautobot.core.testing.utils import disable_warnings
from nautobot.core.utils.lookup import get_route_for_model
from nautobot.core.models.fields import slugify_dashes_to_underscores
from nautobot.dcim.models import (
    Device,
    DeviceType,
    Manufacturer,
    Location,
    LocationType,
    Rack,
    RackGroup,
)
from nautobot.dcim.tests import test_views
from nautobot.extras.api.nested_serializers import NestedJobResultSerializer
from nautobot.extras.choices import (
    DynamicGroupOperatorChoices,
    JobExecutionType,
    JobResultStatusChoices,
    RelationshipTypeChoices,
    SecretsGroupAccessTypeChoices,
    SecretsGroupSecretTypeChoices,
)
from nautobot.extras.jobs import get_job
from nautobot.extras.models import (
    ComputedField,
    ConfigContext,
    ConfigContextSchema,
    CustomField,
    CustomLink,
    DynamicGroup,
    DynamicGroupMembership,
    ExportTemplate,
    GitRepository,
    GraphQLQuery,
    ImageAttachment,
    Job,
    JobLogEntry,
    JobResult,
    Note,
    Relationship,
    RelationshipAssociation,
    Role,
    ScheduledJob,
    Secret,
    SecretsGroup,
    SecretsGroupAssociation,
    Status,
    Tag,
    Webhook,
)
from nautobot.extras.models.jobs import JobHook
from nautobot.extras.tests.test_relationships import RequiredRelationshipTestMixin
from nautobot.extras.utils import TaggableClassesQuery
from nautobot.ipam.factory import VLANFactory
from nautobot.ipam.models import VLAN, VLANGroup
from nautobot.users.models import ObjectPermission


User = get_user_model()


class AppTest(APITestCase):
    def test_root(self):
        url = reverse("extras-api:api-root")
        response = self.client.get(f"{url}?format=api", **self.header)

        self.assertEqual(response.status_code, 200)


#
#  Computed Fields
#


class ComputedFieldTest(APIViewTestCases.APIViewTestCase):
    model = ComputedField
    brief_fields = [
        "content_type",
        "display",
        "id",
        "label",
        "url",
    ]
    choices_fields = ["content_type"]
    create_data = [
        {
            "content_type": "dcim.location",
            "slug": "cf4",
            "label": "Computed Field 4",
            "template": "{{ obj.name }}",
            "fallback_value": "error",
        },
        {
            "content_type": "dcim.location",
            "slug": "cf5",
            "label": "Computed Field 5",
            "template": "{{ obj.name }}",
            "fallback_value": "error",
        },
        {
            "content_type": "dcim.location",
            "slug": "cf6",
            "label": "Computed Field 6",
            "template": "{{ obj.name }}",
        },
        {
            "content_type": "dcim.location",
            "label": "Computed Field 7",
            "template": "{{ obj.name }}",
            "fallback_value": "error",
        },
    ]
    update_data = {
        "content_type": "dcim.location",
        "slug": "cf1",
        "label": "My Computed Field",
    }
    bulk_update_data = {
        "description": "New description",
    }
    slug_source = "label"
    slugify_function = staticmethod(slugify_dashes_to_underscores)

    @classmethod
    def setUpTestData(cls):
        location_ct = ContentType.objects.get_for_model(Location)

        ComputedField.objects.create(
            slug="cf1",
            label="Computed Field One",
            template="{{ obj.name }}",
            fallback_value="error",
            content_type=location_ct,
        )
        ComputedField.objects.create(
            slug="cf2",
            label="Computed Field Two",
            template="{{ obj.name }}",
            fallback_value="error",
            content_type=location_ct,
        )
        ComputedField.objects.create(
            slug="cf3",
            label="Computed Field Three",
            template="{{ obj.name }}",
            fallback_value="error",
            content_type=location_ct,
        )

        cls.location = Location.objects.filter(location_type=LocationType.objects.get(name="Campus")).first()

    def test_computed_field_include(self):
        """Test that explicitly including a computed field behaves as expected."""
        self.add_permissions("dcim.view_location")
        url = reverse("dcim-api:location-detail", kwargs={"pk": self.location.pk})

        # First get the object without computed fields.
        response = self.client.get(url, **self.header)
        self.assertNotIn("computed_fields", response.json())

        # Now get it with computed fields.
        params = {"include": "computed_fields"}
        response = self.client.get(url, data=params, **self.header)
        self.assertIn("computed_fields", response.json())


class ConfigContextTest(APIViewTestCases.APIViewTestCase):
    model = ConfigContext
    brief_fields = ["display", "id", "name", "url"]
    create_data = [
        {
            "name": "Config Context 4",
            "data": {"more_foo": True},
        },
        {
            "name": "Config Context 5",
            "data": {"more_bar": False},
        },
        {
            "name": "Config Context 6",
            "data": {"more_baz": None},
        },
    ]
    bulk_update_data = {
        "description": "New description",
    }
    choices_fields = ["owner_content_type"]

    @classmethod
    def setUpTestData(cls):
        ConfigContext.objects.create(name="Config Context 1", weight=100, data={"foo": 123})
        ConfigContext.objects.create(name="Config Context 2", weight=200, data={"bar": 456})
        ConfigContext.objects.create(name="Config Context 3", weight=300, data={"baz": 789})

    def test_render_configcontext_for_object(self):
        """
        Test rendering config context data for a device.
        """
        manufacturer = Manufacturer.objects.create(name="Manufacturer 1", slug="manufacturer-1")
        devicetype = DeviceType.objects.create(manufacturer=manufacturer, model="Device Type 1", slug="device-type-1")
        devicerole = Role.objects.get_for_model(Device).first()
        location = Location.objects.filter(location_type=LocationType.objects.get(name="Campus")).first()
        device = Device.objects.create(name="Device 1", device_type=devicetype, role=devicerole, location=location)

        # Test default config contexts (created at test setup)
        rendered_context = device.get_config_context()
        self.assertEqual(rendered_context["foo"], 123)
        self.assertEqual(rendered_context["bar"], 456)
        self.assertEqual(rendered_context["baz"], 789)

        # Test API response as well
        self.add_permissions("dcim.view_device")
        device_url = reverse("dcim-api:device-detail", kwargs={"pk": device.pk})
        response = self.client.get(device_url, **self.header)
        self.assertHttpStatus(response, status.HTTP_200_OK)
        self.assertIn("config_context", response.data)
        self.assertEqual(response.data["config_context"], {"foo": 123, "bar": 456, "baz": 789}, response.data)

        # Add another context specific to the location
        configcontext4 = ConfigContext(name="Config Context 4", data={"location_data": "ABC"})
        configcontext4.save()
        configcontext4.locations.add(location)
        rendered_context = device.get_config_context()
        self.assertEqual(rendered_context["location_data"], "ABC")
        response = self.client.get(device_url, **self.header)
        self.assertHttpStatus(response, status.HTTP_200_OK)
        self.assertIn("config_context", response.data)
        self.assertEqual(response.data["config_context"]["location_data"], "ABC", response.data["config_context"])

        # Override one of the default contexts
        configcontext5 = ConfigContext(name="Config Context 5", weight=2000, data={"foo": 999})
        configcontext5.save()
        configcontext5.locations.add(location)
        rendered_context = device.get_config_context()
        self.assertEqual(rendered_context["foo"], 999)
        response = self.client.get(device_url, **self.header)
        self.assertHttpStatus(response, status.HTTP_200_OK)
        self.assertIn("config_context", response.data)
        self.assertEqual(response.data["config_context"]["foo"], 999, response.data["config_context"])

        # Add a context which does NOT match our device and ensure it does not apply
        location2 = Location.objects.filter(location_type=LocationType.objects.get(name="Campus")).last()
        configcontext6 = ConfigContext(name="Config Context 6", weight=2000, data={"bar": 999})
        configcontext6.save()
        configcontext6.locations.add(location2)
        rendered_context = device.get_config_context()
        self.assertEqual(rendered_context["bar"], 456)
        response = self.client.get(device_url, **self.header)
        self.assertHttpStatus(response, status.HTTP_200_OK)
        self.assertIn("config_context", response.data)
        self.assertEqual(response.data["config_context"]["bar"], 456, response.data["config_context"])

    def test_schema_validation_pass(self):
        """
        Given a config context schema
        And a config context that conforms to that schema
        Assert that the config context passes schema validation via full_clean()
        """
        schema = ConfigContextSchema.objects.create(
            name="Schema 1", slug="schema-1", data_schema={"type": "object", "properties": {"foo": {"type": "string"}}}
        )
        self.add_permissions("extras.add_configcontext")

        data = {"name": "Config Context with schema", "weight": 100, "data": {"foo": "bar"}, "schema": str(schema.pk)}
        response = self.client.post(self._get_list_url(), data, format="json", **self.header)
        self.assertHttpStatus(response, status.HTTP_201_CREATED)
        self.assertEqual(response.data["schema"]["id"], str(schema.pk))

    def test_schema_validation_fails(self):
        """
        Given a config context schema
        And a config context that *does not* conform to that schema
        Assert that the config context fails schema validation via full_clean()
        """
        schema = ConfigContextSchema.objects.create(
            name="Schema 1", slug="schema-1", data_schema={"type": "object", "properties": {"foo": {"type": "integer"}}}
        )
        self.add_permissions("extras.add_configcontext")

        data = {
            "name": "Config Context with bad schema",
            "weight": 100,
            "data": {"foo": "bar"},
            "schema": str(schema.pk),
        }
        response = self.client.post(self._get_list_url(), data, format="json", **self.header)
        self.assertHttpStatus(response, status.HTTP_400_BAD_REQUEST)


class ConfigContextSchemaTest(APIViewTestCases.APIViewTestCase):
    model = ConfigContextSchema
    brief_fields = ["display", "id", "name", "slug", "url"]
    create_data = [
        {
            "name": "Schema 4",
            "slug": "schema-4",
            "data_schema": {"type": "object", "properties": {"foo": {"type": "string"}}},
        },
        {
            "name": "Schema 5",
            "slug": "schema-5",
            "data_schema": {"type": "object", "properties": {"bar": {"type": "string"}}},
        },
        {
            "name": "Schema 6",
            "slug": "schema-6",
            "data_schema": {"type": "object", "properties": {"buz": {"type": "string"}}},
        },
        {
            "name": "Schema 7",
            "data_schema": {"type": "object", "properties": {"buz": {"type": "string"}}},
        },
    ]
    bulk_update_data = {
        "description": "New description",
    }
    choices_fields = ["owner_content_type"]
    slug_source = "name"

    @classmethod
    def setUpTestData(cls):
        ConfigContextSchema.objects.create(
            name="Schema 1", slug="schema-1", data_schema={"type": "object", "properties": {"foo": {"type": "string"}}}
        )
        ConfigContextSchema.objects.create(
            name="Schema 2", slug="schema-2", data_schema={"type": "object", "properties": {"bar": {"type": "string"}}}
        )
        ConfigContextSchema.objects.create(
            name="Schema 3", slug="schema-3", data_schema={"type": "object", "properties": {"baz": {"type": "string"}}}
        )


class ContentTypeTest(APITestCase):
    @override_settings(EXEMPT_VIEW_PERMISSIONS=["contenttypes.contenttype"])
    def test_list_objects(self):
        contenttype_count = ContentType.objects.count()

        response = self.client.get(reverse("extras-api:contenttype-list"), **self.header)
        self.assertHttpStatus(response, status.HTTP_200_OK)
        self.assertEqual(response.data["count"], contenttype_count)

    @override_settings(EXEMPT_VIEW_PERMISSIONS=["contenttypes.contenttype"])
    def test_get_object(self):
        contenttype = ContentType.objects.first()

        url = reverse("extras-api:contenttype-detail", kwargs={"pk": contenttype.pk})
        self.assertHttpStatus(self.client.get(url, **self.header), status.HTTP_200_OK)


class CreatedUpdatedFilterTest(APITestCase):
    def setUp(self):
        super().setUp()

        self.location1 = Location.objects.filter(location_type=LocationType.objects.get(name="Campus")).first()
        self.rackgroup1 = RackGroup.objects.create(
            location=self.location1, name="Test Rack Group 1", slug="test-rack-group-1"
        )
        self.rackrole1 = Role.objects.get_for_model(Rack).first()
        self.rack1 = Rack.objects.create(
            location=self.location1,
            group=self.rackgroup1,
            role=self.rackrole1,
            name="Test Rack 1",
            u_height=42,
        )
        self.rack2 = Rack.objects.create(
            location=self.location1,
            group=self.rackgroup1,
            role=self.rackrole1,
            name="Test Rack 2",
            u_height=42,
        )

        # change the created and last_updated of one
        Rack.objects.filter(pk=self.rack2.pk).update(
            last_updated=make_aware(datetime(2001, 2, 3, 1, 2, 3, 4)),
            created=make_aware(datetime(2001, 2, 3)),
        )

    def test_get_rack_created(self):
        self.add_permissions("dcim.view_rack")
        url = reverse("dcim-api:rack-list")
        response = self.client.get(f"{url}?created=2001-02-03", **self.header)

        self.assertHttpStatus(response, status.HTTP_200_OK)
        self.assertEqual(response.data["count"], 1)
        self.assertEqual(response.data["results"][0]["id"], str(self.rack2.pk))

    def test_get_rack_created_gte(self):
        self.add_permissions("dcim.view_rack")
        url = reverse("dcim-api:rack-list")
        response = self.client.get(f"{url}?created__gte=2001-02-04", **self.header)

        self.assertHttpStatus(response, status.HTTP_200_OK)
        self.assertEqual(response.data["count"], 1)
        self.assertEqual(response.data["results"][0]["id"], str(self.rack1.pk))

    def test_get_rack_created_lte(self):
        self.add_permissions("dcim.view_rack")
        url = reverse("dcim-api:rack-list")
        response = self.client.get(f"{url}?created__lte=2001-02-04", **self.header)

        self.assertHttpStatus(response, status.HTTP_200_OK)
        self.assertEqual(response.data["count"], 1)
        self.assertEqual(response.data["results"][0]["id"], str(self.rack2.pk))

    def test_get_rack_last_updated(self):
        self.add_permissions("dcim.view_rack")
        url = reverse("dcim-api:rack-list")
        response = self.client.get(f"{url}?last_updated=2001-02-03%2001:02:03.000004", **self.header)

        self.assertHttpStatus(response, status.HTTP_200_OK)
        self.assertEqual(response.data["count"], 1)
        self.assertEqual(response.data["results"][0]["id"], str(self.rack2.pk))

    def test_get_rack_last_updated_gte(self):
        self.add_permissions("dcim.view_rack")
        url = reverse("dcim-api:rack-list")
        response = self.client.get(f"{url}?last_updated__gte=2001-02-04%2001:02:03.000004", **self.header)

        self.assertHttpStatus(response, status.HTTP_200_OK)
        self.assertEqual(response.data["count"], 1)
        self.assertEqual(response.data["results"][0]["id"], str(self.rack1.pk))

    def test_get_rack_last_updated_lte(self):
        self.add_permissions("dcim.view_rack")
        url = reverse("dcim-api:rack-list")
        response = self.client.get(f"{url}?last_updated__lte=2001-02-04%2001:02:03.000004", **self.header)

        self.assertHttpStatus(response, status.HTTP_200_OK)
        self.assertEqual(response.data["count"], 1)
        self.assertEqual(response.data["results"][0]["id"], str(self.rack2.pk))


class CustomFieldTestVersion12(APIViewTestCases.APIViewTestCase):
    """Tests for the API version 1.2/1.3 CustomField REST API."""

    model = CustomField
    api_version = "1.2"
    brief_fields = ["display", "id", "name", "url"]
    create_data = [
        {
            "content_types": ["dcim.location"],
            "name": "cf4",
            "type": "date",
        },
        {
            "content_types": ["dcim.location"],
            "name": "cf5",
            "type": "url",
        },
        {
            "content_types": ["dcim.location"],
            "name": "cf6",
            "type": "select",
            "label": "Custom Field 6",
        },
    ]
    update_data = {
        "content_types": ["dcim.location"],
        "name": "cf1",
        "label": "foo",
    }
    bulk_update_data = {
        "description": "New description",
    }
    choices_fields = ["filter_logic", "type"]
    slug_source = "label"
    slugify_function = staticmethod(slugify_dashes_to_underscores)

    @classmethod
    def setUpTestData(cls):
        location_ct = ContentType.objects.get_for_model(Location)

        custom_fields = (
            CustomField(name="cf1", type="text"),
            CustomField(name="cf2", type="integer"),
            CustomField(name="cf3", type="boolean"),
        )
        for cf in custom_fields:
            cf.validated_save()
            cf.content_types.add(location_ct)

    def test_create_object(self):
        super(APIViewTestCases.APIViewTestCase, self).test_create_object()
        # Verify that label is auto-populated when not specified
        for create_data in self.create_data:
            instance = self._get_queryset().get(name=create_data["name"])
            self.assertEqual(instance.label, create_data.get("label", instance.name))


class CustomFieldTestVersion14(CustomFieldTestVersion12):
    """Tests for the API version 1.4+ CustomField REST API."""

    api_version = "1.4"
    create_data = [
        {
            "content_types": ["dcim.location"],
            "label": "Custom Field 4",
            "slug": "cf4",
            "type": "date",
            "weight": 100,
        },
        {
            "content_types": ["dcim.location", "dcim.device"],
            "label": "Custom Field 5",
            "slug": "cf5",
            "type": "url",
            "default": "http://example.com",
            "weight": 200,
        },
        {
            "content_types": ["dcim.location"],
            "label": "Custom Field 6",
            "slug": "cf6",
            "type": "select",
            "description": "A select custom field",
            "weight": 300,
        },
    ]
    update_data = {
        "content_types": ["dcim.location"],
        "description": "New description",
        "label": "Non-unique label",
    }

    @classmethod
    def setUpTestData(cls):
        location_ct = ContentType.objects.get_for_model(Location)

        custom_fields = (
            CustomField(slug="cf1", label="Custom Field 1", type="text"),
            CustomField(slug="cf2", label="Custom Field 2", type="integer"),
            CustomField(slug="cf3", label="Custom Field 3", type="boolean"),
        )
        for cf in custom_fields:
            cf.validated_save()
            cf.content_types.add(location_ct)

    def test_create_object(self):
        super(APIViewTestCases.APIViewTestCase, self).test_create_object()
        # 2.0 TODO: #824 remove name entirely
        # For now, check that name is correctly populated in the model even though it's not an API field.
        for create_data in self.create_data:
            instance = self._get_queryset().get(slug=create_data["slug"])
            self.assertEqual(instance.name, instance.slug)

    def test_create_object_required_fields(self):
        """For this API version, `label` and `slug` are required fields."""
        self.add_permissions("extras.add_customfield")

        incomplete_data = {
            "content_types": ["dcim.location"],
            "type": "date",
        }

        response = self.client.post(self._get_list_url(), incomplete_data, format="json", **self.header)
        self.assertHttpStatus(response, status.HTTP_400_BAD_REQUEST)
        self.maxDiff = None
        self.assertEqual(
            response.data,
            {"slug": ["This field is required."], "label": ["This field is required."]},
        )


class CustomLinkTest(APIViewTestCases.APIViewTestCase):
    model = CustomLink
    brief_fields = ["content_type", "display", "id", "name", "url"]
    create_data = [
        {
            "content_type": "dcim.location",
            "name": "api-test-4",
            "text": "API customlink text 4",
            "target_url": "http://api-test-4.com/test4",
            "weight": 100,
            "new_window": False,
        },
        {
            "content_type": "dcim.location",
            "name": "api-test-5",
            "text": "API customlink text 5",
            "target_url": "http://api-test-5.com/test5",
            "weight": 100,
            "new_window": False,
        },
        {
            "content_type": "dcim.location",
            "name": "api-test-6",
            "text": "API customlink text 6",
            "target_url": "http://api-test-6.com/test6",
            "weight": 100,
            "new_window": False,
        },
    ]
    choices_fields = ["button_class", "content_type"]

    @classmethod
    def setUpTestData(cls):
        obj_type = ContentType.objects.get_for_model(Location)

        CustomLink.objects.create(
            content_type=obj_type,
            name="api-test-1",
            text="API customlink text 1",
            target_url="http://api-test-1.com/test1",
            weight=100,
            new_window=False,
        )
        CustomLink.objects.create(
            content_type=obj_type,
            name="api-test-2",
            text="API customlink text 2",
            target_url="http://api-test-2.com/test2",
            weight=100,
            new_window=False,
        )
        CustomLink.objects.create(
            content_type=obj_type,
            name="api-test-3",
            text="API customlink text 3",
            target_url="http://api-test-3.com/test3",
            weight=100,
            new_window=False,
        )


class DynamicGroupTestMixin:
    """Mixin for Dynamic Group test cases to re-use the same set of common fixtures."""

    @classmethod
    def setUpTestData(cls):
        # Create the objects required for devices.
        location_type = LocationType.objects.get(name="Campus")
        locations = (
            Location.objects.create(name="Location 1", slug="location-1", location_type=location_type),
            Location.objects.create(name="Location 2", slug="location-2", location_type=location_type),
            Location.objects.create(name="Location 3", slug="location-3", location_type=location_type),
        )

        manufacturer = Manufacturer.objects.create(name="Manufacturer 1", slug="manufacturer-1")
        device_type = DeviceType.objects.create(
            manufacturer=manufacturer,
            model="device Type 1",
            slug="device-type-1",
        )
        device_role = Role.objects.get_for_model(Device).first()
        status_active = Status.objects.get(slug="active")
        status_planned = Status.objects.get(slug="planned")
        Device.objects.create(
            name="device-location-1",
            status=status_active,
            role=device_role,
            device_type=device_type,
            location=locations[0],
        )
        Device.objects.create(
            name="device-location-2",
            status=status_active,
            role=device_role,
            device_type=device_type,
            location=locations[1],
        )
        Device.objects.create(
            name="device-location-3",
            status=status_planned,
            role=device_role,
            device_type=device_type,
            location=locations[2],
        )

        # Then the DynamicGroups.
        cls.content_type = ContentType.objects.get_for_model(Device)
        cls.groups = [
            DynamicGroup.objects.create(
                name="API DynamicGroup 1",
                slug="api-dynamicgroup-1",
                content_type=cls.content_type,
                filter={"status": ["active"]},
            ),
            DynamicGroup.objects.create(
                name="API DynamicGroup 2",
                slug="api-dynamicgroup-2",
                content_type=cls.content_type,
                filter={"status": ["planned"]},
            ),
            DynamicGroup.objects.create(
                name="API DynamicGroup 3",
                slug="api-dynamicgroup-3",
                content_type=cls.content_type,
                filter={"location": [f"{locations[2].slug}"]},
            ),
        ]


class DynamicGroupTest(DynamicGroupTestMixin, APIViewTestCases.APIViewTestCase):
    model = DynamicGroup
    brief_fields = ["content_type", "display", "id", "name", "slug", "url"]
    choices_fields = ["content_type"]
    create_data = [
        {
            "name": "API DynamicGroup 4",
            "slug": "api-dynamicgroup-4",
            "content_type": "dcim.device",
            "filter": {"location": ["location-1"]},
        },
        {
            "name": "API DynamicGroup 5",
            "slug": "api-dynamicgroup-5",
            "content_type": "dcim.device",
            "filter": {"has_interfaces": False},
        },
        {
            "name": "API DynamicGroup 6",
            "slug": "api-dynamicgroup-6",
            "content_type": "dcim.device",
            "filter": {"location": ["location-2"]},
        },
    ]

    def test_get_members(self):
        """Test that the `/members/` API endpoint returns what is expected."""
        self.add_permissions("extras.view_dynamicgroup")
        instance = DynamicGroup.objects.first()
        member_count = instance.members.count()
        url = reverse("extras-api:dynamicgroup-members", kwargs={"pk": instance.pk})
        response = self.client.get(url, **self.header)
        self.assertHttpStatus(response, status.HTTP_200_OK)
        self.assertEqual(member_count, len(response.json()["results"]))


class DynamicGroupMembershipTest(DynamicGroupTestMixin, APIViewTestCases.APIViewTestCase):
    model = DynamicGroupMembership
    brief_fields = ["display", "group", "id", "operator", "parent_group", "url", "weight"]
    choices_fields = ["operator"]

    @classmethod
    def setUpTestData(cls):
        super().setUpTestData()

        parent = DynamicGroup.objects.create(
            name="parent",
            slug="parent",
            content_type=cls.content_type,
            filter={},
        )
        parent2 = DynamicGroup.objects.create(
            name="parent2",
            slug="parent2",
            content_type=cls.content_type,
            filter={},
        )
        group1, group2, group3 = cls.groups

        DynamicGroupMembership.objects.create(
            parent_group=parent,
            group=group1,
            operator=DynamicGroupOperatorChoices.OPERATOR_INTERSECTION,
            weight=10,
        )
        DynamicGroupMembership.objects.create(
            parent_group=parent,
            group=group2,
            operator=DynamicGroupOperatorChoices.OPERATOR_UNION,
            weight=20,
        )
        DynamicGroupMembership.objects.create(
            parent_group=parent,
            group=group3,
            operator=DynamicGroupOperatorChoices.OPERATOR_DIFFERENCE,
            weight=30,
        )

        cls.create_data = [
            {
                "parent_group": parent2.pk,
                "group": group1.pk,
                "operator": DynamicGroupOperatorChoices.OPERATOR_INTERSECTION,
                "weight": 10,
            },
            {
                "parent_group": parent2.pk,
                "group": group2.pk,
                "operator": DynamicGroupOperatorChoices.OPERATOR_UNION,
                "weight": 20,
            },
            {
                "parent_group": parent2.pk,
                "group": group3.pk,
                "operator": DynamicGroupOperatorChoices.OPERATOR_DIFFERENCE,
                "weight": 30,
            },
        ]


class ExportTemplateTest(APIViewTestCases.APIViewTestCase):
    model = ExportTemplate
    brief_fields = ["display", "id", "name", "url"]
    create_data = [
        {
            "content_type": "dcim.device",
            "name": "Test Export Template 4",
            "template_code": "{% for obj in queryset %}{{ obj.name }}\n{% endfor %}",
        },
        {
            "content_type": "dcim.device",
            "name": "Test Export Template 5",
            "template_code": "{% for obj in queryset %}{{ obj.name }}\n{% endfor %}",
        },
        {
            "content_type": "dcim.device",
            "name": "Test Export Template 6",
            "template_code": "{% for obj in queryset %}{{ obj.name }}\n{% endfor %}",
        },
    ]
    bulk_update_data = {
        "description": "New description",
    }
    choices_fields = ["owner_content_type", "content_type"]

    @classmethod
    def setUpTestData(cls):
        ct = ContentType.objects.get_for_model(Device)

        ExportTemplate.objects.create(
            content_type=ct,
            name="Export Template 1",
            template_code="{% for obj in queryset %}{{ obj.name }}\n{% endfor %}",
        )
        ExportTemplate.objects.create(
            content_type=ct,
            name="Export Template 2",
            template_code="{% for obj in queryset %}{{ obj.name }}\n{% endfor %}",
        )
        ExportTemplate.objects.create(
            content_type=ct,
            name="Export Template 3",
            template_code="{% for obj in queryset %}{{ obj.name }}\n{% endfor %}",
        )


class GitRepositoryTest(APIViewTestCases.APIViewTestCase):
    model = GitRepository
    brief_fields = ["display", "id", "name", "url"]
    bulk_update_data = {
        "branch": "develop",
    }
    choices_fields = ["provided_contents"]
    slug_source = "name"

    @classmethod
    def setUpTestData(cls):
        secrets_groups = (
            SecretsGroup.objects.create(name="Secrets Group 1", slug="secrets-group-1"),
            SecretsGroup.objects.create(name="Secrets Group 2", slug="secrets-group-2"),
        )

        cls.repos = (
            GitRepository(
                name="Repo 1",
                slug="repo-1",
                remote_url="https://example.com/repo1.git",
                secrets_group=secrets_groups[0],
            ),
            GitRepository(
                name="Repo 2",
                slug="repo-2",
                remote_url="https://example.com/repo2.git",
                secrets_group=secrets_groups[0],
            ),
            GitRepository(name="Repo 3", slug="repo-3", remote_url="https://example.com/repo3.git"),
        )
        for repo in cls.repos:
            repo.save(trigger_resync=False)

        cls.create_data = [
            {
                "name": "New Git Repository 1",
                "slug": "new-git-repository-1",
                "remote_url": "https://example.com/newrepo1.git",
                "secrets_group": secrets_groups[1].pk,
            },
            {
                "name": "New Git Repository 2",
                "slug": "new-git-repository-2",
                "remote_url": "https://example.com/newrepo2.git",
                "secrets_group": secrets_groups[1].pk,
            },
            {
                "name": "New Git Repository 3",
                "slug": "new-git-repository-3",
                "remote_url": "https://example.com/newrepo3.git",
                "secrets_group": secrets_groups[1].pk,
            },
            {
                "name": "New Git Repository 4",
                "remote_url": "https://example.com/newrepo3.git",
                "secrets_group": secrets_groups[1].pk,
            },
        ]

    @override_settings(EXEMPT_VIEW_PERMISSIONS=[])
    @mock.patch("nautobot.extras.api.views.get_worker_count")
    def test_run_git_sync_no_celery_worker(self, mock_get_worker_count):
        """Git sync cannot be triggered if Celery is not running."""
        mock_get_worker_count.return_value = 0
        self.add_permissions("extras.add_gitrepository")
        self.add_permissions("extras.change_gitrepository")
        url = reverse("extras-api:gitrepository-sync", kwargs={"pk": self.repos[0].id})
        response = self.client.post(url, format="json", **self.header)
        self.assertHttpStatus(response, status.HTTP_503_SERVICE_UNAVAILABLE)
        self.assertEqual(
            response.data["detail"], "Unable to process request: No celery workers running on queue default."
        )

    @override_settings(EXEMPT_VIEW_PERMISSIONS=[])
    @mock.patch("nautobot.extras.api.views.get_worker_count")
    def test_run_git_sync_nonexistent_repo(self, mock_get_worker_count):
        """Git sync request handles case of a nonexistent repository."""
        mock_get_worker_count.return_value = 1
        self.add_permissions("extras.add_gitrepository")
        self.add_permissions("extras.change_gitrepository")
        url = reverse("extras-api:gitrepository-sync", kwargs={"pk": "11111111-1111-1111-1111-111111111111"})
        response = self.client.post(url, format="json", **self.header)
        self.assertHttpStatus(response, status.HTTP_404_NOT_FOUND)

    @override_settings(EXEMPT_VIEW_PERMISSIONS=[])
    @mock.patch("nautobot.extras.api.views.get_worker_count")
    def test_run_git_sync_without_permissions(self, mock_get_worker_count):
        """Git sync request verifies user permissions."""
        mock_get_worker_count.return_value = 1
        url = reverse("extras-api:gitrepository-sync", kwargs={"pk": self.repos[0].id})
        response = self.client.post(url, format="json", **self.header)
        self.assertHttpStatus(response, status.HTTP_403_FORBIDDEN)

    @override_settings(EXEMPT_VIEW_PERMISSIONS=[])
    @mock.patch("nautobot.extras.api.views.get_worker_count")
    def test_run_git_sync_with_permissions(self, mock_get_worker_count):
        """Git sync request can be submitted successfully."""
        mock_get_worker_count.return_value = 1
        self.add_permissions("extras.add_gitrepository")
        self.add_permissions("extras.change_gitrepository")
        url = reverse("extras-api:gitrepository-sync", kwargs={"pk": self.repos[0].id})
        response = self.client.post(url, format="json", **self.header)
        self.assertHttpStatus(response, status.HTTP_200_OK)

    def test_create_with_plugin_provided_contents(self):
        """Test that `provided_contents` published by a plugin works."""
        self.add_permissions("extras.add_gitrepository")
        self.add_permissions("extras.change_gitrepository")
        url = self._get_list_url()
        data = {
            "name": "plugin_test",
            "slug": "plugin-test",
            "remote_url": "https://localhost/plugin-test",
            "provided_contents": ["example_plugin.textfile"],
        }
        response = self.client.post(url, data, format="json", **self.header)
        self.assertHttpStatus(response, status.HTTP_201_CREATED)
        self.assertEqual(list(response.data["provided_contents"]), data["provided_contents"])


class GraphQLQueryTest(APIViewTestCases.APIViewTestCase):
    model = GraphQLQuery
    brief_fields = ["display", "id", "name", "url"]

    create_data = [
        {
            "name": "graphql-query-4",
            "slug": "graphql-query-4",
            "query": "{ query: locations {name} }",
        },
        {
            "name": "graphql-query-5",
            "slug": "graphql-query-5",
            "query": '{ devices(role: "edge") { id, name, role { name slug } } }',
        },
        {
            "name": "Graphql Query 6",
            "query": '{ devices(role: "edge") { id, name, role { name slug } } }',
        },
    ]
    slug_source = "name"

    @classmethod
    def setUpTestData(cls):
        cls.graphqlqueries = (
            GraphQLQuery(
                name="graphql-query-1",
                slug="graphql-query-1",
                query="{ locations {name} }",
            ),
            GraphQLQuery(
                name="graphql-query-2",
                slug="graphql-query-2",
                query='{ devices(role: "edge") { id, name, role { name slug } } }',
            ),
            GraphQLQuery(
                name="graphql-query-3",
                slug="graphql-query-3",
                query="""
query ($device: [String!]) {
  devices(name: $device) {
    config_context
    name
    position
    serial
    primary_ip4 {
      id
      primary_ip4_for {
        id
        name
      }
    }
    tenant {
      name
    }
    tags {
      name
      slug
    }
    role {
      name
    }
    platform {
      name
      slug
      manufacturer {
        name
      }
      napalm_driver
    }
    location {
      name
      slug
      vlans {
        id
        name
        vid
      }
      vlan_groups {
        id
      }
    }
    interfaces {
      description
      mac_address
      enabled
      name
      ip_addresses {
        address
        tags {
          id
        }
      }
      connected_circuit_termination {
        circuit {
          cid
          commit_rate
          provider {
            name
          }
        }
      }
      tagged_vlans {
        id
      }
      untagged_vlan {
        id
      }
      cable {
        termination_a_type
        status {
          name
        }
        color
      }
      tagged_vlans {
        location {
          name
        }
        id
      }
      tags {
        id
      }
    }
  }
}""",
            ),
        )

        for query in cls.graphqlqueries:
            query.full_clean()
            query.save()

    def test_run_saved_query(self):
        """Exercise the /run/ API endpoint."""
        self.add_permissions("extras.add_graphqlquery")
        self.add_permissions("extras.change_graphqlquery")
        self.add_permissions("extras.view_graphqlquery")

        url = reverse("extras-api:graphqlquery-run", kwargs={"pk": self.graphqlqueries[0].pk})
        response = self.client.post(url, **self.header)
        self.assertHttpStatus(response, status.HTTP_200_OK)
        self.assertEqual({"data": {"locations": []}}, response.data)

        url = reverse("extras-api:graphqlquery-run", kwargs={"pk": self.graphqlqueries[2].pk})
        response = self.client.post(url, **self.header)
        self.assertHttpStatus(response, status.HTTP_200_OK)
        self.assertEqual({"data": {"devices": []}}, response.data)


# TODO(Glenn): Standardize to APIViewTestCase (needs create & update tests)
class ImageAttachmentTest(
    APIViewTestCases.GetObjectViewTestCase,
    APIViewTestCases.ListObjectsViewTestCase,
    APIViewTestCases.DeleteObjectViewTestCase,
):
    model = ImageAttachment
    brief_fields = ["display", "id", "image", "name", "url"]
    choices_fields = ["content_type"]

    @classmethod
    def setUpTestData(cls):
        ct = ContentType.objects.get_for_model(Location)

        location = Location.objects.filter(location_type=LocationType.objects.get(name="Campus")).first()

        ImageAttachment.objects.create(
            content_type=ct,
            object_id=location.pk,
            name="Image Attachment 1",
            image="http://example.com/image1.png",
            image_height=100,
            image_width=100,
        )
        ImageAttachment.objects.create(
            content_type=ct,
            object_id=location.pk,
            name="Image Attachment 2",
            image="http://example.com/image2.png",
            image_height=100,
            image_width=100,
        )
        ImageAttachment.objects.create(
            content_type=ct,
            object_id=location.pk,
            name="Image Attachment 3",
            image="http://example.com/image3.png",
            image_height=100,
            image_width=100,
        )


class JobAPIRunTestMixin:
    """
    Mixin providing test cases for the "run" API endpoint, shared between the different versions of Job API testing.
    """

    def setUp(self):
        super().setUp()
        self.default_job_name = "local/api_test_job/APITestJob"
        self.job_model = Job.objects.get_for_class_path(self.default_job_name)
        self.job_model.enabled = True
        self.job_model.validated_save()

    def get_run_url(self, class_path="local/api_test_job/APITestJob"):
        """To be implemented by classes using this mixin."""
        raise NotImplementedError

    # Status code for successful submission of a job or schedule - to be set by subclasses
    run_success_response_status = None

    @override_settings(EXEMPT_VIEW_PERMISSIONS=["*"])
    def test_run_job_anonymous_not_permitted(self):
        """The run_job endpoint should NOT allow anonymous users to submit jobs."""
        url = self.get_run_url()
        with disable_warnings("django.request"):
            response = self.client.post(url)
        self.assertHttpStatus(response, status.HTTP_403_FORBIDDEN)

    @override_settings(EXEMPT_VIEW_PERMISSIONS=[])
    @mock.patch("nautobot.extras.api.views.get_worker_count")
    def test_run_job_without_permission(self, mock_get_worker_count):
        """Job run request enforces user permissions."""
        mock_get_worker_count.return_value = 1
        url = self.get_run_url()
        with disable_warnings("django.request"):
            response = self.client.post(url, {}, format="json", **self.header)
        self.assertHttpStatus(response, status.HTTP_403_FORBIDDEN)

    @override_settings(EXEMPT_VIEW_PERMISSIONS=[])
    @mock.patch("nautobot.extras.api.views.get_worker_count")
    def test_run_job_object_permissions(self, mock_get_worker_count):
        """The run_job endpoint should enforce object-level permissions."""
        mock_get_worker_count.return_value = 1
        obj_perm = ObjectPermission(
            name="Test permission",
            constraints={"module_name__in": ["test_pass", "test_fail"]},
            actions=["run"],
        )
        obj_perm.save()
        obj_perm.users.add(self.user)
        obj_perm.object_types.add(ContentType.objects.get_for_model(Job))

        # Try post to unpermitted job
        url = self.get_run_url()
        with disable_warnings("django.request"):
            response = self.client.post(url, **self.header)
        self.assertHttpStatus(response, status.HTTP_404_NOT_FOUND)

        # Try post to permitted job
        job_model = Job.objects.get_for_class_path("local/test_pass/TestPass")
        job_model.enabled = True
        job_model.validated_save()
        url = self.get_run_url("local/test_pass/TestPass")
        response = self.client.post(url, **self.header)
        self.assertHttpStatus(response, self.run_success_response_status)

    @override_settings(EXEMPT_VIEW_PERMISSIONS=[])
    @mock.patch("nautobot.extras.api.views.get_worker_count")
    def test_run_job_not_enabled(self, mock_get_worker_count):
        """Job run request enforces the Job.enabled flag."""
        mock_get_worker_count.return_value = 1
        self.add_permissions("extras.run_job")

        job_model = Job.objects.get_for_class_path(self.default_job_name)
        job_model.enabled = False
        job_model.save()

        url = self.get_run_url()
        with disable_warnings("django.request"):
            response = self.client.post(url, {}, format="json", **self.header)
        self.assertHttpStatus(response, status.HTTP_403_FORBIDDEN)

    @override_settings(EXEMPT_VIEW_PERMISSIONS=[])
    @mock.patch("nautobot.extras.api.views.get_worker_count")
    def test_run_job_not_installed(self, mock_get_worker_count):
        """Job run request enforces the Job.installed flag."""
        mock_get_worker_count.return_value = 1
        self.add_permissions("extras.run_job")

        job_model = Job(
            source="local",
            module_name="uninstalled_module",
            job_class_name="NoSuchJob",
            grouping="Uninstalled Module",
            name="No such job",
            installed=False,
            enabled=True,
        )
        job_model.validated_save()

        url = self.get_run_url("local/uninstalled_module/NoSuchJob")
        with disable_warnings("django.request"):
            response = self.client.post(url, {}, format="json", **self.header)
        self.assertHttpStatus(response, status.HTTP_405_METHOD_NOT_ALLOWED)

    @override_settings(EXEMPT_VIEW_PERMISSIONS=[])
    @mock.patch("nautobot.extras.api.views.get_worker_count")
    def test_run_job_no_worker(self, mock_get_worker_count):
        """Job run cannot be requested if Celery is not running."""
        mock_get_worker_count.return_value = 0
        self.add_permissions("extras.run_job")
        device_role = Role.objects.get_for_model(Device).first()
        job_data = {
            "var1": "FooBar",
            "var2": 123,
            "var3": False,
            "var4": device_role.pk,
        }

        data = {
            "data": job_data,
            "commit": True,
        }

        url = self.get_run_url()
        response = self.client.post(url, data, format="json", **self.header)
        self.assertHttpStatus(response, status.HTTP_503_SERVICE_UNAVAILABLE)
        self.assertEqual(
            response.data["detail"], "Unable to process request: No celery workers running on queue default."
        )

    @override_settings(EXEMPT_VIEW_PERMISSIONS=["*"])
    @mock.patch("nautobot.extras.api.views.get_worker_count")
    def test_run_job_object_var(self, mock_get_worker_count):
        """Job run requests can reference objects by their primary keys."""
        mock_get_worker_count.return_value = 1
        self.add_permissions("extras.run_job")
        device_role = Role.objects.get_for_model(Device).first()
        job_data = {
            "var1": "FooBar",
            "var2": 123,
            "var3": False,
            "var4": device_role.pk,
        }

        data = {
            "data": job_data,
            "commit": True,
            "schedule": {
                "name": "test",
                "interval": "future",
                "start_time": str(datetime.now() + timedelta(minutes=1)),
            },
        }

        url = self.get_run_url()
        response = self.client.post(url, data, format="json", **self.header)
        self.assertHttpStatus(response, self.run_success_response_status)

        schedule = ScheduledJob.objects.last()
        self.assertEqual(schedule.kwargs["data"]["var4"], str(device_role.pk))

        return (response, schedule)  # so subclasses can do additional testing

    @override_settings(EXEMPT_VIEW_PERMISSIONS=["*"])
    @mock.patch("nautobot.extras.api.views.get_worker_count")
    def test_run_job_object_var_no_schedule(self, mock_get_worker_count):
        """
        Run a job with `approval_required` without providing a schedule.

        Assert an immediate schedule that enforces it.
        """
        # Set approval_required=True
        self.job_model.approval_required = True
        self.job_model.save()

        # Do the stuff.
        mock_get_worker_count.return_value = 1
        self.add_permissions("extras.run_job")
        device_role = Role.objects.get_for_model(Device).first()
        job_data = {
            "var1": "FooBar",
            "var2": 123,
            "var3": False,
            "var4": device_role.pk,
        }

        data = {
            "data": job_data,
            "commit": True,
            # schedule is omitted
        }

        url = self.get_run_url()
        response = self.client.post(url, data, format="json", **self.header)
        self.assertHttpStatus(response, self.run_success_response_status)

        # Assert that a JobResult for this job was NOT created.
        self.assertFalse(JobResult.objects.filter(name=self.job_model.name).exists())

        # Assert that we have an immediate ScheduledJob and that it matches the job_model.
        schedule = ScheduledJob.objects.last()
        self.assertIsNotNone(schedule)
        self.assertEqual(schedule.interval, JobExecutionType.TYPE_IMMEDIATELY)
        self.assertEqual(schedule.approval_required, self.job_model.approval_required)
        self.assertEqual(schedule.kwargs["data"]["var4"], str(device_role.pk))

        return (response, schedule)  # so subclasses can do additional testing

    @override_settings(EXEMPT_VIEW_PERMISSIONS=["*"])
    @mock.patch("nautobot.extras.api.views.get_worker_count")
    def test_run_job_object_var_lookup(self, mock_get_worker_count):
        """Job run requests can reference objects by their attributes."""
        mock_get_worker_count.return_value = 1
        self.add_permissions("extras.run_job")
        device_role = Role.objects.get_for_model(Device).first()
        job_data = {
            "var1": "FooBar",
            "var2": 123,
            "var3": False,
            "var4": {"name": device_role.name},
        }

        # This handles things like ObjectVar fields looked up by non-UUID
        # Jobs are executed with deserialized data
        deserialized_data = get_job(self.default_job_name).deserialize_data(job_data)

        self.assertEqual(
            deserialized_data,
            {"var1": "FooBar", "var2": 123, "var3": False, "var4": device_role},
        )

        url = self.get_run_url()
        response = self.client.post(url, {"data": job_data}, format="json", **self.header)
        self.assertHttpStatus(response, self.run_success_response_status)

        job_result = JobResult.objects.get(name=self.default_job_name)
        self.assertIn("data", job_result.task_kwargs)

        # Ensure the stored task_kwargs deserialize to the same as originally inputted
        self.assertEqual(
            get_job("local/api_test_job/APITestJob").deserialize_data(job_result.task_kwargs["data"]), deserialized_data
        )

        return (response, job_result)  # so subclasses can do additional testing

    @override_settings(EXEMPT_VIEW_PERMISSIONS=["*"])
    @mock.patch("nautobot.extras.api.views.get_worker_count")
    def test_run_job_file_data_commit(self, mock_get_worker_count):
        """Job run requests can reference objects by their attributes."""

        test_file = SimpleUploadedFile(name="test_file.txt", content=b"I am content.\n")

        job_model = Job.objects.get_for_class_path("local/test_field_order/TestFieldOrder")
        job_model.enabled = True
        job_model.validated_save()

        mock_get_worker_count.return_value = 1
        self.add_permissions("extras.run_job")

        job_data = {
            "var2": "Ground control to Major Tom",
            "var23": "Commencing countdown, engines on",
            "var1": test_file,
            "_commit": True,
        }

        url = self.get_run_url(class_path="local/test_field_order/TestFieldOrder")
        response = self.client.post(url, data=job_data, **self.header)
        self.assertHttpStatus(response, self.run_success_response_status)

        return response  # so subclasses can do additional testing

    @override_settings(EXEMPT_VIEW_PERMISSIONS=["*"])
    @mock.patch("nautobot.extras.api.views.get_worker_count")
    def test_run_job_file_data_only(self, mock_get_worker_count):
        """Job run requests can reference objects by their attributes."""

        test_file = SimpleUploadedFile(name="test_file.txt", content=b"I am content.\n")

        job_model = Job.objects.get_for_class_path("local/test_field_order/TestFieldOrder")
        job_model.enabled = True
        job_model.validated_save()

        mock_get_worker_count.return_value = 1
        self.add_permissions("extras.run_job")

        job_data = {
            "var2": "Ground control to Major Tom",
            "var23": "Commencing countdown, engines on",
            "var1": test_file,
        }

        url = self.get_run_url(class_path="local/test_field_order/TestFieldOrder")
        response = self.client.post(url, data=job_data, **self.header)
        self.assertHttpStatus(response, self.run_success_response_status)

        return response  # so subclasses can do additional testing

    @override_settings(EXEMPT_VIEW_PERMISSIONS=["*"])
    @mock.patch("nautobot.extras.api.views.get_worker_count")
    def test_run_job_file_data_schedule(self, mock_get_worker_count):
        """Job run requests can reference objects by their attributes."""

        test_file = SimpleUploadedFile(name="test_file.txt", content=b"I am content.\n")

        job_model = Job.objects.get_for_class_path("local/test_field_order/TestFieldOrder")
        job_model.enabled = True
        job_model.validated_save()

        mock_get_worker_count.return_value = 1
        self.add_permissions("extras.run_job")

        job_data = {
            "var2": "Ground control to Major Tom",
            "var23": "Commencing countdown, engines on",
            "var1": test_file,
            "_commit": True,
            "_schedule_start_time": str(datetime.now() + timedelta(minutes=1)),
            "_schedule_interval": "future",
            "_schedule_name": "test",
        }

        url = self.get_run_url(class_path="local/test_field_order/TestFieldOrder")
        response = self.client.post(url, data=job_data, **self.header)
        self.assertHttpStatus(response, self.run_success_response_status)

        return response  # so subclasses can do additional testing

    @override_settings(EXEMPT_VIEW_PERMISSIONS=["*"])
    @mock.patch("nautobot.extras.api.views.get_worker_count")
    def test_run_job_future(self, mock_get_worker_count):
        mock_get_worker_count.return_value = 1
        self.add_permissions("extras.run_job")
        d = Role.objects.get_for_model(Device).first()
        data = {
            "data": {"var1": "x", "var2": 1, "var3": False, "var4": d.pk},
            "commit": True,
            "schedule": {
                "start_time": str(datetime.now() + timedelta(minutes=1)),
                "interval": "future",
                "name": "test",
            },
        }

        url = self.get_run_url()
        response = self.client.post(url, data, format="json", **self.header)
        self.assertHttpStatus(response, self.run_success_response_status)

        schedule = ScheduledJob.objects.last()

        return (response, schedule)  # so subclasses can do additional testing

    @override_settings(EXEMPT_VIEW_PERMISSIONS=["*"])
    @mock.patch("nautobot.extras.api.views.get_worker_count")
    def test_run_a_job_with_sensitive_variables_for_future(self, mock_get_worker_count):
        mock_get_worker_count.return_value = 1
        self.add_permissions("extras.run_job")

        job_model = Job.objects.get(job_class_name="ExampleJob")
        job_model.enabled = True
        job_model.validated_save()

        url = reverse("extras-api:job-run", kwargs={"pk": job_model.pk})
        data = {
            "data": {},
            "commit": True,
            "schedule": {
                "start_time": str(datetime.now() + timedelta(minutes=1)),
                "interval": "future",
                "name": "test",
            },
        }

        # url = self.get_run_url()
        response = self.client.post(url, data, format="json", **self.header)
        self.assertHttpStatus(response, status.HTTP_400_BAD_REQUEST)
        self.assertEqual(
            response.data["schedule"]["interval"][0],
            "Unable to schedule job: Job may have sensitive input variables",
        )

    @override_settings(EXEMPT_VIEW_PERMISSIONS=["*"])
    @mock.patch("nautobot.extras.api.views.get_worker_count")
    def test_run_a_job_with_sensitive_variables_and_requires_approval(self, mock_get_worker_count):
        mock_get_worker_count.return_value = 1
        self.add_permissions("extras.run_job")

        job_model = Job.objects.get(job_class_name="ExampleJob")
        job_model.enabled = True
        job_model.has_sensitive_variables = True
        job_model.approval_required = True
        job_model.save()

        url = reverse("extras-api:job-run", kwargs={"pk": job_model.pk})
        data = {
            "data": {},
            "commit": True,
            "schedule": {
                "interval": "immediately",
                "name": "test",
            },
        }

        response = self.client.post(url, data, format="json", **self.header)
        self.assertHttpStatus(response, status.HTTP_400_BAD_REQUEST)
        self.assertEqual(
            response.data[0],
            "Unable to run or schedule job: "
            "This job is flagged as possibly having sensitive variables but is also flagged as requiring approval."
            "One of these two flags must be removed before this job can be scheduled or run.",
        )

    @override_settings(EXEMPT_VIEW_PERMISSIONS=["*"])
    @mock.patch("nautobot.extras.api.views.get_worker_count")
    def test_run_a_job_with_sensitive_variables_immediately(self, mock_get_worker_count):
        mock_get_worker_count.return_value = 1
        self.add_permissions("extras.run_job")
        d = Role.objects.get_for_model(Device).first()
        data = {
            "data": {"var1": "x", "var2": 1, "var3": False, "var4": d.pk},
            "commit": True,
            "schedule": {
                "interval": "immediately",
                "name": "test",
            },
        }
        job = Job.objects.get_for_class_path(self.default_job_name)
        job.has_sensitive_variables = True
        job.has_sensitive_variables_override = True
        job.validated_save()

        url = self.get_run_url()
        response = self.client.post(url, data, format="json", **self.header)
        self.assertHttpStatus(response, self.run_success_response_status)

        job_result = JobResult.objects.get(name=self.default_job_name)
        self.assertEqual(job_result.task_kwargs, None)

    @override_settings(EXEMPT_VIEW_PERMISSIONS=["*"])
    @mock.patch("nautobot.extras.api.views.get_worker_count")
    def test_run_job_future_past(self, mock_get_worker_count):
        mock_get_worker_count.return_value = 1
        self.add_permissions("extras.run_job")
        d = Role.objects.get_for_model(Device).first()
        data = {
            "data": {"var1": "x", "var2": 1, "var3": False, "var4": d.pk},
            "commit": True,
            "schedule": {
                "start_time": str(datetime.now() - timedelta(minutes=1)),
                "interval": "future",
                "name": "test",
            },
        }

        url = self.get_run_url()
        response = self.client.post(url, data, format="json", **self.header)
        self.assertHttpStatus(response, status.HTTP_400_BAD_REQUEST)

    @override_settings(EXEMPT_VIEW_PERMISSIONS=["*"])
    @mock.patch("nautobot.extras.api.views.get_worker_count")
    def test_run_job_interval(self, mock_get_worker_count):
        mock_get_worker_count.return_value = 1
        self.add_permissions("extras.run_job")
        d = Role.objects.get_for_model(Device).first()
        data = {
            "data": {"var1": "x", "var2": 1, "var3": False, "var4": d.pk},
            "commit": True,
            "schedule": {
                "start_time": str(datetime.now() + timedelta(minutes=1)),
                "interval": "hourly",
                "name": "test",
            },
        }

        url = self.get_run_url()
        response = self.client.post(url, data, format="json", **self.header)
        self.assertHttpStatus(response, self.run_success_response_status)

        schedule = ScheduledJob.objects.last()

        return (response, schedule)  # so subclasses can do additional testing

    @override_settings(EXEMPT_VIEW_PERMISSIONS=[])
    def test_run_job_with_invalid_data(self):
        self.add_permissions("extras.run_job")

        data = {
            "data": "invalid",
            "commit": True,
        }

        url = self.get_run_url()
        response = self.client.post(url, data, format="json", **self.header)
        self.assertHttpStatus(response, status.HTTP_400_BAD_REQUEST)
        self.assertEqual(response.data, {"errors": ["Job data needs to be a dict"]})

    @override_settings(EXEMPT_VIEW_PERMISSIONS=[])
    def test_run_job_with_wrong_data(self):
        self.add_permissions("extras.run_job")
        job_data = {
            "var1": "FooBar",
            "var2": 123,
            "var3": False,
            "var5": "wrong",
        }

        data = {
            "data": job_data,
            "commit": True,
        }

        url = self.get_run_url()
        response = self.client.post(url, data, format="json", **self.header)
        self.assertHttpStatus(response, status.HTTP_400_BAD_REQUEST)
        self.assertEqual(response.data, {"errors": {"var5": ["Job data contained an unknown property"]}})

    @override_settings(EXEMPT_VIEW_PERMISSIONS=[])
    def test_run_job_with_missing_data(self):
        self.add_permissions("extras.run_job")

        job_data = {
            "var1": "FooBar",
            "var3": False,
        }

        data = {
            "data": job_data,
            "commit": True,
        }

        url = self.get_run_url()
        response = self.client.post(url, data, format="json", **self.header)
        self.assertHttpStatus(response, status.HTTP_400_BAD_REQUEST)
        self.assertEqual(
            response.data, {"errors": {"var2": ["This field is required."], "var4": ["This field is required."]}}
        )

    @override_settings(EXEMPT_VIEW_PERMISSIONS=[])
    def test_run_job_with_invalid_task_queue(self):
        self.add_permissions("extras.run_job")
        d = Role.objects.get_for_model(Device).first()
        data = {
            "data": {"var1": "x", "var2": 1, "var3": False, "var4": d.pk},
            "commit": True,
            "task_queue": "invalid",
        }

        url = self.get_run_url()
        response = self.client.post(url, data, format="json", **self.header)
        self.assertHttpStatus(response, status.HTTP_400_BAD_REQUEST)
        self.assertEqual(
            response.data,
            {"task_queue": ['"invalid" is not a valid choice.']},
        )

    @override_settings(EXEMPT_VIEW_PERMISSIONS=[])
    @mock.patch("nautobot.extras.api.views.get_worker_count", return_value=1)
    def test_run_job_with_valid_task_queue(self, _):
        self.add_permissions("extras.run_job")
        d = Role.objects.get_for_model(Device).first()
        data = {
            "data": {"var1": "x", "var2": 1, "var3": False, "var4": d.pk},
            "commit": True,
            "task_queue": settings.CELERY_TASK_DEFAULT_QUEUE,
        }

        url = self.get_run_url()
        response = self.client.post(url, data, format="json", **self.header)
        self.assertHttpStatus(response, self.run_success_response_status)

    @override_settings(EXEMPT_VIEW_PERMISSIONS=[])
    @mock.patch("nautobot.extras.api.views.get_worker_count", return_value=1)
    def test_run_job_with_default_queue_with_empty_job_model_task_queues(self, _):
        self.add_permissions("extras.run_job")
        data = {
            "commit": True,
            "task_queue": settings.CELERY_TASK_DEFAULT_QUEUE,
        }

        job_model = Job.objects.get_for_class_path("local/test_pass/TestPass")
        job_model.enabled = True
        job_model.validated_save()
        url = self.get_run_url("local/test_pass/TestPass")
        response = self.client.post(url, data, format="json", **self.header)
        self.assertHttpStatus(response, self.run_success_response_status)


class JobHookTest(APIViewTestCases.APIViewTestCase):

    model = JobHook
    brief_fields = ["display", "id", "name", "url"]
    choices_fields = []
    update_data = {
        "name": "Overridden name",
        "enabled": False,
        "type_create": True,
        "type_update": True,
        "type_delete": False,
    }
    bulk_update_data = {
        "enabled": False,
        "type_create": True,
        "type_update": True,
        "type_delete": False,
    }
    api_version = "1.3"

    @classmethod
    def setUpTestData(cls):
        cls.create_data = [
            {
                "name": "JobHook4",
                "content_types": ["dcim.consoleport"],
                "type_delete": True,
                "job": Job.objects.get(job_class_name="TestJobHookReceiverLog").pk,
                "enabled": False,
            },
            {
                "name": "JobHook5",
                "content_types": ["dcim.consoleport"],
                "type_delete": True,
                "job": Job.objects.get(job_class_name="TestJobHookReceiverChange").pk,
                "enabled": False,
            },
            {
                "name": "JobHook6",
                "content_types": ["dcim.consoleport"],
                "type_delete": True,
                "job": Job.objects.get(job_class_name="TestJobHookReceiverFail").pk,
                "enabled": False,
            },
        ]
        cls.job_hooks = (
            JobHook(
                name="JobHook1",
                type_create=True,
                job=Job.objects.get(job_class_name="TestJobHookReceiverLog"),
                type_delete=True,
            ),
            JobHook(
                name="JobHook2",
                type_create=True,
                job=Job.objects.get(job_class_name="TestJobHookReceiverChange"),
                type_delete=True,
            ),
            JobHook(
                name="JobHook3",
                type_create=True,
                job=Job.objects.get(job_class_name="TestJobHookReceiverFail"),
                type_delete=True,
            ),
        )

        obj_type = ContentType.objects.get_for_model(DeviceType)

        for job_hook in cls.job_hooks:
            job_hook.save()
            job_hook.content_types.set([obj_type])

    def test_validate_post(self):
        """POST a job hook with values that duplicate another job hook"""

        data = {
            "name": "JobHook4",
            "content_types": ["dcim.devicetype"],
            "job": Job.objects.get(job_class_name="TestJobHookReceiverLog").pk,
            "type_create": False,
            "type_delete": True,
        }

        self.add_permissions("extras.add_jobhook")
        response = self.client.post(self._get_list_url(), data, format="json", **self.header)
        self.assertContains(
            response,
            "A job hook already exists for delete on dcim | device type to job TestJobHookReceiverLog",
            status_code=400,
        )

    def test_validate_patch(self):
        """PATCH an existing job hook with values that duplicate another job hook"""

        data = {
            "job": Job.objects.get(job_class_name="TestJobHookReceiverLog").pk,
            "type_delete": True,
        }

        self.add_permissions("extras.change_jobhook")
        job_hook2 = JobHook.objects.get(name="JobHook2")
        response = self.client.patch(self._get_detail_url(job_hook2), data, format="json", **self.header)
        self.assertContains(
            response,
            "A job hook already exists for delete on dcim | device type to job TestJobHookReceiverLog",
            status_code=400,
        )


class JobTestVersion13(
    JobAPIRunTestMixin,
    # note no CreateObjectViewTestCase - we do not support user creation of Job records
    APIViewTestCases.GetObjectViewTestCase,
    APIViewTestCases.ListObjectsViewTestCase,
    APIViewTestCases.UpdateObjectViewTestCase,
    APIViewTestCases.DeleteObjectViewTestCase,
):
    """Test cases for the Jobs REST API under API version 1.3 - first version introducing JobModel-based APIs."""

    model = Job
    brief_fields = ["display", "grouping", "id", "job_class_name", "module_name", "name", "slug", "source", "url"]
    choices_fields = None
    update_data = {
        # source, module_name, job_class_name, installed are NOT editable
        "grouping_override": True,
        "grouping": "Overridden grouping",
        "name_override": True,
        "name": "Overridden name",
        "slug": "overridden-slug",
        "description_override": True,
        "description": "This is an overridden description.",
        "enabled": True,
        "approval_required_override": True,
        "approval_required": True,
        "commit_default_override": True,
        "commit_default": False,
        "hidden_override": True,
        "hidden": True,
        "read_only_override": True,
        "read_only": True,
        "soft_time_limit_override": True,
        "soft_time_limit": 350.1,
        "time_limit_override": True,
        "time_limit": 650,
        "has_sensitive_variables": False,
        "has_sensitive_variables_override": True,
        "task_queues": ["default", "priority"],
        "task_queues_override": True,
    }
    bulk_update_data = {
        "enabled": True,
        "approval_required_override": True,
        "approval_required": True,
        "has_sensitive_variables": False,
        "has_sensitive_variables_override": True,
    }

    run_success_response_status = status.HTTP_201_CREATED
    api_version = "1.3"

    def get_run_url(self, class_path="local/api_test_job/APITestJob"):
        job_model = Job.objects.get_for_class_path(class_path)
        return reverse("extras-api:job-run", kwargs={"pk": job_model.pk})

    def test_get_job_variables(self):
        """Test the job/<pk>/variables API endpoint."""
        self.add_permissions("extras.view_job")
        route = get_route_for_model(self.model, "variables", api=True)
        response = self.client.get(reverse(route, kwargs={"pk": self.job_model.pk}), **self.header)
        self.assertEqual(4, len(response.data))  # 4 variables, in order
        self.assertEqual(response.data[0], {"name": "var1", "type": "StringVar", "required": True})
        self.assertEqual(response.data[1], {"name": "var2", "type": "IntegerVar", "required": True})
        self.assertEqual(response.data[2], {"name": "var3", "type": "BooleanVar", "required": False})
        self.assertEqual(
            response.data[3],
            {"name": "var4", "type": "ObjectVar", "required": True, "model": "extras.role"},
        )

    @override_settings(EXEMPT_VIEW_PERMISSIONS=["*"])
    def test_update_job_with_sensitive_variables_set_approval_required_to_true(self):
        job_model = Job.objects.get_for_class_path("local/api_test_job/APITestJob")
        job_model.has_sensitive_variables = True
        job_model.has_sensitive_variables_override = True
        job_model.validated_save()

        url = self._get_detail_url(job_model)
        data = {
            "approval_required_override": True,
            "approval_required": True,
        }

        self.add_permissions("extras.change_job")

        response = self.client.patch(url, data, format="json", **self.header)
        self.assertHttpStatus(response, status.HTTP_400_BAD_REQUEST)
        self.assertEqual(
            response.data["approval_required"][0],
            "A job with sensitive variables cannot also be marked as requiring approval",
        )

    @override_settings(EXEMPT_VIEW_PERMISSIONS=["*"])
    def test_update_approval_required_job_set_has_sensitive_variables_to_true(self):
        job_model = Job.objects.get_for_class_path("local/api_test_job/APITestJob")
        job_model.approval_required = True
        job_model.approval_required_override = True
        job_model.validated_save()

        url = self._get_detail_url(job_model)
        data = {
            "has_sensitive_variables": True,
            "has_sensitive_variables_override": True,
        }

        self.add_permissions("extras.change_job")

        response = self.client.patch(url, data, format="json", **self.header)
        self.assertHttpStatus(response, status.HTTP_400_BAD_REQUEST)
        self.assertEqual(
            response.data["has_sensitive_variables"][0],
            "A job with sensitive variables cannot also be marked as requiring approval",
        )

    @override_settings(EXEMPT_VIEW_PERMISSIONS=["*"])
    def test_run_job_object_var(self):  # pylint: disable=arguments-differ
        """In addition to the base test case provided by JobAPIRunTestMixin, also verify the JSON response data."""
        response, schedule = super().test_run_job_object_var()

        self.assertIn("schedule", response.data)
        self.assertIn("job_result", response.data)
        self.assertEqual(response.data["schedule"]["id"], str(schedule.pk))
        self.assertEqual(
            response.data["schedule"]["url"],
            "http://nautobot.example.com" + reverse("extras-api:scheduledjob-detail", kwargs={"pk": schedule.pk}),
        )
        self.assertEqual(response.data["schedule"]["name"], schedule.name)
        self.assertEqual(response.data["schedule"]["start_time"], schedule.start_time)
        self.assertEqual(response.data["schedule"]["interval"], schedule.interval)
        self.assertIsNone(response.data["job_result"])

    @override_settings(EXEMPT_VIEW_PERMISSIONS=["*"])
    def test_run_job_object_var_lookup(self):  # pylint: disable=arguments-differ
        """In addition to the base test case provided by JobAPIRunTestMixin, also verify the JSON response data."""
        response, job_result = super().test_run_job_object_var_lookup()

        self.assertIn("schedule", response.data)
        self.assertIn("job_result", response.data)
        self.assertIsNone(response.data["schedule"])
        # The urls in a NestedJobResultSerializer depends on the request context, which we don't have
        data_job_result = response.data["job_result"]
        del data_job_result["url"]
        del data_job_result["user"]["url"]
        expected_data_job_result = NestedJobResultSerializer(job_result, context={"request": None}).data
        del expected_data_job_result["url"]
        del expected_data_job_result["user"]["url"]
        self.assertEqual(data_job_result, expected_data_job_result)

    @override_settings(EXEMPT_VIEW_PERMISSIONS=["*"])
    def test_run_job_future(self):  # pylint: disable=arguments-differ
        """In addition to the base test case provided by JobAPIRunTestMixin, also verify the JSON response data."""
        response, schedule = super().test_run_job_future()

        self.assertIn("schedule", response.data)
        self.assertIn("job_result", response.data)
        self.assertEqual(response.data["schedule"]["id"], str(schedule.pk))
        self.assertEqual(
            response.data["schedule"]["url"],
            "http://nautobot.example.com" + reverse("extras-api:scheduledjob-detail", kwargs={"pk": schedule.pk}),
        )
        self.assertEqual(response.data["schedule"]["name"], schedule.name)
        self.assertEqual(response.data["schedule"]["start_time"], schedule.start_time)
        self.assertEqual(response.data["schedule"]["interval"], schedule.interval)
        self.assertIsNone(response.data["job_result"])

    @override_settings(EXEMPT_VIEW_PERMISSIONS=["*"])
    def test_run_job_future_schedule_kwargs_pk(self):
        """In addition to the base test case provided by JobAPIRunTestMixin, also verify that kwargs['scheduled_job_pk'] was set in the scheduled job."""
        _, schedule = super().test_run_job_future()

        self.assertEqual(schedule.kwargs["scheduled_job_pk"], str(schedule.pk))

    @override_settings(EXEMPT_VIEW_PERMISSIONS=["*"])
    def test_run_job_interval(self):  # pylint: disable=arguments-differ
        """In addition to the base test case provided by JobAPIRunTestMixin, also verify the JSON response data."""
        response, schedule = super().test_run_job_interval()

        self.assertIn("schedule", response.data)
        self.assertIn("job_result", response.data)
        self.assertEqual(response.data["schedule"]["id"], str(schedule.pk))
        self.assertEqual(
            response.data["schedule"]["url"],
            "http://nautobot.example.com" + reverse("extras-api:scheduledjob-detail", kwargs={"pk": schedule.pk}),
        )
        self.assertEqual(response.data["schedule"]["name"], schedule.name)
        self.assertEqual(response.data["schedule"]["start_time"], schedule.start_time)
        self.assertEqual(response.data["schedule"]["interval"], schedule.interval)
        self.assertIsNone(response.data["job_result"])


class JobTestVersion12(
    JobAPIRunTestMixin,
    APITestCase,
):
    """Test cases for the Jobs REST API under API version 1.2 - deprecated JobClass-based API pattern."""

    run_success_response_status = status.HTTP_200_OK
    api_version = "1.2"

    def get_run_url(self, class_path="local/api_test_job/APITestJob"):
        return reverse("extras-api:job-run", kwargs={"class_path": class_path})

    @override_settings(EXEMPT_VIEW_PERMISSIONS=["*"])
    def test_list_jobs_anonymous(self):
        url = reverse("extras-api:job-list")
        response = self.client.get(url, **self.header)
        self.assertHttpStatus(response, status.HTTP_200_OK)

    @override_settings(EXEMPT_VIEW_PERMISSIONS=[])
    def test_list_jobs_without_permission(self):
        url = reverse("extras-api:job-list")
        with disable_warnings("django.request"):
            response = self.client.get(url, **self.header)
        self.assertHttpStatus(response, status.HTTP_403_FORBIDDEN)

    @override_settings(EXEMPT_VIEW_PERMISSIONS=[])
    def test_list_jobs_with_permission(self):
        self.add_permissions("extras.view_job")
        url = reverse("extras-api:job-list")
        response = self.client.get(url, **self.header)

        self.assertHttpStatus(response, status.HTTP_200_OK)
        # At a minimum, the job provided by the example plugin should be present
        self.assertNotEqual(response.data, [])
        self.assertIn(
            "plugins/example_plugin.jobs/ExampleJob",
            [job["id"] for job in response.data],
        )

    @override_settings(EXEMPT_VIEW_PERMISSIONS=["*"])
    def test_get_job_anonymous(self):
        url = reverse("extras-api:job-detail", kwargs={"class_path": "local/api_test_job/APITestJob"})
        response = self.client.get(url, **self.header)
        self.assertHttpStatus(response, status.HTTP_200_OK)

    @override_settings(EXEMPT_VIEW_PERMISSIONS=[])
    def test_get_job_without_permission(self):
        url = reverse("extras-api:job-detail", kwargs={"class_path": "local/api_test_job/APITestJob"})
        with disable_warnings("django.request"):
            response = self.client.get(url, **self.header)
        self.assertHttpStatus(response, status.HTTP_403_FORBIDDEN)

    @override_settings(EXEMPT_VIEW_PERMISSIONS=[])
    def test_get_job_with_permission(self):
        self.add_permissions("extras.view_job")
        # Try GET to permitted object
        url = reverse("extras-api:job-detail", kwargs={"class_path": "local/api_test_job/APITestJob"})
        response = self.client.get(url, **self.header)

        self.assertHttpStatus(response, status.HTTP_200_OK)
        self.assertEqual(response.data["name"], "Job for API Tests")
        self.assertEqual(response.data["vars"]["var1"], "StringVar")
        self.assertEqual(response.data["vars"]["var2"], "IntegerVar")
        self.assertEqual(response.data["vars"]["var3"], "BooleanVar")

        # Try GET to non-existent object
        url = reverse("extras-api:job-detail", kwargs={"class_path": "local/api_test_job/NoSuchJob"})
        response = self.client.get(url, **self.header)
        self.assertHttpStatus(response, status.HTTP_404_NOT_FOUND)


class JobTestVersionDefault(JobTestVersion12):
    """
    Test cases for the Jobs REST API when not explicitly requesting a specific API version.

    Currently we default to version 1.2, but this may change in a future major release.
    """

    api_version = None


class JobResultTest(
    APIViewTestCases.GetObjectViewTestCase,
    APIViewTestCases.ListObjectsViewTestCase,
    APIViewTestCases.DeleteObjectViewTestCase,
):
    model = JobResult
    brief_fields = ["date_created", "date_done", "display", "id", "name", "status", "url", "user"]

    @classmethod
    def setUpTestData(cls):
        jobs = Job.objects.all()[:2]
        job_ct = ContentType.objects.get_for_model(Job)
        git_ct = ContentType.objects.get_for_model(GitRepository)

        JobResult.objects.create(
            job_model=jobs[0],
            name=jobs[0].class_path,
            obj_type=job_ct,
            date_done=datetime.now(),
            user=None,
            status=JobResultStatusChoices.STATUS_SUCCESS,
            data={"output": "\nRan for 3 seconds"},
            task_kwargs=None,
            schedule=None,
            task_id=uuid.uuid4(),
        )
        JobResult.objects.create(
            job_model=None,
            name="Git Repository",
            obj_type=git_ct,
            date_done=datetime.now(),
            user=None,
            status=JobResultStatusChoices.STATUS_SUCCESS,
            data=None,
            task_kwargs={"repository_pk": uuid.uuid4()},
            schedule=None,
            task_id=uuid.uuid4(),
        )
        JobResult.objects.create(
            job_model=jobs[1],
            name=jobs[1].class_path,
            obj_type=job_ct,
            date_done=None,
            user=None,
            status=JobResultStatusChoices.STATUS_PENDING,
            data=None,
            task_kwargs={"data": {"device": uuid.uuid4(), "multichoices": ["red", "green"], "checkbox": False}},
            schedule=None,
            task_id=uuid.uuid4(),
        )


class JobLogEntryTest(
    APIViewTestCases.GetObjectViewTestCase,
    APIViewTestCases.ListObjectsViewTestCase,
):
    model = JobLogEntry
    brief_fields = [
        "absolute_url",
        "created",
        "display",
        "grouping",
        "id",
        "job_result",
        "log_level",
        "log_object",
        "message",
        "url",
    ]
    choices_fields = []

    @classmethod
    def setUpTestData(cls):
        cls.job_result = JobResult.objects.create(
            name="test",
            task_id=uuid.uuid4(),
            obj_type=ContentType.objects.get_for_model(GitRepository),
        )

        for log_level in ("debug", "info", "success", "warning"):
            JobLogEntry.objects.create(
                log_level=log_level,
                grouping="run",
                job_result=cls.job_result,
                message=f"I am a {log_level} log.",
            )

    def test_list_job_logs_from_job_results_detail(self):
        """Test `logs` endpoint from `JobResult` detail."""
        self.add_permissions("extras.view_jobresult")
        url = reverse("extras-api:jobresult-logs", kwargs={"pk": self.job_result.pk})
        response = self.client.get(url, **self.header)
        self.assertEqual(len(response.json()), JobLogEntry.objects.count())


class ScheduledJobTest(
    APIViewTestCases.GetObjectViewTestCase,
    APIViewTestCases.ListObjectsViewTestCase,
):
    model = ScheduledJob
    brief_fields = ["crontab", "display", "id", "interval", "name", "start_time", "url"]
    choices_fields = []

    @classmethod
    def setUpTestData(cls):
        user = User.objects.create(username="user1", is_active=True)
        job_model = Job.objects.get_for_class_path("local/test_pass/TestPass")
        ScheduledJob.objects.create(
            name="test1",
            task="nautobot.extras.jobs.scheduled_job_handler",
            job_class=job_model.class_path,
            job_model=job_model,
            interval=JobExecutionType.TYPE_IMMEDIATELY,
            user=user,
            approval_required=True,
            start_time=now(),
        )
        ScheduledJob.objects.create(
            name="test2",
            task="nautobot.extras.jobs.scheduled_job_handler",
            job_class=job_model.class_path,
            job_model=job_model,
            interval=JobExecutionType.TYPE_IMMEDIATELY,
            user=user,
            approval_required=True,
            start_time=now(),
        )
        ScheduledJob.objects.create(
            name="test3",
            task="nautobot.extras.jobs.scheduled_job_handler",
            job_class=job_model.class_path,
            job_model=job_model,
            interval=JobExecutionType.TYPE_IMMEDIATELY,
            user=user,
            approval_required=True,
            start_time=now(),
        )


class JobApprovalTest(APITestCase):
    @classmethod
    def setUpTestData(cls):
        cls.additional_user = User.objects.create(username="user1", is_active=True)
        cls.job_model = Job.objects.get_for_class_path("local/test_pass/TestPass")
        cls.job_model.enabled = True
        cls.job_model.save()
        cls.scheduled_job = ScheduledJob.objects.create(
            name="test",
            task="nautobot.extras.jobs.scheduled_job_handler",
            job_class=cls.job_model.class_path,
            job_model=cls.job_model,
            interval=JobExecutionType.TYPE_IMMEDIATELY,
            user=cls.additional_user,
            approval_required=True,
            start_time=now(),
        )

    @override_settings(EXEMPT_VIEW_PERMISSIONS=["*"])
    def test_approve_job_anonymous(self):
        url = reverse("extras-api:scheduledjob-approve", kwargs={"pk": self.scheduled_job.pk})
        response = self.client.post(url)
        self.assertHttpStatus(response, status.HTTP_403_FORBIDDEN)

    @override_settings(EXEMPT_VIEW_PERMISSIONS=["*"])
    def test_approve_job_without_permission(self):
        url = reverse("extras-api:scheduledjob-approve", kwargs={"pk": self.scheduled_job.pk})
        with disable_warnings("django.request"):
            response = self.client.post(url, **self.header)
        self.assertHttpStatus(response, status.HTTP_403_FORBIDDEN)

    @override_settings(EXEMPT_VIEW_PERMISSIONS=["*"])
    def test_approve_job_without_approve_job_permission(self):
        self.add_permissions("extras.view_scheduledjob", "extras.change_scheduledjob")
        url = reverse("extras-api:scheduledjob-approve", kwargs={"pk": self.scheduled_job.pk})
        response = self.client.post(url, **self.header)
        self.assertHttpStatus(response, status.HTTP_403_FORBIDDEN)

    @override_settings(EXEMPT_VIEW_PERMISSIONS=["*"])
    def test_approve_job_without_change_scheduledjob_permission(self):
        self.add_permissions("extras.approve_job", "extras.view_scheduledjob")
        url = reverse("extras-api:scheduledjob-approve", kwargs={"pk": self.scheduled_job.pk})
        response = self.client.post(url, **self.header)
        self.assertHttpStatus(response, status.HTTP_403_FORBIDDEN)

    @override_settings(EXEMPT_VIEW_PERMISSIONS=["*"])
    def test_approve_job_same_user(self):
        self.add_permissions("extras.approve_job", "extras.view_scheduledjob", "extras.change_scheduledjob")
        scheduled_job = ScheduledJob.objects.create(
            name="test",
            task="nautobot.extras.jobs.scheduled_job_handler",
            job_class=self.job_model.class_path,
            job_model=self.job_model,
            interval=JobExecutionType.TYPE_IMMEDIATELY,
            user=self.user,
            approval_required=True,
            start_time=now(),
        )
        url = reverse("extras-api:scheduledjob-approve", kwargs={"pk": scheduled_job.pk})
        response = self.client.post(url, **self.header)
        self.assertHttpStatus(response, status.HTTP_403_FORBIDDEN)

    @override_settings(EXEMPT_VIEW_PERMISSIONS=["*"])
    def test_approve_job(self):
        self.add_permissions("extras.approve_job", "extras.view_scheduledjob", "extras.change_scheduledjob")
        url = reverse("extras-api:scheduledjob-approve", kwargs={"pk": self.scheduled_job.pk})
        response = self.client.post(url, **self.header)
        self.assertHttpStatus(response, status.HTTP_200_OK)

    @override_settings(EXEMPT_VIEW_PERMISSIONS=["*"])
    def test_approve_job_in_past(self):
        self.add_permissions("extras.approve_job", "extras.view_scheduledjob", "extras.change_scheduledjob")
        scheduled_job = ScheduledJob.objects.create(
            name="test",
            task="nautobot.extras.jobs.scheduled_job_handler",
            job_class=self.job_model.class_path,
            job_model=self.job_model,
            interval=JobExecutionType.TYPE_FUTURE,
            one_off=True,
            user=self.additional_user,
            approval_required=True,
            start_time=now(),
        )
        url = reverse("extras-api:scheduledjob-approve", kwargs={"pk": scheduled_job.pk})
        response = self.client.post(url, **self.header)
        self.assertHttpStatus(response, status.HTTP_400_BAD_REQUEST)

    @override_settings(EXEMPT_VIEW_PERMISSIONS=["*"])
    def test_approve_job_in_past_force(self):
        self.add_permissions("extras.approve_job", "extras.view_scheduledjob", "extras.change_scheduledjob")
        scheduled_job = ScheduledJob.objects.create(
            name="test",
            task="nautobot.extras.jobs.scheduled_job_handler",
            job_class=self.job_model.class_path,
            job_model=self.job_model,
            interval=JobExecutionType.TYPE_FUTURE,
            one_off=True,
            user=self.additional_user,
            approval_required=True,
            start_time=now(),
        )
        url = reverse("extras-api:scheduledjob-approve", kwargs={"pk": scheduled_job.pk})
        response = self.client.post(url + "?force=true", **self.header)
        self.assertHttpStatus(response, status.HTTP_200_OK)

    @override_settings(EXEMPT_VIEW_PERMISSIONS=["*"])
    def test_deny_job_without_permission(self):
        url = reverse("extras-api:scheduledjob-deny", kwargs={"pk": self.scheduled_job.pk})
        with disable_warnings("django.request"):
            response = self.client.post(url, **self.header)
        self.assertHttpStatus(response, status.HTTP_403_FORBIDDEN)

    @override_settings(EXEMPT_VIEW_PERMISSIONS=["*"])
    def test_deny_job_without_approve_job_permission(self):
        self.add_permissions("extras.view_scheduledjob", "extras.delete_scheduledjob")
        url = reverse("extras-api:scheduledjob-deny", kwargs={"pk": self.scheduled_job.pk})
        response = self.client.post(url, **self.header)
        self.assertHttpStatus(response, status.HTTP_403_FORBIDDEN)

    @override_settings(EXEMPT_VIEW_PERMISSIONS=["*"])
    def test_deny_job_without_delete_scheduledjob_permission(self):
        self.add_permissions("extras.approve_job", "extras.view_scheduledjob")
        url = reverse("extras-api:scheduledjob-deny", kwargs={"pk": self.scheduled_job.pk})
        response = self.client.post(url, **self.header)
        self.assertHttpStatus(response, status.HTTP_403_FORBIDDEN)

    @override_settings(EXEMPT_VIEW_PERMISSIONS=["*"])
    def test_deny_job(self):
        self.add_permissions("extras.approve_job", "extras.view_scheduledjob", "extras.delete_scheduledjob")
        url = reverse("extras-api:scheduledjob-deny", kwargs={"pk": self.scheduled_job.pk})
        response = self.client.post(url, **self.header)
        self.assertHttpStatus(response, status.HTTP_200_OK)
        self.assertIsNone(ScheduledJob.objects.filter(pk=self.scheduled_job.pk).first())

    @override_settings(EXEMPT_VIEW_PERMISSIONS=[])
    def test_dry_run_job_without_permission(self):
        url = reverse("extras-api:scheduledjob-dry-run", kwargs={"pk": self.scheduled_job.pk})
        with disable_warnings("django.request"):
            response = self.client.post(url, **self.header)
        self.assertHttpStatus(response, status.HTTP_403_FORBIDDEN)

    @override_settings(EXEMPT_VIEW_PERMISSIONS=["*"])
    def test_dry_run_job_without_run_job_permission(self):
        self.add_permissions("extras.view_scheduledjob")
        url = reverse("extras-api:scheduledjob-dry-run", kwargs={"pk": self.scheduled_job.pk})
        response = self.client.post(url, **self.header)
        self.assertHttpStatus(response, status.HTTP_403_FORBIDDEN)

    @override_settings(EXEMPT_VIEW_PERMISSIONS=["*"])
    def test_dry_run_job(self):
        self.add_permissions("extras.run_job", "extras.view_scheduledjob")
        url = reverse("extras-api:scheduledjob-dry-run", kwargs={"pk": self.scheduled_job.pk})
        response = self.client.post(url, **self.header)
        self.assertHttpStatus(response, status.HTTP_200_OK)


class NoteTest(APIViewTestCases.APIViewTestCase):
    model = Note
    brief_fields = [
        "assigned_object",
        "display",
        "id",
        "note",
        "slug",
        "url",
        "user",
    ]
    choices_fields = ["assigned_object_type"]

    @classmethod
    def setUpTestData(cls):
        location1 = Location.objects.filter(location_type=LocationType.objects.get(name="Campus")).first()
        location2 = Location.objects.filter(location_type=LocationType.objects.get(name="Campus")).last()
        ct = ContentType.objects.get_for_model(Location)
        user1 = User.objects.create(username="user1", is_active=True)
        user2 = User.objects.create(username="user2", is_active=True)

        cls.create_data = [
            {
                "note": "This is a test.",
                "assigned_object_id": location1.pk,
                "assigned_object_type": f"{ct._meta.app_label}.{ct._meta.model_name}",
            },
            {
                "note": "This is a test.",
                "assigned_object_id": location2.pk,
                "assigned_object_type": f"{ct._meta.app_label}.{ct._meta.model_name}",
            },
            {
                "note": "This is a note on location 1.",
                "assigned_object_id": location1.pk,
                "assigned_object_type": f"{ct._meta.app_label}.{ct._meta.model_name}",
            },
        ]
        cls.bulk_update_data = {
            "note": "Bulk change.",
        }
        Note.objects.create(
            note="location has been placed on maintenance.",
            user=user1,
            assigned_object_type=ct,
            assigned_object_id=location1.pk,
        )
        Note.objects.create(
            note="location maintenance has ended.",
            user=user1,
            assigned_object_type=ct,
            assigned_object_id=location1.pk,
        )
        Note.objects.create(
            note="location is under duress.",
            user=user2,
            assigned_object_type=ct,
            assigned_object_id=location2.pk,
        )


class RelationshipTest(APIViewTestCases.APIViewTestCase, RequiredRelationshipTestMixin):
    model = Relationship
    brief_fields = ["display", "id", "name", "slug", "url"]

    create_data = [
        {
            "name": "Device VLANs",
            "slug": "device-vlans",
            "type": "many-to-many",
            "source_type": "ipam.vlan",
            "destination_type": "dcim.device",
        },
        {
            "name": "Primary VLAN",
            "slug": "primary-vlan",
            "type": "one-to-many",
            "source_type": "ipam.vlan",
            "destination_type": "dcim.device",
        },
        {
            "name": "Primary Interface",
            "slug": "primary-interface",
            "type": "one-to-one",
            "source_type": "dcim.device",
            "source_label": "primary interface",
            "destination_type": "dcim.interface",
            "destination_hidden": True,
        },
        {
            "name": "Relationship 1",
            "type": "one-to-one",
            "source_type": "dcim.device",
            "source_label": "primary interface",
            "destination_type": "dcim.interface",
            "destination_hidden": True,
        },
    ]

    bulk_update_data = {
        "source_filter": {"slug": ["some-slug"]},
    }
    choices_fields = ["destination_type", "source_type", "type", "required_on"]
    slug_source = "name"
    slugify_function = staticmethod(slugify_dashes_to_underscores)

    @classmethod
    def setUpTestData(cls):
        location_type = ContentType.objects.get_for_model(Location)
        device_type = ContentType.objects.get_for_model(Device)

        cls.relationships = (
            Relationship(
                name="Related locations",
                slug="related-locations",
                type="symmetric-many-to-many",
                source_type=location_type,
                destination_type=location_type,
            ),
            Relationship(
                name="Unrelated locations",
                slug="unrelated-locations",
                type="many-to-many",
                source_type=location_type,
                source_label="Other locations (from source side)",
                destination_type=location_type,
                destination_label="Other locations (from destination side)",
            ),
            Relationship(
                name="Devices found elsewhere",
                slug="devices-elsewhere",
                type="many-to-many",
                source_type=location_type,
                destination_type=device_type,
            ),
        )
        for relationship in cls.relationships:
            relationship.validated_save()
        cls.lt = LocationType.objects.get(name="Campus")
        cls.location = Location.objects.create(
            name="Location 1", status=Status.objects.get(slug="active"), location_type=cls.lt
        )

    def test_get_all_relationships_on_location(self):
        """Verify that all relationships are accurately represented when requested."""
        self.add_permissions("dcim.view_location")
        response = self.client.get(
            reverse("dcim-api:location-detail", kwargs={"pk": self.location.pk}) + "?include=relationships",
            **self.header,
        )
        self.assertHttpStatus(response, status.HTTP_200_OK)
        self.assertIn("relationships", response.data)
        self.assertIsInstance(response.data["relationships"], dict)
        self.maxDiff = None
        self.assertEqual(
            {
                self.relationships[0].slug: {
                    "id": str(self.relationships[0].pk),
                    "url": (
                        "http://nautobot.example.com"
                        + reverse("extras-api:relationship-detail", kwargs={"pk": self.relationships[0].pk})
                    ),
                    "name": self.relationships[0].name,
                    "type": self.relationships[0].type,
                    "peer": {
                        "label": "locations",
                        "object_type": "dcim.location",
                        "objects": [],
                    },
                },
                self.relationships[1].slug: {
                    "id": str(self.relationships[1].pk),
                    "url": (
                        "http://nautobot.example.com"
                        + reverse("extras-api:relationship-detail", kwargs={"pk": self.relationships[1].pk})
                    ),
                    "name": self.relationships[1].name,
                    "type": self.relationships[1].type,
                    "destination": {
                        "label": self.relationships[1].source_label,  # yes -- it's a bit confusing
                        "object_type": "dcim.location",
                        "objects": [],
                    },
                    "source": {
                        "label": self.relationships[1].destination_label,  # yes -- it's a bit confusing
                        "object_type": "dcim.location",
                        "objects": [],
                    },
                },
                self.relationships[2].slug: {
                    "id": str(self.relationships[2].pk),
                    "url": (
                        "http://nautobot.example.com"
                        + reverse("extras-api:relationship-detail", kwargs={"pk": self.relationships[2].pk})
                    ),
                    "name": self.relationships[2].name,
                    "type": self.relationships[2].type,
                    "destination": {
                        "label": "devices",
                        "object_type": "dcim.device",
                        "objects": [],
                    },
                },
            },
            response.data["relationships"],
        )

    def test_populate_relationship_associations_on_location_create(self):
        """Verify that relationship associations can be populated at instance creation time."""
        location_type = LocationType.objects.get(name="Campus")
        existing_location_1 = Location.objects.create(
            name="Existing Location 1", status=Status.objects.get(slug="active"), location_type=location_type
        )
        existing_location_2 = Location.objects.create(
            name="Existing Location 2", status=Status.objects.get(slug="active"), location_type=location_type
        )
        manufacturer = Manufacturer.objects.create(name="Manufacturer 1", slug="manufacturer-1")
        device_type = DeviceType.objects.create(
            manufacturer=manufacturer,
            model="device Type 1",
            slug="device-type-1",
        )
        device_role = Role.objects.get_for_model(Device).first()
        existing_device_1 = Device.objects.create(
            name="existing-device-location-1",
            status=Status.objects.get(slug="active"),
            role=device_role,
            device_type=device_type,
            location=existing_location_1,
        )
        existing_device_2 = Device.objects.create(
            name="existing-device-location-2",
            status=Status.objects.get(slug="active"),
            role=device_role,
            device_type=device_type,
            location=existing_location_2,
        )

        self.add_permissions("dcim.view_location", "dcim.add_location", "extras.add_relationshipassociation")
        response = self.client.post(
            reverse("dcim-api:location-list"),
            data={
<<<<<<< HEAD
                "name": "New Site",
                "status": Status.objects.get(slug="active").pk,
=======
                "name": "New location",
                "status": "active",
                "location_type": location_type.pk,
>>>>>>> 100ea54a
                "relationships": {
                    self.relationships[0].slug: {
                        "peer": {
                            "objects": [str(existing_location_1.pk)],
                        },
                    },
                    self.relationships[1].slug: {
                        "source": {
                            "objects": [str(existing_location_2.pk)],
                        },
                    },
                    self.relationships[2].slug: {
                        "destination": {
                            "objects": [
                                {"name": "existing-device-location-1"},
                                {"name": "existing-device-location-2"},
                            ],
                        },
                    },
                },
            },
            format="json",
            **self.header,
        )
        self.assertHttpStatus(response, status.HTTP_201_CREATED)
        new_location_id = response.data["id"]
        # Peer case - don't distinguish source/destination
        self.assertTrue(
            RelationshipAssociation.objects.filter(
                relationship=self.relationships[0],
                source_type=self.relationships[0].source_type,
                source_id__in=[existing_location_1.pk, new_location_id],
                destination_type=self.relationships[0].destination_type,
                destination_id__in=[existing_location_1.pk, new_location_id],
            ).exists()
        )
        self.assertTrue(
            RelationshipAssociation.objects.filter(
                relationship=self.relationships[1],
                source_type=self.relationships[1].source_type,
                source_id=existing_location_2.pk,
                destination_type=self.relationships[1].destination_type,
                destination_id=new_location_id,
            ).exists()
        )
        self.assertTrue(
            RelationshipAssociation.objects.filter(
                relationship=self.relationships[2],
                source_type=self.relationships[2].source_type,
                source_id=new_location_id,
                destination_type=self.relationships[2].destination_type,
                destination_id=existing_device_1.pk,
            ).exists()
        )
        self.assertTrue(
            RelationshipAssociation.objects.filter(
                relationship=self.relationships[2],
                source_type=self.relationships[2].source_type,
                source_id=new_location_id,
                destination_type=self.relationships[2].destination_type,
                destination_id=existing_device_2.pk,
            ).exists()
        )

    def test_required_relationships(self):
        """
        1. Try creating an object when no required target object exists
        2. Try creating an object without specifying required target object(s)
        3. Try creating an object when all required data is present
        4. Test various bulk create/edit scenarios
        """

        # Parameterized tests (for creating and updating single objects):
        self.required_relationships_test(interact_with="api")

        # 4. Bulk create/edit tests:

        # VLAN endpoint to POST, PATCH and PUT multiple objects to:
        vlan_list_endpoint = reverse(get_route_for_model(VLAN, "list", api=True))

        def send_bulk_data(http_method, data):
            return getattr(self.client, http_method)(
                vlan_list_endpoint,
                data=data,
                format="json",
                **self.header,
            )

        status_active = Status.objects.get(slug="active")

        # Try deleting all devices and then creating 2 VLANs (fails):
        Device.objects.all().delete()
        response = send_bulk_data(
            "post",
            data=[
                {"vid": "1", "name": "1", "status": status_active.pk},
                {"vid": "2", "name": "2", "status": status_active.pk},
            ],
        )
        self.assertHttpStatus(response, 400)
        self.assertEqual(
            {
                "relationships": {
                    "vlans-devices-m2m": [
                        "VLANs require at least one device, but no devices exist yet. "
                        "Create a device by posting to /api/dcim/devices/",
                        'You need to specify ["relationships"]["vlans-devices-m2m"]["source"]["objects"].',
                    ]
                }
            },
            response.json(),
        )

        # Create test device for association
        device_for_association = test_views.create_test_device("VLAN Required Device")
        required_relationship_json = {"vlans-devices-m2m": {"source": {"objects": [str(device_for_association.id)]}}}
        expected_error_json = {
            "relationships": {
                "vlans-devices-m2m": [
                    'You need to specify ["relationships"]["vlans-devices-m2m"]["source"]["objects"].'
                ]
            }
        }

        # Test POST, PATCH and PUT
        for method in ["post", "patch", "put"]:
            if method == "post":
                vlan1_json_data = {
                    "vid": "1",
                    "name": "1",
                    "status": status_active.pk,
                }
                vlan2_json_data = {
                    "vid": "2",
                    "name": "2",
                    "status": status_active.pk,
                }
            else:
                vlan1, vlan2 = VLANFactory.create_batch(2)
                vlan1_json_data = {"status": status_active.pk, "id": str(vlan1.id)}
                # Add required fields for PUT method:
                if method == "put":
                    vlan1_json_data.update({"vid": vlan1.vid, "name": vlan1.name})

                vlan2_json_data = {"status": status_active.pk, "id": str(vlan2.id)}
                # Add required fields for PUT method:
                if method == "put":
                    vlan2_json_data.update({"vid": vlan2.vid, "name": vlan2.name})

            # Try method without specifying required relationships for either vlan1 or vlan2 (fails)
            json_data = [vlan1_json_data, vlan2_json_data]
            response = send_bulk_data(method, json_data)
            self.assertHttpStatus(response, 400)
            self.assertEqual(response.json(), expected_error_json)

            # Try method specifying required relationships for just vlan1 (fails)
            vlan1_json_data["relationships"] = required_relationship_json
            json_data = [vlan1_json_data, vlan2_json_data]
            response = send_bulk_data(method, json_data)
            self.assertHttpStatus(response, 400)
            self.assertEqual(response.json(), expected_error_json)

            # Try method specifying required relationships for both vlan1 and vlan2 (succeeds)
            vlan2_json_data["relationships"] = required_relationship_json
            json_data = [vlan1_json_data, vlan2_json_data]
            response = send_bulk_data(method, json_data)
            if method == "post":
                self.assertHttpStatus(response, 201)
            else:
                self.assertHttpStatus(response, 200)

            # Check the relationship associations were actually created
            for vlan in response.json():
                associated_device = vlan["relationships"]["vlans-devices-m2m"]["source"]["objects"][0]
                self.assertEqual(str(device_for_association.id), associated_device["id"])


class RelationshipAssociationTest(APIViewTestCases.APIViewTestCase):
    model = RelationshipAssociation
    brief_fields = ["destination_id", "display", "id", "relationship", "source_id", "url"]
    choices_fields = ["destination_type", "source_type"]

    @classmethod
    def setUpTestData(cls):
        cls.location_type = ContentType.objects.get_for_model(Location)
        cls.device_type = ContentType.objects.get_for_model(Device)
        cls.status_active = Status.objects.get(slug="active")

        cls.relationship = Relationship(
            name="Devices found elsewhere",
            slug="elsewhere-devices",
            type="many-to-many",
            source_type=cls.location_type,
            destination_type=cls.device_type,
        )
        cls.relationship.validated_save()
        cls.lt = LocationType.objects.get(name="Campus")
        cls.locations = (
            Location.objects.create(
                name="Empty Location", slug="empty", status=cls.status_active, location_type=cls.lt
            ),
            Location.objects.create(
                name="Occupied Location", slug="occupied", status=cls.status_active, location_type=cls.lt
            ),
            Location.objects.create(
                name="Another Empty Location",
                slug="another-empty",
                status=cls.status_active,
                location_type=cls.lt,
            ),
        )
        manufacturer = Manufacturer.objects.create(name="Manufacturer 1", slug="manufacturer-1")
        devicetype = DeviceType.objects.create(manufacturer=manufacturer, model="Device Type 1", slug="device-type-1")
        devicerole = Role.objects.get_for_model(Device).first()
        cls.devices = [
            Device.objects.create(
                name=f"Device {num}",
                device_type=devicetype,
                role=devicerole,
                location=cls.locations[1],
                status=cls.status_active,
            )
            for num in range(1, 5)
        ]

        cls.associations = (
            RelationshipAssociation(
                relationship=cls.relationship,
                source_type=cls.location_type,
                source_id=cls.locations[0].pk,
                destination_type=cls.device_type,
                destination_id=cls.devices[0].pk,
            ),
            RelationshipAssociation(
                relationship=cls.relationship,
                source_type=cls.location_type,
                source_id=cls.locations[0].pk,
                destination_type=cls.device_type,
                destination_id=cls.devices[1].pk,
            ),
            RelationshipAssociation(
                relationship=cls.relationship,
                source_type=cls.location_type,
                source_id=cls.locations[0].pk,
                destination_type=cls.device_type,
                destination_id=cls.devices[2].pk,
            ),
        )
        for association in cls.associations:
            association.validated_save()

        cls.create_data = [
            {
                "relationship": cls.relationship.pk,
                "source_type": "dcim.location",
                "source_id": cls.locations[2].pk,
                "destination_type": "dcim.device",
                "destination_id": cls.devices[0].pk,
            },
            {
                "relationship": cls.relationship.pk,
                "source_type": "dcim.location",
                "source_id": cls.locations[2].pk,
                "destination_type": "dcim.device",
                "destination_id": cls.devices[1].pk,
            },
            {
                "relationship": cls.relationship.pk,
                "source_type": "dcim.location",
                "source_id": cls.locations[2].pk,
                "destination_type": "dcim.device",
                "destination_id": cls.devices[2].pk,
            },
        ]

    def test_create_invalid_relationship_association(self):
        """Test creation of invalid relationship association restricted by destination/source filter."""

        relationship = Relationship.objects.create(
            name="Device to location Rel 1",
            slug="device-to-location-rel-1",
            source_type=self.device_type,
            source_filter={"name": [self.devices[0].name]},
            destination_type=self.location_type,
            destination_label="Primary Rack",
            type=RelationshipTypeChoices.TYPE_ONE_TO_ONE,
            destination_filter={"name": [self.locations[0].name]},
        )

        associations = [
            (
                "destination",  # side
                self.locations[2].name,  # field name with an error
                {
                    "relationship": relationship.pk,
                    "source_type": "dcim.device",
                    "source_id": self.devices[0].pk,
                    "destination_type": "dcim.location",
                    "destination_id": self.locations[2].pk,
                },
            ),
            (
                "source",  # side
                self.devices[1].name,  # field name with an error
                {
                    "relationship": relationship.pk,
                    "source_type": "dcim.device",
                    "source_id": self.devices[1].pk,
                    "destination_type": "dcim.location",
                    "destination_id": self.locations[0].pk,
                },
            ),
        ]

        self.add_permissions("extras.add_relationshipassociation")

        for side, field_error_name, data in associations:
            response = self.client.post(self._get_list_url(), data, format="json", **self.header)
            self.assertHttpStatus(response, status.HTTP_400_BAD_REQUEST)
            self.assertEqual(
                response.data[side],
                [f"{field_error_name} violates {relationship.name} {side}_filter restriction"],
            )

    def test_model_clean_method_is_called(self):
        """Validate RelationshipAssociation clean method is called"""

        data = {
            "relationship": self.relationship.pk,
            "source_type": "dcim.device",
            "source_id": self.locations[2].pk,
            "destination_type": "dcim.device",
            "destination_id": self.devices[2].pk,
        }

        self.add_permissions("extras.add_relationshipassociation")

        response = self.client.post(self._get_list_url(), data, format="json", **self.header)
        self.assertHttpStatus(response, status.HTTP_400_BAD_REQUEST)
        self.assertEqual(
            response.data["source_type"], [f"source_type has a different value than defined in {self.relationship}"]
        )

    def test_get_association_data_on_location(self):
        """
        Check that `include=relationships` query parameter on a model endpoint includes relationships/associations.
        """
        self.add_permissions("dcim.view_location")
        response = self.client.get(
            reverse("dcim-api:location-detail", kwargs={"pk": self.locations[0].pk}) + "?include=relationships",
            **self.header,
        )
        self.assertHttpStatus(response, status.HTTP_200_OK)
        self.assertIn("relationships", response.data)
        self.assertIsInstance(response.data["relationships"], dict)
        # Ensure consistent ordering
        response.data["relationships"][self.relationship.slug]["destination"]["objects"].sort(key=lambda v: v["name"])
        self.maxDiff = None
        self.assertEqual(
            {
                self.relationship.slug: {
                    "id": str(self.relationship.pk),
                    "url": (
                        "http://nautobot.example.com"
                        + reverse("extras-api:relationship-detail", kwargs={"pk": self.relationship.pk})
                    ),
                    "name": self.relationship.name,
                    "type": "many-to-many",
                    "destination": {
                        "label": "devices",
                        "object_type": "dcim.device",
                        "objects": [
                            {
                                "id": str(self.devices[0].pk),
                                "url": (
                                    "http://nautobot.example.com"
                                    + reverse("dcim-api:device-detail", kwargs={"pk": self.devices[0].pk})
                                ),
                                "display": self.devices[0].display,
                                "name": self.devices[0].name,
                            },
                            {
                                "id": str(self.devices[1].pk),
                                "url": (
                                    "http://nautobot.example.com"
                                    + reverse("dcim-api:device-detail", kwargs={"pk": self.devices[1].pk})
                                ),
                                "display": self.devices[1].display,
                                "name": self.devices[1].name,
                            },
                            {
                                "id": str(self.devices[2].pk),
                                "url": (
                                    "http://nautobot.example.com"
                                    + reverse("dcim-api:device-detail", kwargs={"pk": self.devices[2].pk})
                                ),
                                "display": self.devices[2].display,
                                "name": self.devices[2].name,
                            },
                        ],
                    },
                },
            },
            response.data["relationships"],
        )

    def test_update_association_data_on_location(self):
        """
        Check that relationship-associations can be updated via the 'relationships' field.
        """
        self.add_permissions(
            "dcim.view_location",
            "dcim.change_location",
            "extras.add_relationshipassociation",
            "extras.delete_relationshipassociation",
        )
        initial_response = self.client.get(
            reverse("dcim-api:location-detail", kwargs={"pk": self.locations[0].pk}) + "?include=relationships",
            **self.header,
        )
        self.assertHttpStatus(initial_response, status.HTTP_200_OK)

        url = reverse("dcim-api:location-detail", kwargs={"pk": self.locations[0].pk})

        with self.subTest("Round-trip of same relationships data is a no-op"):
            response = self.client.patch(
                url,
                {"relationships": initial_response.data["relationships"]},
                format="json",
                **self.header,
            )
            self.assertHttpStatus(response, status.HTTP_200_OK)
            self.assertEqual(3, RelationshipAssociation.objects.filter(relationship=self.relationship).count())
            for association in self.associations:
                self.assertTrue(RelationshipAssociation.objects.filter(pk=association.pk).exists())

        with self.subTest("Omitting relationships data entirely is valid"):
            response = self.client.patch(
                url,
                {},
                format="json",
                **self.header,
            )
            self.assertHttpStatus(response, status.HTTP_200_OK)
            self.assertEqual(3, RelationshipAssociation.objects.filter(relationship=self.relationship).count())
            for association in self.associations:
                self.assertTrue(RelationshipAssociation.objects.filter(pk=association.pk).exists())

        with self.subTest("Error handling: nonexistent relationship"):
            response = self.client.patch(
                url,
                {"relationships": {"nonexistent-relationship": {"peer": {"objects": []}}}},
                format="json",
                **self.header,
            )
            self.assertHttpStatus(response, status.HTTP_400_BAD_REQUEST)
            self.assertEqual(
                str(response.data["relationships"][0]),
                '"nonexistent-relationship" is not a relationship on dcim.Location',
            )
            self.assertEqual(3, RelationshipAssociation.objects.filter(relationship=self.relationship).count())
            for association in self.associations:
                self.assertTrue(RelationshipAssociation.objects.filter(pk=association.pk).exists())

        with self.subTest("Error handling: wrong relationship"):
            Relationship.objects.create(
                name="Device-to-Device",
                slug="device-to-device",
                source_type=self.device_type,
                destination_type=self.device_type,
                type=RelationshipTypeChoices.TYPE_ONE_TO_ONE,
            )
            response = self.client.patch(
                url,
                {"relationships": {"device-to-device": {"peer": {"objects": []}}}},
                format="json",
                **self.header,
            )
            self.assertHttpStatus(response, status.HTTP_400_BAD_REQUEST)
            self.assertEqual(
                str(response.data["relationships"][0]), '"device-to-device" is not a relationship on dcim.Location'
            )
            self.assertEqual(3, RelationshipAssociation.objects.filter(relationship=self.relationship).count())
            for association in self.associations:
                self.assertTrue(RelationshipAssociation.objects.filter(pk=association.pk).exists())

        with self.subTest("Error handling: wrong relationship side"):
            response = self.client.patch(
                url,
                {"relationships": {self.relationship.slug: {"source": {"objects": []}}}},
                format="json",
                **self.header,
            )
            self.assertHttpStatus(response, status.HTTP_400_BAD_REQUEST)
            self.assertEqual(
                str(response.data["relationships"][0]),
                '"source" is not a valid side for "Devices found elsewhere" on dcim.Location',
            )
            self.assertEqual(3, RelationshipAssociation.objects.filter(relationship=self.relationship).count())
            for association in self.associations:
                self.assertTrue(RelationshipAssociation.objects.filter(pk=association.pk).exists())

        with self.subTest("Valid data: create/no-op/delete on RelationshipAssociations"):
            response = self.client.patch(
                url,
                {
                    "relationships": {
                        self.relationship.slug: {
                            "destination": {
                                "objects": [
                                    # remove devices[0] by omission
                                    str(self.devices[1].pk),  # existing device identified by PK
                                    {"name": self.devices[2].name},  # existing device identified by attributes
                                    {"id": self.devices[3].pk},  # new device association
                                ]
                            }
                        }
                    },
                },
                format="json",
                **self.header,
            )
            self.assertHttpStatus(response, status.HTTP_200_OK)
            # Removed association
            self.assertFalse(RelationshipAssociation.objects.filter(pk=self.associations[0].pk).exists())
            # Unchanged associations
            self.assertTrue(RelationshipAssociation.objects.filter(pk=self.associations[1].pk).exists())
            self.assertTrue(RelationshipAssociation.objects.filter(pk=self.associations[2].pk).exists())
            # Created association
            self.assertTrue(RelationshipAssociation.objects.filter(destination_id=self.devices[3].pk).exists())


class SecretTest(APIViewTestCases.APIViewTestCase):
    model = Secret
    brief_fields = ["display", "id", "name", "slug", "url"]
    bulk_update_data = {}

    create_data = [
        {
            "name": "NAPALM Username",
            "provider": "environment-variable",
            "description": "Username for all NAPALM devices",
            "parameters": {
                "variable": "NAPALM_USERNAME",
            },
        },
        {
            "name": "NAPALM Password",
            "provider": "environment-variable",
            "parameters": {
                "variable": "NAPALM_PASSWORD",
            },
        },
        {
            "name": "GitHub Token for My Repository",
            "slug": "github-token-my-repository",
            "provider": "text-file",
            "parameters": {
                "path": "/github-tokens/user/myusername.txt",
            },
        },
    ]
    slug_source = "name"

    @classmethod
    def setUpTestData(cls):
        secrets = (
            Secret(
                name="api-test-1",
                provider="environment-variable",
                parameters={"variable": "API_TEST_1"},
            ),
            Secret(
                name="api-test-2",
                provider="environment-variable",
                parameters={"variable": "API_TEST_2"},
            ),
            Secret(
                name="api-test-3",
                provider="environment-variable",
                parameters={"variable": "API_TEST_3"},
            ),
        )

        for secret in secrets:
            secret.validated_save()


class SecretsGroupTest(APIViewTestCases.APIViewTestCase):
    model = SecretsGroup
    brief_fields = ["display", "id", "name", "slug", "url"]
    bulk_update_data = {}

    slug_source = "name"

    @classmethod
    def setUpTestData(cls):
        secrets = (
            Secret.objects.create(
                name="secret-1", provider="environment-variable", parameters={"variable": "SOME_VAR"}
            ),
            Secret.objects.create(
                name="secret-2", provider="environment-variable", parameters={"variable": "ANOTHER_VAR"}
            ),
        )

        secrets_groups = (
            SecretsGroup.objects.create(name="Group A", slug="group-a"),
            SecretsGroup.objects.create(name="Group B", slug="group-b"),
            SecretsGroup.objects.create(name="Group C", slug="group-c", description="Some group"),
        )

        SecretsGroupAssociation.objects.create(
            secret=secrets[0],
            group=secrets_groups[0],
            access_type=SecretsGroupAccessTypeChoices.TYPE_GENERIC,
            secret_type=SecretsGroupSecretTypeChoices.TYPE_SECRET,
        )
        SecretsGroupAssociation.objects.create(
            secret=secrets[1],
            group=secrets_groups[1],
            access_type=SecretsGroupAccessTypeChoices.TYPE_GENERIC,
            secret_type=SecretsGroupSecretTypeChoices.TYPE_SECRET,
        )

        cls.create_data = [
            {
                "name": "Secrets Group 1",
                "slug": "secrets-group-1",
                "description": "First Secrets Group",
            },
            {
                "name": "Secrets Group 2",
                "description": "Second Secrets Group",
            },
            {
                "name": "Secrets Group 3",
                "description": "Third Secrets Group",
            },
        ]


class SecretsGroupAssociationTest(APIViewTestCases.APIViewTestCase):
    model = SecretsGroupAssociation
    brief_fields = ["access_type", "display", "id", "secret", "secret_type", "url"]
    bulk_update_data = {}
    choices_fields = ["access_type", "secret_type"]

    @classmethod
    def setUpTestData(cls):
        secrets = (
            Secret.objects.create(
                name="secret-1", provider="environment-variable", parameters={"variable": "SOME_VAR"}
            ),
            Secret.objects.create(
                name="secret-2", provider="environment-variable", parameters={"variable": "ANOTHER_VAR"}
            ),
            Secret.objects.create(
                name="secret-3", provider="environment-variable", parameters={"variable": "YET_ANOTHER"}
            ),
        )

        secrets_groups = (
            SecretsGroup.objects.create(name="Group A", slug="group-a"),
            SecretsGroup.objects.create(name="Group B", slug="group-b"),
            SecretsGroup.objects.create(name="Group C", slug="group-c", description="Some group"),
        )

        SecretsGroupAssociation.objects.create(
            secret=secrets[0],
            group=secrets_groups[0],
            access_type=SecretsGroupAccessTypeChoices.TYPE_GENERIC,
            secret_type=SecretsGroupSecretTypeChoices.TYPE_SECRET,
        )
        SecretsGroupAssociation.objects.create(
            secret=secrets[1],
            group=secrets_groups[1],
            access_type=SecretsGroupAccessTypeChoices.TYPE_GENERIC,
            secret_type=SecretsGroupSecretTypeChoices.TYPE_SECRET,
        )
        SecretsGroupAssociation.objects.create(
            secret=secrets[2],
            group=secrets_groups[2],
            access_type=SecretsGroupAccessTypeChoices.TYPE_GENERIC,
            secret_type=SecretsGroupSecretTypeChoices.TYPE_SECRET,
        )

        cls.create_data = [
            {
                "group": secrets_groups[0].pk,
                "access_type": SecretsGroupAccessTypeChoices.TYPE_SSH,
                "secret_type": SecretsGroupSecretTypeChoices.TYPE_USERNAME,
                "secret": secrets[0].pk,
            },
            {
                "group": secrets_groups[1].pk,
                "access_type": SecretsGroupAccessTypeChoices.TYPE_SSH,
                "secret_type": SecretsGroupSecretTypeChoices.TYPE_USERNAME,
                "secret": secrets[1].pk,
            },
            {
                "group": secrets_groups[2].pk,
                "access_type": SecretsGroupAccessTypeChoices.TYPE_SSH,
                "secret_type": SecretsGroupSecretTypeChoices.TYPE_USERNAME,
                "secret": secrets[2].pk,
            },
        ]


class StatusTest(APIViewTestCases.APIViewTestCase):
    model = Status
    brief_fields = ["display", "id", "name", "slug", "url"]
    bulk_update_data = {
        "color": "000000",
    }

    create_data = [
        {
            "name": "Pizza",
            "slug": "pizza",
            "color": "0000ff",
            "content_types": ["dcim.device", "dcim.rack"],
        },
        {
            "name": "Oysters",
            "slug": "oysters",
            "color": "00ff00",
            "content_types": ["ipam.ipaddress", "ipam.prefix"],
        },
        {
            "name": "Bad combinations",
            "slug": "bad-combinations",
            "color": "ff0000",
            "content_types": ["dcim.device"],
        },
        {
            "name": "Status 1",
            "color": "ff0000",
            "content_types": ["dcim.device"],
        },
    ]
    slug_source = "name"


class TagTestVersion12(APIViewTestCases.APIViewTestCase):
    model = Tag
    brief_fields = ["color", "display", "id", "name", "slug", "url"]
    create_data = [
        {
            "name": "Tag 4",
            "slug": "tag-4",
        },
        {
            "name": "Tag 5",
            "slug": "tag-5",
        },
        {
            "name": "Tag 6",
            "slug": "tag-6",
        },
    ]
    bulk_update_data = {
        "description": "New description",
    }

    def test_all_relevant_content_types_assigned_to_tags_with_empty_content_types(self):
        self.add_permissions("extras.add_tag")

        self.client.post(self._get_list_url(), self.create_data[0], format="json", **self.header)

        tag = Tag.objects.get(slug=self.create_data[0]["slug"])
        self.assertEqual(
            tag.content_types.count(),
            TaggableClassesQuery().as_queryset().count(),
        )


class TagTestVersion13(
    APIViewTestCases.CreateObjectViewTestCase,
    APIViewTestCases.UpdateObjectViewTestCase,
):
    model = Tag
    brief_fields = ["color", "display", "id", "name", "slug", "url"]
    api_version = "1.3"
    create_data = [
        {"name": "Tag 4", "slug": "tag-4", "content_types": [Location._meta.label_lower]},
        {"name": "Tag 5", "slug": "tag-5", "content_types": [Location._meta.label_lower]},
        {"name": "Tag 6", "slug": "tag-6", "content_types": [Location._meta.label_lower]},
    ]
    choices_fields = []

    @classmethod
    def setUpTestData(cls):
        cls.update_data = {
            "name": "A new tag name",
            "slug": "a-new-tag-name",
            "content_types": [f"{ct.app_label}.{ct.model}" for ct in TaggableClassesQuery().as_queryset()],
        }
        cls.bulk_update_data = {
            "content_types": [f"{ct.app_label}.{ct.model}" for ct in TaggableClassesQuery().as_queryset()]
        }

    def test_create_tags_with_invalid_content_types(self):
        self.add_permissions("extras.add_tag")

        # VLANGroup is an OrganizationalModel, not a PrimaryModel, and therefore does not support tags
        data = {**self.create_data[0], "content_types": [VLANGroup._meta.label_lower]}
        response = self.client.post(self._get_list_url(), data, format="json", **self.header)

        tag = Tag.objects.filter(slug=data["slug"])
        self.assertHttpStatus(response, 400)
        self.assertFalse(tag.exists())
        self.assertIn(f"Invalid content type: {VLANGroup._meta.label_lower}", response.data["content_types"])

    def test_create_tags_without_content_types(self):
        self.add_permissions("extras.add_tag")
        data = {
            "name": "Tag 8",
            "slug": "tag-8",
        }

        response = self.client.post(self._get_list_url(), data, format="json", **self.header)
        self.assertHttpStatus(response, 400)
        self.assertEqual(str(response.data["content_types"][0]), "This field is required.")

    def test_update_tags_remove_content_type(self):
        """Test removing a tag content_type that is been tagged to a model"""
        self.add_permissions("extras.change_tag")

        tag_1 = Tag.objects.filter(content_types=ContentType.objects.get_for_model(Location)).first()
        location = Location.objects.filter(location_type=LocationType.objects.get(name="Campus")).first()
        location.tags.add(tag_1)

        tag_content_types = list(tag_1.content_types.all())
        tag_content_types.remove(ContentType.objects.get_for_model(Location))

        url = self._get_detail_url(tag_1)
        data = {"content_types": [f"{ct.app_label}.{ct.model}" for ct in tag_content_types]}

        response = self.client.patch(url, data, format="json", **self.header)
        self.assertHttpStatus(response, 400)
        self.assertEqual(
            str(response.data["content_types"][0]), "Unable to remove dcim.location. Dependent objects were found."
        )

    def test_update_tag_content_type_unchanged(self):
        """Test updating a tag without changing its content-types."""
        self.add_permissions("extras.change_tag")

        tag = Tag.objects.exclude(content_types=ContentType.objects.get_for_model(Location)).first()
        tag_content_types = list(tag.content_types.all())
        url = self._get_detail_url(tag)
        data = {"color": ColorChoices.COLOR_LIME}

        response = self.client.patch(url, data, format="json", **self.header)
        self.assertHttpStatus(response, status.HTTP_200_OK)
        self.assertEqual(response.data["color"], ColorChoices.COLOR_LIME)
        self.assertEqual(
            sorted(response.data["content_types"]), sorted([f"{ct.app_label}.{ct.model}" for ct in tag_content_types])
        )

        tag.refresh_from_db()
        self.assertEqual(tag.color, ColorChoices.COLOR_LIME)
        self.assertEqual(list(tag.content_types.all()), tag_content_types)


class WebhookTest(APIViewTestCases.APIViewTestCase):
    model = Webhook
    brief_fields = ["display", "id", "name", "url"]
    create_data = [
        {
            "content_types": ["dcim.consoleport"],
            "name": "api-test-4",
            "type_create": True,
            "payload_url": "http://example.com/test4",
            "http_method": "POST",
            "http_content_type": "application/json",
            "ssl_verification": True,
        },
        {
            "content_types": ["dcim.consoleport"],
            "name": "api-test-5",
            "type_update": True,
            "payload_url": "http://example.com/test5",
            "http_method": "POST",
            "http_content_type": "application/json",
            "ssl_verification": True,
        },
        {
            "content_types": ["dcim.consoleport"],
            "name": "api-test-6",
            "type_delete": True,
            "payload_url": "http://example.com/test6",
            "http_method": "POST",
            "http_content_type": "application/json",
            "ssl_verification": True,
        },
    ]
    choices_fields = ["http_method"]

    @classmethod
    def setUpTestData(cls):
        cls.webhooks = (
            Webhook(
                name="api-test-1",
                type_create=True,
                payload_url="http://example.com/test1",
                http_method="POST",
                http_content_type="application/json",
                ssl_verification=True,
            ),
            Webhook(
                name="api-test-2",
                type_update=True,
                payload_url="http://example.com/test2",
                http_method="POST",
                http_content_type="application/json",
                ssl_verification=True,
            ),
            Webhook(
                name="api-test-3",
                type_delete=True,
                payload_url="http://example.com/test3",
                http_method="POST",
                http_content_type="application/json",
                ssl_verification=True,
            ),
        )

        obj_type = ContentType.objects.get_for_model(DeviceType)

        for webhook in cls.webhooks:
            webhook.save()
            webhook.content_types.set([obj_type])

    def test_create_webhooks_with_diff_content_type_same_url_same_action(self):
        """
        Create a new webhook with diffrent content_types, same url and same action with a webhook that exists

        Example:
            Webhook 1: dcim | device type, create, http://localhost
            Webhook 2: dcim | console port, create, http://localhost
        """
        self.add_permissions("extras.add_webhook")

        data = (
            {
                "content_types": ["dcim.consoleport"],
                "name": "api-test-7",
                "type_create": self.webhooks[0].type_create,
                "payload_url": self.webhooks[0].payload_url,
                "http_method": self.webhooks[0].http_method,
                "http_content_type": self.webhooks[0].http_content_type,
                "ssl_verification": self.webhooks[0].ssl_verification,
            },
        )

        response = self.client.post(self._get_list_url(), data, format="json", **self.header)
        self.assertHttpStatus(response, status.HTTP_201_CREATED)

    def test_create_webhooks_with_same_content_type_same_url_diff_action(self):
        """
        Create a new webhook with same content_types, same url and diff action with a webhook that exists

        Example:
            Webhook 1: dcim | device type, create, http://localhost
            Webhook 2: dcim | device type, delete, http://localhost
        """
        self.add_permissions("extras.add_webhook")

        data = (
            {
                "content_types": ["dcim.devicetype"],
                "name": "api-test-7",
                "type_update": True,
                "payload_url": self.webhooks[0].payload_url,
                "http_method": self.webhooks[0].http_method,
                "http_content_type": self.webhooks[0].http_content_type,
                "ssl_verification": self.webhooks[0].ssl_verification,
            },
        )

        response = self.client.post(self._get_list_url(), data, format="json", **self.header)
        self.assertHttpStatus(response, status.HTTP_201_CREATED)

    def test_create_webhooks_with_same_content_type_same_url_common_action(self):
        """
        Create a new webhook with same content_types, same url and common action with a webhook that exists

        Example:
            Webhook 1: dcim | device type, create, http://localhost
            Webhook 2: dcim | device type, create, update, http://localhost
        """
        self.add_permissions("extras.add_webhook")

        data = (
            {
                "content_types": ["dcim.devicetype"],
                "name": "api-test-7",
                "type_create": self.webhooks[0].type_create,
                "type_update": True,
                "payload_url": self.webhooks[0].payload_url,
                "http_method": self.webhooks[0].http_method,
                "http_content_type": self.webhooks[0].http_content_type,
                "ssl_verification": self.webhooks[0].ssl_verification,
            },
        )

        response = self.client.post(self._get_list_url(), data, format="json", **self.header)
        self.assertHttpStatus(response, status.HTTP_400_BAD_REQUEST)
        self.assertEqual(
            response.data[0]["type_create"][0],
            "A webhook already exists for create on dcim | device type to URL http://example.com/test1",
        )

    def test_patch_webhooks_with_same_content_type_same_url_common_action(self):
        self.add_permissions("extras.change_webhook")

        self.webhooks[2].payload_url = self.webhooks[1].payload_url
        self.webhooks[2].save()

        data = {"type_update": True}

        response = self.client.patch(self._get_detail_url(self.webhooks[2]), data, format="json", **self.header)
        self.assertHttpStatus(response, status.HTTP_400_BAD_REQUEST)
        self.assertEqual(
            response.data["type_update"][0],
            f"A webhook already exists for update on dcim | device type to URL {self.webhooks[1].payload_url}",
        )

    def test_patch_webhooks(self):
        self.add_permissions("extras.change_webhook")

        instance = Webhook.objects.create(
            name="api-test-4",
            type_update=True,
            payload_url=self.webhooks[1].payload_url,
            http_method="POST",
            http_content_type="application/json",
            ssl_verification=True,
        )
        instance.content_types.set([ContentType.objects.get_for_model(DeviceType)])

        data = {"type_delete": True}
        response = self.client.patch(self._get_detail_url(self.webhooks[2]), data, format="json", **self.header)
        self.assertHttpStatus(response, status.HTTP_200_OK)

        data = {"content_types": ["dcim.device"]}
        response = self.client.patch(self._get_detail_url(self.webhooks[2]), data, format="json", **self.header)
        self.assertHttpStatus(response, status.HTTP_200_OK)

        data = {"payload_url": "http://example.com/test4"}
        response = self.client.patch(self._get_detail_url(self.webhooks[2]), data, format="json", **self.header)
        self.assertHttpStatus(response, status.HTTP_200_OK)

    def test_invalid_webhooks_patch(self):
        self.add_permissions("extras.change_webhook")

        # Test patch payload_url with conflicts
        instance_1 = Webhook.objects.create(
            name="api-test-4",
            type_update=True,
            payload_url="http://example.com/test4",
            http_method="POST",
            http_content_type="application/json",
            ssl_verification=True,
        )
        instance_1.content_types.set([ContentType.objects.get_for_model(DeviceType)])

        data = {"payload_url": "http://example.com/test2"}
        response = self.client.patch(self._get_detail_url(instance_1), data, format="json", **self.header)
        self.assertEqual(
            response.data["type_update"][0],
            "A webhook already exists for update on dcim | device type to URL http://example.com/test2",
        )

        # Test patch content_types with conflicts
        instance_2 = Webhook.objects.create(
            name="api-test-5",
            type_create=True,
            payload_url="http://example.com/test1",
            http_method="POST",
            http_content_type="application/json",
            ssl_verification=True,
        )
        instance_2.content_types.set([ContentType.objects.get_for_model(Device)])

        data = {"content_types": ["dcim.devicetype"]}
        response = self.client.patch(self._get_detail_url(instance_2), data, format="json", **self.header)
        self.assertEqual(
            response.data["type_create"][0],
            "A webhook already exists for create on dcim | device type to URL http://example.com/test1",
        )


class RoleTest(APIViewTestCases.APIViewTestCase):
    model = Role
    brief_fields = ["display", "id", "name", "slug", "url"]
    bulk_update_data = {
        "color": "000000",
    }

    create_data = [
        {
            "name": "Role 1",
            "slug": "role-1",
            "color": "0000ff",
            "content_types": ["dcim.device", "dcim.rack"],
        },
        {
            "name": "Role 2",
            "slug": "role-2",
            "color": "0000ff",
            "content_types": ["dcim.rack"],
        },
        {
            "name": "Role 3",
            "slug": "role-3",
            "color": "0000ff",
            "content_types": ["ipam.ipaddress", "ipam.vlan"],
        },
    ]
    slug_source = "name"<|MERGE_RESOLUTION|>--- conflicted
+++ resolved
@@ -2670,14 +2670,9 @@
         response = self.client.post(
             reverse("dcim-api:location-list"),
             data={
-<<<<<<< HEAD
-                "name": "New Site",
-                "status": Status.objects.get(slug="active").pk,
-=======
                 "name": "New location",
                 "status": "active",
                 "location_type": location_type.pk,
->>>>>>> 100ea54a
                 "relationships": {
                     self.relationships[0].slug: {
                         "peer": {

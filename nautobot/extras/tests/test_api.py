--- conflicted
+++ resolved
@@ -1968,7 +1968,6 @@
             },
         ]
 
-<<<<<<< HEAD
     def test_create_invalid_relationship_association(self):
         """Test creation of invalid relationship association restricted by destination/source filter."""
 
@@ -2017,7 +2016,7 @@
                 response.data[side],
                 [f"{field_error_name} violates {relationship.name} {side}_filter restriction"],
             )
-=======
+
     def test_model_clean_method_is_called(self):
         """Validate RelationshipAssociation clean method is called"""
 
@@ -2036,7 +2035,6 @@
         self.assertEqual(
             response.data["source_type"], [f"source_type has a different value than defined in {self.relationship}"]
         )
->>>>>>> a6e3cbd0
 
 
 class SecretTest(APIViewTestCases.APIViewTestCase):

<<<<<<< HEAD
from unittest import skip, skipIf
=======
from unittest import skipIf, skip
>>>>>>> 26ae57ab

from django.db import connection

from nautobot.core.testing.migrations import NautobotDataMigrationTest
from nautobot.extras.choices import CustomFieldTypeChoices


# https://github.com/nautobot/nautobot/issues/3435
@skipIf(
    connection.vendor != "postgresql",
    "mysql does not support rollbacks",
)
@skip("test skipped until base test can be fixed to handle new migrations")
class CustomFieldDataMigrationTest(NautobotDataMigrationTest):
    migrate_from = [("extras", "0075_rename_slug_to_key_for_custom_field")]
    migrate_to = [("extras", "0076_migrate_custom_field_data")]

    def populateDataBeforeMigration(self, installed_apps):
        """populate CustomField data pre-migrations"""
        self.custom_field = installed_apps.get_model("extras", "CustomField")
        self.location = installed_apps.get_model("dcim", "Location")
        self.location_type = installed_apps.get_model("dcim", "LocationType")
        self.content_type = installed_apps.get_model("contenttypes", "ContentType")
        self.location_ct = self.content_type.objects.get_for_model(self.location)

        location_type = self.location_type.objects.create(name="Test Location Type 1")

        self.locations = (
            self.location.objects.create(
                location_type=location_type,
                name="Test Location 1",
            ),
            self.location.objects.create(
                location_type=location_type,
                name="Test Location 2",
            ),
            self.location.objects.create(
                location_type=location_type,
                name="Test Location 3",
            ),
        )

        self.custom_fields = (
            self.custom_field.objects.create(
                type=CustomFieldTypeChoices.TYPE_TEXT,
                name="Text Custom Field 1",
                default="value_1",
                key="text_custom_field_1",
            ),
            self.custom_field.objects.create(
                type=CustomFieldTypeChoices.TYPE_SELECT,
                name="Text Custom Field 2",
                default="value_2",
                key="text_custom_field_2",
            ),
            self.custom_field.objects.create(
                type=CustomFieldTypeChoices.TYPE_TEXT,
                name="Text Custom Field 3",
                default="value_1",
                key="text_custom_field_3",
            ),
            self.custom_field.objects.create(
                type=CustomFieldTypeChoices.TYPE_TEXT,
                name="Text Custom Field 4",
                default="value_3",
                key="text_custom_field_4",
            ),
            self.custom_field.objects.create(
                type=CustomFieldTypeChoices.TYPE_TEXT,
                name="123 main ave",
                default="value_3",
                key="123_main_ave",
            ),
            self.custom_field.objects.create(
                type=CustomFieldTypeChoices.TYPE_TEXT,
                name="456 main ave",
                default="value_3",
                key=" 456-main_ave",
            ),
        )

        for cf in self.custom_fields:
            cf.content_types.set([self.location_ct])

        self.locations[0]._custom_field_data = {"Text Custom Field 1": "ABC", "Text Custom Field 2": "Bar"}
        self.locations[0].save()
        self.locations[1]._custom_field_data = {
            "Text Custom Field 1": "ABC",
            "Text Custom Field 3": "Bar",
            "Text Custom Field 4": "FOO",
            "123 main ave": "New Address",
            "456 main ave": "Old Address",
        }
        self.locations[1].save()
        self.locations[2]._custom_field_data = {
            "Text Custom Field 1": "ABC",
            "Text Custom Field 2": "Bar",
            "Text Custom Field 3": "FOO",
            "123 main ave": "New Address",
            "456 main ave": "Old Address",
        }
        self.locations[2].save()

    def test_label_field_populated_correctly(self):
        for cf in self.custom_field.objects.exclude(label="Example Plugin Automatically Added Custom Field"):
            self.assertEqual(cf.name, cf.label)

    def test_key_field_is_graphql_safe(self):
        cf_1 = self.custom_field.objects.get(name="123 main ave")
        cf_2 = self.custom_field.objects.get(name="456 main ave")
        self.assertEqual(cf_1.key, "a123_main_ave")
        self.assertEqual(cf_2.key, "a_456_main_ave")

    @skip("Something bad is happening with the test data, suspecting bad merge")
    def test_custom_field_data_populated_correctly(self):
        location_0 = self.location.objects.get(name="Test Location 1")
        self.assertEqual(
            location_0._custom_field_data,
            {
                "a123_main_ave": None,
                "a_456_main_ave": None,
                "example_plugin_auto_custom_field": None,
                "text_custom_field_1": "ABC",
                "text_custom_field_2": "Bar",
                "text_custom_field_3": None,
                "text_custom_field_4": None,
            },
        )
        location_1 = self.location.objects.get(name="Test Location 2")
        print(location_1._custom_field_data)
        self.assertEqual(
            location_1._custom_field_data,
            {
                "a123_main_ave": "New Address",
                "a_456_main_ave": "Old Address",
                "example_plugin_auto_custom_field": None,
                "text_custom_field_1": "ABC",
                "text_custom_field_2": None,
                "text_custom_field_3": "Bar",
                "text_custom_field_4": "FOO",
            },
        )
        location_2 = self.location.objects.get(name="Test Location 3")
        self.assertEqual(
            location_2._custom_field_data,
            {
                "a123_main_ave": "New Address",
                "a_456_main_ave": "Old Address",
                "example_plugin_auto_custom_field": None,
                "text_custom_field_1": "ABC",
                "text_custom_field_2": "Bar",
                "text_custom_field_3": "FOO",
                "text_custom_field_4": None,
            },
        )<|MERGE_RESOLUTION|>--- conflicted
+++ resolved
@@ -1,8 +1,4 @@
-<<<<<<< HEAD
 from unittest import skip, skipIf
-=======
-from unittest import skipIf, skip
->>>>>>> 26ae57ab
 
 from django.db import connection
 

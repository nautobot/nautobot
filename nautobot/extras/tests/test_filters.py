import uuid

from django.contrib.auth import get_user_model
from django.contrib.contenttypes.models import ContentType
from django.db.models import Q
from django.test import override_settings

from nautobot.core.choices import ColorChoices
from nautobot.core.testing import FilterTestCases
from nautobot.dcim.filters import DeviceFilterSet
from nautobot.dcim.models import (
    Device,
    DeviceType,
    Interface,
    Location,
    LocationType,
    Manufacturer,
    Platform,
    Rack,
)
from nautobot.extras.choices import (
    CustomFieldTypeChoices,
    JobResultStatusChoices,
    ObjectChangeActionChoices,
    SecretsGroupAccessTypeChoices,
    SecretsGroupSecretTypeChoices,
)
from nautobot.extras.constants import HTTP_CONTENT_TYPE_JSON
from nautobot.extras.filters import (
    ComputedFieldFilterSet,
    ConfigContextFilterSet,
    ContentTypeFilterSet,
    CustomFieldChoiceFilterSet,
    CustomLinkFilterSet,
    ExportTemplateFilterSet,
    GitRepositoryFilterSet,
    GraphQLQueryFilterSet,
    ImageAttachmentFilterSet,
    JobFilterSet,
    JobButtonFilterSet,
    JobHookFilterSet,
    JobLogEntryFilterSet,
    JobResultFilterSet,
    ObjectChangeFilterSet,
    RelationshipAssociationFilterSet,
    RelationshipFilterSet,
    RoleFilterSet,
    SecretFilterSet,
    SecretsGroupAssociationFilterSet,
    SecretsGroupFilterSet,
    StatusFilterSet,
    TagFilterSet,
    WebhookFilterSet,
)
from nautobot.extras.models import (
    ComputedField,
    ConfigContext,
    CustomField,
    CustomFieldChoice,
    CustomLink,
    ExportTemplate,
    GitRepository,
    GraphQLQuery,
    ImageAttachment,
    Job,
    JobButton,
    JobHook,
    JobLogEntry,
    JobResult,
    ObjectChange,
    Relationship,
    RelationshipAssociation,
    Role,
    Secret,
    SecretsGroup,
    SecretsGroupAssociation,
    Status,
    Tag,
    Webhook,
)
from nautobot.ipam.filters import VLANFilterSet
from nautobot.ipam.models import IPAddress, VLAN, Namespace, Prefix
from nautobot.tenancy.models import Tenant, TenantGroup
from nautobot.virtualization.models import Cluster, ClusterGroup, ClusterType, VirtualMachine

# Use the proper swappable User model
User = get_user_model()


class ComputedFieldTestCase(FilterTestCases.FilterTestCase):
    queryset = ComputedField.objects.all()
    filterset = ComputedFieldFilterSet

    @classmethod
    def setUpTestData(cls):
        ComputedField.objects.create(
            content_type=ContentType.objects.get_for_model(Location),
            key="computed_field_one",
            label="Computed Field One",
            template="{{ obj.name }} is the name of this location.",
            fallback_value="An error occurred while rendering this template.",
            weight=100,
        )
        # Field whose template will raise a TemplateError
        ComputedField.objects.create(
            content_type=ContentType.objects.get_for_model(Location),
            key="bad_computed_field",
            label="Bad Computed Field",
            template="{{ something_that_throws_an_err | not_a_real_filter }} bad data",
            fallback_value="This template has errored",
            weight=100,
        )
        # Field whose template will raise a TypeError
        ComputedField.objects.create(
            content_type=ContentType.objects.get_for_model(Location),
            key="worse_computed_field",
            label="Worse Computed Field",
            template="{{ obj.images | list }}",
            fallback_value="Another template error",
            weight=200,
        )
        ComputedField.objects.create(
            content_type=ContentType.objects.get_for_model(Device),
            key="device_computed_field",
            label="Device Computed Field",
            template="Hello, world.",
            fallback_value="This template has errored",
            weight=100,
        )

    def test_key(self):
        params = {"key": ["device_computed_field", "worse_computed_field"]}
        self.assertEqual(self.filterset(params, self.queryset).qs.count(), 2)

    def test_content_type(self):
        params = {"content_type": "dcim.location"}
        self.assertEqual(self.filterset(params, self.queryset).qs.count(), 3)

    def test_template(self):
        params = {"template": ["Hello, world."]}
        self.assertEqual(self.filterset(params, self.queryset).qs.count(), 1)

    def test_fallback_value(self):
        params = {"fallback_value": ["This template has errored"]}
        self.assertEqual(self.filterset(params, self.queryset).qs.count(), 2)

    def test_weight(self):
        params = {"weight": [100]}
        self.assertEqual(self.filterset(params, self.queryset).qs.count(), 3)

    def test_search(self):
        # label
        params = {"q": "Field One"}
        self.assertEqual(self.filterset(params, self.queryset).qs.count(), 1)
        # content_type__app_label
        params = {"q": "dcim"}
        self.assertEqual(self.filterset(params, self.queryset).qs.count(), 4)
        # content_type__model
        params = {"q": "location"}
        self.assertEqual(self.filterset(params, self.queryset).qs.count(), 3)
        # template
        params = {"q": "hello"}
        self.assertEqual(self.filterset(params, self.queryset).qs.count(), 1)
        # fallback_value
        params = {"q": "has errored"}
        self.assertEqual(self.filterset(params, self.queryset).qs.count(), 2)


class ConfigContextTestCase(FilterTestCases.FilterTestCase):
    queryset = ConfigContext.objects.all()
    filterset = ConfigContextFilterSet

    @classmethod
    def setUpTestData(cls):
        cls.locations = Location.objects.filter(location_type=LocationType.objects.get(name="Campus"))[:3]

        device_roles = Role.objects.get_for_model(Device)
        cls.device_roles = device_roles

        manufacturer = Manufacturer.objects.first()

        device_types = (
            DeviceType.objects.create(model="Device Type 1", slug="device-type-1", manufacturer=manufacturer),
            DeviceType.objects.create(model="Device Type 2", slug="device-type-2", manufacturer=manufacturer),
            DeviceType.objects.create(model="Device Type 3", slug="device-type-3", manufacturer=manufacturer),
        )
        cls.device_types = device_types

        platforms = Platform.objects.all()[:3]
        cls.platforms = platforms

        cls.locations = Location.objects.all()[:3]

        cluster_groups = (
            ClusterGroup.objects.create(name="Cluster Group 1"),
            ClusterGroup.objects.create(name="Cluster Group 2"),
            ClusterGroup.objects.create(name="Cluster Group 3"),
        )

        cluster_type = ClusterType.objects.create(name="Cluster Type 1")
        clusters = (
            Cluster.objects.create(name="Cluster 1", cluster_type=cluster_type),
            Cluster.objects.create(name="Cluster 2", cluster_type=cluster_type),
            Cluster.objects.create(name="Cluster 3", cluster_type=cluster_type),
        )

        cls.tenant_groups = TenantGroup.objects.filter(tenants__isnull=True)[:3]

        cls.tenants = Tenant.objects.filter(tenant_group__isnull=True)[:3]

        for i in range(0, 3):
            is_active = bool(i % 2)
            c = ConfigContext.objects.create(
                name=f"Config Context {i + 1}",
                is_active=is_active,
                data='{"foo": 123}',
            )
            c.locations.set([cls.locations[i]])
            c.roles.set([device_roles[i]])
            c.device_types.set([device_types[i]])
            c.platforms.set([platforms[i]])
            c.cluster_groups.set([cluster_groups[i]])
            c.clusters.set([clusters[i]])
            c.tenant_groups.set([cls.tenant_groups[i]])
            c.tenants.set([cls.tenants[i]])
            c.locations.set([cls.locations[i]])

    def test_name(self):
        params = {"name": ["Config Context 1", "Config Context 2"]}
        self.assertEqual(self.filterset(params, self.queryset).qs.count(), 2)

    def test_is_active(self):
        params = {"is_active": True}
        self.assertEqual(self.filterset(params, self.queryset).qs.count(), 1)
        params = {"is_active": False}
        self.assertEqual(self.filterset(params, self.queryset).qs.count(), 2)

    def test_location(self):
        params = {"location_id": [self.locations[0].pk, self.locations[1].pk]}
        self.assertQuerysetEqualAndNotEmpty(
            self.filterset(params, self.queryset).qs, self.queryset.filter(locations__in=params["location_id"])
        )
        params = {"location": [self.locations[0].slug, self.locations[1].slug]}
        self.assertQuerysetEqualAndNotEmpty(
            self.filterset(params, self.queryset).qs, self.queryset.filter(locations__slug__in=params["location"])
        )

    def test_role(self):
        device_role = Role.objects.get_for_model(Device).first()
        vm_role = Role.objects.get_for_model(VirtualMachine).first()
        params = {"role": [device_role.pk, vm_role.name]}
        self.assertQuerysetEqualAndNotEmpty(
            self.filterset(params, self.queryset).qs,
            self.queryset.filter(roles__in=[vm_role, device_role]).distinct(),
        )

    def test_type(self):
        device_types = list(self.device_types[:2])
        filter_params = [
            {"device_type_id": [device_types[0].pk, device_types[1].pk]},
            {"device_type": [device_types[0].pk, device_types[1].slug]},
        ]
        for params in filter_params:
            self.assertQuerysetEqualAndNotEmpty(
                self.filterset(params, self.queryset).qs, self.queryset.filter(device_types__in=device_types).distinct()
            )

    def test_platform(self):
        platforms = list(self.platforms[:2])
        filter_params = [
            {"platform_id": [platforms[0].pk, platforms[1].pk]},
            {"platform": [platforms[0].pk, platforms[1].name]},
        ]
        for params in filter_params:
            self.assertQuerysetEqualAndNotEmpty(
                self.filterset(params, self.queryset).qs, self.queryset.filter(platforms__in=platforms).distinct()
            )

    def test_cluster_group(self):
        cluster_groups = list(ClusterGroup.objects.all()[:2])
        filter_params = [
            {"cluster_group_id": [cluster_groups[0].pk, cluster_groups[1].pk]},
            {"cluster_group": [cluster_groups[0].pk, cluster_groups[1].name]},
        ]
        for params in filter_params:
            self.assertQuerysetEqualAndNotEmpty(
                self.filterset(params, self.queryset).qs,
                self.queryset.filter(cluster_groups__in=cluster_groups).distinct(),
            )

    def test_cluster(self):
        clusters = Cluster.objects.all()[:2]
        params = {"cluster_id": [clusters[0].pk, clusters[1].pk]}
        self.assertEqual(self.filterset(params, self.queryset).qs.count(), 2)

    def test_tenant_group(self):
        tenant_groups = list(self.tenant_groups[:2])
        filter_params = [
            {"tenant_group_id": [tenant_groups[0].pk, tenant_groups[1].pk]},
            {"tenant_group": [tenant_groups[0].name, tenant_groups[1].pk]},
        ]
        for params in filter_params:
            self.assertQuerysetEqualAndNotEmpty(
                self.filterset(params, self.queryset).qs,
                self.queryset.filter(tenant_groups__in=tenant_groups).distinct(),
            )

    def test_tenant(self):
        tenants = list(self.tenants[:2])
        filter_params = [
            {"tenant_id": [tenants[0].pk, tenants[1].pk]},
            {"tenant": [tenants[0].name, tenants[1].pk]},
        ]
        for params in filter_params:
            self.assertQuerysetEqualAndNotEmpty(
                self.filterset(params, self.queryset).qs, self.queryset.filter(tenants__in=tenants).distinct()
            )

    def test_search(self):
        value = self.queryset.values_list("pk", flat=True)[0]
        params = {"q": value}
        self.assertEqual(self.filterset(params, self.queryset).qs.values_list("pk", flat=True)[0], value)

    @override_settings(CONFIG_CONTEXT_DYNAMIC_GROUPS_ENABLED=True)
    def test_with_dynamic_groups_enabled(self):
        """Asserts that `ConfigContextFilterSet.dynamic_group` is present when feature flag is enabled."""
        filter_set = ConfigContextFilterSet()
        self.assertIn("dynamic_groups", filter_set.filters)

    @override_settings(CONFIG_CONTEXT_DYNAMIC_GROUPS_ENABLED=False)
    def test_without_dynamic_groups_enabled(self):
        """Tests that `ConfigContextFilterSet.dynamic_group` is NOT present when feature flag is disabled."""
        filter_set = ConfigContextFilterSet()
        self.assertNotIn("dynamic_groups", filter_set.filters)


class ContentTypeFilterSetTestCase(FilterTestCases.FilterTestCase):
    queryset = ContentType.objects.order_by("app_label", "model")
    filterset = ContentTypeFilterSet

    def test_app_label(self):
        params = {"app_label": ["dcim"]}
        self.assertQuerysetEqual(self.filterset(params, self.queryset).qs, self.queryset.filter(app_label="dcim"))

    def test_model(self):
        params = {"model": ["device", "virtualmachine"]}
        self.assertQuerysetEqual(
            self.filterset(params, self.queryset).qs, self.queryset.filter(model__in=["device", "virtualmachine"])
        )

    def test_search(self):
        params = {"q": "circ"}
        self.assertQuerysetEqual(
            self.filterset(params, self.queryset).qs,
            self.queryset.filter(Q(app_label__icontains="circ") | Q(model__icontains="circ")),
        )


class CustomFieldChoiceFilterSetTestCase(FilterTestCases.FilterTestCase):
    queryset = CustomFieldChoice.objects.all()
    filterset = CustomFieldChoiceFilterSet

    generic_filter_tests = (
        ["value"],
        ["custom_field", "custom_field__key"],
        ["weight"],
    )

    @classmethod
    def setUpTestData(cls):
        obj_type = ContentType.objects.get_for_model(Device)
        cfs = [
            CustomField.objects.create(label=f"Custom Field {num}", type=CustomFieldTypeChoices.TYPE_TEXT)
            for num in range(3)
        ]
        for cf in cfs:
            cf.content_types.set([obj_type])

        for i, val in enumerate(["Value 1", "Value 2", "Value 3"]):
            CustomFieldChoice.objects.create(custom_field=cfs[i], value=val, weight=100 * i)


class CustomLinkTestCase(FilterTestCases.FilterTestCase):
    queryset = CustomLink.objects.all()
    filterset = CustomLinkFilterSet

    @classmethod
    def setUpTestData(cls):
        obj_type = ContentType.objects.get_for_model(Location)

        CustomLink.objects.create(
            content_type=obj_type,
            name="customlink-1",
            text="customlink text 1",
            target_url="http://customlink1.com",
            weight=100,
            button_class="default",
            new_window=False,
        )
        CustomLink.objects.create(
            content_type=obj_type,
            name="customlink-2",
            text="customlink text 2",
            target_url="http://customlink2.com",
            weight=100,
            button_class="default",
            new_window=False,
        )
        CustomLink.objects.create(
            content_type=obj_type,
            name="customlink-3",
            text="customlink text 3",
            target_url="http://customlink3.com",
            weight=100,
            button_class="default",
            new_window=False,
        )

    def test_name(self):
        params = {"name": ["customlink-1"]}
        self.assertEqual(self.filterset(params, self.queryset).qs.count(), 1)

    def test_target_url(self):
        params = {"target_url": ["http://customlink1.com"]}
        self.assertEqual(self.filterset(params, self.queryset).qs.count(), 1)

    def test_weight(self):
        params = {"weight": [100]}
        self.assertEqual(self.filterset(params, self.queryset).qs.count(), 3)

    def test_search(self):
        params = {"q": "customlink"}
        self.assertEqual(self.filterset(params, self.queryset).qs.count(), 3)


class CustomFieldChoiceTestCase(FilterTestCases.FilterTestCase):
    queryset = CustomFieldChoice.objects.all()
    filterset = CustomFieldChoiceFilterSet

    @classmethod
    def setUpTestData(cls):
        content_type = ContentType.objects.get_for_model(Location)
        fields = [
            CustomField.objects.create(type=CustomFieldTypeChoices.TYPE_TEXT, label=f"field {num}", required=False)
            for num in range(3)
        ]
        cls.fields = fields
        for field in fields:
            field.content_types.set([content_type])

        for num in range(3):
            CustomFieldChoice.objects.create(custom_field=fields[num], value=f"Custom Field Choice {num}")

    def test_field(self):
        fields = list(self.fields[:2])
        filter_params = [
            {"custom_field": [fields[0].key, fields[1].pk]},
        ]
        for params in filter_params:
            self.assertQuerysetEqualAndNotEmpty(
                self.filterset(params, self.queryset).qs, self.queryset.filter(custom_field__in=fields).distinct()
            )


class ExportTemplateTestCase(FilterTestCases.FilterTestCase):
    queryset = ExportTemplate.objects.all()
    filterset = ExportTemplateFilterSet

    @classmethod
    def setUpTestData(cls):
        content_types = ContentType.objects.filter(model__in=["location", "rack", "device"])

        ExportTemplate.objects.create(
            name="Export Template 1",
            content_type=content_types[0],
            template_code="TESTING",
        )
        ExportTemplate.objects.create(
            name="Export Template 2",
            content_type=content_types[1],
            template_code="TESTING",
        )
        ExportTemplate.objects.create(
            name="Export Template 3",
            content_type=content_types[2],
            template_code="TESTING",
        )

    def test_name(self):
        params = {"name": ["Export Template 1", "Export Template 2"]}
        self.assertEqual(self.filterset(params, self.queryset).qs.count(), 2)

    def test_content_type(self):
        params = {"content_type": ContentType.objects.get(model="location").pk}
        self.assertEqual(self.filterset(params, self.queryset).qs.count(), 1)

    def test_search(self):
        params = {"q": "export"}
        self.assertEqual(self.filterset(params, self.queryset).qs.count(), 3)


class GitRepositoryTestCase(FilterTestCases.FilterTestCase):
    queryset = GitRepository.objects.all()
    filterset = GitRepositoryFilterSet

    @classmethod
    def setUpTestData(cls):
        # Create Three GitRepository records
        secrets_groups = [
            SecretsGroup.objects.create(name="Secrets Group 1"),
            SecretsGroup.objects.create(name="Secrets Group 2"),
        ]
        cls.secrets_groups = secrets_groups
        repos = (
            GitRepository(
                name="Repo 1",
                slug="repo-1",
                branch="main",
                provided_contents=[
                    "extras.configcontext",
                ],
                remote_url="https://example.com/repo1.git",
                secrets_group=secrets_groups[0],
            ),
            GitRepository(
                name="Repo 2",
                slug="repo-2",
                branch="develop",
                provided_contents=[
                    "extras.configcontext",
                    "extras.job",
                ],
                remote_url="https://example.com/repo2.git",
                secrets_group=secrets_groups[1],
            ),
            GitRepository(
                name="Repo 3",
                slug="repo-3",
                branch="next",
                provided_contents=[
                    "extras.configcontext",
                    "extras.job",
                    "extras.exporttemplate",
                ],
                remote_url="https://example.com/repo3.git",
            ),
        )
        for repo in repos:
            repo.save(trigger_resync=False)
        repos[0].tags.set(Tag.objects.get_for_model(GitRepository))
        repos[1].tags.set(Tag.objects.get_for_model(GitRepository)[:3])

    def test_id(self):
        params = {"id": self.queryset.values_list("pk", flat=True)[:2]}
        self.assertEqual(self.filterset(params, self.queryset).qs.count(), 2)

    def test_name(self):
        params = {"name": ["Repo 3", "Repo 2"]}
        self.assertEqual(self.filterset(params, self.queryset).qs.count(), 2)

    def test_remote_url(self):
        params = {"remote_url": ["https://example.com/repo1.git"]}
        self.assertEqual(self.filterset(params, self.queryset).qs.count(), 1)

    def test_branch(self):
        params = {"branch": ["main", "next"]}
        self.assertEqual(self.filterset(params, self.queryset).qs.count(), 2)

    def test_provided_contents(self):
        params = {"provided_contents": ["extras.exporttemplate"]}
        self.assertEqual(self.filterset(params, self.queryset).qs.count(), 1)
        params = {"provided_contents": ["extras.job"]}
        self.assertEqual(self.filterset(params, self.queryset).qs.count(), 2)

    def test_secrets_group(self):
        filter_params = [
            {"secrets_group_id": [self.secrets_groups[0].pk, self.secrets_groups[1].pk]},
            {"secrets_group": [self.secrets_groups[0].name, self.secrets_groups[1].pk]},
        ]
        for params in filter_params:
            self.assertQuerysetEqualAndNotEmpty(
                self.filterset(params, self.queryset).qs,
                self.queryset.filter(secrets_group__in=self.secrets_groups).distinct(),
            )


class GraphQLTestCase(FilterTestCases.NameOnlyFilterTestCase):
    queryset = GraphQLQuery.objects.all()
    filterset = GraphQLQueryFilterSet

    @classmethod
    def setUpTestData(cls):
        graphqlqueries = (
            GraphQLQuery(
                name="graphql-query-1",
                query="{ query: locations {name} }",
            ),
            GraphQLQuery(
                name="graphql-query-2",
                query='{ devices(role: "edge") { id, name, device_role { name slug } } }',
            ),
            GraphQLQuery(
                name="graphql-query-3",
                query="""
query ($device: String!) {
  devices(name: $device) {
    config_context
    name
    position
    serial
    primary_ip4 {
      id
      primary_ip4_for {
        id
        name
      }
    }
    tenant {
      name
    }
    tags {
      name
      slug
    }
    device_role {
      name
    }
    platform {
      name
      slug
      manufacturer {
        name
      }
      napalm_driver
    }
    location {
      name
      slug
      vlans {
        id
        name
        vid
      }
      vlan_groups {
        id
      }
    }
    interfaces {
      description
      mac_address
      enabled
      name
      ip_addresses {
        address
        tags {
          id
        }
      }
      connected_circuit_termination {
        circuit {
          cid
          commit_rate
          provider {
            name
          }
        }
      }
      tagged_vlans {
        id
      }
      untagged_vlan {
        id
      }
      cable {
        termination_a_type
        status {
          name
        }
        color
      }
      tagged_vlans {
        location {
          name
        }
        id
      }
      tags {
        id
      }
    }
  }
}""",
            ),
        )

        for query in graphqlqueries:
            query.clean()
            query.save()

    def test_query(self):
        params = {"query": ["locations"]}
        self.assertEqual(self.filterset(params, self.queryset).qs.count(), 3)


class ImageAttachmentTestCase(FilterTestCases.FilterTestCase):
    queryset = ImageAttachment.objects.all()
    filterset = ImageAttachmentFilterSet

    @classmethod
    def setUpTestData(cls):
        location_ct = ContentType.objects.get(app_label="dcim", model="location")
        rack_ct = ContentType.objects.get(app_label="dcim", model="rack")

        locations = Location.objects.filter(location_type=LocationType.objects.get(name="Campus"))[:2]

        rack_status = Status.objects.get_for_model(Rack).first()
        racks = (
            Rack.objects.create(name="Rack 1", location=locations[0], status=rack_status),
            Rack.objects.create(name="Rack 2", location=locations[1], status=rack_status),
        )

        ImageAttachment.objects.create(
            content_type=location_ct,
            object_id=locations[0].pk,
            name="Image Attachment 1",
            image="http://example.com/image1.png",
            image_height=100,
            image_width=100,
        )
        ImageAttachment.objects.create(
            content_type=location_ct,
            object_id=locations[1].pk,
            name="Image Attachment 2",
            image="http://example.com/image2.png",
            image_height=100,
            image_width=100,
        )
        ImageAttachment.objects.create(
            content_type=rack_ct,
            object_id=racks[0].pk,
            name="Image Attachment 3",
            image="http://example.com/image3.png",
            image_height=100,
            image_width=100,
        )
        ImageAttachment.objects.create(
            content_type=rack_ct,
            object_id=racks[1].pk,
            name="Image Attachment 4",
            image="http://example.com/image4.png",
            image_height=100,
            image_width=100,
        )

    def test_name(self):
        params = {"name": ["Image Attachment 1", "Image Attachment 2"]}
        self.assertEqual(self.filterset(params, self.queryset).qs.count(), 2)

    def test_content_type(self):
        params = {"content_type": "dcim.location"}
        self.assertEqual(self.filterset(params, self.queryset).qs.count(), 2)

    def test_content_type_id_and_object_id(self):
        params = {
            "content_type_id": ContentType.objects.get(app_label="dcim", model="location").pk,
            "object_id": [Location.objects.first().pk],
        }
        self.assertEqual(self.filterset(params, self.queryset).qs.count(), 1)


class JobFilterSetTestCase(FilterTestCases.NameSlugFilterTestCase):
    queryset = Job.objects.all()
    filterset = JobFilterSet

    @classmethod
    def setUpTestData(cls):
        Job.objects.first().tags.set(Tag.objects.get_for_model(Job))
        Job.objects.last().tags.set(Tag.objects.get_for_model(Job)[:3])

    def test_grouping(self):
        params = {"grouping": ["test_file_upload_pass", "test_file_upload_fail"]}
        self.assertEqual(self.filterset(params, self.queryset).qs.count(), 2)

    def test_installed(self):
        params = {"job_class_name": "TestPass", "installed": True}
        self.assertTrue(self.filterset(params, self.queryset).qs.exists())

    def test_enabled(self):
        params = {"job_class_name": "TestPass", "enabled": False}
        self.assertTrue(self.filterset(params, self.queryset).qs.exists())

    def test_commit_default(self):
        params = {"commit_default": False}
        self.assertEqual(self.filterset(params, self.queryset).qs.count(), 0)

    def test_hidden(self):
        params = {"hidden": True}
        self.assertEqual(self.filterset(params, self.queryset).qs.count(), 1)

    def test_read_only(self):
        params = {"read_only": True}
        self.assertEqual(self.filterset(params, self.queryset).qs.count(), 3)

    def test_approval_required(self):
        params = {"approval_required": True}
        self.assertEqual(self.filterset(params, self.queryset).qs.count(), 0)

    def test_search(self):
        params = {"q": "file"}
        self.assertEqual(self.filterset(params, self.queryset).qs.count(), 3)
        value = self.queryset.values_list("pk", flat=True)[0]
        params = {"q": value}
        self.assertEqual(self.filterset(params, self.queryset).qs.values_list("pk", flat=True)[0], value)

    def test_is_job_hook_receiver(self):
        params = {"is_job_hook_receiver": True}
        self.assertEqual(self.filterset(params, self.queryset).qs.count(), 4)


class JobResultFilterSetTestCase(FilterTestCases.FilterTestCase):
    queryset = JobResult.objects.all()
    filterset = JobResultFilterSet

    @classmethod
    def setUpTestData(cls):
        jobs = Job.objects.all()[:3]
        cls.jobs = jobs
        for job in jobs:
            JobResult.objects.create(
                job_model=job,
                name=job.class_path,
                user=User.objects.first(),
                obj_type=ContentType.objects.get_for_model(Job),
                status=JobResultStatusChoices.STATUS_STARTED,
                task_id=job.pk,
            )

    def test_job_model(self):
        jobs = list(self.jobs[:2])
        filter_params = [
            {"job_model_id": [jobs[0].pk, jobs[1].pk]},
            {"job_model": [jobs[0].pk, jobs[1].slug]},
        ]
        for params in filter_params:
            self.assertQuerysetEqualAndNotEmpty(
                self.filterset(params, self.queryset).qs, self.queryset.filter(job_model__in=jobs).distinct()
            )


class JobHookFilterSetTestCase(FilterTestCases.NameOnlyFilterTestCase):
    queryset = JobHook.objects.all()
    filterset = JobHookFilterSet

    @classmethod
    def setUpTestData(cls):
        job_hooks = (
            JobHook.objects.create(
                name="JobHook1",
                job=Job.objects.get(job_class_name="TestJobHookReceiverLog"),
                type_create=True,
                type_update=True,
                type_delete=True,
            ),
            JobHook.objects.create(
                name="JobHook2",
                job=Job.objects.get(job_class_name="TestJobHookReceiverChange"),
                type_create=True,
                type_update=True,
                type_delete=False,
            ),
            JobHook.objects.create(
                name="JobHook3",
                enabled=False,
                job=Job.objects.get(job_class_name="TestJobHookReceiverFail"),
                type_delete=True,
            ),
        )

        devicetype_ct = ContentType.objects.get_for_model(DeviceType)
        job_hooks[0].content_types.set([devicetype_ct])
        job_hooks[1].content_types.set([devicetype_ct])

    def test_name(self):
        params = {"name": ["JobHook1", "JobHook2"]}
        self.assertEqual(self.filterset(params, self.queryset).qs.count(), 2)

    def test_content_types(self):
        params = {"content_types": ["dcim.devicetype"]}
        self.assertEqual(self.filterset(params, self.queryset).qs.count(), 2)

    def test_enabled(self):
        params = {"enabled": True}
        self.assertEqual(self.filterset(params, self.queryset).qs.count(), 2)

    def test_job(self):
        jobs = Job.objects.filter(job_class_name__in=["TestJobHookReceiverLog", "TestJobHookReceiverChange"])[:2]
        params = {"job": [jobs[0].slug, jobs[1].pk]}
        self.assertEqual(self.filterset(params, self.queryset).qs.count(), 2)

    def test_type_create(self):
        params = {"type_create": True}
        self.assertEqual(self.filterset(params, self.queryset).qs.count(), 2)

    def test_type_delete(self):
        params = {"type_delete": True}
        self.assertEqual(self.filterset(params, self.queryset).qs.count(), 2)

    def test_type_update(self):
        params = {"type_update": True}
        self.assertEqual(self.filterset(params, self.queryset).qs.count(), 2)

    def test_search(self):
        params = {"q": "hook"}
        self.assertEqual(self.filterset(params, self.queryset).qs.count(), 3)
        params = {"q": "hook1"}
        self.assertEqual(self.filterset(params, self.queryset).qs.count(), 1)


class JobButtonFilterTestCase(FilterTestCases.FilterTestCase):
    queryset = JobButton.objects.all()
    filterset = JobButtonFilterSet

    @classmethod
    def setUpTestData(cls):
        job_buttons = (
            JobButton.objects.create(
                name="JobButton1",
                text="JobButton1",
                job=Job.objects.get(job_class_name="TestJobButtonReceiverSimple"),
                confirmation=True,
                weight=30,
            ),
            JobButton.objects.create(
                name="JobButton2",
                text="JobButton2",
                job=Job.objects.get(job_class_name="TestJobButtonReceiverSimple"),
                confirmation=False,
                weight=40,
            ),
            JobButton.objects.create(
                name="JobButton3",
                text="JobButton3",
                job=Job.objects.get(job_class_name="TestJobButtonReceiverComplex"),
                confirmation=True,
                weight=50,
            ),
        )

        location_ct = ContentType.objects.get_for_model(Location)
        for jb in job_buttons:
            jb.content_types.set([location_ct])

    def test_name(self):
        params = {"name": ["JobButton1", "JobButton2"]}
        self.assertQuerysetEqualAndNotEmpty(
            self.filterset(params, self.queryset).qs, self.queryset.filter(name__in=["JobButton1", "JobButton2"])
        )

    def test_job(self):
        job = Job.objects.get(job_class_name="TestJobButtonReceiverSimple")
        params = {"job": [job.pk]}
        self.assertQuerysetEqualAndNotEmpty(
            self.filterset(params, self.queryset).qs, self.queryset.filter(job__pk=job.pk)
        )

        params = {"job": [job.slug]}
        self.assertQuerysetEqualAndNotEmpty(
            self.filterset(params, self.queryset).qs, self.queryset.filter(job__slug=job.slug)
        )

    def test_weight(self):
        params = {"weight": [30, 50]}
        self.assertQuerysetEqualAndNotEmpty(
            self.filterset(params, self.queryset).qs, self.queryset.filter(weight__in=[30, 50])
        )

    def test_search(self):
        params = {"q": "JobButton"}
        self.assertQuerysetEqualAndNotEmpty(
            self.filterset(params, self.queryset).qs,
            self.queryset.filter(name__in=["JobButton1", "JobButton2", "JobButton3"]),
        )


class JobLogEntryTestCase(FilterTestCases.FilterTestCase):
    queryset = JobLogEntry.objects.all()
    filterset = JobLogEntryFilterSet

    @classmethod
    def setUpTestData(cls):
        cls.job_result = JobResult.objects.create(
            name="test",
            task_id=uuid.uuid4(),
            obj_type=ContentType.objects.get_for_model(GitRepository),
        )

        for log_level in ("debug", "info", "success", "warning"):
            JobLogEntry.objects.create(
                log_level=log_level,
                grouping="run",
                job_result=cls.job_result,
                message=f"I am a {log_level} log.",
            )

    def test_log_level(self):
        params = {"log_level": ["success"]}
        self.assertEqual(self.filterset(params, self.queryset).qs.count(), 1)

    def test_grouping(self):
        params = {"grouping": ["run"]}
        self.assertEqual(self.filterset(params, self.queryset).qs.count(), 4)

    def test_message(self):
        params = {"message": ["I am a success log."]}
        self.assertEqual(self.filterset(params, self.queryset).qs.count(), 1)

    def test_search(self):
        params = {"q": "run"}
        self.assertEqual(self.filterset(params, self.queryset).qs.count(), 4)
        params = {"q": "warning log"}
        self.assertEqual(self.filterset(params, self.queryset).qs.count(), 1)
        params = {"q": "success"}
        self.assertEqual(self.filterset(params, self.queryset).qs.count(), 1)


class ObjectChangeTestCase(FilterTestCases.FilterTestCase):
    queryset = ObjectChange.objects.all()
    filterset = ObjectChangeFilterSet

    @classmethod
    def setUpTestData(cls):
        users = (
            User.objects.create(username="user1"),
            User.objects.create(username="user2"),
            User.objects.create(username="user3"),
        )

        location = Location.objects.first()
<<<<<<< HEAD
        ipaddr_status = Status.objects.get_for_model(IPAddress).first()
        ipaddress = IPAddress.objects.create(address="192.0.2.1/24", status=ipaddr_status)
=======
        namespace = Namespace.objects.first()
        Prefix.objects.create(prefix="192.0.2.0/24", namespace=namespace)
        ipaddress = IPAddress.objects.create(address="192.0.2.1/24", namespace=namespace)
>>>>>>> 26ae57ab

        ObjectChange.objects.create(
            user=users[0],
            user_name=users[0].username,
            request_id=uuid.uuid4(),
            action=ObjectChangeActionChoices.ACTION_CREATE,
            changed_object=location,
            object_repr=str(location),
            object_data={"name": location.name, "slug": location.slug},
        )
        ObjectChange.objects.create(
            user=users[0],
            user_name=users[0].username,
            request_id=uuid.uuid4(),
            action=ObjectChangeActionChoices.ACTION_UPDATE,
            changed_object=location,
            object_repr=str(location),
            object_data={"name": location.name, "slug": location.slug},
        )
        ObjectChange.objects.create(
            user=users[1],
            user_name=users[1].username,
            request_id=uuid.uuid4(),
            action=ObjectChangeActionChoices.ACTION_DELETE,
            changed_object=location,
            object_repr=str(location),
            object_data={"name": location.name, "slug": location.slug},
        )
        ObjectChange.objects.create(
            user=users[1],
            user_name=users[1].username,
            request_id=uuid.uuid4(),
            action=ObjectChangeActionChoices.ACTION_CREATE,
            changed_object=ipaddress,
            object_repr=str(ipaddress),
            object_data={"address": str(ipaddress.address), "status": str(ipaddress.status)},
        )
        ObjectChange.objects.create(
            user=users[2],
            user_name=users[2].username,
            request_id=uuid.uuid4(),
            action=ObjectChangeActionChoices.ACTION_UPDATE,
            changed_object=ipaddress,
            object_repr=str(ipaddress),
            object_data={"address": str(ipaddress.address), "status": str(ipaddress.status)},
        )
        ObjectChange.objects.create(
            user=users[2],
            user_name=users[2].username,
            request_id=uuid.uuid4(),
            action=ObjectChangeActionChoices.ACTION_DELETE,
            changed_object=ipaddress,
            object_repr=str(ipaddress),
            object_data={"address": str(ipaddress.address), "status": str(ipaddress.status)},
        )

    def test_user(self):
        users = list(User.objects.filter(username__in=["user1", "user2"]))
        filter_params = [
            {"user_id": [users[0].pk, users[1].pk]},
            {"user": [users[0].pk, users[1].username]},
        ]
        for params in filter_params:
            self.assertQuerysetEqualAndNotEmpty(
                self.filterset(params, self.queryset).qs, self.queryset.filter(user__in=users).distinct()
            )

    def test_user_name(self):
        params = {"user_name": ["user1", "user2"]}
        self.assertEqual(self.filterset(params, self.queryset).qs.count(), 4)

    def test_changed_object_type(self):
        params = {"changed_object_type": "dcim.location"}
        self.assertEqual(self.filterset(params, self.queryset).qs.count(), 3)

    def test_changed_object_type_id(self):
        params = {"changed_object_type_id": ContentType.objects.get(app_label="dcim", model="location").pk}
        self.assertEqual(self.filterset(params, self.queryset).qs.count(), 3)

    def test_search(self):
        value = self.queryset.values_list("pk", flat=True)[0]
        params = {"q": value}
        self.assertEqual(self.filterset(params, self.queryset).qs.values_list("pk", flat=True)[0], value)


class RelationshipTestCase(FilterTestCases.FilterTestCase):
    queryset = Relationship.objects.all()
    filterset = RelationshipFilterSet

    @classmethod
    def setUpTestData(cls):
        device_type = ContentType.objects.get_for_model(Device)
        interface_type = ContentType.objects.get_for_model(Interface)
        vlan_type = ContentType.objects.get_for_model(VLAN)

        Relationship(
            label="Device VLANs",
            key="device_vlans",
            type="many-to-many",
            source_type=device_type,
            destination_type=vlan_type,
        ).validated_save()
        Relationship(
            label="Primary VLAN",
            key="primary_vlan",
            type="one-to-many",
            source_type=vlan_type,
            destination_type=device_type,
        ).validated_save()
        Relationship(
            label="Primary Interface",
            key="primary_interface",
            type="one-to-one",
            source_type=device_type,
            destination_type=interface_type,
        ).validated_save()

    def test_label(self):
        """Verify that the filterset supports filtering by label."""
        params = {"label": list(self.queryset.values_list("label", flat=True)[:2])}
        filterset = self.filterset(params, self.queryset)
        self.assertTrue(filterset.is_valid())
        self.assertQuerysetEqualAndNotEmpty(
            filterset.qs.order_by("label"), self.queryset.filter(label__in=params["label"]).order_by("label")
        )

    def test_key(self):
        """Verify that the filterset supports filtering by key."""
        params = {"key": self.queryset.values_list("key", flat=True)[:2]}
        filterset = self.filterset(params, self.queryset)
        self.assertTrue(filterset.is_valid())
        self.assertEqual(filterset.qs.count(), 2)

    def test_type(self):
        params = {"type": ["one-to-many"]}
        self.assertEqual(self.filterset(params, self.queryset).qs.count(), 1)

    def test_source_type(self):
        params = {"source_type": ["dcim.device"]}
        self.assertEqual(self.filterset(params, self.queryset).qs.count(), 2)

    def test_destination_type(self):
        params = {"destination_type": ["ipam.vlan", "dcim.interface"]}
        self.assertEqual(self.filterset(params, self.queryset).qs.count(), 2)


class RelationshipAssociationTestCase(FilterTestCases.FilterTestCase):
    queryset = RelationshipAssociation.objects.all()
    filterset = RelationshipAssociationFilterSet

    @classmethod
    def setUpTestData(cls):
        cls.device_type = ContentType.objects.get_for_model(Device)
        cls.vlan_type = ContentType.objects.get_for_model(VLAN)

        cls.relationships = (
            Relationship(
                label="Device VLANs",
                key="device_vlans",
                type="many-to-many",
                source_type=cls.device_type,
                destination_type=cls.vlan_type,
            ),
            Relationship(
                label="Primary VLAN",
                key="primary_vlan",
                type="one-to-many",
                source_type=cls.vlan_type,
                destination_type=cls.device_type,
            ),
            Relationship(
                label="Device Device",
                key="symmetric_device_device",
                type="symmetric-many-to-many",
                source_type=cls.device_type,
                destination_type=cls.device_type,
            ),
        )
        for relationship in cls.relationships:
            relationship.validated_save()

        manufacturer = Manufacturer.objects.first()
        devicetype = DeviceType.objects.create(manufacturer=manufacturer, model="Device Type 1", slug="device-type-1")
        devicerole = Role.objects.get_for_model(Device).first()
        devicestatus = Status.objects.get_for_model(Device).first()
        location = Location.objects.filter(location_type=LocationType.objects.get(name="Campus")).first()
        cls.devices = (
            Device.objects.create(
                name="Device 1", device_type=devicetype, role=devicerole, status=devicestatus, location=location
            ),
            Device.objects.create(
                name="Device 2", device_type=devicetype, role=devicerole, status=devicestatus, location=location
            ),
            Device.objects.create(
                name="Device 3", device_type=devicetype, role=devicerole, status=devicestatus, location=location
            ),
        )
        vlan_status = Status.objects.get_for_model(VLAN).first()
        cls.vlans = (
            VLAN.objects.create(vid=1, name="VLAN 1", status=vlan_status),
            VLAN.objects.create(vid=2, name="VLAN 2", status=vlan_status),
        )

        RelationshipAssociation(
            relationship=cls.relationships[0],
            source_type=cls.device_type,
            source_id=cls.devices[0].pk,
            destination_type=cls.vlan_type,
            destination_id=cls.vlans[0].pk,
        ).validated_save()
        RelationshipAssociation(
            relationship=cls.relationships[0],
            source_type=cls.device_type,
            source_id=cls.devices[1].pk,
            destination_type=cls.vlan_type,
            destination_id=cls.vlans[1].pk,
        ).validated_save()
        RelationshipAssociation(
            relationship=cls.relationships[1],
            source_type=cls.vlan_type,
            source_id=cls.vlans[0].pk,
            destination_type=cls.device_type,
            destination_id=cls.devices[0].pk,
        ).validated_save()
        RelationshipAssociation(
            relationship=cls.relationships[1],
            source_type=cls.vlan_type,
            source_id=cls.vlans[1].pk,
            destination_type=cls.device_type,
            destination_id=cls.devices[1].pk,
        ).validated_save()
        RelationshipAssociation(
            relationship=cls.relationships[2],
            source_type=cls.device_type,
            source_id=cls.devices[0].pk,
            destination_type=cls.device_type,
            destination_id=cls.devices[1].pk,
        ).validated_save()
        RelationshipAssociation(
            relationship=cls.relationships[2],
            source_type=cls.device_type,
            source_id=cls.devices[1].pk,
            destination_type=cls.device_type,
            destination_id=cls.devices[2].pk,
        ).validated_save()

    def test_relationship(self):
        params = {"relationship": [self.relationships[0].key]}
        self.assertEqual(self.filterset(params, self.queryset).qs.count(), 2)

    def test_source_type(self):
        params = {"source_type": ["dcim.device", "dcim.interface"]}
        self.assertEqual(self.filterset(params, self.queryset).qs.count(), 4)

    def test_source_id(self):
        params = {"source_id": [self.devices[0].pk, self.devices[1].pk]}
        self.assertEqual(self.filterset(params, self.queryset).qs.count(), 4)

    def test_destination_type(self):
        params = {"destination_type": ["dcim.device", "dcim.interface"]}
        self.assertEqual(self.filterset(params, self.queryset).qs.count(), 4)

    def test_destination_id(self):
        params = {"destination_id": [self.devices[0].pk, self.devices[1].pk]}
        self.assertEqual(self.filterset(params, self.queryset).qs.count(), 3)

    def test_peer_id(self):
        params = {"peer_id": [self.devices[0].pk, self.devices[1].pk]}
        self.assertEqual(self.filterset(params, self.queryset).qs.count(), 2)
        params = {"peer_id": [self.devices[2].pk]}
        self.assertEqual(self.filterset(params, self.queryset).qs.count(), 1)


class RelationshipModelFilterSetTestCase(FilterTestCases.FilterTestCase):
    queryset = RelationshipAssociation.objects.all()
    filterset = RelationshipAssociationFilterSet

    @classmethod
    def setUpTestData(cls):
        cls.device_type = ContentType.objects.get_for_model(Device)
        cls.vlan_type = ContentType.objects.get_for_model(VLAN)
        cls.relationships = (
            Relationship(
                label="Device VLANs",
                key="device_vlans",
                type="many-to-many",
                source_type=cls.device_type,
                destination_type=cls.vlan_type,
            ),
            Relationship(
                label="Primary VLAN",
                key="primary_vlan",
                type="one-to-many",
                source_type=cls.vlan_type,
                destination_type=cls.device_type,
            ),
            Relationship(
                label="Device Peers",
                key="device_peers",
                type="symmetric-many-to-many",
                source_type=cls.device_type,
                destination_type=cls.device_type,
            ),
        )
        for relationship in cls.relationships:
            relationship.validated_save()

        manufacturer = Manufacturer.objects.first()
        devicetype = DeviceType.objects.create(manufacturer=manufacturer, model="Device Type 1", slug="device-type-1")
        devicerole = Role.objects.get_for_model(Device).first()
        devicestatus = Status.objects.get_for_model(Device).first()
        location = Location.objects.filter(location_type=LocationType.objects.get(name="Campus")).first()
        cls.devices = (
            Device.objects.create(
                name="Device 1", device_type=devicetype, role=devicerole, status=devicestatus, location=location
            ),
            Device.objects.create(
                name="Device 2", device_type=devicetype, role=devicerole, status=devicestatus, location=location
            ),
            Device.objects.create(
                name="Device 3", device_type=devicetype, role=devicerole, status=devicestatus, location=location
            ),
        )
        vlan_status = Status.objects.get_for_model(VLAN).first()
        cls.vlans = (
            VLAN.objects.create(vid=1, name="VLAN 1", status=vlan_status),
            VLAN.objects.create(vid=2, name="VLAN 2", status=vlan_status),
            VLAN.objects.create(vid=3, name="VLAN 3", status=vlan_status),
        )
        cls.relationship_associations = (
            RelationshipAssociation(
                relationship=cls.relationships[0],
                source_type=cls.device_type,
                source_id=cls.devices[0].pk,
                destination_type=cls.vlan_type,
                destination_id=cls.vlans[0].pk,
            ),
            RelationshipAssociation(
                relationship=cls.relationships[0],
                source_type=cls.device_type,
                source_id=cls.devices[1].pk,
                destination_type=cls.vlan_type,
                destination_id=cls.vlans[1].pk,
            ),
            RelationshipAssociation(
                relationship=cls.relationships[1],
                source_type=cls.vlan_type,
                source_id=cls.vlans[0].pk,
                destination_type=cls.device_type,
                destination_id=cls.devices[0].pk,
            ),
            RelationshipAssociation(
                relationship=cls.relationships[1],
                source_type=cls.vlan_type,
                source_id=cls.vlans[0].pk,
                destination_type=cls.device_type,
                destination_id=cls.devices[1].pk,
            ),
            RelationshipAssociation(
                relationship=cls.relationships[1],
                source_type=cls.vlan_type,
                source_id=cls.vlans[0].pk,
                destination_type=cls.device_type,
                destination_id=cls.devices[2].pk,
            ),
            RelationshipAssociation(
                relationship=cls.relationships[2],
                source_type=cls.device_type,
                source_id=cls.devices[0].pk,
                destination_type=cls.device_type,
                destination_id=cls.devices[1].pk,
            ),
            RelationshipAssociation(
                relationship=cls.relationships[2],
                source_type=cls.device_type,
                source_id=cls.devices[0].pk,
                destination_type=cls.device_type,
                destination_id=cls.devices[2].pk,
            ),
            RelationshipAssociation(
                relationship=cls.relationships[2],
                source_type=cls.device_type,
                source_id=cls.devices[1].pk,
                destination_type=cls.device_type,
                destination_id=cls.devices[2].pk,
            ),
        )
        for relationship_association in cls.relationship_associations:
            relationship_association.validated_save()

    def test_one_to_many_source(self):
        self.queryset = Device.objects.all()
        self.filterset = DeviceFilterSet
        self.assertEqual(
            self.filterset({f"cr_{self.relationships[1].key}__source": [self.vlans[0].pk]}, self.queryset).qs.count(),
            3,
        )

    def test_one_to_many_destination(self):
        self.queryset = VLAN.objects.all()
        self.filterset = VLANFilterSet
        self.assertEqual(
            self.filterset(
                {f"cr_{self.relationships[1].key}__destination": [self.devices[0].pk, self.devices[1].pk]},
                self.queryset,
            ).qs.count(),
            1,
        )

    def test_many_to_many_source(self):
        self.queryset = VLAN.objects.all()
        self.filterset = VLANFilterSet
        self.assertEqual(
            self.filterset(
                {f"cr_{self.relationships[0].key}__source": [self.devices[0].pk, self.devices[1].pk]}, self.queryset
            ).qs.count(),
            2,
        )

    def test_many_to_many_destination(self):
        self.queryset = Device.objects.all()
        self.filterset = DeviceFilterSet
        self.assertEqual(
            self.filterset(
                {f"cr_{self.relationships[0].key}__destination": [self.vlans[0].pk, self.vlans[1].pk]}, self.queryset
            ).qs.count(),
            2,
        )

    def test_many_to_many_peer(self):
        self.queryset = Device.objects.all()
        self.filterset = DeviceFilterSet
        self.assertEqual(
            self.filterset(
                {f"cr_{self.relationships[2].key}__peer": [self.devices[0].pk, self.devices[1].pk]}, self.queryset
            ).qs.count(),
            3,
        )
        self.assertEqual(
            self.filterset({f"cr_{self.relationships[2].key}__peer": [self.devices[2].pk]}, self.queryset).qs.count(),
            2,
        )

    def test_combination(self):
        self.queryset = Device.objects.all()
        self.filterset = DeviceFilterSet
        self.assertEqual(
            self.filterset(
                {
                    f"cr_{self.relationships[2].key}__peer": [self.devices[0].pk, self.devices[1].pk],
                    f"cr_{self.relationships[0].key}__destination": [self.vlans[0].pk, self.vlans[1].pk],
                },
                self.queryset,
            ).qs.count(),
            2,
        )
        self.assertEqual(
            self.filterset(
                {
                    f"cr_{self.relationships[2].key}__peer": [self.devices[2].pk],
                    f"cr_{self.relationships[0].key}__destination": [self.vlans[0].pk, self.vlans[1].pk],
                },
                self.queryset,
            ).qs.count(),
            2,
        )

    def test_regression_distinct_2963(self):
        """
        Regression tests for issue #2963 to  address `AssertionError` error when combining filtering on
        relationships with concrete fields.

        Ref: https://github.com/nautobot/nautobot/issues/2963
        """
        self.queryset = Device.objects.all()
        self.filterset = DeviceFilterSet
        self.assertEqual(
            self.filterset(
                {
                    f"cr_{self.relationships[0].key}__destination": [self.vlans[0].pk, self.vlans[1].pk],
                    "manufacturer": ["manufacturer-1"],
                },
                self.queryset,
            ).qs.count(),
            2,
        )


class SecretTestCase(FilterTestCases.NameOnlyFilterTestCase):
    queryset = Secret.objects.all()
    filterset = SecretFilterSet

    @classmethod
    def setUpTestData(cls):
        secrets = (
            Secret(
                name="Secret 1",
                provider="environment-variable",
                parameters={"variable": "FILTER_TEST_1"},
            ),
            Secret(
                name="Secret 2",
                provider="environment-variable",
                parameters={"variable": "FILTER_TEST_2"},
            ),
            Secret(
                name="Secret 3",
                provider="text-file",
                parameters={"path": "/github-tokens/user/myusername.txt"},
            ),
        )
        for secret in secrets:
            secret.validated_save()
        secrets[0].tags.set(Tag.objects.get_for_model(Secret))
        secrets[1].tags.set(Tag.objects.get_for_model(Secret)[:3])

    def test_provider(self):
        params = {"provider": ["environment-variable"]}
        self.assertEqual(self.filterset(params, self.queryset).qs.count(), 2)

    def test_search(self):
        value = self.queryset.values_list("pk", flat=True)[0]
        params = {"q": value}
        self.assertEqual(self.filterset(params, self.queryset).qs.values_list("pk", flat=True)[0], value)


class SecretsGroupTestCase(FilterTestCases.NameOnlyFilterTestCase):
    queryset = SecretsGroup.objects.all()
    filterset = SecretsGroupFilterSet

    @classmethod
    def setUpTestData(cls):
        SecretsGroup.objects.create(name="Group 1")
        SecretsGroup.objects.create(name="Group 2")
        SecretsGroup.objects.create(name="Group 3")

    def test_search(self):
        value = self.queryset.values_list("pk", flat=True)[0]
        params = {"q": value}
        self.assertEqual(self.filterset(params, self.queryset).qs.values_list("pk", flat=True)[0], value)


class SecretsGroupAssociationTestCase(FilterTestCases.FilterTestCase):
    queryset = SecretsGroupAssociation.objects.all()
    filterset = SecretsGroupAssociationFilterSet

    generic_filter_tests = (["secrets_group", "secrets_group__id"],)

    @classmethod
    def setUpTestData(cls):
        cls.secrets = (
            Secret(
                name="Secret 1",
                provider="environment-variable",
                parameters={"variable": "FILTER_TEST_1"},
            ),
            Secret(
                name="Secret 2",
                provider="environment-variable",
                parameters={"variable": "FILTER_TEST_2"},
            ),
            Secret(
                name="Secret 3",
                provider="text-file",
                parameters={"path": "/github-tokens/user/myusername.txt"},
            ),
        )

        for secret in cls.secrets:
            secret.validated_save()

        cls.groups = (
            SecretsGroup.objects.create(name="Group 1"),
            SecretsGroup.objects.create(name="Group 2"),
            SecretsGroup.objects.create(name="Group 3"),
        )

        SecretsGroupAssociation.objects.create(
            secrets_group=cls.groups[0],
            secret=cls.secrets[0],
            access_type=SecretsGroupAccessTypeChoices.TYPE_GENERIC,
            secret_type=SecretsGroupSecretTypeChoices.TYPE_USERNAME,
        )
        SecretsGroupAssociation.objects.create(
            secrets_group=cls.groups[1],
            secret=cls.secrets[1],
            access_type=SecretsGroupAccessTypeChoices.TYPE_GENERIC,
            secret_type=SecretsGroupSecretTypeChoices.TYPE_PASSWORD,
        )
        SecretsGroupAssociation.objects.create(
            secrets_group=cls.groups[2],
            secret=cls.secrets[2],
            access_type=SecretsGroupAccessTypeChoices.TYPE_HTTP,
            secret_type=SecretsGroupSecretTypeChoices.TYPE_PASSWORD,
        )

    def test_secret(self):
        filter_params = [
            {"secret_id": [self.secrets[0].pk, self.secrets[1].pk]},
            {"secret": [self.secrets[0].name, self.secrets[1].pk]},
        ]
        for params in filter_params:
            self.assertQuerysetEqualAndNotEmpty(
                self.filterset(params, self.queryset).qs, self.queryset.filter(secret__in=self.secrets[:2]).distinct()
            )

    def test_access_type(self):
        params = {"access_type": [SecretsGroupAccessTypeChoices.TYPE_GENERIC]}
        self.assertEqual(self.filterset(params, self.queryset).qs.count(), 2)

    def test_secret_type(self):
        params = {"secret_type": [SecretsGroupSecretTypeChoices.TYPE_PASSWORD]}
        self.assertEqual(self.filterset(params, self.queryset).qs.count(), 2)


class StatusTestCase(FilterTestCases.NameOnlyFilterTestCase):
    queryset = Status.objects.all()
    filterset = StatusFilterSet

    def test_content_types(self):
        ct = ContentType.objects.get_for_model(Device)
        status_count = self.queryset.filter(content_types=ct).count()
        params = {"content_types": ["dcim.device"]}
        self.assertEqual(self.filterset(params, self.queryset).qs.count(), status_count)

    def test_color(self):
        """Test the color search field."""
        params = {"color": [ColorChoices.COLOR_GREY]}
        self.assertQuerysetEqualAndNotEmpty(
            self.filterset(params, self.queryset).qs, Status.objects.filter(color=ColorChoices.COLOR_GREY)
        )

    def test_search(self):
        params = {"q": "active"}
        # TODO: Remove pylint disable after issue is resolved (see: https://github.com/PyCQA/pylint/issues/7381)
        # pylint: disable=unsupported-binary-operation
        q = Q(id__iexact="active") | Q(name__icontains="active")
        # pylint: enable=unsupported-binary-operation
        q |= Q(content_types__model__icontains="active")
        self.assertQuerysetEqualAndNotEmpty(
            self.filterset(params, self.queryset).qs,
            self.queryset.filter(q).distinct(),
        )
        value = self.queryset.first().pk
        params = {"q": value}
        self.assertQuerysetEqualAndNotEmpty(
            self.filterset(params, self.queryset).qs,
            self.queryset.filter(pk=value),
        )


class TagTestCase(FilterTestCases.NameSlugFilterTestCase):
    queryset = Tag.objects.all()
    filterset = TagFilterSet

    @classmethod
    def setUpTestData(cls):
        cls.tags = Tag.objects.all()

    def test_color(self):
        params = {"color": [self.tags[0].color, self.tags[1].color]}
        self.assertEqual(self.filterset(params, self.queryset).qs.count(), 2)

    def test_content_types(self):
        params = {"content_types": ["dcim.location"]}
        filtered_data = self.filterset(params, self.queryset).qs
        self.assertQuerysetEqual(filtered_data, Tag.objects.get_for_model(Location))
        self.assertEqual(filtered_data[0], Tag.objects.get_for_model(Location)[0])

    def test_search(self):
        params = {"q": self.tags[0].slug}
        self.assertEqual(self.filterset(params, self.queryset).qs.count(), 1)
        value = self.queryset.values_list("pk", flat=True)[0]
        params = {"q": value}
        self.assertEqual(self.filterset(params, self.queryset).qs.values_list("pk", flat=True)[0], value)


class WebhookTestCase(FilterTestCases.FilterTestCase):
    queryset = Webhook.objects.all()
    filterset = WebhookFilterSet

    @classmethod
    def setUpTestData(cls):
        webhooks = (
            Webhook(
                name="webhook-1",
                enabled=True,
                type_create=True,
                payload_url="http://test-url.com/test-1",
                http_content_type=HTTP_CONTENT_TYPE_JSON,
            ),
            Webhook(
                name="webhook-2",
                enabled=True,
                type_update=True,
                payload_url="http://test-url.com/test-2",
                http_content_type=HTTP_CONTENT_TYPE_JSON,
            ),
            Webhook(
                name="webhook-3",
                enabled=True,
                type_delete=True,
                payload_url="http://test-url.com/test-3",
                http_content_type=HTTP_CONTENT_TYPE_JSON,
            ),
        )
        obj_type = ContentType.objects.get_for_model(Location)
        for webhook in webhooks:
            webhook.save()
            webhook.content_types.set([obj_type])

    def test_name(self):
        params = {"name": ["webhook-1"]}
        self.assertEqual(self.filterset(params, self.queryset).qs.count(), 1)

    def test_create(self):
        params = {"type_create": True}
        self.assertEqual(self.filterset(params, self.queryset).qs.count(), 1)

    def test_update(self):
        params = {"type_update": True}
        self.assertEqual(self.filterset(params, self.queryset).qs.count(), 1)

    def test_delete(self):
        params = {"type_delete": True}
        self.assertEqual(self.filterset(params, self.queryset).qs.count(), 1)

    def test_enabled(self):
        params = {"enabled": True}
        self.assertEqual(self.filterset(params, self.queryset).qs.count(), 3)

    def test_search(self):
        params = {"q": "webhook"}
        self.assertEqual(self.filterset(params, self.queryset).qs.count(), 3)
        value = self.queryset.values_list("pk", flat=True)[0]
        params = {"q": value}
        self.assertEqual(self.filterset(params, self.queryset).qs.values_list("pk", flat=True)[0], value)


class RoleTestCase(FilterTestCases.NameOnlyFilterTestCase):
    queryset = Role.objects.all()
    filterset = RoleFilterSet

    def test_content_types(self):
        device_ct = ContentType.objects.get_for_model(Device)
        rack_ct = ContentType.objects.get_for_model(Rack)
        device_roles = self.queryset.filter(content_types=device_ct)
        params = {"content_types": ["dcim.device"]}
        self.assertQuerysetEqualAndNotEmpty(self.filterset(params, self.queryset).qs, device_roles)

        rack_roles = self.queryset.filter(content_types=rack_ct)
        params = {"content_types": ["dcim.rack"]}
        self.assertQuerysetEqualAndNotEmpty(self.filterset(params, self.queryset).qs, rack_roles)

    def test_color(self):
        """Test the color search field."""
        params = {"color": [ColorChoices.COLOR_AMBER]}
        self.assertQuerysetEqualAndNotEmpty(
            self.filterset(params, self.queryset).qs, Role.objects.filter(color=ColorChoices.COLOR_AMBER)
        )

    def test_weight(self):
        """Test the weight search field."""
        instance = self.queryset.filter(weight__isnull=False).first()
        params = {"weight": [instance.weight]}
        self.assertQuerysetEqualAndNotEmpty(
            self.filterset(params, self.queryset).qs, self.queryset.filter(weight=instance.weight)
        )

    def test_search(self):
        value = self.queryset.first().name
        params = {"q": value}
        self.assertQuerysetEqualAndNotEmpty(
            self.filterset(params, self.queryset).qs,
            self.queryset.filter(name=value).distinct(),
        )
        value = self.queryset.first().pk
        params = {"q": value}
        self.assertQuerysetEqualAndNotEmpty(
            self.filterset(params, self.queryset).qs,
            self.queryset.filter(pk=value),
        )<|MERGE_RESOLUTION|>--- conflicted
+++ resolved
@@ -1036,14 +1036,11 @@
         )
 
         location = Location.objects.first()
-<<<<<<< HEAD
         ipaddr_status = Status.objects.get_for_model(IPAddress).first()
-        ipaddress = IPAddress.objects.create(address="192.0.2.1/24", status=ipaddr_status)
-=======
+        prefix_status = Status.objects.get_for_model(Prefix).first()
         namespace = Namespace.objects.first()
-        Prefix.objects.create(prefix="192.0.2.0/24", namespace=namespace)
-        ipaddress = IPAddress.objects.create(address="192.0.2.1/24", namespace=namespace)
->>>>>>> 26ae57ab
+        Prefix.objects.create(prefix="192.0.2.0/24", namespace=namespace, status=prefix_status)
+        ipaddress = IPAddress.objects.create(address="192.0.2.1/24", namespace=namespace, status=ipaddr_status)
 
         ObjectChange.objects.create(
             user=users[0],

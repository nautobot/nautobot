import uuid

from django.contrib.auth import get_user_model
from django.contrib.contenttypes.models import ContentType

from nautobot.dcim.models import (
    Device,
    DeviceRole,
    DeviceType,
    Interface,
    Manufacturer,
    Platform,
    Rack,
    Region,
    Site,
)
from nautobot.extras.choices import (
    ObjectChangeActionChoices,
    SecretsGroupAccessTypeChoices,
    SecretsGroupSecretTypeChoices,
)
from nautobot.extras.constants import HTTP_CONTENT_TYPE_JSON
from nautobot.extras.filters import (
    ComputedFieldFilterSet,
    ConfigContextFilterSet,
    CustomLinkFilterSet,
    ExportTemplateFilterSet,
    GitRepositoryFilterSet,
    GraphQLQueryFilterSet,
    ImageAttachmentFilterSet,
    JobFilterSet,
    JobLogEntryFilterSet,
    ObjectChangeFilterSet,
    RelationshipAssociationFilterSet,
    RelationshipFilterSet,
    SecretFilterSet,
    SecretsGroupAssociationFilterSet,
    SecretsGroupFilterSet,
    StatusFilterSet,
    TagFilterSet,
    WebhookFilterSet,
)
from nautobot.extras.models import (
    ComputedField,
    ConfigContext,
    CustomLink,
    ExportTemplate,
    GitRepository,
    GraphQLQuery,
    ImageAttachment,
    Job,
    JobLogEntry,
    JobResult,
    ObjectChange,
    Relationship,
    RelationshipAssociation,
    Secret,
    SecretsGroup,
    SecretsGroupAssociation,
    Status,
    Tag,
    Webhook,
)
from nautobot.ipam.models import IPAddress, VLAN
from nautobot.tenancy.models import Tenant, TenantGroup
from nautobot.utilities.choices import ColorChoices
from nautobot.utilities.testing import FilterTestCases
from nautobot.virtualization.models import Cluster, ClusterGroup, ClusterType

# Use the proper swappable User model
User = get_user_model()


class ComputedFieldTestCase(FilterTestCases.FilterTestCase):
    queryset = ComputedField.objects.all()
    filterset = ComputedFieldFilterSet

    @classmethod
    def setUpTestData(cls):
        ComputedField.objects.create(
            content_type=ContentType.objects.get_for_model(Site),
            slug="computed_field_one",
            label="Computed Field One",
            template="{{ obj.name }} is the name of this site.",
            fallback_value="An error occurred while rendering this template.",
            weight=100,
        )
        # Field whose template will raise a TemplateError
        ComputedField.objects.create(
            content_type=ContentType.objects.get_for_model(Site),
            slug="bad_computed_field",
            label="Bad Computed Field",
            template="{{ something_that_throws_an_err | not_a_real_filter }} bad data",
            fallback_value="This template has errored",
            weight=100,
        )
        # Field whose template will raise a TypeError
        ComputedField.objects.create(
            content_type=ContentType.objects.get_for_model(Site),
            slug="worse_computed_field",
            label="Worse Computed Field",
            template="{{ obj.images | list }}",
            fallback_value="Another template error",
            weight=200,
        )
        ComputedField.objects.create(
            content_type=ContentType.objects.get_for_model(Device),
            slug="device_computed_field",
            label="Device Computed Field",
            template="Hello, world.",
            fallback_value="This template has errored",
            weight=100,
        )

    def test_slug(self):
        params = {"slug": ["device_computed_field", "worse_computed_field"]}
        self.assertEqual(self.filterset(params, self.queryset).qs.count(), 2)

    def test_content_type(self):
        params = {"content_type": "dcim.site"}
        self.assertEqual(self.filterset(params, self.queryset).qs.count(), 3)

    def test_template(self):
        params = {"template": ["Hello, world."]}
        self.assertEqual(self.filterset(params, self.queryset).qs.count(), 1)

    def test_fallback_value(self):
        params = {"fallback_value": ["This template has errored"]}
        self.assertEqual(self.filterset(params, self.queryset).qs.count(), 2)

    def test_weight(self):
        params = {"weight": [100]}
        self.assertEqual(self.filterset(params, self.queryset).qs.count(), 3)

    def test_search(self):
        # label
        params = {"q": "Field One"}
        self.assertEqual(self.filterset(params, self.queryset).qs.count(), 1)
        # content_type__app_label
        params = {"q": "dcim"}
        self.assertEqual(self.filterset(params, self.queryset).qs.count(), 4)
        # content_type__model
        params = {"q": "site"}
        self.assertEqual(self.filterset(params, self.queryset).qs.count(), 3)
        # template
        params = {"q": "hello"}
        self.assertEqual(self.filterset(params, self.queryset).qs.count(), 1)
        # fallback_value
        params = {"q": "has errored"}
        self.assertEqual(self.filterset(params, self.queryset).qs.count(), 2)


class ConfigContextTestCase(FilterTestCases.FilterTestCase):
    queryset = ConfigContext.objects.all()
    filterset = ConfigContextFilterSet

    @classmethod
    def setUpTestData(cls):

        regions = (
            Region.objects.create(name="Test Region 1", slug="test-region-1"),
            Region.objects.create(name="Test Region 2", slug="test-region-2"),
            Region.objects.create(name="Test Region 3", slug="test-region-3"),
        )

        sites = (
            Site.objects.create(name="Test Site 1", slug="test-site-1"),
            Site.objects.create(name="Test Site 2", slug="test-site-2"),
            Site.objects.create(name="Test Site 3", slug="test-site-3"),
        )

        device_roles = (
            DeviceRole.objects.create(name="Device Role 1", slug="device-role-1"),
            DeviceRole.objects.create(name="Device Role 2", slug="device-role-2"),
            DeviceRole.objects.create(name="Device Role 3", slug="device-role-3"),
        )

        manufacturer = Manufacturer.objects.create(name="Manufacturer 1", slug="manufacturer-1")

        device_types = (
            DeviceType.objects.create(model="Device Type 1", slug="device-type-1", manufacturer=manufacturer),
            DeviceType.objects.create(model="Device Type 2", slug="device-type-2", manufacturer=manufacturer),
            DeviceType.objects.create(model="Device Type 3", slug="device-type-3", manufacturer=manufacturer),
        )

        platforms = (
            Platform.objects.create(name="Platform 1", slug="platform-1"),
            Platform.objects.create(name="Platform 2", slug="platform-2"),
            Platform.objects.create(name="Platform 3", slug="platform-3"),
        )

        cluster_groups = (
            ClusterGroup.objects.create(name="Cluster Group 1", slug="cluster-group-1"),
            ClusterGroup.objects.create(name="Cluster Group 2", slug="cluster-group-2"),
            ClusterGroup.objects.create(name="Cluster Group 3", slug="cluster-group-3"),
        )

        cluster_type = ClusterType.objects.create(name="Cluster Type 1", slug="cluster-type-1")
        clusters = (
            Cluster.objects.create(name="Cluster 1", type=cluster_type),
            Cluster.objects.create(name="Cluster 2", type=cluster_type),
            Cluster.objects.create(name="Cluster 3", type=cluster_type),
        )

        tenant_groups = (
            TenantGroup.objects.create(name="Tenant Group 1", slug="tenant-group-1"),
            TenantGroup.objects.create(name="Tenant Group 2", slug="tenant-group-2"),
            TenantGroup.objects.create(name="Tenant Group 3", slug="tenant-group-3"),
        )

        tenants = (
            Tenant.objects.create(name="Tenant 1", slug="tenant-1"),
            Tenant.objects.create(name="Tenant 2", slug="tenant-2"),
            Tenant.objects.create(name="Tenant 3", slug="tenant-3"),
        )

        for i in range(0, 3):
            is_active = bool(i % 2)
            c = ConfigContext.objects.create(
                name="Config Context {}".format(i + 1),
                is_active=is_active,
                data='{"foo": 123}',
            )
            c.regions.set([regions[i]])
            c.sites.set([sites[i]])
            c.roles.set([device_roles[i]])
            c.device_types.set([device_types[i]])
            c.platforms.set([platforms[i]])
            c.cluster_groups.set([cluster_groups[i]])
            c.clusters.set([clusters[i]])
            c.tenant_groups.set([tenant_groups[i]])
            c.tenants.set([tenants[i]])

    def test_name(self):
        params = {"name": ["Config Context 1", "Config Context 2"]}
        self.assertEqual(self.filterset(params, self.queryset).qs.count(), 2)

    def test_is_active(self):
        params = {"is_active": True}
        self.assertEqual(self.filterset(params, self.queryset).qs.count(), 1)
        params = {"is_active": False}
        self.assertEqual(self.filterset(params, self.queryset).qs.count(), 2)

    def test_region(self):
        regions = Region.objects.all()[:2]
        params = {"region_id": [regions[0].pk, regions[1].pk]}
        self.assertEqual(self.filterset(params, self.queryset).qs.count(), 2)
        params = {"region": [regions[0].slug, regions[1].slug]}
        self.assertEqual(self.filterset(params, self.queryset).qs.count(), 2)

    def test_site(self):
        sites = Site.objects.all()[:2]
        params = {"site_id": [sites[0].pk, sites[1].pk]}
        self.assertEqual(self.filterset(params, self.queryset).qs.count(), 2)
        params = {"site": [sites[0].slug, sites[1].slug]}
        self.assertEqual(self.filterset(params, self.queryset).qs.count(), 2)

    def test_role(self):
        device_roles = DeviceRole.objects.all()[:2]
        params = {"role_id": [device_roles[0].pk, device_roles[1].pk]}
        self.assertEqual(self.filterset(params, self.queryset).qs.count(), 2)
        params = {"role": [device_roles[0].slug, device_roles[1].slug]}
        self.assertEqual(self.filterset(params, self.queryset).qs.count(), 2)

    def test_type(self):
        device_types = DeviceType.objects.all()[:2]
        params = {"device_type_id": [device_types[0].pk, device_types[1].pk]}
        self.assertEqual(self.filterset(params, self.queryset).qs.count(), 2)
        params = {"device_type": [device_types[0].slug, device_types[1].slug]}
        self.assertEqual(self.filterset(params, self.queryset).qs.count(), 2)

    def test_platform(self):
        platforms = Platform.objects.all()[:2]
        params = {"platform_id": [platforms[0].pk, platforms[1].pk]}
        self.assertEqual(self.filterset(params, self.queryset).qs.count(), 2)
        params = {"platform": [platforms[0].slug, platforms[1].slug]}
        self.assertEqual(self.filterset(params, self.queryset).qs.count(), 2)

    def test_cluster_group(self):
        cluster_groups = ClusterGroup.objects.all()[:2]
        params = {"cluster_group_id": [cluster_groups[0].pk, cluster_groups[1].pk]}
        self.assertEqual(self.filterset(params, self.queryset).qs.count(), 2)
        params = {"cluster_group": [cluster_groups[0].slug, cluster_groups[1].slug]}
        self.assertEqual(self.filterset(params, self.queryset).qs.count(), 2)

    def test_cluster(self):
        clusters = Cluster.objects.all()[:2]
        params = {"cluster_id": [clusters[0].pk, clusters[1].pk]}
        self.assertEqual(self.filterset(params, self.queryset).qs.count(), 2)

    def test_tenant_group(self):
        tenant_groups = TenantGroup.objects.all()[:2]
        params = {"tenant_group_id": [tenant_groups[0].pk, tenant_groups[1].pk]}
        self.assertEqual(self.filterset(params, self.queryset).qs.count(), 2)
        params = {"tenant_group": [tenant_groups[0].slug, tenant_groups[1].slug]}
        self.assertEqual(self.filterset(params, self.queryset).qs.count(), 2)

    def test_tenant_(self):
        tenants = Tenant.objects.all()[:2]
        params = {"tenant_id": [tenants[0].pk, tenants[1].pk]}
        self.assertEqual(self.filterset(params, self.queryset).qs.count(), 2)
        params = {"tenant": [tenants[0].slug, tenants[1].slug]}
        self.assertEqual(self.filterset(params, self.queryset).qs.count(), 2)

    def test_search(self):
        value = self.queryset.values_list("pk", flat=True)[0]
        params = {"q": value}
        self.assertEqual(self.filterset(params, self.queryset).qs.values_list("pk", flat=True)[0], value)


class CustomLinkTestCase(FilterTestCases.FilterTestCase):
    queryset = CustomLink.objects.all()
    filterset = CustomLinkFilterSet

    @classmethod
    def setUpTestData(cls):
        obj_type = ContentType.objects.get_for_model(Site)

        CustomLink.objects.create(
            content_type=obj_type,
            name="customlink-1",
            text="customlink text 1",
            target_url="http://customlink1.com",
            weight=100,
            button_class="default",
            new_window=False,
        )
        CustomLink.objects.create(
            content_type=obj_type,
            name="customlink-2",
            text="customlink text 2",
            target_url="http://customlink2.com",
            weight=100,
            button_class="default",
            new_window=False,
        )
        CustomLink.objects.create(
            content_type=obj_type,
            name="customlink-3",
            text="customlink text 3",
            target_url="http://customlink3.com",
            weight=100,
            button_class="default",
            new_window=False,
        )

    def test_name(self):
        params = {"name": ["customlink-1"]}
        self.assertEqual(self.filterset(params, self.queryset).qs.count(), 1)

    def test_target_url(self):
        params = {"target_url": ["http://customlink1.com"]}
        self.assertEqual(self.filterset(params, self.queryset).qs.count(), 1)

    def test_weight(self):
        params = {"weight": [100]}
        self.assertEqual(self.filterset(params, self.queryset).qs.count(), 3)

    def test_search(self):
        params = {"q": "customlink"}
        self.assertEqual(self.filterset(params, self.queryset).qs.count(), 3)


class ExportTemplateTestCase(FilterTestCases.FilterTestCase):
    queryset = ExportTemplate.objects.all()
    filterset = ExportTemplateFilterSet

    @classmethod
    def setUpTestData(cls):

        content_types = ContentType.objects.filter(model__in=["site", "rack", "device"])

        ExportTemplate.objects.create(
            name="Export Template 1",
            content_type=content_types[0],
            template_code="TESTING",
        )
        ExportTemplate.objects.create(
            name="Export Template 2",
            content_type=content_types[1],
            template_code="TESTING",
        )
        ExportTemplate.objects.create(
            name="Export Template 3",
            content_type=content_types[2],
            template_code="TESTING",
        )

    def test_name(self):
        params = {"name": ["Export Template 1", "Export Template 2"]}
        self.assertEqual(self.filterset(params, self.queryset).qs.count(), 2)

    def test_content_type(self):
        params = {"content_type": ContentType.objects.get(model="site").pk}
        self.assertEqual(self.filterset(params, self.queryset).qs.count(), 1)

    def test_search(self):
        params = {"q": "export"}
        self.assertEqual(self.filterset(params, self.queryset).qs.count(), 3)


class GitRepositoryTestCase(FilterTestCases.FilterTestCase):
    queryset = GitRepository.objects.all()
    filterset = GitRepositoryFilterSet

    @classmethod
    def setUpTestData(cls):
        # Create Three GitRepository records
        repos = (
            GitRepository(
                name="Repo 1",
                slug="repo-1",
                branch="main",
                provided_contents=[
                    "extras.configcontext",
                ],
                remote_url="https://example.com/repo1.git",
            ),
            GitRepository(
                name="Repo 2",
                slug="repo-2",
                branch="develop",
                provided_contents=[
                    "extras.configcontext",
                    "extras.job",
                ],
                remote_url="https://example.com/repo2.git",
            ),
            GitRepository(
                name="Repo 3",
                slug="repo-3",
                branch="next",
                provided_contents=[
                    "extras.configcontext",
                    "extras.job",
                    "extras.exporttemplate",
                ],
                remote_url="https://example.com/repo3.git",
            ),
        )
        for repo in repos:
            repo.save(trigger_resync=False)

    def test_id(self):
        params = {"id": self.queryset.values_list("pk", flat=True)[:2]}
        self.assertEqual(self.filterset(params, self.queryset).qs.count(), 2)

    def test_name(self):
        params = {"name": ["Repo 3", "Repo 2"]}
        self.assertEqual(self.filterset(params, self.queryset).qs.count(), 2)

    def test_remote_url(self):
        params = {"remote_url": ["https://example.com/repo1.git"]}
        self.assertEqual(self.filterset(params, self.queryset).qs.count(), 1)

    def test_branch(self):
        params = {"branch": ["main", "next"]}
        self.assertEqual(self.filterset(params, self.queryset).qs.count(), 2)

    def test_provided_contents(self):
        params = {"provided_contents": ["extras.exporttemplate"]}
        self.assertEqual(self.filterset(params, self.queryset).qs.count(), 1)
        params = {"provided_contents": ["extras.job"]}
        self.assertEqual(self.filterset(params, self.queryset).qs.count(), 2)


class GraphQLTestCase(FilterTestCases.NameSlugFilterTestCase):
    queryset = GraphQLQuery.objects.all()
    filterset = GraphQLQueryFilterSet

    @classmethod
    def setUpTestData(cls):
        graphqlqueries = (
            GraphQLQuery(
                name="graphql-query-1",
                slug="graphql-query-1",
                query="{ query: sites {name} }",
            ),
            GraphQLQuery(
                name="graphql-query-2",
                slug="graphql-query-2",
                query='{ devices(role: "edge") { id, name, device_role { name slug } } }',
            ),
            GraphQLQuery(
                name="graphql-query-3",
                slug="graphql-query-3",
                query="""
query ($device: String!) {
  devices(name: $device) {
    config_context
    name
    position
    serial
    primary_ip4 {
      id
      primary_ip4_for {
        id
        name
      }
    }
    tenant {
      name
    }
    tags {
      name
      slug
    }
    device_role {
      name
    }
    platform {
      name
      slug
      manufacturer {
        name
      }
      napalm_driver
    }
    site {
      name
      slug
      vlans {
        id
        name
        vid
      }
      vlan_groups {
        id
      }
    }
    interfaces {
      description
      mac_address
      enabled
      name
      ip_addresses {
        address
        tags {
          id
        }
      }
      connected_circuit_termination {
        circuit {
          cid
          commit_rate
          provider {
            name
          }
        }
      }
      tagged_vlans {
        id
      }
      untagged_vlan {
        id
      }
      cable {
        termination_a_type
        status {
          name
        }
        color
      }
      tagged_vlans {
        site {
          name
        }
        id
      }
      tags {
        id
      }
    }
  }
}""",
            ),
        )

        for query in graphqlqueries:
            query.clean()
            query.save()

    def test_query(self):
        params = {"query": ["sites"]}
        self.assertEqual(self.filterset(params, self.queryset).qs.count(), 3)


class ImageAttachmentTestCase(FilterTestCases.FilterTestCase):
    queryset = ImageAttachment.objects.all()
    filterset = ImageAttachmentFilterSet

    @classmethod
    def setUpTestData(cls):

        site_ct = ContentType.objects.get(app_label="dcim", model="site")
        rack_ct = ContentType.objects.get(app_label="dcim", model="rack")

        sites = (
            Site.objects.create(name="Site 1", slug="site-1"),
            Site.objects.create(name="Site 2", slug="site-2"),
        )

        racks = (
            Rack.objects.create(name="Rack 1", site=sites[0]),
            Rack.objects.create(name="Rack 2", site=sites[1]),
        )

        ImageAttachment.objects.create(
            content_type=site_ct,
            object_id=sites[0].pk,
            name="Image Attachment 1",
            image="http://example.com/image1.png",
            image_height=100,
            image_width=100,
        ),
        ImageAttachment.objects.create(
            content_type=site_ct,
            object_id=sites[1].pk,
            name="Image Attachment 2",
            image="http://example.com/image2.png",
            image_height=100,
            image_width=100,
        ),
        ImageAttachment.objects.create(
            content_type=rack_ct,
            object_id=racks[0].pk,
            name="Image Attachment 3",
            image="http://example.com/image3.png",
            image_height=100,
            image_width=100,
        ),
        ImageAttachment.objects.create(
            content_type=rack_ct,
            object_id=racks[1].pk,
            name="Image Attachment 4",
            image="http://example.com/image4.png",
            image_height=100,
            image_width=100,
        )

    def test_name(self):
        params = {"name": ["Image Attachment 1", "Image Attachment 2"]}
        self.assertEqual(self.filterset(params, self.queryset).qs.count(), 2)

    def test_content_type(self):
        params = {"content_type": "dcim.site"}
        self.assertEqual(self.filterset(params, self.queryset).qs.count(), 2)

    def test_content_type_id_and_object_id(self):
        params = {
            "content_type_id": ContentType.objects.get(app_label="dcim", model="site").pk,
            "object_id": [Site.objects.first().pk],
        }
        self.assertEqual(self.filterset(params, self.queryset).qs.count(), 1)


class JobFilterSetTestCase(FilterTestCases.NameSlugFilterTestCase):
    queryset = Job.objects.all()
    filterset = JobFilterSet

    def test_grouping(self):
        params = {"grouping": ["test_file_upload_pass", "test_file_upload_fail"]}
        self.assertEqual(self.filterset(params, self.queryset).qs.count(), 2)

    def test_installed(self):
        params = {"installed": True}
<<<<<<< HEAD
        # 33 local jobs and 4 plugin jobs
        self.assertEqual(self.filterset(params, self.queryset).qs.count(), 37)

    def test_enabled(self):
        params = {"enabled": False}
        # 33 local jobs and 4 plugin jobs
        self.assertEqual(self.filterset(params, self.queryset).qs.count(), 37)
=======
        # 32 local jobs and 3 plugin jobs
        self.assertEqual(self.filterset(params, self.queryset).qs.count(), 35)

    def test_enabled(self):
        params = {"enabled": False}
        # 32 local jobs and 3 plugin jobs
        self.assertEqual(self.filterset(params, self.queryset).qs.count(), 35)
>>>>>>> 61b2aa6f

    def test_commit_default(self):
        params = {"commit_default": False}
        self.assertEqual(self.filterset(params, self.queryset).qs.count(), 0)

    def test_hidden(self):
        params = {"hidden": True}
        self.assertEqual(self.filterset(params, self.queryset).qs.count(), 1)

    def test_read_only(self):
        params = {"read_only": True}
        self.assertEqual(self.filterset(params, self.queryset).qs.count(), 3)

    def test_approval_required(self):
        params = {"approval_required": True}
        self.assertEqual(self.filterset(params, self.queryset).qs.count(), 0)

    def test_search(self):
        params = {"q": "file"}
        self.assertEqual(self.filterset(params, self.queryset).qs.count(), 3)
        value = self.queryset.values_list("pk", flat=True)[0]
        params = {"q": value}
        self.assertEqual(self.filterset(params, self.queryset).qs.values_list("pk", flat=True)[0], value)

    def test_is_job_hook_receiver(self):
        params = {"is_job_hook_receiver": True}
        self.assertEqual(self.filterset(params, self.queryset).qs.count(), 3)


class JobLogEntryTestCase(FilterTestCases.FilterTestCase):
    queryset = JobLogEntry.objects.all()
    filterset = JobLogEntryFilterSet

    @classmethod
    def setUpTestData(cls):
        cls.job_result = JobResult.objects.create(
            name="test",
            job_id=uuid.uuid4(),
            obj_type=ContentType.objects.get_for_model(GitRepository),
        )

        for log_level in ("debug", "info", "success", "warning"):
            JobLogEntry.objects.create(
                log_level=log_level,
                grouping="run",
                job_result=cls.job_result,
                message=f"I am a {log_level} log.",
            )

    def test_log_level(self):
        params = {"log_level": "success"}
        self.assertEqual(self.filterset(params, self.queryset).qs.count(), 1)

    def test_grouping(self):
        params = {"grouping": ["run"]}
        self.assertEqual(self.filterset(params, self.queryset).qs.count(), 4)

    def test_message(self):
        params = {"message": ["I am a success log."]}
        self.assertEqual(self.filterset(params, self.queryset).qs.count(), 1)

    def test_search(self):
        params = {"q": "run"}
        self.assertEqual(self.filterset(params, self.queryset).qs.count(), 4)
        params = {"q": "warning log"}
        self.assertEqual(self.filterset(params, self.queryset).qs.count(), 1)
        params = {"q": "success"}
        self.assertEqual(self.filterset(params, self.queryset).qs.count(), 1)


class ObjectChangeTestCase(FilterTestCases.FilterTestCase):
    queryset = ObjectChange.objects.all()
    filterset = ObjectChangeFilterSet

    @classmethod
    def setUpTestData(cls):
        users = (
            User.objects.create(username="user1"),
            User.objects.create(username="user2"),
            User.objects.create(username="user3"),
        )

        site = Site.objects.create(name="Test Site 1", slug="test-site-1")
        ipaddress = IPAddress.objects.create(address="192.0.2.1/24")

        ObjectChange.objects.create(
            user=users[0],
            user_name=users[0].username,
            request_id=uuid.uuid4(),
            action=ObjectChangeActionChoices.ACTION_CREATE,
            changed_object=site,
            object_repr=str(site),
            object_data={"name": site.name, "slug": site.slug},
        )
        ObjectChange.objects.create(
            user=users[0],
            user_name=users[0].username,
            request_id=uuid.uuid4(),
            action=ObjectChangeActionChoices.ACTION_UPDATE,
            changed_object=site,
            object_repr=str(site),
            object_data={"name": site.name, "slug": site.slug},
        )
        ObjectChange.objects.create(
            user=users[1],
            user_name=users[1].username,
            request_id=uuid.uuid4(),
            action=ObjectChangeActionChoices.ACTION_DELETE,
            changed_object=site,
            object_repr=str(site),
            object_data={"name": site.name, "slug": site.slug},
        )
        ObjectChange.objects.create(
            user=users[1],
            user_name=users[1].username,
            request_id=uuid.uuid4(),
            action=ObjectChangeActionChoices.ACTION_CREATE,
            changed_object=ipaddress,
            object_repr=str(ipaddress),
            object_data={"address": str(ipaddress.address), "status": ipaddress.status},
        )
        ObjectChange.objects.create(
            user=users[2],
            user_name=users[2].username,
            request_id=uuid.uuid4(),
            action=ObjectChangeActionChoices.ACTION_UPDATE,
            changed_object=ipaddress,
            object_repr=str(ipaddress),
            object_data={"address": str(ipaddress.address), "status": ipaddress.status},
        )
        ObjectChange.objects.create(
            user=users[2],
            user_name=users[2].username,
            request_id=uuid.uuid4(),
            action=ObjectChangeActionChoices.ACTION_DELETE,
            changed_object=ipaddress,
            object_repr=str(ipaddress),
            object_data={"address": str(ipaddress.address), "status": ipaddress.status},
        )

    def test_user(self):
        params = {"user_id": User.objects.filter(username__in=["user1", "user2"]).values_list("pk", flat=True)}
        self.assertEqual(self.filterset(params, self.queryset).qs.count(), 4)
        params = {"user": ["user1", "user2"]}
        self.assertEqual(self.filterset(params, self.queryset).qs.count(), 4)

    def test_user_name(self):
        params = {"user_name": ["user1", "user2"]}
        self.assertEqual(self.filterset(params, self.queryset).qs.count(), 4)

    def test_changed_object_type(self):
        params = {"changed_object_type": "dcim.site"}
        self.assertEqual(self.filterset(params, self.queryset).qs.count(), 3)

    def test_changed_object_type_id(self):
        params = {"changed_object_type_id": ContentType.objects.get(app_label="dcim", model="site").pk}
        self.assertEqual(self.filterset(params, self.queryset).qs.count(), 3)

    def test_search(self):
        value = self.queryset.values_list("pk", flat=True)[0]
        params = {"q": value}
        self.assertEqual(self.filterset(params, self.queryset).qs.values_list("pk", flat=True)[0], value)


class RelationshipTestCase(FilterTestCases.NameSlugFilterTestCase):
    queryset = Relationship.objects.all()
    filterset = RelationshipFilterSet

    @classmethod
    def setUpTestData(cls):
        device_type = ContentType.objects.get_for_model(Device)
        interface_type = ContentType.objects.get_for_model(Interface)
        vlan_type = ContentType.objects.get_for_model(VLAN)

        Relationship(
            name="Device VLANs",
            slug="device-vlans",
            type="many-to-many",
            source_type=device_type,
            destination_type=vlan_type,
        ).validated_save()
        Relationship(
            name="Primary VLAN",
            slug="primary-vlan",
            type="one-to-many",
            source_type=vlan_type,
            destination_type=device_type,
        ).validated_save()
        Relationship(
            name="Primary Interface",
            slug="primary-interface",
            type="one-to-one",
            source_type=device_type,
            destination_type=interface_type,
        ).validated_save()

    def test_type(self):
        params = {"type": "one-to-many"}
        self.assertEqual(self.filterset(params, self.queryset).qs.count(), 1)

    def test_source_type(self):
        params = {"source_type": ["dcim.device"]}
        self.assertEqual(self.filterset(params, self.queryset).qs.count(), 2)

    def test_destination_type(self):
        params = {"destination_type": ["ipam.vlan", "dcim.interface"]}
        self.assertEqual(self.filterset(params, self.queryset).qs.count(), 2)


class RelationshipAssociationTestCase(FilterTestCases.FilterTestCase):
    queryset = RelationshipAssociation.objects.all()
    filterset = RelationshipAssociationFilterSet

    @classmethod
    def setUpTestData(cls):
        cls.device_type = ContentType.objects.get_for_model(Device)
        cls.vlan_type = ContentType.objects.get_for_model(VLAN)

        cls.relationships = (
            Relationship(
                name="Device VLANs",
                slug="device-vlans",
                type="many-to-many",
                source_type=cls.device_type,
                destination_type=cls.vlan_type,
            ),
            Relationship(
                name="Primary VLAN",
                slug="primary-vlan",
                type="one-to-many",
                source_type=cls.vlan_type,
                destination_type=cls.device_type,
            ),
        )
        for relationship in cls.relationships:
            relationship.validated_save()

        manufacturer = Manufacturer.objects.create(name="Manufacturer 1", slug="manufacturer-1")
        devicetype = DeviceType.objects.create(manufacturer=manufacturer, model="Device Type 1", slug="device-type-1")
        devicerole = DeviceRole.objects.create(name="Device Role 1", slug="device-role-1")
        site = Site.objects.create(name="Site 1", slug="site-1")
        cls.devices = (
            Device.objects.create(name="Device 1", device_type=devicetype, device_role=devicerole, site=site),
            Device.objects.create(name="Device 2", device_type=devicetype, device_role=devicerole, site=site),
        )
        cls.vlans = (
            VLAN.objects.create(vid=1, name="VLAN 1"),
            VLAN.objects.create(vid=2, name="VLAN 2"),
        )

        RelationshipAssociation(
            relationship=cls.relationships[0],
            source_type=cls.device_type,
            source_id=cls.devices[0].pk,
            destination_type=cls.vlan_type,
            destination_id=cls.vlans[0].pk,
        ).validated_save()
        RelationshipAssociation(
            relationship=cls.relationships[0],
            source_type=cls.device_type,
            source_id=cls.devices[1].pk,
            destination_type=cls.vlan_type,
            destination_id=cls.vlans[1].pk,
        ).validated_save()
        RelationshipAssociation(
            relationship=cls.relationships[1],
            source_type=cls.vlan_type,
            source_id=cls.vlans[0].pk,
            destination_type=cls.device_type,
            destination_id=cls.devices[0].pk,
        ).validated_save()
        RelationshipAssociation(
            relationship=cls.relationships[1],
            source_type=cls.vlan_type,
            source_id=cls.vlans[1].pk,
            destination_type=cls.device_type,
            destination_id=cls.devices[1].pk,
        ).validated_save()

    def test_relationship(self):
        params = {"relationship": [self.relationships[0].slug]}
        self.assertEqual(self.filterset(params, self.queryset).qs.count(), 2)

    def test_source_type(self):
        params = {"source_type": ["dcim.device", "dcim.interface"]}
        self.assertEqual(self.filterset(params, self.queryset).qs.count(), 2)

    def test_source_id(self):
        params = {"source_id": [self.devices[0].pk, self.devices[1].pk]}
        self.assertEqual(self.filterset(params, self.queryset).qs.count(), 2)

    def test_destination_type(self):
        params = {"destination_type": ["dcim.device", "dcim.interface"]}
        self.assertEqual(self.filterset(params, self.queryset).qs.count(), 2)

    def test_destination_id(self):
        params = {"destination_id": [self.devices[0].pk, self.devices[1].pk]}
        self.assertEqual(self.filterset(params, self.queryset).qs.count(), 2)


class SecretTestCase(FilterTestCases.NameSlugFilterTestCase):
    queryset = Secret.objects.all()
    filterset = SecretFilterSet

    @classmethod
    def setUpTestData(cls):
        secrets = (
            Secret(
                name="Secret 1",
                provider="environment-variable",
                parameters={"variable": "FILTER_TEST_1"},
            ),
            Secret(
                name="Secret 2",
                provider="environment-variable",
                parameters={"variable": "FILTER_TEST_2"},
            ),
            Secret(
                name="Secret 3",
                provider="text-file",
                parameters={"path": "/github-tokens/user/myusername.txt"},
            ),
        )

        for secret in secrets:
            secret.validated_save()

    def test_provider(self):
        params = {"provider": ["environment-variable"]}
        self.assertEqual(self.filterset(params, self.queryset).qs.count(), 2)

    def test_search(self):
        value = self.queryset.values_list("pk", flat=True)[0]
        params = {"q": value}
        self.assertEqual(self.filterset(params, self.queryset).qs.values_list("pk", flat=True)[0], value)


class SecretsGroupTestCase(FilterTestCases.NameSlugFilterTestCase):
    queryset = SecretsGroup.objects.all()
    filterset = SecretsGroupFilterSet

    @classmethod
    def setUpTestData(cls):
        SecretsGroup.objects.create(name="Group 1", slug="group-1")
        SecretsGroup.objects.create(name="Group 2", slug="group-2")
        SecretsGroup.objects.create(name="Group 3", slug="group-3")

    def test_search(self):
        value = self.queryset.values_list("pk", flat=True)[0]
        params = {"q": value}
        self.assertEqual(self.filterset(params, self.queryset).qs.values_list("pk", flat=True)[0], value)


class SecretsGroupAssociationTestCase(FilterTestCases.FilterTestCase):
    queryset = SecretsGroupAssociation.objects.all()
    filterset = SecretsGroupAssociationFilterSet

    @classmethod
    def setUpTestData(cls):
        cls.secrets = (
            Secret(
                name="Secret 1",
                provider="environment-variable",
                parameters={"variable": "FILTER_TEST_1"},
            ),
            Secret(
                name="Secret 2",
                provider="environment-variable",
                parameters={"variable": "FILTER_TEST_2"},
            ),
            Secret(
                name="Secret 3",
                provider="text-file",
                parameters={"path": "/github-tokens/user/myusername.txt"},
            ),
        )

        for secret in cls.secrets:
            secret.validated_save()

        cls.groups = (
            SecretsGroup.objects.create(name="Group 1", slug="group-1"),
            SecretsGroup.objects.create(name="Group 2", slug="group-2"),
            SecretsGroup.objects.create(name="Group 3", slug="group-3"),
        )

        SecretsGroupAssociation.objects.create(
            group=cls.groups[0],
            secret=cls.secrets[0],
            access_type=SecretsGroupAccessTypeChoices.TYPE_GENERIC,
            secret_type=SecretsGroupSecretTypeChoices.TYPE_USERNAME,
        )
        SecretsGroupAssociation.objects.create(
            group=cls.groups[1],
            secret=cls.secrets[1],
            access_type=SecretsGroupAccessTypeChoices.TYPE_GENERIC,
            secret_type=SecretsGroupSecretTypeChoices.TYPE_PASSWORD,
        )
        SecretsGroupAssociation.objects.create(
            group=cls.groups[2],
            secret=cls.secrets[2],
            access_type=SecretsGroupAccessTypeChoices.TYPE_HTTP,
            secret_type=SecretsGroupSecretTypeChoices.TYPE_PASSWORD,
        )

    def test_group(self):
        params = {"group_id": [self.groups[0].pk, self.groups[1].pk]}
        self.assertEqual(self.filterset(params, self.queryset).qs.count(), 2)
        params = {"group": [self.groups[0].slug, self.groups[1].slug]}
        self.assertEqual(self.filterset(params, self.queryset).qs.count(), 2)

    def test_secret(self):
        params = {"secret_id": [self.secrets[0].pk, self.secrets[1].pk]}
        self.assertEqual(self.filterset(params, self.queryset).qs.count(), 2)
        params = {"secret": [self.secrets[0].slug, self.secrets[1].slug]}
        self.assertEqual(self.filterset(params, self.queryset).qs.count(), 2)

    def test_access_type(self):
        params = {"access_type": [SecretsGroupAccessTypeChoices.TYPE_GENERIC]}
        self.assertEqual(self.filterset(params, self.queryset).qs.count(), 2)

    def test_secret_type(self):
        params = {"secret_type": [SecretsGroupSecretTypeChoices.TYPE_PASSWORD]}
        self.assertEqual(self.filterset(params, self.queryset).qs.count(), 2)


class StatusTestCase(FilterTestCases.NameSlugFilterTestCase):
    queryset = Status.objects.all()
    filterset = StatusFilterSet

    @classmethod
    def setUpTestData(cls):
        """
        Since many `Status` objects are created as part of data migrations, we're
        testing against those. If this seems magical, it's because they are
        imported from `ChoiceSet` enum objects.

        This method is defined just so it's clear that there is no need to
        create test data for this test case.

        See `extras.management.create_custom_statuses` for context.
        """

    def test_content_types(self):
        ct = ContentType.objects.get_for_model(Device)
        status_count = self.queryset.filter(content_types=ct).count()
        params = {"content_types": ["dcim.device"]}
        self.assertEqual(self.filterset(params, self.queryset).qs.count(), status_count)

    def test_color(self):
        """Test the color search field."""
        params = {"color": [ColorChoices.COLOR_GREY]}
        # This current expected count may change as more `Status` objects are
        # imported by way of `extras.management.create_custom_statuses`. If as
        # these objects are imported, and this test fails, this number will need
        # to be adjusted.
        expected_count = 4
        self.assertEqual(self.filterset(params, self.queryset).qs.count(), expected_count)

    def test_search(self):
        params = {"q": "active"}
        self.assertEqual(self.filterset(params, self.queryset).qs.count(), 1)
        value = self.queryset.values_list("pk", flat=True)[0]
        params = {"q": value}
        self.assertEqual(self.filterset(params, self.queryset).qs.values_list("pk", flat=True)[0], value)


class TagTestCase(FilterTestCases.NameSlugFilterTestCase):
    queryset = Tag.objects.all()
    filterset = TagFilterSet

    @classmethod
    def setUpTestData(cls):
        cls.tags = (
            Tag.objects.create(name="Tag 1", slug="tag-1", color="ff0000"),
            Tag.objects.create(name="Tag 2", slug="tag-2", color="00ff00"),
            Tag.objects.create(name="Tag 3", slug="tag-3", color="0000ff"),
        )
        cls.site_content_type = ContentType.objects.get_for_model(Site)
        cls.tags[0].content_types.add(cls.site_content_type)

        for tag in cls.tags[1:]:
            tag.content_types.add(ContentType.objects.get_for_model(Device))

    def test_color(self):
        params = {"color": ["ff0000", "00ff00"]}
        self.assertEqual(self.filterset(params, self.queryset).qs.count(), 2)

    def test_content_types(self):
        params = {"content_types": [f"{self.site_content_type.app_label}.{self.site_content_type.model}"]}
        filtered_data = self.filterset(params, self.queryset).qs
        self.assertEqual(filtered_data.count(), 1)
        self.assertEqual(filtered_data[0], self.tags[0])

    def test_search(self):
        params = {"q": "tag-1"}
        self.assertEqual(self.filterset(params, self.queryset).qs.count(), 1)
        value = self.queryset.values_list("pk", flat=True)[0]
        params = {"q": value}
        self.assertEqual(self.filterset(params, self.queryset).qs.values_list("pk", flat=True)[0], value)


class WebhookTestCase(FilterTestCases.FilterTestCase):
    queryset = Webhook.objects.all()
    filterset = WebhookFilterSet

    @classmethod
    def setUpTestData(cls):
        webhooks = (
            Webhook(
                name="webhook-1",
                enabled=True,
                type_create=True,
                payload_url="http://test-url.com/test-1",
                http_content_type=HTTP_CONTENT_TYPE_JSON,
            ),
            Webhook(
                name="webhook-2",
                enabled=True,
                type_update=True,
                payload_url="http://test-url.com/test-2",
                http_content_type=HTTP_CONTENT_TYPE_JSON,
            ),
            Webhook(
                name="webhook-3",
                enabled=True,
                type_delete=True,
                payload_url="http://test-url.com/test-3",
                http_content_type=HTTP_CONTENT_TYPE_JSON,
            ),
        )
        obj_type = ContentType.objects.get_for_model(Site)
        for webhook in webhooks:
            webhook.save()
            webhook.content_types.set([obj_type])

    def test_name(self):
        params = {"name": ["webhook-1"]}
        self.assertEqual(self.filterset(params, self.queryset).qs.count(), 1)

    def test_create(self):
        params = {"type_create": True}
        self.assertEqual(self.filterset(params, self.queryset).qs.count(), 1)

    def test_update(self):
        params = {"type_update": True}
        self.assertEqual(self.filterset(params, self.queryset).qs.count(), 1)

    def test_delete(self):
        params = {"type_delete": True}
        self.assertEqual(self.filterset(params, self.queryset).qs.count(), 1)

    def test_enabled(self):
        params = {"enabled": True}
        self.assertEqual(self.filterset(params, self.queryset).qs.count(), 3)

    def test_search(self):
        params = {"q": "webhook"}
        self.assertEqual(self.filterset(params, self.queryset).qs.count(), 3)
        value = self.queryset.values_list("pk", flat=True)[0]
        params = {"q": value}
        self.assertEqual(self.filterset(params, self.queryset).qs.values_list("pk", flat=True)[0], value)<|MERGE_RESOLUTION|>--- conflicted
+++ resolved
@@ -664,23 +664,13 @@
 
     def test_installed(self):
         params = {"installed": True}
-<<<<<<< HEAD
-        # 33 local jobs and 4 plugin jobs
-        self.assertEqual(self.filterset(params, self.queryset).qs.count(), 37)
+        # 34 local jobs and 4 plugin jobs
+        self.assertEqual(self.filterset(params, self.queryset).qs.count(), 38)
 
     def test_enabled(self):
         params = {"enabled": False}
-        # 33 local jobs and 4 plugin jobs
-        self.assertEqual(self.filterset(params, self.queryset).qs.count(), 37)
-=======
-        # 32 local jobs and 3 plugin jobs
-        self.assertEqual(self.filterset(params, self.queryset).qs.count(), 35)
-
-    def test_enabled(self):
-        params = {"enabled": False}
-        # 32 local jobs and 3 plugin jobs
-        self.assertEqual(self.filterset(params, self.queryset).qs.count(), 35)
->>>>>>> 61b2aa6f
+        # 34 local jobs and 4 plugin jobs
+        self.assertEqual(self.filterset(params, self.queryset).qs.count(), 38)
 
     def test_commit_default(self):
         params = {"commit_default": False}

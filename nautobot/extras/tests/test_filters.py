--- conflicted
+++ resolved
@@ -508,7 +508,7 @@
 
         params = {"pending_my_approvals": "false"}
         pending_qs = get_pending_approval_workflow_stages(test_user, self.queryset)
-        self.assertQuerysetEqualAndNotEmpty(
+        self.assertQuerySetEqualAndNotEmpty(
             self.filterset(params, self.queryset, request=request).qs,
             self.queryset.filter(approval_workflow_stage_responses__user=test_user).exclude(
                 id__in=pending_qs.values_list("id", flat=True)
@@ -523,7 +523,7 @@
                 approval_workflow_stage.state = ApprovalWorkflowStateChoices.PENDING
                 approval_workflow_stage.save()
 
-        self.assertQuerysetEqualAndNotEmpty(
+        self.assertQuerySetEqualAndNotEmpty(
             self.filterset(params, self.queryset, request=request).qs,
             get_pending_approval_workflow_stages(test_user, self.queryset),
             ordered=False,
@@ -1364,17 +1364,7 @@
             self.filterset(params, self.queryset).qs, self.queryset.filter(read_only=True)
         )
 
-<<<<<<< HEAD
-    def test_approval_required(self):
-        params = {"approval_required": True}
-        self.assertQuerySetEqualAndNotEmpty(
-            self.filterset(params, self.queryset).qs,
-            self.queryset.filter(approval_required=True),
-        )
-
-=======
     @tag("example_app")
->>>>>>> e3bebaf4
     def test_is_job_hook_receiver(self):
         params = {"is_job_hook_receiver": True}
         self.assertEqual(self.filterset(params, self.queryset).qs.count(), 4)
@@ -1759,13 +1749,8 @@
         )
 
     def test_changed_object_type_id(self):
-<<<<<<< HEAD
-        params = {"changed_object_type_id": ContentType.objects.get(app_label="dcim", model="location").pk}
+        params = {"changed_object_type_id": [ContentType.objects.get(app_label="dcim", model="location").pk]}
         self.assertQuerySetEqualAndNotEmpty(
-=======
-        params = {"changed_object_type_id": [ContentType.objects.get(app_label="dcim", model="location").pk]}
-        self.assertQuerysetEqualAndNotEmpty(
->>>>>>> e3bebaf4
             self.filterset(params, self.queryset).qs,
             self.queryset.filter(changed_object_type=ContentType.objects.get_for_model(Location)),
         )
@@ -1845,13 +1830,7 @@
             .order_by("metadata_type", "assigned_object_id")
         )
         params = {"assigned_object_type": [f"{ct_1.app_label}.{ct_1.model}"]}
-<<<<<<< HEAD
-        self.assertQuerySetEqualAndNotEmpty(self.filterset(params, self.queryset).qs, oms)
-        oms = self.queryset.filter(assigned_object_type=ct_2_pk).distinct()
-        params = {"assigned_object_type": [f"{ct_2.app_label}.{ct_2.model}"]}
-        self.assertQuerySetEqualAndNotEmpty(self.filterset(params, self.queryset).qs, oms)
-=======
-        self.assertQuerysetEqualAndNotEmpty(
+        self.assertQuerySetEqualAndNotEmpty(
             self.filterset(params, self.queryset).qs.order_by("metadata_type", "assigned_object_id"), oms
         )
         oms = (
@@ -1860,10 +1839,9 @@
             .order_by("metadata_type", "assigned_object_id")
         )
         params = {"assigned_object_type": [f"{ct_2.app_label}.{ct_2.model}"]}
-        self.assertQuerysetEqualAndNotEmpty(
+        self.assertQuerySetEqualAndNotEmpty(
             self.filterset(params, self.queryset).qs.order_by("metadata_type", "assigned_object_id"), oms
         )
->>>>>>> e3bebaf4
 
 
 class RelationshipTestCase(FilterTestCases.FilterTestCase):

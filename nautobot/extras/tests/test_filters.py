--- conflicted
+++ resolved
@@ -196,29 +196,6 @@
     def setUpTestData(cls):
         obj_type = ContentType.objects.get_for_model(Site)
 
-<<<<<<< HEAD
-        Relationship(
-            name="Device VLANs",
-            slug="device-vlans",
-            type="many-to-many",
-            source_type=device_type,
-            destination_type=vlan_type,
-        ).validated_save()
-        Relationship(
-            name="Primary VLAN",
-            slug="primary-vlan",
-            type="one-to-many",
-            source_type=vlan_type,
-            destination_type=device_type,
-        ).validated_save()
-        Relationship(
-            name="Primary Interface",
-            slug="primary-interface",
-            type="one-to-one",
-            source_type=device_type,
-            destination_type=interface_type,
-        ).validated_save()
-=======
         CustomLink.objects.create(
             content_type=obj_type,
             name="customlink-1",
@@ -288,7 +265,6 @@
             content_type=content_types[2],
             template_code="TESTING",
         )
->>>>>>> 89ebd05a
 
     def test_id(self):
         params = {"id": self.queryset.values_list("pk", flat=True)[:2]}
@@ -313,25 +289,6 @@
 
     @classmethod
     def setUpTestData(cls):
-<<<<<<< HEAD
-        cls.device_type = ContentType.objects.get_for_model(Device)
-        cls.vlan_type = ContentType.objects.get_for_model(VLAN)
-
-        cls.relationships = (
-            Relationship(
-                name="Device VLANs",
-                slug="device-vlans",
-                type="many-to-many",
-                source_type=cls.device_type,
-                destination_type=cls.vlan_type,
-            ),
-            Relationship(
-                name="Primary VLAN",
-                slug="primary-vlan",
-                type="one-to-many",
-                source_type=cls.vlan_type,
-                destination_type=cls.device_type,
-=======
         graphqlqueries = (
             GraphQLQuery(
                 name="graphql-query-1",
@@ -435,59 +392,12 @@
     }
   }
 }""",
->>>>>>> 89ebd05a
             ),
         )
-        for relationship in cls.relationships:
-            relationship.validated_save()
-
-<<<<<<< HEAD
-        manufacturer = Manufacturer.objects.create(name="Manufacturer 1", slug="manufacturer-1")
-        devicetype = DeviceType.objects.create(manufacturer=manufacturer, model="Device Type 1", slug="device-type-1")
-        devicerole = DeviceRole.objects.create(name="Device Role 1", slug="device-role-1")
-        site = Site.objects.create(name="Site 1", slug="site-1")
-        cls.devices = (
-            Device.objects.create(name="Device 1", device_type=devicetype, device_role=devicerole, site=site),
-            Device.objects.create(name="Device 2", device_type=devicetype, device_role=devicerole, site=site),
-        )
-        cls.vlans = (
-            VLAN.objects.create(vid=1, name="VLAN 1"),
-            VLAN.objects.create(vid=2, name="VLAN 2"),
-        )
-
-        RelationshipAssociation(
-            relationship=cls.relationships[0],
-            source_type=cls.device_type,
-            source_id=cls.devices[0].pk,
-            destination_type=cls.vlan_type,
-            destination_id=cls.vlans[0].pk,
-        ).validated_save()
-        RelationshipAssociation(
-            relationship=cls.relationships[0],
-            source_type=cls.device_type,
-            source_id=cls.devices[1].pk,
-            destination_type=cls.vlan_type,
-            destination_id=cls.vlans[1].pk,
-        ).validated_save()
-        RelationshipAssociation(
-            relationship=cls.relationships[1],
-            source_type=cls.vlan_type,
-            source_id=cls.vlans[0].pk,
-            destination_type=cls.device_type,
-            destination_id=cls.devices[0].pk,
-        ).validated_save()
-        RelationshipAssociation(
-            relationship=cls.relationships[1],
-            source_type=cls.vlan_type,
-            source_id=cls.vlans[1].pk,
-            destination_type=cls.device_type,
-            destination_id=cls.devices[1].pk,
-        ).validated_save()
-=======
+
         for query in graphqlqueries:
             query.clean()
             query.save()
->>>>>>> 89ebd05a
 
     def test_name(self):
         params = {"name": ["graphql-query-1"]}
@@ -678,27 +588,27 @@
         interface_type = ContentType.objects.get_for_model(Interface)
         vlan_type = ContentType.objects.get_for_model(VLAN)
 
-        Relationship.objects.create(
+        Relationship(
             name="Device VLANs",
             slug="device-vlans",
             type="many-to-many",
             source_type=device_type,
             destination_type=vlan_type,
-        )
-        Relationship.objects.create(
+        ).validated_save()
+        Relationship(
             name="Primary VLAN",
             slug="primary-vlan",
             type="one-to-many",
             source_type=vlan_type,
             destination_type=device_type,
-        )
-        Relationship.objects.create(
+        ).validated_save()
+        Relationship(
             name="Primary Interface",
             slug="primary-interface",
             type="one-to-one",
             source_type=device_type,
             destination_type=interface_type,
-        )
+        ).validated_save()
 
     def test_id(self):
         params = {"id": self.queryset.values_list("pk", flat=True)[:2]}
@@ -731,14 +641,14 @@
         cls.vlan_type = ContentType.objects.get_for_model(VLAN)
 
         cls.relationships = (
-            Relationship.objects.create(
+            Relationship(
                 name="Device VLANs",
                 slug="device-vlans",
                 type="many-to-many",
                 source_type=cls.device_type,
                 destination_type=cls.vlan_type,
             ),
-            Relationship.objects.create(
+            Relationship(
                 name="Primary VLAN",
                 slug="primary-vlan",
                 type="one-to-many",
@@ -746,6 +656,8 @@
                 destination_type=cls.device_type,
             ),
         )
+        for relationship in cls.relationships:
+            relationship.validated_save()
 
         manufacturer = Manufacturer.objects.create(name="Manufacturer 1", slug="manufacturer-1")
         devicetype = DeviceType.objects.create(manufacturer=manufacturer, model="Device Type 1", slug="device-type-1")
@@ -760,34 +672,34 @@
             VLAN.objects.create(vid=2, name="VLAN 2"),
         )
 
-        RelationshipAssociation.objects.create(
+        RelationshipAssociation(
             relationship=cls.relationships[0],
             source_type=cls.device_type,
             source_id=cls.devices[0].pk,
             destination_type=cls.vlan_type,
             destination_id=cls.vlans[0].pk,
-        )
-        RelationshipAssociation.objects.create(
+        ).validated_save()
+        RelationshipAssociation(
             relationship=cls.relationships[0],
             source_type=cls.device_type,
             source_id=cls.devices[1].pk,
             destination_type=cls.vlan_type,
             destination_id=cls.vlans[1].pk,
-        )
-        RelationshipAssociation.objects.create(
+        ).validated_save()
+        RelationshipAssociation(
             relationship=cls.relationships[1],
             source_type=cls.vlan_type,
             source_id=cls.vlans[0].pk,
             destination_type=cls.device_type,
             destination_id=cls.devices[0].pk,
-        )
-        RelationshipAssociation.objects.create(
+        ).validated_save()
+        RelationshipAssociation(
             relationship=cls.relationships[1],
             source_type=cls.vlan_type,
             source_id=cls.vlans[1].pk,
             destination_type=cls.device_type,
             destination_id=cls.devices[1].pk,
-        )
+        ).validated_save()
 
     def test_id(self):
         params = {"id": self.queryset.values_list("pk", flat=True)[:2]}

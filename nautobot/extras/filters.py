--- conflicted
+++ resolved
@@ -666,16 +666,30 @@
         fields = ["id", "relationship", "source_type", "source_id", "destination_type", "destination_id"]
 
 
-<<<<<<< HEAD
+class GraphQLQueryFilterSet(BaseFilterSet):
+    q = django_filters.CharFilter(
+        method="search",
+        label="Search",
+    )
+
+    class Meta:
+        model = GraphQLQuery
+        fields = (
+            "name",
+            "slug",
+        )
+
+    def search(self, queryset, name, value):
+        if not value.strip():
+            return queryset
+        return queryset.filter(Q(name__icontains=value) | Q(slug__icontains=value) | Q(query__icontains=value))
+
+
 class ComputedFieldFilterSet(BaseFilterSet):
-=======
-class GraphQLQueryFilterSet(BaseFilterSet):
->>>>>>> 188668ad
-    q = django_filters.CharFilter(
-        method="search",
-        label="Search",
-    )
-<<<<<<< HEAD
+    q = django_filters.CharFilter(
+        method="search",
+        label="Search",
+    )
     content_type = ContentTypeFilter()
 
     class Meta:
@@ -686,27 +700,15 @@
             "template",
             "fallback_value",
             "weight",
-=======
-
-    class Meta:
-        model = GraphQLQuery
-        fields = (
-            "name",
-            "slug",
->>>>>>> 188668ad
         )
 
     def search(self, queryset, name, value):
         if not value.strip():
             return queryset
-<<<<<<< HEAD
         return queryset.filter(
             Q(name__icontains=value)
             | Q(target_url__icontains=value)
             | Q(text__icontains=value)
             | Q(content_type__app_label__icontains=value)
             | Q(content_type__model__icontains=value)
-        )
-=======
-        return queryset.filter(Q(name__icontains=value) | Q(slug__icontains=value) | Q(query__icontains=value))
->>>>>>> 188668ad
+        )
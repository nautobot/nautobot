import django_filters
from django.contrib.auth.models import User
from django.contrib.contenttypes.models import ContentType
from django.db.models import Q
from django.forms import DateField, IntegerField, NullBooleanField

from nautobot.dcim.models import DeviceRole, Platform, Region, Site
from nautobot.extras.utils import FeatureQuery
from nautobot.tenancy.models import Tenant, TenantGroup
from nautobot.utilities.filters import (
    BaseFilterSet,
    ContentTypeFilter,
    ContentTypeMultipleChoiceFilter,
    TagFilter,
)
from nautobot.virtualization.models import Cluster, ClusterGroup
from .choices import *
from .models import (
    ConfigContext,
    CustomField,
    CustomLink,
    ExportTemplate,
    GitRepository,
    GraphqlQuery,
    ImageAttachment,
    JobResult,
    ObjectChange,
    Relationship,
    RelationshipAssociation,
    Status,
    Tag,
    Webhook,
)


__all__ = (
    "ConfigContextFilterSet",
    "ContentTypeFilterSet",
    "CreatedUpdatedFilterSet",
    "CustomFieldFilter",
    "CustomFieldModelFilterSet",
    "CustomLinkFilterSet",
    "ExportTemplateFilterSet",
    "GitRepositoryFilterSet",
    "ImageAttachmentFilterSet",
    "JobResultFilterSet",
    "LocalConfigContextFilterSet",
    "ObjectChangeFilterSet",
    "RelationshipFilterSet",
    "RelationshipAssociationFilterSet",
    "StatusFilter",
    "StatusFilterSet",
    "StatusModelFilterSetMixin",
    "TagFilterSet",
    "WebhookFilterSet",
)

EXACT_FILTER_TYPES = (
    CustomFieldTypeChoices.TYPE_BOOLEAN,
    CustomFieldTypeChoices.TYPE_DATE,
    CustomFieldTypeChoices.TYPE_INTEGER,
    CustomFieldTypeChoices.TYPE_SELECT,
)


class CustomFieldFilter(django_filters.Filter):
    """
    Filter objects by the presence of a CustomFieldValue. The filter's name is used as the CustomField name.
    """

    def __init__(self, custom_field, *args, **kwargs):
        self.custom_field = custom_field

        if custom_field.type == CustomFieldTypeChoices.TYPE_INTEGER:
            self.field_class = IntegerField
        elif custom_field.type == CustomFieldTypeChoices.TYPE_BOOLEAN:
            self.field_class = NullBooleanField
        elif custom_field.type == CustomFieldTypeChoices.TYPE_DATE:
            self.field_class = DateField

        super().__init__(*args, **kwargs)

        self.field_name = f"custom_field_data__{self.field_name}"

        if custom_field.type not in EXACT_FILTER_TYPES:
            if custom_field.filter_logic == CustomFieldFilterLogicChoices.FILTER_LOOSE:
                self.lookup_expr = "icontains"


class CustomFieldModelFilterSet(django_filters.FilterSet):
    """
    Dynamically add a Filter for each CustomField applicable to the parent model.
    """

    def __init__(self, *args, **kwargs):
        super().__init__(*args, **kwargs)

        custom_fields = CustomField.objects.filter(
            content_types=ContentType.objects.get_for_model(self._meta.model)
        ).exclude(filter_logic=CustomFieldFilterLogicChoices.FILTER_DISABLED)
        for cf in custom_fields:
            self.filters["cf_{}".format(cf.name)] = CustomFieldFilter(field_name=cf.name, custom_field=cf)


class CustomFieldFilterSet(django_filters.FilterSet):
    class Meta:
        model = CustomField
        fields = ["id", "content_types", "name", "required", "filter_logic", "weight"]


class ExportTemplateFilterSet(BaseFilterSet):
    q = django_filters.CharFilter(
        method="search",
        label="Search",
    )
    owner_content_type = ContentTypeFilter()

    class Meta:
        model = ExportTemplate
        fields = ["id", "content_type", "owner_content_type", "owner_object_id", "name"]

    def search(self, queryset, name, value):
        if not value.strip():
            return queryset
        return queryset.filter(
            Q(name__icontains=value)
            | Q(owner_content_type__app_label__icontains=value)
            | Q(owner_content_type__model__icontains=value)
            | Q(content_type__app_label__icontains=value)
            | Q(content_type__model__icontains=value)
            | Q(description__icontains=value)
        )


class ImageAttachmentFilterSet(BaseFilterSet):
    content_type = ContentTypeFilter()

    class Meta:
        model = ImageAttachment
        fields = ["id", "content_type_id", "object_id", "name"]


class ConfigContextFilterSet(BaseFilterSet):
    q = django_filters.CharFilter(
        method="search",
        label="Search",
    )
    owner_content_type = ContentTypeFilter()
    region_id = django_filters.ModelMultipleChoiceFilter(
        field_name="regions",
        queryset=Region.objects.all(),
        label="Region",
    )
    region = django_filters.ModelMultipleChoiceFilter(
        field_name="regions__slug",
        queryset=Region.objects.all(),
        to_field_name="slug",
        label="Region (slug)",
    )
    site_id = django_filters.ModelMultipleChoiceFilter(
        field_name="sites",
        queryset=Site.objects.all(),
        label="Site",
    )
    site = django_filters.ModelMultipleChoiceFilter(
        field_name="sites__slug",
        queryset=Site.objects.all(),
        to_field_name="slug",
        label="Site (slug)",
    )
    role_id = django_filters.ModelMultipleChoiceFilter(
        field_name="roles",
        queryset=DeviceRole.objects.all(),
        label="Role",
    )
    role = django_filters.ModelMultipleChoiceFilter(
        field_name="roles__slug",
        queryset=DeviceRole.objects.all(),
        to_field_name="slug",
        label="Role (slug)",
    )
    platform_id = django_filters.ModelMultipleChoiceFilter(
        field_name="platforms",
        queryset=Platform.objects.all(),
        label="Platform",
    )
    platform = django_filters.ModelMultipleChoiceFilter(
        field_name="platforms__slug",
        queryset=Platform.objects.all(),
        to_field_name="slug",
        label="Platform (slug)",
    )
    cluster_group_id = django_filters.ModelMultipleChoiceFilter(
        field_name="cluster_groups",
        queryset=ClusterGroup.objects.all(),
        label="Cluster group",
    )
    cluster_group = django_filters.ModelMultipleChoiceFilter(
        field_name="cluster_groups__slug",
        queryset=ClusterGroup.objects.all(),
        to_field_name="slug",
        label="Cluster group (slug)",
    )
    cluster_id = django_filters.ModelMultipleChoiceFilter(
        field_name="clusters",
        queryset=Cluster.objects.all(),
        label="Cluster",
    )
    tenant_group_id = django_filters.ModelMultipleChoiceFilter(
        field_name="tenant_groups",
        queryset=TenantGroup.objects.all(),
        label="Tenant group",
    )
    tenant_group = django_filters.ModelMultipleChoiceFilter(
        field_name="tenant_groups__slug",
        queryset=TenantGroup.objects.all(),
        to_field_name="slug",
        label="Tenant group (slug)",
    )
    tenant_id = django_filters.ModelMultipleChoiceFilter(
        field_name="tenants",
        queryset=Tenant.objects.all(),
        label="Tenant",
    )
    tenant = django_filters.ModelMultipleChoiceFilter(
        field_name="tenants__slug",
        queryset=Tenant.objects.all(),
        to_field_name="slug",
        label="Tenant (slug)",
    )
    tag = django_filters.ModelMultipleChoiceFilter(
        field_name="tags__slug",
        queryset=Tag.objects.all(),
        to_field_name="slug",
        label="Tag (slug)",
    )

    class Meta:
        model = ConfigContext
        fields = ["id", "name", "is_active", "owner_content_type", "owner_object_id"]

    def search(self, queryset, name, value):
        if not value.strip():
            return queryset
        return queryset.filter(Q(name__icontains=value) | Q(description__icontains=value) | Q(data__icontains=value))


#
# Filter for Local Config Context Data
#


class LocalConfigContextFilterSet(django_filters.FilterSet):
    local_context_data = django_filters.BooleanFilter(
        method="_local_context_data",
        label="Has local config context data",
    )

    def _local_context_data(self, queryset, name, value):
        return queryset.exclude(local_context_data__isnull=value)


class ObjectChangeFilterSet(BaseFilterSet):
    q = django_filters.CharFilter(
        method="search",
        label="Search",
    )
    time = django_filters.DateTimeFromToRangeFilter()
    changed_object_type = ContentTypeFilter()
    user_id = django_filters.ModelMultipleChoiceFilter(
        queryset=User.objects.all(),
        label="User (ID)",
    )
    user = django_filters.ModelMultipleChoiceFilter(
        field_name="user__username",
        queryset=User.objects.all(),
        to_field_name="username",
        label="User name",
    )

    class Meta:
        model = ObjectChange
        fields = [
            "id",
            "user",
            "user_name",
            "request_id",
            "action",
            "changed_object_type_id",
            "changed_object_id",
            "object_repr",
        ]

    def search(self, queryset, name, value):
        if not value.strip():
            return queryset
        return queryset.filter(Q(user_name__icontains=value) | Q(object_repr__icontains=value))


class CreatedUpdatedFilterSet(django_filters.FilterSet):
    created = django_filters.DateFilter()
    created__gte = django_filters.DateFilter(field_name="created", lookup_expr="gte")
    created__lte = django_filters.DateFilter(field_name="created", lookup_expr="lte")
    last_updated = django_filters.DateTimeFilter()
    last_updated__gte = django_filters.DateTimeFilter(field_name="last_updated", lookup_expr="gte")
    last_updated__lte = django_filters.DateTimeFilter(field_name="last_updated", lookup_expr="lte")


#
# Job Results
#


class JobResultFilterSet(BaseFilterSet):
    q = django_filters.CharFilter(
        method="search",
        label="Search",
    )
    obj_type = ContentTypeFilter()
    created = django_filters.DateTimeFilter()
    completed = django_filters.DateTimeFilter()
    status = django_filters.MultipleChoiceFilter(choices=JobResultStatusChoices, null_value=None)

    class Meta:
        model = JobResult
        fields = ["id", "created", "completed", "status", "user", "obj_type", "name"]

    def search(self, queryset, name, value):
        if not value.strip():
            return queryset
        return queryset.filter(Q(name__icontains=value) | Q(user__username__icontains=value))


#
# ContentTypes
#


class ContentTypeFilterSet(django_filters.FilterSet):
    class Meta:
        model = ContentType
        fields = ["id", "app_label", "model"]


#
# Tags
#


class TagFilterSet(BaseFilterSet, CreatedUpdatedFilterSet, CustomFieldFilterSet):
    q = django_filters.CharFilter(
        method="search",
        label="Search",
    )

    class Meta:
        model = Tag
        fields = ["id", "name", "slug", "color"]

    def search(self, queryset, name, value):
        if not value.strip():
            return queryset
        return queryset.filter(Q(name__icontains=value) | Q(slug__icontains=value))


#
# Datasources
#


class GitRepositoryFilterSet(BaseFilterSet, CreatedUpdatedFilterSet, CustomFieldFilterSet):
    q = django_filters.CharFilter(
        method="search",
        label="Search",
    )
    tag = TagFilter()

    class Meta:
        model = GitRepository
        fields = ["id", "name", "slug", "remote_url", "branch"]

    def search(self, queryset, name, value):
        if not value.strip():
            return queryset
        qs_filter = Q(name__icontains=value) | Q(remote_url__icontains=value) | Q(branch__icontains=value)
        try:
            qs_filter |= Q(asn=int(value.strip()))
        except ValueError:
            pass
        return queryset.filter(qs_filter)


#
# Custom Links
#


class CustomLinkFilterSet(BaseFilterSet):
    q = django_filters.CharFilter(
        method="search",
        label="Search",
    )
    content_type = ContentTypeFilter()

    class Meta:
        model = CustomLink
        fields = (
            "content_type",
            "name",
            "text",
            "target_url",
            "weight",
            "group_name",
            "button_class",
            "new_window",
        )

    def search(self, queryset, name, value):
        if not value.strip():
            return queryset
        return queryset.filter(
            Q(name__icontains=value)
            | Q(target_url__icontains=value)
            | Q(text__icontains=value)
            | Q(content_type__app_label__icontains=value)
            | Q(content_type__model__icontains=value)
        )


#
# Webhooks
#


class WebhookFilterSet(BaseFilterSet):
    q = django_filters.CharFilter(
        method="search",
        label="Search",
    )
    content_types = ContentTypeMultipleChoiceFilter(
        choices=FeatureQuery("webhooks").get_choices,
    )

    class Meta:
        model = Webhook
        fields = [
            "name",
            "payload_url",
            "enabled",
            "content_types",
            "type_create",
            "type_update",
            "type_delete",
        ]

    def search(self, queryset, name, value):
        if not value.strip():
            return queryset
        return queryset.filter(
            Q(name__icontains=value)
            | Q(payload_url__icontains=value)
            | Q(additional_headers__icontains=value)
            | Q(body_template__icontains=value)
        )


#
# Statuses
#


class StatusFilter(django_filters.ModelMultipleChoiceFilter):
    """
    Filter field used for filtering Status fields.

    Explicitly sets `to_field_name='value'` and dynamically sets queryset to
    retrieve choices for the corresponding model & field name bound to the
    filterset.
    """

    def __init__(self, *args, **kwargs):
        kwargs["to_field_name"] = "slug"
        super().__init__(*args, **kwargs)

    def get_queryset(self, request):
        self.queryset = Status.objects.all()
        return super().get_queryset(request)

    def get_filter_predicate(self, value):
        """Always use the field's name and the `to_field_name` attribute as predicate."""
        # e.g. `status__slug`
        to_field_name = self.field.to_field_name
        name = f"{self.field_name}__{to_field_name}"
        return {name: getattr(value, to_field_name)}


class StatusFilterSet(BaseFilterSet, CreatedUpdatedFilterSet, CustomFieldFilterSet):
    """API filter for filtering custom status object fields."""

    q = django_filters.CharFilter(
        method="search",
        label="Search",
    )
    content_types = ContentTypeMultipleChoiceFilter(
        choices=FeatureQuery("statuses").get_choices,
    )

    class Meta:
        model = Status
        fields = [
            "id",
            "content_types",
            "color",
            "name",
            "slug",
            "created",
            "last_updated",
        ]

    def search(self, queryset, name, value):
        if not value.strip():
            return queryset
        return queryset.filter(
            Q(name__icontains=value) | Q(slug__icontains=value) | Q(content_types__model__icontains=value)
        ).distinct()


class StatusModelFilterSetMixin(django_filters.FilterSet):
    """
    Mixin to add a `status` filter field to a FilterSet.
    """

    status = StatusFilter()


#
# Relationship
#


class RelationshipFilterSet(BaseFilterSet):

    source_type = ContentTypeMultipleChoiceFilter(choices=FeatureQuery("relationships").get_choices, conjoined=False)
    destination_type = ContentTypeMultipleChoiceFilter(
        choices=FeatureQuery("relationships").get_choices, conjoined=False
    )

    class Meta:
        model = Relationship
        fields = ["id", "name", "type", "source_type", "destination_type"]


class RelationshipAssociationFilterSet(BaseFilterSet):

    relationship = django_filters.ModelMultipleChoiceFilter(
        field_name="relationship__slug",
        queryset=Relationship.objects.all(),
        to_field_name="slug",
        label="Relationship (slug)",
    )
    source_type = ContentTypeMultipleChoiceFilter(choices=FeatureQuery("relationships").get_choices, conjoined=False)
    destination_type = ContentTypeMultipleChoiceFilter(
        choices=FeatureQuery("relationships").get_choices, conjoined=False
    )

    class Meta:
        model = RelationshipAssociation
<<<<<<< HEAD
        fields = ["source_type", "source_id", "destination_type", "destination_id"]


class GraphqlQueryFilterSet(BaseFilterSet):
    q = django_filters.CharFilter(
        method="search",
        label="Search",
    )

    class Meta:
        model = GraphqlQuery
        fields = (
            "name",
            "slug",
        )

    def search(self, queryset, name, value):
        if not value.strip():
            return queryset
        return queryset.filter(Q(name__icontains=value) | Q(slug__icontains=value))
=======
        fields = ["id", "relationship", "source_type", "source_id", "destination_type", "destination_id"]
>>>>>>> f5cf4a29
<|MERGE_RESOLUTION|>--- conflicted
+++ resolved
@@ -565,8 +565,7 @@
 
     class Meta:
         model = RelationshipAssociation
-<<<<<<< HEAD
-        fields = ["source_type", "source_id", "destination_type", "destination_id"]
+        fields = ["id", "relationship", "source_type", "source_id", "destination_type", "destination_id"]
 
 
 class GraphqlQueryFilterSet(BaseFilterSet):
@@ -585,7 +584,4 @@
     def search(self, queryset, name, value):
         if not value.strip():
             return queryset
-        return queryset.filter(Q(name__icontains=value) | Q(slug__icontains=value))
-=======
-        fields = ["id", "relationship", "source_type", "source_id", "destination_type", "destination_id"]
->>>>>>> f5cf4a29
+        return queryset.filter(Q(name__icontains=value) | Q(slug__icontains=value))
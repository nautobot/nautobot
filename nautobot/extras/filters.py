--- conflicted
+++ resolved
@@ -272,7 +272,331 @@
         )
 
 
-<<<<<<< HEAD
+#
+# ContentTypes
+#
+
+
+class ContentTypeFilterSet(django_filters.FilterSet):
+    class Meta:
+        model = ContentType
+        fields = ["id", "app_label", "model"]
+
+
+#
+# Custom Fields
+#
+
+
+EXACT_FILTER_TYPES = (
+    CustomFieldTypeChoices.TYPE_BOOLEAN,
+    CustomFieldTypeChoices.TYPE_DATE,
+    CustomFieldTypeChoices.TYPE_INTEGER,
+    CustomFieldTypeChoices.TYPE_SELECT,
+    CustomFieldTypeChoices.TYPE_MULTISELECT,
+)
+
+
+class CustomFieldFilter(django_filters.Filter):
+    """
+    Filter objects by the presence of a CustomFieldValue. The filter's name is used as the CustomField name.
+    """
+
+    def __init__(self, custom_field, *args, **kwargs):
+        self.custom_field = custom_field
+
+        if custom_field.type == CustomFieldTypeChoices.TYPE_INTEGER:
+            self.field_class = IntegerField
+        elif custom_field.type == CustomFieldTypeChoices.TYPE_BOOLEAN:
+            self.field_class = NullBooleanField
+        elif custom_field.type == CustomFieldTypeChoices.TYPE_DATE:
+            self.field_class = DateField
+
+        super().__init__(*args, **kwargs)
+
+        self.field_name = f"_custom_field_data__{self.field_name}"
+
+        if custom_field.type not in EXACT_FILTER_TYPES:
+            if custom_field.filter_logic == CustomFieldFilterLogicChoices.FILTER_LOOSE:
+                self.lookup_expr = "icontains"
+
+        elif custom_field.type == CustomFieldTypeChoices.TYPE_MULTISELECT:
+            # Contains handles lists within the JSON data for multi select fields
+            self.lookup_expr = "contains"
+
+
+class CustomFieldModelFilterSet(django_filters.FilterSet):
+    """
+    Dynamically add a Filter for each CustomField applicable to the parent model.
+    """
+
+    def __init__(self, *args, **kwargs):
+        super().__init__(*args, **kwargs)
+
+        custom_fields = CustomField.objects.filter(
+            content_types=ContentType.objects.get_for_model(self._meta.model)
+        ).exclude(filter_logic=CustomFieldFilterLogicChoices.FILTER_DISABLED)
+        for cf in custom_fields:
+            self.filters["cf_{}".format(cf.name)] = CustomFieldFilter(field_name=cf.name, custom_field=cf)
+
+
+class CustomFieldFilterSet(BaseFilterSet):
+    q = django_filters.CharFilter(
+        method="search",
+        label="Search",
+    )
+    content_types = ContentTypeMultipleChoiceFilter(
+        choices=FeatureQuery("custom_fields").get_choices,
+    )
+
+    class Meta:
+        model = CustomField
+        fields = ["id", "content_types", "name", "required", "filter_logic", "weight"]
+
+    def search(self, queryset, name, value):
+        if not value.strip():
+            return queryset
+        return queryset.filter(Q(name__icontains=value) | Q(label__icontains=value) | Q(description__icontains=value))
+
+
+class CustomFieldChoiceFilterSet(BaseFilterSet):
+    q = django_filters.CharFilter(
+        method="search",
+        label="Search",
+    )
+    field_id = django_filters.ModelMultipleChoiceFilter(
+        field_name="field",
+        queryset=CustomField.objects.all(),
+        label="Field",
+    )
+    field = django_filters.ModelMultipleChoiceFilter(
+        field_name="field__name",
+        queryset=CustomField.objects.all(),
+        to_field_name="name",
+        label="Field (name)",
+    )
+
+    class Meta:
+        model = CustomFieldChoice
+        fields = ["id", "value", "weight"]
+
+    def search(self, queryset, name, value):
+        if not value.strip():
+            return queryset
+        return queryset.filter(Q(value__icontains=value))
+
+
+#
+# Custom Links
+#
+
+
+class CustomLinkFilterSet(BaseFilterSet):
+    q = django_filters.CharFilter(
+        method="search",
+        label="Search",
+    )
+    content_type = ContentTypeFilter()
+
+    class Meta:
+        model = CustomLink
+        fields = (
+            "content_type",
+            "name",
+            "text",
+            "target_url",
+            "weight",
+            "group_name",
+            "button_class",
+            "new_window",
+        )
+
+    def search(self, queryset, name, value):
+        if not value.strip():
+            return queryset
+        return queryset.filter(
+            Q(name__icontains=value)
+            | Q(target_url__icontains=value)
+            | Q(text__icontains=value)
+            | Q(content_type__app_label__icontains=value)
+            | Q(content_type__model__icontains=value)
+        )
+
+
+#
+# Export Templates
+#
+
+
+class ExportTemplateFilterSet(BaseFilterSet):
+    q = django_filters.CharFilter(
+        method="search",
+        label="Search",
+    )
+    owner_content_type = ContentTypeFilter()
+
+    class Meta:
+        model = ExportTemplate
+        fields = ["id", "content_type", "owner_content_type", "owner_object_id", "name"]
+
+    def search(self, queryset, name, value):
+        if not value.strip():
+            return queryset
+        return queryset.filter(
+            Q(name__icontains=value)
+            | Q(owner_content_type__app_label__icontains=value)
+            | Q(owner_content_type__model__icontains=value)
+            | Q(content_type__app_label__icontains=value)
+            | Q(content_type__model__icontains=value)
+            | Q(description__icontains=value)
+        )
+
+
+#
+# Datasources (Git)
+#
+
+
+class GitRepositoryFilterSet(BaseFilterSet, CreatedUpdatedFilterSet, CustomFieldModelFilterSet):
+    q = django_filters.CharFilter(
+        method="search",
+        label="Search",
+    )
+    secrets_group_id = django_filters.ModelMultipleChoiceFilter(
+        field_name="secrets_group",
+        queryset=SecretsGroup.objects.all(),
+        label="Secrets group (ID)",
+    )
+    secrets_group = django_filters.ModelMultipleChoiceFilter(
+        field_name="secrets_group__slug",
+        queryset=SecretsGroup.objects.all(),
+        to_field_name="slug",
+        label="Secrets group (slug)",
+    )
+    tag = TagFilter()
+
+    class Meta:
+        model = GitRepository
+        fields = ["id", "name", "slug", "remote_url", "branch"]
+
+    def search(self, queryset, name, value):
+        if not value.strip():
+            return queryset
+        qs_filter = Q(name__icontains=value) | Q(remote_url__icontains=value) | Q(branch__icontains=value)
+        try:
+            qs_filter |= Q(asn=int(value.strip()))
+        except ValueError:
+            pass
+        return queryset.filter(qs_filter)
+
+
+#
+# GraphQL Queries
+#
+
+
+class GraphQLQueryFilterSet(BaseFilterSet):
+    q = django_filters.CharFilter(
+        method="search",
+        label="Search",
+    )
+
+    class Meta:
+        model = GraphQLQuery
+        fields = (
+            "name",
+            "slug",
+        )
+
+    def search(self, queryset, name, value):
+        if not value.strip():
+            return queryset
+        return queryset.filter(Q(name__icontains=value) | Q(slug__icontains=value) | Q(query__icontains=value))
+
+
+#
+# Image Attachments
+#
+
+
+class ImageAttachmentFilterSet(BaseFilterSet):
+    content_type = ContentTypeFilter()
+
+    class Meta:
+        model = ImageAttachment
+        fields = ["id", "content_type_id", "object_id", "name"]
+
+
+#
+# Jobs
+#
+
+
+class JobResultFilterSet(BaseFilterSet, CustomFieldModelFilterSet):
+    q = django_filters.CharFilter(
+        method="search",
+        label="Search",
+    )
+    obj_type = ContentTypeFilter()
+    created = django_filters.DateTimeFilter()
+    completed = django_filters.DateTimeFilter()
+    status = django_filters.MultipleChoiceFilter(choices=JobResultStatusChoices, null_value=None)
+
+    class Meta:
+        model = JobResult
+        fields = ["id", "created", "completed", "status", "user", "obj_type", "name"]
+
+    def search(self, queryset, name, value):
+        if not value.strip():
+            return queryset
+        return queryset.filter(Q(name__icontains=value) | Q(user__username__icontains=value))
+
+
+class ScheduledJobFilterSet(BaseFilterSet):
+    q = django_filters.CharFilter(
+        method="search",
+        label="Search",
+    )
+    first_run = django_filters.DateTimeFilter()
+    last_run = django_filters.DateTimeFilter()
+
+    class Meta:
+        model = ScheduledJob
+        fields = ["id", "first_run", "last_run", "total_run_count"]
+
+    def search(self, queryset, name, value):
+        if not value.strip():
+            return queryset
+        return queryset.filter(
+            Q(name__icontains=value) | Q(job_class__icontains=value) | Q(description__icontains=value)
+        )
+
+
+#
+# Filter for Local Config Context Data
+#
+
+
+class LocalContextFilterSet(django_filters.FilterSet):
+    local_context_data = django_filters.BooleanFilter(
+        method="_local_context_data",
+        label="Has local config context data",
+    )
+    local_context_schema_id = django_filters.ModelMultipleChoiceFilter(
+        queryset=ConfigContextSchema.objects.all(),
+        label="Schema (ID)",
+    )
+    local_context_schema = django_filters.ModelMultipleChoiceFilter(
+        field_name="local_context_schema__slug",
+        queryset=ConfigContextSchema.objects.all(),
+        to_field_name="slug",
+        label="Schema (slug)",
+    )
+
+    def _local_context_data(self, queryset, name, value):
+        return queryset.exclude(local_context_data__isnull=value)
+
+
 class ObjectChangeFilterSet(BaseFilterSet):
     q = django_filters.CharFilter(
         method="search",
@@ -310,404 +634,6 @@
         return queryset.filter(Q(user_name__icontains=value) | Q(object_repr__icontains=value))
 
 
-class CreatedUpdatedFilterSet(django_filters.FilterSet):
-    created = django_filters.DateFilter()
-    created__gte = django_filters.DateFilter(field_name="created", lookup_expr="gte")
-    created__lte = django_filters.DateFilter(field_name="created", lookup_expr="lte")
-    last_updated = django_filters.DateTimeFilter()
-    last_updated__gte = django_filters.DateTimeFilter(field_name="last_updated", lookup_expr="gte")
-    last_updated__lte = django_filters.DateTimeFilter(field_name="last_updated", lookup_expr="lte")
-
-
-#
-# Job Results
-#
-
-
-class JobResultFilterSet(BaseFilterSet, CustomFieldModelFilterSet):
-    q = django_filters.CharFilter(
-        method="search",
-        label="Search",
-    )
-    obj_type = ContentTypeFilter()
-    created = django_filters.DateTimeFilter()
-    completed = django_filters.DateTimeFilter()
-    status = django_filters.MultipleChoiceFilter(choices=JobResultStatusChoices, null_value=None)
-
-    class Meta:
-        model = JobResult
-        fields = ["id", "created", "completed", "status", "user", "obj_type", "name"]
-
-    def search(self, queryset, name, value):
-        if not value.strip():
-            return queryset
-        return queryset.filter(Q(name__icontains=value) | Q(user__username__icontains=value))
-
-
-=======
->>>>>>> d60b1aa2
-#
-# ContentTypes
-#
-
-
-class ContentTypeFilterSet(django_filters.FilterSet):
-    class Meta:
-        model = ContentType
-        fields = ["id", "app_label", "model"]
-
-
-#
-# Custom Fields
-#
-
-
-EXACT_FILTER_TYPES = (
-    CustomFieldTypeChoices.TYPE_BOOLEAN,
-    CustomFieldTypeChoices.TYPE_DATE,
-    CustomFieldTypeChoices.TYPE_INTEGER,
-    CustomFieldTypeChoices.TYPE_SELECT,
-    CustomFieldTypeChoices.TYPE_MULTISELECT,
-)
-
-
-class CustomFieldFilter(django_filters.Filter):
-    """
-    Filter objects by the presence of a CustomFieldValue. The filter's name is used as the CustomField name.
-    """
-
-    def __init__(self, custom_field, *args, **kwargs):
-        self.custom_field = custom_field
-
-        if custom_field.type == CustomFieldTypeChoices.TYPE_INTEGER:
-            self.field_class = IntegerField
-        elif custom_field.type == CustomFieldTypeChoices.TYPE_BOOLEAN:
-            self.field_class = NullBooleanField
-        elif custom_field.type == CustomFieldTypeChoices.TYPE_DATE:
-            self.field_class = DateField
-
-        super().__init__(*args, **kwargs)
-
-        self.field_name = f"_custom_field_data__{self.field_name}"
-
-        if custom_field.type not in EXACT_FILTER_TYPES:
-            if custom_field.filter_logic == CustomFieldFilterLogicChoices.FILTER_LOOSE:
-                self.lookup_expr = "icontains"
-
-        elif custom_field.type == CustomFieldTypeChoices.TYPE_MULTISELECT:
-            # Contains handles lists within the JSON data for multi select fields
-            self.lookup_expr = "contains"
-
-
-class CustomFieldModelFilterSet(django_filters.FilterSet):
-    """
-    Dynamically add a Filter for each CustomField applicable to the parent model.
-    """
-
-    def __init__(self, *args, **kwargs):
-        super().__init__(*args, **kwargs)
-
-        custom_fields = CustomField.objects.filter(
-            content_types=ContentType.objects.get_for_model(self._meta.model)
-        ).exclude(filter_logic=CustomFieldFilterLogicChoices.FILTER_DISABLED)
-        for cf in custom_fields:
-            self.filters["cf_{}".format(cf.name)] = CustomFieldFilter(field_name=cf.name, custom_field=cf)
-
-
-class CustomFieldFilterSet(BaseFilterSet):
-    q = django_filters.CharFilter(
-        method="search",
-        label="Search",
-    )
-    content_types = ContentTypeMultipleChoiceFilter(
-        choices=FeatureQuery("custom_fields").get_choices,
-    )
-
-    class Meta:
-        model = CustomField
-        fields = ["id", "content_types", "name", "required", "filter_logic", "weight"]
-
-    def search(self, queryset, name, value):
-        if not value.strip():
-            return queryset
-        return queryset.filter(Q(name__icontains=value) | Q(label__icontains=value) | Q(description__icontains=value))
-
-
-class CustomFieldChoiceFilterSet(BaseFilterSet):
-    q = django_filters.CharFilter(
-        method="search",
-        label="Search",
-    )
-    field_id = django_filters.ModelMultipleChoiceFilter(
-        field_name="field",
-        queryset=CustomField.objects.all(),
-        label="Field",
-    )
-    field = django_filters.ModelMultipleChoiceFilter(
-        field_name="field__name",
-        queryset=CustomField.objects.all(),
-        to_field_name="name",
-        label="Field (name)",
-    )
-
-    class Meta:
-        model = CustomFieldChoice
-        fields = ["id", "value", "weight"]
-
-    def search(self, queryset, name, value):
-        if not value.strip():
-            return queryset
-        return queryset.filter(Q(value__icontains=value))
-
-
-#
-# Custom Links
-#
-
-
-class CustomLinkFilterSet(BaseFilterSet):
-    q = django_filters.CharFilter(
-        method="search",
-        label="Search",
-    )
-    content_type = ContentTypeFilter()
-
-    class Meta:
-        model = CustomLink
-        fields = (
-            "content_type",
-            "name",
-            "text",
-            "target_url",
-            "weight",
-            "group_name",
-            "button_class",
-            "new_window",
-        )
-
-    def search(self, queryset, name, value):
-        if not value.strip():
-            return queryset
-        return queryset.filter(
-            Q(name__icontains=value)
-            | Q(target_url__icontains=value)
-            | Q(text__icontains=value)
-            | Q(content_type__app_label__icontains=value)
-            | Q(content_type__model__icontains=value)
-        )
-
-
-#
-# Export Templates
-#
-
-
-class ExportTemplateFilterSet(BaseFilterSet):
-    q = django_filters.CharFilter(
-        method="search",
-        label="Search",
-    )
-    owner_content_type = ContentTypeFilter()
-
-    class Meta:
-        model = ExportTemplate
-        fields = ["id", "content_type", "owner_content_type", "owner_object_id", "name"]
-
-    def search(self, queryset, name, value):
-        if not value.strip():
-            return queryset
-        return queryset.filter(
-            Q(name__icontains=value)
-            | Q(owner_content_type__app_label__icontains=value)
-            | Q(owner_content_type__model__icontains=value)
-            | Q(content_type__app_label__icontains=value)
-            | Q(content_type__model__icontains=value)
-            | Q(description__icontains=value)
-        )
-
-
-#
-# Datasources (Git)
-#
-
-
-class GitRepositoryFilterSet(BaseFilterSet, CreatedUpdatedFilterSet, CustomFieldModelFilterSet):
-    q = django_filters.CharFilter(
-        method="search",
-        label="Search",
-    )
-    secrets_group_id = django_filters.ModelMultipleChoiceFilter(
-        field_name="secrets_group",
-        queryset=SecretsGroup.objects.all(),
-        label="Secrets group (ID)",
-    )
-    secrets_group = django_filters.ModelMultipleChoiceFilter(
-        field_name="secrets_group__slug",
-        queryset=SecretsGroup.objects.all(),
-        to_field_name="slug",
-        label="Secrets group (slug)",
-    )
-    tag = TagFilter()
-
-    class Meta:
-        model = GitRepository
-        fields = ["id", "name", "slug", "remote_url", "branch"]
-
-    def search(self, queryset, name, value):
-        if not value.strip():
-            return queryset
-        qs_filter = Q(name__icontains=value) | Q(remote_url__icontains=value) | Q(branch__icontains=value)
-        try:
-            qs_filter |= Q(asn=int(value.strip()))
-        except ValueError:
-            pass
-        return queryset.filter(qs_filter)
-
-
-#
-# GraphQL Queries
-#
-
-
-class GraphQLQueryFilterSet(BaseFilterSet):
-    q = django_filters.CharFilter(
-        method="search",
-        label="Search",
-    )
-
-    class Meta:
-        model = GraphQLQuery
-        fields = (
-            "name",
-            "slug",
-        )
-
-    def search(self, queryset, name, value):
-        if not value.strip():
-            return queryset
-        return queryset.filter(Q(name__icontains=value) | Q(slug__icontains=value) | Q(query__icontains=value))
-
-
-#
-# Image Attachments
-#
-
-
-class ImageAttachmentFilterSet(BaseFilterSet):
-    content_type = ContentTypeFilter()
-
-    class Meta:
-        model = ImageAttachment
-        fields = ["id", "content_type_id", "object_id", "name"]
-
-
-#
-# Jobs
-#
-
-
-class JobResultFilterSet(BaseFilterSet):
-    q = django_filters.CharFilter(
-        method="search",
-        label="Search",
-    )
-    obj_type = ContentTypeFilter()
-    created = django_filters.DateTimeFilter()
-    completed = django_filters.DateTimeFilter()
-    status = django_filters.MultipleChoiceFilter(choices=JobResultStatusChoices, null_value=None)
-
-    class Meta:
-        model = JobResult
-        fields = ["id", "created", "completed", "status", "user", "obj_type", "name"]
-
-    def search(self, queryset, name, value):
-        if not value.strip():
-            return queryset
-        return queryset.filter(Q(name__icontains=value) | Q(user__username__icontains=value))
-
-
-class ScheduledJobFilterSet(BaseFilterSet):
-    q = django_filters.CharFilter(
-        method="search",
-        label="Search",
-    )
-    first_run = django_filters.DateTimeFilter()
-    last_run = django_filters.DateTimeFilter()
-
-    class Meta:
-        model = ScheduledJob
-        fields = ["id", "first_run", "last_run", "total_run_count"]
-
-    def search(self, queryset, name, value):
-        if not value.strip():
-            return queryset
-        return queryset.filter(
-            Q(name__icontains=value) | Q(job_class__icontains=value) | Q(description__icontains=value)
-        )
-
-
-#
-# Filter for Local Config Context Data
-#
-
-
-class LocalContextFilterSet(django_filters.FilterSet):
-    local_context_data = django_filters.BooleanFilter(
-        method="_local_context_data",
-        label="Has local config context data",
-    )
-    local_context_schema_id = django_filters.ModelMultipleChoiceFilter(
-        queryset=ConfigContextSchema.objects.all(),
-        label="Schema (ID)",
-    )
-    local_context_schema = django_filters.ModelMultipleChoiceFilter(
-        field_name="local_context_schema__slug",
-        queryset=ConfigContextSchema.objects.all(),
-        to_field_name="slug",
-        label="Schema (slug)",
-    )
-
-    def _local_context_data(self, queryset, name, value):
-        return queryset.exclude(local_context_data__isnull=value)
-
-
-class ObjectChangeFilterSet(BaseFilterSet):
-    q = django_filters.CharFilter(
-        method="search",
-        label="Search",
-    )
-    time = django_filters.DateTimeFromToRangeFilter()
-    changed_object_type = ContentTypeFilter()
-    user_id = django_filters.ModelMultipleChoiceFilter(
-        queryset=get_user_model().objects.all(),
-        label="User (ID)",
-    )
-    user = django_filters.ModelMultipleChoiceFilter(
-        field_name="user__username",
-        queryset=get_user_model().objects.all(),
-        to_field_name="username",
-        label="User name",
-    )
-
-    class Meta:
-        model = ObjectChange
-        fields = [
-            "id",
-            "user",
-            "user_name",
-            "request_id",
-            "action",
-            "changed_object_type_id",
-            "changed_object_id",
-            "object_repr",
-        ]
-
-    def search(self, queryset, name, value):
-        if not value.strip():
-            return queryset
-        return queryset.filter(Q(user_name__icontains=value) | Q(object_repr__icontains=value))
-
-
 #
 # Relationships
 #

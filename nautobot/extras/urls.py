from django.urls import path

from nautobot.extras import views
from nautobot.extras.models import (
    ComputedField,
    ConfigContext,
    ConfigContextSchema,
    CustomField,
    CustomLink,
    DynamicGroup,
    ExportTemplate,
    GitRepository,
    GraphQLQuery,
    Job,
    Relationship,
    Secret,
    SecretsGroup,
    Status,
    Tag,
    Webhook,
)


app_name = "extras"
urlpatterns = [
    # Change logging
    path("changelog/", views.ObjectChangeListView.as_view(), name="objectchange_list"),
    path("changelog/<uuid:pk>/", views.ObjectChangeView.as_view(), name="objectchange"),
    # Computed Fields
    path("computed-fields/", views.ComputedFieldListView.as_view(), name="computedfield_list"),
    path("computed-fields/add/", views.ComputedFieldEditView.as_view(), name="computedfield_add"),
    path(
        "computed-fields/delete/",
        views.ComputedFieldBulkDeleteView.as_view(),
        name="computedfield_bulk_delete",
    ),
    path("computed-fields/<slug:slug>/", views.ComputedFieldView.as_view(), name="computedfield"),
    path(
        "computed-fields/<slug:slug>/edit/",
        views.ComputedFieldEditView.as_view(),
        name="computedfield_edit",
    ),
    path(
        "computed-fields/<slug:slug>/delete/",
        views.ComputedFieldDeleteView.as_view(),
        name="computedfield_delete",
    ),
    path(
        "computed-fields/<slug:slug>/changelog/",
        views.ObjectChangeLogView.as_view(),
        name="computedfield_changelog",
        kwargs={"model": ComputedField},
    ),
    # Config contexts
    path(
        "config-contexts/",
        views.ConfigContextListView.as_view(),
        name="configcontext_list",
    ),
    path(
        "config-contexts/add/",
        views.ConfigContextEditView.as_view(),
        name="configcontext_add",
    ),
    path(
        "config-contexts/edit/",
        views.ConfigContextBulkEditView.as_view(),
        name="configcontext_bulk_edit",
    ),
    path(
        "config-contexts/delete/",
        views.ConfigContextBulkDeleteView.as_view(),
        name="configcontext_bulk_delete",
    ),
    path(
        "config-contexts/<uuid:pk>/",
        views.ConfigContextView.as_view(),
        name="configcontext",
    ),
    path(
        "config-contexts/<uuid:pk>/edit/",
        views.ConfigContextEditView.as_view(),
        name="configcontext_edit",
    ),
    path(
        "config-contexts/<uuid:pk>/delete/",
        views.ConfigContextDeleteView.as_view(),
        name="configcontext_delete",
    ),
    path(
        "config-contexts/<uuid:pk>/changelog/",
        views.ObjectChangeLogView.as_view(),
        name="configcontext_changelog",
        kwargs={"model": ConfigContext},
    ),
    # Config context schema
    path(
        "config-context-schemas/",
        views.ConfigContextSchemaListView.as_view(),
        name="configcontextschema_list",
    ),
    path(
        "config-context-schemas/add/",
        views.ConfigContextSchemaEditView.as_view(),
        name="configcontextschema_add",
    ),
    path(
        "config-context-schemas/edit/",
        views.ConfigContextSchemaBulkEditView.as_view(),
        name="configcontextschema_bulk_edit",
    ),
    path(
        "config-context-schemas/delete/",
        views.ConfigContextSchemaBulkDeleteView.as_view(),
        name="configcontextschema_bulk_delete",
    ),
    path(
        "config-context-schemas/<slug:slug>/",
        views.ConfigContextSchemaView.as_view(),
        name="configcontextschema",
    ),
    path(
        "config-context-schemas/<slug:slug>/validation/",
        views.ConfigContextSchemaObjectValidationView.as_view(),
        name="configcontextschema_object_validation",
    ),
    path(
        "config-context-schemas/<slug:slug>/edit/",
        views.ConfigContextSchemaEditView.as_view(),
        name="configcontextschema_edit",
    ),
    path(
        "config-context-schemas/<slug:slug>/delete/",
        views.ConfigContextSchemaDeleteView.as_view(),
        name="configcontextschema_delete",
    ),
    path(
        "config-context-schemas/<slug:slug>/changelog/",
        views.ObjectChangeLogView.as_view(),
        name="configcontextschema_changelog",
        kwargs={"model": ConfigContextSchema},
    ),
    # Custom fields
    path("custom-fields/", views.CustomFieldListView.as_view(), name="customfield_list"),
    path("custom-fields/add/", views.CustomFieldEditView.as_view(), name="customfield_add"),
    path(
        "custom-fields/delete/",
        views.CustomFieldBulkDeleteView.as_view(),
        name="customfield_bulk_delete",
    ),
    # TODO: Migrate custom field model from name to slug #464
    path("custom-fields/<str:name>/", views.CustomFieldView.as_view(), name="customfield"),
    path(
        "custom-fields/<str:name>/edit/",
        views.CustomFieldEditView.as_view(),
        name="customfield_edit",
    ),
    path(
        "custom-fields/<str:name>/delete/",
        views.CustomFieldDeleteView.as_view(),
        name="customfield_delete",
    ),
    path(
        "custom-fields/<str:name>/changelog/",
        views.ObjectChangeLogView.as_view(),
        name="customfield_changelog",
        kwargs={"model": CustomField},
    ),
    # Custom links
    path("custom-links/", views.CustomLinkListView.as_view(), name="customlink_list"),
    path("custom-links/add/", views.CustomLinkEditView.as_view(), name="customlink_add"),
    path(
        "custom-links/delete/",
        views.CustomLinkBulkDeleteView.as_view(),
        name="customlink_bulk_delete",
    ),
    path("custom-links/<uuid:pk>/", views.CustomLinkView.as_view(), name="customlink"),
    path(
        "custom-links/<uuid:pk>/edit/",
        views.CustomLinkEditView.as_view(),
        name="customlink_edit",
    ),
    path(
        "custom-links/<uuid:pk>/delete/",
        views.CustomLinkDeleteView.as_view(),
        name="customlink_delete",
    ),
    path(
        "custom-links/<uuid:pk>/changelog/",
        views.ObjectChangeLogView.as_view(),
        name="customlink_changelog",
        kwargs={"model": CustomLink},
    ),
    # Dynamic Groups
    path("dynamic-groups/", views.DynamicGroupListView.as_view(), name="dynamicgroup_list"),
    path("dynamic-groups/add/", views.DynamicGroupEditView.as_view(), name="dynamicgroup_add"),
    path(
        "dynamic-groups/delete/",
        views.DynamicGroupBulkDeleteView.as_view(),
        name="dynamicgroup_bulk_delete",
    ),
    path("dynamic-groups/<str:slug>/", views.DynamicGroupView.as_view(), name="dynamicgroup"),
    path("dynamic-groups/<str:slug>/edit/", views.DynamicGroupEditView.as_view(), name="dynamicgroup_edit"),
    path("dynamic-groups/<str:slug>/delete/", views.DynamicGroupDeleteView.as_view(), name="dynamicgroup_delete"),
    path(
        "dynamic-groups/<str:slug>/changelog/",
        views.ObjectChangeLogView.as_view(),
        name="dynamicgroup_changelog",
        kwargs={"model": DynamicGroup},
    ),
    # Export Templates
    path(
        "export-templates/",
        views.ExportTemplateListView.as_view(),
        name="exporttemplate_list",
    ),
    path(
        "export-templates/add/",
        views.ExportTemplateEditView.as_view(),
        name="exporttemplate_add",
    ),
    path(
        "export-templates/delete/",
        views.ExportTemplateBulkDeleteView.as_view(),
        name="exporttemplate_bulk_delete",
    ),
    path(
        "export-templates/<uuid:pk>/",
        views.ExportTemplateView.as_view(),
        name="exporttemplate",
    ),
    path(
        "export-templates/<uuid:pk>/edit/",
        views.ExportTemplateEditView.as_view(),
        name="exporttemplate_edit",
    ),
    path(
        "export-templates/<uuid:pk>/delete/",
        views.ExportTemplateDeleteView.as_view(),
        name="exporttemplate_delete",
    ),
    path(
        "export-templates/<uuid:pk>/changelog/",
        views.ObjectChangeLogView.as_view(),
        name="exporttemplate_changelog",
        kwargs={"model": ExportTemplate},
    ),
    # Git repositories
    path(
        "git-repositories/",
        views.GitRepositoryListView.as_view(),
        name="gitrepository_list",
    ),
    path(
        "git-repositories/add/",
        views.GitRepositoryEditView.as_view(),
        name="gitrepository_add",
    ),
    path(
        "git-repositories/delete/",
        views.GitRepositoryBulkDeleteView.as_view(),
        name="gitrepository_bulk_delete",
    ),
    path(
        "git-repositories/edit/",
        views.GitRepositoryBulkEditView.as_view(),
        name="gitrepository_bulk_edit",
    ),
    path(
        "git-repositories/import/",
        views.GitRepositoryBulkImportView.as_view(),
        name="gitrepository_import",
    ),
    path(
        "git-repositories/<str:slug>/",
        views.GitRepositoryView.as_view(),
        name="gitrepository",
    ),
    path(
        "git-repositories/<str:slug>/edit/",
        views.GitRepositoryEditView.as_view(),
        name="gitrepository_edit",
    ),
    path(
        "git-repositories/<str:slug>/delete/",
        views.GitRepositoryDeleteView.as_view(),
        name="gitrepository_delete",
    ),
    path(
        "git-repositories/<str:slug>/changelog/",
        views.ObjectChangeLogView.as_view(),
        name="gitrepository_changelog",
        kwargs={"model": GitRepository},
    ),
    path(
        "git-repositories/<str:slug>/result/",
        views.GitRepositoryResultView.as_view(),
        name="gitrepository_result",
    ),
    path(
        "git-repositories/<str:slug>/sync/",
        views.GitRepositorySyncView.as_view(),
        name="gitrepository_sync",
    ),
    path(
        "git-repositories/<str:slug>/dry-run/",
        views.GitRepositoryDryRunView.as_view(),
        name="gitrepository_dryrun",
    ),
    # GraphQL Queries
    path("graphql-queries/", views.GraphQLQueryListView.as_view(), name="graphqlquery_list"),
    path("graphql-queries/add/", views.GraphQLQueryEditView.as_view(), name="graphqlquery_add"),
    path(
        "graphql-queries/delete/",
        views.GraphQLQueryBulkDeleteView.as_view(),
        name="GraphQLQuery_bulk_delete",
    ),
    path("graphql-queries/<str:slug>/", views.GraphQLQueryView.as_view(), name="graphqlquery"),
    path(
        "graphql-queries/<str:slug>/edit/",
        views.GraphQLQueryEditView.as_view(),
        name="graphqlquery_edit",
    ),
    path(
        "graphql-queries/<str:slug>/delete/",
        views.GraphQLQueryDeleteView.as_view(),
        name="graphqlquery_delete",
    ),
    path(
        "graphql-queries/<uuid:pk>/changelog/",
        views.ObjectChangeLogView.as_view(),
        name="graphqlquery_changelog",
        kwargs={"model": GraphQLQuery},
    ),
    # Image attachments
    path(
        "image-attachments/<uuid:pk>/edit/",
        views.ImageAttachmentEditView.as_view(),
        name="imageattachment_edit",
    ),
    path(
        "image-attachments/<uuid:pk>/delete/",
        views.ImageAttachmentDeleteView.as_view(),
        name="imageattachment_delete",
    ),
    # Jobs
    path("jobs/", views.JobListView.as_view(), name="job_list"),
    path(
        "jobs/results/<uuid:pk>/",
        views.JobResultView.as_view(),
        name="job_jobresult",
    ),
    path("jobs/scheduled-jobs/", views.ScheduledJobListView.as_view(), name="scheduledjob_list"),
    path("jobs/scheduled-jobs/<uuid:pk>/", views.ScheduledJobView.as_view(), name="scheduledjob"),
    path("jobs/scheduled-jobs/<uuid:pk>/delete/", views.ScheduledJobDeleteView.as_view(), name="scheduledjob_delete"),
    path(
        "jobs/scheduled-jobs/delete/",
        views.ScheduledJobBulkDeleteView.as_view(),
        name="scheduledjob_bulk_delete",
    ),
    path(
        "jobs/scheduled-jobs/approval-queue/",
        views.ScheduledJobApprovalQueueListView.as_view(),
        name="scheduledjob_approval_queue_list",
    ),
    path(
        "jobs/scheduled-jobs/approval-queue/<uuid:pk>/",
        views.JobApprovalRequestView.as_view(),
        name="scheduledjob_approval_request_view",
    ),
    # 2.0 TODO: JobDetailView should be just JobView, but see below
    path(
        "jobs/<slug:slug>/",
        views.JobDetailView.as_view(),
        name="job_detail",  # 2.0 TODO: name="job",
    ),
    path("jobs/<slug:slug>/edit/", views.JobEditView.as_view(), name="job_edit"),
    path("jobs/<slug:slug>/delete/", views.JobDeleteView.as_view(), name="job_delete"),
    path(
        "jobs/<slug:slug>/changelog/",
        views.ObjectChangeLogView.as_view(),
        name="job_changelog",
        kwargs={"model": Job},
    ),
    # 2.0 TODO: JobView should actually be JobRunView, but keeping it as-is for backwards compatibility
    path("jobs/<slug:slug>/run/", views.JobView.as_view(), name="job_run"),
    path("jobs/<path:class_path>/", views.JobView.as_view(), name="job"),
    # Generic job results
    path("job-results/", views.JobResultListView.as_view(), name="jobresult_list"),
    path("job-results/<uuid:pk>/", views.JobResultView.as_view(), name="jobresult"),
    path("job-results/<uuid:pk>/log-table/", views.JobLogEntryTableView.as_view(), name="jobresult_log-table"),
    path(
        "job-results/delete/",
        views.JobResultBulkDeleteView.as_view(),
        name="jobresult_bulk_delete",
    ),
    path(
        "job-results/<uuid:pk>/delete/",
        views.JobResultDeleteView.as_view(),
        name="jobresult_delete",
    ),
    # Custom relationships
    path("relationships/", views.RelationshipListView.as_view(), name="relationship_list"),
    path(
        "relationships/add/",
        views.RelationshipEditView.as_view(),
        name="relationship_add",
    ),
    path(
        "relationships/delete/",
        views.RelationshipBulkDeleteView.as_view(),
        name="relationship_bulk_delete",
    ),
    path(
        "relationships/<slug:slug>/",
        views.RelationshipView.as_view(),
        name="relationship",
    ),
    path(
        "relationships/<slug:slug>/edit/",
        views.RelationshipEditView.as_view(),
        name="relationship_edit",
    ),
    path(
        "relationships/<slug:slug>/delete/",
        views.RelationshipDeleteView.as_view(),
        name="relationship_delete",
    ),
    path(
<<<<<<< HEAD
        "relationships/<uuid:pk>/changelog/",
        views.ObjectChangeLogView.as_view(),
        name="relationship_changelog",
        kwargs={"model": Relationship},
    ),
    path(
        "relationships/associations/",
=======
        "relationship-associations/",
>>>>>>> d4ea3cd7
        views.RelationshipAssociationListView.as_view(),
        name="relationshipassociation_list",
    ),
    path(
        "relationship-associations/delete/",
        views.RelationshipAssociationBulkDeleteView.as_view(),
        name="relationshipassociation_bulk_delete",
    ),
    path(
        "relationship-associations/<uuid:pk>/delete/",
        views.RelationshipAssociationDeleteView.as_view(),
        name="relationshipassociation_delete",
    ),
    # Secrets
    path("secrets/", views.SecretListView.as_view(), name="secret_list"),
    path("secrets/add/", views.SecretEditView.as_view(), name="secret_add"),
    path("secrets/delete/", views.SecretBulkDeleteView.as_view(), name="secret_bulk_delete"),
    path("secrets/import/", views.SecretBulkImportView.as_view(), name="secret_import"),
    path(
        "secrets/provider/<str:provider_slug>/form/",
        views.SecretProviderParametersFormView.as_view(),
        name="secret_provider_parameters_form",
    ),
    path("secrets/<str:slug>/", views.SecretView.as_view(), name="secret"),
    path("secrets/<str:slug>/edit/", views.SecretEditView.as_view(), name="secret_edit"),
    path("secrets/<str:slug>/delete/", views.SecretDeleteView.as_view(), name="secret_delete"),
    path(
        "secrets/<str:slug>/changelog/",
        views.ObjectChangeLogView.as_view(),
        name="secret_changelog",
        kwargs={"model": Secret},
    ),
    path("secrets-groups/", views.SecretsGroupListView.as_view(), name="secretsgroup_list"),
    path("secrets-groups/add/", views.SecretsGroupEditView.as_view(), name="secretsgroup_add"),
    path("secrets-groups/delete/", views.SecretsGroupBulkDeleteView.as_view(), name="secretsgroup_bulk_delete"),
    path("secrets-groups/<str:slug>/", views.SecretsGroupView.as_view(), name="secretsgroup"),
    path("secrets-groups/<str:slug>/edit/", views.SecretsGroupEditView.as_view(), name="secretsgroup_edit"),
    path("secrets-groups/<str:slug>/delete/", views.SecretsGroupDeleteView.as_view(), name="secretsgroup_delete"),
    path(
        "secrets-groups/<str:slug>/changelog/",
        views.ObjectChangeLogView.as_view(),
        name="secretsgroup_changelog",
        kwargs={"model": SecretsGroup},
    ),
    # Custom statuses
    path("statuses/", views.StatusListView.as_view(), name="status_list"),
    path("statuses/add/", views.StatusEditView.as_view(), name="status_add"),
    path("statuses/edit/", views.StatusBulkEditView.as_view(), name="status_bulk_edit"),
    path(
        "statuses/delete/",
        views.StatusBulkDeleteView.as_view(),
        name="status_bulk_delete",
    ),
    path("statuses/import/", views.StatusBulkImportView.as_view(), name="status_import"),
    path("statuses/<str:slug>/", views.StatusView.as_view(), name="status"),
    path("statuses/<str:slug>/edit/", views.StatusEditView.as_view(), name="status_edit"),
    path(
        "statuses/<str:slug>/delete/",
        views.StatusDeleteView.as_view(),
        name="status_delete",
    ),
    path(
        "statuses/<str:slug>/changelog/",
        views.ObjectChangeLogView.as_view(),
        name="status_changelog",
        kwargs={"model": Status},
    ),
    # Tags
    path("tags/", views.TagListView.as_view(), name="tag_list"),
    path("tags/add/", views.TagEditView.as_view(), name="tag_add"),
    path("tags/import/", views.TagBulkImportView.as_view(), name="tag_import"),
    path("tags/edit/", views.TagBulkEditView.as_view(), name="tag_bulk_edit"),
    path("tags/delete/", views.TagBulkDeleteView.as_view(), name="tag_bulk_delete"),
    path("tags/<str:slug>/", views.TagView.as_view(), name="tag"),
    path("tags/<str:slug>/edit/", views.TagEditView.as_view(), name="tag_edit"),
    path("tags/<str:slug>/delete/", views.TagDeleteView.as_view(), name="tag_delete"),
    path(
        "tags/<str:slug>/changelog/",
        views.ObjectChangeLogView.as_view(),
        name="tag_changelog",
        kwargs={"model": Tag},
    ),
    # Webhook
    path("webhooks/", views.WebhookListView.as_view(), name="webhook_list"),
    path("webhooks/add/", views.WebhookEditView.as_view(), name="webhook_add"),
    path(
        "webhooks/delete/",
        views.WebhookBulkDeleteView.as_view(),
        name="webhook_bulk_delete",
    ),
    path("webhooks/<uuid:pk>/", views.WebhookView.as_view(), name="webhook"),
    path("webhooks/<uuid:pk>/edit/", views.WebhookEditView.as_view(), name="webhook_edit"),
    path(
        "webhooks/<uuid:pk>/delete/",
        views.WebhookDeleteView.as_view(),
        name="webhook_delete",
    ),
    path(
        "webhooks/<uuid:pk>/changelog/",
        views.ObjectChangeLogView.as_view(),
        name="webhook_changelog",
        kwargs={"model": Webhook},
    ),
]<|MERGE_RESOLUTION|>--- conflicted
+++ resolved
@@ -427,17 +427,13 @@
         name="relationship_delete",
     ),
     path(
-<<<<<<< HEAD
-        "relationships/<uuid:pk>/changelog/",
+        "relationships/<slug:slug>/changelog/",
         views.ObjectChangeLogView.as_view(),
         name="relationship_changelog",
         kwargs={"model": Relationship},
     ),
     path(
-        "relationships/associations/",
-=======
         "relationship-associations/",
->>>>>>> d4ea3cd7
         views.RelationshipAssociationListView.as_view(),
         name="relationshipassociation_list",
     ),

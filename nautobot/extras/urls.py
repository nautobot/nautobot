from django.urls import path

from nautobot.core.views.routers import NautobotUIViewSetRouter
from nautobot.extras import views
from nautobot.extras.models import (
    CustomField,
    DynamicGroup,
    GitRepository,
    Job,
    Relationship,
)

app_name = "extras"

router = NautobotUIViewSetRouter()
router.register("computed-fields", views.ComputedFieldUIViewSet)
router.register("config-context-schemas", views.ConfigContextSchemaUIViewSet)
router.register("config-contexts", views.ConfigContextUIViewSet)
router.register("contacts", views.ContactUIViewSet)
router.register("contact-associations", views.ContactAssociationUIViewSet)
router.register("custom-links", views.CustomLinkUIViewSet)
router.register("export-templates", views.ExportTemplateUIViewSet)
router.register("external-integrations", views.ExternalIntegrationUIViewSet)
router.register("graphql-queries", views.GraphQLQueryUIViewSet)
router.register("job-buttons", views.JobButtonUIViewSet)
router.register("job-hooks", views.JobHookUIViewSet)
router.register("job-queues", views.JobQueueUIViewSet)
router.register("job-results", views.JobResultUIViewSet)
router.register("metadata-types", views.MetadataTypeUIViewSet)
router.register("notes", views.NoteUIViewSet)
router.register("object-metadata", views.ObjectMetadataUIViewSet)
router.register("relationship-associations", views.RelationshipAssociationUIViewSet)
router.register("relationships", views.RelationshipUIViewSet)
router.register("roles", views.RoleUIViewSet)
router.register("saved-views", views.SavedViewUIViewSet)
router.register("secrets", views.SecretUIViewSet)
router.register("secrets-groups", views.SecretsGroupUIViewSet)
router.register("static-group-associations", views.StaticGroupAssociationUIViewSet)
router.register("statuses", views.StatusUIViewSet)
router.register("tags", views.TagUIViewSet)
router.register("teams", views.TeamUIViewSet)
router.register("webhooks", views.WebhookUIViewSet)

urlpatterns = [
    # Change logging
    path("object-changes/", views.ObjectChangeListView.as_view(), name="objectchange_list"),
    path("object-changes/<uuid:pk>/", views.ObjectChangeView.as_view(), name="objectchange"),
    # Config context schema
    path(
        "config-context-schemas/<uuid:pk>/validation/",
        views.ConfigContextSchemaObjectValidationView.as_view(),
        name="configcontextschema_object_validation",
    ),
    # contacts
    path("contact-associations/add-new-contact/", views.ObjectNewContactView.as_view(), name="object_contact_add"),
    path("contact-associations/add-new-team/", views.ObjectNewTeamView.as_view(), name="object_team_add"),
    path(
        "contact-associations/assign-contact-team/",
        views.ObjectAssignContactOrTeamView.as_view(),
        name="object_contact_team_assign",
    ),
    # Custom fields
    path("custom-fields/", views.CustomFieldListView.as_view(), name="customfield_list"),
    path("custom-fields/add/", views.CustomFieldEditView.as_view(), name="customfield_add"),
    path(
        "custom-fields/delete/",
        views.CustomFieldBulkDeleteView.as_view(),
        name="customfield_bulk_delete",
    ),
    path("custom-fields/<uuid:pk>/", views.CustomFieldView.as_view(), name="customfield"),
    path(
        "custom-fields/<uuid:pk>/edit/",
        views.CustomFieldEditView.as_view(),
        name="customfield_edit",
    ),
    path(
        "custom-fields/<uuid:pk>/delete/",
        views.CustomFieldDeleteView.as_view(),
        name="customfield_delete",
    ),
    path(
        "custom-fields/<uuid:pk>/changelog/",
        views.ObjectChangeLogView.as_view(),
        name="customfield_changelog",
        kwargs={"model": CustomField},
    ),
    path(
        "custom-fields/<uuid:pk>/notes/",
        views.ObjectNotesView.as_view(),
        name="customfield_notes",
        kwargs={"model": CustomField},
    ),
    # Dynamic Groups
    path("dynamic-groups/", views.DynamicGroupListView.as_view(), name="dynamicgroup_list"),
    path("dynamic-groups/add/", views.DynamicGroupEditView.as_view(), name="dynamicgroup_add"),
    path("dynamic-groups/assign-members/", views.DynamicGroupBulkAssignView.as_view(), name="dynamicgroup_bulk_assign"),
    path(
        "dynamic-groups/delete/",
        views.DynamicGroupBulkDeleteView.as_view(),
        name="dynamicgroup_bulk_delete",
    ),
    path("dynamic-groups/<uuid:pk>/", views.DynamicGroupView.as_view(), name="dynamicgroup"),
    path("dynamic-groups/<uuid:pk>/edit/", views.DynamicGroupEditView.as_view(), name="dynamicgroup_edit"),
    path("dynamic-groups/<uuid:pk>/delete/", views.DynamicGroupDeleteView.as_view(), name="dynamicgroup_delete"),
    path(
        "dynamic-groups/<uuid:pk>/changelog/",
        views.ObjectChangeLogView.as_view(),
        name="dynamicgroup_changelog",
        kwargs={"model": DynamicGroup},
    ),
    path(
        "dynamic-groups/<uuid:pk>/notes/",
        views.ObjectNotesView.as_view(),
        name="dynamicgroup_notes",
        kwargs={"model": DynamicGroup},
    ),
    # Git repositories
    path(
        "git-repositories/",
        views.GitRepositoryListView.as_view(),
        name="gitrepository_list",
    ),
    path(
        "git-repositories/add/",
        views.GitRepositoryEditView.as_view(),
        name="gitrepository_add",
    ),
    path(
        "git-repositories/delete/",
        views.GitRepositoryBulkDeleteView.as_view(),
        name="gitrepository_bulk_delete",
    ),
    path(
        "git-repositories/edit/",
        views.GitRepositoryBulkEditView.as_view(),
        name="gitrepository_bulk_edit",
    ),
    path(
        "git-repositories/import/",
        views.GitRepositoryBulkImportView.as_view(),  # 3.0 TODO: remove, unused
        name="gitrepository_import",
    ),
    path(
        "git-repositories/<uuid:pk>/",
        views.GitRepositoryView.as_view(),
        name="gitrepository",
    ),
    path(
        "git-repositories/<uuid:pk>/edit/",
        views.GitRepositoryEditView.as_view(),
        name="gitrepository_edit",
    ),
    path(
        "git-repositories/<uuid:pk>/delete/",
        views.GitRepositoryDeleteView.as_view(),
        name="gitrepository_delete",
    ),
    path(
        "git-repositories/<uuid:pk>/changelog/",
        views.ObjectChangeLogView.as_view(),
        name="gitrepository_changelog",
        kwargs={"model": GitRepository},
    ),
    path(
        "git-repositories/<uuid:pk>/notes/",
        views.ObjectNotesView.as_view(),
        name="gitrepository_notes",
        kwargs={"model": GitRepository},
    ),
    path(
        "git-repositories/<uuid:pk>/result/",
        views.GitRepositoryResultView.as_view(),
        name="gitrepository_result",
    ),
    path(
        "git-repositories/<uuid:pk>/sync/",
        views.GitRepositorySyncView.as_view(),
        name="gitrepository_sync",
    ),
    path(
        "git-repositories/<uuid:pk>/dry-run/",
        views.GitRepositoryDryRunView.as_view(),
        name="gitrepository_dryrun",
    ),
    # Image attachments
    path(
        "image-attachments/<uuid:pk>/edit/",
        views.ImageAttachmentEditView.as_view(),
        name="imageattachment_edit",
    ),
    path(
        "image-attachments/<uuid:pk>/delete/",
        views.ImageAttachmentDeleteView.as_view(),
        name="imageattachment_delete",
    ),
    # Jobs
    path("jobs/", views.JobListView.as_view(), name="job_list"),
    path("jobs/scheduled-jobs/", views.ScheduledJobListView.as_view(), name="scheduledjob_list"),
    path("jobs/scheduled-jobs/<uuid:pk>/", views.ScheduledJobView.as_view(), name="scheduledjob"),
    path("jobs/scheduled-jobs/<uuid:pk>/delete/", views.ScheduledJobDeleteView.as_view(), name="scheduledjob_delete"),
    path(
        "jobs/scheduled-jobs/delete/",
        views.ScheduledJobBulkDeleteView.as_view(),
        name="scheduledjob_bulk_delete",
    ),
    path(
        "jobs/scheduled-jobs/approval-queue/",
        views.ScheduledJobApprovalQueueListView.as_view(),
        name="scheduledjob_approval_queue_list",
    ),
    path(
        "jobs/scheduled-jobs/approval-queue/<uuid:pk>/",
        views.JobApprovalRequestView.as_view(),
        name="scheduledjob_approval_request_view",
    ),
    path(
        "jobs/<uuid:pk>/",
        views.JobView.as_view(),
        name="job",
    ),
    path("jobs/<uuid:pk>/edit/", views.JobEditView.as_view(), name="job_edit"),
    path("jobs/<uuid:pk>/delete/", views.JobDeleteView.as_view(), name="job_delete"),
    path(
        "jobs/<uuid:pk>/changelog/",
        views.JobObjectChangeLogView.as_view(),
        name="job_changelog",
        kwargs={"model": Job},
    ),
    path(
        "jobs/<uuid:pk>/notes/",
        views.JobObjectNotesView.as_view(),
        name="job_notes",
        kwargs={"model": Job},
    ),
    path("jobs/<uuid:pk>/run/", views.JobRunView.as_view(), name="job_run"),
    path("jobs/<str:class_path>/run/", views.JobRunView.as_view(), name="job_run_by_class_path"),
    path("jobs/edit/", views.JobBulkEditView.as_view(), name="job_bulk_edit"),
    path("jobs/delete/", views.JobBulkDeleteView.as_view(), name="job_bulk_delete"),
<<<<<<< HEAD
    # Notes
    path("notes/", views.NoteListView.as_view(), name="note_list"),
    path("notes/add/", views.NoteEditView.as_view(), name="note_add"),
    path("notes/<uuid:pk>/", views.NoteView.as_view(), name="note"),
    path(
        "notes/<uuid:pk>/changelog/",
        views.ObjectChangeLogView.as_view(),
        name="note_changelog",
        kwargs={"model": Note},
    ),
    path("notes/<uuid:pk>/edit/", views.NoteEditView.as_view(), name="note_edit"),
    path("notes/<uuid:pk>/delete/", views.NoteDeleteView.as_view(), name="note_delete"),
=======
    # Generic job results
    path("job-results/", views.JobResultListView.as_view(), name="jobresult_list"),
    path("job-results/<uuid:pk>/", views.JobResultView.as_view(), name="jobresult"),
    path("job-results/<uuid:pk>/log-table/", views.JobLogEntryTableView.as_view(), name="jobresult_log-table"),
    path(
        "job-results/delete/",
        views.JobResultBulkDeleteView.as_view(),
        name="jobresult_bulk_delete",
    ),
    path(
        "job-results/<uuid:pk>/delete/",
        views.JobResultDeleteView.as_view(),
        name="jobresult_delete",
    ),
>>>>>>> 4803fda5
    # Custom relationships
    path(
        "relationships/<uuid:pk>/changelog/",
        views.ObjectChangeLogView.as_view(),
        name="relationship_changelog",
        kwargs={"model": Relationship},
    ),
    path(
        "relationships/<uuid:pk>/notes/",
        views.ObjectNotesView.as_view(),
        name="relationship_notes",
        kwargs={"model": Relationship},
    ),
    # Secrets
    path(
        "secrets/provider/<str:provider_slug>/form/",
        views.SecretProviderParametersFormView.as_view(),
        name="secret_provider_parameters_form",
    ),
]

urlpatterns += router.urls<|MERGE_RESOLUTION|>--- conflicted
+++ resolved
@@ -236,35 +236,6 @@
     path("jobs/<str:class_path>/run/", views.JobRunView.as_view(), name="job_run_by_class_path"),
     path("jobs/edit/", views.JobBulkEditView.as_view(), name="job_bulk_edit"),
     path("jobs/delete/", views.JobBulkDeleteView.as_view(), name="job_bulk_delete"),
-<<<<<<< HEAD
-    # Notes
-    path("notes/", views.NoteListView.as_view(), name="note_list"),
-    path("notes/add/", views.NoteEditView.as_view(), name="note_add"),
-    path("notes/<uuid:pk>/", views.NoteView.as_view(), name="note"),
-    path(
-        "notes/<uuid:pk>/changelog/",
-        views.ObjectChangeLogView.as_view(),
-        name="note_changelog",
-        kwargs={"model": Note},
-    ),
-    path("notes/<uuid:pk>/edit/", views.NoteEditView.as_view(), name="note_edit"),
-    path("notes/<uuid:pk>/delete/", views.NoteDeleteView.as_view(), name="note_delete"),
-=======
-    # Generic job results
-    path("job-results/", views.JobResultListView.as_view(), name="jobresult_list"),
-    path("job-results/<uuid:pk>/", views.JobResultView.as_view(), name="jobresult"),
-    path("job-results/<uuid:pk>/log-table/", views.JobLogEntryTableView.as_view(), name="jobresult_log-table"),
-    path(
-        "job-results/delete/",
-        views.JobResultBulkDeleteView.as_view(),
-        name="jobresult_bulk_delete",
-    ),
-    path(
-        "job-results/<uuid:pk>/delete/",
-        views.JobResultDeleteView.as_view(),
-        name="jobresult_delete",
-    ),
->>>>>>> 4803fda5
     # Custom relationships
     path(
         "relationships/<uuid:pk>/changelog/",

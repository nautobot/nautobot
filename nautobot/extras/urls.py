--- conflicted
+++ resolved
@@ -43,18 +43,9 @@
 router.register("webhooks", views.WebhookUIViewSet)
 
 urlpatterns = [
-<<<<<<< HEAD
     # Change logging
     path("object-changes/", views.ObjectChangeListView.as_view(), name="objectchange_list"),
     path("object-changes/<uuid:pk>/", views.ObjectChangeView.as_view(), name="objectchange"),
-=======
-    # Config context schema
-    path(
-        "config-context-schemas/<uuid:pk>/validation/",
-        views.ConfigContextSchemaObjectValidationView.as_view(),
-        name="configcontextschema_object_validation",
-    ),
->>>>>>> 22cb8e72
     # contacts
     path("contact-associations/add-new-contact/", views.ObjectNewContactView.as_view(), name="object_contact_add"),
     path("contact-associations/add-new-team/", views.ObjectNewTeamView.as_view(), name="object_team_add"),

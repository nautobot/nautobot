--- conflicted
+++ resolved
@@ -1,21 +1,15 @@
 from django.urls import path
-from django.views.generic.base import RedirectView
 
 from nautobot.core.views.routers import NautobotUIViewSetRouter
 from nautobot.extras import views
 from nautobot.extras.models import (
     Job,
-    ScheduledJob,
+    Relationship,
 )
 
 app_name = "extras"
 
 router = NautobotUIViewSetRouter()
-router.register("approval-workflows", views.ApprovalWorkflowUIViewSet)
-router.register("approval-workflow-definitions", views.ApprovalWorkflowDefinitionUIViewSet)
-router.register("approval-workflow-stages", views.ApprovalWorkflowStageUIViewSet)
-router.register("approval-workflow-stage-definitions", views.ApprovalWorkflowStageDefinitionUIViewSet)
-router.register("approval-workflow-stage-responses", views.ApprovalWorkflowStageResponseUIViewSet)
 router.register("computed-fields", views.ComputedFieldUIViewSet)
 router.register("config-context-schemas", views.ConfigContextSchemaUIViewSet)
 router.register("config-contexts", views.ConfigContextUIViewSet)
@@ -49,19 +43,6 @@
 router.register("webhooks", views.WebhookUIViewSet)
 
 urlpatterns = [
-<<<<<<< HEAD
-=======
-    # Approver Dashboard
-    path("approver-dashboard/", views.ApproverDashboardView.as_view({"get": "list"}), name="approver_dashboard"),
-    # Approvee Dashboard
-    path("approvee-dashboard/", views.ApproveeDashboardView.as_view({"get": "list"}), name="approvee_dashboard"),
-    # Config context schema
-    path(
-        "config-context-schemas/<uuid:pk>/validation/",
-        views.ConfigContextSchemaObjectValidationView.as_view(),
-        name="configcontextschema_object_validation",
-    ),
->>>>>>> 2421ac6f
     # contacts
     path("contact-associations/add-new-contact/", views.ObjectNewContactView.as_view(), name="object_contact_add"),
     path("contact-associations/add-new-team/", views.ObjectNewTeamView.as_view(), name="object_team_add"),
@@ -83,21 +64,23 @@
     ),
     # Jobs
     path("jobs/", views.JobListView.as_view(), name="job_list"),
-    path("jobs/scheduled-jobs/", RedirectView.as_view(url="/extras/scheduled-jobs/"), name="scheduledjob_list_legacy"),
+    path("jobs/scheduled-jobs/", views.ScheduledJobListView.as_view(), name="scheduledjob_list"),
+    path("jobs/scheduled-jobs/<uuid:pk>/", views.ScheduledJobView.as_view(), name="scheduledjob"),
+    path("jobs/scheduled-jobs/<uuid:pk>/delete/", views.ScheduledJobDeleteView.as_view(), name="scheduledjob_delete"),
     path(
-        "jobs/scheduled-jobs/<uuid:pk>/",
-        RedirectView.as_view(url="/extras/scheduled-jobs/%(pk)s/"),
-        name="scheduledjob_legacy",
+        "jobs/scheduled-jobs/delete/",
+        views.ScheduledJobBulkDeleteView.as_view(),
+        name="scheduledjob_bulk_delete",
     ),
     path(
-        "jobs/scheduled-jobs/<uuid:pk>/delete/",
-        RedirectView.as_view(url="/extras/scheduled-jobs/%(pk)s/delete/"),
-        name="scheduledjob_delete_legacy",
+        "jobs/scheduled-jobs/approval-queue/",
+        views.ScheduledJobApprovalQueueListView.as_view(),
+        name="scheduledjob_approval_queue_list",
     ),
     path(
-        "jobs/scheduled-jobs/delete/",
-        RedirectView.as_view(url="/extras/scheduled-jobs/delete/"),
-        name="scheduledjob_bulk_delete_legacy",
+        "jobs/scheduled-jobs/approval-queue/<uuid:pk>/",
+        views.JobApprovalRequestView.as_view(),
+        name="scheduledjob_approval_request_view",
     ),
     path(
         "jobs/<uuid:pk>/",
@@ -122,20 +105,18 @@
     path("jobs/<str:class_path>/run/", views.JobRunView.as_view(), name="job_run_by_class_path"),
     path("jobs/edit/", views.JobBulkEditView.as_view(), name="job_bulk_edit"),
     path("jobs/delete/", views.JobBulkDeleteView.as_view(), name="job_bulk_delete"),
-    # ScheduledJobs
-    path("scheduled-jobs/", views.ScheduledJobListView.as_view(), name="scheduledjob_list"),
-    path("scheduled-jobs/<uuid:pk>/", views.ScheduledJobView.as_view(), name="scheduledjob"),
-    path("scheduled-jobs/<uuid:pk>/delete/", views.ScheduledJobDeleteView.as_view(), name="scheduledjob_delete"),
+    # Custom relationships
     path(
-        "scheduled-jobs/delete/",
-        views.ScheduledJobBulkDeleteView.as_view(),
-        name="scheduledjob_bulk_delete",
+        "relationships/<uuid:pk>/changelog/",
+        views.ObjectChangeLogView.as_view(),
+        name="relationship_changelog",
+        kwargs={"model": Relationship},
     ),
     path(
-        "scheduled-jobs/<uuid:pk>/approval-workflow/",
-        views.ObjectApprovalWorkflowView.as_view(),
-        name="scheduledjob_approvalworkflow",
-        kwargs={"model": ScheduledJob},
+        "relationships/<uuid:pk>/notes/",
+        views.ObjectNotesView.as_view(),
+        name="relationship_notes",
+        kwargs={"model": Relationship},
     ),
     # Secrets
     path(

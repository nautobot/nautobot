--- conflicted
+++ resolved
@@ -2,6 +2,7 @@
 
 from nautobot.extras import views
 from nautobot.extras.models import (
+    ComputedField,
     ConfigContext,
     ConfigContextSchema,
     CustomLink,
@@ -11,7 +12,6 @@
     Tag,
     Status,
     Webhook,
-    ComputedField,
 )
 
 
@@ -346,7 +346,31 @@
         views.RelationshipAssociationDeleteView.as_view(),
         name="relationshipassociation_delete",
     ),
-<<<<<<< HEAD
+    # GraphQL Queries
+    path("graphql-queries/", views.GraphQLQueryListView.as_view(), name="graphqlquery_list"),
+    path("graphql-queries/add/", views.GraphQLQueryEditView.as_view(), name="graphqlquery_add"),
+    path(
+        "graphql-queries/delete/",
+        views.GraphQLQueryBulkDeleteView.as_view(),
+        name="GraphQLQuery_bulk_delete",
+    ),
+    path("graphql-queries/<str:slug>/", views.GraphQLQueryView.as_view(), name="graphqlquery"),
+    path(
+        "graphql-queries/<str:slug>/edit/",
+        views.GraphQLQueryEditView.as_view(),
+        name="graphqlquery_edit",
+    ),
+    path(
+        "graphql-queries/<str:slug>/delete/",
+        views.GraphQLQueryDeleteView.as_view(),
+        name="graphqlquery_delete",
+    ),
+    path(
+        "graphql-queries/<uuid:pk>/changelog/",
+        views.ObjectChangeLogView.as_view(),
+        name="graphqlquery_changelog",
+        kwargs={"model": GraphQLQuery},
+    ),
     # Computed Fields
     path("computed-fields/", views.ComputedFieldListView.as_view(), name="computedfield_list"),
     path("computed-fields/add/", views.ComputedFieldEditView.as_view(), name="computedfield_add"),
@@ -371,31 +395,5 @@
         views.ObjectChangeLogView.as_view(),
         name="computedfield_changelog",
         kwargs={"model": ComputedField},
-=======
-    # GraphQL Queries
-    path("graphql-queries/", views.GraphQLQueryListView.as_view(), name="graphqlquery_list"),
-    path("graphql-queries/add/", views.GraphQLQueryEditView.as_view(), name="graphqlquery_add"),
-    path(
-        "graphql-queries/delete/",
-        views.GraphQLQueryBulkDeleteView.as_view(),
-        name="GraphQLQuery_bulk_delete",
-    ),
-    path("graphql-queries/<str:slug>/", views.GraphQLQueryView.as_view(), name="graphqlquery"),
-    path(
-        "graphql-queries/<str:slug>/edit/",
-        views.GraphQLQueryEditView.as_view(),
-        name="graphqlquery_edit",
-    ),
-    path(
-        "graphql-queries/<str:slug>/delete/",
-        views.GraphQLQueryDeleteView.as_view(),
-        name="graphqlquery_delete",
-    ),
-    path(
-        "graphql-queries/<uuid:pk>/changelog/",
-        views.ObjectChangeLogView.as_view(),
-        name="graphqlquery_changelog",
-        kwargs={"model": GraphQLQuery},
->>>>>>> 188668ad
     ),
 ]
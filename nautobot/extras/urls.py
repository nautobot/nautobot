--- conflicted
+++ resolved
@@ -12,10 +12,7 @@
     GitRepository,
     GraphQLQuery,
     Job,
-<<<<<<< HEAD
     Notes,
-=======
->>>>>>> 0bf77a46
     Relationship,
     Secret,
     SecretsGroup,
@@ -455,15 +452,15 @@
         name="relationship_delete",
     ),
     path(
-<<<<<<< HEAD
+        "relationships/<slug:slug>/changelog/",
+        views.ObjectChangeLogView.as_view(),
+        name="relationship_changelog",
+        kwargs={"model": Relationship},
+    ),
+    path(
         "relationships/<slug:slug>/notes/",
         views.ObjectNotesView.as_view(),
         name="relationship_notes",
-=======
-        "relationships/<slug:slug>/changelog/",
-        views.ObjectChangeLogView.as_view(),
-        name="relationship_changelog",
->>>>>>> 0bf77a46
         kwargs={"model": Relationship},
     ),
     path(

--- conflicted
+++ resolved
@@ -30,8 +30,6 @@
 logger = logging.getLogger(__name__)
 
 
-<<<<<<< HEAD
-=======
 def get_base_template(base_template, model):
     """
     Returns the name of the base template, if the base_template is not None
@@ -53,8 +51,6 @@
     return base_template
 
 
-@file_cache.cached(timeout=60)
->>>>>>> e9abcb78
 def get_job_content_type():
     """Return a cached instance of the `ContentType` for `extras.Job`."""
     return ContentType.objects.get(app_label="extras", model="job")

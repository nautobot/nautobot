import collections
import hashlib
import hmac
import logging
import re
import sys

from django.apps import apps
from django.conf import settings
from django.contrib.contenttypes.models import ContentType
from django.core.cache import cache
from django.core.validators import ValidationError
from django.db import transaction
from django.db.models import Q
from django.template.loader import get_template, TemplateDoesNotExist
from django.utils.deconstruct import deconstructible

from nautobot.core.choices import ColorChoices
from nautobot.core.constants import CHARFIELD_MAX_LENGTH
from nautobot.core.models.managers import TagsManager
from nautobot.core.models.utils import find_models_with_matching_fields
from nautobot.extras.choices import ObjectChangeActionChoices
from nautobot.extras.constants import (
    CHANGELOG_MAX_CHANGE_CONTEXT_DETAIL,
    EXTRAS_FEATURES,
    JOB_MAX_NAME_LENGTH,
    JOB_OVERRIDABLE_FIELDS,
)
from nautobot.extras.registry import registry

logger = logging.getLogger(__name__)


def get_base_template(base_template, model):
    """
    Returns the name of the base template, if the base_template is not None
    Otherwise, default to using "<app>/<model>.html" as the base template, if it exists.
    Otherwise, check if "<app>/<model>_retrieve.html" used in `NautobotUIViewSet` exists.
    If both templates do not exist, fall back to "base.html".
    """
    if base_template is None:
        base_template = f"{model._meta.app_label}/{model._meta.model_name}.html"
        # 2.0 TODO(Hanlin): This can be removed once an object view has been established for every model.
        try:
            get_template(base_template)
        except TemplateDoesNotExist:
            base_template = f"{model._meta.app_label}/{model._meta.model_name}_retrieve.html"
            try:
                get_template(base_template)
            except TemplateDoesNotExist:
                base_template = "base.html"
    return base_template


def image_upload(instance, filename):
    """
    Return a path for uploading image attachments.
    """
    path = "image-attachments/"

    # Rename the file to the provided name, if any. Attempt to preserve the file extension.
    extension = filename.rsplit(".")[-1].lower()
    if instance.name and extension in ["bmp", "gif", "jpeg", "jpg", "png"]:
        filename = ".".join([instance.name, extension])
    elif instance.name:
        filename = instance.name

    return f"{path}{instance.content_type.name}_{instance.object_id}_{filename}"


@deconstructible
class FeaturedQueryMixin:
    """Mixin class that gets a list of featured models."""

    def list_subclasses(self):
        """Return a list of classes that has implements this `name`."""
        raise NotImplementedError("list_subclasses is not implemented")

    def __call__(self):
        """
        Given an extras feature, return a Q object for content type lookup
        """
        query = Q()
        for model in self.list_subclasses():
            query |= Q(app_label=model._meta.app_label, model=model.__name__.lower())

        return query

    def as_queryset(self):
        return ContentType.objects.filter(self()).order_by("app_label", "model")

    def get_choices(self):
        return [(f"{ct.app_label}.{ct.model}", ct.pk) for ct in self.as_queryset()]


@deconstructible
class ChangeLoggedModelsQuery(FeaturedQueryMixin):
    """
    Helper class to get ContentType for models that implements the to_objectchange method for change logging.
    """

    def list_subclasses(self):
        """
        Return a list of classes that implement the to_objectchange method
        """
        return [_class for _class in apps.get_models() if hasattr(_class, "to_objectchange")]


def change_logged_models_queryset():
    """
    Cacheable function for cases where we need this queryset many times, such as when saving multiple objects.
    """
    cache_key = "nautobot.extras.utils.change_logged_models_queryset"
    queryset = cache.get(cache_key)
    if queryset is None:
        queryset = ChangeLoggedModelsQuery().as_queryset()
        cache.set(cache_key, queryset)
    return queryset


@deconstructible
class FeatureQuery:
    """
    Helper class that delays evaluation of the registry contents for the functionality store
    until it has been populated.
    """

    def __init__(self, feature):
        self.feature = feature

    def __call__(self):
        return self.get_query()

    def get_query(self):
        """
        Given an extras feature, return a Q object for content type lookup
        """

        # The `populate_model_features_registry` function is called in the `FeatureQuery().get_query` method instead of
        # `ExtrasConfig.ready` because `FeatureQuery().get_query` is called before `ExtrasConfig.ready`.
        # This is because `FeatureQuery` is a helper class used in `Forms` and `Serializers` that are called during the
        # initialization of the application, before `ExtrasConfig.ready` is called.
        # Calling `populate_model_features_registry` in `ExtrasConfig.ready` would lead to an outdated `model_features`
        # `registry` record being used by `FeatureQuery`.

        populate_model_features_registry()
        try:
            query = Q()
            for app_label, models in self.as_dict():
                query |= Q(app_label=app_label, model__in=models)
        except KeyError:
            query = Q(pk__in=[])

        return query

    def as_dict(self):
        """
        Given an extras feature, return a iterable of app_label: [models] for content type lookup.

        Mis-named, as it returns an iterable of (key, value) (i.e. dict.items()) rather than an actual dict.

        Raises a KeyError if the given feature doesn't exist.
        """
        return registry["model_features"][self.feature].items()

    def get_choices(self):
        """
        Given an extras feature, return a list of 2-tuple of `(model_label, pk)`
        suitable for use as `choices` on a choice field:

            >>> FeatureQuery('statuses').get_choices()
            [('dcim.device', 13), ('dcim.rack', 34)]
        """
        return [(f"{ct.app_label}.{ct.model}", ct.pk) for ct in ContentType.objects.filter(self.get_query())]

    def list_subclasses(self):
        """Return a list of model classes that declare this feature."""
        return [ct.model_class() for ct in ContentType.objects.filter(self.get_query())]


@deconstructible
class TaggableClassesQuery(FeaturedQueryMixin):
    """
    Helper class to get ContentType models that implements tags(TagsField)
    """

    def list_subclasses(self):
        """
        Return a list of classes that has implements tags e.g tags = TagsField(...)
        """
        return [
            _class
            for _class in apps.get_models()
            if (
                hasattr(_class, "tags")
                and isinstance(_class.tags, TagsManager)
                and ".tests." not in _class.__module__  # avoid leakage from nautobot.core.tests.test_filters
            )
        ]


@deconstructible
class RoleModelsQuery(FeaturedQueryMixin):
    """
    Helper class to get ContentType models that implements role.
    """

    def list_subclasses(self):
        """
        Return a list of classes that implements roles e.g roles = ...
        """
        # Avoid circular imports
        from nautobot.extras.models.roles import RoleField

        model_classes = []
        for model_class in apps.get_models():
            if hasattr(model_class, "role") and isinstance(model_class._meta.get_field("role"), RoleField):
                model_classes.append(model_class)
        return model_classes


def extras_features(*features):
    """
    Decorator used to register extras provided features to a model
    """

    def wrapper(model_class):
        # Initialize the model_features store if not already defined
        if "model_features" not in registry:
            registry["model_features"] = {f: collections.defaultdict(list) for f in EXTRAS_FEATURES}
        for feature in features:
            if feature in EXTRAS_FEATURES:
                app_label, model_name = model_class._meta.label_lower.split(".")
                registry["model_features"][feature][app_label].append(model_name)
            else:
                raise ValueError(f"{feature} is not a valid extras feature!")
        return model_class

    return wrapper


def populate_model_features_registry(refresh=False):
    """
    Populate the registry model features with new apps.

    This function updates the registry model features.

    Behavior:
    - Defines a list of dictionaries called lookup_confs. Each dictionary contains:
        - 'feature_name': The name of the feature to be updated in the registry.
        - 'field_names': A list of names of fields that must be present in order for the model to be considered
                        a valid model_feature.
        - 'field_attributes': Optional dictionary of attributes to filter the fields by. Only model which fields match
                            all the attributes specified in the dictionary will be considered. This parameter can be
                            useful to narrow down the search for fields that match certain criteria. For example, if
                            `field_attributes` is set to {"related_model": RelationshipAssociation}, only fields with
                            a related model of RelationshipAssociation will be considered.
        - 'additional_constraints': Optional dictionary of additional `{field: value}` constraints that can be checked.
    - Looks up all the models in the installed apps.
    - For each dictionary in lookup_confs, calls lookup_by_field() function to look for all models that have
      fields with the names given in the dictionary.
    - Groups the results by app and updates the registry model features for each app.
    """
    if registry.get("populate_model_features_registry_called", False) and not refresh:
        return

    RelationshipAssociation = apps.get_model(app_label="extras", model_name="relationshipassociation")

    lookup_confs = [
        {
            "feature_name": "contacts",
            "field_names": ["associated_contacts"],
            "additional_constraints": {"is_contact_associable_model": True},
        },
        {
            "feature_name": "custom_fields",
            "field_names": ["_custom_field_data"],
        },
        {
<<<<<<< HEAD
            "feature_name": "metadata",
            "field_names": [],  # TODO: add "associated_metadata" ReverseRelation here when implemented
            "additional_constraints": {"is_metadata_associable_model": True},
=======
            "feature_name": "cloud_types",
            "field_names": [],
            "additional_constraints": {"is_cloud_type_model": True},
>>>>>>> 55ab2944
        },
        {
            "feature_name": "relationships",
            "field_names": ["source_for_associations", "destination_for_associations"],
            "field_attributes": {"related_model": RelationshipAssociation},
        },
        {
            "feature_name": "saved_views",
            "field_names": [],
            "additional_constraints": {"is_saved_view_model": True},
        },
        {
            "feature_name": "static_groups",
            "field_names": ["associated_static_groups"],
            "additional_constraints": {"is_static_group_associable_model": True},
        },
    ]

    app_models = apps.get_models()
    for lookup_conf in lookup_confs:
        registry_items = find_models_with_matching_fields(
            app_models=app_models,
            field_names=lookup_conf["field_names"],
            field_attributes=lookup_conf.get("field_attributes"),
            additional_constraints=lookup_conf.get("additional_constraints"),
        )
        feature_name = lookup_conf["feature_name"]
        registry["model_features"][feature_name] = registry_items

    if not registry.get("populate_model_features_registry_called", False):
        registry["populate_model_features_registry_called"] = True


def generate_signature(request_body, secret):
    """
    Return a cryptographic signature that can be used to verify the authenticity of webhook data.
    """
    hmac_prep = hmac.new(key=secret.encode("utf8"), msg=request_body, digestmod=hashlib.sha512)
    return hmac_prep.hexdigest()


def get_celery_queues():
    """
    Return a dictionary of celery queues and the number of workers active on the queue in
    the form {queue_name: num_workers}
    """
    from nautobot.core.celery import app  # prevent circular import

    celery_queues = {}

    celery_inspect = app.control.inspect()
    active_queues = celery_inspect.active_queues()
    if active_queues is None:
        return celery_queues
    for task_queue_list in active_queues.values():
        distinct_queues = {q["name"] for q in task_queue_list}
        for queue in distinct_queues:
            celery_queues.setdefault(queue, 0)
            celery_queues[queue] += 1

    return celery_queues


def get_worker_count(request=None, queue=None):
    """
    Return a count of the active Celery workers in a specified queue. Defaults to the `CELERY_TASK_DEFAULT_QUEUE` setting.
    """
    celery_queues = get_celery_queues()
    if not queue:
        queue = settings.CELERY_TASK_DEFAULT_QUEUE
    return celery_queues.get(queue, 0)


def task_queues_as_choices(task_queues):
    """
    Returns a list of 2-tuples for use in the form field `choices` argument. Appends
    worker count to the description.
    """
    if not task_queues:
        task_queues = [settings.CELERY_TASK_DEFAULT_QUEUE]

    choices = []
    celery_queues = get_celery_queues()
    for queue in task_queues:
        if not queue:
            worker_count = celery_queues.get(settings.CELERY_TASK_DEFAULT_QUEUE, 0)
        else:
            worker_count = celery_queues.get(queue, 0)
        description = f"{queue if queue else 'default queue'} ({worker_count} worker{'s'[:worker_count^1]})"
        choices.append((queue, description))
    return choices


def refresh_job_model_from_job_class(job_model_class, job_class):
    """
    Create or update a job_model record based on the metadata of the provided job_class.

    Note that job_model_class is a parameter (rather than doing a "from nautobot.extras.models import Job") because
    this function may be called from various initialization processes (such as the "nautobot_database_ready" signal)
    and in that case we need to not import models ourselves.
    """
    from nautobot.extras.jobs import (
        JobButtonReceiver,
        JobHookReceiver,
    )

    # Unrecoverable errors
    if len(job_class.__module__) > JOB_MAX_NAME_LENGTH:
        logger.error(
            'Unable to store Jobs from module "%s" as Job models because the module exceeds %d characters in length!',
            job_class.__module__,
            JOB_MAX_NAME_LENGTH,
        )
        return (None, False)
    if len(job_class.__name__) > JOB_MAX_NAME_LENGTH:
        logger.error(
            'Unable to represent Job class "%s" as a Job model because the class name exceeds %d characters in length!',
            job_class.__name__,
            JOB_MAX_NAME_LENGTH,
        )
        return (None, False)
    if issubclass(job_class, JobHookReceiver) and issubclass(job_class, JobButtonReceiver):
        logger.error(
            'Job class "%s" must not sub-class from both JobHookReceiver and JobButtonReceiver!',
            job_class.__name__,
        )
        return (None, False)

    # Recoverable errors
    if len(job_class.grouping) > CHARFIELD_MAX_LENGTH:
        logger.warning(
            'Job class "%s" grouping "%s" exceeds %d characters in length, it will be truncated in the database.',
            job_class.__name__,
            job_class.grouping,
            CHARFIELD_MAX_LENGTH,
        )
    if len(job_class.name) > JOB_MAX_NAME_LENGTH:
        logger.warning(
            'Job class "%s" name "%s" exceeds %d characters in length, it will be truncated in the database.',
            job_class.__name__,
            job_class.name,
            JOB_MAX_NAME_LENGTH,
        )

    # handle duplicate names by appending an incrementing counter to the end
    default_job_name = job_class.name[:JOB_MAX_NAME_LENGTH]
    job_name = default_job_name
    append_counter = 2
    existing_job_names = (
        job_model_class.objects.filter(name__startswith=job_name)
        .exclude(
            module_name=job_class.__module__[:JOB_MAX_NAME_LENGTH],
            job_class_name=job_class.__name__[:JOB_MAX_NAME_LENGTH],
        )
        .values_list("name", flat=True)
    )
    while job_name in existing_job_names:
        job_name_append = f" ({append_counter})"
        max_name_length = JOB_MAX_NAME_LENGTH - len(job_name_append)
        job_name = default_job_name[:max_name_length] + job_name_append
        append_counter += 1
    if job_name != default_job_name and "test" not in sys.argv:
        logger.warning(
            'Job class "%s" name "%s" is not unique, changing to "%s".',
            job_class.__name__,
            default_job_name,
            job_name,
        )

    try:
        with transaction.atomic():
            job_model, created = job_model_class.objects.get_or_create(
                module_name=job_class.__module__[:JOB_MAX_NAME_LENGTH],
                job_class_name=job_class.__name__[:JOB_MAX_NAME_LENGTH],
                defaults={
                    "grouping": job_class.grouping[:CHARFIELD_MAX_LENGTH],
                    "name": job_name,
                    "is_job_hook_receiver": issubclass(job_class, JobHookReceiver),
                    "is_job_button_receiver": issubclass(job_class, JobButtonReceiver),
                    "read_only": job_class.read_only,
                    "supports_dryrun": job_class.supports_dryrun,
                    "installed": True,
                    "enabled": False,
                },
            )

            if job_name != default_job_name:
                job_model.name_override = True

            if created and job_model.module_name.startswith("nautobot."):
                # System jobs should be enabled by default when first created
                job_model.enabled = True

            for field_name in JOB_OVERRIDABLE_FIELDS:
                # Was this field directly inherited from the job before, or was it overridden in the database?
                if not getattr(job_model, f"{field_name}_override", False):
                    # It was inherited and not overridden
                    setattr(job_model, field_name, getattr(job_class, field_name))

            if not created:
                # Mark it as installed regardless
                job_model.installed = True
                # Update the non-overridable flags in case they've changed in the source
                job_model.is_job_hook_receiver = issubclass(job_class, JobHookReceiver)
                job_model.is_job_button_receiver = issubclass(job_class, JobButtonReceiver)
                job_model.read_only = job_class.read_only
                job_model.supports_dryrun = job_class.supports_dryrun

            job_model.save()

    except Exception as exc:
        logger.error(
            'Exception while trying to create/update a database record for Job class "%s": %s', job_class.__name__, exc
        )
        return (None, False)

    logger.info(
        '%s Job "%s: %s" from <%s>',
        "Created" if created else "Refreshed",
        job_model.grouping,
        job_model.name,
        job_class.__name__,
    )

    return (job_model, created)


def remove_prefix_from_cf_key(field_name):
    """
    field_name (str): f"cf_{cf.key}"

    Helper method to remove the "cf_" prefix
    """
    return field_name[3:]


def check_if_key_is_graphql_safe(model_name, key, field_name="key"):
    """
    Helper method to check if a key field is Python/GraphQL safe.
    Used in CustomField, ComputedField and Relationship models.
    """
    graphql_safe_pattern = re.compile("[_A-Za-z][_0-9A-Za-z]*")
    if not graphql_safe_pattern.fullmatch(key):
        raise ValidationError(
            {
                f"{field_name}": f"This {field_name} is not Python/GraphQL safe. Please do not start the {field_name} with a digit and do not use hyphens or whitespace"
            }
        )


def fixup_null_statuses(*, model, model_contenttype, status_model):
    """For instances of model that have an invalid NULL status field, create and use a special status_model instance."""
    instances_to_fixup = model.objects.filter(status__isnull=True)
    if instances_to_fixup.exists():
        null_status, _ = status_model.objects.get_or_create(
            name="NULL",
            defaults={
                "color": ColorChoices.COLOR_BLACK,
                "description": "Created by Nautobot to replace invalid null references",
            },
        )
        null_status.content_types.add(model_contenttype)
        updated_count = instances_to_fixup.update(status=null_status)
        print(f"    Found and fixed {updated_count} instances of {model.__name__} that had null 'status' fields.")


def migrate_role_data(
    model_to_migrate,
    *,
    from_role_field_name,
    from_role_model=None,
    from_role_choiceset=None,
    to_role_field_name,
    to_role_model=None,
    to_role_choiceset=None,
    is_m2m_field=False,
):
    """
    Update all `model_to_migrate` with a value for `to_role_field` based on `from_role_field` values.

    Args:
        model_to_migrate (Model): Model with role fields to alter
        from_role_field_name (str): Name of the field on `model_to_migrate` to use as source data
        from_role_model (Model): If `from_role_field` is a ForeignKey or M2M field, the corresponding model for it
        from_role_choiceset (ChoiceSet): If `from_role_field` is a choices field, the corresponding ChoiceSet for it
        to_role_field_name (str): Name of the field on `model_to_migrate` to update based on the `from_role_field`
        to_role_model (Model): If `to_role_field` is a ForeignKey or M2M field, the corresponding model for it
        to_role_choiceset (ChoiceSet): If `to_role_field` is a choices field, the corresponding ChoiceSet for it
        is_m2m_field (bool): True if the role fields are both ManyToManyFields, else False
    """
    if from_role_model is not None and from_role_choiceset is not None:
        raise RuntimeError("from_role_model and from_role_choiceset are mutually exclusive")
    if from_role_model is None and from_role_choiceset is None:
        raise RuntimeError("One of from_role_model or from_role_choiceset must be specified and not None")
    if to_role_model is not None and to_role_choiceset is not None:
        raise RuntimeError("to_role_model and to_role_choiceset are mutually exclusive")
    if to_role_model is None and to_role_choiceset is None:
        raise RuntimeError("One of to_role_model or to_role_choiceset must be specified and not None")

    if from_role_model is not None:
        if to_role_model is not None:
            # Mapping "from" model instances to corresponding "to" model instances
            roles_translation_mapping = {
                # Use .filter().first(), not .get() because "to" role might not exist, especially on reverse migrations
                from_role: to_role_model.objects.filter(name=from_role.name).first()
                for from_role in from_role_model.objects.all()
            }
        else:
            # Mapping "from" model instances to corresponding "to" choices
            # We need to use `label` to look up the from_role instance, but `value` is what we set for the to_role_field
            inverted_to_role_choiceset = {label: value for value, label in to_role_choiceset.CHOICES}
            roles_translation_mapping = {
                from_role: inverted_to_role_choiceset.get(from_role.name, None)
                for from_role in from_role_model.objects.all()
            }
    else:
        if to_role_model is not None:
            # Mapping "from" choices to corresponding "to" model instances
            roles_translation_mapping = {
                # Use .filter().first(), not .get() because "to" role might not exist, especially on reverse migrations
                from_role_value: to_role_model.objects.filter(name=from_role_label).first()
                for from_role_value, from_role_label in from_role_choiceset.CHOICES
            }
        else:
            # Mapping "from" choices to corresponding "to" choices; we don't currently use this case, but it should work
            # We need to use `label` to look up the from_role instance, but `value` is what we set for the to_role_field
            inverted_to_role_choiceset = {label: value for value, label in to_role_choiceset.CHOICES}
            roles_translation_mapping = {
                from_role_value: inverted_to_role_choiceset.get(from_role_label, None)
                for from_role_value, from_role_label in from_role_choiceset.CHOICES
            }

    if not is_m2m_field:
        # Bulk updates of a single field are easy enough...
        for from_role_value, to_role_value in roles_translation_mapping.items():
            if to_role_value is not None:
                updated_count = model_to_migrate.objects.filter(**{from_role_field_name: from_role_value}).update(
                    **{to_role_field_name: to_role_value}
                )
                logger.info(
                    'Updated %d %s records to reference %s "%s"',
                    updated_count,
                    model_to_migrate._meta.label,
                    to_role_field_name,
                    to_role_value.name if to_role_model else to_role_value,
                )
    else:
        # ...but we have to update each instance's M2M field independently?
        for instance in model_to_migrate.objects.all():
            to_role_set = {
                roles_translation_mapping[from_role_value]
                for from_role_value in getattr(instance, from_role_field_name).all()
            }
            # Discard any null values
            to_role_set.discard(None)
            getattr(instance, to_role_field_name).set(to_role_set)
        logger.info(
            "Updated %d %s record %s M2M fields",
            model_to_migrate.objects.count(),
            model_to_migrate._meta.label,
            to_role_field_name,
        )


def bulk_delete_with_bulk_change_logging(qs, batch_size=1000):
    """
    Deletes objects in the provided queryset and creates ObjectChange instances in bulk to improve performance.
    For use with bulk delete views. This operation is wrapped in an atomic transaction.
    """
    from nautobot.extras.models import ObjectChange
    from nautobot.extras.signals import change_context_state

    change_context = change_context_state.get()
    if change_context is None:
        raise ValueError("Change logging must be enabled before using bulk_delete_with_bulk_change_logging")

    with transaction.atomic():
        try:
            queued_object_changes = []
            change_context.defer_object_changes = True
            for obj in qs.iterator():
                if not hasattr(obj, "to_objectchange"):
                    break
                if len(queued_object_changes) >= batch_size:
                    ObjectChange.objects.bulk_create(queued_object_changes)
                    queued_object_changes = []
                oc = obj.to_objectchange(ObjectChangeActionChoices.ACTION_DELETE)
                if oc is not None:
                    oc.user = change_context.get_user()
                    oc.user_name = oc.user.username
                    oc.request_id = change_context.change_id
                    oc.change_context = change_context.context
                    oc.change_context_detail = change_context.context_detail[:CHANGELOG_MAX_CHANGE_CONTEXT_DETAIL]
                    queued_object_changes.append(oc)
            ObjectChange.objects.bulk_create(queued_object_changes)
            return qs.delete()
        finally:
            change_context.defer_object_changes = False
            change_context.reset_deferred_object_changes()<|MERGE_RESOLUTION|>--- conflicted
+++ resolved
@@ -268,6 +268,11 @@
 
     lookup_confs = [
         {
+            "feature_name": "cloud_types",
+            "field_names": [],
+            "additional_constraints": {"is_cloud_type_model": True},
+        },
+        {
             "feature_name": "contacts",
             "field_names": ["associated_contacts"],
             "additional_constraints": {"is_contact_associable_model": True},
@@ -277,15 +282,9 @@
             "field_names": ["_custom_field_data"],
         },
         {
-<<<<<<< HEAD
             "feature_name": "metadata",
             "field_names": [],  # TODO: add "associated_metadata" ReverseRelation here when implemented
             "additional_constraints": {"is_metadata_associable_model": True},
-=======
-            "feature_name": "cloud_types",
-            "field_names": [],
-            "additional_constraints": {"is_cloud_type_model": True},
->>>>>>> 55ab2944
         },
         {
             "feature_name": "relationships",

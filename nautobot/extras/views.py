from functools import partial
import logging
from typing import Optional
from urllib.parse import parse_qs

from django.conf import settings
from django.contrib import messages
from django.contrib.contenttypes.models import ContentType
from django.core.exceptions import ObjectDoesNotExist, ValidationError
from django.db import IntegrityError, transaction
from django.db.models import Q
from django.forms.utils import pretty_name
from django.http import Http404, HttpResponse, HttpResponseForbidden
from django.shortcuts import get_object_or_404, redirect, render
from django.template.defaultfilters import urlencode
from django.template.loader import get_template, TemplateDoesNotExist
from django.urls import reverse
from django.urls.exceptions import NoReverseMatch
from django.utils.encoding import iri_to_uri
from django.utils.html import format_html, format_html_join
from django.utils.http import url_has_allowed_host_and_scheme
from django.utils.timezone import get_current_timezone
from django.views.generic import View
from django_tables2 import RequestConfig
from jsonschema.validators import Draft7Validator
from rest_framework.decorators import action
from rest_framework.permissions import IsAuthenticated
from rest_framework.response import Response

from nautobot.core.choices import ButtonActionColorChoices
from nautobot.core.constants import PAGINATE_COUNT_DEFAULT
from nautobot.core.exceptions import FilterSetFieldNotFound
from nautobot.core.forms import ApprovalForm, restrict_form_fields
from nautobot.core.models.querysets import count_related
from nautobot.core.models.utils import pretty_print_query
from nautobot.core.tables import ButtonsColumn
from nautobot.core.templatetags import helpers
from nautobot.core.ui import object_detail
from nautobot.core.ui.breadcrumbs import (
    BaseBreadcrumbItem,
    Breadcrumbs,
    context_object_attr,
    InstanceParentBreadcrumbItem,
    ModelBreadcrumbItem,
    ViewNameBreadcrumbItem,
)
from nautobot.core.ui.choices import SectionChoices
from nautobot.core.ui.titles import Titles
from nautobot.core.utils.config import get_settings_or_config
from nautobot.core.utils.lookup import (
    get_filterset_for_model,
    get_model_for_view_name,
    get_route_for_model,
    get_table_class_string_from_view_name,
    get_table_for_model,
)
from nautobot.core.utils.requests import is_single_choice_field, normalize_querydict
from nautobot.core.views import generic, viewsets
from nautobot.core.views.mixins import (
    ObjectBulkCreateViewMixin,
    ObjectBulkDestroyViewMixin,
    ObjectBulkUpdateViewMixin,
    ObjectChangeLogViewMixin,
    ObjectDataComplianceViewMixin,
    ObjectDestroyViewMixin,
    ObjectDetailViewMixin,
    ObjectEditViewMixin,
    ObjectListViewMixin,
    ObjectNotesViewMixin,
    ObjectPermissionRequiredMixin,
)
from nautobot.core.views.paginator import EnhancedPaginator, get_paginate_count
from nautobot.core.views.utils import common_detail_view_context, get_obj_from_context, prepare_cloned_fields
from nautobot.core.views.viewsets import NautobotUIViewSet
from nautobot.dcim.models import Controller, Device, Interface, Module, Rack, VirtualDeviceContext
from nautobot.dcim.tables import (
    ControllerTable,
    DeviceTable,
    InterfaceTable,
    ModuleTable,
    RackTable,
    VirtualDeviceContextTable,
)
from nautobot.extras.context_managers import deferred_change_logging_for_bulk_operation
from nautobot.extras.templatetags.approvals import render_approval_workflow_state
from nautobot.extras.utils import (
    fixup_filterset_query_params,
    get_base_template,
    get_pending_approval_workflow_stages,
    get_worker_count,
)
from nautobot.ipam.models import IPAddress, Prefix, VLAN
from nautobot.ipam.tables import IPAddressTable, PrefixTable, VLANTable
from nautobot.virtualization.models import VirtualMachine, VMInterface
from nautobot.virtualization.tables import VirtualMachineTable, VMInterfaceTable
from nautobot.vpn.models import VPN, VPNProfile, VPNTunnel, VPNTunnelEndpoint
from nautobot.vpn.tables import VPNProfileTable, VPNTable, VPNTunnelEndpointTable, VPNTunnelTable

from . import filters, forms, jobs_ui, tables
from .api import serializers
from .choices import (
    ApprovalWorkflowStateChoices,
    DynamicGroupTypeChoices,
    JobExecutionType,
    JobQueueTypeChoices,
    JobResultStatusChoices,
)
from .datasources import (
    enqueue_git_repository_diff_origin_and_local,
    enqueue_pull_git_repository_and_refresh_data,
    get_datasource_contents,
)
from .jobs import get_job
from .models import (
    ApprovalWorkflow,
    ApprovalWorkflowDefinition,
    ApprovalWorkflowStage,
    ApprovalWorkflowStageDefinition,
    ApprovalWorkflowStageResponse,
    ComputedField,
    ConfigContext,
    ConfigContextSchema,
    Contact,
    ContactAssociation,
    CustomField,
    CustomLink,
    DynamicGroup,
    ExportTemplate,
    ExternalIntegration,
    GitRepository,
    GraphQLQuery,
    ImageAttachment,
    Job as JobModel,
    JobButton,
    JobHook,
    JobQueue,
    JobResult,
    MetadataType,
    Note,
    ObjectChange,
    ObjectMetadata,
    Relationship,
    RelationshipAssociation,
    Role,
    SavedView,
    ScheduledJob,
    Secret,
    SecretsGroup,
    StaticGroupAssociation,
    Status,
    Tag,
    TaggedItem,
    Team,
    UserSavedViewAssociation,
    Webhook,
)
from .registry import registry

logger = logging.getLogger(__name__)

#
# Approval Workflows
#


class ApprovalWorkflowDefinitionUIViewSet(NautobotUIViewSet):
    """ViewSet for ApprovalWorkflowDefinition."""

    bulk_update_form_class = forms.ApprovalWorkflowDefinitionBulkEditForm
    filterset_class = filters.ApprovalWorkflowDefinitionFilterSet
    filterset_form_class = forms.ApprovalWorkflowDefinitionFilterForm
    form_class = forms.ApprovalWorkflowDefinitionForm
    queryset = ApprovalWorkflowDefinition.objects.all()
    serializer_class = serializers.ApprovalWorkflowDefinitionSerializer
    table_class = tables.ApprovalWorkflowDefinitionTable

    object_detail_content = object_detail.ObjectDetailContent(
        panels=[
            object_detail.ObjectFieldsPanel(
                weight=100,
                section=SectionChoices.LEFT_HALF,
                fields="__all__",
            ),
            object_detail.ObjectsTablePanel(
                weight=100,
                table_class=tables.ApprovalWorkflowStageDefinitionTable,
                table_filter="approval_workflow_definition",
                section=SectionChoices.RIGHT_HALF,
                exclude_columns=["approval_workflow_definition", "actions"],
                add_button_route=None,
                table_title="Stages",
            ),
            object_detail.ObjectsTablePanel(
                weight=200,
                table_class=tables.ApprovalWorkflowTable,
                table_filter="approval_workflow_definition",
                section=SectionChoices.FULL_WIDTH,
                exclude_columns=["object_under_review_content_type", "approval_workflow_definition"],
                add_button_route=None,
                table_title="Workflows",
            ),
        ],
    )

    def get_extra_context(self, request, instance):
        ctx = super().get_extra_context(request, instance)
        if self.action in ("create", "update"):
            if request.POST:
                ctx["stages"] = forms.ApprovalWorkflowStageDefinitionFormSet(data=request.POST, instance=instance)
            else:
                ctx["stages"] = forms.ApprovalWorkflowStageDefinitionFormSet(instance=instance)

        return ctx

    def form_save(self, form, **kwargs):
        obj = super().form_save(form, **kwargs)

        # Process the formset for stages
        ctx = self.get_extra_context(self.request, obj)
        stages = ctx["stages"]
        if stages.is_valid():
            stages.save()
        else:
            raise ValidationError(stages.errors)

        return obj


class ApprovalWorkflowStageDefinitionUIViewSet(NautobotUIViewSet):
    """ViewSet for ApprovalWorkflowStageDefinition."""

    bulk_update_form_class = forms.ApprovalWorkflowStageDefinitionBulkEditForm
    filterset_class = filters.ApprovalWorkflowStageDefinitionFilterSet
    filterset_form_class = forms.ApprovalWorkflowStageDefinitionFilterForm
    form_class = forms.ApprovalWorkflowStageDefinitionForm
    queryset = ApprovalWorkflowStageDefinition.objects.all()
    serializer_class = serializers.ApprovalWorkflowStageDefinitionSerializer
    table_class = tables.ApprovalWorkflowStageDefinitionTable

    object_detail_content = object_detail.ObjectDetailContent(
        panels=[
            object_detail.ObjectFieldsPanel(
                weight=100,
                section=SectionChoices.LEFT_HALF,
                fields="__all__",
            ),
        ],
    )


class ApprovalWorkflowUIViewSet(
    ObjectDetailViewMixin,
    ObjectListViewMixin,
    ObjectDestroyViewMixin,
    ObjectBulkDestroyViewMixin,
    ObjectChangeLogViewMixin,
    ObjectNotesViewMixin,
):
    """ViewSet for ApprovalWorkflow."""

    filterset_class = filters.ApprovalWorkflowFilterSet
    filterset_form_class = forms.ApprovalWorkflowFilterForm
    queryset = ApprovalWorkflow.objects.all()
    serializer_class = serializers.ApprovalWorkflowSerializer
    table_class = tables.ApprovalWorkflowTable
    action_buttons = ()

    class ApprovalWorkflowPanel(object_detail.ObjectFieldsPanel):
        def __init__(self, **kwargs):
            super().__init__(
                fields=(
                    "approval_workflow_definition",
                    "object_under_review",
                    "current_state",
                    "decision_date",
                    "user",
                ),
                value_transforms={
                    "current_state": [render_approval_workflow_state],
                },
                hide_if_unset=("decision_date"),
                **kwargs,
            )

        def render_key(self, key, value, context):
            obj = get_obj_from_context(context)

            if key == "object_under_review":
                return helpers.bettertitle(obj.object_under_review_content_type.model_class()._meta.verbose_name)
            if key == "user":
                return "Requesting User"
            if key == "decision_date":
                if obj.current_state == ApprovalWorkflowStateChoices.APPROVED:
                    return "Approval Date"
                elif obj.current_state == ApprovalWorkflowStateChoices.DENIED:
                    return "Denial Date"

            return super().render_key(key, value, context)

        def render_value(self, key, value, context):
            obj = get_obj_from_context(context)
            if key == "user":
                if not obj.user:
                    return obj.user_name

            return super().render_value(key, value, context)

    object_detail_content = object_detail.ObjectDetailContent(
        panels=[
            ApprovalWorkflowPanel(
                weight=100,
                section=SectionChoices.LEFT_HALF,
            ),
            object_detail.ObjectsTablePanel(
                weight=200,
                table_title="Stages",
                table_class=tables.RelatedApprovalWorkflowStageTable,
                table_filter="approval_workflow",
                section=SectionChoices.RIGHT_HALF,
                exclude_columns=["approval_workflow"],
                add_button_route=None,
            ),
            object_detail.ObjectsTablePanel(
                weight=200,
                table_title="Responses",
                table_class=tables.RelatedApprovalWorkflowStageResponseTable,
                table_filter="approval_workflow_stage__approval_workflow",
                section=SectionChoices.FULL_WIDTH,
                exclude_columns=["approval_workflow"],
                add_button_route=None,
                enable_related_link=False,
            ),
        ],
    )


class ApprovalWorkflowStageUIViewSet(
    ObjectDetailViewMixin,
    ObjectListViewMixin,
    ObjectDestroyViewMixin,
    ObjectBulkDestroyViewMixin,
    ObjectChangeLogViewMixin,
    ObjectNotesViewMixin,
):
    """ViewSet for ApprovalWorkflowStage."""

    filterset_class = filters.ApprovalWorkflowStageFilterSet
    filterset_form_class = forms.ApprovalWorkflowStageFilterForm
    queryset = ApprovalWorkflowStage.objects.all()
    serializer_class = serializers.ApprovalWorkflowStageSerializer
    table_class = tables.ApprovalWorkflowStageTable
    action_buttons = ()

    class ApprovalWorkflowStagePanel(object_detail.ObjectFieldsPanel):
        def __init__(self, **kwargs):
            super().__init__(
                fields=(
                    "approval_workflow",
                    "state",
                    "decision_date",
                    "approver_group",
                    "min_approvers",
                ),
                value_transforms={
                    "state": [render_approval_workflow_state],
                },
                hide_if_unset=("decision_date"),
                ignore_nonexistent_fields=True,
                **kwargs,
            )

        def render_key(self, key, value, context):
            obj = get_obj_from_context(context)

            if key == "approval_workflow":
                return "Approval Workflow"
            if key == "decision_date":
                if obj.state == ApprovalWorkflowStateChoices.APPROVED:
                    return "Approval Date"
                elif obj.state == ApprovalWorkflowStateChoices.DENIED:
                    return "Denial Date"
            if key == "min_approvers":
                return "Minimum Number of Approvers Needed"

            return super().render_key(key, value, context)

        def render_value(self, key, value, context):
            if key == "approver_group":
                user_html = format_html(
                    "<span>{}</span><ul>{}</ul>",
                    value,
                    format_html_join("\n", "<li>{}</li>", ((user,) for user in value.user_set.all())),
                )
                return user_html

            return super().render_value(key, value, context)

        def get_data(self, context):
            obj = get_obj_from_context(context)
            data = super().get_data(context)
            data["approver_group"] = obj.approval_workflow_stage_definition.approver_group
            data["min_approvers"] = obj.approval_workflow_stage_definition.min_approvers
            return data

    object_detail_content = object_detail.ObjectDetailContent(
        panels=[
            ApprovalWorkflowStagePanel(
                weight=100,
                section=SectionChoices.LEFT_HALF,
            ),
            object_detail.ObjectsTablePanel(
                weight=200,
                table_class=tables.ApprovalWorkflowStageResponseTable,
                table_filter="approval_workflow_stage",
                section=SectionChoices.FULL_WIDTH,
                exclude_columns=["approval_workflow_stage"],
                table_title="Responses",
                enable_related_link=False,
            ),
        ],
    )

    @action(
        detail=True,
        url_path="approve",
        methods=["get", "post"],
        custom_view_base_action="change",
        custom_view_additional_permissions=["extras.view_approvalworkflowstage"],
    )
    def approve(self, request, *args, **kwargs):
        """
        Approve the approval workflow stage response.
        """
        instance = self.get_object()

        if not (
            request.user.is_superuser
            or instance.approval_workflow_stage_definition.approver_group.user_set.filter(id=request.user.id).exists()
        ):
            messages.error(request, "You are not permitted to approve this workflow stage.")
            return redirect(self.get_return_url(request, instance))

        if request.method == "GET":
            if existing_response := ApprovalWorkflowStageResponse.objects.filter(
                approval_workflow_stage=instance, user=request.user
            ).first():
                form = ApprovalForm(initial={"comments": existing_response.comments})
            else:
                form = ApprovalForm()

            object_under_review = instance.approval_workflow.object_under_review
            template_name = getattr(object_under_review, "get_approval_template", lambda: None)()
            if not template_name:
                template_name = "extras/approval_workflow/approve.html"

            return render(
                request,
                template_name,
                {
                    "obj": instance,
                    "object_under_review": instance.approval_workflow.object_under_review,
                    "form": form,
                    "obj_type": ApprovalWorkflowStage._meta.verbose_name,
                    "return_url": self.get_return_url(request, instance),
                    "card_class": "success",
                    "button_class": "success",
                },
            )

        approval_workflow_stage_response, _ = ApprovalWorkflowStageResponse.objects.get_or_create(
            approval_workflow_stage=instance, user=request.user
        )
        approval_workflow_stage_response.comments = request.data.get("comments")
        approval_workflow_stage_response.state = ApprovalWorkflowStateChoices.APPROVED
        approval_workflow_stage_response.save()
        instance.refresh_from_db()
        messages.success(request, f"You approved {instance}.")
        return redirect(self.get_return_url(request))

    @action(
        detail=True,
        url_path="deny",
        methods=["get", "post"],
        custom_view_base_action="change",
        custom_view_additional_permissions=["extras.view_approvalworkflowstage"],
    )
    def deny(self, request, *args, **kwargs):
        """
        Deny the approval workflow stage response.
        """
        instance = self.get_object()

        if not (
            request.user.is_superuser
            or instance.approval_workflow_stage_definition.approver_group.user_set.filter(id=request.user.id).exists()
        ):
            messages.error(request, "You are not permitted to deny this workflow stage.")
            return redirect(self.get_return_url(request, instance))

        if request.method == "GET":
            if existing_response := ApprovalWorkflowStageResponse.objects.filter(
                approval_workflow_stage=instance, user=request.user
            ).first():
                form = ApprovalForm(initial={"comments": existing_response.comments})
            else:
                form = ApprovalForm()

            return render(
                request,
                "extras/approval_workflow/deny.html",
                {
                    "obj": instance,
                    "object_under_review": instance.approval_workflow.object_under_review,
                    "form": form,
                    "obj_type": ApprovalWorkflowStage._meta.verbose_name,
                    "return_url": self.get_return_url(request, instance),
                },
            )

        approval_workflow_stage_response, _ = ApprovalWorkflowStageResponse.objects.get_or_create(
            approval_workflow_stage=instance, user=request.user
        )
        approval_workflow_stage_response.comments = request.data.get("comments")
        approval_workflow_stage_response.state = ApprovalWorkflowStateChoices.DENIED
        approval_workflow_stage_response.save()
        instance.refresh_from_db()
        messages.success(request, f"You denied {instance}.")
        return redirect(self.get_return_url(request))

    @action(
        detail=True,
        url_path="comment",
        methods=["get", "post"],
        custom_view_base_action="change",
        custom_view_additional_permissions=["extras.view_approvalworkflowstage"],
    )
    def comment(self, request, *args, **kwargs):
        """
        Comment the approval workflow stage response.
        """
        instance = self.get_object()

        if not instance.is_not_done_stage:
            messages.error(
                request, f"This stage is in {instance.state} state. Can't comment on an approved or denied stage."
            )
            return redirect(self.get_return_url(request, instance))

        # We don't enforce approver-group/superuser check here, anyone can comment, not just an approver.

        if request.method == "GET":
            if existing_response := ApprovalWorkflowStageResponse.objects.filter(
                approval_workflow_stage=instance, user=request.user
            ).first():
                form = ApprovalForm(initial={"comments": existing_response.comments})
            else:
                form = ApprovalForm()

            template_name = "extras/approval_workflow/comment.html"

            return render(
                request,
                template_name,
                {
                    "obj": instance,
                    "object_under_review": instance.approval_workflow.object_under_review,
                    "form": form,
                    "obj_type": ApprovalWorkflowStage._meta.verbose_name,
                    "return_url": self.get_return_url(request, instance),
                },
            )

        approval_workflow_stage_response, _ = ApprovalWorkflowStageResponse.objects.get_or_create(
            approval_workflow_stage=instance, user=request.user
        )
        approval_workflow_stage_response.comments = request.data.get("comments")
        # we don't want to change a state if is approved, denied or canceled
        if approval_workflow_stage_response.state == ApprovalWorkflowStateChoices.PENDING:
            approval_workflow_stage_response.state = ApprovalWorkflowStateChoices.COMMENT
        approval_workflow_stage_response.save()
        instance.refresh_from_db()
        messages.success(request, f"You commented {instance}.")
        return redirect(self.get_return_url(request))


class ApprovalWorkflowStageResponseUIViewSet(
    ObjectBulkDestroyViewMixin,
    ObjectDestroyViewMixin,
):
    """ViewSet for ApprovalWorkflowStageResponse."""

    filterset_class = filters.ApprovalWorkflowStageResponseFilterSet
    filterset_form_class = forms.ApprovalWorkflowStageResponseFilterForm
    queryset = ApprovalWorkflowStageResponse.objects.all()
    serializer_class = serializers.ApprovalWorkflowStageResponseSerializer
    table_class = tables.ApprovalWorkflowStageResponseTable
    object_detail_content = None


class ApproverDashboardView(ObjectListViewMixin):
    """
    View for the dashboard of approval workflow stages waiting for the current user to approve.
    """

    queryset = ApprovalWorkflowStage.objects.all()
    filterset_class = filters.ApprovalWorkflowStageFilterSet
    filterset_form_class = forms.ApprovalWorkflowStageFilterForm
    table_class = tables.ApproverDashboardTable
    template_name = "extras/approval_dashboard.html"
    action_buttons = ()

    def get_template_name(self):
        """
        Override the template names to use the custom dashboard template.
        """
        return self.template_name

    def get_extra_context(self, request, instance):
        """
        Get the extra context for the dashboard view.
        """
        context = super().get_extra_context(request, instance)
        context["title"] = "My Approvals"
        context["approval_view"] = True
        return context

    def get_queryset(self):
        """
        Filter the queryset to only include approval workflow stages that are pending approval
        and are assigned to the current user for approval.
        """
        return get_pending_approval_workflow_stages(self.request.user, super().get_queryset())

    def list(self, request, *args, **kwargs):
        """
        Override the list method to display a helpful message regarding the page.
        """
        messages.info(
            request,
            "You are viewing a dashboard of approval workflow stages that are pending for your approval.",
        )
        return super().list(request, *args, **kwargs)


class ApproveeDashboardView(ObjectListViewMixin):
    """
    View for the dashboard of approval workflows trigger by the current user.
    """

    queryset = ApprovalWorkflow.objects.all()
    filterset_class = filters.ApprovalWorkflowFilterSet
    filterset_form_class = forms.ApprovalWorkflowFilterForm
    table_class = tables.ApprovalWorkflowTable
    template_name = "extras/approval_dashboard.html"
    action_buttons = ()

    def get_template_name(self):
        """
        Override the template names to use the custom dashboard template.
        """
        return self.template_name

    def get_extra_context(self, request, instance):
        """
        Get the extra context for the dashboard view.
        """
        context = super().get_extra_context(request, instance)
        context["title"] = "My Requests"
        return context

    def get_queryset(self):
        """
        Filter the queryset to only include workflows that triggered by the current users.
        """
        user = self.request.user
        if user.is_anonymous:
            return ApprovalWorkflow.objects.none()
        queryset = super().get_queryset()
        return queryset.filter(user=user).order_by("created")

    def list(self, request, *args, **kwargs):
        """
        Override the list method to display a helpful message regarding the page.
        """
        messages.info(
            request,
            "You are viewing a dashboard of approval workflows that are requested by you.",
        )
        return super().list(request, *args, **kwargs)


class ObjectApprovalWorkflowView(generic.GenericView):
    """
    Present an pending approval workflow attached to a particular object.

    base_template: Specify to explicitly identify the base object detail template to render.
        If not provided, "<app>/<model>.html", "<app>/<model>_retrieve.html", or "generic/object_retrieve.html"
        will be used, as per `get_base_template()`.
    """

    base_template: Optional[str] = None

    def get(self, request, model, **kwargs):
        # Handle QuerySet restriction of parent object if needed

        if hasattr(model.objects, "restrict"):
            obj = get_object_or_404(model.objects.restrict(request.user, "view"), **kwargs)
        else:
            obj = get_object_or_404(model, **kwargs)

        # Gather all changes for this object (and its related objects)
        approval_workflow = ApprovalWorkflow.objects.get(object_under_review_object_id=obj.pk)
        stage_table = tables.RelatedApprovalWorkflowStageTable(
            ApprovalWorkflowStage.objects.filter(approval_workflow=approval_workflow),
        )
        stage_table.columns.hide("approval_workflow")
        response_table = tables.RelatedApprovalWorkflowStageResponseTable(
            ApprovalWorkflowStageResponse.objects.filter(approval_workflow_stage__approval_workflow=approval_workflow)
        )

        base_template = get_base_template(self.base_template, model)

        return render(
            request,
            "extras/object_approvalworkflow.html",
            {
                "object": obj,
                "verbose_name": helpers.bettertitle(obj._meta.verbose_name),
                "verbose_name_plural": obj._meta.verbose_name_plural,
                "approval_workflow": approval_workflow,
                "base_template": base_template,
                "active_tab": "approval_workflow",
                "default_time_zone": get_current_timezone(),
                "stage_table": stage_table,
                "response_table": response_table,
                "view_titles": self.get_view_titles(model=obj, view_type=""),
                "breadcrumbs": self.get_breadcrumbs(model=obj, view_type=""),
                "detail": True,
                **common_detail_view_context(request, obj),
            },
        )


#
# Computed Fields
#


class ComputedFieldUIViewSet(NautobotUIViewSet):
    bulk_update_form_class = forms.ComputedFieldBulkEditForm
    filterset_class = filters.ComputedFieldFilterSet
    filterset_form_class = forms.ComputedFieldFilterForm
    form_class = forms.ComputedFieldForm
    serializer_class = serializers.ComputedFieldSerializer
    table_class = tables.ComputedFieldTable
    queryset = ComputedField.objects.all()
    action_buttons = ("add",)
    object_detail_content = object_detail.ObjectDetailContent(
        panels=(
            object_detail.ObjectFieldsPanel(
                section=SectionChoices.LEFT_HALF,
                weight=100,
                fields="__all__",
                exclude_fields=["template"],
            ),
            object_detail.ObjectTextPanel(
                label="Template",
                section=SectionChoices.FULL_WIDTH,
                weight=100,
                object_field="template",
                render_as=object_detail.ObjectTextPanel.RenderOptions.CODE,
            ),
        ),
    )


#
# Config contexts
#

# TODO(Glenn): disallow (or at least warn) user from manually editing config contexts that
# have an associated owner, such as a Git repository


class ConfigContextUIViewSet(NautobotUIViewSet):
    bulk_update_form_class = forms.ConfigContextBulkEditForm
    filterset_class = filters.ConfigContextFilterSet
    filterset_form_class = forms.ConfigContextFilterForm
    form_class = forms.ConfigContextForm
    queryset = ConfigContext.objects.all()
    serializer_class = serializers.ConfigContextSerializer
    table_class = tables.ConfigContextTable

    class AssignmentObjectFieldsPanel(object_detail.ObjectFieldsPanel):
        def render_value(self, key, value, context):
            if key == "dynamic_groups" and not settings.CONFIG_CONTEXT_DYNAMIC_GROUPS_ENABLED:
                return None
            if not value:
                return helpers.HTML_NONE

            items = []
            for val in value.all():
                rendered_val = helpers.hyperlinked_object(val)
                items.append(rendered_val)

            if not items:
                return helpers.HTML_NONE

            return format_html("<ul>{}</ul>", format_html_join("", "<li>{}</li>", ((item,) for item in items)))

    object_detail_content = object_detail.ObjectDetailContent(
        panels=(
            object_detail.ObjectFieldsPanel(
                weight=100,
                section=SectionChoices.LEFT_HALF,
                fields="__all__",
                exclude_fields=[
                    "data",
                    "owner_content_type",
                    "owner_object_id",
                ],
                hide_if_unset=[
                    "owner",
                ],
            ),
            object_detail.Panel(
                weight=100,
                section=SectionChoices.FULL_WIDTH,
                label="Data",
                header_extra_content_template_path="extras/inc/configcontext_format.html",
                body_content_template_path="extras/inc/configcontext_data.html",
            ),
            AssignmentObjectFieldsPanel(
                weight=200,
                section=SectionChoices.RIGHT_HALF,
                label="Assignment",
                fields=[
                    "locations",
                    "roles",
                    "device_types",
                    "device_families",
                    "platforms",
                    "cluster_groups",
                    "clusters",
                    "tenant_groups",
                    "tenants",
                    "device_redundancy_groups",
                    "dynamic_groups",
                ],
            ),
        )
    )

    def get_extra_context(self, request, instance):
        context = super().get_extra_context(request, instance)
        # Determine user's preferred output format
        if request.GET.get("data_format") in ["json", "yaml"]:
            context["data_format"] = request.GET.get("data_format")
            if request.user.is_authenticated:
                request.user.set_config("extras.configcontext.format", context["data_format"], commit=True)
        elif request.user.is_authenticated:
            context["data_format"] = request.user.get_config("extras.configcontext.format", "json")
        else:
            context["data_format"] = "json"

        return context


class ObjectConfigContextView(generic.ObjectView):
    base_template = None
    template_name = "extras/object_configcontext.html"

    def get_extra_context(self, request, instance):
        source_contexts = ConfigContext.objects.restrict(request.user, "view").get_for_object(instance)

        # Determine user's preferred output format
        if request.GET.get("format") in ["json", "yaml"]:
            format_ = request.GET.get("format")
            if request.user.is_authenticated:
                request.user.set_config("extras.configcontext.format", format_, commit=True)
        elif request.user.is_authenticated:
            format_ = request.user.get_config("extras.configcontext.format", "json")
        else:
            format_ = "json"

        return {
            "rendered_context": instance.get_config_context(),
            "source_contexts": source_contexts,
            "format": format_,
            "base_template": self.base_template,
            "active_tab": "config-context",
        }


#
# Config context schemas
#

# TODO(Glenn): disallow (or at least warn) user from manually editing config context schemas that
# have an associated owner, such as a Git repository


class ConfigContextSchemaUIViewSet(NautobotUIViewSet):
    bulk_update_form_class = forms.ConfigContextSchemaBulkEditForm
    filterset_class = filters.ConfigContextSchemaFilterSet
    filterset_form_class = forms.ConfigContextSchemaFilterForm
    form_class = forms.ConfigContextSchemaForm
    queryset = ConfigContextSchema.objects.all()
    serializer_class = serializers.ConfigContextSchemaSerializer
    table_class = tables.ConfigContextSchemaTable

    def get_extra_context(self, request, instance):
        context = super().get_extra_context(request, instance)
        # Determine user's preferred output format
        if request.GET.get("data_format") in ["json", "yaml"]:
            context["data_format"] = request.GET.get("data_format")
            if request.user.is_authenticated:
                request.user.set_config("extras.configcontextschema.format", context["data_format"], commit=True)
        elif request.user.is_authenticated:
            context["data_format"] = request.user.get_config("extras.configcontextschema.format", "json")
        else:
            context["data_format"] = "json"

        return context


class ConfigContextSchemaObjectValidationView(generic.ObjectView):
    """
    This view renders a detail tab that shows tables of objects that utilize the given schema object
    and their validation state.
    """

    queryset = ConfigContextSchema.objects.all()
    template_name = "extras/configcontextschema_validation.html"

    def get_extra_context(self, request, instance):
        """
        Reuse the model tables for config context, device, and virtual machine but inject
        the `ConfigContextSchemaValidationStateColumn` and an object edit action button.
        """
        # Prep the validator with the schema so it can be reused for all records
        validator = Draft7Validator(instance.data_schema)

        # Config context table
        config_context_table = tables.ConfigContextTable(
            data=instance.config_contexts.all(),
            orderable=False,
            extra_columns=[
                (
                    "validation_state",
                    tables.ConfigContextSchemaValidationStateColumn(validator, "data", empty_values=()),
                ),
                ("actions", ButtonsColumn(model=ConfigContext, buttons=["edit"])),
            ],
        )
        paginate = {
            "paginator_class": EnhancedPaginator,
            "per_page": get_paginate_count(request),
        }
        RequestConfig(request, paginate).configure(config_context_table)

        # Device table
        device_table = DeviceTable(
            data=instance.devices.all(),
            orderable=False,
            extra_columns=[
                (
                    "validation_state",
                    tables.ConfigContextSchemaValidationStateColumn(
                        validator, "local_config_context_data", empty_values=()
                    ),
                ),
                ("actions", ButtonsColumn(model=Device, buttons=["edit"])),
            ],
        )
        paginate = {
            "paginator_class": EnhancedPaginator,
            "per_page": get_paginate_count(request),
        }
        RequestConfig(request, paginate).configure(device_table)

        # Virtual machine table
        virtual_machine_table = VirtualMachineTable(
            data=instance.virtual_machines.all(),
            orderable=False,
            extra_columns=[
                (
                    "validation_state",
                    tables.ConfigContextSchemaValidationStateColumn(
                        validator, "local_config_context_data", empty_values=()
                    ),
                ),
                ("actions", ButtonsColumn(model=VirtualMachine, buttons=["edit"])),
            ],
        )
        paginate = {
            "paginator_class": EnhancedPaginator,
            "per_page": get_paginate_count(request),
        }
        RequestConfig(request, paginate).configure(virtual_machine_table)

        return {
            "config_context_table": config_context_table,
            "device_table": device_table,
            "virtual_machine_table": virtual_machine_table,
            "active_tab": "validation",
        }


#
# Contacts
#


class ContactUIViewSet(NautobotUIViewSet):
    bulk_update_form_class = forms.ContactBulkEditForm
    filterset_class = filters.ContactFilterSet
    filterset_form_class = forms.ContactFilterForm
    form_class = forms.ContactForm
    queryset = Contact.objects.all()
    serializer_class = serializers.ContactSerializer
    table_class = tables.ContactTable

    object_detail_content = object_detail.ObjectDetailContent(
        panels=(
            object_detail.ObjectFieldsPanel(
                weight=100,
                section=SectionChoices.LEFT_HALF,
                fields="__all__",
                value_transforms={
                    "address": [helpers.render_address],
                    "email": [helpers.hyperlinked_email],
                    "phone": [helpers.hyperlinked_phone_number],
                },
            ),
            object_detail.ObjectsTablePanel(
                weight=100,
                section=SectionChoices.RIGHT_HALF,
                table_class=tables.TeamTable,
                table_filter="contacts",
                table_title="Assigned Teams",
                exclude_columns=["actions"],
                add_button_route=None,
            ),
            object_detail.ObjectsTablePanel(
                weight=200,
                section=SectionChoices.FULL_WIDTH,
                table_class=tables.ContactAssociationTable,
                table_filter="contact",
                table_title="Contact For",
                add_button_route=None,
                enable_related_link=False,
            ),
        ),
    )


class ContactAssociationUIViewSet(
    ObjectBulkDestroyViewMixin,
    ObjectBulkUpdateViewMixin,
    ObjectDestroyViewMixin,
    ObjectEditViewMixin,
):
    bulk_update_form_class = forms.ContactAssociationBulkEditForm
    form_class = forms.ContactAssociationForm
    filterset_class = filters.ContactAssociationFilterSet
    queryset = ContactAssociation.objects.all()
    serializer_class = serializers.ContactAssociationSerializer
    table_class = tables.AssociatedContactsTable
    non_filter_params = ("export", "page", "per_page", "sort")
    object_detail_content = None


class ObjectContactTeamMixin:
    """Mixin that contains a custom post() method to create a new contact/team and assign it to an existing object"""

    def post(self, request, *args, **kwargs):
        obj = self.alter_obj(self.get_object(kwargs), request, args, kwargs)
        form = self.model_form(data=request.POST, files=request.FILES, instance=obj)
        restrict_form_fields(form, request.user)

        if form.is_valid():
            logger.debug("Form validation was successful")

            try:
                with transaction.atomic():
                    object_created = not form.instance.present_in_database
                    obj = form.save()

                    # Check that the new object conforms with any assigned object-level permissions
                    self.queryset.get(pk=obj.pk)

                if hasattr(form, "save_note") and callable(form.save_note):
                    form.save_note(instance=obj, user=request.user)

                if isinstance(obj, Contact):
                    association = ContactAssociation(
                        contact=obj,
                        associated_object_type=ContentType.objects.get(id=request.POST.get("associated_object_type")),
                        associated_object_id=request.POST.get("associated_object_id"),
                        status=Status.objects.get(id=request.POST.get("status")),
                        role=Role.objects.get(id=request.POST.get("role")) if request.POST.get("role") else None,
                    )
                else:
                    association = ContactAssociation(
                        team=obj,
                        associated_object_type=ContentType.objects.get(id=request.POST.get("associated_object_type")),
                        associated_object_id=request.POST.get("associated_object_id"),
                        status=Status.objects.get(id=request.POST.get("status")),
                        role=Role.objects.get(id=request.POST.get("role")) if request.POST.get("role") else None,
                    )
                association.validated_save()
                self.successful_post(request, obj, object_created, logger)

                if "_addanother" in request.POST:
                    # If the object has clone_fields, pre-populate a new instance of the form
                    if hasattr(obj, "clone_fields"):
                        url = f"{request.path}?{prepare_cloned_fields(obj)}"
                        return redirect(url)

                    return redirect(request.get_full_path())

                return_url = form.cleaned_data.get("return_url")
                if url_has_allowed_host_and_scheme(url=return_url, allowed_hosts=request.get_host()):
                    return redirect(iri_to_uri(return_url))
                else:
                    return redirect(self.get_return_url(request, obj))

            except ObjectDoesNotExist:
                msg = "Object save failed due to object-level permissions violation"
                logger.debug(msg)
                form.add_error(None, msg)

        else:
            logger.debug("Form validation failed")

        return render(
            request,
            self.template_name,
            {
                "obj": obj,
                "obj_type": self.queryset.model._meta.verbose_name,
                "form": form,
                "return_url": self.get_return_url(request, obj),
                "editing": obj.present_in_database,
                **self.get_extra_context(request, obj),
            },
        )


class ObjectNewContactView(ObjectContactTeamMixin, generic.ObjectEditView):
    queryset = Contact.objects.all()
    model_form = forms.ObjectNewContactForm
    template_name = "extras/object_new_contact.html"


class ObjectNewTeamView(ObjectContactTeamMixin, generic.ObjectEditView):
    queryset = Team.objects.all()
    model_form = forms.ObjectNewTeamForm
    template_name = "extras/object_new_team.html"


class ObjectAssignContactOrTeamView(generic.ObjectEditView):
    queryset = ContactAssociation.objects.all()
    model_form = forms.ContactAssociationForm
    template_name = "extras/object_assign_contact_or_team.html"


#
# Custom fields
#


class CustomFieldUIViewSet(NautobotUIViewSet):
    bulk_update_form_class = forms.CustomFieldBulkEditForm
    queryset = CustomField.objects.all()
    serializer_class = serializers.CustomFieldSerializer
    filterset_class = filters.CustomFieldFilterSet
    filterset_form_class = forms.CustomFieldFilterForm
    form_class = forms.CustomFieldForm
    table_class = tables.CustomFieldTable
    template_name = "extras/customfield_update.html"
    action_buttons = ("add",)

    class CustomFieldObjectFieldsPanel(object_detail.ObjectFieldsPanel):
        def render_value(self, key, value, context):
            obj = get_obj_from_context(context, self.context_object_key)
            _type = getattr(obj, "type", None)

            if key == "default":
                if not value:
                    return helpers.HTML_NONE
                if _type == "markdown":
                    return helpers.render_markdown(value)
                elif _type == "json":
                    return helpers.render_json(value)
                else:
                    return helpers.placeholder(value)
            return super().render_value(key, value, context)

    object_detail_content = object_detail.ObjectDetailContent(
        panels=[
            CustomFieldObjectFieldsPanel(
                weight=100,
                section=SectionChoices.LEFT_HALF,
                fields="__all__",
                exclude_fields=["content_types", "validation_minimum", "validation_maximum", "validation_regex"],
            ),
            object_detail.DataTablePanel(
                weight=200,
                section=SectionChoices.LEFT_HALF,
                label="Custom Field Choices",
                context_data_key="choices_data",
                context_columns_key="columns",
                context_column_headers_key="header",
            ),
            object_detail.ObjectFieldsPanel(
                section=SectionChoices.RIGHT_HALF,
                weight=100,
                label="Assignment",
                fields=[
                    "content_types",
                ],
                key_transforms={"content_types": "Content Types"},
            ),
            object_detail.ObjectFieldsPanel(
                section=SectionChoices.RIGHT_HALF,
                weight=200,
                label="Validation Rules",
                fields=["validation_minimum", "validation_maximum", "validation_regex"],
                value_transforms={
                    "validation_regex": [lambda val: None if val == "" else val, helpers.pre_tag],
                },
            ),
        ]
    )

    def get_extra_context(self, request, instance):
        context = super().get_extra_context(request, instance)

        if self.action in ("create", "update"):
            if request.POST:
                context["choices"] = forms.CustomFieldChoiceFormSet(data=request.POST, instance=instance)
            else:
                context["choices"] = forms.CustomFieldChoiceFormSet(instance=instance)

        if self.action == "retrieve":
            choices_data = []

            for choice in instance.custom_field_choices.all():
                choices_data.append({"value": choice.value, "weight": choice.weight})

            context["columns"] = ["value", "weight"]
            context["header"] = ["Value", "Weight"]
            context["choices_data"] = choices_data

        return context

    def form_save(self, form, **kwargs):
        obj = super().form_save(form, **kwargs)

        # Process the formset for choices
        ctx = self.get_extra_context(self.request, obj)
        choices = ctx["choices"]
        if choices.is_valid():
            choices.save()
        else:
            raise ValidationError(choices.errors)

        return obj


#
# Custom Links
#
class CustomLinkUIViewSet(NautobotUIViewSet):
    bulk_update_form_class = forms.CustomLinkBulkEditForm
    filterset_class = filters.CustomLinkFilterSet
    filterset_form_class = forms.CustomLinkFilterForm
    form_class = forms.CustomLinkForm
    queryset = CustomLink.objects.all()
    serializer_class = serializers.CustomLinkSerializer
    table_class = tables.CustomLinkTable

    object_detail_content = object_detail.ObjectDetailContent(
        panels=[
            object_detail.ObjectFieldsPanel(
                label="Custom Link",
                section=SectionChoices.LEFT_HALF,
                weight=100,
                fields=[
                    "content_type",
                    "name",
                    "group_name",
                    "weight",
                    "target_url",
                    "button_class",
                    "new_window",
                ],
                value_transforms={
                    "target_url": [helpers.pre_tag],
                    "button_class": [helpers.render_button_class],
                },
            ),
            object_detail.ObjectTextPanel(
                label="Text",
                section=SectionChoices.LEFT_HALF,
                weight=200,
                object_field="text",
                render_as=object_detail.ObjectTextPanel.RenderOptions.CODE,
            ),
        ]
    )


#
# Dynamic Groups
#


class DynamicGroupUIViewSet(NautobotUIViewSet):
    bulk_update_form_class = forms.DynamicGroupBulkEditForm
    filterset_class = filters.DynamicGroupFilterSet
    filterset_form_class = forms.DynamicGroupFilterForm
    form_class = forms.DynamicGroupForm
    queryset = DynamicGroup.objects.all()
    serializer_class = serializers.DynamicGroupSerializer
    table_class = tables.DynamicGroupTable
    action_buttons = ("add",)

    def get_extra_context(self, request, instance):
        context = super().get_extra_context(request, instance)
        if self.action in ("create", "update"):
            filterform_class = instance.generate_filter_form()
            if filterform_class is None:
                context["filter_form"] = None
            elif request.POST:
                context["filter_form"] = filterform_class(data=request.POST)
            else:
                initial = instance.get_initial()
                context["filter_form"] = filterform_class(initial=initial)

            formset_kwargs = {"instance": instance}
            if request.POST:
                formset_kwargs["data"] = request.POST
            context["children"] = forms.DynamicGroupMembershipFormSet(**formset_kwargs)

        elif self.action == "retrieve":
            model = instance.model
            table_class = get_table_for_model(model)
            members = instance.members
            if table_class is not None:
                if hasattr(members, "without_tree_fields"):
                    members = members.without_tree_fields()

                members_table = table_class(
                    members.restrict(request.user, "view"),
                    orderable=False,
                    exclude=["dynamic_group_count"],
                    hide_hierarchy_ui=True,
                )
                paginate = {
                    "paginator_class": EnhancedPaginator,
                    "per_page": get_paginate_count(request),
                }
                RequestConfig(request, paginate).configure(members_table)

                # Descendants table
                descendants_memberships = instance.membership_tree()
                descendants_table = tables.NestedDynamicGroupDescendantsTable(
                    descendants_memberships,
                    orderable=False,
                )
                descendants_tree = {m.pk: m.depth for m in descendants_memberships}

                # Ancestors table
                ancestors = instance.get_ancestors()
                ancestors_table = tables.NestedDynamicGroupAncestorsTable(
                    ancestors,
                    orderable=False,
                )
                ancestors_tree = instance.flatten_ancestors_tree(instance.ancestors_tree())
                if instance.group_type != DynamicGroupTypeChoices.TYPE_STATIC:
                    context["raw_query"] = pretty_print_query(instance.generate_query())
                    context["members_list_url"] = None
                else:
                    context["raw_query"] = None
                    try:
                        context["members_list_url"] = reverse(get_route_for_model(instance.model, "list"))
                    except NoReverseMatch:
                        context["members_list_url"] = None

                context.update(
                    {
                        "members_verbose_name_plural": instance.model._meta.verbose_name_plural,
                        "members_table": members_table,
                        "ancestors_table": ancestors_table,
                        "ancestors_tree": ancestors_tree,
                        "descendants_table": descendants_table,
                        "descendants_tree": descendants_tree,
                    }
                )

        return context

    def form_save(self, form, commit=True, **kwargs):
        obj = form.save(commit=False)
        context = self.get_extra_context(self.request, obj)

        # Save filters
        if obj.group_type == DynamicGroupTypeChoices.TYPE_DYNAMIC_FILTER:
            filter_form = context.get("filter_form")
            if not filter_form or not filter_form.is_valid():
                form.add_error(None, "Errors encountered when saving Dynamic Group associations. See below.")
                raise ValidationError("invalid dynamic group filter_form")
            try:
                obj.set_filter(filter_form.cleaned_data)
            except ValidationError as err:
                form.add_error(None, "Invalid filter detected in existing DynamicGroup filter data.")
                for msg in getattr(err, "messages", [str(err)]):
                    if msg:
                        form.add_error(None, msg)
                raise

        if commit:
            # After filters have been set, now we save the object to the database.
            obj.save(update_cached_members=False)
            # Save m2m fields, such as Tags https://docs.djangoproject.com/en/3.2/topics/forms/modelforms/#the-save-method
            form.save_m2m()

            if obj.group_type != DynamicGroupTypeChoices.TYPE_STATIC:
                messages.warning(
                    self.request,
                    "Dynamic Group membership is not automatically recalculated after creating/editing the group, "
                    'as it may take some time to complete. You can use the "Refresh Members" button when ready.',
                )

        # Process the formsets for children
        children = context.get("children")
        if children and not children.is_valid():
            form.add_error(None, "Errors encountered when saving Dynamic Group associations. See below.")
            # dedupe only non-field errors to avoid duplicates in the banner
            added_errors = set()
            for f in children.forms:
                for msg in f.non_field_errors():
                    if msg not in added_errors:
                        form.add_error(None, msg)
                        added_errors.add(msg)
            raise ValidationError("invalid DynamicGroupMembershipFormSet")

        if commit and children:
            children.save()

        return obj

    # Suppress the global top banner when ValidationError happens
    def _handle_validation_error(self, e):
        self.has_error = True

    @action(
        detail=False,
        methods=["GET", "POST"],
        url_path="assign-members",
        url_name="bulk_assign",
        custom_view_base_action="add",
        custom_view_additional_permissions=[
            "extras.add_staticgroupassociation",
        ],
    )
    def bulk_assign(self, request):
        """
        Update the static group assignments of the provided `pk_list` (or `_all`) of the given `content_type`.

        Unlike BulkEditView, this takes a single POST rather than two to perform its operation as
        there's no separate confirmation step involved.
        """
        if request.method == "GET":
            return redirect(reverse("extras:staticgroupassociation_list"))

        # TODO more error handling - content-type doesn't exist, model_class not found, filterset missing, etc.
        content_type = ContentType.objects.get(pk=request.POST.get("content_type"))
        model = content_type.model_class()
        self.default_return_url = get_route_for_model(model, "list")
        filterset_class = get_filterset_for_model(model)

        if request.POST.get("_all"):
            if filterset_class:
                pk_list = list(filterset_class(request.GET, model.objects.only("pk")).qs.values_list("pk", flat=True))
            else:
                pk_list = list(model.objects.values_list("pk", flat=True))
        else:
            pk_list = request.POST.getlist("pk")

        form = forms.DynamicGroupBulkAssignForm(model, request.POST)
        restrict_form_fields(form, request.user)

        if form.is_valid():
            logger.debug("Form validation was successful")
            try:
                with transaction.atomic():
                    add_to_groups = list(form.cleaned_data["add_to_groups"])
                    new_group_name = form.cleaned_data["create_and_assign_to_new_group_name"]
                    if new_group_name:
                        if not request.user.has_perm("extras.add_dynamicgroup"):
                            raise DynamicGroup.DoesNotExist
                        else:
                            new_group = DynamicGroup(
                                name=new_group_name,
                                content_type=content_type,
                                group_type=DynamicGroupTypeChoices.TYPE_STATIC,
                            )
                            new_group.validated_save()
                            # Check permissions
                            DynamicGroup.objects.restrict(request.user, "add").get(pk=new_group.pk)

                            add_to_groups.append(new_group)
                            msg = "Created dynamic group"
                            logger.info(f"{msg} {new_group} (PK: {new_group.pk})")
                            msg = format_html('{} <a href="{}">{}</a>', msg, new_group.get_absolute_url(), new_group)
                            messages.success(request, msg)

                    with deferred_change_logging_for_bulk_operation():
                        associations = []
                        for pk in pk_list:
                            for dynamic_group in add_to_groups:
                                association, created = StaticGroupAssociation.objects.get_or_create(
                                    dynamic_group=dynamic_group,
                                    associated_object_type_id=content_type.id,
                                    associated_object_id=pk,
                                )
                                association.validated_save()
                                associations.append(association)
                                if created:
                                    logger.debug("Created %s", association)

                        # Enforce object-level permissions
                        permitted_associations = StaticGroupAssociation.objects.restrict(request.user, "add")
                        if permitted_associations.filter(pk__in=[assoc.pk for assoc in associations]).count() != len(
                            associations
                        ):
                            raise StaticGroupAssociation.DoesNotExist

                    if associations:
                        msg = (
                            f"Added {len(pk_list)} {model._meta.verbose_name_plural} "
                            f"to {len(add_to_groups)} dynamic group(s)."
                        )
                        logger.info(msg)
                        messages.success(request, msg)

                    if form.cleaned_data["remove_from_groups"]:
                        for dynamic_group in form.cleaned_data["remove_from_groups"]:
                            (
                                StaticGroupAssociation.objects.restrict(request.user, "delete")
                                .filter(
                                    dynamic_group=dynamic_group,
                                    associated_object_type=content_type,
                                    associated_object_id__in=pk_list,
                                )
                                .delete()
                            )

                        msg = (
                            f"Removed {len(pk_list)} {model._meta.verbose_name_plural} from "
                            f"{len(form.cleaned_data['remove_from_groups'])} dynamic group(s)."
                        )
                        logger.info(msg)
                        messages.success(request, msg)
            except ValidationError as e:
                messages.error(request, e)
            except ObjectDoesNotExist:
                msg = "Static group association failed due to object-level permissions violation"
                logger.warning(msg)
                messages.error(request, msg)

        else:
            logger.debug("Form validation failed")
            messages.error(request, form.errors)

        return redirect(self.get_return_url(request))


class ObjectDynamicGroupsView(generic.GenericView):
    """
    Present a list of dynamic groups associated to a particular object.

    Note that this isn't currently widely used, as most object detail views currently render the table inline
    rather than using this separate view. This may change in the future.

    base_template: Specify to explicitly identify the base object detail template to render.
        If not provided, "<app>/<model>.html", "<app>/<model>_retrieve.html", or "generic/object_retrieve.html"
        will be used, as per `get_base_template()`.
    """

    base_template: Optional[str] = None

    def get(self, request, model, **kwargs):
        # Handle QuerySet restriction of parent object if needed
        if hasattr(model.objects, "restrict"):
            obj = get_object_or_404(model.objects.restrict(request.user, "view"), **kwargs)
        else:
            obj = get_object_or_404(model, **kwargs)

        # Gather all dynamic groups for this object (and its related objects)
        dynamicgroups_table = tables.DynamicGroupTable(
            data=obj.dynamic_groups.restrict(request.user, "view"), orderable=False
        )
        dynamicgroups_table.columns.hide("content_type")

        # Apply the request context
        paginate = {
            "paginator_class": EnhancedPaginator,
            "per_page": get_paginate_count(request),
        }
        RequestConfig(request, paginate).configure(dynamicgroups_table)

        base_template = get_base_template(self.base_template, model)

        return render(
            request,
            "extras/object_dynamicgroups.html",
            {
                "object": obj,
                "verbose_name": obj._meta.verbose_name,
                "verbose_name_plural": obj._meta.verbose_name_plural,
                "table": dynamicgroups_table,
                "base_template": base_template,
                "active_tab": "dynamic-groups",
                "view_titles": self.get_view_titles(model=obj, view_type=""),
                "breadcrumbs": self.get_breadcrumbs(model=obj, view_type=""),
                "detail": True,
            },
        )


#
# Export Templates
#


class ExportTemplateUIViewSet(NautobotUIViewSet):
    bulk_update_form_class = forms.ExportTemplateBulkEditForm
    filterset_class = filters.ExportTemplateFilterSet
    filterset_form_class = forms.ExportTemplateFilterForm
    form_class = forms.ExportTemplateForm
    queryset = ExportTemplate.objects.all()
    serializer_class = serializers.ExportTemplateSerializer
    table_class = tables.ExportTemplateTable

    object_detail_content = object_detail.ObjectDetailContent(
        panels=[
            object_detail.ObjectFieldsPanel(
                label="Details",
                section=SectionChoices.LEFT_HALF,
                weight=100,
                fields=["name", "owner", "description"],
            ),
            object_detail.ObjectFieldsPanel(
                label="Template",
                section=SectionChoices.LEFT_HALF,
                weight=200,
                fields=["content_type", "mime_type", "file_extension"],
            ),
            object_detail.ObjectTextPanel(
                label="Code Template",
                section=SectionChoices.RIGHT_HALF,
                weight=100,
                object_field="template_code",
                render_as=object_detail.ObjectTextPanel.RenderOptions.CODE,
            ),
        ]
    )


#
# External integrations
#


class ExternalIntegrationUIViewSet(NautobotUIViewSet):
    bulk_update_form_class = forms.ExternalIntegrationBulkEditForm
    filterset_class = filters.ExternalIntegrationFilterSet
    filterset_form_class = forms.ExternalIntegrationFilterForm
    form_class = forms.ExternalIntegrationForm
    queryset = ExternalIntegration.objects.select_related("secrets_group")
    serializer_class = serializers.ExternalIntegrationSerializer
    table_class = tables.ExternalIntegrationTable

    object_detail_content = object_detail.ObjectDetailContent(
        panels=(
            object_detail.ObjectFieldsPanel(
                section=SectionChoices.LEFT_HALF,
                weight=100,
                # Default ordering with __all__ leaves something to be desired
                fields=[
                    "name",
                    "remote_url",
                    "http_method",
                    "headers",
                    "verify_ssl",
                    "ca_file_path",
                    "secrets_group",
                    "timeout",
                    "extra_config",
                ],
            ),
        ),
    )


#
# Git repositories
#


def check_and_call_git_repository_function(request, pk, func):
    """Helper for checking Git permissions and worker availability, then calling provided function if all is well
    Args:
        request (HttpRequest): request object.
        pk (UUID): GitRepository pk value.
        func (function): Enqueue git repo function.
    Returns:
        (Union[HttpResponseForbidden,redirect]): HttpResponseForbidden if user does not have permission to run the job,
            otherwise redirect to the job result page.
    """
    if not request.user.has_perm("extras.change_gitrepository"):
        return HttpResponseForbidden()

    # Allow execution only if a worker process is running.
    if not get_worker_count():
        messages.error(request, "Unable to run job: Celery worker process not running.")
        return redirect(reverse("extras:gitrepository", args=(pk,)), permanent=False)
    else:
        repository = get_object_or_404(GitRepository.objects.restrict(request.user, "change"), pk=pk)
        job_result = func(repository, request.user)

    return redirect(job_result.get_absolute_url())


class GitRepositoryUIViewSet(NautobotUIViewSet):
    bulk_update_form_class = forms.GitRepositoryBulkEditForm
    filterset_form_class = forms.GitRepositoryFilterForm
    queryset = GitRepository.objects.all()
    form_class = forms.GitRepositoryForm
    filterset_class = filters.GitRepositoryFilterSet
    serializer_class = serializers.GitRepositorySerializer
    table_class = tables.GitRepositoryTable
    view_titles = Titles(titles={"result": "{{ object.display|default:object }} - Synchronization Status"})

    def get_extra_context(self, request, instance=None):
        context = super().get_extra_context(request, instance)
        context["datasource_contents"] = get_datasource_contents("extras.gitrepository")

        if self.action in ("list", "bulk_update", "bulk_destroy"):
            results = {
                r.task_kwargs["repository"]: r
                for r in JobResult.objects.filter(
                    task_name__startswith="nautobot.core.jobs.GitRepository",
                    task_kwargs__repository__isnull=False,
                    status__in=JobResultStatusChoices.READY_STATES,
                )
                .order_by("date_done")
                .defer("result")
            }
            context["job_results"] = results

        return context

    def form_valid(self, form):
        if hasattr(form, "instance") and form.instance is not None:
            form.instance.user = self.request.user
            form.instance.request = self.request
        return super().form_valid(form)

    def get_return_url(self, request, obj=None, default_return_url=None):
        # Only redirect to result if object exists and action is not deletion
        if request.method == "POST" and obj is not None and self.action != "destroy":
            return reverse("extras:gitrepository_result", kwargs={"pk": obj.pk})
        return super().get_return_url(request, obj=obj, default_return_url=default_return_url)

    @action(
        detail=True,
        url_path="result",
        url_name="result",
        custom_view_base_action="view",
    )
    def result(self, request, pk=None):
        instance = self.get_object()
        job_result = instance.get_latest_sync()

        context = {
            **super().get_extra_context(request, instance),
            "result": job_result or {},
            "base_template": "extras/gitrepository_retrieve.html",
            "object": instance,
            "active_tab": "result",
            "verbose_name": instance._meta.verbose_name,
        }

        return Response(
            context,
            template_name="extras/gitrepository_result.html",
        )

    @action(
        detail=True,
        methods=["post"],
        url_path="sync",
        url_name="sync",
        custom_view_base_action="change",
        custom_view_additional_permissions=["extras.change_gitrepository"],
    )
    def sync(self, request, pk=None):
        return check_and_call_git_repository_function(request, pk, enqueue_pull_git_repository_and_refresh_data)

    @action(
        detail=True,
        methods=["post"],
        url_path="dry-run",
        url_name="dryrun",
        custom_view_base_action="change",
        custom_view_additional_permissions=["extras.change_gitrepository"],
    )
    def dry_run(self, request, pk=None):
        return check_and_call_git_repository_function(request, pk, enqueue_git_repository_diff_origin_and_local)


#
# Saved GraphQL queries
#


class GraphQLQueryUIViewSet(
    ObjectDetailViewMixin,
    ObjectListViewMixin,
    ObjectEditViewMixin,
    ObjectDestroyViewMixin,
    ObjectBulkDestroyViewMixin,
    ObjectChangeLogViewMixin,
    ObjectDataComplianceViewMixin,
    ObjectNotesViewMixin,
):
    filterset_form_class = forms.GraphQLQueryFilterForm
    queryset = GraphQLQuery.objects.all()
    form_class = forms.GraphQLQueryForm
    filterset_class = filters.GraphQLQueryFilterSet
    serializer_class = serializers.GraphQLQuerySerializer
    table_class = tables.GraphQLQueryTable
    action_buttons = ("add",)

    object_detail_content = object_detail.ObjectDetailContent(
        panels=(
            object_detail.ObjectFieldsPanel(
                label="Query",
                weight=100,
                section=SectionChoices.LEFT_HALF,
                fields=["name", "query", "variables"],
                value_transforms={
                    "query": [lambda val: format_html('<pre><code class="language-graphql">{}</code></pre>', val)],
                    "variables": [lambda val: helpers.render_json(val, syntax_highlight=True, pretty_print=True)],
                },
            ),
            object_detail.Panel(
                weight=100,
                section=object_detail.SectionChoices.RIGHT_HALF,
                body_content_template_path="extras/inc/graphqlquery_execute.html",
                body_wrapper_template_path="components/panel/body_wrapper_table.html",
            ),
        )
    )


#
# Image attachments
#


class ImageAttachmentEditView(generic.ObjectEditView):
    """
    View for creating and editing ImageAttachments.

    Note that a URL kwargs parameter of "pk" identifies an existing ImageAttachment to edit,
    while kwargs of "object_id" or "slug" identify the parent model instance to attach an ImageAttachment to.
    """

    queryset = ImageAttachment.objects.all()
    model_form = forms.ImageAttachmentForm

    def get_object(self, kwargs):
        if "pk" in kwargs:
            return get_object_or_404(self.queryset, pk=kwargs["pk"])
        return self.queryset.model()

    def alter_obj(self, obj, request, url_args, url_kwargs):
        if not obj.present_in_database:
            # Assign the parent object based on URL kwargs
            model = url_kwargs.get("model")
            if "object_id" in url_kwargs:
                obj.parent = get_object_or_404(model, pk=url_kwargs["object_id"])
            elif "slug" in url_kwargs:
                obj.parent = get_object_or_404(model, slug=url_kwargs["slug"])
            else:
                raise RuntimeError("Neither object_id nor slug were provided?")
        return obj

    def get_return_url(self, request, obj=None, default_return_url=None):
        return obj.parent.get_absolute_url()


class ImageAttachmentDeleteView(generic.ObjectDeleteView):
    queryset = ImageAttachment.objects.all()

    def get_return_url(self, request, obj=None, default_return_url=None):
        return obj.parent.get_absolute_url()


#
# Jobs
#
class JobListView(generic.ObjectListView):
    """
    Retrieve all of the available jobs from disk and the recorded JobResult (if any) for each.
    """

    queryset = JobModel.objects.all()
    table = tables.JobTable
    filterset = filters.JobFilterSet
    filterset_form = forms.JobFilterForm
    action_buttons = ()
    non_filter_params = (
        *generic.ObjectListView.non_filter_params,
        "display",
    )
    template_name = "extras/job_list.html"

    def alter_queryset(self, request):
        queryset = super().alter_queryset(request)
        # Default to hiding "hidden" and non-installed jobs
        filter_params = self.get_filter_params(request)
        if "hidden" not in filter_params:
            queryset = queryset.filter(hidden=False)
        if "installed" not in filter_params:
            queryset = queryset.filter(installed=True)
        return queryset

    def extra_context(self):
        # Determine user's preferred display
        if self.request.GET.get("display") in ["list", "tiles"]:
            display = self.request.GET.get("display")
            if self.request.user.is_authenticated:
                self.request.user.set_config("extras.job.display", display, commit=True)
        elif self.request.user.is_authenticated:
            display = self.request.user.get_config("extras.job.display", "list")
        else:
            display = "list"

        return {
            "table_inc_template": "extras/inc/job_tiles.html" if display == "tiles" else "extras/inc/job_table.html",
            "display": display,
        }


class JobRunView(ObjectPermissionRequiredMixin, View):
    """
    View the parameters of a Job and enqueue it if desired.
    """

    queryset = JobModel.objects.all()

    def get_required_permission(self):
        return "extras.run_job"

    def _get_job_model_or_404(self, class_path=None, pk=None):
        """Helper function for get() and post()."""
        if class_path:
            try:
                job_model = self.queryset.get_for_class_path(class_path)
            except JobModel.DoesNotExist:
                raise Http404
        else:
            job_model = get_object_or_404(self.queryset, pk=pk)

        return job_model

    def _handle_approval_workflow_response(self, request, scheduled_job, return_url):
        """Handle response for jobs requiring approval workflow."""
        messages.success(request, f"Job '{scheduled_job.name}' successfully submitted for approval")
        return redirect(return_url or reverse("extras:scheduledjob_approvalworkflow", args=[scheduled_job.pk]))

    def _handle_scheduled_job_response(self, request, scheduled_job, return_url):
        """Handle response for successfully scheduled jobs."""
        messages.success(request, f"Job {scheduled_job.name} successfully scheduled")
        return redirect(return_url or "extras:scheduledjob_list")

    def _handle_immediate_execution(
        self, request, job_model, job_class, job_form, profile, ignore_singleton_lock, job_queue, return_url
    ):
        """Handle immediate job execution."""
        job_kwargs = job_class.prepare_job_kwargs(job_form.cleaned_data)
        job_result = JobResult.enqueue_job(
            job_model,
            request.user,
            profile=profile,
            ignore_singleton_lock=ignore_singleton_lock,
            job_queue=job_queue,
            **job_class.serialize_data(job_kwargs),
        )

        if return_url:
            messages.info(
                request,
                format_html(
                    'Job enqueued. <a href="{}">Click here for the results.</a>',
                    job_result.get_absolute_url(),
                ),
            )
            return redirect(return_url)

        return redirect("extras:jobresult", pk=job_result.pk)

    def get(self, request, class_path=None, pk=None):
        job_model = self._get_job_model_or_404(class_path, pk)

        try:
            job_class = get_job(job_model.class_path, reload=True)
            if job_class is None:
                raise RuntimeError("Job code for this job is not currently installed or loadable")
            initial = normalize_querydict(request.GET, form_class=job_class.as_form_class())
            if "kwargs_from_job_result" in initial:
                job_result_pk = initial.pop("kwargs_from_job_result")
                try:
                    job_result = job_model.job_results.get(pk=job_result_pk)
                    # Allow explicitly specified arg values in request.GET to take precedence over the saved task_kwargs,
                    # for example "?kwargs_from_job_result=<UUID>&integervar=22"
                    explicit_initial = initial
                    initial = job_result.task_kwargs.copy()
                    task_queue = job_result.celery_kwargs.get("queue", None)
                    job_queue = None
                    if task_queue is not None:
                        try:
                            job_queue = JobQueue.objects.get(
                                name=task_queue, queue_type=JobQueueTypeChoices.TYPE_CELERY
                            )
                        except JobQueue.DoesNotExist:
                            pass
                    initial["_job_queue"] = job_queue
                    initial["_profile"] = job_result.celery_kwargs.get("nautobot_job_profile", False)
                    initial["_ignore_singleton_lock"] = job_result.celery_kwargs.get(
                        "nautobot_job_ignore_singleton_lock", False
                    )
                    initial.update(explicit_initial)
                except JobResult.DoesNotExist:
                    messages.warning(
                        request,
                        f"JobResult {job_result_pk} not found, cannot use it to pre-populate inputs.",
                    )

            template_name = "extras/job.html"
            job_form = job_class.as_form(initial=initial)
            if hasattr(job_class, "template_name"):
                try:
                    get_template(job_class.template_name)
                    template_name = job_class.template_name
                except TemplateDoesNotExist as err:
                    messages.error(
                        request, f'Unable to render requested custom job template "{job_class.template_name}": {err}'
                    )
        except RuntimeError as err:
            messages.error(request, f"Unable to run or schedule '{job_model}': {err}")
            return redirect("extras:job_list")

        schedule_form = forms.JobScheduleForm(initial=initial)

        return render(
            request,
            template_name,  # 2.0 TODO: extras/job_submission.html
            {
                "job_model": job_model,
                "job_form": job_form,
                "schedule_form": schedule_form,
            },
        )

    def post(self, request, class_path=None, pk=None):
        job_model = self._get_job_model_or_404(class_path, pk)

        job_class = get_job(job_model.class_path, reload=True)
        job_form = job_class.as_form(request.POST, request.FILES) if job_class is not None else None
        schedule_form = forms.JobScheduleForm(request.POST)

        return_url = request.POST.get("_return_url")
        if return_url is not None and url_has_allowed_host_and_scheme(url=return_url, allowed_hosts=request.get_host()):
            return_url = iri_to_uri(return_url)
        else:
            return_url = None

        # Allow execution only if the job is runnable.
        if not job_model.installed or job_class is None:
            messages.error(request, "Unable to run or schedule job: Job is not presently installed.")
        elif not job_model.enabled:
            messages.error(request, "Unable to run or schedule job: Job is not enabled to be run.")
        elif (
            job_model.has_sensitive_variables
            and request.POST.get("_schedule_type") != JobExecutionType.TYPE_IMMEDIATELY
        ):
            messages.error(request, "Unable to schedule job: Job may have sensitive input variables.")
        elif job_form is not None and job_form.is_valid() and schedule_form.is_valid():
            job_queue = job_form.cleaned_data.pop("_job_queue", None)
            if job_queue is None:
                job_queue = job_model.default_job_queue

            if job_queue.queue_type == JobQueueTypeChoices.TYPE_CELERY and not get_worker_count(queue=job_queue):
                messages.warning(
                    request,
                    format_html(
                        "No celery workers found for queue {}, job may never run unless a worker is started.",
                        job_queue,
                    ),
                )

            dryrun = job_form.cleaned_data.get("dryrun", False)
            # Run the job. A new JobResult is created.
            profile = job_form.cleaned_data.pop("_profile")
            ignore_singleton_lock = job_form.cleaned_data.pop("_ignore_singleton_lock", False)
            schedule_type = schedule_form.cleaned_data["_schedule_type"]

            with transaction.atomic():
                scheduled_job = ScheduledJob.create_schedule(
                    job_model,
                    request.user,
                    name=schedule_form.cleaned_data.get("_schedule_name"),
                    start_time=schedule_form.cleaned_data.get("_schedule_start_time"),
                    interval=schedule_type,
                    crontab=schedule_form.cleaned_data.get("_recurrence_custom_time"),
                    job_queue=job_queue,
                    profile=profile,
                    ignore_singleton_lock=ignore_singleton_lock,
                    **job_class.serialize_data(job_form.cleaned_data),
                )
                scheduled_job_has_approval_workflow = scheduled_job.has_approval_workflow_definition()
                is_scheduled = schedule_type in JobExecutionType.SCHEDULE_CHOICES
                if job_model.has_sensitive_variables and scheduled_job_has_approval_workflow:
                    messages.error(
                        request,
                        "Unable to run or schedule job: "
                        "This job is flagged as possibly having sensitive variables but also has an applicable approval workflow definition."
                        "Modify or remove the approval workflow definition or modify the job to set `has_sensitive_variables` to False.",
                    )
                    scheduled_job.delete()
                    scheduled_job = None
                else:
                    if dryrun and not is_scheduled:
                        # Enqueue job for immediate execution when dryrun and (no schedule, no has_sensitive_variables)
                        scheduled_job.delete()
                        scheduled_job = None
                        return self._handle_immediate_execution(
                            request,
                            job_model,
                            job_class,
                            job_form,
                            profile,
                            ignore_singleton_lock,
                            job_queue,
                            return_url,
                        )
                    # Step 1: Check if approval is required
                    if scheduled_job_has_approval_workflow:
                        return self._handle_approval_workflow_response(request, scheduled_job, return_url)

                    # Step 3: If approval is not required
                    if is_scheduled:
                        return self._handle_scheduled_job_response(request, scheduled_job, return_url)

                    # Step 4: Immediate execution (no schedule, no approval)
                    scheduled_job.delete()
                    scheduled_job = None
                    return self._handle_immediate_execution(
                        request,
                        job_model,
                        job_class,
                        job_form,
                        profile,
                        ignore_singleton_lock,
                        job_queue,
                        return_url,
                    )

        if return_url:
            return redirect(return_url)

        template_name = "extras/job.html"
        if job_class is not None and hasattr(job_class, "template_name"):
            try:
                get_template(job_class.template_name)
                template_name = job_class.template_name
            except TemplateDoesNotExist as err:
                messages.error(
                    request, f'Unable to render requested custom job template "{job_class.template_name}": {err}'
                )

        return render(
            request,
            template_name,
            {
                "job_model": job_model,
                "job_form": job_form,
                "schedule_form": schedule_form,
            },
        )


class JobView(generic.ObjectView):
    queryset = JobModel.objects.all()
    template_name = "generic/object_retrieve.html"
    object_detail_content = object_detail.ObjectDetailContent(
        panels=[
            object_detail.ObjectFieldsPanel(
                weight=100,
                section=SectionChoices.LEFT_HALF,
                label="Source Code",
                fields=[
                    "module_name",
                    "job_class_name",
                    "class_path",
                    "installed",
                    "is_job_hook_receiver",
                    "is_job_button_receiver",
                ],
            ),
            jobs_ui.JobObjectFieldsPanel(
                weight=200,
                section=SectionChoices.LEFT_HALF,
                label="Job",
                fields=["grouping", "name", "description", "enabled"],
                value_transforms={
                    "description": [helpers.render_markdown],
                },
            ),
            object_detail.ObjectsTablePanel(
                weight=100,
                section=SectionChoices.FULL_WIDTH,
                table_class=tables.JobResultTable,
<<<<<<< HEAD
                table_title="JobResults",
                table_filter="job_model",
=======
                table_title="Job Results",
                table_filter="job_model",
                exclude_columns=["name", "job_model"],
>>>>>>> 9a7faf52
            ),
            jobs_ui.JobObjectFieldsPanel(
                weight=100,
                section=SectionChoices.RIGHT_HALF,
                label="Properties",
                fields=[
                    "supports_dryrun",
                    "dryrun_default",
                    "read_only",
                    "hidden",
                    "has_sensitive_variables",
                    "is_singleton",
                    "soft_time_limit",
                    "time_limit",
                    "job_queues",
                    "default_job_queue",
                ],
            ),
        ],
        extra_buttons=[
            jobs_ui.JobRunScheduleButton(
                weight=100,
                link_name="extras:job_run",
                label="Run/Schedule",
                icon="mdi-play",
                color=ButtonActionColorChoices.SUBMIT,
                required_permissions=["extras.job_run"],
            ),
        ],
    )


class JobEditView(generic.ObjectEditView):
    queryset = JobModel.objects.all()
    model_form = forms.JobEditForm
    template_name = "extras/job_edit.html"

    def alter_obj(self, obj, request, url_args, url_kwargs):
        # Reload the job class to ensure we have the latest version
        get_job(obj.class_path, reload=True)
        return obj


class JobBulkEditView(generic.BulkEditView):
    queryset = JobModel.objects.all()
    filterset = filters.JobFilterSet
    table = tables.JobTable
    form = forms.JobBulkEditForm
    template_name = "extras/job_bulk_edit.html"


class JobDeleteView(generic.ObjectDeleteView):
    queryset = JobModel.objects.all()


class JobBulkDeleteView(generic.BulkDeleteView):
    queryset = JobModel.objects.all()
    filterset = filters.JobFilterSet
    table = tables.JobTable


class JobQueueUIViewSet(NautobotUIViewSet):
    bulk_update_form_class = forms.JobQueueBulkEditForm
    filterset_form_class = forms.JobQueueFilterForm
    queryset = JobQueue.objects.all()
    form_class = forms.JobQueueForm
    filterset_class = filters.JobQueueFilterSet
    serializer_class = serializers.JobQueueSerializer
    table_class = tables.JobQueueTable

    object_detail_content = object_detail.ObjectDetailContent(
        panels=(
            object_detail.ObjectFieldsPanel(
                weight=100,
                section=SectionChoices.LEFT_HALF,
                fields=[
                    "name",
                    "queue_type",
                    "description",
                    "tenant",
                ],
            ),
            object_detail.ObjectsTablePanel(
                weight=100,
                section=SectionChoices.FULL_WIDTH,
                table_title="Assigned Jobs",
                table_class=tables.JobTable,
                table_filter="job_queues",
            ),
        )
    )


#
# Saved Views
#


class SavedViewUIViewSet(
    ObjectDetailViewMixin,
    ObjectChangeLogViewMixin,
    ObjectDestroyViewMixin,
    ObjectEditViewMixin,
    ObjectListViewMixin,
):
    queryset = SavedView.objects.all()
    form_class = forms.SavedViewForm
    filterset_class = filters.SavedViewFilterSet
    serializer_class = serializers.SavedViewSerializer
    table_class = tables.SavedViewTable
    action_buttons = ("export",)
    permission_classes = [
        IsAuthenticated,
    ]

    def alter_queryset(self, request):
        """
        Two scenarios we need to handle here:
        1. User can view all saved views with extras.view_savedview permission.
        2. User without the permission can only view shared savedviews and his/her own saved views.
        """
        queryset = super().alter_queryset(request)
        user = request.user
        if user.has_perms(["extras.view_savedview"]):
            saved_views = queryset.restrict(user, "view")
        else:
            shared_saved_views = queryset.filter(is_shared=True)
            user_owned_saved_views = queryset.filter(owner=user)
            saved_views = shared_saved_views | user_owned_saved_views
        return saved_views

    def get_queryset(self):
        """
        Get the list of items for this view.
        All users should be able to see saved views so we do not apply extra permissions.
        """
        return self.queryset.all()

    def check_permissions(self, request):
        """
        Override this method to not check any nautobot-specific object permissions and to only check if the user is authenticated.
        Since users with <app_label>.view_<model_name> permissions should be able to view saved views related to this model.
        And those permissions will be enforced in the related view.
        """
        for permission in self.get_permissions():
            if not permission.has_permission(request, self):
                self.permission_denied(
                    request, message=getattr(permission, "message", None), code=getattr(permission, "code", None)
                )

    def extra_message_context(self, obj):
        """
        Context variables for this extra message.
        """
        return {"new_global_default_view": obj}

    def extra_message(self, **kwargs):
        new_global_default_view = kwargs.get("new_global_default_view")
        view_name = new_global_default_view.view
        message = ""
        if new_global_default_view.is_global_default:
            message = format_html(
                '<br>The global default saved view for "{}" is set to <a href="{}">{}</a>',
                view_name,
                new_global_default_view.get_absolute_url(),
                new_global_default_view.name,
            )
        return message

    def list(self, request, *args, **kwargs):
        if not request.user.has_perms(["extras.view_savedview"]):
            return self.handle_no_permission()
        return super().list(request, *args, **kwargs)

    def retrieve(self, request, *args, **kwargs):
        """
        The detail view for a saved view should the related ObjectListView with saved configurations applied
        """
        instance = self.get_object()
        list_view_url = reverse(instance.view) + f"?saved_view={instance.pk}"
        return redirect(list_view_url)

    @action(detail=True, name="Set Default", methods=["get"], url_path="set-default", url_name="set_default")
    def set_default(self, request, *args, **kwargs):
        """
        Set current saved view as the the request.user default view. Overriding the global default view if there is one.
        """
        user = request.user
        sv = SavedView.objects.get(pk=kwargs.get("pk", None))
        UserSavedViewAssociation.objects.filter(user=user, view_name=sv.view).delete()
        UserSavedViewAssociation.objects.create(user=user, saved_view=sv, view_name=sv.view)
        list_view_url = sv.get_absolute_url()
        messages.success(
            request, f"Successfully set current view '{sv.name}' as the default '{sv.view}' view for user {user}"
        )
        return redirect(list_view_url)

    @action(detail=True, name="Update Config", methods=["get"], url_path="update-config", url_name="update_config")
    def update_saved_view_config(self, request, *args, **kwargs):
        """
        Extract filter_params, pagination and sort_order from request.GET and apply it to the SavedView specified
        """
        sv = SavedView.objects.get(pk=kwargs.get("pk", None))
        if sv.owner == request.user or request.user.has_perms(["extras.change_savedview"]):
            pass
        else:
            messages.error(
                request, f"You do not have the required permission to modify this Saved View owned by {sv.owner}"
            )
            return redirect(self.get_return_url(request, obj=sv))
        table_changes_pending = request.GET.get("table_changes_pending", False)
        all_filters_removed = request.GET.get("all_filters_removed", False)
        pagination_count = request.GET.get("per_page", None)
        if pagination_count is not None:
            sv.config["pagination_count"] = int(pagination_count)
        sort_order = request.GET.getlist("sort", [])
        if sort_order:
            sv.config["sort_order"] = sort_order

        model = get_model_for_view_name(sv.view)
        filterset_class = get_filterset_for_model(model)
        filterset = filterset_class()
        filter_params = {}
        for key in request.GET:
            if key in self.non_filter_params:
                continue
            try:
                if is_single_choice_field(filterset, key):
                    filter_params[key] = request.GET.getlist(key)[0]
            except FilterSetFieldNotFound:
                continue
            try:
                if not is_single_choice_field(filterset, key):
                    filter_params[key] = request.GET.getlist(key)
            except FilterSetFieldNotFound:
                continue

        if filter_params:
            sv.config["filter_params"] = filter_params
        elif all_filters_removed:
            sv.config["filter_params"] = {}

        if table_changes_pending:
            table_class = get_table_class_string_from_view_name(sv.view)
            if table_class:
                if sv.config.get("table_config", None) is None:
                    sv.config["table_config"] = {}
                sv.config["table_config"][f"{table_class}"] = request.user.get_config(f"tables.{table_class}")

        sv.validated_save()
        list_view_url = sv.get_absolute_url()
        messages.success(request, f"Successfully updated current view {sv.name}")
        return redirect(list_view_url)

    def create(self, request, *args, **kwargs):
        """
        This method will extract filter_params, pagination and sort_order from request.GET
        and the name of the new SavedView from request.POST to create a new SavedView.
        """
        name = request.POST.get("name")
        view_name = request.POST.get("view")
        is_shared = request.POST.get("is_shared", False)
        if is_shared:
            is_shared = True
        params = request.POST.get("params", "")
        param_dict = fixup_filterset_query_params(parse_qs(params), view_name, self.non_filter_params)

        single_value_params = ["saved_view", "table_changes_pending", "all_filters_removed", "per_page"]
        for key in param_dict.keys():
            if key in single_value_params:
                param_dict[key] = param_dict[key][0]

        derived_view_pk = param_dict.get("saved_view", None)
        derived_instance = None
        if derived_view_pk:
            derived_instance = self.get_queryset().get(pk=derived_view_pk)
        try:
            reverse(view_name)
        except NoReverseMatch:
            messages.error(request, f"Invalid view name {view_name} specified.")
            if derived_view_pk:
                return redirect(self.get_return_url(request, obj=derived_instance))
            else:
                return redirect(self.get_return_url(request))
        table_changes_pending = param_dict.get("table_changes_pending", False)
        all_filters_removed = param_dict.get("all_filters_removed", False)
        try:
            sv = SavedView.objects.create(name=name, owner=request.user, view=view_name, is_shared=is_shared)
        except IntegrityError:
            messages.error(request, f"You already have a Saved View named '{name}' for this view '{view_name}'")
            if derived_view_pk:
                return redirect(self.get_return_url(request, obj=derived_instance))
            else:
                return redirect(reverse(view_name))
        pagination_count = param_dict.get("per_page", None)
        if not pagination_count:
            if derived_instance and derived_instance.config.get("pagination_count", None):
                pagination_count = derived_instance.config["pagination_count"]
            else:
                pagination_count = get_settings_or_config("PAGINATE_COUNT", fallback=PAGINATE_COUNT_DEFAULT)
        sv.config["pagination_count"] = int(pagination_count)
        sort_order = param_dict.get("sort", [])
        if not sort_order:
            if derived_instance:
                sort_order = derived_instance.config.get("sort_order", [])
        sv.config["sort_order"] = sort_order

        sv.config["filter_params"] = {}
        for key in param_dict:
            if key in [*self.non_filter_params, "view"]:
                continue
            sv.config["filter_params"][key] = param_dict.get(key)
        if not sv.config["filter_params"]:
            if derived_instance and all_filters_removed:
                sv.config["filter_params"] = {}
            elif derived_instance:
                sv.config["filter_params"] = derived_instance.config["filter_params"]

        table_class = get_table_class_string_from_view_name(view_name)
        sv.config["table_config"] = {}
        if table_class:
            if table_changes_pending or derived_instance is None:
                sv.config["table_config"][f"{table_class}"] = request.user.get_config(f"tables.{table_class}")
            elif derived_instance.config.get("table_config") and derived_instance.config["table_config"].get(
                f"{table_class}"
            ):
                sv.config["table_config"][f"{table_class}"] = derived_instance.config["table_config"][f"{table_class}"]
        try:
            sv.validated_save()
            list_view_url = sv.get_absolute_url()
            message = f"Successfully created new Saved View '{sv.name}'."
            messages.success(request, message)
            return redirect(list_view_url)
        except ValidationError as e:
            messages.error(request, e)
            return redirect(self.get_return_url(request))

    def destroy(self, request, *args, **kwargs):
        """
        request.GET: render the ObjectDeleteConfirmationForm which is passed to NautobotHTMLRenderer as Response.
        request.POST: call perform_destroy() which validates the form and perform the action of delete.
        Override to add more variables to Response
        """
        sv = SavedView.objects.get(pk=kwargs.get("pk", None))
        if sv.owner == request.user or request.user.has_perms(["extras.delete_savedview"]):
            pass
        else:
            messages.error(
                request, f"You do not have the required permission to delete this Saved View owned by {sv.owner}"
            )
            return redirect(self.get_return_url(request, obj=sv))
        return super().destroy(request, *args, **kwargs)


class ScheduledJobListView(generic.ObjectListView):
    queryset = ScheduledJob.objects.all()
    table = tables.ScheduledJobTable
    filterset = filters.ScheduledJobFilterSet
    filterset_form = forms.ScheduledJobFilterForm
    action_buttons = ()


class ScheduledJobBulkDeleteView(generic.BulkDeleteView):
    queryset = ScheduledJob.objects.all()
    table = tables.ScheduledJobTable
    filterset = filters.ScheduledJobFilterSet


class ScheduledJobView(generic.ObjectView):
    queryset = ScheduledJob.objects.all()

    def get_extra_context(self, request, instance):
        context = super().get_extra_context(request, instance)

        # Add job class labels
        job_class = get_job(instance.task)
        labels = {}
        if job_class is not None:
            for name, var in job_class._get_vars().items():
                field = var.as_field()
                labels[name] = field.label or pretty_name(name)

        context.update(
            {
                "labels": labels,
                "job_class_found": (job_class is not None),
                "default_time_zone": get_current_timezone(),
            }
        )

        # Add approval workflow table
        approval_workflows = instance.associated_approval_workflows.all()
        approval_workflows_count = approval_workflows.count()
        approval_workflow_table = tables.ApprovalWorkflowTable(
            data=approval_workflows,
            user=request.user,
            exclude=["object_under_review", "object_under_review_content_type"],
        )

        RequestConfig(
            request, paginate={"paginator_class": EnhancedPaginator, "per_page": get_paginate_count(request)}
        ).configure(approval_workflow_table)

        context.update(
            {
                "approval_workflows_count": approval_workflows_count,
                "approval_workflow_table": approval_workflow_table,
            }
        )

        return context


class ScheduledJobDeleteView(generic.ObjectDeleteView):
    queryset = ScheduledJob.objects.all()


#
# Job hooks
#


class JobHookUIViewSet(NautobotUIViewSet):
    bulk_update_form_class = forms.JobHookBulkEditForm
    filterset_class = filters.JobHookFilterSet
    filterset_form_class = forms.JobHookFilterForm
    form_class = forms.JobHookForm
    serializer_class = serializers.JobHookSerializer
    table_class = tables.JobHookTable
    queryset = JobHook.objects.all()

    object_detail_content = object_detail.ObjectDetailContent(
        panels=(
            object_detail.ObjectFieldsPanel(
                weight=100,
                section=SectionChoices.LEFT_HALF,
                fields="__all__",
            ),
        )
    )


#
# JobResult
#


class JobResultUIViewSet(
    ObjectDetailViewMixin,
    ObjectListViewMixin,
    ObjectDestroyViewMixin,
    ObjectBulkDestroyViewMixin,
):
    filterset_class = filters.JobResultFilterSet
    filterset_form_class = forms.JobResultFilterForm
    serializer_class = serializers.JobResultSerializer
    table_class = tables.JobResultTable
    queryset = JobResult.objects.all()
    action_buttons = ()
    breadcrumbs = Breadcrumbs(
        items={
            "detail": [
                ModelBreadcrumbItem(),
                # if result.job_model is not None
                BaseBreadcrumbItem(
                    label=context_object_attr("job_model.grouping", context_key="result"),
                    should_render=lambda c: c["result"].job_model is not None,
                ),
                InstanceParentBreadcrumbItem(
                    instance_key="result",
                    parent_key="job_model",
                    parent_lookup_key="name",
                    should_render=lambda c: c["result"].job_model is not None,
                ),
                # elif job in context
                ViewNameBreadcrumbItem(
                    view_name="extras:jobresult_list",
                    label=context_object_attr("class_path", context_key="job"),
                    reverse_query_params=lambda c: {"name": urlencode(c["job"].class_path)},
                    should_render=lambda c: c["result"].job_model is None and c["job"] is not None,
                ),
                # else
                BaseBreadcrumbItem(
                    label=context_object_attr("name", context_key="result"),
                    should_render=lambda c: c["result"].job_model is None and c["job"] is None,
                ),
            ]
        },
        detail_item_label=context_object_attr("date_created"),
    )

    def get_extra_context(self, request, instance):
        context = super().get_extra_context(request, instance)
        if self.action == "retrieve":
            job_class = None
            if instance and instance.job_model:
                job_class = instance.job_model.job_class

            context.update(
                {
                    "job": job_class,
                    "associated_record": None,
                    "result": instance,
                }
            )

        return context

    def get_queryset(self):
        queryset = super().get_queryset().select_related("job_model", "user")

        if not self.detail:
            queryset = queryset.defer("result", "task_args", "task_kwargs", "celery_kwargs", "traceback", "meta")

        return queryset

    @action(
        detail=True,
        url_path="log-table",
        url_name="log-table",
        custom_view_base_action="view",
    )
    def log_table(self, request, pk=None):
        """
        Custom action to return a rendered JobLogEntry table for a JobResult.
        """

        instance = get_object_or_404(self.queryset.restrict(request.user, "view"), pk=pk)

        filter_q = request.GET.get("q")
        if filter_q:
            queryset = instance.job_log_entries.filter(
                Q(message__icontains=filter_q) | Q(log_level__icontains=filter_q)
            )
        else:
            queryset = instance.job_log_entries.all()

        log_table = tables.JobLogEntryTable(data=queryset, user=request.user)
        paginate = {
            "paginator_class": EnhancedPaginator,
            "per_page": get_paginate_count(request),
        }
        RequestConfig(request, paginate).configure(log_table)

        return HttpResponse(log_table.as_html(request))


#
# Job Button
#


class JobButtonUIViewSet(NautobotUIViewSet):
    bulk_update_form_class = forms.JobButtonBulkEditForm
    filterset_class = filters.JobButtonFilterSet
    filterset_form_class = forms.JobButtonFilterForm
    form_class = forms.JobButtonForm
    queryset = JobButton.objects.all()
    serializer_class = serializers.JobButtonSerializer
    table_class = tables.JobButtonTable
    object_detail_content = object_detail.ObjectDetailContent(
        panels=(
            object_detail.ObjectFieldsPanel(
                weight=100,
                section=SectionChoices.LEFT_HALF,
                fields="__all__",
                value_transforms={
                    "text": [helpers.pre_tag],
                    "job": [helpers.render_job_run_link],
                    "button_class": [helpers.render_button_class],
                },
            ),
        )
    )


#
# Change logging
#
class ObjectChangeUIViewSet(ObjectDetailViewMixin, ObjectListViewMixin):
    filterset_class = filters.ObjectChangeFilterSet
    filterset_form_class = forms.ObjectChangeFilterForm
    queryset = ObjectChange.objects.all()
    serializer_class = serializers.ObjectChangeSerializer
    table_class = tables.ObjectChangeTable
    action_buttons = ("export",)

    def __init__(self, *args, **kwargs):
        super().__init__(*args, **kwargs)
        self.object_detail_content = object_detail.ObjectDetailContent()
        # Remove "Advanced" tab while keeping the main.
        self.object_detail_content.tabs = self.object_detail_content.tabs[:1]

    # 2.0 TODO: Remove this remapping and solve it at the `BaseFilterSet` as it is addressing a breaking change.
    def get(self, request, *args, **kwargs):
        # Remappings below allow previous queries of time_before and time_after to use
        # newer methods specifying the lookup method.

        # They will only use the previous arguments if the newer ones are undefined

        if request.GET.get("time_after") and request.GET.get("time__gte") is None:
            request.GET._mutable = True
            request.GET.update({"time__gte": request.GET.get("time_after")})
            request.GET._mutable = False

        if request.GET.get("time_before") and request.GET.get("time__lte") is None:
            request.GET._mutable = True
            request.GET.update({"time__lte": request.GET.get("time_before")})
            request.GET._mutable = False

        return super().get(request=request, *args, **kwargs)

    def get_extra_context(self, request, instance):
        """
        Adds snapshot diff and related changes table for the object change detail view.
        """
        context = super().get_extra_context(request, instance)

        if self.action == "retrieve":
            related_changes = instance.get_related_changes(user=request.user).filter(request_id=instance.request_id)
            related_changes_table = tables.ObjectChangeTable(
                data=related_changes[:50],  # Limit for performance
                orderable=False,
            )
            snapshots = instance.get_snapshots()

            context.update(
                {
                    "diff_added": snapshots["differences"]["added"],
                    "diff_removed": snapshots["differences"]["removed"],
                    "next_change": instance.get_next_change(request.user),
                    "prev_change": instance.get_prev_change(request.user),
                    "related_changes_table": related_changes_table,
                    "related_changes_count": related_changes.count(),
                }
            )

        return context


class ObjectChangeLogView(generic.GenericView):
    """
    Present a history of changes made to a particular object.

    base_template: Specify to explicitly identify the base object detail template to render.
        If not provided, "<app>/<model>.html", "<app>/<model>_retrieve.html", or "generic/object_retrieve.html"
        will be used, as per `get_base_template()`.
    """

    base_template: Optional[str] = None

    def get(self, request, model, **kwargs):
        # Handle QuerySet restriction of parent object if needed
        if hasattr(model.objects, "restrict"):
            obj = get_object_or_404(model.objects.restrict(request.user, "view"), **kwargs)
        else:
            obj = get_object_or_404(model, **kwargs)

        # Gather all changes for this object (and its related objects)
        content_type = ContentType.objects.get_for_model(model)
        objectchanges = (
            ObjectChange.objects.restrict(request.user, "view")
            .select_related("user", "changed_object_type")
            .filter(
                Q(changed_object_type=content_type, changed_object_id=obj.pk)
                | Q(related_object_type=content_type, related_object_id=obj.pk)
            )
        )
        objectchanges_table = tables.ObjectChangeTable(data=objectchanges, orderable=False)

        # Apply the request context
        paginate = {
            "paginator_class": EnhancedPaginator,
            "per_page": get_paginate_count(request),
        }
        RequestConfig(request, paginate).configure(objectchanges_table)

        base_template = get_base_template(self.base_template, model)

        return render(
            request,
            "generic/object_changelog.html",
            {
                "object": obj,
                "verbose_name": obj._meta.verbose_name,
                "verbose_name_plural": obj._meta.verbose_name_plural,
                "table": objectchanges_table,
                "base_template": base_template,
                "active_tab": "changelog",
                "breadcrumbs": self.get_breadcrumbs(obj, view_type=""),
                "view_titles": self.get_view_titles(obj, view_type=""),
                "detail": True,
                "view_action": "changelog",
            },
        )


#
# Metadata
#


class MetadataTypeUIViewSet(NautobotUIViewSet):
    bulk_update_form_class = forms.MetadataTypeBulkEditForm
    filterset_class = filters.MetadataTypeFilterSet
    filterset_form_class = forms.MetadataTypeFilterForm
    form_class = forms.MetadataTypeForm
    queryset = MetadataType.objects.all()
    serializer_class = serializers.MetadataTypeSerializer
    table_class = tables.MetadataTypeTable

    object_detail_content = object_detail.ObjectDetailContent(
        panels=(
            object_detail.ObjectFieldsPanel(
                section=SectionChoices.LEFT_HALF,
                weight=100,
                exclude_fields=("content_types",),
            ),
            object_detail.ObjectsTablePanel(
                section=SectionChoices.LEFT_HALF,
                weight=200,
                context_table_key="choices",
                table_title="Choices",
            ),
            object_detail.ObjectFieldsPanel(
                section=SectionChoices.RIGHT_HALF,
                weight=100,
                fields=["content_types"],
                label="Assignment",
            ),
        ),
    )

    def get_extra_context(self, request, instance):
        context = super().get_extra_context(request, instance)

        if self.action in ("create", "update"):
            if request.POST:
                context["choices"] = forms.MetadataChoiceFormSet(data=request.POST, instance=instance)
            else:
                context["choices"] = forms.MetadataChoiceFormSet(instance=instance)
        elif self.action == "retrieve":
            context["choices"] = tables.MetadataChoiceTable(instance.choices.all())

        return context

    def form_save(self, form, **kwargs):
        obj = super().form_save(form, **kwargs)

        # Process the formset for choices
        ctx = self.get_extra_context(self.request, obj)
        choices = ctx["choices"]
        if choices.is_valid():
            choices.save()
        else:
            raise ValidationError(choices.errors)

        return obj


class ObjectMetadataUIViewSet(
    ObjectListViewMixin,
):
    filterset_class = filters.ObjectMetadataFilterSet
    filterset_form_class = forms.ObjectMetadataFilterForm
    queryset = ObjectMetadata.objects.all().order_by("assigned_object_type", "assigned_object_id", "scoped_fields")
    serializer_class = serializers.ObjectMetadataSerializer
    table_class = tables.ObjectMetadataTable
    action_buttons = ("export",)


#
# Notes
#


class NoteUIViewSet(
    ObjectDestroyViewMixin,
    ObjectDetailViewMixin,
    ObjectEditViewMixin,
    ObjectListViewMixin,
    ObjectChangeLogViewMixin,
    ObjectDataComplianceViewMixin,
):
    filterset_class = filters.NoteFilterSet
    filterset_form_class = forms.NoteFilterForm
    form_class = forms.NoteForm
    queryset = Note.objects.all()
    serializer_class = serializers.NoteSerializer
    table_class = tables.NoteTable
    action_buttons = ()
    breadcrumbs = Breadcrumbs(
        items={
            "detail": [
                ModelBreadcrumbItem(model=Note),
                ModelBreadcrumbItem(
                    model=lambda c: c["object"].assigned_object,
                    action="notes",
                    reverse_kwargs=lambda c: {"pk": c["object"].assigned_object.pk},
                    label=lambda c: c["object"].assigned_object,
                    should_render=lambda c: c["object"].assigned_object,
                ),
            ]
        }
    )

    object_detail_content = object_detail.ObjectDetailContent(
        panels=(
            object_detail.ObjectFieldsPanel(
                weight=100,
                section=SectionChoices.LEFT_HALF,
                fields=["user", "assigned_object_type", "assigned_object"],
            ),
            object_detail.ObjectTextPanel(
                label="Text",
                section=SectionChoices.LEFT_HALF,
                weight=200,
                object_field="note",
                render_as=object_detail.ObjectTextPanel.RenderOptions.MARKDOWN,
            ),
        ),
    )

    def form_save(self, form, commit=True, *args, **kwargs):
        """
        Save the form instance while ensuring the Note's `user` and `user_name` fields
        are correctly populated.

        Args:
            form (Form): The validated form instance to be saved.
            commit (bool): If True, save the instance to the database immediately.
            *args, **kwargs: Additional arguments to maintain compatibility with
                            the parent method signature.

        Returns:
            Note: The saved or unsaved Note instance with `user` and `user_name` set.

        Behavior:
            - Sets `user` to the currently authenticated user.
            - Sets `user_name` to the username of the authenticated user.
            - Saves the instance if `commit=True`.
        """
        # Get instance without committing to DB
        obj = super().form_save(form, commit=False, *args, **kwargs)

        # Assign user info (only authenticated users can create notes)
        obj.user = self.request.user
        obj.user_name = self.request.user.get_username()

        # Save to DB if commit is True
        if commit:
            obj.save()

        return obj


class ObjectNotesView(generic.GenericView):
    """
    Present a list of notes associated to a particular object.

    base_template: Specify to explicitly identify the base object detail template to render.
        If not provided, "<app>/<model>.html", "<app>/<model>_retrieve.html", or "generic/object_retrieve.html"
        will be used, as per `get_base_template()`.
    """

    base_template: Optional[str] = None

    def get(self, request, model, **kwargs):
        # Handle QuerySet restriction of parent object if needed
        if hasattr(model.objects, "restrict"):
            obj = get_object_or_404(model.objects.restrict(request.user, "view"), **kwargs)
        else:
            obj = get_object_or_404(model, **kwargs)

        notes_form = forms.NoteForm(
            initial={
                "assigned_object_type": ContentType.objects.get_for_model(obj),
                "assigned_object_id": obj.pk,
            }
        )
        notes_table = tables.NoteTable(obj.notes.restrict(request.user, "view"))

        # Apply the request context
        paginate = {
            "paginator_class": EnhancedPaginator,
            "per_page": get_paginate_count(request),
        }
        RequestConfig(request, paginate).configure(notes_table)

        base_template = get_base_template(self.base_template, model)

        return render(
            request,
            "generic/object_notes.html",
            {
                "object": obj,
                "verbose_name": obj._meta.verbose_name,
                "verbose_name_plural": obj._meta.verbose_name_plural,
                "table": notes_table,
                "base_template": base_template,
                "active_tab": "notes",
                "form": notes_form,
                "breadcrumbs": self.get_breadcrumbs(obj, view_type=""),
                "view_titles": self.get_view_titles(obj, view_type=""),
                "detail": True,
                "view_action": "notes",
            },
        )


#
# Relationship
#


class RelationshipUIViewSet(NautobotUIViewSet):
    bulk_update_form_class = forms.RelationshipBulkEditForm
    filterset_class = filters.RelationshipFilterSet
    filterset_form_class = forms.RelationshipFilterForm
    form_class = forms.RelationshipForm
    serializer_class = serializers.RelationshipSerializer
    table_class = tables.RelationshipTable
    queryset = Relationship.objects.all()

    object_detail_content = object_detail.ObjectDetailContent(
        panels=(
            object_detail.ObjectFieldsPanel(
                label="Relationship",
                section=SectionChoices.LEFT_HALF,
                weight=100,
                fields="__all__",
                exclude_fields=[
                    "source_type",
                    "source_label",
                    "source_hidden",
                    "source_filter",
                    "destination_type",
                    "destination_label",
                    "destination_hidden",
                    "destination_filter",
                ],
            ),
            object_detail.ObjectFieldsPanel(
                label="Source Attributes",
                section=SectionChoices.RIGHT_HALF,
                weight=100,
                fields=["source_type", "source_label", "source_hidden", "source_filter"],
            ),
            object_detail.ObjectFieldsPanel(
                label="Destination Attributes",
                section=SectionChoices.RIGHT_HALF,
                weight=200,
                fields=["destination_type", "destination_label", "destination_hidden", "destination_filter"],
            ),
        )
    )


class RelationshipAssociationUIViewSet(ObjectListViewMixin, ObjectDestroyViewMixin, ObjectBulkDestroyViewMixin):
    filterset_class = filters.RelationshipAssociationFilterSet
    filterset_form_class = forms.RelationshipAssociationFilterForm
    serializer_class = serializers.RelationshipAssociationSerializer
    table_class = tables.RelationshipAssociationTable
    queryset = RelationshipAssociation.objects.all()
    action_buttons = ()


#
# Roles
#


class RoleUIViewSet(viewsets.NautobotUIViewSet):
    """`Roles` UIViewSet."""

    queryset = Role.objects.all()
    bulk_update_form_class = forms.RoleBulkEditForm
    filterset_class = filters.RoleFilterSet
    filterset_form_class = forms.RoleFilterForm
    form_class = forms.RoleForm
    serializer_class = serializers.RoleSerializer
    table_class = tables.RoleTable

    def get_extra_context(self, request, instance):
        context = super().get_extra_context(request, instance)
        if self.action == "retrieve":
            context["content_types"] = instance.content_types.order_by("app_label", "model")

            paginate = {
                "paginator_class": EnhancedPaginator,
                "per_page": get_paginate_count(request),
            }

            if ContentType.objects.get_for_model(Device) in context["content_types"]:
                devices = instance.devices.restrict(request.user, "view")
                device_table = DeviceTable(devices)
                device_table.columns.hide("role")
                RequestConfig(request, paginate).configure(device_table)
                context["device_table"] = device_table

            if ContentType.objects.get_for_model(Interface) in context["content_types"]:
                interfaces = instance.interfaces.restrict(request.user, "view")
                interface_table = InterfaceTable(interfaces)
                interface_table.columns.hide("role")
                RequestConfig(request, paginate).configure(interface_table)
                context["interface_table"] = interface_table

            if ContentType.objects.get_for_model(Controller) in context["content_types"]:
                controllers = instance.controllers.restrict(request.user, "view")
                controller_table = ControllerTable(controllers)
                controller_table.columns.hide("role")
                RequestConfig(request, paginate).configure(controller_table)
                context["controller_table"] = controller_table

            if ContentType.objects.get_for_model(IPAddress) in context["content_types"]:
                ipaddress = instance.ip_addresses.restrict(request.user, "view").annotate(
                    interface_count=count_related(Interface, "ip_addresses"),
                    interface_parent_count=count_related(Device, "interfaces__ip_addresses", distinct=True),
                    vm_interface_count=count_related(VMInterface, "ip_addresses"),
                    vm_interface_parent_count=count_related(VirtualMachine, "interfaces__ip_addresses", distinct=True),
                )
                ipaddress_table = IPAddressTable(ipaddress)
                ipaddress_table.columns.hide("role")
                RequestConfig(request, paginate).configure(ipaddress_table)
                context["ipaddress_table"] = ipaddress_table

            if ContentType.objects.get_for_model(Prefix) in context["content_types"]:
                prefixes = instance.prefixes.restrict(request.user, "view")
                prefix_table = PrefixTable(prefixes, hide_hierarchy_ui=True)
                prefix_table.columns.hide("role")
                RequestConfig(request, paginate).configure(prefix_table)
                context["prefix_table"] = prefix_table
            if ContentType.objects.get_for_model(Rack) in context["content_types"]:
                racks = instance.racks.restrict(request.user, "view")
                rack_table = RackTable(racks)
                rack_table.columns.hide("role")
                RequestConfig(request, paginate).configure(rack_table)
                context["rack_table"] = rack_table
            if ContentType.objects.get_for_model(VirtualMachine) in context["content_types"]:
                virtual_machines = instance.virtual_machines.restrict(request.user, "view")
                virtual_machine_table = VirtualMachineTable(virtual_machines)
                virtual_machine_table.columns.hide("role")
                RequestConfig(request, paginate).configure(virtual_machine_table)
                context["virtual_machine_table"] = virtual_machine_table
            if ContentType.objects.get_for_model(VMInterface) in context["content_types"]:
                vm_interfaces = instance.vm_interfaces.restrict(request.user, "view")
                vminterface_table = VMInterfaceTable(vm_interfaces)
                vminterface_table.columns.hide("role")
                RequestConfig(request, paginate).configure(vminterface_table)
                context["vminterface_table"] = vminterface_table
            if ContentType.objects.get_for_model(VLAN) in context["content_types"]:
                vlans = instance.vlans.restrict(request.user, "view")
                vlan_table = VLANTable(vlans)
                vlan_table.columns.hide("role")
                RequestConfig(request, paginate).configure(vlan_table)
                context["vlan_table"] = vlan_table
            if ContentType.objects.get_for_model(Module) in context["content_types"]:
                modules = instance.modules.restrict(request.user, "view")
                module_table = ModuleTable(modules)
                module_table.columns.hide("role")
                RequestConfig(request, paginate).configure(module_table)
                context["module_table"] = module_table
            if ContentType.objects.get_for_model(VirtualDeviceContext) in context["content_types"]:
                vdcs = instance.virtual_device_contexts.restrict(request.user, "view")
                vdc_table = VirtualDeviceContextTable(vdcs)
                vdc_table.columns.hide("role")
                RequestConfig(request, paginate).configure(vdc_table)
                context["vdc_table"] = vdc_table
            if ContentType.objects.get_for_model(VPN) in context["content_types"]:
                vpns = instance.vpns.restrict(request.user, "view")
                vpn_table = VPNTable(vpns)
                vpn_table.columns.hide("role")
                RequestConfig(request, paginate).configure(vpn_table)
                context["vpn_table"] = vpn_table
            if ContentType.objects.get_for_model(VPNProfile) in context["content_types"]:
                vpn_profiles = instance.vpn_profiles.restrict(request.user, "view")
                vpn_profile_table = VPNProfileTable(vpn_profiles)
                vpn_profile_table.columns.hide("role")
                RequestConfig(request, paginate).configure(vpn_profile_table)
                context["vpn_profile_table"] = vpn_profile_table
            if ContentType.objects.get_for_model(VPNTunnel) in context["content_types"]:
                vpn_tunnels = instance.vpn_tunnels.restrict(request.user, "view")
                vpn_tunnel_table = VPNTunnelTable(vpn_tunnels)
                vpn_tunnel_table.columns.hide("role")
                RequestConfig(request, paginate).configure(vpn_tunnel_table)
                context["vpn_tunnel_table"] = vpn_tunnel_table
            if ContentType.objects.get_for_model(VPNTunnelEndpoint) in context["content_types"]:
                vpn_tunnel_endpoints = instance.vpn_tunnel_endpoints.restrict(request.user, "view")
                vpn_tunnel_endpoint_table = VPNTunnelEndpointTable(vpn_tunnel_endpoints)
                vpn_tunnel_endpoint_table.columns.hide("role")
                RequestConfig(request, paginate).configure(vpn_tunnel_endpoint_table)
                context["vpn_tunnel_endpoint_table"] = vpn_tunnel_endpoint_table
        return context


#
# Secrets
#


class SecretUIViewSet(
    ObjectDetailViewMixin,
    ObjectListViewMixin,
    ObjectEditViewMixin,
    ObjectDestroyViewMixin,
    ObjectBulkCreateViewMixin,  # 3.0 TODO: remove, unused
    ObjectBulkDestroyViewMixin,
    # no ObjectBulkUpdateViewMixin here yet
    ObjectChangeLogViewMixin,
    ObjectDataComplianceViewMixin,
    ObjectNotesViewMixin,
):
    queryset = Secret.objects.all()
    form_class = forms.SecretForm
    filterset_class = filters.SecretFilterSet
    filterset_form_class = forms.SecretFilterForm
    table_class = tables.SecretTable

    object_detail_content = object_detail.ObjectDetailContent(
        panels=[
            object_detail.ObjectFieldsPanel(
                weight=100, section=SectionChoices.LEFT_HALF, fields="__all__", exclude_fields=["parameters"]
            ),
            object_detail.KeyValueTablePanel(
                weight=200, section=SectionChoices.LEFT_HALF, label="Parameters", context_data_key="parameters"
            ),
            object_detail.ObjectsTablePanel(
                weight=100,
                section=SectionChoices.RIGHT_HALF,
                table_title="Groups containing this secret",
                table_class=tables.SecretsGroupTable,
                table_attribute="secrets_groups",
                distinct=True,
                related_field_name="secrets",
                footer_content_template_path=None,
            ),
        ],
        extra_buttons=[
            object_detail.Button(
                weight=100,
                label="Check Secret",
                icon="mdi-test-tube",
                javascript_template_path="extras/secret_check.js",
                attributes={"onClick": "checkSecret()"},
            ),
        ],
    )

    def get_extra_context(self, request, instance):
        ctx = super().get_extra_context(request, instance)
        if self.action == "retrieve":
            ctx["parameters"] = instance.parameters
        return ctx


class SecretProviderParametersFormView(generic.GenericView):
    """
    Helper view to SecretView; retrieve the HTML form appropriate for entering parameters for a given SecretsProvider.
    """

    def get(self, request, provider_slug):
        provider = registry["secrets_providers"].get(provider_slug)
        if not provider:
            raise Http404
        return render(
            request,
            "extras/inc/secret_provider_parameters_form.html",
            {"form": provider.ParametersForm(initial=request.GET)},
        )


class SecretsGroupUIViewSet(NautobotUIViewSet):
    bulk_update_form_class = forms.SecretsGroupBulkEditForm
    filterset_class = filters.SecretsGroupFilterSet
    filterset_form_class = forms.SecretsGroupFilterForm
    form_class = forms.SecretsGroupForm
    serializer_class = serializers.SecretsGroupSerializer
    table_class = tables.SecretsGroupTable
    queryset = SecretsGroup.objects.all()

    object_detail_content = object_detail.ObjectDetailContent(
        panels=(
            object_detail.ObjectFieldsPanel(
                label="Secrets Group Details",
                fields=["description"],
                section=SectionChoices.LEFT_HALF,
                weight=100,
            ),
            object_detail.ObjectsTablePanel(
                table_class=tables.SecretsGroupAssociationTable,
                table_filter="secrets_group",
                related_field_name="secrets_groups",
                related_list_url_name="extras:secret_list",
                table_title="Secrets",
                section=SectionChoices.LEFT_HALF,
                weight=200,
            ),
        )
    )

    def get_extra_context(self, request, instance=None):
        context = super().get_extra_context(request, instance)
        if self.action in ("create", "update"):
            if request.method == "POST":
                context["secrets"] = forms.SecretsGroupAssociationFormSet(data=request.POST, instance=instance)
            else:
                context["secrets"] = forms.SecretsGroupAssociationFormSet(instance=instance)
        return context

    def form_save(self, form, **kwargs):
        obj = super().form_save(form, **kwargs)
        secrets = forms.SecretsGroupAssociationFormSet(data=self.request.POST, instance=form.instance)

        if secrets.is_valid():
            secrets.save()
        else:
            raise ValidationError(secrets.errors)

        return obj


#
# Static Groups
#


class StaticGroupAssociationUIViewSet(
    ObjectBulkDestroyViewMixin,
    ObjectChangeLogViewMixin,
    ObjectDestroyViewMixin,
    ObjectDetailViewMixin,
    ObjectListViewMixin,
    # TODO anything else?
):
    filterset_class = filters.StaticGroupAssociationFilterSet
    filterset_form_class = forms.StaticGroupAssociationFilterForm
    queryset = StaticGroupAssociation.all_objects.all()
    serializer_class = serializers.StaticGroupAssociationSerializer
    table_class = tables.StaticGroupAssociationTable
    action_buttons = ("export",)

    def alter_queryset(self, request):
        queryset = super().alter_queryset(request)
        # Default to only showing associations for static-type groups:
        if request is None or "dynamic_group" not in request.GET:
            queryset = queryset.filter(dynamic_group__group_type=DynamicGroupTypeChoices.TYPE_STATIC)
        return queryset


#
# Custom statuses
#


class StatusUIViewSet(NautobotUIViewSet):
    bulk_update_form_class = forms.StatusBulkEditForm
    filterset_class = filters.StatusFilterSet
    filterset_form_class = forms.StatusFilterForm
    form_class = forms.StatusForm
    serializer_class = serializers.StatusSerializer
    table_class = tables.StatusTable
    queryset = Status.objects.all()

    object_detail_content = object_detail.ObjectDetailContent(
        panels=(object_detail.ObjectFieldsPanel(weight=100, section=SectionChoices.LEFT_HALF, fields="__all__"),)
    )


#
# Tags
#


class TagUIViewSet(NautobotUIViewSet):
    bulk_update_form_class = forms.TagBulkEditForm
    filterset_class = filters.TagFilterSet
    filterset_form_class = forms.TagFilterForm
    form_class = forms.TagForm
    queryset = Tag.objects.all()
    serializer_class = serializers.TagSerializer
    table_class = tables.TagTable

    object_detail_content = object_detail.ObjectDetailContent(
        panels=(
            object_detail.ObjectFieldsPanel(
                weight=100,
                section=SectionChoices.LEFT_HALF,
                fields="__all__",
            ),
            object_detail.ObjectsTablePanel(
                weight=100,
                section=SectionChoices.RIGHT_HALF,
                table_class=tables.TaggedItemTable,
                table_title="Tagged Objects",
                table_filter="tag",
                select_related_fields=["content_type"],
                prefetch_related_fields=["content_object"],
                include_paginator=True,
                enable_related_link=False,
            ),
        ),
    )

    def alter_queryset(self, request):
        queryset = super().alter_queryset(request)

        # Only annotate for list, bulk_edit, bulk_delete views
        if self.action in ["list", "bulk_update", "bulk_destroy"]:
            queryset = queryset.annotate(items=count_related(TaggedItem, "tag"))

        return queryset


#
# Teams
#


class TeamUIViewSet(NautobotUIViewSet):
    bulk_update_form_class = forms.TeamBulkEditForm
    filterset_class = filters.TeamFilterSet
    filterset_form_class = forms.TeamFilterForm
    form_class = forms.TeamForm
    queryset = Team.objects.all()
    serializer_class = serializers.TeamSerializer
    table_class = tables.TeamTable

    object_detail_content = object_detail.ObjectDetailContent(
        panels=(
            object_detail.ObjectFieldsPanel(
                weight=100,
                section=SectionChoices.LEFT_HALF,
                fields="__all__",
                value_transforms={
                    "address": [helpers.render_address],
                    "email": [helpers.hyperlinked_email],
                    "phone": [helpers.hyperlinked_phone_number],
                },
            ),
            object_detail.ObjectsTablePanel(
                weight=100,
                section=SectionChoices.RIGHT_HALF,
                table_class=tables.ContactTable,
                table_filter="teams",
                table_title="Assigned Contacts",
                exclude_columns=["actions"],
                add_button_route=None,
            ),
            object_detail.ObjectsTablePanel(
                weight=200,
                section=SectionChoices.FULL_WIDTH,
                table_class=tables.ContactAssociationTable,
                table_filter="team",
                table_title="Contact For",
                add_button_route=None,
                enable_related_link=False,
            ),
        )
    )


#
# Webhooks
#


class WebhookUIViewSet(NautobotUIViewSet):
    bulk_update_form_class = forms.WebhookBulkEditForm
    filterset_class = filters.WebhookFilterSet
    filterset_form_class = forms.WebhookFilterForm
    form_class = forms.WebhookForm
    queryset = Webhook.objects.all()
    serializer_class = serializers.WebhookSerializer
    table_class = tables.WebhookTable

    object_detail_content = object_detail.ObjectDetailContent(
        panels=[
            object_detail.ObjectFieldsPanel(
                label="Webhook",
                section=SectionChoices.LEFT_HALF,
                weight=100,
                fields=("name", "content_types", "type_create", "type_update", "type_delete", "enabled"),
            ),
            object_detail.ObjectFieldsPanel(
                label="HTTP",
                section=SectionChoices.LEFT_HALF,
                weight=100,
                fields=("http_method", "http_content_type", "payload_url", "additional_headers"),
                value_transforms={"additional_headers": [partial(helpers.pre_tag, format_empty_value=False)]},
            ),
            object_detail.ObjectFieldsPanel(
                label="Security",
                section=SectionChoices.LEFT_HALF,
                weight=100,
                fields=("secret", "ssl_verification", "ca_file_path"),
            ),
            object_detail.ObjectTextPanel(
                label="Body Template",
                section=SectionChoices.RIGHT_HALF,
                weight=100,
                object_field="body_template",
                render_as=object_detail.BaseTextPanel.RenderOptions.CODE,
            ),
        ]
    )


#
# Job Extra Views
#
# NOTE: Due to inheritance, JobObjectChangeLogView and JobObjectNotesView can only be
# constructed below # ObjectChangeLogView and ObjectNotesView.


class JobObjectChangeLogView(ObjectChangeLogView):
    base_template = "generic/object_retrieve.html"


class JobObjectNotesView(ObjectNotesView):
    base_template = "generic/object_retrieve.html"<|MERGE_RESOLUTION|>--- conflicted
+++ resolved
@@ -2240,14 +2240,9 @@
                 weight=100,
                 section=SectionChoices.FULL_WIDTH,
                 table_class=tables.JobResultTable,
-<<<<<<< HEAD
-                table_title="JobResults",
-                table_filter="job_model",
-=======
                 table_title="Job Results",
                 table_filter="job_model",
                 exclude_columns=["name", "job_model"],
->>>>>>> 9a7faf52
             ),
             jobs_ui.JobObjectFieldsPanel(
                 weight=100,

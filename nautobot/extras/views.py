--- conflicted
+++ resolved
@@ -837,12 +837,7 @@
 
     def get_return_url(self, request, obj):
         if request.method == "POST":
-<<<<<<< HEAD
-            return reverse("extras:gitrepository_result", kwargs={"slug": obj.slug})
-
-=======
             return reverse("extras:gitrepository_result", kwargs={"pk": obj.pk})
->>>>>>> 1147830a
         return super().get_return_url(request, obj)
 
 
@@ -907,17 +902,10 @@
     if not get_worker_count():
         messages.error(request, "Unable to run job: Celery worker process not running.")
     else:
-<<<<<<< HEAD
-        repository = get_object_or_404(GitRepository, slug=slug)
+        repository = get_object_or_404(GitRepository, pk=pk)
         job_result = func(repository, request.user)
 
     return redirect(job_result.get_absolute_url())
-=======
-        repository = get_object_or_404(GitRepository, pk=pk)
-        func(repository, request)
-
-    return redirect("extras:gitrepository_result", pk=pk)
->>>>>>> 1147830a
 
 
 class GitRepositorySyncView(View):

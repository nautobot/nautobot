import inspect
from datetime import timedelta
import logging

from celery import chain
from django.contrib import messages
from django.contrib.contenttypes.models import ContentType
from django.core.exceptions import ObjectDoesNotExist
from django.db import transaction
from django.db.models import ProtectedError, Q
from django.forms.utils import pretty_name
from django.http import Http404, HttpResponse, HttpResponseForbidden
from django.shortcuts import get_object_or_404, redirect, render
from django.template.loader import TemplateDoesNotExist, get_template
from django.urls import reverse
from django.utils import timezone
from django.utils.html import escape
from django.utils.http import is_safe_url
from django.utils.safestring import mark_safe
from django.views.generic import View
from django_tables2 import RequestConfig
from jsonschema.validators import Draft7Validator

<<<<<<< HEAD
from nautobot.core.forms import restrict_form_fields
from nautobot.core.models.querysets import count_related
from nautobot.core.models.utils import pretty_print_query
from nautobot.core.tables import ButtonsColumn
from nautobot.core.utils.lookup import get_table_for_model
from nautobot.core.utils.requests import copy_safe_request, normalize_querydict
from nautobot.core.views import generic, viewsets
from nautobot.core.views.mixins import ObjectPermissionRequiredMixin
from nautobot.core.views.paginator import EnhancedPaginator, get_paginate_count
from nautobot.core.views.utils import csv_format, prepare_cloned_fields
=======
from nautobot.core.views import generic
from nautobot.core.views.viewsets import NautobotUIViewSet
>>>>>>> 5eb3904b
from nautobot.dcim.models import Device
from nautobot.dcim.tables import DeviceTable
from nautobot.extras.tasks import delete_custom_field_data
from nautobot.extras.utils import get_base_template, get_job_content_type, get_worker_count
from nautobot.ipam.tables import IPAddressTable, PrefixTable, VLANTable
from nautobot.virtualization.models import VirtualMachine
from nautobot.virtualization.tables import VirtualMachineTable

from . import filters, forms, tables
<<<<<<< HEAD
from .api.serializers import RoleSerializer
=======
from .api import serializers
>>>>>>> 5eb3904b
from .choices import JobExecutionType, JobResultStatusChoices
from .datasources import (
    enqueue_git_repository_diff_origin_and_local,
    enqueue_pull_git_repository_and_refresh_data,
    get_datasource_contents,
)
from .filters import RoleFilterSet
from .forms import RoleBulkEditForm, RoleCSVForm, RoleForm
from .jobs import Job as JobClass
from .jobs import get_job, run_job
from .models import (
    ComputedField,
    ConfigContext,
    ConfigContextSchema,
    CustomField,
    CustomLink,
    DynamicGroup,
    ExportTemplate,
    GitRepository,
    GraphQLQuery,
    ImageAttachment,
<<<<<<< HEAD
)
from .models import (
=======
    Job as JobModel,
    JobButton,
>>>>>>> 5eb3904b
    JobHook,
    JobLogEntry,
    JobResult,
    Note,
    ObjectChange,
    Relationship,
    RelationshipAssociation,
    Role,
    ScheduledJob,
    Secret,
    SecretsGroup,
    SecretsGroupAssociation,
    Status,
    Tag,
    TaggedItem,
    Webhook,
)
from .models import Job as JobModel
from .registry import registry
from .tables import RoleTable

logger = logging.getLogger(__name__)


#
# Computed Fields
#


class ComputedFieldListView(generic.ObjectListView):
    queryset = ComputedField.objects.all()
    table = tables.ComputedFieldTable
    filterset = filters.ComputedFieldFilterSet
    filterset_form = forms.ComputedFieldFilterForm
    action_buttons = ("add",)


class ComputedFieldView(generic.ObjectView):
    queryset = ComputedField.objects.all()


class ComputedFieldEditView(generic.ObjectEditView):
    queryset = ComputedField.objects.all()
    model_form = forms.ComputedFieldForm
    template_name = "extras/computedfield_edit.html"


class ComputedFieldDeleteView(generic.ObjectDeleteView):
    queryset = ComputedField.objects.all()


class ComputedFieldBulkDeleteView(generic.BulkDeleteView):
    queryset = ComputedField.objects.all()
    table = tables.ComputedFieldTable


#
# Config contexts
#

# TODO(Glenn): disallow (or at least warn) user from manually editing config contexts that
# have an associated owner, such as a Git repository


class ConfigContextListView(generic.ObjectListView):
    queryset = ConfigContext.objects.all()
    filterset = filters.ConfigContextFilterSet
    filterset_form = forms.ConfigContextFilterForm
    table = tables.ConfigContextTable
    action_buttons = ("add",)


class ConfigContextView(generic.ObjectView):
    queryset = ConfigContext.objects.all()

    def get_extra_context(self, request, instance):
        # Determine user's preferred output format
        if request.GET.get("format") in ["json", "yaml"]:
            format_ = request.GET.get("format")
            if request.user.is_authenticated:
                request.user.set_config("extras.configcontext.format", format_, commit=True)
        elif request.user.is_authenticated:
            format_ = request.user.get_config("extras.configcontext.format", "json")
        else:
            format_ = "json"

        return {
            "format": format_,
        }


class ConfigContextEditView(generic.ObjectEditView):
    queryset = ConfigContext.objects.all()
    model_form = forms.ConfigContextForm
    template_name = "extras/configcontext_edit.html"


class ConfigContextBulkEditView(generic.BulkEditView):
    queryset = ConfigContext.objects.all()
    filterset = filters.ConfigContextFilterSet
    table = tables.ConfigContextTable
    form = forms.ConfigContextBulkEditForm


class ConfigContextDeleteView(generic.ObjectDeleteView):
    queryset = ConfigContext.objects.all()


class ConfigContextBulkDeleteView(generic.BulkDeleteView):
    queryset = ConfigContext.objects.all()
    table = tables.ConfigContextTable


class ObjectConfigContextView(generic.ObjectView):
    base_template = None
    template_name = "extras/object_configcontext.html"

    def get_extra_context(self, request, instance):
        source_contexts = ConfigContext.objects.restrict(request.user, "view").get_for_object(instance)

        # Determine user's preferred output format
        if request.GET.get("format") in ["json", "yaml"]:
            format_ = request.GET.get("format")
            if request.user.is_authenticated:
                request.user.set_config("extras.configcontext.format", format_, commit=True)
        elif request.user.is_authenticated:
            format_ = request.user.get_config("extras.configcontext.format", "json")
        else:
            format_ = "json"

        return {
            "rendered_context": instance.get_config_context(),
            "source_contexts": source_contexts,
            "format": format_,
            "base_template": self.base_template,
            "active_tab": "config-context",
        }


#
# Config context schemas
#

# TODO(Glenn): disallow (or at least warn) user from manually editing config context schemas that
# have an associated owner, such as a Git repository


class ConfigContextSchemaListView(generic.ObjectListView):
    queryset = ConfigContextSchema.objects.all()
    filterset = filters.ConfigContextSchemaFilterSet
    filterset_form = forms.ConfigContextSchemaFilterForm
    table = tables.ConfigContextSchemaTable
    action_buttons = ("add",)


class ConfigContextSchemaView(generic.ObjectView):
    queryset = ConfigContextSchema.objects.all()

    def get_extra_context(self, request, instance):
        # Determine user's preferred output format
        if request.GET.get("format") in ["json", "yaml"]:
            format_ = request.GET.get("format")
            if request.user.is_authenticated:
                request.user.set_config("extras.configcontextschema.format", format_, commit=True)
        elif request.user.is_authenticated:
            format_ = request.user.get_config("extras.configcontextschema.format", "json")
        else:
            format_ = "json"

        return {
            "format": format_,
        }


class ConfigContextSchemaObjectValidationView(generic.ObjectView):
    """
    This view renders a detail tab that shows tables of objects that utilize the given schema object
    and their validation state.
    """

    queryset = ConfigContextSchema.objects.all()
    template_name = "extras/configcontextschema_validation.html"

    def get_extra_context(self, request, instance):
        """
        Reuse the model tables for config context, device, and virtual machine but inject
        the `ConfigContextSchemaValidationStateColumn` and an object edit action button.
        """
        # Prep the validator with the schema so it can be reused for all records
        validator = Draft7Validator(instance.data_schema)

        # Config context table
        config_context_table = tables.ConfigContextTable(
            data=instance.config_contexts.all(),
            orderable=False,
            extra_columns=[
                (
                    "validation_state",
                    tables.ConfigContextSchemaValidationStateColumn(validator, "data", empty_values=()),
                ),
                ("actions", ButtonsColumn(model=ConfigContext, buttons=["edit"])),
            ],
        )
        paginate = {
            "paginator_class": EnhancedPaginator,
            "per_page": get_paginate_count(request),
        }
        RequestConfig(request, paginate).configure(config_context_table)

        # Device table
        device_table = DeviceTable(
            data=instance.devices.select_related(
                "tenant",
                "location",
                "rack",
                "device_type",
                "role",
            ).prefetch_related("primary_ip"),
            orderable=False,
            extra_columns=[
                (
                    "validation_state",
                    tables.ConfigContextSchemaValidationStateColumn(
                        validator, "local_config_context_data", empty_values=()
                    ),
                ),
                ("actions", ButtonsColumn(model=Device, buttons=["edit"])),
            ],
        )
        paginate = {
            "paginator_class": EnhancedPaginator,
            "per_page": get_paginate_count(request),
        }
        RequestConfig(request, paginate).configure(device_table)

        # Virtual machine table
        virtual_machine_table = VirtualMachineTable(
            data=instance.virtual_machines.select_related(
                "cluster",
                "role",
                "tenant",
            ).prefetch_related("primary_ip"),
            orderable=False,
            extra_columns=[
                (
                    "validation_state",
                    tables.ConfigContextSchemaValidationStateColumn(
                        validator, "local_config_context_data", empty_values=()
                    ),
                ),
                ("actions", ButtonsColumn(model=VirtualMachine, buttons=["edit"])),
            ],
        )
        paginate = {
            "paginator_class": EnhancedPaginator,
            "per_page": get_paginate_count(request),
        }
        RequestConfig(request, paginate).configure(virtual_machine_table)

        return {
            "config_context_table": config_context_table,
            "device_table": device_table,
            "virtual_machine_table": virtual_machine_table,
            "active_tab": "validation",
        }


class ConfigContextSchemaEditView(generic.ObjectEditView):
    queryset = ConfigContextSchema.objects.all()
    model_form = forms.ConfigContextSchemaForm
    template_name = "extras/configcontextschema_edit.html"


class ConfigContextSchemaBulkEditView(generic.BulkEditView):
    queryset = ConfigContextSchema.objects.all()
    filterset = filters.ConfigContextSchemaFilterSet
    table = tables.ConfigContextSchemaTable
    form = forms.ConfigContextSchemaBulkEditForm


class ConfigContextSchemaDeleteView(generic.ObjectDeleteView):
    queryset = ConfigContextSchema.objects.all()


class ConfigContextSchemaBulkDeleteView(generic.BulkDeleteView):
    queryset = ConfigContextSchema.objects.all()
    table = tables.ConfigContextSchemaTable


#
# Custom fields
#


class CustomFieldListView(generic.ObjectListView):
    queryset = CustomField.objects.all()
    table = tables.CustomFieldTable
    filterset = filters.CustomFieldFilterSet
    action_buttons = ("add",)


class CustomFieldView(generic.ObjectView):
    queryset = CustomField.objects.all()


class CustomFieldEditView(generic.ObjectEditView):
    queryset = CustomField.objects.all()
    model_form = forms.CustomFieldForm
    template_name = "extras/customfield_edit.html"

    def get_extra_context(self, request, instance):
        ctx = super().get_extra_context(request, instance)

        if request.POST:
            ctx["choices"] = forms.CustomFieldChoiceFormSet(data=request.POST, instance=instance)
        else:
            ctx["choices"] = forms.CustomFieldChoiceFormSet(instance=instance)

        return ctx

    def post(self, request, *args, **kwargs):
        obj = self.alter_obj(self.get_object(kwargs), request, args, kwargs)
        form = self.model_form(data=request.POST, files=request.FILES, instance=obj)
        restrict_form_fields(form, request.user)

        if form.is_valid():
            logger.debug("Form validation was successful")

            try:
                with transaction.atomic():
                    object_created = not form.instance.present_in_database
                    obj = form.save()

                    # Check that the new object conforms with any assigned object-level permissions
                    self.queryset.get(pk=obj.pk)

                    # ---> BEGIN difference from ObjectEditView.post()
                    # Process the formsets for choices
                    ctx = self.get_extra_context(request, obj)
                    choices = ctx["choices"]
                    if choices.is_valid():
                        choices.save()
                    else:
                        raise RuntimeError(choices.errors)
                    # <--- END difference from ObjectEditView.post()
                verb = "Created" if object_created else "Modified"
                msg = f"{verb} {self.queryset.model._meta.verbose_name}"
                logger.info(f"{msg} {obj} (PK: {obj.pk})")
                if hasattr(obj, "get_absolute_url"):
                    msg = f'{msg} <a href="{obj.get_absolute_url()}">{escape(obj)}</a>'
                else:
                    msg = f"{msg} {escape(obj)}"
                messages.success(request, mark_safe(msg))

                if "_addanother" in request.POST:

                    # If the object has clone_fields, pre-populate a new instance of the form
                    if hasattr(obj, "clone_fields"):
                        url = f"{request.path}?{prepare_cloned_fields(obj)}"
                        return redirect(url)

                    return redirect(request.get_full_path())

                return_url = form.cleaned_data.get("return_url")
                if return_url is not None and is_safe_url(url=return_url, allowed_hosts=request.get_host()):
                    return redirect(return_url)
                else:
                    return redirect(self.get_return_url(request, obj))

            except ObjectDoesNotExist:
                msg = "Object save failed due to object-level permissions violation"
                logger.debug(msg)
                form.add_error(None, msg)
            # ---> BEGIN difference from ObjectEditView.post()
            except RuntimeError:
                msg = "Errors encountered when saving custom field choices. See below."
                logger.debug(msg)
                form.add_error(None, msg)
            except ProtectedError as err:
                # e.g. Trying to delete a choice that is in use.
                err_msg = err.args[0]
                protected_obj = err.protected_objects[0]
                msg = f"{protected_obj.value}: {err_msg} Please cancel this edit and start again."
                logger.debug(msg)
                form.add_error(None, msg)
            # <--- END difference from ObjectEditView.post()

        else:
            logger.debug("Form validation failed")

        return render(
            request,
            self.template_name,
            {
                "obj": obj,
                "obj_type": self.queryset.model._meta.verbose_name,
                "form": form,
                "return_url": self.get_return_url(request, obj),
                "editing": obj.present_in_database,
                **self.get_extra_context(request, obj),
            },
        )


class CustomFieldDeleteView(generic.ObjectDeleteView):
    queryset = CustomField.objects.all()


class CustomFieldBulkDeleteView(generic.BulkDeleteView):
    queryset = CustomField.objects.all()
    table = tables.CustomFieldTable

    def construct_custom_field_delete_tasks(self, queryset):
        """
        Helper method to construct a list of celery tasks to execute when bulk deleting custom fields.
        """
        tasks = [
            # 2.0 TODO: #824 use obj.slug instead of obj.name
            delete_custom_field_data.si(obj.name, set(obj.content_types.values_list("pk", flat=True)))
            for obj in queryset
        ]
        return tasks

    def perform_pre_delete(self, request, queryset):
        """
        Remove all Custom Field Keys/Values from _custom_field_data of the related ContentType in the background.
        """
        if not get_worker_count():
            messages.error(
                request, "Celery worker process not running. Object custom fields may fail to reflect this deletion."
            )
            return
        tasks = self.construct_custom_field_delete_tasks(queryset)
        # Executing the tasks in the background sequentially using chain() aligns with how a single
        # CustomField object is deleted.  We decided to not check the result because it needs at least one worker
        # to be active and comes with extra performance penalty.
        chain(*tasks).apply_async()


#
# Custom Links
#


class CustomLinkListView(generic.ObjectListView):
    queryset = CustomLink.objects.all()
    table = tables.CustomLinkTable
    filterset = filters.CustomLinkFilterSet
    filterset_form = forms.CustomLinkFilterForm
    action_buttons = ("add",)


class CustomLinkView(generic.ObjectView):
    queryset = CustomLink.objects.all()


class CustomLinkEditView(generic.ObjectEditView):
    queryset = CustomLink.objects.all()
    model_form = forms.CustomLinkForm


class CustomLinkDeleteView(generic.ObjectDeleteView):
    queryset = CustomLink.objects.all()


class CustomLinkBulkDeleteView(generic.BulkDeleteView):
    queryset = CustomLink.objects.all()
    table = tables.CustomLinkTable


#
# Dynamic Groups
#


class DynamicGroupListView(generic.ObjectListView):
    queryset = DynamicGroup.objects.all()
    table = tables.DynamicGroupTable
    filterset = filters.DynamicGroupFilterSet
    filterset_form = forms.DynamicGroupFilterForm
    action_buttons = ("add",)


class DynamicGroupView(generic.ObjectView):
    queryset = DynamicGroup.objects.all()

    def get_extra_context(self, request, instance):
        context = super().get_extra_context(request, instance)
        model = instance.content_type.model_class()
        table_class = get_table_for_model(model)

        if table_class is not None:
            # Members table (for display on Members nav tab)
            members_table = table_class(instance.members, orderable=False)
            paginate = {
                "paginator_class": EnhancedPaginator,
                "per_page": get_paginate_count(request),
            }
            RequestConfig(request, paginate).configure(members_table)

            # Descendants table
            descendants_memberships = instance.membership_tree()
            descendants_table = tables.NestedDynamicGroupDescendantsTable(
                descendants_memberships,
                orderable=False,
            )
            descendants_tree = {m.pk: m.depth for m in descendants_memberships}

            # Ancestors table
            ancestors = instance.get_ancestors()
            ancestors_table = tables.NestedDynamicGroupAncestorsTable(ancestors, orderable=False)
            ancestors_tree = instance.flatten_ancestors_tree(instance.ancestors_tree())

            context["raw_query"] = pretty_print_query(instance.generate_query())
            context["members_table"] = members_table
            context["ancestors_table"] = ancestors_table
            context["ancestors_tree"] = ancestors_tree
            context["descendants_table"] = descendants_table
            context["descendants_tree"] = descendants_tree

        return context


class DynamicGroupEditView(generic.ObjectEditView):
    queryset = DynamicGroup.objects.all()
    model_form = forms.DynamicGroupForm
    template_name = "extras/dynamicgroup_edit.html"

    def get_extra_context(self, request, instance):
        ctx = super().get_extra_context(request, instance)

        filterform_class = instance.generate_filter_form()

        if filterform_class is None:
            filter_form = None
        elif request.POST:
            filter_form = filterform_class(data=request.POST)
        else:
            initial = instance.get_initial()
            filter_form = filterform_class(initial=initial)

        ctx["filter_form"] = filter_form

        formset_kwargs = {"instance": instance}
        if request.POST:
            formset_kwargs["data"] = request.POST

        ctx["children"] = forms.DynamicGroupMembershipFormSet(**formset_kwargs)

        return ctx

    def post(self, request, *args, **kwargs):
        obj = self.alter_obj(self.get_object(kwargs), request, args, kwargs)
        form = self.model_form(data=request.POST, files=request.FILES, instance=obj)
        restrict_form_fields(form, request.user)

        if form.is_valid():
            logger.debug("Form validation was successful")

            try:
                with transaction.atomic():
                    object_created = not form.instance.present_in_database
                    # Obtain the instance, but do not yet `save()` it to the database.
                    obj = form.save(commit=False)

                    # Process the filter form and save the query filters to `obj.filter`.
                    ctx = self.get_extra_context(request, obj)
                    filter_form = ctx["filter_form"]
                    if filter_form.is_valid():
                        obj.set_filter(filter_form.cleaned_data)
                    else:
                        raise RuntimeError(filter_form.errors)

                    # After filters have been set, now we save the object to the database.
                    obj.save()
                    # Check that the new object conforms with any assigned object-level permissions
                    self.queryset.get(pk=obj.pk)

                    # Process the formsets for children
                    children = ctx["children"]
                    if children.is_valid():
                        children.save()
                    else:
                        raise RuntimeError(children.errors)
                verb = "Created" if object_created else "Modified"
                msg = f"{verb} {self.queryset.model._meta.verbose_name}"
                logger.info(f"{msg} {obj} (PK: {obj.pk})")
                if hasattr(obj, "get_absolute_url"):
                    msg = f'{msg} <a href="{obj.get_absolute_url()}">{escape(obj)}</a>'
                else:
                    msg = f"{msg} {escape(obj)}"
                messages.success(request, mark_safe(msg))

                if "_addanother" in request.POST:

                    # If the object has clone_fields, pre-populate a new instance of the form
                    if hasattr(obj, "clone_fields"):
                        url = f"{request.path}?{prepare_cloned_fields(obj)}"
                        return redirect(url)

                    return redirect(request.get_full_path())

                return_url = form.cleaned_data.get("return_url")
                if return_url is not None and is_safe_url(url=return_url, allowed_hosts=request.get_host()):
                    return redirect(return_url)
                else:
                    return redirect(self.get_return_url(request, obj))

            except ObjectDoesNotExist:
                msg = "Object save failed due to object-level permissions violation."
                logger.debug(msg)
                form.add_error(None, msg)
            except RuntimeError:
                msg = "Errors encountered when saving Dynamic Group associations. See below."
                logger.debug(msg)
                form.add_error(None, msg)
            except ProtectedError as err:
                # e.g. Trying to delete a something that is in use.
                err_msg = err.args[0]
                protected_obj = err.protected_objects[0]
                msg = f"{protected_obj.value}: {err_msg} Please cancel this edit and start again."
                logger.debug(msg)
                form.add_error(None, msg)

        else:
            logger.debug("Form validation failed")

        return render(
            request,
            self.template_name,
            {
                "obj": obj,
                "obj_type": self.queryset.model._meta.verbose_name,
                "form": form,
                "return_url": self.get_return_url(request, obj),
                "editing": obj.present_in_database,
                **self.get_extra_context(request, obj),
            },
        )


class DynamicGroupDeleteView(generic.ObjectDeleteView):
    queryset = DynamicGroup.objects.all()


class DynamicGroupBulkDeleteView(generic.BulkDeleteView):
    queryset = DynamicGroup.objects.all()
    table = tables.DynamicGroupTable


class ObjectDynamicGroupsView(View):
    """
    Present a list of dynamic groups associated to a particular object.
    base_template: The name of the template to extend. If not provided, "<app>/<model>.html" will be used.
    """

    base_template = None

    def get(self, request, model, **kwargs):

        # Handle QuerySet restriction of parent object if needed
        if hasattr(model.objects, "restrict"):
            obj = get_object_or_404(model.objects.restrict(request.user, "view"), **kwargs)
        else:
            obj = get_object_or_404(model, **kwargs)

        # Gather all dynamic groups for this object (and its related objects)
        dynamicsgroups_table = tables.DynamicGroupTable(data=obj.dynamic_groups, orderable=False)

        # Apply the request context
        paginate = {
            "paginator_class": EnhancedPaginator,
            "per_page": get_paginate_count(request),
        }
        RequestConfig(request, paginate).configure(dynamicsgroups_table)

        self.base_template = get_base_template(self.base_template, model)

        return render(
            request,
            "extras/object_dynamicgroups.html",
            {
                "object": obj,
                "verbose_name": obj._meta.verbose_name,
                "verbose_name_plural": obj._meta.verbose_name_plural,
                "table": dynamicsgroups_table,
                "base_template": self.base_template,
                "active_tab": "dynamic-groups",
            },
        )


#
# Export Templates
#


class ExportTemplateListView(generic.ObjectListView):
    queryset = ExportTemplate.objects.all()
    table = tables.ExportTemplateTable
    filterset = filters.ExportTemplateFilterSet
    filterset_form = forms.ExportTemplateFilterForm
    action_buttons = ("add",)


class ExportTemplateView(generic.ObjectView):
    queryset = ExportTemplate.objects.all()


class ExportTemplateEditView(generic.ObjectEditView):
    queryset = ExportTemplate.objects.all()
    model_form = forms.ExportTemplateForm


class ExportTemplateDeleteView(generic.ObjectDeleteView):
    queryset = ExportTemplate.objects.all()


class ExportTemplateBulkDeleteView(generic.BulkDeleteView):
    queryset = ExportTemplate.objects.all()
    table = tables.ExportTemplateTable


#
# Git repositories
#


class GitRepositoryListView(generic.ObjectListView):
    queryset = GitRepository.objects.all()
    filterset = filters.GitRepositoryFilterSet
    filterset_form = forms.GitRepositoryFilterForm
    table = tables.GitRepositoryTable
    template_name = "extras/gitrepository_list.html"

    def extra_context(self):
        git_repository_content_type = ContentType.objects.get(app_label="extras", model="gitrepository")
        # Get the newest results for each repository name
        results = {
            r.name: r
            for r in JobResult.objects.filter(
                obj_type=git_repository_content_type,
                status__in=JobResultStatusChoices.READY_STATES,
            )
            .order_by("date_done")
            .defer("data")
        }
        return {
            "job_results": results,
            "datasource_contents": get_datasource_contents("extras.gitrepository"),
        }


class GitRepositoryView(generic.ObjectView):
    queryset = GitRepository.objects.all()

    def get_extra_context(self, request, instance):
        return {
            "datasource_contents": get_datasource_contents("extras.gitrepository"),
        }


class GitRepositoryEditView(generic.ObjectEditView):
    queryset = GitRepository.objects.all()
    model_form = forms.GitRepositoryForm
    template_name = "extras/gitrepository_object_edit.html"

    def alter_obj(self, obj, request, url_args, url_kwargs):
        # A GitRepository needs to know the originating request when it's saved so that it can enqueue using it
        obj.request = request
        return super().alter_obj(obj, request, url_args, url_kwargs)

    def get_return_url(self, request, obj):
        if request.method == "POST":
            return reverse("extras:gitrepository_result", kwargs={"slug": obj.slug})
        return super().get_return_url(request, obj)


class GitRepositoryDeleteView(generic.ObjectDeleteView):
    queryset = GitRepository.objects.all()


class GitRepositoryBulkImportView(generic.BulkImportView):
    queryset = GitRepository.objects.all()
    model_form = forms.GitRepositoryCSVForm
    table = tables.GitRepositoryBulkTable

    def _save_obj(self, obj_form, request):
        """Each GitRepository needs to know the originating request when it's saved so that it can enqueue using it."""
        instance = obj_form.save(commit=False)
        instance.request = request
        instance.save()

        return instance


class GitRepositoryBulkEditView(generic.BulkEditView):
    queryset = GitRepository.objects.select_related("secrets_group")
    filterset = filters.GitRepositoryFilterSet
    table = tables.GitRepositoryBulkTable
    form = forms.GitRepositoryBulkEditForm

    def alter_obj(self, obj, request, url_args, url_kwargs):
        # A GitRepository needs to know the originating request when it's saved so that it can enqueue using it
        obj.request = request
        return super().alter_obj(obj, request, url_args, url_kwargs)

    def extra_context(self):
        return {
            "datasource_contents": get_datasource_contents("extras.gitrepository"),
        }


class GitRepositoryBulkDeleteView(generic.BulkDeleteView):
    queryset = GitRepository.objects.all()
    table = tables.GitRepositoryBulkTable

    def extra_context(self):
        return {
            "datasource_contents": get_datasource_contents("extras.gitrepository"),
        }


def check_and_call_git_repository_function(request, slug, func):
    """Helper for checking Git permissions and worker availability, then calling provided function if all is well
    Args:
        request: request object.
        slug (str): GitRepository slug value.
        func (function): Enqueue git repo function.
    Returns:
        HttpResponseForbidden or a redirect
    """
    if not request.user.has_perm("extras.change_gitrepository"):
        return HttpResponseForbidden()

    # Allow execution only if a worker process is running.
    if not get_worker_count():
        messages.error(request, "Unable to run job: Celery worker process not running.")
    else:
        repository = get_object_or_404(GitRepository, slug=slug)
        func(repository, request)

    return redirect("extras:gitrepository_result", slug=slug)


class GitRepositorySyncView(View):
    def post(self, request, slug):
        return check_and_call_git_repository_function(request, slug, enqueue_pull_git_repository_and_refresh_data)


class GitRepositoryDryRunView(View):
    def post(self, request, slug):
        return check_and_call_git_repository_function(request, slug, enqueue_git_repository_diff_origin_and_local)


class GitRepositoryResultView(generic.ObjectView):
    """
    Display a JobResult and its Job data.
    """

    queryset = GitRepository.objects.all()
    template_name = "extras/gitrepository_result.html"

    def get_required_permission(self):
        return "extras.view_gitrepository"

    def get_extra_context(self, request, instance):
        git_repository_content_type = ContentType.objects.get(app_label="extras", model="gitrepository")
        job_result = (
            JobResult.objects.filter(obj_type=git_repository_content_type, name=instance.name)
            .order_by("-date_created")
            .first()
        )

        return {
            "result": job_result,
            "base_template": "extras/gitrepository.html",
            "object": instance,
            "active_tab": "result",
        }


#
# Saved GraphQL queries
#


class GraphQLQueryListView(generic.ObjectListView):
    queryset = GraphQLQuery.objects.all()
    table = tables.GraphQLQueryTable
    filterset = filters.GraphQLQueryFilterSet
    filterset_form = forms.GraphQLQueryFilterForm
    action_buttons = ("add",)


class GraphQLQueryView(generic.ObjectView):
    queryset = GraphQLQuery.objects.all()


class GraphQLQueryEditView(generic.ObjectEditView):
    queryset = GraphQLQuery.objects.all()
    model_form = forms.GraphQLQueryForm


class GraphQLQueryDeleteView(generic.ObjectDeleteView):
    queryset = GraphQLQuery.objects.all()


class GraphQLQueryBulkDeleteView(generic.BulkDeleteView):
    queryset = GraphQLQuery.objects.all()
    table = tables.GraphQLQueryTable


#
# Image attachments
#


class ImageAttachmentEditView(generic.ObjectEditView):
    """
    View for creating and editing ImageAttachments.

    Note that a URL kwargs parameter of "pk" identifies an existing ImageAttachment to edit,
    while kwargs of "object_id" or "slug" identify the parent model instance to attach an ImageAttachment to.
    """

    queryset = ImageAttachment.objects.all()
    model_form = forms.ImageAttachmentForm

    def get_object(self, kwargs):
        if "pk" in kwargs:
            return get_object_or_404(self.queryset, pk=kwargs["pk"])
        return self.queryset.model()

    def alter_obj(self, imageattachment, request, args, kwargs):
        if not imageattachment.present_in_database:
            # Assign the parent object based on URL kwargs
            model = kwargs.get("model")
            if "object_id" in kwargs:
                imageattachment.parent = get_object_or_404(model, pk=kwargs["object_id"])
            elif "slug" in kwargs:
                imageattachment.parent = get_object_or_404(model, slug=kwargs["slug"])
            else:
                raise RuntimeError("Neither object_id nor slug were provided?")
        return imageattachment

    def get_return_url(self, request, imageattachment):
        return imageattachment.parent.get_absolute_url()


class ImageAttachmentDeleteView(generic.ObjectDeleteView):
    queryset = ImageAttachment.objects.all()

    def get_return_url(self, request, imageattachment):
        return imageattachment.parent.get_absolute_url()


#
# Jobs
#


class JobListView(generic.ObjectListView):
    """
    Retrieve all of the available jobs from disk and the recorded JobResult (if any) for each.
    """

    queryset = JobModel.objects.all()
    table = tables.JobTable
    filterset = filters.JobFilterSet
    filterset_form = forms.JobFilterForm
    action_buttons = ()
    template_name = "extras/job_list.html"

    def alter_queryset(self, request):
        queryset = super().alter_queryset(request)
        # Default to hiding "hidden", non-installed jobs and job hook receivers
        if "hidden" not in request.GET:
            queryset = queryset.filter(hidden=False)
        if "installed" not in request.GET:
            queryset = queryset.filter(installed=True)
        if "is_job_hook_receiver" not in request.GET:
            queryset = queryset.filter(is_job_hook_receiver=False)
        if "is_job_button_receiver" not in request.GET:
            queryset = queryset.filter(is_job_button_receiver=False)
        queryset = queryset.prefetch_related("results")
        return queryset

    def extra_context(self):
        return {
            "table_inc_template": "extras/inc/job_table.html",
        }


# 2.0 TODO: this should really be "JobRunView"
class JobView(ObjectPermissionRequiredMixin, View):
    """
    View the parameters of a Job and enqueue it if desired.
    """

    queryset = JobModel.objects.all()

    def get_required_permission(self):
        return "extras.run_job"

    def _get_job_model_or_404(self, class_path=None, slug=None):
        """Helper function for get() and post()."""
        if class_path:
            try:
                job_model = self.queryset.get_for_class_path(class_path)
            except JobModel.DoesNotExist:
                raise Http404
        else:
            job_model = get_object_or_404(self.queryset, slug=slug)

        return job_model

    def get(self, request, class_path=None, slug=None):
        job_model = self._get_job_model_or_404(class_path, slug)

<<<<<<< HEAD
        initial = normalize_querydict(request.GET)
        if "kwargs_from_job_result" in initial:
            job_result_pk = initial.pop("kwargs_from_job_result")
            try:
                job_result = job_model.job_results.get(pk=job_result_pk)
                # Allow explicitly specified arg values in request.GET to take precedence over the saved task_kwargs,
                # for example "?kwargs_from_job_result=<UUID>&integervar=22&_commit=False"
                explicit_initial = initial
                initial = job_result.task_kwargs.get("data", {}).copy()
                commit = job_result.task_kwargs.get("commit")
                if commit is not None:
                    initial.setdefault("_commit", commit)
                task_queue = job_result.task_kwargs.get("task_queue")
                if task_queue is not None:
                    initial.setdefault("_task_queue", task_queue)
                initial.update(explicit_initial)
            except JobResult.DoesNotExist:
                messages.warning(request, f"JobResult {job_result_pk} not found, cannot use it to pre-populate inputs.")

        template_name = "extras/job.html"
=======
>>>>>>> 5eb3904b
        try:
            job_class = job_model.job_class()
            initial = normalize_querydict(request.GET, form_class=job_class.as_form_class())
            if "kwargs_from_job_result" in initial:
                job_result_pk = initial.pop("kwargs_from_job_result")
                try:
                    job_result = job_model.results.get(pk=job_result_pk)
                    # Allow explicitly specified arg values in request.GET to take precedence over the saved job_kwargs,
                    # for example "?kwargs_from_job_result=<UUID>&integervar=22&_commit=False"
                    explicit_initial = initial
                    initial = job_result.job_kwargs.get("data", {}).copy()
                    commit = job_result.job_kwargs.get("commit")
                    if commit is not None:
                        initial.setdefault("_commit", commit)
                    task_queue = job_result.job_kwargs.get("task_queue")
                    if task_queue is not None:
                        initial.setdefault("_task_queue", task_queue)
                    initial.update(explicit_initial)
                except JobResult.DoesNotExist:
                    messages.warning(
                        request,
                        f"JobResult {job_result_pk} not found, cannot use it to pre-populate inputs.",
                    )

            template_name = "extras/job.html"
            job_form = job_class.as_form(initial=initial)
            if hasattr(job_class, "template_name"):
                try:
                    get_template(job_class.template_name)
                    template_name = job_class.template_name
                except TemplateDoesNotExist as err:
                    messages.error(request, f'Unable to render requested custom job template "{template_name}": {err}')
        except RuntimeError as err:
            messages.error(request, f"Unable to run or schedule '{job_model}': {err}")
            return redirect("extras:job_list")

        schedule_form = forms.JobScheduleForm(initial=initial)

        return render(
            request,
            template_name,  # 2.0 TODO: extras/job_submission.html
            {
                "job_model": job_model,
                "job_form": job_form,
                "schedule_form": schedule_form,
            },
        )

    def post(self, request, class_path=None, slug=None):
        job_model = self._get_job_model_or_404(class_path, slug)

        job_form = (
            job_model.job_class().as_form(request.POST, request.FILES) if job_model.job_class is not None else None
        )
        schedule_form = forms.JobScheduleForm(request.POST)
        task_queue = request.POST.get("_task_queue")

        # Allow execution only if a worker process is running and the job is runnable.
        if not get_worker_count(queue=task_queue):
            messages.error(request, "Unable to run or schedule job: Celery worker process not running.")
        elif not job_model.installed or job_model.job_class is None:
            messages.error(request, "Unable to run or schedule job: Job is not presently installed.")
        elif not job_model.enabled:
            messages.error(request, "Unable to run or schedule job: Job is not enabled to be run.")
        elif job_model.has_sensitive_variables and request.POST["_schedule_type"] != JobExecutionType.TYPE_IMMEDIATELY:
            messages.error(request, "Unable to schedule job: Job may have sensitive input variables.")
        elif job_model.has_sensitive_variables and job_model.approval_required:
            messages.error(
                request,
                "Unable to run or schedule job: "
                "This job is flagged as possibly having sensitive variables but is also flagged as requiring approval."
                "One of these two flags must be removed before this job can be scheduled or run.",
            )
        elif job_form is not None and job_form.is_valid() and schedule_form.is_valid():
            # Run the job. A new JobResult is created.
            commit = job_form.cleaned_data.pop("_commit")
            schedule_type = schedule_form.cleaned_data["_schedule_type"]

            if job_model.approval_required or schedule_type in JobExecutionType.SCHEDULE_CHOICES:
                crontab = ""

                if schedule_type == JobExecutionType.TYPE_IMMEDIATELY:
                    # The job must be approved.
                    # If the schedule_type is immediate, we still create the task, but mark it for approval
                    # as a once in the future task with the due date set to the current time. This means
                    # when approval is granted, the task is immediately due for execution.
                    schedule_type = JobExecutionType.TYPE_FUTURE
                    schedule_datetime = timezone.now()
                    schedule_name = f"{job_model} - {schedule_datetime}"

                else:
                    schedule_name = schedule_form.cleaned_data["_schedule_name"]

                    if schedule_type == JobExecutionType.TYPE_CUSTOM:
                        crontab = schedule_form.cleaned_data["_recurrence_custom_time"]
                        # doing .get("key", "default") returns None instead of "default" here for some reason
                        schedule_datetime = schedule_form.cleaned_data.get("_schedule_start_time")
                        if schedule_datetime is None:
                            # "_schedule_start_time" is checked against ScheduledJob.earliest_possible_time()
                            # which returns timezone.now() + timedelta(seconds=15)
                            schedule_datetime = timezone.now() + timedelta(seconds=20)
                    else:
                        schedule_datetime = schedule_form.cleaned_data["_schedule_start_time"]

                task_kwargs = {
                    "data": job_model.job_class.serialize_data(job_form.cleaned_data),
                    "request": copy_safe_request(request),
                    "user": request.user.pk,
                    "commit": commit,
                    "name": job_model.class_path,
                    "task_queue": job_form.cleaned_data.get("_task_queue", None),
                }
                if task_queue:
                    task_kwargs["celery_kwargs"] = {"queue": task_queue}

                scheduled_job = ScheduledJob(
                    name=schedule_name,
                    task="nautobot.extras.jobs.scheduled_job_handler",
                    job_class=job_model.class_path,
                    job_model=job_model,
                    start_time=schedule_datetime,
                    description=f"Nautobot job {schedule_name} scheduled by {request.user} for {schedule_datetime}",
                    kwargs=task_kwargs,
                    interval=schedule_type,
                    one_off=schedule_type == JobExecutionType.TYPE_FUTURE,
                    queue=task_queue,
                    user=request.user,
                    approval_required=job_model.approval_required,
                    crontab=crontab,
                )
                scheduled_job.save()

                if job_model.approval_required:
                    messages.success(request, f"Job {schedule_name} successfully submitted for approval")
                    return redirect("extras:scheduledjob_approval_queue_list")
                else:
                    messages.success(request, f"Job {schedule_name} successfully scheduled")
                    return redirect("extras:scheduledjob_list")

            else:
                # Enqueue job for immediate execution
                job_content_type = get_job_content_type()
                job_result = JobResult.enqueue_job(
                    run_job,
                    job_model.class_path,
                    job_content_type,
                    request.user,
                    celery_kwargs={"queue": task_queue},
                    data=job_model.job_class.serialize_data(job_form.cleaned_data),
                    request=copy_safe_request(request),
                    commit=commit,
                    task_queue=job_form.cleaned_data.get("_task_queue", None),
                )

                return redirect("extras:jobresult", pk=job_result.pk)

        template_name = "extras/job.html"
        if job_model.job_class is not None and hasattr(job_model.job_class, "template_name"):
            try:
                get_template(job_model.job_class.template_name)
                template_name = job_model.job_class.template_name
            except TemplateDoesNotExist as err:
                messages.error(request, f'Unable to render requested custom job template "{template_name}": {err}')

        return render(
            request,
            template_name,
            {
                "job_model": job_model,
                "job_form": job_form,
                "schedule_form": schedule_form,
            },
        )


# 2.0 TODO: this should really be "JobView"
class JobDetailView(generic.ObjectView):
    queryset = JobModel.objects.all()
    template_name = "extras/job_detail.html"


class JobEditView(generic.ObjectEditView):
    queryset = JobModel.objects.all()
    model_form = forms.JobEditForm
    template_name = "extras/job_edit.html"


class JobDeleteView(generic.ObjectDeleteView):
    queryset = JobModel.objects.all()


class JobApprovalRequestView(generic.ObjectView):
    """
    This view handles requests to view and approve a Job execution request.
    It renders the Job's form in much the same way as `JobView` except all
    form fields are disabled and actions on the form relate to approval of the
    job's execution, rather than initial job form input.
    """

    queryset = ScheduledJob.objects.filter(task="nautobot.extras.jobs.scheduled_job_handler").needs_approved()
    template_name = "extras/job_approval_request.html"
    additional_permissions = ("extras.view_job",)

    def get_extra_context(self, request, instance):
        """
        Render the job form with data from the scheduled_job instance, but mark all fields as disabled.
        We don't care to actually get any data back from the form as we will not ever change it.
        Instead, we offer the user three submit buttons, dry-run, approve, and deny, which we act upon in the post.
        """
        job_model = instance.job_model
        if job_model is not None:
            job_class = job_model.job_class
        else:
            # 2.0 TODO: remove this fallback?
            job_class = get_job(instance.job_class)

        if job_class is not None:
            # Render the form with all fields disabled
            initial = instance.kwargs.get("data", {})
            initial["_commit"] = instance.kwargs.get("commit", True)
            job_form = job_class().as_form(initial=initial, approval_view=True)
        else:
            job_form = None

        return {
            "job_form": job_form,
        }

    def post(self, request, pk):
        """
        Act upon one of the 3 submit button actions from the user.

        dry-run will immediately enqueue the job with commit=False and send the user to the normal JobResult view
        deny will delete the scheduled_job instance
        approve will mark the scheduled_job as approved, allowing the schedular to schedule the job execution task
        """
        scheduled_job = get_object_or_404(ScheduledJob, pk=pk)

        post_data = request.POST

        deny = "_deny" in post_data
        approve = "_approve" in post_data
        force_approve = "_force_approve" in post_data
        dry_run = "_dry_run" in post_data

        job_model = scheduled_job.job_model

        if dry_run:
            # To dry-run a job, a user needs the same permissions that would be needed to run the job directly
            if job_model is None:
                messages.error(request, "There is no job associated with this request? Cannot run it!")
            elif not job_model.runnable:
                messages.error(request, "This job cannot be run at this time")
            elif not JobModel.objects.check_perms(self.request.user, instance=job_model, action="run"):
                messages.error(request, "You do not have permission to run this job")
            else:
                # Immediately enqueue the job with commit=False and send the user to the normal JobResult view
                job_content_type = get_job_content_type()
                initial = scheduled_job.kwargs.get("data", {})
                initial["_commit"] = False
                celery_kwargs = scheduled_job.kwargs.get("celery_kwargs", {})
                job_result = JobResult.enqueue_job(
                    run_job,
                    job_model.job_class.class_path,
                    job_content_type,
                    request.user,
                    celery_kwargs=celery_kwargs,
                    data=job_model.job_class.serialize_data(initial),
                    request=copy_safe_request(request),
                    commit=False,  # force a dry-run
                    task_queue=scheduled_job.kwargs.get("task_queue", None),
                )

                return redirect("extras:jobresult", pk=job_result.pk)
        elif deny:
            if not (
                self.queryset.check_perms(request.user, instance=scheduled_job, action="delete")
                and job_model is not None
                and JobModel.objects.check_perms(request.user, instance=job_model, action="approve")
            ):
                messages.error(request, "You do not have permission to deny this request.")
            else:
                # Delete the scheduled_job instance
                scheduled_job.delete()
                if request.user == scheduled_job.user:
                    messages.error(request, f"Approval request for {scheduled_job.name} was revoked")
                else:
                    messages.error(request, f"Approval of {scheduled_job.name} was denied")

                return redirect("extras:scheduledjob_approval_queue_list")

        elif approve or force_approve:
            if job_model is None:
                messages.error(request, "There is no job associated with this request? Cannot run it!")
            elif not (
                self.queryset.check_perms(request.user, instance=scheduled_job, action="change")
                and JobModel.objects.check_perms(request.user, instance=job_model, action="approve")
            ):
                messages.error(request, "You do not have permission to approve this request.")
            elif request.user == scheduled_job.user:
                # The requestor *cannot* approve their own job
                messages.error(request, "You cannot approve your own job request!")
            else:
                # Mark the scheduled_job as approved, allowing the schedular to schedule the job execution task
                if scheduled_job.one_off and scheduled_job.start_time < timezone.now() and not force_approve:
                    return render(request, "extras/job_approval_confirmation.html", {"scheduled_job": scheduled_job})
                scheduled_job.approved_by_user = request.user
                scheduled_job.approved_at = timezone.now()
                scheduled_job.save()

                messages.success(request, f"{scheduled_job.name} was approved and will now begin execution")

                return redirect("extras:scheduledjob_approval_queue_list")

        return render(
            request,
            self.get_template_name(),
            {
                "object": scheduled_job,
                **self.get_extra_context(request, scheduled_job),
            },
        )


class ScheduledJobListView(generic.ObjectListView):
    queryset = ScheduledJob.objects.filter(task="nautobot.extras.jobs.scheduled_job_handler").enabled()
    table = tables.ScheduledJobTable
    filterset = filters.ScheduledJobFilterSet
    filterset_form = forms.ScheduledJobFilterForm
    action_buttons = ()


class ScheduledJobBulkDeleteView(generic.BulkDeleteView):
    queryset = ScheduledJob.objects.all()
    table = tables.ScheduledJobTable
    filterset = filters.ScheduledJobFilterSet


class ScheduledJobApprovalQueueListView(generic.ObjectListView):
    queryset = ScheduledJob.objects.filter(task="nautobot.extras.jobs.scheduled_job_handler").needs_approved()
    table = tables.ScheduledJobApprovalQueueTable
    filterset = filters.ScheduledJobFilterSet
    filterset_form = forms.ScheduledJobFilterForm
    action_buttons = ()
    template_name = "extras/scheduled_jobs_approval_queue_list.html"


class ScheduledJobView(generic.ObjectView):
    queryset = ScheduledJob.objects.all()

    def get_extra_context(self, request, instance):
        job_class = get_job(instance.job_class)
        labels = {}
        if job_class is not None:
            for name, var in job_class._get_vars().items():
                field = var.as_field()
                if field.label:
                    labels[name] = var
                else:
                    labels[name] = pretty_name(name)
        return {"labels": labels, "job_class_found": (job_class is not None)}


class ScheduledJobDeleteView(generic.ObjectDeleteView):
    queryset = ScheduledJob.objects.all()


#
# Job hooks
#


class JobHookListView(generic.ObjectListView):
    queryset = JobHook.objects.all()
    table = tables.JobHookTable
    filterset = filters.JobHookFilterSet
    filterset_form = forms.JobHookFilterForm
    action_buttons = ("add",)


class JobHookView(generic.ObjectView):
    queryset = JobHook.objects.all()

    def get_extra_context(self, request, instance):
        return {"content_types": instance.content_types.order_by("app_label", "model")}


class JobHookEditView(generic.ObjectEditView):
    queryset = JobHook.objects.all()
    model_form = forms.JobHookForm


class JobHookDeleteView(generic.ObjectDeleteView):
    queryset = JobHook.objects.all()


class JobHookBulkDeleteView(generic.BulkDeleteView):
    queryset = JobHook.objects.all()
    table = tables.JobHookTable


#
# JobResult
#


class JobResultListView(generic.ObjectListView):
    """
    List JobResults
    """

    queryset = JobResult.objects.select_related("job_model", "obj_type", "user").prefetch_related("logs")
    filterset = filters.JobResultFilterSet
    filterset_form = forms.JobResultFilterForm
    table = tables.JobResultTable
    action_buttons = ()


class JobResultDeleteView(generic.ObjectDeleteView):
    queryset = JobResult.objects.all()


class JobResultBulkDeleteView(generic.BulkDeleteView):
    queryset = JobResult.objects.all()
    table = tables.JobResultTable


class JobResultView(generic.ObjectView):
    """
    Display a JobResult and its Job data.
    """

    queryset = JobResult.objects.prefetch_related("job_model", "obj_type", "user")
    template_name = "extras/jobresult.html"

    def instance_to_csv(self, instance):
        """Format instance to csv."""
        csv_data = []
        headers = JobLogEntry.csv_headers.copy()
        csv_data.append(",".join(headers))

        for log_entry in instance.job_log_entries.all():
            data = log_entry.to_csv()
            csv_data.append(csv_format(data))

        return "\n".join(csv_data)

    def get(self, request, *args, **kwargs):
        """
        Generic GET handler for accessing an object by PK or slug
        """
        instance = get_object_or_404(self.queryset, **kwargs)

        if "export" in request.GET:
            response = HttpResponse(self.instance_to_csv(instance), content_type="text/csv")
            underscore_filename = f"{instance.job_model.slug.replace('-', '_')}"
            formated_completion_time = instance.date_done.strftime("%Y-%m-%d_%H_%M")
            filename = f"{underscore_filename}_{formated_completion_time}_logs.csv"
            response["Content-Disposition"] = f"attachment; filename={filename}"
            return response

        return super().get(request, *args, **kwargs)

    def get_extra_context(self, request, instance):
        associated_record = None
        job_class = None
        if instance.job_model is not None:
            job_class = instance.job_model.job_class
        # 2.0 TODO: remove JobResult.related_object entirely
        related_object = instance.related_object
        if inspect.isclass(related_object) and issubclass(related_object, JobClass):
            if job_class is None:
                job_class = related_object
        elif related_object:
            associated_record = related_object

        return {
            "job": job_class,
            "associated_record": associated_record,
            "result": instance,
        }


class JobLogEntryTableView(View):
    """
    Display a table of `JobLogEntry` objects for a given `JobResult` instance.
    """

    queryset = JobResult.objects.all()

    def get(self, request, pk=None):
        instance = self.queryset.get(pk=pk)
        log_table = tables.JobLogEntryTable(data=instance.job_log_entries.all(), user=request.user)
        RequestConfig(request).configure(log_table)
        return HttpResponse(log_table.as_html(request))


#
# Job Button
#


class JobButtonUIViewSet(NautobotUIViewSet):
    bulk_update_form_class = forms.JobButtonBulkEditForm
    filterset_class = filters.JobButtonFilterSet
    filterset_form_class = forms.JobButtonFilterForm
    form_class = forms.JobButtonForm
    lookup_field = "pk"
    queryset = JobButton.objects.all()
    serializer_class = serializers.JobButtonSerializer
    table_class = tables.JobButtonTable


class JobButtonRunView(ObjectPermissionRequiredMixin, View):
    """
    View to run the Job linked to the Job Button.
    """

    queryset = JobButton.objects.all()

    def get_required_permission(self):
        return "extras.run_job"

    def post(self, request, pk):
        post_data = request.POST
        job_button = JobButton.objects.get(pk=pk)
        job_model = job_button.job
        result = JobResult.enqueue_job(
            func=run_job,
            name=job_model.class_path,
            obj_type=get_job_content_type(),
            user=request.user,
            data={
                "object_pk": post_data["object_pk"],
                "object_model_name": post_data["object_model_name"],
            },
            request=copy_safe_request(request),
            commit=True,
        )
        msg = f'Job enqueued. <a href="{result.get_absolute_url()}">Click here for the results.</a>'
        messages.info(request=request, message=mark_safe(msg))
        return redirect(post_data["redirect_path"])


#
# Change logging
#


class ObjectChangeListView(generic.ObjectListView):
    queryset = ObjectChange.objects.all()
    filterset = filters.ObjectChangeFilterSet
    filterset_form = forms.ObjectChangeFilterForm
    table = tables.ObjectChangeTable
    template_name = "extras/objectchange_list.html"
    action_buttons = ("export",)

    # 2.0 TODO: Remove this remapping and solve it at the `BaseFilterSet` as it is addressing a breaking change.
    def get(self, request, **kwargs):

        # Remappings below allow previous queries of time_before and time_after to use
        # newer methods specifying the lookup method.

        # They will only use the previous arguments if the newer ones are undefined

        if request.GET.get("time_after") and request.GET.get("time__gte") is None:
            request.GET._mutable = True
            request.GET.update({"time__gte": request.GET.get("time_after")})
            request.GET._mutable = False

        if request.GET.get("time_before") and request.GET.get("time__lte") is None:
            request.GET._mutable = True
            request.GET.update({"time__lte": request.GET.get("time_before")})
            request.GET._mutable = False

        return super().get(request=request, **kwargs)


class ObjectChangeView(generic.ObjectView):
    queryset = ObjectChange.objects.all()

    def get_extra_context(self, request, instance):
        related_changes = instance.get_related_changes(user=request.user).filter(request_id=instance.request_id)
        related_changes_table = tables.ObjectChangeTable(data=related_changes[:50], orderable=False)

        snapshots = instance.get_snapshots()
        return {
            "diff_added": snapshots["differences"]["added"],
            "diff_removed": snapshots["differences"]["removed"],
            "next_change": instance.get_next_change(request.user),
            "prev_change": instance.get_prev_change(request.user),
            "related_changes_table": related_changes_table,
            "related_changes_count": related_changes.count(),
        }


class ObjectChangeLogView(View):
    """
    Present a history of changes made to a particular object.
    base_template: The name of the template to extend. If not provided, "<app>/<model>.html" will be used.
    """

    base_template = None

    def get(self, request, model, **kwargs):

        # Handle QuerySet restriction of parent object if needed
        if hasattr(model.objects, "restrict"):
            obj = get_object_or_404(model.objects.restrict(request.user, "view"), **kwargs)
        else:
            obj = get_object_or_404(model, **kwargs)

        # Gather all changes for this object (and its related objects)
        content_type = ContentType.objects.get_for_model(model)
        objectchanges = (
            ObjectChange.objects.restrict(request.user, "view")
            .select_related("user", "changed_object_type")
            .filter(
                Q(changed_object_type=content_type, changed_object_id=obj.pk)
                | Q(related_object_type=content_type, related_object_id=obj.pk)
            )
        )
        objectchanges_table = tables.ObjectChangeTable(data=objectchanges, orderable=False)

        # Apply the request context
        paginate = {
            "paginator_class": EnhancedPaginator,
            "per_page": get_paginate_count(request),
        }
        RequestConfig(request, paginate).configure(objectchanges_table)

        self.base_template = get_base_template(self.base_template, model)

        return render(
            request,
            "extras/object_changelog.html",
            {
                "object": obj,
                "verbose_name": obj._meta.verbose_name,
                "verbose_name_plural": obj._meta.verbose_name_plural,
                "table": objectchanges_table,
                "base_template": self.base_template,
                "active_tab": "changelog",
            },
        )


#
# Notes
#


class NoteView(generic.ObjectView):
    queryset = Note.objects.all()


class NoteEditView(generic.ObjectEditView):
    queryset = Note.objects.all()
    model_form = forms.NoteForm

    def alter_obj(self, obj, request, url_args, url_kwargs):
        obj.user = request.user
        return obj


class NoteDeleteView(generic.ObjectDeleteView):
    queryset = Note.objects.all()


class ObjectNotesView(View):
    """
    Present a history of changes made to a particular object.
    base_template: The name of the template to extend. If not provided, "<app>/<model>.html" will be used.
    """

    base_template = None

    def get(self, request, model, **kwargs):

        # Handle QuerySet restriction of parent object if needed
        if hasattr(model.objects, "restrict"):
            obj = get_object_or_404(model.objects.restrict(request.user, "view"), **kwargs)
        else:
            obj = get_object_or_404(model, **kwargs)

        notes_form = forms.NoteForm(
            initial={
                "assigned_object_type": ContentType.objects.get_for_model(obj),
                "assigned_object_id": obj.pk,
            }
        )
        notes_table = tables.NoteTable(obj.notes)

        # Apply the request context
        paginate = {
            "paginator_class": EnhancedPaginator,
            "per_page": get_paginate_count(request),
        }
        RequestConfig(request, paginate).configure(notes_table)

        self.base_template = get_base_template(self.base_template, model)

        return render(
            request,
            "extras/object_notes.html",
            {
                "object": obj,
                "verbose_name": obj._meta.verbose_name,
                "verbose_name_plural": obj._meta.verbose_name_plural,
                "table": notes_table,
                "base_template": self.base_template,
                "active_tab": "notes",
                "form": notes_form,
            },
        )


#
# Relationship
#


class RelationshipListView(generic.ObjectListView):
    queryset = Relationship.objects.all()
    filterset = filters.RelationshipFilterSet
    filterset_form = forms.RelationshipFilterForm
    table = tables.RelationshipTable
    action_buttons = ("add",)


class RelationshipView(generic.ObjectView):
    queryset = Relationship.objects.all()


class RelationshipEditView(generic.ObjectEditView):
    queryset = Relationship.objects.all()
    model_form = forms.RelationshipForm
    template_name = "extras/relationship_edit.html"


class RelationshipBulkDeleteView(generic.BulkDeleteView):
    queryset = Relationship.objects.all()
    table = tables.RelationshipTable


class RelationshipDeleteView(generic.ObjectDeleteView):
    queryset = Relationship.objects.all()


class RelationshipAssociationListView(generic.ObjectListView):
    queryset = RelationshipAssociation.objects.all()
    filterset = filters.RelationshipAssociationFilterSet
    filterset_form = forms.RelationshipAssociationFilterForm
    table = tables.RelationshipAssociationTable
    action_buttons = ()


class RelationshipAssociationBulkDeleteView(generic.BulkDeleteView):
    queryset = RelationshipAssociation.objects.all()
    table = tables.RelationshipAssociationTable


class RelationshipAssociationDeleteView(generic.ObjectDeleteView):
    queryset = RelationshipAssociation.objects.all()


#
# Roles
#


class RoleUIViewSet(viewsets.NautobotUIViewSet):
    """`Roles` UIViewSet."""

    queryset = Role.objects.all()
    bulk_create_form_class = RoleCSVForm
    bulk_update_form_class = RoleBulkEditForm
    filterset_class = RoleFilterSet
    form_class = RoleForm
    serializer_class = RoleSerializer
    table_class = RoleTable

    def get_extra_context(self, request, instance):
        context = super().get_extra_context(request, instance)
        if self.action == "retrieve":
            context["content_types"] = instance.content_types.order_by("app_label", "model")

            devices = instance.devices.select_related(
                "status",
                "location",
                "tenant",
                "role",
                "rack",
                "device_type",
            )
            ipaddress = instance.ip_addresses.select_related(
                "vrf",
                "tenant",
            )
            prefixes = instance.prefixes.select_related(
                "location",
                "status",
                "tenant",
                "vlan",
                "vrf",
            )
            virtual_machines = instance.virtual_machines.select_related(
                "cluster",
                "role",
                "status",
                "tenant",
            )
            vlans = instance.vlans.select_related(
                "vlan_group",
                "location",
                "status",
                "tenant",
            )

            device_table = DeviceTable(devices)
            device_table.columns.hide("role")
            ipaddress_table = IPAddressTable(ipaddress)
            ipaddress_table.columns.hide("role")
            prefix_table = PrefixTable(prefixes)
            prefix_table.columns.hide("role")
            virtual_machine_table = VirtualMachineTable(virtual_machines)
            virtual_machine_table.columns.hide("role")
            vlan_table = VLANTable(vlans)
            vlan_table.columns.hide("role")

            paginate = {
                "paginator_class": EnhancedPaginator,
                "per_page": get_paginate_count(request),
            }

            RequestConfig(request, paginate).configure(device_table)
            RequestConfig(request, paginate).configure(ipaddress_table)
            RequestConfig(request, paginate).configure(prefix_table)
            RequestConfig(request, paginate).configure(virtual_machine_table)
            RequestConfig(request, paginate).configure(vlan_table)

            context.update(
                {
                    "device_table": device_table,
                    "ipaddress_table": ipaddress_table,
                    "prefix_table": prefix_table,
                    "virtual_machine_table": virtual_machine_table,
                    "vlan_table": vlan_table,
                }
            )

        return context


#
# Secrets
#


class SecretListView(generic.ObjectListView):
    queryset = Secret.objects.all()
    filterset = filters.SecretFilterSet
    filterset_form = forms.SecretFilterForm
    table = tables.SecretTable


class SecretView(generic.ObjectView):
    queryset = Secret.objects.all()

    def get_extra_context(self, request, instance):
        # Determine user's preferred output format
        if request.GET.get("format") in ["json", "yaml"]:
            format_ = request.GET.get("format")
            if request.user.is_authenticated:
                request.user.set_config("extras.configcontext.format", format_, commit=True)
        elif request.user.is_authenticated:
            format_ = request.user.get_config("extras.configcontext.format", "json")
        else:
            format_ = "json"

        provider = registry["secrets_providers"].get(instance.provider)

        groups = instance.secrets_groups.distinct()
        groups_table = tables.SecretsGroupTable(groups, orderable=False)

        return {
            "format": format_,
            "provider_name": provider.name if provider else instance.provider,
            "groups_table": groups_table,
        }


class SecretProviderParametersFormView(View):
    """
    Helper view to SecretView; retrieve the HTML form appropriate for entering parameters for a given SecretsProvider.
    """

    def get(self, request, provider_slug):
        provider = registry["secrets_providers"].get(provider_slug)
        if not provider:
            raise Http404
        return render(
            request,
            "extras/inc/secret_provider_parameters_form.html",
            {"form": provider.ParametersForm(initial=request.GET)},
        )


class SecretEditView(generic.ObjectEditView):
    queryset = Secret.objects.all()
    model_form = forms.SecretForm
    template_name = "extras/secret_edit.html"


class SecretDeleteView(generic.ObjectDeleteView):
    queryset = Secret.objects.all()


class SecretBulkImportView(generic.BulkImportView):
    queryset = Secret.objects.all()
    model_form = forms.SecretCSVForm
    table = tables.SecretTable


class SecretBulkDeleteView(generic.BulkDeleteView):
    queryset = Secret.objects.all()
    filterset = filters.SecretFilterSet
    table = tables.SecretTable


class SecretsGroupListView(generic.ObjectListView):
    queryset = SecretsGroup.objects.all()
    filterset = filters.SecretsGroupFilterSet
    filterset_form = forms.SecretsGroupFilterForm
    table = tables.SecretsGroupTable
    action_buttons = ("add",)


class SecretsGroupView(generic.ObjectView):
    queryset = SecretsGroup.objects.all()

    def get_extra_context(self, request, instance):
        return {"secrets_group_associations": SecretsGroupAssociation.objects.filter(secrets_group=instance)}


class SecretsGroupEditView(generic.ObjectEditView):
    queryset = SecretsGroup.objects.all()
    model_form = forms.SecretsGroupForm
    template_name = "extras/secretsgroup_edit.html"

    def get_extra_context(self, request, instance):
        ctx = super().get_extra_context(request, instance)

        if request.POST:
            ctx["secrets"] = forms.SecretsGroupAssociationFormSet(data=request.POST, instance=instance)
        else:
            ctx["secrets"] = forms.SecretsGroupAssociationFormSet(instance=instance)

        return ctx

    def post(self, request, *args, **kwargs):
        obj = self.alter_obj(self.get_object(kwargs), request, args, kwargs)
        form = self.model_form(data=request.POST, files=request.FILES, instance=obj)
        restrict_form_fields(form, request.user)

        if form.is_valid():
            logger.debug("Form validation was successful")

            try:
                with transaction.atomic():
                    object_created = not form.instance.present_in_database
                    obj = form.save()

                    # Check that the new object conforms with any assigned object-level permissions
                    self.queryset.get(pk=obj.pk)

                    # Process the formsets for secrets
                    ctx = self.get_extra_context(request, obj)
                    secrets = ctx["secrets"]
                    if secrets.is_valid():
                        secrets.save()
                    else:
                        raise RuntimeError(secrets.errors)
                verb = "Created" if object_created else "Modified"
                msg = f"{verb} {self.queryset.model._meta.verbose_name}"
                logger.info(f"{msg} {obj} (PK: {obj.pk})")
                if hasattr(obj, "get_absolute_url"):
                    msg = f'{msg} <a href="{obj.get_absolute_url()}">{escape(obj)}</a>'
                else:
                    msg = f"{msg} {escape(obj)}"
                messages.success(request, mark_safe(msg))

                if "_addanother" in request.POST:

                    # If the object has clone_fields, pre-populate a new instance of the form
                    if hasattr(obj, "clone_fields"):
                        url = f"{request.path}?{prepare_cloned_fields(obj)}"
                        return redirect(url)

                    return redirect(request.get_full_path())

                return_url = form.cleaned_data.get("return_url")
                if return_url is not None and is_safe_url(url=return_url, allowed_hosts=request.get_host()):
                    return redirect(return_url)
                else:
                    return redirect(self.get_return_url(request, obj))

            except ObjectDoesNotExist:
                msg = "Object save failed due to object-level permissions violation."
                logger.debug(msg)
                form.add_error(None, msg)
            except RuntimeError:
                msg = "Errors encountered when saving secrets group associations. See below."
                logger.debug(msg)
                form.add_error(None, msg)
            except ProtectedError as err:
                # e.g. Trying to delete a choice that is in use.
                err_msg = err.args[0]
                protected_obj = err.protected_objects[0]
                msg = f"{protected_obj.value}: {err_msg} Please cancel this edit and start again."
                logger.debug(msg)
                form.add_error(None, msg)

        else:
            logger.debug("Form validation failed")

        return render(
            request,
            self.template_name,
            {
                "obj": obj,
                "obj_type": self.queryset.model._meta.verbose_name,
                "form": form,
                "return_url": self.get_return_url(request, obj),
                "editing": obj.present_in_database,
                **self.get_extra_context(request, obj),
            },
        )


class SecretsGroupDeleteView(generic.ObjectDeleteView):
    queryset = SecretsGroup.objects.all()


class SecretsGroupBulkDeleteView(generic.BulkDeleteView):
    queryset = SecretsGroup.objects.all()
    filterset = filters.SecretsGroupFilterSet
    table = tables.SecretsGroupTable


#
# Custom statuses
#


class StatusListView(generic.ObjectListView):
    """List `Status` objects."""

    queryset = Status.objects.all()
    filterset = filters.StatusFilterSet
    filterset_form = forms.StatusFilterForm
    table = tables.StatusTable


class StatusEditView(generic.ObjectEditView):
    """Edit a single `Status` object."""

    queryset = Status.objects.all()
    model_form = forms.StatusForm


class StatusBulkEditView(generic.BulkEditView):
    """Edit multiple `Status` objects."""

    queryset = Status.objects.all()
    table = tables.StatusTable
    form = forms.StatusBulkEditForm


class StatusBulkDeleteView(generic.BulkDeleteView):
    """Delete multiple `Status` objects."""

    queryset = Status.objects.all()
    table = tables.StatusTable


class StatusDeleteView(generic.ObjectDeleteView):
    """Delete a single `Status` object."""

    queryset = Status.objects.all()


class StatusBulkImportView(generic.BulkImportView):
    """Bulk CSV import of multiple `Status` objects."""

    queryset = Status.objects.all()
    model_form = forms.StatusCSVForm
    table = tables.StatusTable


class StatusView(generic.ObjectView):
    """Detail view for a single `Status` object."""

    queryset = Status.objects.all()

    def get_extra_context(self, request, instance):
        """Return ordered content types."""
        return {"content_types": instance.content_types.order_by("app_label", "model")}


#
# Tags
#


class TagListView(generic.ObjectListView):
    queryset = Tag.objects.annotate(items=count_related(TaggedItem, "tag"))
    filterset = filters.TagFilterSet
    filterset_form = forms.TagFilterForm
    table = tables.TagTable


class TagView(generic.ObjectView):
    queryset = Tag.objects.all()

    def get_extra_context(self, request, instance):
        tagged_items = (
            TaggedItem.objects.filter(tag=instance).select_related("content_type").prefetch_related("content_object")
        )

        # Generate a table of all items tagged with this Tag
        items_table = tables.TaggedItemTable(tagged_items)
        paginate = {
            "paginator_class": EnhancedPaginator,
            "per_page": get_paginate_count(request),
        }
        RequestConfig(request, paginate).configure(items_table)

        return {
            "items_count": tagged_items.count(),
            "items_table": items_table,
            "content_types": instance.content_types.order_by("app_label", "model"),
        }


class TagEditView(generic.ObjectEditView):
    queryset = Tag.objects.all()
    model_form = forms.TagForm
    template_name = "extras/tag_edit.html"


class TagDeleteView(generic.ObjectDeleteView):
    queryset = Tag.objects.all()


class TagBulkImportView(generic.BulkImportView):
    queryset = Tag.objects.all()
    model_form = forms.TagCSVForm
    table = tables.TagTable


class TagBulkEditView(generic.BulkEditView):
    queryset = Tag.objects.annotate(items=count_related(TaggedItem, "tag"))
    table = tables.TagTable
    form = forms.TagBulkEditForm


class TagBulkDeleteView(generic.BulkDeleteView):
    queryset = Tag.objects.annotate(items=count_related(TaggedItem, "tag"))
    table = tables.TagTable


#
# Webhooks
#


class WebhookListView(generic.ObjectListView):
    queryset = Webhook.objects.all()
    table = tables.WebhookTable
    filterset = filters.WebhookFilterSet
    filterset_form = forms.WebhookFilterForm
    action_buttons = ("add",)


class WebhookView(generic.ObjectView):
    queryset = Webhook.objects.all()

    def get_extra_context(self, request, instance):
        return {"content_types": instance.content_types.order_by("app_label", "model")}


class WebhookEditView(generic.ObjectEditView):
    queryset = Webhook.objects.all()
    model_form = forms.WebhookForm


class WebhookDeleteView(generic.ObjectDeleteView):
    queryset = Webhook.objects.all()


class WebhookBulkDeleteView(generic.BulkDeleteView):
    queryset = Webhook.objects.all()
    table = tables.WebhookTable


#
# Job Extra Views
#
# NOTE: Due to inheritance, JobObjectChangeLogView and JobObjectNotesView can only be
# constructed below # ObjectChangeLogView and ObjectNotesView.


class JobObjectChangeLogView(ObjectChangeLogView):
    base_template = "extras/job_detail.html"


class JobObjectNotesView(ObjectNotesView):
    base_template = "extras/job_detail.html"<|MERGE_RESOLUTION|>--- conflicted
+++ resolved
@@ -21,7 +21,6 @@
 from django_tables2 import RequestConfig
 from jsonschema.validators import Draft7Validator
 
-<<<<<<< HEAD
 from nautobot.core.forms import restrict_form_fields
 from nautobot.core.models.querysets import count_related
 from nautobot.core.models.utils import pretty_print_query
@@ -29,13 +28,10 @@
 from nautobot.core.utils.lookup import get_table_for_model
 from nautobot.core.utils.requests import copy_safe_request, normalize_querydict
 from nautobot.core.views import generic, viewsets
+from nautobot.core.views.viewsets import NautobotUIViewSet
 from nautobot.core.views.mixins import ObjectPermissionRequiredMixin
 from nautobot.core.views.paginator import EnhancedPaginator, get_paginate_count
 from nautobot.core.views.utils import csv_format, prepare_cloned_fields
-=======
-from nautobot.core.views import generic
-from nautobot.core.views.viewsets import NautobotUIViewSet
->>>>>>> 5eb3904b
 from nautobot.dcim.models import Device
 from nautobot.dcim.tables import DeviceTable
 from nautobot.extras.tasks import delete_custom_field_data
@@ -45,11 +41,7 @@
 from nautobot.virtualization.tables import VirtualMachineTable
 
 from . import filters, forms, tables
-<<<<<<< HEAD
-from .api.serializers import RoleSerializer
-=======
 from .api import serializers
->>>>>>> 5eb3904b
 from .choices import JobExecutionType, JobResultStatusChoices
 from .datasources import (
     enqueue_git_repository_diff_origin_and_local,
@@ -71,13 +63,7 @@
     GitRepository,
     GraphQLQuery,
     ImageAttachment,
-<<<<<<< HEAD
-)
-from .models import (
-=======
-    Job as JobModel,
     JobButton,
->>>>>>> 5eb3904b
     JobHook,
     JobLogEntry,
     JobResult,
@@ -1098,29 +1084,6 @@
     def get(self, request, class_path=None, slug=None):
         job_model = self._get_job_model_or_404(class_path, slug)
 
-<<<<<<< HEAD
-        initial = normalize_querydict(request.GET)
-        if "kwargs_from_job_result" in initial:
-            job_result_pk = initial.pop("kwargs_from_job_result")
-            try:
-                job_result = job_model.job_results.get(pk=job_result_pk)
-                # Allow explicitly specified arg values in request.GET to take precedence over the saved task_kwargs,
-                # for example "?kwargs_from_job_result=<UUID>&integervar=22&_commit=False"
-                explicit_initial = initial
-                initial = job_result.task_kwargs.get("data", {}).copy()
-                commit = job_result.task_kwargs.get("commit")
-                if commit is not None:
-                    initial.setdefault("_commit", commit)
-                task_queue = job_result.task_kwargs.get("task_queue")
-                if task_queue is not None:
-                    initial.setdefault("_task_queue", task_queue)
-                initial.update(explicit_initial)
-            except JobResult.DoesNotExist:
-                messages.warning(request, f"JobResult {job_result_pk} not found, cannot use it to pre-populate inputs.")
-
-        template_name = "extras/job.html"
-=======
->>>>>>> 5eb3904b
         try:
             job_class = job_model.job_class()
             initial = normalize_querydict(request.GET, form_class=job_class.as_form_class())
@@ -1900,7 +1863,7 @@
     bulk_update_form_class = RoleBulkEditForm
     filterset_class = RoleFilterSet
     form_class = RoleForm
-    serializer_class = RoleSerializer
+    serializer_class = serializers.RoleSerializer
     table_class = RoleTable
 
     def get_extra_context(self, request, instance):

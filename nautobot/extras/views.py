from functools import partial
import logging
from typing import Any, Dict, Optional
from urllib.parse import parse_qs

from django.conf import settings
from django.contrib import messages
from django.contrib.contenttypes.models import ContentType
from django.core.exceptions import ObjectDoesNotExist, ValidationError
from django.db import IntegrityError, transaction
from django.db.models import Q
from django.forms.utils import pretty_name
from django.http import Http404, HttpResponse, HttpResponseForbidden
from django.shortcuts import get_object_or_404, redirect, render
from django.template.defaultfilters import urlencode
from django.template.loader import get_template, TemplateDoesNotExist
from django.urls import reverse
from django.urls.exceptions import NoReverseMatch
from django.utils.encoding import iri_to_uri
from django.utils.html import format_html, format_html_join
from django.utils.http import url_has_allowed_host_and_scheme
from django.utils.timezone import get_current_timezone
from django.views.generic import View
from django_tables2 import RequestConfig
from jsonschema import Draft7Validator, SchemaError
from rest_framework.decorators import action
from rest_framework.permissions import IsAuthenticated
from rest_framework.response import Response

from nautobot.core.choices import ButtonActionColorChoices
from nautobot.core.constants import PAGINATE_COUNT_DEFAULT
from nautobot.core.exceptions import FilterSetFieldNotFound
from nautobot.core.forms import ApprovalForm, restrict_form_fields
from nautobot.core.models.querysets import count_related
<<<<<<< HEAD
from nautobot.core.models.utils import pretty_print_query, serialize_object_v2
=======
from nautobot.core.models.utils import pretty_print_query
from nautobot.core.tables import ButtonsColumn
>>>>>>> 2421ac6f
from nautobot.core.templatetags import helpers
from nautobot.core.ui import object_detail
from nautobot.core.ui.breadcrumbs import (
    BaseBreadcrumbItem,
    Breadcrumbs,
    context_object_attr,
    InstanceParentBreadcrumbItem,
    ModelBreadcrumbItem,
    ViewNameBreadcrumbItem,
)
from nautobot.core.ui.choices import SectionChoices
from nautobot.core.ui.titles import Titles
from nautobot.core.utils.config import get_settings_or_config
from nautobot.core.utils.lookup import (
    get_filterset_for_model,
    get_model_for_view_name,
    get_route_for_model,
    get_table_class_string_from_view_name,
    get_table_for_model,
)
from nautobot.core.utils.requests import is_single_choice_field, normalize_querydict
from nautobot.core.views import generic, viewsets
from nautobot.core.views.mixins import (
    ObjectBulkCreateViewMixin,
    ObjectBulkDestroyViewMixin,
    ObjectBulkUpdateViewMixin,
    ObjectChangeLogViewMixin,
    ObjectDataComplianceViewMixin,
    ObjectDestroyViewMixin,
    ObjectDetailViewMixin,
    ObjectEditViewMixin,
    ObjectListViewMixin,
    ObjectNotesViewMixin,
    ObjectPermissionRequiredMixin,
)
from nautobot.core.views.paginator import EnhancedPaginator, get_paginate_count
from nautobot.core.views.utils import common_detail_view_context, get_obj_from_context, prepare_cloned_fields
from nautobot.core.views.viewsets import NautobotUIViewSet
from nautobot.dcim.models import Controller, Device, Interface, Module, Rack, VirtualDeviceContext
from nautobot.dcim.tables import (
    ControllerTable,
    DeviceTable,
    InterfaceTable,
    ModuleTable,
    RackTable,
    VirtualDeviceContextTable,
)
from nautobot.extras.context_managers import deferred_change_logging_for_bulk_operation
from nautobot.extras.templatetags.approvals import render_approval_workflow_state
from nautobot.extras.utils import (
    fixup_filterset_query_params,
    get_base_template,
    get_pending_approval_workflow_stages,
    get_worker_count,
)
from nautobot.ipam.models import IPAddress, Prefix, VLAN
from nautobot.ipam.tables import IPAddressTable, PrefixTable, VLANTable
from nautobot.virtualization.models import VirtualMachine, VMInterface
from nautobot.virtualization.tables import VirtualMachineTable, VMInterfaceTable
from nautobot.vpn.models import VPN, VPNProfile, VPNTunnel, VPNTunnelEndpoint
from nautobot.vpn.tables import VPNProfileTable, VPNTable, VPNTunnelEndpointTable, VPNTunnelTable

from . import filters, forms, jobs_ui, tables
from .api import serializers
from .choices import (
    ApprovalWorkflowStateChoices,
    DynamicGroupTypeChoices,
    JobExecutionType,
    JobQueueTypeChoices,
    JobResultStatusChoices,
)
from .datasources import (
    enqueue_git_repository_diff_origin_and_local,
    enqueue_pull_git_repository_and_refresh_data,
    get_datasource_contents,
)
from .jobs import get_job
from .models import (
    ApprovalWorkflow,
    ApprovalWorkflowDefinition,
    ApprovalWorkflowStage,
    ApprovalWorkflowStageDefinition,
    ApprovalWorkflowStageResponse,
    ComputedField,
    ConfigContext,
    ConfigContextSchema,
    Contact,
    ContactAssociation,
    CustomField,
    CustomLink,
    DynamicGroup,
    ExportTemplate,
    ExternalIntegration,
    GitRepository,
    GraphQLQuery,
    ImageAttachment,
    Job as JobModel,
    JobButton,
    JobHook,
    JobQueue,
    JobResult,
    MetadataType,
    Note,
    ObjectChange,
    ObjectMetadata,
    Relationship,
    RelationshipAssociation,
    Role,
    SavedView,
    ScheduledJob,
    Secret,
    SecretsGroup,
    StaticGroupAssociation,
    Status,
    Tag,
    TaggedItem,
    Team,
    UserSavedViewAssociation,
    Webhook,
)
from .registry import registry

logger = logging.getLogger(__name__)

#
# Approval Workflows
#


class ApprovalWorkflowDefinitionUIViewSet(NautobotUIViewSet):
    """ViewSet for ApprovalWorkflowDefinition."""

    bulk_update_form_class = forms.ApprovalWorkflowDefinitionBulkEditForm
    filterset_class = filters.ApprovalWorkflowDefinitionFilterSet
    filterset_form_class = forms.ApprovalWorkflowDefinitionFilterForm
    form_class = forms.ApprovalWorkflowDefinitionForm
    queryset = ApprovalWorkflowDefinition.objects.all()
    serializer_class = serializers.ApprovalWorkflowDefinitionSerializer
    table_class = tables.ApprovalWorkflowDefinitionTable

    object_detail_content = object_detail.ObjectDetailContent(
        panels=[
            object_detail.ObjectFieldsPanel(
                weight=100,
                section=SectionChoices.LEFT_HALF,
                fields="__all__",
            ),
            object_detail.ObjectsTablePanel(
                weight=100,
                table_class=tables.ApprovalWorkflowStageDefinitionTable,
                table_filter="approval_workflow_definition",
                section=SectionChoices.RIGHT_HALF,
                exclude_columns=["approval_workflow_definition", "actions"],
                add_button_route=None,
                table_title="Stages",
            ),
            object_detail.ObjectsTablePanel(
                weight=200,
                table_class=tables.ApprovalWorkflowTable,
                table_filter="approval_workflow_definition",
                section=SectionChoices.FULL_WIDTH,
                exclude_columns=["object_under_review_content_type", "approval_workflow_definition"],
                add_button_route=None,
                table_title="Workflows",
            ),
        ],
    )

    def get_extra_context(self, request, instance):
        ctx = super().get_extra_context(request, instance)
        if self.action in ("create", "update"):
            if request.POST:
                ctx["stages"] = forms.ApprovalWorkflowStageDefinitionFormSet(data=request.POST, instance=instance)
            else:
                ctx["stages"] = forms.ApprovalWorkflowStageDefinitionFormSet(instance=instance)

        return ctx

    def form_save(self, form, **kwargs):
        obj = super().form_save(form, **kwargs)

        # Process the formset for stages
        ctx = self.get_extra_context(self.request, obj)
        stages = ctx["stages"]
        if stages.is_valid():
            stages.save()
        else:
            raise ValidationError(stages.errors)

        return obj


class ApprovalWorkflowStageDefinitionUIViewSet(NautobotUIViewSet):
    """ViewSet for ApprovalWorkflowStageDefinition."""

    bulk_update_form_class = forms.ApprovalWorkflowStageDefinitionBulkEditForm
    filterset_class = filters.ApprovalWorkflowStageDefinitionFilterSet
    filterset_form_class = forms.ApprovalWorkflowStageDefinitionFilterForm
    form_class = forms.ApprovalWorkflowStageDefinitionForm
    queryset = ApprovalWorkflowStageDefinition.objects.all()
    serializer_class = serializers.ApprovalWorkflowStageDefinitionSerializer
    table_class = tables.ApprovalWorkflowStageDefinitionTable

    object_detail_content = object_detail.ObjectDetailContent(
        panels=[
            object_detail.ObjectFieldsPanel(
                weight=100,
                section=SectionChoices.LEFT_HALF,
                fields="__all__",
            ),
        ],
    )


class ApprovalWorkflowUIViewSet(
    ObjectDetailViewMixin,
    ObjectListViewMixin,
    ObjectDestroyViewMixin,
    ObjectBulkDestroyViewMixin,
    ObjectChangeLogViewMixin,
    ObjectNotesViewMixin,
):
    """ViewSet for ApprovalWorkflow."""

    filterset_class = filters.ApprovalWorkflowFilterSet
    filterset_form_class = forms.ApprovalWorkflowFilterForm
    queryset = ApprovalWorkflow.objects.all()
    serializer_class = serializers.ApprovalWorkflowSerializer
    table_class = tables.ApprovalWorkflowTable
    action_buttons = ()

    class ApprovalWorkflowPanel(object_detail.ObjectFieldsPanel):
        def __init__(self, **kwargs):
            super().__init__(
                fields=(
                    "approval_workflow_definition",
                    "object_under_review",
                    "current_state",
                    "decision_date",
                    "user",
                ),
                value_transforms={
                    "current_state": [render_approval_workflow_state],
                },
                hide_if_unset=("decision_date"),
                **kwargs,
            )

        def render_key(self, key, value, context):
            obj = get_obj_from_context(context)

            if key == "object_under_review":
                return helpers.bettertitle(obj.object_under_review_content_type.model_class()._meta.verbose_name)
            if key == "user":
                return "Requesting User"
            if key == "decision_date":
                if obj.current_state == ApprovalWorkflowStateChoices.APPROVED:
                    return "Approval Date"
                elif obj.current_state == ApprovalWorkflowStateChoices.DENIED:
                    return "Denial Date"

            return super().render_key(key, value, context)

        def render_value(self, key, value, context):
            obj = get_obj_from_context(context)
            if key == "user":
                if not obj.user:
                    return obj.user_name

            return super().render_value(key, value, context)

    object_detail_content = object_detail.ObjectDetailContent(
        panels=[
            ApprovalWorkflowPanel(
                weight=100,
                section=SectionChoices.LEFT_HALF,
            ),
            object_detail.ObjectsTablePanel(
                weight=200,
                table_title="Stages",
                table_class=tables.RelatedApprovalWorkflowStageTable,
                table_filter="approval_workflow",
                section=SectionChoices.RIGHT_HALF,
                exclude_columns=["approval_workflow"],
                add_button_route=None,
            ),
            object_detail.ObjectsTablePanel(
                weight=200,
                table_title="Responses",
                table_class=tables.RelatedApprovalWorkflowStageResponseTable,
                table_filter="approval_workflow_stage__approval_workflow",
                section=SectionChoices.FULL_WIDTH,
                exclude_columns=["approval_workflow"],
                add_button_route=None,
                enable_related_link=False,
            ),
        ],
    )


class ApprovalWorkflowStageUIViewSet(
    ObjectDetailViewMixin,
    ObjectListViewMixin,
    ObjectDestroyViewMixin,
    ObjectBulkDestroyViewMixin,
    ObjectChangeLogViewMixin,
    ObjectNotesViewMixin,
):
    """ViewSet for ApprovalWorkflowStage."""

    filterset_class = filters.ApprovalWorkflowStageFilterSet
    filterset_form_class = forms.ApprovalWorkflowStageFilterForm
    queryset = ApprovalWorkflowStage.objects.all()
    serializer_class = serializers.ApprovalWorkflowStageSerializer
    table_class = tables.ApprovalWorkflowStageTable
    action_buttons = ()

    class ApprovalWorkflowStagePanel(object_detail.ObjectFieldsPanel):
        def __init__(self, **kwargs):
            super().__init__(
                fields=(
                    "approval_workflow",
                    "state",
                    "decision_date",
                    "approver_group",
                    "min_approvers",
                ),
                value_transforms={
                    "state": [render_approval_workflow_state],
                },
                hide_if_unset=("decision_date"),
                ignore_nonexistent_fields=True,
                **kwargs,
            )

        def render_key(self, key, value, context):
            obj = get_obj_from_context(context)

            if key == "approval_workflow":
                return "Approval Workflow"
            if key == "decision_date":
                if obj.state == ApprovalWorkflowStateChoices.APPROVED:
                    return "Approval Date"
                elif obj.state == ApprovalWorkflowStateChoices.DENIED:
                    return "Denial Date"
            if key == "min_approvers":
                return "Minimum Number of Approvers Needed"

            return super().render_key(key, value, context)

        def render_value(self, key, value, context):
            if key == "approver_group":
                user_html = format_html(
                    "<span>{}</span><ul>{}</ul>",
                    value,
                    format_html_join("\n", "<li>{}</li>", ((user,) for user in value.user_set.all())),
                )
                return user_html

            return super().render_value(key, value, context)

        def get_data(self, context):
            obj = get_obj_from_context(context)
            data = super().get_data(context)
            data["approver_group"] = obj.approval_workflow_stage_definition.approver_group
            data["min_approvers"] = obj.approval_workflow_stage_definition.min_approvers
            return data

    object_detail_content = object_detail.ObjectDetailContent(
        panels=[
            ApprovalWorkflowStagePanel(
                weight=100,
                section=SectionChoices.LEFT_HALF,
            ),
            object_detail.ObjectsTablePanel(
                weight=200,
                table_class=tables.ApprovalWorkflowStageResponseTable,
                table_filter="approval_workflow_stage",
                section=SectionChoices.FULL_WIDTH,
                exclude_columns=["approval_workflow_stage"],
                table_title="Responses",
                enable_related_link=False,
            ),
        ],
    )

    @action(
        detail=True,
        url_path="approve",
        methods=["get", "post"],
        custom_view_base_action="change",
        custom_view_additional_permissions=["extras.view_approvalworkflowstage"],
    )
    def approve(self, request, *args, **kwargs):
        """
        Approve the approval workflow stage response.
        """
        instance = self.get_object()

        if not (
            request.user.is_superuser
            or instance.approval_workflow_stage_definition.approver_group.user_set.filter(id=request.user.id).exists()
        ):
            messages.error(request, "You are not permitted to approve this workflow stage.")
            return redirect(self.get_return_url(request, instance))

        if request.method == "GET":
            if existing_response := ApprovalWorkflowStageResponse.objects.filter(
                approval_workflow_stage=instance, user=request.user
            ).first():
                form = ApprovalForm(initial={"comments": existing_response.comments})
            else:
                form = ApprovalForm()

            object_under_review = instance.approval_workflow.object_under_review
            template_name = getattr(object_under_review, "get_approval_template", lambda: None)()
            if not template_name:
                template_name = "extras/approval_workflow/approve.html"

            return render(
                request,
                template_name,
                {
                    "obj": instance,
                    "object_under_review": instance.approval_workflow.object_under_review,
                    "form": form,
                    "obj_type": ApprovalWorkflowStage._meta.verbose_name,
                    "return_url": self.get_return_url(request, instance),
                    "card_class": "success",
                    "button_class": "success",
                },
            )

        approval_workflow_stage_response, _ = ApprovalWorkflowStageResponse.objects.get_or_create(
            approval_workflow_stage=instance, user=request.user
        )
        approval_workflow_stage_response.comments = request.data.get("comments")
        approval_workflow_stage_response.state = ApprovalWorkflowStateChoices.APPROVED
        approval_workflow_stage_response.save()
        instance.refresh_from_db()
        messages.success(request, f"You approved {instance}.")
        return redirect(self.get_return_url(request))

    @action(
        detail=True,
        url_path="deny",
        methods=["get", "post"],
        custom_view_base_action="change",
        custom_view_additional_permissions=["extras.view_approvalworkflowstage"],
    )
    def deny(self, request, *args, **kwargs):
        """
        Deny the approval workflow stage response.
        """
        instance = self.get_object()

        if not (
            request.user.is_superuser
            or instance.approval_workflow_stage_definition.approver_group.user_set.filter(id=request.user.id).exists()
        ):
            messages.error(request, "You are not permitted to deny this workflow stage.")
            return redirect(self.get_return_url(request, instance))

        if request.method == "GET":
            if existing_response := ApprovalWorkflowStageResponse.objects.filter(
                approval_workflow_stage=instance, user=request.user
            ).first():
                form = ApprovalForm(initial={"comments": existing_response.comments})
            else:
                form = ApprovalForm()

            return render(
                request,
                "extras/approval_workflow/deny.html",
                {
                    "obj": instance,
                    "object_under_review": instance.approval_workflow.object_under_review,
                    "form": form,
                    "obj_type": ApprovalWorkflowStage._meta.verbose_name,
                    "return_url": self.get_return_url(request, instance),
                },
            )

        approval_workflow_stage_response, _ = ApprovalWorkflowStageResponse.objects.get_or_create(
            approval_workflow_stage=instance, user=request.user
        )
        approval_workflow_stage_response.comments = request.data.get("comments")
        approval_workflow_stage_response.state = ApprovalWorkflowStateChoices.DENIED
        approval_workflow_stage_response.save()
        instance.refresh_from_db()
        messages.success(request, f"You denied {instance}.")
        return redirect(self.get_return_url(request))

    @action(
        detail=True,
        url_path="comment",
        methods=["get", "post"],
        custom_view_base_action="change",
        custom_view_additional_permissions=["extras.view_approvalworkflowstage"],
    )
    def comment(self, request, *args, **kwargs):
        """
        Comment the approval workflow stage response.
        """
        instance = self.get_object()

        if not instance.is_not_done_stage:
            messages.error(
                request, f"This stage is in {instance.state} state. Can't comment on an approved or denied stage."
            )
            return redirect(self.get_return_url(request, instance))

        # We don't enforce approver-group/superuser check here, anyone can comment, not just an approver.

        if request.method == "GET":
            if existing_response := ApprovalWorkflowStageResponse.objects.filter(
                approval_workflow_stage=instance, user=request.user
            ).first():
                form = ApprovalForm(initial={"comments": existing_response.comments})
            else:
                form = ApprovalForm()

            template_name = "extras/approval_workflow/comment.html"

            return render(
                request,
                template_name,
                {
                    "obj": instance,
                    "object_under_review": instance.approval_workflow.object_under_review,
                    "form": form,
                    "obj_type": ApprovalWorkflowStage._meta.verbose_name,
                    "return_url": self.get_return_url(request, instance),
                },
            )

        approval_workflow_stage_response, _ = ApprovalWorkflowStageResponse.objects.get_or_create(
            approval_workflow_stage=instance, user=request.user
        )
        approval_workflow_stage_response.comments = request.data.get("comments")
        # we don't want to change a state if is approved, denied or canceled
        if approval_workflow_stage_response.state == ApprovalWorkflowStateChoices.PENDING:
            approval_workflow_stage_response.state = ApprovalWorkflowStateChoices.COMMENT
        approval_workflow_stage_response.save()
        instance.refresh_from_db()
        messages.success(request, f"You commented {instance}.")
        return redirect(self.get_return_url(request))


class ApprovalWorkflowStageResponseUIViewSet(
    ObjectBulkDestroyViewMixin,
    ObjectDestroyViewMixin,
):
    """ViewSet for ApprovalWorkflowStageResponse."""

    filterset_class = filters.ApprovalWorkflowStageResponseFilterSet
    filterset_form_class = forms.ApprovalWorkflowStageResponseFilterForm
    queryset = ApprovalWorkflowStageResponse.objects.all()
    serializer_class = serializers.ApprovalWorkflowStageResponseSerializer
    table_class = tables.ApprovalWorkflowStageResponseTable
    object_detail_content = None


class ApproverDashboardView(ObjectListViewMixin):
    """
    View for the dashboard of approval workflow stages waiting for the current user to approve.
    """

    queryset = ApprovalWorkflowStage.objects.all()
    filterset_class = filters.ApprovalWorkflowStageFilterSet
    filterset_form_class = forms.ApprovalWorkflowStageFilterForm
    table_class = tables.ApproverDashboardTable
    template_name = "extras/approval_dashboard.html"
    action_buttons = ()

    def get_template_name(self):
        """
        Override the template names to use the custom dashboard template.
        """
        return self.template_name

    def get_extra_context(self, request, instance):
        """
        Get the extra context for the dashboard view.
        """
        context = super().get_extra_context(request, instance)
        context["title"] = "My Approvals"
        context["approval_view"] = True
        return context

    def get_queryset(self):
        """
        Filter the queryset to only include approval workflow stages that are pending approval
        and are assigned to the current user for approval.
        """
        return get_pending_approval_workflow_stages(self.request.user, super().get_queryset())

    def list(self, request, *args, **kwargs):
        """
        Override the list method to display a helpful message regarding the page.
        """
        messages.info(
            request,
            "You are viewing a dashboard of approval workflow stages that are pending for your approval.",
        )
        return super().list(request, *args, **kwargs)


class ApproveeDashboardView(ObjectListViewMixin):
    """
    View for the dashboard of approval workflows trigger by the current user.
    """

    queryset = ApprovalWorkflow.objects.all()
    filterset_class = filters.ApprovalWorkflowFilterSet
    filterset_form_class = forms.ApprovalWorkflowFilterForm
    table_class = tables.ApprovalWorkflowTable
    template_name = "extras/approval_dashboard.html"
    action_buttons = ()

    def get_template_name(self):
        """
        Override the template names to use the custom dashboard template.
        """
        return self.template_name

    def get_extra_context(self, request, instance):
        """
        Get the extra context for the dashboard view.
        """
        context = super().get_extra_context(request, instance)
        context["title"] = "My Requests"
        return context

    def get_queryset(self):
        """
        Filter the queryset to only include workflows that triggered by the current users.
        """
        user = self.request.user
        if user.is_anonymous:
            return ApprovalWorkflow.objects.none()
        queryset = super().get_queryset()
        return queryset.filter(user=user).order_by("created")

    def list(self, request, *args, **kwargs):
        """
        Override the list method to display a helpful message regarding the page.
        """
        messages.info(
            request,
            "You are viewing a dashboard of approval workflows that are requested by you.",
        )
        return super().list(request, *args, **kwargs)


class ObjectApprovalWorkflowView(generic.GenericView):
    """
    Present an pending approval workflow attached to a particular object.

    base_template: Specify to explicitly identify the base object detail template to render.
        If not provided, "<app>/<model>.html", "<app>/<model>_retrieve.html", or "generic/object_retrieve.html"
        will be used, as per `get_base_template()`.
    """

    base_template: Optional[str] = None

    def get(self, request, model, **kwargs):
        # Handle QuerySet restriction of parent object if needed

        if hasattr(model.objects, "restrict"):
            obj = get_object_or_404(model.objects.restrict(request.user, "view"), **kwargs)
        else:
            obj = get_object_or_404(model, **kwargs)

        # Gather all changes for this object (and its related objects)
        approval_workflow = ApprovalWorkflow.objects.get(object_under_review_object_id=obj.pk)
        stage_table = tables.RelatedApprovalWorkflowStageTable(
            ApprovalWorkflowStage.objects.filter(approval_workflow=approval_workflow),
        )
        stage_table.columns.hide("approval_workflow")
        response_table = tables.RelatedApprovalWorkflowStageResponseTable(
            ApprovalWorkflowStageResponse.objects.filter(approval_workflow_stage__approval_workflow=approval_workflow)
        )

        base_template = get_base_template(self.base_template, model)

        return render(
            request,
            "extras/object_approvalworkflow.html",
            {
                "object": obj,
                "verbose_name": helpers.bettertitle(obj._meta.verbose_name),
                "verbose_name_plural": obj._meta.verbose_name_plural,
                "approval_workflow": approval_workflow,
                "base_template": base_template,
                "active_tab": "approval_workflow",
                "default_time_zone": get_current_timezone(),
                "stage_table": stage_table,
                "response_table": response_table,
                "view_titles": self.get_view_titles(model=obj, view_type=""),
                "breadcrumbs": self.get_breadcrumbs(model=obj, view_type=""),
                "detail": True,
                **common_detail_view_context(request, obj),
            },
        )


#
# Computed Fields
#


class ComputedFieldUIViewSet(NautobotUIViewSet):
    bulk_update_form_class = forms.ComputedFieldBulkEditForm
    filterset_class = filters.ComputedFieldFilterSet
    filterset_form_class = forms.ComputedFieldFilterForm
    form_class = forms.ComputedFieldForm
    serializer_class = serializers.ComputedFieldSerializer
    table_class = tables.ComputedFieldTable
    queryset = ComputedField.objects.all()
    action_buttons = ("add",)
    object_detail_content = object_detail.ObjectDetailContent(
        panels=(
            object_detail.ObjectFieldsPanel(
                section=SectionChoices.LEFT_HALF,
                weight=100,
                fields="__all__",
                exclude_fields=["template"],
            ),
            object_detail.ObjectTextPanel(
                label="Template",
                section=SectionChoices.FULL_WIDTH,
                weight=100,
                object_field="template",
                render_as=object_detail.ObjectTextPanel.RenderOptions.CODE,
            ),
        ),
    )


#
# Config contexts
#

# TODO(Glenn): disallow (or at least warn) user from manually editing config contexts that
# have an associated owner, such as a Git repository


class ConfigContextUIViewSet(NautobotUIViewSet):
    bulk_update_form_class = forms.ConfigContextBulkEditForm
    filterset_class = filters.ConfigContextFilterSet
    filterset_form_class = forms.ConfigContextFilterForm
    form_class = forms.ConfigContextForm
    queryset = ConfigContext.objects.all()
    serializer_class = serializers.ConfigContextSerializer
    table_class = tables.ConfigContextTable

    class AssignmentObjectFieldsPanel(object_detail.ObjectFieldsPanel):
        def render_value(self, key, value, context):
            if key == "dynamic_groups" and not settings.CONFIG_CONTEXT_DYNAMIC_GROUPS_ENABLED:
                return None
            if not value:
                return helpers.HTML_NONE

            items = []
            for val in value.all():
                rendered_val = helpers.hyperlinked_object(val)
                items.append(rendered_val)

            if not items:
                return helpers.HTML_NONE

            return format_html("<ul>{}</ul>", format_html_join("", "<li>{}</li>", ((item,) for item in items)))

    object_detail_content = object_detail.ObjectDetailContent(
        panels=(
            object_detail.ObjectFieldsPanel(
                weight=100,
                section=SectionChoices.LEFT_HALF,
                fields="__all__",
                exclude_fields=[
                    "data",
                    "owner_content_type",
                    "owner_object_id",
                ],
                hide_if_unset=[
                    "owner",
                ],
            ),
            object_detail.Panel(
                weight=100,
                section=SectionChoices.FULL_WIDTH,
                label="Data",
                header_extra_content_template_path="extras/inc/configcontext_format.html",
                body_content_template_path="extras/inc/configcontext_data.html",
            ),
            AssignmentObjectFieldsPanel(
                weight=200,
                section=SectionChoices.RIGHT_HALF,
                label="Assignment",
                fields=[
                    "locations",
                    "roles",
                    "device_types",
                    "device_families",
                    "platforms",
                    "cluster_groups",
                    "clusters",
                    "tenant_groups",
                    "tenants",
                    "device_redundancy_groups",
                    "dynamic_groups",
                ],
            ),
        )
    )

    def get_extra_context(self, request, instance):
        context = super().get_extra_context(request, instance)
        # Determine user's preferred output format
        if request.GET.get("data_format") in ["json", "yaml"]:
            context["data_format"] = request.GET.get("data_format")
            if request.user.is_authenticated:
                request.user.set_config("extras.configcontext.format", context["data_format"], commit=True)
        elif request.user.is_authenticated:
            context["data_format"] = request.user.get_config("extras.configcontext.format", "json")
        else:
            context["data_format"] = "json"

        return context


class ObjectConfigContextView(generic.ObjectView):
    base_template = None
    template_name = "extras/object_configcontext.html"

    def get_extra_context(self, request, instance):
        source_contexts = ConfigContext.objects.restrict(request.user, "view").get_for_object(instance)

        # Determine user's preferred output format
        if request.GET.get("format") in ["json", "yaml"]:
            format_ = request.GET.get("format")
            if request.user.is_authenticated:
                request.user.set_config("extras.configcontext.format", format_, commit=True)
        elif request.user.is_authenticated:
            format_ = request.user.get_config("extras.configcontext.format", "json")
        else:
            format_ = "json"

        return {
            "rendered_context": instance.get_config_context(),
            "source_contexts": source_contexts,
            "format": format_,
            "base_template": self.base_template,
            "active_tab": "config-context",
        }


#
# Config context schemas
#

# TODO(Glenn): disallow (or at least warn) user from manually editing config context schemas that
# have an associated owner, such as a Git repository


class ValidationObjectsTablePanel(object_detail.ObjectsTablePanel):
    def __init__(self, *, extra_columns=None, **kwargs):
        self.extra_columns = extra_columns or []

        # Inject extra columns directly into the table_class.base_columns before initialization
        table_class = kwargs.get("table_class")
        if table_class:
            for name, column in self.extra_columns:
                # Add to base_columns only if not already present
                if name not in table_class.base_columns:
                    table_class.base_columns[name] = column

        super().__init__(**kwargs)

    def get_extra_context(self, context: Dict[str, Any]):
        # No need to mutate columns here anymore
        return super().get_extra_context(context)


class ConfigContextSchemaUIViewSet(NautobotUIViewSet):
    bulk_update_form_class = forms.ConfigContextSchemaBulkEditForm
    filterset_class = filters.ConfigContextSchemaFilterSet
    filterset_form_class = forms.ConfigContextSchemaFilterForm
    form_class = forms.ConfigContextSchemaForm
    queryset = ConfigContextSchema.objects.all()
    serializer_class = serializers.ConfigContextSchemaSerializer
    table_class = tables.ConfigContextSchemaTable

    def get_object_detail_content(self, instance: ConfigContextSchema):
        """Dynamically construct panels with validation logic using the instance's data_schema."""

        # Shared panels used in both cases
        panels_common = (
            object_detail.ObjectFieldsPanel(
                weight=100,
                section=SectionChoices.LEFT_HALF,
                fields="__all__",
                exclude_fields=[
                    "data_schema",
                    "owner_content_type",
                    "owner_object_id",
                ],
                hide_if_unset=["owner"],
            ),
            object_detail.Panel(
                weight=100,
                section=SectionChoices.RIGHT_HALF,
                label="Data Schema",
                header_extra_content_template_path="extras/inc/configcontext_format.html",
                body_content_template_path="extras/inc/configcontextschema_data.html",
            ),
        )

        # Bail out early if no usable schema
        if instance is None or not isinstance(instance.data_schema, dict):
            return object_detail.ObjectDetailContent(panels=panels_common)

        try:
            validator = Draft7Validator(instance.data_schema)
        except SchemaError:
            validator = {}
        extra_tabs = (
            object_detail.DistinctViewTab(
                weight=300,
                tab_id="validation",
                label="Validation",
                url_name="extras:configcontextschema_validation",
                panels=(
                    ValidationObjectsTablePanel(
                        section=SectionChoices.FULL_WIDTH,
                        weight=100,
                        table_title="Config Contexts",
                        table_class=tables.ConfigContextTable,
                        table_filter="config_context_schema",
                        related_field_name="schema",
                        tab_id="validation",
                        add_button_route=None,
                        extra_columns=[
                            (
                                "validation_state",
                                tables.ConfigContextSchemaValidationStateColumn(validator, "data", empty_values=()),
                            ),
                        ],
                        include_columns=["validation_state", "actions"],
                    ),
                    ValidationObjectsTablePanel(
                        section=SectionChoices.FULL_WIDTH,
                        weight=200,
                        table_title="Devices",
                        table_class=DeviceTable,
                        table_filter="local_config_context_schema",
                        tab_id="validation",
                        add_button_route=None,
                        extra_columns=[
                            (
                                "validation_state",
                                tables.ConfigContextSchemaValidationStateColumn(
                                    validator, "local_config_context_data", empty_values=()
                                ),
                            ),
                        ],
                        include_columns=["validation_state"],
                    ),
                    ValidationObjectsTablePanel(
                        section=SectionChoices.FULL_WIDTH,
                        weight=300,
                        table_title="Virtual Machines",
                        table_class=VirtualMachineTable,
                        table_filter="local_config_context_schema",
                        tab_id="validation",
                        add_button_route=None,
                        extra_columns=[
                            (
                                "dynamic_group_count",
                                tables.LinkedCountColumn(
                                    viewname="extras:dynamicgroup_list",
                                    url_params={"member_id": "pk"},
                                    verbose_name="Dynamic Groups",
                                    reverse_lookup="static_group_associations__associated_object_id",
                                ),
                            ),
                            (
                                "validation_state",
                                tables.ConfigContextSchemaValidationStateColumn(
                                    validator, "local_config_context_data", empty_values=()
                                ),
                            ),
                        ],
                        include_columns=[
                            "name",
                            "status",
                            "cluster",
                            "role",
                            "tenant",
                            "vcpus",
                            "memory",
                            "disk",
                            "dynamic_group_count",
                            "validation_state",
                        ],
                    ),
                ),
            ),
        )

        return object_detail.ObjectDetailContent(
            panels=panels_common,
            extra_tabs=extra_tabs,
        )

    def get_extra_context(self, request, instance):
        context = super().get_extra_context(request, instance)
        # Determine user's preferred output format
        if request.GET.get("data_format") in ["json", "yaml"]:
            context["data_format"] = request.GET.get("data_format")
            if request.user.is_authenticated:
                request.user.set_config("extras.configcontextschema.format", context["data_format"], commit=True)
        elif request.user.is_authenticated:
            context["data_format"] = request.user.get_config("extras.configcontextschema.format", "json")
        else:
            context["data_format"] = "json"

        if instance:
            context["object_detail_content"] = self.get_object_detail_content(instance)

        return context

    @action(detail=True, url_path="validation")
    def validation(self, request, *args, **kwargs):
        return Response({})


#
# Contacts
#


class ContactUIViewSet(NautobotUIViewSet):
    bulk_update_form_class = forms.ContactBulkEditForm
    filterset_class = filters.ContactFilterSet
    filterset_form_class = forms.ContactFilterForm
    form_class = forms.ContactForm
    queryset = Contact.objects.all()
    serializer_class = serializers.ContactSerializer
    table_class = tables.ContactTable

    object_detail_content = object_detail.ObjectDetailContent(
        panels=(
            object_detail.ObjectFieldsPanel(
                weight=100,
                section=SectionChoices.LEFT_HALF,
                fields="__all__",
                value_transforms={
                    "address": [helpers.render_address],
                    "email": [helpers.hyperlinked_email],
                    "phone": [helpers.hyperlinked_phone_number],
                },
            ),
            object_detail.ObjectsTablePanel(
                weight=100,
                section=SectionChoices.RIGHT_HALF,
                table_class=tables.TeamTable,
                table_filter="contacts",
                table_title="Assigned Teams",
                exclude_columns=["actions"],
                add_button_route=None,
            ),
            object_detail.ObjectsTablePanel(
                weight=200,
                section=SectionChoices.FULL_WIDTH,
                table_class=tables.ContactAssociationTable,
                table_filter="contact",
                table_title="Contact For",
                add_button_route=None,
                enable_related_link=False,
            ),
        ),
    )


class ContactAssociationUIViewSet(
    ObjectBulkDestroyViewMixin,
    ObjectBulkUpdateViewMixin,
    ObjectDestroyViewMixin,
    ObjectEditViewMixin,
):
    bulk_update_form_class = forms.ContactAssociationBulkEditForm
    form_class = forms.ContactAssociationForm
    filterset_class = filters.ContactAssociationFilterSet
    queryset = ContactAssociation.objects.all()
    serializer_class = serializers.ContactAssociationSerializer
    table_class = tables.AssociatedContactsTable
    non_filter_params = ("export", "page", "per_page", "sort")
    object_detail_content = None


class ObjectContactTeamMixin:
    """Mixin that contains a custom post() method to create a new contact/team and assign it to an existing object"""

    def post(self, request, *args, **kwargs):
        obj = self.alter_obj(self.get_object(kwargs), request, args, kwargs)
        form = self.model_form(data=request.POST, files=request.FILES, instance=obj)
        restrict_form_fields(form, request.user)

        if form.is_valid():
            logger.debug("Form validation was successful")

            try:
                with transaction.atomic():
                    object_created = not form.instance.present_in_database
                    obj = form.save()

                    # Check that the new object conforms with any assigned object-level permissions
                    self.queryset.get(pk=obj.pk)

                if hasattr(form, "save_note") and callable(form.save_note):
                    form.save_note(instance=obj, user=request.user)

                if isinstance(obj, Contact):
                    association = ContactAssociation(
                        contact=obj,
                        associated_object_type=ContentType.objects.get(id=request.POST.get("associated_object_type")),
                        associated_object_id=request.POST.get("associated_object_id"),
                        status=Status.objects.get(id=request.POST.get("status")),
                        role=Role.objects.get(id=request.POST.get("role")) if request.POST.get("role") else None,
                    )
                else:
                    association = ContactAssociation(
                        team=obj,
                        associated_object_type=ContentType.objects.get(id=request.POST.get("associated_object_type")),
                        associated_object_id=request.POST.get("associated_object_id"),
                        status=Status.objects.get(id=request.POST.get("status")),
                        role=Role.objects.get(id=request.POST.get("role")) if request.POST.get("role") else None,
                    )
                association.validated_save()
                self.successful_post(request, obj, object_created, logger)

                if "_addanother" in request.POST:
                    # If the object has clone_fields, pre-populate a new instance of the form
                    if hasattr(obj, "clone_fields"):
                        url = f"{request.path}?{prepare_cloned_fields(obj)}"
                        return redirect(url)

                    return redirect(request.get_full_path())

                return_url = form.cleaned_data.get("return_url")
                if url_has_allowed_host_and_scheme(url=return_url, allowed_hosts=request.get_host()):
                    return redirect(iri_to_uri(return_url))
                else:
                    return redirect(self.get_return_url(request, obj))

            except ObjectDoesNotExist:
                msg = "Object save failed due to object-level permissions violation"
                logger.debug(msg)
                form.add_error(None, msg)

        else:
            logger.debug("Form validation failed")

        return render(
            request,
            self.template_name,
            {
                "obj": obj,
                "obj_type": self.queryset.model._meta.verbose_name,
                "form": form,
                "return_url": self.get_return_url(request, obj),
                "editing": obj.present_in_database,
                **self.get_extra_context(request, obj),
            },
        )


class ObjectNewContactView(ObjectContactTeamMixin, generic.ObjectEditView):
    queryset = Contact.objects.all()
    model_form = forms.ObjectNewContactForm
    template_name = "extras/object_new_contact.html"


class ObjectNewTeamView(ObjectContactTeamMixin, generic.ObjectEditView):
    queryset = Team.objects.all()
    model_form = forms.ObjectNewTeamForm
    template_name = "extras/object_new_team.html"


class ObjectAssignContactOrTeamView(generic.ObjectEditView):
    queryset = ContactAssociation.objects.all()
    model_form = forms.ContactAssociationForm
    template_name = "extras/object_assign_contact_or_team.html"


#
# Custom fields
#


class CustomFieldUIViewSet(NautobotUIViewSet):
    bulk_update_form_class = forms.CustomFieldBulkEditForm
    queryset = CustomField.objects.all()
    serializer_class = serializers.CustomFieldSerializer
    filterset_class = filters.CustomFieldFilterSet
    filterset_form_class = forms.CustomFieldFilterForm
    form_class = forms.CustomFieldForm
    table_class = tables.CustomFieldTable
    template_name = "extras/customfield_update.html"
    action_buttons = ("add",)

    class CustomFieldObjectFieldsPanel(object_detail.ObjectFieldsPanel):
        def render_value(self, key, value, context):
            obj = get_obj_from_context(context, self.context_object_key)
            _type = getattr(obj, "type", None)

            if key == "default":
                if not value:
                    return helpers.HTML_NONE
                if _type == "markdown":
                    return helpers.render_markdown(value)
                elif _type == "json":
                    return helpers.render_json(value)
                else:
                    return helpers.placeholder(value)
            return super().render_value(key, value, context)

    object_detail_content = object_detail.ObjectDetailContent(
        panels=[
            CustomFieldObjectFieldsPanel(
                weight=100,
                section=SectionChoices.LEFT_HALF,
                fields="__all__",
                exclude_fields=["content_types", "validation_minimum", "validation_maximum", "validation_regex"],
            ),
            object_detail.DataTablePanel(
                weight=200,
                section=SectionChoices.LEFT_HALF,
                label="Custom Field Choices",
                context_data_key="choices_data",
                context_columns_key="columns",
                context_column_headers_key="header",
            ),
            object_detail.ObjectFieldsPanel(
                section=SectionChoices.RIGHT_HALF,
                weight=100,
                label="Assignment",
                fields=[
                    "content_types",
                ],
                key_transforms={"content_types": "Content Types"},
            ),
            object_detail.ObjectFieldsPanel(
                section=SectionChoices.RIGHT_HALF,
                weight=200,
                label="Validation Rules",
                fields=["validation_minimum", "validation_maximum", "validation_regex"],
                value_transforms={
                    "validation_regex": [lambda val: None if val == "" else val, helpers.pre_tag],
                },
            ),
        ]
    )

    def get_extra_context(self, request, instance):
        context = super().get_extra_context(request, instance)

        if self.action in ("create", "update"):
            if request.POST:
                context["choices"] = forms.CustomFieldChoiceFormSet(data=request.POST, instance=instance)
            else:
                context["choices"] = forms.CustomFieldChoiceFormSet(instance=instance)

        if self.action == "retrieve":
            choices_data = []

            for choice in instance.custom_field_choices.all():
                choices_data.append({"value": choice.value, "weight": choice.weight})

            context["columns"] = ["value", "weight"]
            context["header"] = ["Value", "Weight"]
            context["choices_data"] = choices_data

        return context

    def form_save(self, form, **kwargs):
        obj = super().form_save(form, **kwargs)

        # Process the formset for choices
        ctx = self.get_extra_context(self.request, obj)
        choices = ctx["choices"]
        if choices.is_valid():
            choices.save()
        else:
            raise ValidationError(choices.errors)

        return obj


#
# Custom Links
#
class CustomLinkUIViewSet(NautobotUIViewSet):
    bulk_update_form_class = forms.CustomLinkBulkEditForm
    filterset_class = filters.CustomLinkFilterSet
    filterset_form_class = forms.CustomLinkFilterForm
    form_class = forms.CustomLinkForm
    queryset = CustomLink.objects.all()
    serializer_class = serializers.CustomLinkSerializer
    table_class = tables.CustomLinkTable

    object_detail_content = object_detail.ObjectDetailContent(
        panels=[
            object_detail.ObjectFieldsPanel(
                label="Custom Link",
                section=SectionChoices.LEFT_HALF,
                weight=100,
                fields=[
                    "content_type",
                    "name",
                    "group_name",
                    "weight",
                    "target_url",
                    "button_class",
                    "new_window",
                ],
                value_transforms={
                    "target_url": [helpers.pre_tag],
                    "button_class": [helpers.render_button_class],
                },
            ),
            object_detail.ObjectTextPanel(
                label="Text",
                section=SectionChoices.LEFT_HALF,
                weight=200,
                object_field="text",
                render_as=object_detail.ObjectTextPanel.RenderOptions.CODE,
            ),
        ]
    )


#
# Dynamic Groups
#


class DynamicGroupUIViewSet(NautobotUIViewSet):
    bulk_update_form_class = forms.DynamicGroupBulkEditForm
    filterset_class = filters.DynamicGroupFilterSet
    filterset_form_class = forms.DynamicGroupFilterForm
    form_class = forms.DynamicGroupForm
    queryset = DynamicGroup.objects.all()
    serializer_class = serializers.DynamicGroupSerializer
    table_class = tables.DynamicGroupTable
    action_buttons = ("add",)

    def get_extra_context(self, request, instance):
        context = super().get_extra_context(request, instance)
        if self.action in ("create", "update"):
            filterform_class = instance.generate_filter_form()
            if filterform_class is None:
                context["filter_form"] = None
            elif request.POST:
                context["filter_form"] = filterform_class(data=request.POST)
            else:
                initial = instance.get_initial()
                context["filter_form"] = filterform_class(initial=initial)

            formset_kwargs = {"instance": instance}
            if request.POST:
                formset_kwargs["data"] = request.POST
            context["children"] = forms.DynamicGroupMembershipFormSet(**formset_kwargs)

        elif self.action == "retrieve":
            model = instance.model
            table_class = get_table_for_model(model)
            members = instance.members
            if table_class is not None:
                if hasattr(members, "without_tree_fields"):
                    members = members.without_tree_fields()

                members_table = table_class(
                    members.restrict(request.user, "view"),
                    orderable=False,
                    exclude=["dynamic_group_count"],
                    hide_hierarchy_ui=True,
                )
                paginate = {
                    "paginator_class": EnhancedPaginator,
                    "per_page": get_paginate_count(request),
                }
                RequestConfig(request, paginate).configure(members_table)

                # Descendants table
                descendants_memberships = instance.membership_tree()
                descendants_table = tables.NestedDynamicGroupDescendantsTable(
                    descendants_memberships,
                    orderable=False,
                )
                descendants_tree = {m.pk: m.depth for m in descendants_memberships}

                # Ancestors table
                ancestors = instance.get_ancestors()
                ancestors_table = tables.NestedDynamicGroupAncestorsTable(
                    ancestors,
                    orderable=False,
                )
                ancestors_tree = instance.flatten_ancestors_tree(instance.ancestors_tree())
                if instance.group_type != DynamicGroupTypeChoices.TYPE_STATIC:
                    context["raw_query"] = pretty_print_query(instance.generate_query())
                    context["members_list_url"] = None
                else:
                    context["raw_query"] = None
                    try:
                        context["members_list_url"] = reverse(get_route_for_model(instance.model, "list"))
                    except NoReverseMatch:
                        context["members_list_url"] = None

                context.update(
                    {
                        "members_verbose_name_plural": instance.model._meta.verbose_name_plural,
                        "members_table": members_table,
                        "ancestors_table": ancestors_table,
                        "ancestors_tree": ancestors_tree,
                        "descendants_table": descendants_table,
                        "descendants_tree": descendants_tree,
                    }
                )

        return context

    def form_save(self, form, commit=True, **kwargs):
        obj = form.save(commit=False)
        context = self.get_extra_context(self.request, obj)

        # Save filters
        if obj.group_type == DynamicGroupTypeChoices.TYPE_DYNAMIC_FILTER:
            filter_form = context.get("filter_form")
            if not filter_form or not filter_form.is_valid():
                form.add_error(None, "Errors encountered when saving Dynamic Group associations. See below.")
                raise ValidationError("invalid dynamic group filter_form")
            try:
                obj.set_filter(filter_form.cleaned_data)
            except ValidationError as err:
                form.add_error(None, "Invalid filter detected in existing DynamicGroup filter data.")
                for msg in getattr(err, "messages", [str(err)]):
                    if msg:
                        form.add_error(None, msg)
                raise

        if commit:
            # After filters have been set, now we save the object to the database.
            obj.save(update_cached_members=False)
            # Save m2m fields, such as Tags https://docs.djangoproject.com/en/3.2/topics/forms/modelforms/#the-save-method
            form.save_m2m()

            if obj.group_type != DynamicGroupTypeChoices.TYPE_STATIC:
                messages.warning(
                    self.request,
                    "Dynamic Group membership is not automatically recalculated after creating/editing the group, "
                    'as it may take some time to complete. You can use the "Refresh Members" button when ready.',
                )

        # Process the formsets for children
        children = context.get("children")
        if children and not children.is_valid():
            form.add_error(None, "Errors encountered when saving Dynamic Group associations. See below.")
            # dedupe only non-field errors to avoid duplicates in the banner
            added_errors = set()
            for f in children.forms:
                for msg in f.non_field_errors():
                    if msg not in added_errors:
                        form.add_error(None, msg)
                        added_errors.add(msg)
            raise ValidationError("invalid DynamicGroupMembershipFormSet")

        if commit and children:
            children.save()

        return obj

    # Suppress the global top banner when ValidationError happens
    def _handle_validation_error(self, e):
        self.has_error = True

    @action(
        detail=False,
        methods=["GET", "POST"],
        url_path="assign-members",
        url_name="bulk_assign",
        custom_view_base_action="add",
        custom_view_additional_permissions=[
            "extras.add_staticgroupassociation",
        ],
    )
    def bulk_assign(self, request):
        """
        Update the static group assignments of the provided `pk_list` (or `_all`) of the given `content_type`.

        Unlike BulkEditView, this takes a single POST rather than two to perform its operation as
        there's no separate confirmation step involved.
        """
        if request.method == "GET":
            return redirect(reverse("extras:staticgroupassociation_list"))

        # TODO more error handling - content-type doesn't exist, model_class not found, filterset missing, etc.
        content_type = ContentType.objects.get(pk=request.POST.get("content_type"))
        model = content_type.model_class()
        self.default_return_url = get_route_for_model(model, "list")
        filterset_class = get_filterset_for_model(model)

        if request.POST.get("_all"):
            if filterset_class:
                pk_list = list(filterset_class(request.GET, model.objects.only("pk")).qs.values_list("pk", flat=True))
            else:
                pk_list = list(model.objects.values_list("pk", flat=True))
        else:
            pk_list = request.POST.getlist("pk")

        form = forms.DynamicGroupBulkAssignForm(model, request.POST)
        restrict_form_fields(form, request.user)

        if form.is_valid():
            logger.debug("Form validation was successful")
            try:
                with transaction.atomic():
                    add_to_groups = list(form.cleaned_data["add_to_groups"])
                    new_group_name = form.cleaned_data["create_and_assign_to_new_group_name"]
                    if new_group_name:
                        if not request.user.has_perm("extras.add_dynamicgroup"):
                            raise DynamicGroup.DoesNotExist
                        else:
                            new_group = DynamicGroup(
                                name=new_group_name,
                                content_type=content_type,
                                group_type=DynamicGroupTypeChoices.TYPE_STATIC,
                            )
                            new_group.validated_save()
                            # Check permissions
                            DynamicGroup.objects.restrict(request.user, "add").get(pk=new_group.pk)

                            add_to_groups.append(new_group)
                            msg = "Created dynamic group"
                            logger.info(f"{msg} {new_group} (PK: {new_group.pk})")
                            msg = format_html('{} <a href="{}">{}</a>', msg, new_group.get_absolute_url(), new_group)
                            messages.success(request, msg)

                    with deferred_change_logging_for_bulk_operation():
                        associations = []
                        for pk in pk_list:
                            for dynamic_group in add_to_groups:
                                association, created = StaticGroupAssociation.objects.get_or_create(
                                    dynamic_group=dynamic_group,
                                    associated_object_type_id=content_type.id,
                                    associated_object_id=pk,
                                )
                                association.validated_save()
                                associations.append(association)
                                if created:
                                    logger.debug("Created %s", association)

                        # Enforce object-level permissions
                        permitted_associations = StaticGroupAssociation.objects.restrict(request.user, "add")
                        if permitted_associations.filter(pk__in=[assoc.pk for assoc in associations]).count() != len(
                            associations
                        ):
                            raise StaticGroupAssociation.DoesNotExist

                    if associations:
                        msg = (
                            f"Added {len(pk_list)} {model._meta.verbose_name_plural} "
                            f"to {len(add_to_groups)} dynamic group(s)."
                        )
                        logger.info(msg)
                        messages.success(request, msg)

                    if form.cleaned_data["remove_from_groups"]:
                        for dynamic_group in form.cleaned_data["remove_from_groups"]:
                            (
                                StaticGroupAssociation.objects.restrict(request.user, "delete")
                                .filter(
                                    dynamic_group=dynamic_group,
                                    associated_object_type=content_type,
                                    associated_object_id__in=pk_list,
                                )
                                .delete()
                            )

                        msg = (
                            f"Removed {len(pk_list)} {model._meta.verbose_name_plural} from "
                            f"{len(form.cleaned_data['remove_from_groups'])} dynamic group(s)."
                        )
                        logger.info(msg)
                        messages.success(request, msg)
            except ValidationError as e:
                messages.error(request, e)
            except ObjectDoesNotExist:
                msg = "Static group association failed due to object-level permissions violation"
                logger.warning(msg)
                messages.error(request, msg)

        else:
            logger.debug("Form validation failed")
            messages.error(request, form.errors)

        return redirect(self.get_return_url(request))


class ObjectDynamicGroupsView(generic.GenericView):
    """
    Present a list of dynamic groups associated to a particular object.

    Note that this isn't currently widely used, as most object detail views currently render the table inline
    rather than using this separate view. This may change in the future.

    base_template: Specify to explicitly identify the base object detail template to render.
        If not provided, "<app>/<model>.html", "<app>/<model>_retrieve.html", or "generic/object_retrieve.html"
        will be used, as per `get_base_template()`.
    """

    base_template: Optional[str] = None

    def get(self, request, model, **kwargs):
        # Handle QuerySet restriction of parent object if needed
        if hasattr(model.objects, "restrict"):
            obj = get_object_or_404(model.objects.restrict(request.user, "view"), **kwargs)
        else:
            obj = get_object_or_404(model, **kwargs)

        # Gather all dynamic groups for this object (and its related objects)
        dynamicgroups_table = tables.DynamicGroupTable(
            data=obj.dynamic_groups.restrict(request.user, "view"), orderable=False
        )
        dynamicgroups_table.columns.hide("content_type")

        # Apply the request context
        paginate = {
            "paginator_class": EnhancedPaginator,
            "per_page": get_paginate_count(request),
        }
        RequestConfig(request, paginate).configure(dynamicgroups_table)

        base_template = get_base_template(self.base_template, model)

        return render(
            request,
            "extras/object_dynamicgroups.html",
            {
                "object": obj,
                "verbose_name": obj._meta.verbose_name,
                "verbose_name_plural": obj._meta.verbose_name_plural,
                "table": dynamicgroups_table,
                "base_template": base_template,
                "active_tab": "dynamic-groups",
                "view_titles": self.get_view_titles(model=obj, view_type=""),
                "breadcrumbs": self.get_breadcrumbs(model=obj, view_type=""),
                "detail": True,
            },
        )


#
# Export Templates
#


class ExportTemplateUIViewSet(NautobotUIViewSet):
    bulk_update_form_class = forms.ExportTemplateBulkEditForm
    filterset_class = filters.ExportTemplateFilterSet
    filterset_form_class = forms.ExportTemplateFilterForm
    form_class = forms.ExportTemplateForm
    queryset = ExportTemplate.objects.all()
    serializer_class = serializers.ExportTemplateSerializer
    table_class = tables.ExportTemplateTable

    object_detail_content = object_detail.ObjectDetailContent(
        panels=[
            object_detail.ObjectFieldsPanel(
                label="Details",
                section=SectionChoices.LEFT_HALF,
                weight=100,
                fields=["name", "owner", "description"],
            ),
            object_detail.ObjectFieldsPanel(
                label="Template",
                section=SectionChoices.LEFT_HALF,
                weight=200,
                fields=["content_type", "mime_type", "file_extension"],
            ),
            object_detail.ObjectTextPanel(
                label="Code Template",
                section=SectionChoices.RIGHT_HALF,
                weight=100,
                object_field="template_code",
                render_as=object_detail.ObjectTextPanel.RenderOptions.CODE,
            ),
        ]
    )


#
# External integrations
#


class ExternalIntegrationUIViewSet(NautobotUIViewSet):
    bulk_update_form_class = forms.ExternalIntegrationBulkEditForm
    filterset_class = filters.ExternalIntegrationFilterSet
    filterset_form_class = forms.ExternalIntegrationFilterForm
    form_class = forms.ExternalIntegrationForm
    queryset = ExternalIntegration.objects.select_related("secrets_group")
    serializer_class = serializers.ExternalIntegrationSerializer
    table_class = tables.ExternalIntegrationTable

    object_detail_content = object_detail.ObjectDetailContent(
        panels=(
            object_detail.ObjectFieldsPanel(
                section=SectionChoices.LEFT_HALF,
                weight=100,
                # Default ordering with __all__ leaves something to be desired
                fields=[
                    "name",
                    "remote_url",
                    "http_method",
                    "headers",
                    "verify_ssl",
                    "ca_file_path",
                    "secrets_group",
                    "timeout",
                    "extra_config",
                ],
            ),
        ),
    )


#
# Git repositories
#


def check_and_call_git_repository_function(request, pk, func):
    """Helper for checking Git permissions and worker availability, then calling provided function if all is well
    Args:
        request (HttpRequest): request object.
        pk (UUID): GitRepository pk value.
        func (function): Enqueue git repo function.
    Returns:
        (Union[HttpResponseForbidden,redirect]): HttpResponseForbidden if user does not have permission to run the job,
            otherwise redirect to the job result page.
    """
    if not request.user.has_perm("extras.change_gitrepository"):
        return HttpResponseForbidden()

    # Allow execution only if a worker process is running.
    if not get_worker_count():
        messages.error(request, "Unable to run job: Celery worker process not running.")
        return redirect(reverse("extras:gitrepository", args=(pk,)), permanent=False)
    else:
        repository = get_object_or_404(GitRepository.objects.restrict(request.user, "change"), pk=pk)
        job_result = func(repository, request.user)

    return redirect(job_result.get_absolute_url())


class GitRepositoryUIViewSet(NautobotUIViewSet):
    bulk_update_form_class = forms.GitRepositoryBulkEditForm
    filterset_form_class = forms.GitRepositoryFilterForm
    queryset = GitRepository.objects.all()
    form_class = forms.GitRepositoryForm
    filterset_class = filters.GitRepositoryFilterSet
    serializer_class = serializers.GitRepositorySerializer
    table_class = tables.GitRepositoryTable
    view_titles = Titles(titles={"result": "{{ object.display|default:object }} - Synchronization Status"})

    def get_extra_context(self, request, instance=None):
        context = super().get_extra_context(request, instance)
        context["datasource_contents"] = get_datasource_contents("extras.gitrepository")

        if self.action in ("list", "bulk_update", "bulk_destroy"):
            results = {
                r.task_kwargs["repository"]: r
                for r in JobResult.objects.filter(
                    task_name__startswith="nautobot.core.jobs.GitRepository",
                    task_kwargs__repository__isnull=False,
                    status__in=JobResultStatusChoices.READY_STATES,
                )
                .order_by("date_done")
                .defer("result")
            }
            context["job_results"] = results

        return context

    def form_valid(self, form):
        if hasattr(form, "instance") and form.instance is not None:
            form.instance.user = self.request.user
            form.instance.request = self.request
        return super().form_valid(form)

    def get_return_url(self, request, obj=None, default_return_url=None):
        # Only redirect to result if object exists and action is not deletion
        if request.method == "POST" and obj is not None and self.action != "destroy":
            return reverse("extras:gitrepository_result", kwargs={"pk": obj.pk})
        return super().get_return_url(request, obj=obj, default_return_url=default_return_url)

    @action(
        detail=True,
        url_path="result",
        url_name="result",
        custom_view_base_action="view",
    )
    def result(self, request, pk=None):
        instance = self.get_object()
        job_result = instance.get_latest_sync()

        context = {
            **super().get_extra_context(request, instance),
            "result": job_result or {},
            "base_template": "extras/gitrepository_retrieve.html",
            "object": instance,
            "active_tab": "result",
            "verbose_name": instance._meta.verbose_name,
        }

        return Response(
            context,
            template_name="extras/gitrepository_result.html",
        )

    @action(
        detail=True,
        methods=["post"],
        url_path="sync",
        url_name="sync",
        custom_view_base_action="change",
        custom_view_additional_permissions=["extras.change_gitrepository"],
    )
    def sync(self, request, pk=None):
        return check_and_call_git_repository_function(request, pk, enqueue_pull_git_repository_and_refresh_data)

    @action(
        detail=True,
        methods=["post"],
        url_path="dry-run",
        url_name="dryrun",
        custom_view_base_action="change",
        custom_view_additional_permissions=["extras.change_gitrepository"],
    )
    def dry_run(self, request, pk=None):
        return check_and_call_git_repository_function(request, pk, enqueue_git_repository_diff_origin_and_local)


#
# Saved GraphQL queries
#


class GraphQLQueryUIViewSet(
    ObjectDetailViewMixin,
    ObjectListViewMixin,
    ObjectEditViewMixin,
    ObjectDestroyViewMixin,
    ObjectBulkDestroyViewMixin,
    ObjectChangeLogViewMixin,
    ObjectDataComplianceViewMixin,
    ObjectNotesViewMixin,
):
    filterset_form_class = forms.GraphQLQueryFilterForm
    queryset = GraphQLQuery.objects.all()
    form_class = forms.GraphQLQueryForm
    filterset_class = filters.GraphQLQueryFilterSet
    serializer_class = serializers.GraphQLQuerySerializer
    table_class = tables.GraphQLQueryTable
    action_buttons = ("add",)

    object_detail_content = object_detail.ObjectDetailContent(
        panels=(
            object_detail.ObjectFieldsPanel(
                label="Query",
                weight=100,
                section=SectionChoices.LEFT_HALF,
                fields=["name", "query", "variables"],
                value_transforms={
                    "query": [lambda val: format_html('<pre><code class="language-graphql">{}</code></pre>', val)],
                    "variables": [lambda val: helpers.render_json(val, syntax_highlight=True, pretty_print=True)],
                },
            ),
            object_detail.Panel(
                weight=100,
                section=object_detail.SectionChoices.RIGHT_HALF,
                body_content_template_path="extras/inc/graphqlquery_execute.html",
                body_wrapper_template_path="components/panel/body_wrapper_table.html",
            ),
        )
    )


#
# Image attachments
#


class ImageAttachmentEditView(generic.ObjectEditView):
    """
    View for creating and editing ImageAttachments.

    Note that a URL kwargs parameter of "pk" identifies an existing ImageAttachment to edit,
    while kwargs of "object_id" or "slug" identify the parent model instance to attach an ImageAttachment to.
    """

    queryset = ImageAttachment.objects.all()
    model_form = forms.ImageAttachmentForm

    def get_object(self, kwargs):
        if "pk" in kwargs:
            return get_object_or_404(self.queryset, pk=kwargs["pk"])
        return self.queryset.model()

    def alter_obj(self, obj, request, url_args, url_kwargs):
        if not obj.present_in_database:
            # Assign the parent object based on URL kwargs
            model = url_kwargs.get("model")
            if "object_id" in url_kwargs:
                obj.parent = get_object_or_404(model, pk=url_kwargs["object_id"])
            elif "slug" in url_kwargs:
                obj.parent = get_object_or_404(model, slug=url_kwargs["slug"])
            else:
                raise RuntimeError("Neither object_id nor slug were provided?")
        return obj

    def get_return_url(self, request, obj=None, default_return_url=None):
        return obj.parent.get_absolute_url()


class ImageAttachmentDeleteView(generic.ObjectDeleteView):
    queryset = ImageAttachment.objects.all()

    def get_return_url(self, request, obj=None, default_return_url=None):
        return obj.parent.get_absolute_url()


#
# Jobs
#
class JobListView(generic.ObjectListView):
    """
    Retrieve all of the available jobs from disk and the recorded JobResult (if any) for each.
    """

    queryset = JobModel.objects.all()
    table = tables.JobTable
    filterset = filters.JobFilterSet
    filterset_form = forms.JobFilterForm
    action_buttons = ()
    non_filter_params = (
        *generic.ObjectListView.non_filter_params,
        "display",
    )
    template_name = "extras/job_list.html"

    def alter_queryset(self, request):
        queryset = super().alter_queryset(request)
        # Default to hiding "hidden" and non-installed jobs
        filter_params = self.get_filter_params(request)
        if "hidden" not in filter_params:
            queryset = queryset.filter(hidden=False)
        if "installed" not in filter_params:
            queryset = queryset.filter(installed=True)
        return queryset

    def extra_context(self):
        # Determine user's preferred display
        if self.request.GET.get("display") in ["list", "tiles"]:
            display = self.request.GET.get("display")
            if self.request.user.is_authenticated:
                self.request.user.set_config("extras.job.display", display, commit=True)
        elif self.request.user.is_authenticated:
            display = self.request.user.get_config("extras.job.display", "list")
        else:
            display = "list"

        return {
            "table_inc_template": "extras/inc/job_tiles.html" if display == "tiles" else "extras/inc/job_table.html",
            "display": display,
        }


class JobRunView(ObjectPermissionRequiredMixin, View):
    """
    View the parameters of a Job and enqueue it if desired.
    """

    queryset = JobModel.objects.all()

    def get_required_permission(self):
        return "extras.run_job"

    def _get_job_model_or_404(self, class_path=None, pk=None):
        """Helper function for get() and post()."""
        if class_path:
            try:
                job_model = self.queryset.get_for_class_path(class_path)
            except JobModel.DoesNotExist:
                raise Http404
        else:
            job_model = get_object_or_404(self.queryset, pk=pk)

        return job_model

    def _handle_approval_workflow_response(self, request, scheduled_job, return_url):
        """Handle response for jobs requiring approval workflow."""
        messages.success(request, f"Job '{scheduled_job.name}' successfully submitted for approval")
        return redirect(return_url or reverse("extras:scheduledjob_approvalworkflow", args=[scheduled_job.pk]))

    def _handle_scheduled_job_response(self, request, scheduled_job, return_url):
        """Handle response for successfully scheduled jobs."""
        messages.success(request, f"Job {scheduled_job.name} successfully scheduled")
        return redirect(return_url or "extras:scheduledjob_list")

    def _handle_immediate_execution(
        self, request, job_model, job_class, job_form, profile, ignore_singleton_lock, job_queue, return_url
    ):
        """Handle immediate job execution."""
        job_kwargs = job_class.prepare_job_kwargs(job_form.cleaned_data)
        job_result = JobResult.enqueue_job(
            job_model,
            request.user,
            profile=profile,
            ignore_singleton_lock=ignore_singleton_lock,
            job_queue=job_queue,
            **job_class.serialize_data(job_kwargs),
        )

        if return_url:
            messages.info(
                request,
                format_html(
                    'Job enqueued. <a href="{}">Click here for the results.</a>',
                    job_result.get_absolute_url(),
                ),
            )
            return redirect(return_url)

        return redirect("extras:jobresult", pk=job_result.pk)

    def get(self, request, class_path=None, pk=None):
        job_model = self._get_job_model_or_404(class_path, pk)

        try:
            job_class = get_job(job_model.class_path, reload=True)
            if job_class is None:
                raise RuntimeError("Job code for this job is not currently installed or loadable")
            initial = normalize_querydict(request.GET, form_class=job_class.as_form_class())
            if "kwargs_from_job_result" in initial:
                job_result_pk = initial.pop("kwargs_from_job_result")
                try:
                    job_result = job_model.job_results.get(pk=job_result_pk)
                    # Allow explicitly specified arg values in request.GET to take precedence over the saved task_kwargs,
                    # for example "?kwargs_from_job_result=<UUID>&integervar=22"
                    explicit_initial = initial
                    initial = job_result.task_kwargs.copy()
                    task_queue = job_result.celery_kwargs.get("queue", None)
                    job_queue = None
                    if task_queue is not None:
                        try:
                            job_queue = JobQueue.objects.get(
                                name=task_queue, queue_type=JobQueueTypeChoices.TYPE_CELERY
                            )
                        except JobQueue.DoesNotExist:
                            pass
                    initial["_job_queue"] = job_queue
                    initial["_profile"] = job_result.celery_kwargs.get("nautobot_job_profile", False)
                    initial["_ignore_singleton_lock"] = job_result.celery_kwargs.get(
                        "nautobot_job_ignore_singleton_lock", False
                    )
                    initial.update(explicit_initial)
                except JobResult.DoesNotExist:
                    messages.warning(
                        request,
                        f"JobResult {job_result_pk} not found, cannot use it to pre-populate inputs.",
                    )

            template_name = "extras/job.html"
            job_form = job_class.as_form(initial=initial)
            if hasattr(job_class, "template_name"):
                try:
                    get_template(job_class.template_name)
                    template_name = job_class.template_name
                except TemplateDoesNotExist as err:
                    messages.error(
                        request, f'Unable to render requested custom job template "{job_class.template_name}": {err}'
                    )
        except RuntimeError as err:
            messages.error(request, f"Unable to run or schedule '{job_model}': {err}")
            return redirect("extras:job_list")

        schedule_form = forms.JobScheduleForm(initial=initial)

        return render(
            request,
            template_name,  # 2.0 TODO: extras/job_submission.html
            {
                "job_model": job_model,
                "job_form": job_form,
                "schedule_form": schedule_form,
            },
        )

    def post(self, request, class_path=None, pk=None):
        job_model = self._get_job_model_or_404(class_path, pk)

        job_class = get_job(job_model.class_path, reload=True)
        job_form = job_class.as_form(request.POST, request.FILES) if job_class is not None else None
        schedule_form = forms.JobScheduleForm(request.POST)

        return_url = request.POST.get("_return_url")
        if return_url is not None and url_has_allowed_host_and_scheme(url=return_url, allowed_hosts=request.get_host()):
            return_url = iri_to_uri(return_url)
        else:
            return_url = None

        # Allow execution only if the job is runnable.
        if not job_model.installed or job_class is None:
            messages.error(request, "Unable to run or schedule job: Job is not presently installed.")
        elif not job_model.enabled:
            messages.error(request, "Unable to run or schedule job: Job is not enabled to be run.")
        elif (
            job_model.has_sensitive_variables
            and request.POST.get("_schedule_type") != JobExecutionType.TYPE_IMMEDIATELY
        ):
            messages.error(request, "Unable to schedule job: Job may have sensitive input variables.")
        elif job_form is not None and job_form.is_valid() and schedule_form.is_valid():
            job_queue = job_form.cleaned_data.pop("_job_queue", None)
            if job_queue is None:
                job_queue = job_model.default_job_queue

            if job_queue.queue_type == JobQueueTypeChoices.TYPE_CELERY and not get_worker_count(queue=job_queue):
                messages.warning(
                    request,
                    format_html(
                        "No celery workers found for queue {}, job may never run unless a worker is started.",
                        job_queue,
                    ),
                )

            dryrun = job_form.cleaned_data.get("dryrun", False)
            # Run the job. A new JobResult is created.
            profile = job_form.cleaned_data.pop("_profile")
            ignore_singleton_lock = job_form.cleaned_data.pop("_ignore_singleton_lock", False)
            schedule_type = schedule_form.cleaned_data["_schedule_type"]

            with transaction.atomic():
                scheduled_job = ScheduledJob.create_schedule(
                    job_model,
                    request.user,
                    name=schedule_form.cleaned_data.get("_schedule_name"),
                    start_time=schedule_form.cleaned_data.get("_schedule_start_time"),
                    interval=schedule_type,
                    crontab=schedule_form.cleaned_data.get("_recurrence_custom_time"),
                    job_queue=job_queue,
                    profile=profile,
                    ignore_singleton_lock=ignore_singleton_lock,
                    **job_class.serialize_data(job_form.cleaned_data),
                )
                scheduled_job_has_approval_workflow = scheduled_job.has_approval_workflow_definition()
                is_scheduled = schedule_type in JobExecutionType.SCHEDULE_CHOICES
                if job_model.has_sensitive_variables and scheduled_job_has_approval_workflow:
                    messages.error(
                        request,
                        "Unable to run or schedule job: "
                        "This job is flagged as possibly having sensitive variables but also has an applicable approval workflow definition."
                        "Modify or remove the approval workflow definition or modify the job to set `has_sensitive_variables` to False.",
                    )
                    scheduled_job.delete()
                    scheduled_job = None
                else:
                    if dryrun and not is_scheduled:
                        # Enqueue job for immediate execution when dryrun and (no schedule, no has_sensitive_variables)
                        scheduled_job.delete()
                        scheduled_job = None
                        return self._handle_immediate_execution(
                            request,
                            job_model,
                            job_class,
                            job_form,
                            profile,
                            ignore_singleton_lock,
                            job_queue,
                            return_url,
                        )
                    # Step 1: Check if approval is required
                    if scheduled_job_has_approval_workflow:
                        return self._handle_approval_workflow_response(request, scheduled_job, return_url)

                    # Step 3: If approval is not required
                    if is_scheduled:
                        return self._handle_scheduled_job_response(request, scheduled_job, return_url)

                    # Step 4: Immediate execution (no schedule, no approval)
                    scheduled_job.delete()
                    scheduled_job = None
                    return self._handle_immediate_execution(
                        request,
                        job_model,
                        job_class,
                        job_form,
                        profile,
                        ignore_singleton_lock,
                        job_queue,
                        return_url,
                    )

        if return_url:
            return redirect(return_url)

        template_name = "extras/job.html"
        if job_class is not None and hasattr(job_class, "template_name"):
            try:
                get_template(job_class.template_name)
                template_name = job_class.template_name
            except TemplateDoesNotExist as err:
                messages.error(
                    request, f'Unable to render requested custom job template "{job_class.template_name}": {err}'
                )

        return render(
            request,
            template_name,
            {
                "job_model": job_model,
                "job_form": job_form,
                "schedule_form": schedule_form,
            },
        )


class JobView(generic.ObjectView):
    queryset = JobModel.objects.all()
    template_name = "generic/object_retrieve.html"
    object_detail_content = object_detail.ObjectDetailContent(
        panels=[
            object_detail.ObjectFieldsPanel(
                weight=100,
                section=SectionChoices.LEFT_HALF,
                label="Source Code",
                fields=[
                    "module_name",
                    "job_class_name",
                    "class_path",
                    "installed",
                    "is_job_hook_receiver",
                    "is_job_button_receiver",
                ],
            ),
            jobs_ui.JobObjectFieldsPanel(
                weight=200,
                section=SectionChoices.LEFT_HALF,
                label="Job",
                fields=["grouping", "name", "description", "enabled"],
                value_transforms={
                    "description": [helpers.render_markdown],
                },
            ),
            object_detail.ObjectsTablePanel(
                weight=100,
                section=SectionChoices.FULL_WIDTH,
                table_class=tables.JobResultTable,
                table_title="Job Results",
                table_filter="job_model",
                exclude_columns=["name", "job_model"],
            ),
            jobs_ui.JobObjectFieldsPanel(
                weight=100,
                section=SectionChoices.RIGHT_HALF,
                label="Properties",
                fields=[
                    "supports_dryrun",
                    "dryrun_default",
                    "read_only",
                    "hidden",
                    "has_sensitive_variables",
                    "is_singleton",
                    "soft_time_limit",
                    "time_limit",
                    "job_queues",
                    "default_job_queue",
                ],
            ),
        ],
        extra_buttons=[
            jobs_ui.JobRunScheduleButton(
                weight=100,
                link_name="extras:job_run",
                label="Run/Schedule",
                icon="mdi-play",
                color=ButtonActionColorChoices.SUBMIT,
                required_permissions=["extras.job_run"],
            ),
        ],
    )


class JobEditView(generic.ObjectEditView):
    queryset = JobModel.objects.all()
    model_form = forms.JobEditForm
    template_name = "extras/job_edit.html"

    def alter_obj(self, obj, request, url_args, url_kwargs):
        # Reload the job class to ensure we have the latest version
        get_job(obj.class_path, reload=True)
        return obj


class JobBulkEditView(generic.BulkEditView):
    queryset = JobModel.objects.all()
    filterset = filters.JobFilterSet
    table = tables.JobTable
    form = forms.JobBulkEditForm
    template_name = "extras/job_bulk_edit.html"


class JobDeleteView(generic.ObjectDeleteView):
    queryset = JobModel.objects.all()


class JobBulkDeleteView(generic.BulkDeleteView):
    queryset = JobModel.objects.all()
    filterset = filters.JobFilterSet
    table = tables.JobTable


class JobQueueUIViewSet(NautobotUIViewSet):
    bulk_update_form_class = forms.JobQueueBulkEditForm
    filterset_form_class = forms.JobQueueFilterForm
    queryset = JobQueue.objects.all()
    form_class = forms.JobQueueForm
    filterset_class = filters.JobQueueFilterSet
    serializer_class = serializers.JobQueueSerializer
    table_class = tables.JobQueueTable

    object_detail_content = object_detail.ObjectDetailContent(
        panels=(
            object_detail.ObjectFieldsPanel(
                weight=100,
                section=SectionChoices.LEFT_HALF,
                fields=[
                    "name",
                    "queue_type",
                    "description",
                    "tenant",
                ],
            ),
            object_detail.ObjectsTablePanel(
                weight=100,
                section=SectionChoices.FULL_WIDTH,
                table_title="Assigned Jobs",
                table_class=tables.JobTable,
                table_filter="job_queues",
            ),
        )
    )


#
# Saved Views
#


class SavedViewUIViewSet(
    ObjectDetailViewMixin,
    ObjectChangeLogViewMixin,
    ObjectDestroyViewMixin,
    ObjectEditViewMixin,
    ObjectListViewMixin,
):
    queryset = SavedView.objects.all()
    form_class = forms.SavedViewForm
    filterset_class = filters.SavedViewFilterSet
    serializer_class = serializers.SavedViewSerializer
    table_class = tables.SavedViewTable
    action_buttons = ("export",)
    permission_classes = [
        IsAuthenticated,
    ]

    def alter_queryset(self, request):
        """
        Two scenarios we need to handle here:
        1. User can view all saved views with extras.view_savedview permission.
        2. User without the permission can only view shared savedviews and his/her own saved views.
        """
        queryset = super().alter_queryset(request)
        user = request.user
        if user.has_perms(["extras.view_savedview"]):
            saved_views = queryset.restrict(user, "view")
        else:
            shared_saved_views = queryset.filter(is_shared=True)
            user_owned_saved_views = queryset.filter(owner=user)
            saved_views = shared_saved_views | user_owned_saved_views
        return saved_views

    def get_queryset(self):
        """
        Get the list of items for this view.
        All users should be able to see saved views so we do not apply extra permissions.
        """
        return self.queryset.all()

    def check_permissions(self, request):
        """
        Override this method to not check any nautobot-specific object permissions and to only check if the user is authenticated.
        Since users with <app_label>.view_<model_name> permissions should be able to view saved views related to this model.
        And those permissions will be enforced in the related view.
        """
        for permission in self.get_permissions():
            if not permission.has_permission(request, self):
                self.permission_denied(
                    request, message=getattr(permission, "message", None), code=getattr(permission, "code", None)
                )

    def extra_message_context(self, obj):
        """
        Context variables for this extra message.
        """
        return {"new_global_default_view": obj}

    def extra_message(self, **kwargs):
        new_global_default_view = kwargs.get("new_global_default_view")
        view_name = new_global_default_view.view
        message = ""
        if new_global_default_view.is_global_default:
            message = format_html(
                '<br>The global default saved view for "{}" is set to <a href="{}">{}</a>',
                view_name,
                new_global_default_view.get_absolute_url(),
                new_global_default_view.name,
            )
        return message

    def list(self, request, *args, **kwargs):
        if not request.user.has_perms(["extras.view_savedview"]):
            return self.handle_no_permission()
        return super().list(request, *args, **kwargs)

    def retrieve(self, request, *args, **kwargs):
        """
        The detail view for a saved view should the related ObjectListView with saved configurations applied
        """
        instance = self.get_object()
        list_view_url = reverse(instance.view) + f"?saved_view={instance.pk}"
        return redirect(list_view_url)

    @action(detail=True, name="Set Default", methods=["get"], url_path="set-default", url_name="set_default")
    def set_default(self, request, *args, **kwargs):
        """
        Set current saved view as the the request.user default view. Overriding the global default view if there is one.
        """
        user = request.user
        sv = SavedView.objects.get(pk=kwargs.get("pk", None))
        UserSavedViewAssociation.objects.filter(user=user, view_name=sv.view).delete()
        UserSavedViewAssociation.objects.create(user=user, saved_view=sv, view_name=sv.view)
        list_view_url = sv.get_absolute_url()
        messages.success(
            request, f"Successfully set current view '{sv.name}' as the default '{sv.view}' view for user {user}"
        )
        return redirect(list_view_url)

    @action(detail=True, name="Update Config", methods=["get"], url_path="update-config", url_name="update_config")
    def update_saved_view_config(self, request, *args, **kwargs):
        """
        Extract filter_params, pagination and sort_order from request.GET and apply it to the SavedView specified
        """
        sv = SavedView.objects.get(pk=kwargs.get("pk", None))
        if sv.owner == request.user or request.user.has_perms(["extras.change_savedview"]):
            pass
        else:
            messages.error(
                request, f"You do not have the required permission to modify this Saved View owned by {sv.owner}"
            )
            return redirect(self.get_return_url(request, obj=sv))
        table_changes_pending = request.GET.get("table_changes_pending", False)
        all_filters_removed = request.GET.get("all_filters_removed", False)
        pagination_count = request.GET.get("per_page", None)
        if pagination_count is not None:
            sv.config["pagination_count"] = int(pagination_count)
        sort_order = request.GET.getlist("sort", [])
        if sort_order:
            sv.config["sort_order"] = sort_order

        model = get_model_for_view_name(sv.view)
        filterset_class = get_filterset_for_model(model)
        filterset = filterset_class()
        filter_params = {}
        for key in request.GET:
            if key in self.non_filter_params:
                continue
            try:
                if is_single_choice_field(filterset, key):
                    filter_params[key] = request.GET.getlist(key)[0]
            except FilterSetFieldNotFound:
                continue
            try:
                if not is_single_choice_field(filterset, key):
                    filter_params[key] = request.GET.getlist(key)
            except FilterSetFieldNotFound:
                continue

        if filter_params:
            sv.config["filter_params"] = filter_params
        elif all_filters_removed:
            sv.config["filter_params"] = {}

        if table_changes_pending:
            table_class = get_table_class_string_from_view_name(sv.view)
            if table_class:
                if sv.config.get("table_config", None) is None:
                    sv.config["table_config"] = {}
                sv.config["table_config"][f"{table_class}"] = request.user.get_config(f"tables.{table_class}")

        sv.validated_save()
        list_view_url = sv.get_absolute_url()
        messages.success(request, f"Successfully updated current view {sv.name}")
        return redirect(list_view_url)

    def create(self, request, *args, **kwargs):
        """
        This method will extract filter_params, pagination and sort_order from request.GET
        and the name of the new SavedView from request.POST to create a new SavedView.
        """
        name = request.POST.get("name")
        view_name = request.POST.get("view")
        is_shared = request.POST.get("is_shared", False)
        if is_shared:
            is_shared = True
        params = request.POST.get("params", "")
        param_dict = fixup_filterset_query_params(parse_qs(params), view_name, self.non_filter_params)

        single_value_params = ["saved_view", "table_changes_pending", "all_filters_removed", "per_page"]
        for key in param_dict.keys():
            if key in single_value_params:
                param_dict[key] = param_dict[key][0]

        derived_view_pk = param_dict.get("saved_view", None)
        derived_instance = None
        if derived_view_pk:
            derived_instance = self.get_queryset().get(pk=derived_view_pk)
        try:
            reverse(view_name)
        except NoReverseMatch:
            messages.error(request, f"Invalid view name {view_name} specified.")
            if derived_view_pk:
                return redirect(self.get_return_url(request, obj=derived_instance))
            else:
                return redirect(self.get_return_url(request))
        table_changes_pending = param_dict.get("table_changes_pending", False)
        all_filters_removed = param_dict.get("all_filters_removed", False)
        try:
            sv = SavedView.objects.create(name=name, owner=request.user, view=view_name, is_shared=is_shared)
        except IntegrityError:
            messages.error(request, f"You already have a Saved View named '{name}' for this view '{view_name}'")
            if derived_view_pk:
                return redirect(self.get_return_url(request, obj=derived_instance))
            else:
                return redirect(reverse(view_name))
        pagination_count = param_dict.get("per_page", None)
        if not pagination_count:
            if derived_instance and derived_instance.config.get("pagination_count", None):
                pagination_count = derived_instance.config["pagination_count"]
            else:
                pagination_count = get_settings_or_config("PAGINATE_COUNT", fallback=PAGINATE_COUNT_DEFAULT)
        sv.config["pagination_count"] = int(pagination_count)
        sort_order = param_dict.get("sort", [])
        if not sort_order:
            if derived_instance:
                sort_order = derived_instance.config.get("sort_order", [])
        sv.config["sort_order"] = sort_order

        sv.config["filter_params"] = {}
        for key in param_dict:
            if key in [*self.non_filter_params, "view"]:
                continue
            sv.config["filter_params"][key] = param_dict.get(key)
        if not sv.config["filter_params"]:
            if derived_instance and all_filters_removed:
                sv.config["filter_params"] = {}
            elif derived_instance:
                sv.config["filter_params"] = derived_instance.config["filter_params"]

        table_class = get_table_class_string_from_view_name(view_name)
        sv.config["table_config"] = {}
        if table_class:
            if table_changes_pending or derived_instance is None:
                sv.config["table_config"][f"{table_class}"] = request.user.get_config(f"tables.{table_class}")
            elif derived_instance.config.get("table_config") and derived_instance.config["table_config"].get(
                f"{table_class}"
            ):
                sv.config["table_config"][f"{table_class}"] = derived_instance.config["table_config"][f"{table_class}"]
        try:
            sv.validated_save()
            list_view_url = sv.get_absolute_url()
            message = f"Successfully created new Saved View '{sv.name}'."
            messages.success(request, message)
            return redirect(list_view_url)
        except ValidationError as e:
            messages.error(request, e)
            return redirect(self.get_return_url(request))

    def destroy(self, request, *args, **kwargs):
        """
        request.GET: render the ObjectDeleteConfirmationForm which is passed to NautobotHTMLRenderer as Response.
        request.POST: call perform_destroy() which validates the form and perform the action of delete.
        Override to add more variables to Response
        """
        sv = SavedView.objects.get(pk=kwargs.get("pk", None))
        if sv.owner == request.user or request.user.has_perms(["extras.delete_savedview"]):
            pass
        else:
            messages.error(
                request, f"You do not have the required permission to delete this Saved View owned by {sv.owner}"
            )
            return redirect(self.get_return_url(request, obj=sv))
        return super().destroy(request, *args, **kwargs)


class ScheduledJobListView(generic.ObjectListView):
    queryset = ScheduledJob.objects.all()
    table = tables.ScheduledJobTable
    filterset = filters.ScheduledJobFilterSet
    filterset_form = forms.ScheduledJobFilterForm
    action_buttons = ()


class ScheduledJobBulkDeleteView(generic.BulkDeleteView):
    queryset = ScheduledJob.objects.all()
    table = tables.ScheduledJobTable
    filterset = filters.ScheduledJobFilterSet


class ScheduledJobView(generic.ObjectView):
    queryset = ScheduledJob.objects.all()

    def get_extra_context(self, request, instance):
        context = super().get_extra_context(request, instance)

        # Add job class labels
        job_class = get_job(instance.task)
        labels = {}
        if job_class is not None:
            for name, var in job_class._get_vars().items():
                field = var.as_field()
                labels[name] = field.label or pretty_name(name)

        context.update(
            {
                "labels": labels,
                "job_class_found": (job_class is not None),
                "default_time_zone": get_current_timezone(),
            }
        )

        # Add approval workflow table
        approval_workflows = instance.associated_approval_workflows.all()
        approval_workflows_count = approval_workflows.count()
        approval_workflow_table = tables.ApprovalWorkflowTable(
            data=approval_workflows,
            user=request.user,
            exclude=["object_under_review", "object_under_review_content_type"],
        )

        RequestConfig(
            request, paginate={"paginator_class": EnhancedPaginator, "per_page": get_paginate_count(request)}
        ).configure(approval_workflow_table)

        context.update(
            {
                "approval_workflows_count": approval_workflows_count,
                "approval_workflow_table": approval_workflow_table,
            }
        )

        return context


class ScheduledJobDeleteView(generic.ObjectDeleteView):
    queryset = ScheduledJob.objects.all()


#
# Job hooks
#


class JobHookUIViewSet(NautobotUIViewSet):
    bulk_update_form_class = forms.JobHookBulkEditForm
    filterset_class = filters.JobHookFilterSet
    filterset_form_class = forms.JobHookFilterForm
    form_class = forms.JobHookForm
    serializer_class = serializers.JobHookSerializer
    table_class = tables.JobHookTable
    queryset = JobHook.objects.all()

    object_detail_content = object_detail.ObjectDetailContent(
        panels=(
            object_detail.ObjectFieldsPanel(
                weight=100,
                section=SectionChoices.LEFT_HALF,
                fields="__all__",
            ),
        )
    )


#
# JobResult
#


class JobResultUIViewSet(
    ObjectDetailViewMixin,
    ObjectListViewMixin,
    ObjectDestroyViewMixin,
    ObjectBulkDestroyViewMixin,
):
    filterset_class = filters.JobResultFilterSet
    filterset_form_class = forms.JobResultFilterForm
    serializer_class = serializers.JobResultSerializer
    table_class = tables.JobResultTable
    queryset = JobResult.objects.all()
    action_buttons = ()
    breadcrumbs = Breadcrumbs(
        items={
            "detail": [
                ModelBreadcrumbItem(),
                # if result.job_model is not None
                BaseBreadcrumbItem(
                    label=context_object_attr("job_model.grouping", context_key="result"),
                    should_render=lambda c: c["result"].job_model is not None,
                ),
                InstanceParentBreadcrumbItem(
                    instance_key="result",
                    parent_key="job_model",
                    parent_lookup_key="name",
                    should_render=lambda c: c["result"].job_model is not None,
                ),
                # elif job in context
                ViewNameBreadcrumbItem(
                    view_name="extras:jobresult_list",
                    label=context_object_attr("class_path", context_key="job"),
                    reverse_query_params=lambda c: {"name": urlencode(c["job"].class_path)},
                    should_render=lambda c: c["result"].job_model is None and c["job"] is not None,
                ),
                # else
                BaseBreadcrumbItem(
                    label=context_object_attr("name", context_key="result"),
                    should_render=lambda c: c["result"].job_model is None and c["job"] is None,
                ),
            ]
        },
        detail_item_label=context_object_attr("date_created"),
    )

    def get_extra_context(self, request, instance):
        context = super().get_extra_context(request, instance)
        if self.action == "retrieve":
            job_class = None
            if instance and instance.job_model:
                job_class = instance.job_model.job_class

            context.update(
                {
                    "job": job_class,
                    "associated_record": None,
                    "result": instance,
                }
            )

        return context

    def get_queryset(self):
        queryset = super().get_queryset().select_related("job_model", "user")

        if not self.detail:
            queryset = queryset.defer("result", "task_args", "task_kwargs", "celery_kwargs", "traceback", "meta")

        return queryset

    @action(
        detail=True,
        url_path="log-table",
        url_name="log-table",
        custom_view_base_action="view",
    )
    def log_table(self, request, pk=None):
        """
        Custom action to return a rendered JobLogEntry table for a JobResult.
        """

        instance = get_object_or_404(self.queryset.restrict(request.user, "view"), pk=pk)

        filter_q = request.GET.get("q")
        if filter_q:
            queryset = instance.job_log_entries.filter(
                Q(message__icontains=filter_q) | Q(log_level__icontains=filter_q)
            )
        else:
            queryset = instance.job_log_entries.all()

        log_table = tables.JobLogEntryTable(data=queryset, user=request.user)
        paginate = {
            "paginator_class": EnhancedPaginator,
            "per_page": get_paginate_count(request),
        }
        RequestConfig(request, paginate).configure(log_table)

        return HttpResponse(log_table.as_html(request))


#
# Job Button
#


class JobButtonUIViewSet(NautobotUIViewSet):
    bulk_update_form_class = forms.JobButtonBulkEditForm
    filterset_class = filters.JobButtonFilterSet
    filterset_form_class = forms.JobButtonFilterForm
    form_class = forms.JobButtonForm
    queryset = JobButton.objects.all()
    serializer_class = serializers.JobButtonSerializer
    table_class = tables.JobButtonTable
    object_detail_content = object_detail.ObjectDetailContent(
        panels=(
            object_detail.ObjectFieldsPanel(
                weight=100,
                section=SectionChoices.LEFT_HALF,
                fields="__all__",
                value_transforms={
                    "text": [helpers.pre_tag],
                    "job": [helpers.render_job_run_link],
                    "button_class": [helpers.render_button_class],
                },
            ),
        )
    )


#
# Change logging
#
class ObjectChangeUIViewSet(ObjectDetailViewMixin, ObjectListViewMixin):
    filterset_class = filters.ObjectChangeFilterSet
    filterset_form_class = forms.ObjectChangeFilterForm
    queryset = ObjectChange.objects.all()
    serializer_class = serializers.ObjectChangeSerializer
    table_class = tables.ObjectChangeTable
    action_buttons = ("export",)

    def __init__(self, *args, **kwargs):
        super().__init__(*args, **kwargs)
        self.object_detail_content = object_detail.ObjectDetailContent()
        # Remove "Advanced" tab while keeping the main.
        self.object_detail_content.tabs = self.object_detail_content.tabs[:1]

    # 2.0 TODO: Remove this remapping and solve it at the `BaseFilterSet` as it is addressing a breaking change.
    def get(self, request, *args, **kwargs):
        # Remappings below allow previous queries of time_before and time_after to use
        # newer methods specifying the lookup method.

        # They will only use the previous arguments if the newer ones are undefined

        if request.GET.get("time_after") and request.GET.get("time__gte") is None:
            request.GET._mutable = True
            request.GET.update({"time__gte": request.GET.get("time_after")})
            request.GET._mutable = False

        if request.GET.get("time_before") and request.GET.get("time__lte") is None:
            request.GET._mutable = True
            request.GET.update({"time__lte": request.GET.get("time_before")})
            request.GET._mutable = False

        return super().get(request=request, *args, **kwargs)

    def get_extra_context(self, request, instance):
        """
        Adds snapshot diff and related changes table for the object change detail view.
        """
        context = super().get_extra_context(request, instance)

        if self.action == "retrieve":
            related_changes = instance.get_related_changes(user=request.user).filter(request_id=instance.request_id)
            related_changes_table = tables.ObjectChangeTable(
                data=related_changes[:50],  # Limit for performance
                orderable=False,
            )
            snapshots = instance.get_snapshots()

            context.update(
                {
                    "diff_added": snapshots["differences"]["added"],
                    "diff_removed": snapshots["differences"]["removed"],
                    "next_change": instance.get_next_change(request.user),
                    "prev_change": instance.get_prev_change(request.user),
                    "related_changes_table": related_changes_table,
                    "related_changes_count": related_changes.count(),
                }
            )

        return context


class ObjectChangeLogView(generic.GenericView):
    """
    Present a history of changes made to a particular object.

    base_template: Specify to explicitly identify the base object detail template to render.
        If not provided, "<app>/<model>.html", "<app>/<model>_retrieve.html", or "generic/object_retrieve.html"
        will be used, as per `get_base_template()`.
    """

    base_template: Optional[str] = None

    def get(self, request, model, **kwargs):
        # Handle QuerySet restriction of parent object if needed
        if hasattr(model.objects, "restrict"):
            obj = get_object_or_404(model.objects.restrict(request.user, "view"), **kwargs)
        else:
            obj = get_object_or_404(model, **kwargs)

        # Gather all changes for this object (and its related objects)
        content_type = ContentType.objects.get_for_model(model)
        objectchanges = (
            ObjectChange.objects.restrict(request.user, "view")
            .select_related("user", "changed_object_type")
            .filter(
                Q(changed_object_type=content_type, changed_object_id=obj.pk)
                | Q(related_object_type=content_type, related_object_id=obj.pk)
            )
        )
        objectchanges_table = tables.ObjectChangeTable(data=objectchanges, orderable=False)

        # Apply the request context
        paginate = {
            "paginator_class": EnhancedPaginator,
            "per_page": get_paginate_count(request),
        }
        RequestConfig(request, paginate).configure(objectchanges_table)

        base_template = get_base_template(self.base_template, model)

        return render(
            request,
            "generic/object_changelog.html",
            {
                "object": obj,
                "verbose_name": obj._meta.verbose_name,
                "verbose_name_plural": obj._meta.verbose_name_plural,
                "table": objectchanges_table,
                "base_template": base_template,
                "active_tab": "changelog",
                "breadcrumbs": self.get_breadcrumbs(obj, view_type=""),
                "view_titles": self.get_view_titles(obj, view_type=""),
                "detail": True,
                "view_action": "changelog",
            },
        )


#
# Metadata
#


class MetadataTypeUIViewSet(NautobotUIViewSet):
    bulk_update_form_class = forms.MetadataTypeBulkEditForm
    filterset_class = filters.MetadataTypeFilterSet
    filterset_form_class = forms.MetadataTypeFilterForm
    form_class = forms.MetadataTypeForm
    queryset = MetadataType.objects.all()
    serializer_class = serializers.MetadataTypeSerializer
    table_class = tables.MetadataTypeTable

    object_detail_content = object_detail.ObjectDetailContent(
        panels=(
            object_detail.ObjectFieldsPanel(
                section=SectionChoices.LEFT_HALF,
                weight=100,
                exclude_fields=("content_types",),
            ),
            object_detail.ObjectsTablePanel(
                section=SectionChoices.LEFT_HALF,
                weight=200,
                context_table_key="choices",
                table_title="Choices",
            ),
            object_detail.ObjectFieldsPanel(
                section=SectionChoices.RIGHT_HALF,
                weight=100,
                fields=["content_types"],
                label="Assignment",
            ),
        ),
    )

    def get_extra_context(self, request, instance):
        context = super().get_extra_context(request, instance)

        if self.action in ("create", "update"):
            if request.POST:
                context["choices"] = forms.MetadataChoiceFormSet(data=request.POST, instance=instance)
            else:
                context["choices"] = forms.MetadataChoiceFormSet(instance=instance)
        elif self.action == "retrieve":
            context["choices"] = tables.MetadataChoiceTable(instance.choices.all())

        return context

    def form_save(self, form, **kwargs):
        obj = super().form_save(form, **kwargs)

        # Process the formset for choices
        ctx = self.get_extra_context(self.request, obj)
        choices = ctx["choices"]
        if choices.is_valid():
            choices.save()
        else:
            raise ValidationError(choices.errors)

        return obj


class ObjectMetadataUIViewSet(
    ObjectListViewMixin,
):
    filterset_class = filters.ObjectMetadataFilterSet
    filterset_form_class = forms.ObjectMetadataFilterForm
    queryset = ObjectMetadata.objects.all().order_by("assigned_object_type", "assigned_object_id", "scoped_fields")
    serializer_class = serializers.ObjectMetadataSerializer
    table_class = tables.ObjectMetadataTable
    action_buttons = ("export",)


#
# Notes
#


class NoteUIViewSet(
    ObjectDestroyViewMixin,
    ObjectDetailViewMixin,
    ObjectEditViewMixin,
    ObjectListViewMixin,
    ObjectChangeLogViewMixin,
    ObjectDataComplianceViewMixin,
):
    filterset_class = filters.NoteFilterSet
    filterset_form_class = forms.NoteFilterForm
    form_class = forms.NoteForm
    queryset = Note.objects.all()
    serializer_class = serializers.NoteSerializer
    table_class = tables.NoteTable
    action_buttons = ()
    breadcrumbs = Breadcrumbs(
        items={
            "detail": [
                ModelBreadcrumbItem(model=Note),
                ModelBreadcrumbItem(
                    model=lambda c: c["object"].assigned_object,
                    action="notes",
                    reverse_kwargs=lambda c: {"pk": c["object"].assigned_object.pk},
                    label=lambda c: c["object"].assigned_object,
                    should_render=lambda c: c["object"].assigned_object,
                ),
            ]
        }
    )

    object_detail_content = object_detail.ObjectDetailContent(
        panels=(
            object_detail.ObjectFieldsPanel(
                weight=100,
                section=SectionChoices.LEFT_HALF,
                fields=["user", "assigned_object_type", "assigned_object"],
            ),
            object_detail.ObjectTextPanel(
                label="Text",
                section=SectionChoices.LEFT_HALF,
                weight=200,
                object_field="note",
                render_as=object_detail.ObjectTextPanel.RenderOptions.MARKDOWN,
            ),
        ),
    )

    def form_save(self, form, commit=True, *args, **kwargs):
        """
        Save the form instance while ensuring the Note's `user` and `user_name` fields
        are correctly populated.

        Args:
            form (Form): The validated form instance to be saved.
            commit (bool): If True, save the instance to the database immediately.
            *args, **kwargs: Additional arguments to maintain compatibility with
                            the parent method signature.

        Returns:
            Note: The saved or unsaved Note instance with `user` and `user_name` set.

        Behavior:
            - Sets `user` to the currently authenticated user.
            - Sets `user_name` to the username of the authenticated user.
            - Saves the instance if `commit=True`.
        """
        # Get instance without committing to DB
        obj = super().form_save(form, commit=False, *args, **kwargs)

        # Assign user info (only authenticated users can create notes)
        obj.user = self.request.user
        obj.user_name = self.request.user.get_username()

        # Save to DB if commit is True
        if commit:
            obj.save()

        return obj


class ObjectNotesView(generic.GenericView):
    """
    Present a list of notes associated to a particular object.

    base_template: Specify to explicitly identify the base object detail template to render.
        If not provided, "<app>/<model>.html", "<app>/<model>_retrieve.html", or "generic/object_retrieve.html"
        will be used, as per `get_base_template()`.
    """

    base_template: Optional[str] = None

    def get(self, request, model, **kwargs):
        # Handle QuerySet restriction of parent object if needed
        if hasattr(model.objects, "restrict"):
            obj = get_object_or_404(model.objects.restrict(request.user, "view"), **kwargs)
        else:
            obj = get_object_or_404(model, **kwargs)

        notes_form = forms.NoteForm(
            initial={
                "assigned_object_type": ContentType.objects.get_for_model(obj),
                "assigned_object_id": obj.pk,
            }
        )
        notes_table = tables.NoteTable(obj.notes.restrict(request.user, "view"))

        # Apply the request context
        paginate = {
            "paginator_class": EnhancedPaginator,
            "per_page": get_paginate_count(request),
        }
        RequestConfig(request, paginate).configure(notes_table)

        base_template = get_base_template(self.base_template, model)

        return render(
            request,
            "generic/object_notes.html",
            {
                "object": obj,
                "verbose_name": obj._meta.verbose_name,
                "verbose_name_plural": obj._meta.verbose_name_plural,
                "table": notes_table,
                "base_template": base_template,
                "active_tab": "notes",
                "form": notes_form,
                "breadcrumbs": self.get_breadcrumbs(obj, view_type=""),
                "view_titles": self.get_view_titles(obj, view_type=""),
                "detail": True,
                "view_action": "notes",
            },
        )


#
# Relationship
#


class RelationshipUIViewSet(NautobotUIViewSet):
    bulk_update_form_class = forms.RelationshipBulkEditForm
    filterset_class = filters.RelationshipFilterSet
    filterset_form_class = forms.RelationshipFilterForm
    form_class = forms.RelationshipForm
    serializer_class = serializers.RelationshipSerializer
    table_class = tables.RelationshipTable
    queryset = Relationship.objects.all()

    object_detail_content = object_detail.ObjectDetailContent(
        panels=(
            object_detail.ObjectFieldsPanel(
                label="Relationship",
                section=SectionChoices.LEFT_HALF,
                weight=100,
                fields="__all__",
                exclude_fields=[
                    "source_type",
                    "source_label",
                    "source_hidden",
                    "source_filter",
                    "destination_type",
                    "destination_label",
                    "destination_hidden",
                    "destination_filter",
                ],
            ),
            object_detail.ObjectFieldsPanel(
                label="Source Attributes",
                section=SectionChoices.RIGHT_HALF,
                weight=100,
                fields=["source_type", "source_label", "source_hidden", "source_filter"],
            ),
            object_detail.ObjectFieldsPanel(
                label="Destination Attributes",
                section=SectionChoices.RIGHT_HALF,
                weight=200,
                fields=["destination_type", "destination_label", "destination_hidden", "destination_filter"],
            ),
        )
    )


class RelationshipAssociationUIViewSet(ObjectListViewMixin, ObjectDestroyViewMixin, ObjectBulkDestroyViewMixin):
    filterset_class = filters.RelationshipAssociationFilterSet
    filterset_form_class = forms.RelationshipAssociationFilterForm
    serializer_class = serializers.RelationshipAssociationSerializer
    table_class = tables.RelationshipAssociationTable
    queryset = RelationshipAssociation.objects.all()
    action_buttons = ()


#
# Roles
#


class RoleUIViewSet(viewsets.NautobotUIViewSet):
    """`Roles` UIViewSet."""

    queryset = Role.objects.all()
    bulk_update_form_class = forms.RoleBulkEditForm
    filterset_class = filters.RoleFilterSet
    filterset_form_class = forms.RoleFilterForm
    form_class = forms.RoleForm
    serializer_class = serializers.RoleSerializer
    table_class = tables.RoleTable

    def get_extra_context(self, request, instance):
        context = super().get_extra_context(request, instance)
        if self.action == "retrieve":
            context["content_types"] = instance.content_types.order_by("app_label", "model")

            paginate = {
                "paginator_class": EnhancedPaginator,
                "per_page": get_paginate_count(request),
            }

            if ContentType.objects.get_for_model(Device) in context["content_types"]:
                devices = instance.devices.restrict(request.user, "view")
                device_table = DeviceTable(devices)
                device_table.columns.hide("role")
                RequestConfig(request, paginate).configure(device_table)
                context["device_table"] = device_table

            if ContentType.objects.get_for_model(Interface) in context["content_types"]:
                interfaces = instance.interfaces.restrict(request.user, "view")
                interface_table = InterfaceTable(interfaces)
                interface_table.columns.hide("role")
                RequestConfig(request, paginate).configure(interface_table)
                context["interface_table"] = interface_table

            if ContentType.objects.get_for_model(Controller) in context["content_types"]:
                controllers = instance.controllers.restrict(request.user, "view")
                controller_table = ControllerTable(controllers)
                controller_table.columns.hide("role")
                RequestConfig(request, paginate).configure(controller_table)
                context["controller_table"] = controller_table

            if ContentType.objects.get_for_model(IPAddress) in context["content_types"]:
                ipaddress = instance.ip_addresses.restrict(request.user, "view").annotate(
                    interface_count=count_related(Interface, "ip_addresses"),
                    interface_parent_count=count_related(Device, "interfaces__ip_addresses", distinct=True),
                    vm_interface_count=count_related(VMInterface, "ip_addresses"),
                    vm_interface_parent_count=count_related(VirtualMachine, "interfaces__ip_addresses", distinct=True),
                )
                ipaddress_table = IPAddressTable(ipaddress)
                ipaddress_table.columns.hide("role")
                RequestConfig(request, paginate).configure(ipaddress_table)
                context["ipaddress_table"] = ipaddress_table

            if ContentType.objects.get_for_model(Prefix) in context["content_types"]:
                prefixes = instance.prefixes.restrict(request.user, "view")
                prefix_table = PrefixTable(prefixes, hide_hierarchy_ui=True)
                prefix_table.columns.hide("role")
                RequestConfig(request, paginate).configure(prefix_table)
                context["prefix_table"] = prefix_table
            if ContentType.objects.get_for_model(Rack) in context["content_types"]:
                racks = instance.racks.restrict(request.user, "view")
                rack_table = RackTable(racks)
                rack_table.columns.hide("role")
                RequestConfig(request, paginate).configure(rack_table)
                context["rack_table"] = rack_table
            if ContentType.objects.get_for_model(VirtualMachine) in context["content_types"]:
                virtual_machines = instance.virtual_machines.restrict(request.user, "view")
                virtual_machine_table = VirtualMachineTable(virtual_machines)
                virtual_machine_table.columns.hide("role")
                RequestConfig(request, paginate).configure(virtual_machine_table)
                context["virtual_machine_table"] = virtual_machine_table
            if ContentType.objects.get_for_model(VMInterface) in context["content_types"]:
                vm_interfaces = instance.vm_interfaces.restrict(request.user, "view")
                vminterface_table = VMInterfaceTable(vm_interfaces)
                vminterface_table.columns.hide("role")
                RequestConfig(request, paginate).configure(vminterface_table)
                context["vminterface_table"] = vminterface_table
            if ContentType.objects.get_for_model(VLAN) in context["content_types"]:
                vlans = instance.vlans.restrict(request.user, "view")
                vlan_table = VLANTable(vlans)
                vlan_table.columns.hide("role")
                RequestConfig(request, paginate).configure(vlan_table)
                context["vlan_table"] = vlan_table
            if ContentType.objects.get_for_model(Module) in context["content_types"]:
                modules = instance.modules.restrict(request.user, "view")
                module_table = ModuleTable(modules)
                module_table.columns.hide("role")
                RequestConfig(request, paginate).configure(module_table)
                context["module_table"] = module_table
            if ContentType.objects.get_for_model(VirtualDeviceContext) in context["content_types"]:
                vdcs = instance.virtual_device_contexts.restrict(request.user, "view")
                vdc_table = VirtualDeviceContextTable(vdcs)
                vdc_table.columns.hide("role")
                RequestConfig(request, paginate).configure(vdc_table)
                context["vdc_table"] = vdc_table
            if ContentType.objects.get_for_model(VPN) in context["content_types"]:
                vpns = instance.vpns.restrict(request.user, "view")
                vpn_table = VPNTable(vpns)
                vpn_table.columns.hide("role")
                RequestConfig(request, paginate).configure(vpn_table)
                context["vpn_table"] = vpn_table
            if ContentType.objects.get_for_model(VPNProfile) in context["content_types"]:
                vpn_profiles = instance.vpn_profiles.restrict(request.user, "view")
                vpn_profile_table = VPNProfileTable(vpn_profiles)
                vpn_profile_table.columns.hide("role")
                RequestConfig(request, paginate).configure(vpn_profile_table)
                context["vpn_profile_table"] = vpn_profile_table
            if ContentType.objects.get_for_model(VPNTunnel) in context["content_types"]:
                vpn_tunnels = instance.vpn_tunnels.restrict(request.user, "view")
                vpn_tunnel_table = VPNTunnelTable(vpn_tunnels)
                vpn_tunnel_table.columns.hide("role")
                RequestConfig(request, paginate).configure(vpn_tunnel_table)
                context["vpn_tunnel_table"] = vpn_tunnel_table
            if ContentType.objects.get_for_model(VPNTunnelEndpoint) in context["content_types"]:
                vpn_tunnel_endpoints = instance.vpn_tunnel_endpoints.restrict(request.user, "view")
                vpn_tunnel_endpoint_table = VPNTunnelEndpointTable(vpn_tunnel_endpoints)
                vpn_tunnel_endpoint_table.columns.hide("role")
                RequestConfig(request, paginate).configure(vpn_tunnel_endpoint_table)
                context["vpn_tunnel_endpoint_table"] = vpn_tunnel_endpoint_table
        return context


#
# Secrets
#


class SecretUIViewSet(
    ObjectDetailViewMixin,
    ObjectListViewMixin,
    ObjectEditViewMixin,
    ObjectDestroyViewMixin,
    ObjectBulkCreateViewMixin,  # 3.0 TODO: remove, unused
    ObjectBulkDestroyViewMixin,
    # no ObjectBulkUpdateViewMixin here yet
    ObjectChangeLogViewMixin,
    ObjectDataComplianceViewMixin,
    ObjectNotesViewMixin,
):
    queryset = Secret.objects.all()
    form_class = forms.SecretForm
    filterset_class = filters.SecretFilterSet
    filterset_form_class = forms.SecretFilterForm
    table_class = tables.SecretTable

    object_detail_content = object_detail.ObjectDetailContent(
        panels=[
            object_detail.ObjectFieldsPanel(
                weight=100, section=SectionChoices.LEFT_HALF, fields="__all__", exclude_fields=["parameters"]
            ),
            object_detail.KeyValueTablePanel(
                weight=200, section=SectionChoices.LEFT_HALF, label="Parameters", context_data_key="parameters"
            ),
            object_detail.ObjectsTablePanel(
                weight=100,
                section=SectionChoices.RIGHT_HALF,
                table_title="Groups containing this secret",
                table_class=tables.SecretsGroupTable,
                table_attribute="secrets_groups",
                distinct=True,
                related_field_name="secrets",
                footer_content_template_path=None,
            ),
        ],
        extra_buttons=[
            object_detail.Button(
                weight=100,
                label="Check Secret",
                icon="mdi-test-tube",
                javascript_template_path="extras/secret_check.js",
                attributes={"onClick": "checkSecret()"},
            ),
        ],
    )

    def get_extra_context(self, request, instance):
        ctx = super().get_extra_context(request, instance)
        if self.action == "retrieve":
            ctx["parameters"] = instance.parameters
        return ctx


class SecretProviderParametersFormView(generic.GenericView):
    """
    Helper view to SecretView; retrieve the HTML form appropriate for entering parameters for a given SecretsProvider.
    """

    def get(self, request, provider_slug):
        provider = registry["secrets_providers"].get(provider_slug)
        if not provider:
            raise Http404
        return render(
            request,
            "extras/inc/secret_provider_parameters_form.html",
            {"form": provider.ParametersForm(initial=request.GET)},
        )


class SecretsGroupUIViewSet(NautobotUIViewSet):
    bulk_update_form_class = forms.SecretsGroupBulkEditForm
    filterset_class = filters.SecretsGroupFilterSet
    filterset_form_class = forms.SecretsGroupFilterForm
    form_class = forms.SecretsGroupForm
    serializer_class = serializers.SecretsGroupSerializer
    table_class = tables.SecretsGroupTable
    queryset = SecretsGroup.objects.all()

    object_detail_content = object_detail.ObjectDetailContent(
        panels=(
            object_detail.ObjectFieldsPanel(
                label="Secrets Group Details",
                fields=["description"],
                section=SectionChoices.LEFT_HALF,
                weight=100,
            ),
            object_detail.ObjectsTablePanel(
                table_class=tables.SecretsGroupAssociationTable,
                table_filter="secrets_group",
                related_field_name="secrets_groups",
                related_list_url_name="extras:secret_list",
                table_title="Secrets",
                section=SectionChoices.LEFT_HALF,
                weight=200,
            ),
        )
    )

    def get_extra_context(self, request, instance=None):
        context = super().get_extra_context(request, instance)
        if self.action in ("create", "update"):
            if request.method == "POST":
                context["secrets"] = forms.SecretsGroupAssociationFormSet(data=request.POST, instance=instance)
            else:
                context["secrets"] = forms.SecretsGroupAssociationFormSet(instance=instance)
        return context

    def form_save(self, form, **kwargs):
        obj = super().form_save(form, **kwargs)
        secrets = forms.SecretsGroupAssociationFormSet(data=self.request.POST, instance=form.instance)

        if secrets.is_valid():
            secrets.save()
        else:
            raise ValidationError(secrets.errors)

        return obj


#
# Static Groups
#


class StaticGroupAssociationUIViewSet(
    ObjectBulkDestroyViewMixin,
    ObjectChangeLogViewMixin,
    ObjectDestroyViewMixin,
    ObjectDetailViewMixin,
    ObjectListViewMixin,
    # TODO anything else?
):
    filterset_class = filters.StaticGroupAssociationFilterSet
    filterset_form_class = forms.StaticGroupAssociationFilterForm
    queryset = StaticGroupAssociation.all_objects.all()
    serializer_class = serializers.StaticGroupAssociationSerializer
    table_class = tables.StaticGroupAssociationTable
    action_buttons = ("export",)

    def alter_queryset(self, request):
        queryset = super().alter_queryset(request)
        # Default to only showing associations for static-type groups:
        if request is None or "dynamic_group" not in request.GET:
            queryset = queryset.filter(dynamic_group__group_type=DynamicGroupTypeChoices.TYPE_STATIC)
        return queryset


#
# Custom statuses
#


class StatusUIViewSet(NautobotUIViewSet):
    bulk_update_form_class = forms.StatusBulkEditForm
    filterset_class = filters.StatusFilterSet
    filterset_form_class = forms.StatusFilterForm
    form_class = forms.StatusForm
    serializer_class = serializers.StatusSerializer
    table_class = tables.StatusTable
    queryset = Status.objects.all()

    object_detail_content = object_detail.ObjectDetailContent(
        panels=(object_detail.ObjectFieldsPanel(weight=100, section=SectionChoices.LEFT_HALF, fields="__all__"),)
    )


#
# Tags
#


class TagUIViewSet(NautobotUIViewSet):
    bulk_update_form_class = forms.TagBulkEditForm
    filterset_class = filters.TagFilterSet
    filterset_form_class = forms.TagFilterForm
    form_class = forms.TagForm
    queryset = Tag.objects.all()
    serializer_class = serializers.TagSerializer
    table_class = tables.TagTable

    object_detail_content = object_detail.ObjectDetailContent(
        panels=(
            object_detail.ObjectFieldsPanel(
                weight=100,
                section=SectionChoices.LEFT_HALF,
                fields="__all__",
            ),
            object_detail.ObjectsTablePanel(
                weight=100,
                section=SectionChoices.RIGHT_HALF,
                table_class=tables.TaggedItemTable,
                table_title="Tagged Objects",
                table_filter="tag",
                select_related_fields=["content_type"],
                prefetch_related_fields=["content_object"],
                include_paginator=True,
                enable_related_link=False,
            ),
        ),
    )

    def alter_queryset(self, request):
        queryset = super().alter_queryset(request)

        # Only annotate for list, bulk_edit, bulk_delete views
        if self.action in ["list", "bulk_update", "bulk_destroy"]:
            queryset = queryset.annotate(items=count_related(TaggedItem, "tag"))

        return queryset


#
# Teams
#


class TeamUIViewSet(NautobotUIViewSet):
    bulk_update_form_class = forms.TeamBulkEditForm
    filterset_class = filters.TeamFilterSet
    filterset_form_class = forms.TeamFilterForm
    form_class = forms.TeamForm
    queryset = Team.objects.all()
    serializer_class = serializers.TeamSerializer
    table_class = tables.TeamTable

    object_detail_content = object_detail.ObjectDetailContent(
        panels=(
            object_detail.ObjectFieldsPanel(
                weight=100,
                section=SectionChoices.LEFT_HALF,
                fields="__all__",
                value_transforms={
                    "address": [helpers.render_address],
                    "email": [helpers.hyperlinked_email],
                    "phone": [helpers.hyperlinked_phone_number],
                },
            ),
            object_detail.ObjectsTablePanel(
                weight=100,
                section=SectionChoices.RIGHT_HALF,
                table_class=tables.ContactTable,
                table_filter="teams",
                table_title="Assigned Contacts",
                exclude_columns=["actions"],
                add_button_route=None,
            ),
            object_detail.ObjectsTablePanel(
                weight=200,
                section=SectionChoices.FULL_WIDTH,
                table_class=tables.ContactAssociationTable,
                table_filter="team",
                table_title="Contact For",
                add_button_route=None,
                enable_related_link=False,
            ),
        )
    )


#
# Webhooks
#


class WebhookUIViewSet(NautobotUIViewSet):
    bulk_update_form_class = forms.WebhookBulkEditForm
    filterset_class = filters.WebhookFilterSet
    filterset_form_class = forms.WebhookFilterForm
    form_class = forms.WebhookForm
    queryset = Webhook.objects.all()
    serializer_class = serializers.WebhookSerializer
    table_class = tables.WebhookTable

    object_detail_content = object_detail.ObjectDetailContent(
        panels=[
            object_detail.ObjectFieldsPanel(
                label="Webhook",
                section=SectionChoices.LEFT_HALF,
                weight=100,
                fields=("name", "content_types", "type_create", "type_update", "type_delete", "enabled"),
            ),
            object_detail.ObjectFieldsPanel(
                label="HTTP",
                section=SectionChoices.LEFT_HALF,
                weight=100,
                fields=("http_method", "http_content_type", "payload_url", "additional_headers"),
                value_transforms={"additional_headers": [partial(helpers.pre_tag, format_empty_value=False)]},
            ),
            object_detail.ObjectFieldsPanel(
                label="Security",
                section=SectionChoices.LEFT_HALF,
                weight=100,
                fields=("secret", "ssl_verification", "ca_file_path"),
            ),
            object_detail.ObjectTextPanel(
                label="Body Template",
                section=SectionChoices.RIGHT_HALF,
                weight=100,
                object_field="body_template",
                render_as=object_detail.BaseTextPanel.RenderOptions.CODE,
            ),
        ]
    )


#
# Job Extra Views
#
# NOTE: Due to inheritance, JobObjectChangeLogView and JobObjectNotesView can only be
# constructed below # ObjectChangeLogView and ObjectNotesView.


class JobObjectChangeLogView(ObjectChangeLogView):
    base_template = "generic/object_retrieve.html"


class JobObjectNotesView(ObjectNotesView):
    base_template = "generic/object_retrieve.html"<|MERGE_RESOLUTION|>--- conflicted
+++ resolved
@@ -1,4 +1,3 @@
-from functools import partial
 import logging
 from typing import Any, Dict, Optional
 from urllib.parse import parse_qs
@@ -16,6 +15,7 @@
 from django.template.loader import get_template, TemplateDoesNotExist
 from django.urls import reverse
 from django.urls.exceptions import NoReverseMatch
+from django.utils import timezone
 from django.utils.encoding import iri_to_uri
 from django.utils.html import format_html, format_html_join
 from django.utils.http import url_has_allowed_host_and_scheme
@@ -29,15 +29,11 @@
 
 from nautobot.core.choices import ButtonActionColorChoices
 from nautobot.core.constants import PAGINATE_COUNT_DEFAULT
+from nautobot.core.events import publish_event
 from nautobot.core.exceptions import FilterSetFieldNotFound
-from nautobot.core.forms import ApprovalForm, restrict_form_fields
+from nautobot.core.forms import restrict_form_fields
 from nautobot.core.models.querysets import count_related
-<<<<<<< HEAD
 from nautobot.core.models.utils import pretty_print_query, serialize_object_v2
-=======
-from nautobot.core.models.utils import pretty_print_query
-from nautobot.core.tables import ButtonsColumn
->>>>>>> 2421ac6f
 from nautobot.core.templatetags import helpers
 from nautobot.core.ui import object_detail
 from nautobot.core.ui.breadcrumbs import (
@@ -65,7 +61,6 @@
     ObjectBulkDestroyViewMixin,
     ObjectBulkUpdateViewMixin,
     ObjectChangeLogViewMixin,
-    ObjectDataComplianceViewMixin,
     ObjectDestroyViewMixin,
     ObjectDetailViewMixin,
     ObjectEditViewMixin,
@@ -74,7 +69,7 @@
     ObjectPermissionRequiredMixin,
 )
 from nautobot.core.views.paginator import EnhancedPaginator, get_paginate_count
-from nautobot.core.views.utils import common_detail_view_context, get_obj_from_context, prepare_cloned_fields
+from nautobot.core.views.utils import get_obj_from_context, prepare_cloned_fields
 from nautobot.core.views.viewsets import NautobotUIViewSet
 from nautobot.dcim.models import Controller, Device, Interface, Module, Rack, VirtualDeviceContext
 from nautobot.dcim.tables import (
@@ -86,24 +81,15 @@
     VirtualDeviceContextTable,
 )
 from nautobot.extras.context_managers import deferred_change_logging_for_bulk_operation
-from nautobot.extras.templatetags.approvals import render_approval_workflow_state
-from nautobot.extras.utils import (
-    fixup_filterset_query_params,
-    get_base_template,
-    get_pending_approval_workflow_stages,
-    get_worker_count,
-)
+from nautobot.extras.utils import fixup_filterset_query_params, get_base_template, get_worker_count
 from nautobot.ipam.models import IPAddress, Prefix, VLAN
 from nautobot.ipam.tables import IPAddressTable, PrefixTable, VLANTable
 from nautobot.virtualization.models import VirtualMachine, VMInterface
 from nautobot.virtualization.tables import VirtualMachineTable, VMInterfaceTable
-from nautobot.vpn.models import VPN, VPNProfile, VPNTunnel, VPNTunnelEndpoint
-from nautobot.vpn.tables import VPNProfileTable, VPNTable, VPNTunnelEndpointTable, VPNTunnelTable
 
 from . import filters, forms, jobs_ui, tables
 from .api import serializers
 from .choices import (
-    ApprovalWorkflowStateChoices,
     DynamicGroupTypeChoices,
     JobExecutionType,
     JobQueueTypeChoices,
@@ -116,11 +102,6 @@
 )
 from .jobs import get_job
 from .models import (
-    ApprovalWorkflow,
-    ApprovalWorkflowDefinition,
-    ApprovalWorkflowStage,
-    ApprovalWorkflowStageDefinition,
-    ApprovalWorkflowStageResponse,
     ComputedField,
     ConfigContext,
     ConfigContextSchema,
@@ -162,588 +143,6 @@
 
 logger = logging.getLogger(__name__)
 
-#
-# Approval Workflows
-#
-
-
-class ApprovalWorkflowDefinitionUIViewSet(NautobotUIViewSet):
-    """ViewSet for ApprovalWorkflowDefinition."""
-
-    bulk_update_form_class = forms.ApprovalWorkflowDefinitionBulkEditForm
-    filterset_class = filters.ApprovalWorkflowDefinitionFilterSet
-    filterset_form_class = forms.ApprovalWorkflowDefinitionFilterForm
-    form_class = forms.ApprovalWorkflowDefinitionForm
-    queryset = ApprovalWorkflowDefinition.objects.all()
-    serializer_class = serializers.ApprovalWorkflowDefinitionSerializer
-    table_class = tables.ApprovalWorkflowDefinitionTable
-
-    object_detail_content = object_detail.ObjectDetailContent(
-        panels=[
-            object_detail.ObjectFieldsPanel(
-                weight=100,
-                section=SectionChoices.LEFT_HALF,
-                fields="__all__",
-            ),
-            object_detail.ObjectsTablePanel(
-                weight=100,
-                table_class=tables.ApprovalWorkflowStageDefinitionTable,
-                table_filter="approval_workflow_definition",
-                section=SectionChoices.RIGHT_HALF,
-                exclude_columns=["approval_workflow_definition", "actions"],
-                add_button_route=None,
-                table_title="Stages",
-            ),
-            object_detail.ObjectsTablePanel(
-                weight=200,
-                table_class=tables.ApprovalWorkflowTable,
-                table_filter="approval_workflow_definition",
-                section=SectionChoices.FULL_WIDTH,
-                exclude_columns=["object_under_review_content_type", "approval_workflow_definition"],
-                add_button_route=None,
-                table_title="Workflows",
-            ),
-        ],
-    )
-
-    def get_extra_context(self, request, instance):
-        ctx = super().get_extra_context(request, instance)
-        if self.action in ("create", "update"):
-            if request.POST:
-                ctx["stages"] = forms.ApprovalWorkflowStageDefinitionFormSet(data=request.POST, instance=instance)
-            else:
-                ctx["stages"] = forms.ApprovalWorkflowStageDefinitionFormSet(instance=instance)
-
-        return ctx
-
-    def form_save(self, form, **kwargs):
-        obj = super().form_save(form, **kwargs)
-
-        # Process the formset for stages
-        ctx = self.get_extra_context(self.request, obj)
-        stages = ctx["stages"]
-        if stages.is_valid():
-            stages.save()
-        else:
-            raise ValidationError(stages.errors)
-
-        return obj
-
-
-class ApprovalWorkflowStageDefinitionUIViewSet(NautobotUIViewSet):
-    """ViewSet for ApprovalWorkflowStageDefinition."""
-
-    bulk_update_form_class = forms.ApprovalWorkflowStageDefinitionBulkEditForm
-    filterset_class = filters.ApprovalWorkflowStageDefinitionFilterSet
-    filterset_form_class = forms.ApprovalWorkflowStageDefinitionFilterForm
-    form_class = forms.ApprovalWorkflowStageDefinitionForm
-    queryset = ApprovalWorkflowStageDefinition.objects.all()
-    serializer_class = serializers.ApprovalWorkflowStageDefinitionSerializer
-    table_class = tables.ApprovalWorkflowStageDefinitionTable
-
-    object_detail_content = object_detail.ObjectDetailContent(
-        panels=[
-            object_detail.ObjectFieldsPanel(
-                weight=100,
-                section=SectionChoices.LEFT_HALF,
-                fields="__all__",
-            ),
-        ],
-    )
-
-
-class ApprovalWorkflowUIViewSet(
-    ObjectDetailViewMixin,
-    ObjectListViewMixin,
-    ObjectDestroyViewMixin,
-    ObjectBulkDestroyViewMixin,
-    ObjectChangeLogViewMixin,
-    ObjectNotesViewMixin,
-):
-    """ViewSet for ApprovalWorkflow."""
-
-    filterset_class = filters.ApprovalWorkflowFilterSet
-    filterset_form_class = forms.ApprovalWorkflowFilterForm
-    queryset = ApprovalWorkflow.objects.all()
-    serializer_class = serializers.ApprovalWorkflowSerializer
-    table_class = tables.ApprovalWorkflowTable
-    action_buttons = ()
-
-    class ApprovalWorkflowPanel(object_detail.ObjectFieldsPanel):
-        def __init__(self, **kwargs):
-            super().__init__(
-                fields=(
-                    "approval_workflow_definition",
-                    "object_under_review",
-                    "current_state",
-                    "decision_date",
-                    "user",
-                ),
-                value_transforms={
-                    "current_state": [render_approval_workflow_state],
-                },
-                hide_if_unset=("decision_date"),
-                **kwargs,
-            )
-
-        def render_key(self, key, value, context):
-            obj = get_obj_from_context(context)
-
-            if key == "object_under_review":
-                return helpers.bettertitle(obj.object_under_review_content_type.model_class()._meta.verbose_name)
-            if key == "user":
-                return "Requesting User"
-            if key == "decision_date":
-                if obj.current_state == ApprovalWorkflowStateChoices.APPROVED:
-                    return "Approval Date"
-                elif obj.current_state == ApprovalWorkflowStateChoices.DENIED:
-                    return "Denial Date"
-
-            return super().render_key(key, value, context)
-
-        def render_value(self, key, value, context):
-            obj = get_obj_from_context(context)
-            if key == "user":
-                if not obj.user:
-                    return obj.user_name
-
-            return super().render_value(key, value, context)
-
-    object_detail_content = object_detail.ObjectDetailContent(
-        panels=[
-            ApprovalWorkflowPanel(
-                weight=100,
-                section=SectionChoices.LEFT_HALF,
-            ),
-            object_detail.ObjectsTablePanel(
-                weight=200,
-                table_title="Stages",
-                table_class=tables.RelatedApprovalWorkflowStageTable,
-                table_filter="approval_workflow",
-                section=SectionChoices.RIGHT_HALF,
-                exclude_columns=["approval_workflow"],
-                add_button_route=None,
-            ),
-            object_detail.ObjectsTablePanel(
-                weight=200,
-                table_title="Responses",
-                table_class=tables.RelatedApprovalWorkflowStageResponseTable,
-                table_filter="approval_workflow_stage__approval_workflow",
-                section=SectionChoices.FULL_WIDTH,
-                exclude_columns=["approval_workflow"],
-                add_button_route=None,
-                enable_related_link=False,
-            ),
-        ],
-    )
-
-
-class ApprovalWorkflowStageUIViewSet(
-    ObjectDetailViewMixin,
-    ObjectListViewMixin,
-    ObjectDestroyViewMixin,
-    ObjectBulkDestroyViewMixin,
-    ObjectChangeLogViewMixin,
-    ObjectNotesViewMixin,
-):
-    """ViewSet for ApprovalWorkflowStage."""
-
-    filterset_class = filters.ApprovalWorkflowStageFilterSet
-    filterset_form_class = forms.ApprovalWorkflowStageFilterForm
-    queryset = ApprovalWorkflowStage.objects.all()
-    serializer_class = serializers.ApprovalWorkflowStageSerializer
-    table_class = tables.ApprovalWorkflowStageTable
-    action_buttons = ()
-
-    class ApprovalWorkflowStagePanel(object_detail.ObjectFieldsPanel):
-        def __init__(self, **kwargs):
-            super().__init__(
-                fields=(
-                    "approval_workflow",
-                    "state",
-                    "decision_date",
-                    "approver_group",
-                    "min_approvers",
-                ),
-                value_transforms={
-                    "state": [render_approval_workflow_state],
-                },
-                hide_if_unset=("decision_date"),
-                ignore_nonexistent_fields=True,
-                **kwargs,
-            )
-
-        def render_key(self, key, value, context):
-            obj = get_obj_from_context(context)
-
-            if key == "approval_workflow":
-                return "Approval Workflow"
-            if key == "decision_date":
-                if obj.state == ApprovalWorkflowStateChoices.APPROVED:
-                    return "Approval Date"
-                elif obj.state == ApprovalWorkflowStateChoices.DENIED:
-                    return "Denial Date"
-            if key == "min_approvers":
-                return "Minimum Number of Approvers Needed"
-
-            return super().render_key(key, value, context)
-
-        def render_value(self, key, value, context):
-            if key == "approver_group":
-                user_html = format_html(
-                    "<span>{}</span><ul>{}</ul>",
-                    value,
-                    format_html_join("\n", "<li>{}</li>", ((user,) for user in value.user_set.all())),
-                )
-                return user_html
-
-            return super().render_value(key, value, context)
-
-        def get_data(self, context):
-            obj = get_obj_from_context(context)
-            data = super().get_data(context)
-            data["approver_group"] = obj.approval_workflow_stage_definition.approver_group
-            data["min_approvers"] = obj.approval_workflow_stage_definition.min_approvers
-            return data
-
-    object_detail_content = object_detail.ObjectDetailContent(
-        panels=[
-            ApprovalWorkflowStagePanel(
-                weight=100,
-                section=SectionChoices.LEFT_HALF,
-            ),
-            object_detail.ObjectsTablePanel(
-                weight=200,
-                table_class=tables.ApprovalWorkflowStageResponseTable,
-                table_filter="approval_workflow_stage",
-                section=SectionChoices.FULL_WIDTH,
-                exclude_columns=["approval_workflow_stage"],
-                table_title="Responses",
-                enable_related_link=False,
-            ),
-        ],
-    )
-
-    @action(
-        detail=True,
-        url_path="approve",
-        methods=["get", "post"],
-        custom_view_base_action="change",
-        custom_view_additional_permissions=["extras.view_approvalworkflowstage"],
-    )
-    def approve(self, request, *args, **kwargs):
-        """
-        Approve the approval workflow stage response.
-        """
-        instance = self.get_object()
-
-        if not (
-            request.user.is_superuser
-            or instance.approval_workflow_stage_definition.approver_group.user_set.filter(id=request.user.id).exists()
-        ):
-            messages.error(request, "You are not permitted to approve this workflow stage.")
-            return redirect(self.get_return_url(request, instance))
-
-        if request.method == "GET":
-            if existing_response := ApprovalWorkflowStageResponse.objects.filter(
-                approval_workflow_stage=instance, user=request.user
-            ).first():
-                form = ApprovalForm(initial={"comments": existing_response.comments})
-            else:
-                form = ApprovalForm()
-
-            object_under_review = instance.approval_workflow.object_under_review
-            template_name = getattr(object_under_review, "get_approval_template", lambda: None)()
-            if not template_name:
-                template_name = "extras/approval_workflow/approve.html"
-
-            return render(
-                request,
-                template_name,
-                {
-                    "obj": instance,
-                    "object_under_review": instance.approval_workflow.object_under_review,
-                    "form": form,
-                    "obj_type": ApprovalWorkflowStage._meta.verbose_name,
-                    "return_url": self.get_return_url(request, instance),
-                    "card_class": "success",
-                    "button_class": "success",
-                },
-            )
-
-        approval_workflow_stage_response, _ = ApprovalWorkflowStageResponse.objects.get_or_create(
-            approval_workflow_stage=instance, user=request.user
-        )
-        approval_workflow_stage_response.comments = request.data.get("comments")
-        approval_workflow_stage_response.state = ApprovalWorkflowStateChoices.APPROVED
-        approval_workflow_stage_response.save()
-        instance.refresh_from_db()
-        messages.success(request, f"You approved {instance}.")
-        return redirect(self.get_return_url(request))
-
-    @action(
-        detail=True,
-        url_path="deny",
-        methods=["get", "post"],
-        custom_view_base_action="change",
-        custom_view_additional_permissions=["extras.view_approvalworkflowstage"],
-    )
-    def deny(self, request, *args, **kwargs):
-        """
-        Deny the approval workflow stage response.
-        """
-        instance = self.get_object()
-
-        if not (
-            request.user.is_superuser
-            or instance.approval_workflow_stage_definition.approver_group.user_set.filter(id=request.user.id).exists()
-        ):
-            messages.error(request, "You are not permitted to deny this workflow stage.")
-            return redirect(self.get_return_url(request, instance))
-
-        if request.method == "GET":
-            if existing_response := ApprovalWorkflowStageResponse.objects.filter(
-                approval_workflow_stage=instance, user=request.user
-            ).first():
-                form = ApprovalForm(initial={"comments": existing_response.comments})
-            else:
-                form = ApprovalForm()
-
-            return render(
-                request,
-                "extras/approval_workflow/deny.html",
-                {
-                    "obj": instance,
-                    "object_under_review": instance.approval_workflow.object_under_review,
-                    "form": form,
-                    "obj_type": ApprovalWorkflowStage._meta.verbose_name,
-                    "return_url": self.get_return_url(request, instance),
-                },
-            )
-
-        approval_workflow_stage_response, _ = ApprovalWorkflowStageResponse.objects.get_or_create(
-            approval_workflow_stage=instance, user=request.user
-        )
-        approval_workflow_stage_response.comments = request.data.get("comments")
-        approval_workflow_stage_response.state = ApprovalWorkflowStateChoices.DENIED
-        approval_workflow_stage_response.save()
-        instance.refresh_from_db()
-        messages.success(request, f"You denied {instance}.")
-        return redirect(self.get_return_url(request))
-
-    @action(
-        detail=True,
-        url_path="comment",
-        methods=["get", "post"],
-        custom_view_base_action="change",
-        custom_view_additional_permissions=["extras.view_approvalworkflowstage"],
-    )
-    def comment(self, request, *args, **kwargs):
-        """
-        Comment the approval workflow stage response.
-        """
-        instance = self.get_object()
-
-        if not instance.is_not_done_stage:
-            messages.error(
-                request, f"This stage is in {instance.state} state. Can't comment on an approved or denied stage."
-            )
-            return redirect(self.get_return_url(request, instance))
-
-        # We don't enforce approver-group/superuser check here, anyone can comment, not just an approver.
-
-        if request.method == "GET":
-            if existing_response := ApprovalWorkflowStageResponse.objects.filter(
-                approval_workflow_stage=instance, user=request.user
-            ).first():
-                form = ApprovalForm(initial={"comments": existing_response.comments})
-            else:
-                form = ApprovalForm()
-
-            template_name = "extras/approval_workflow/comment.html"
-
-            return render(
-                request,
-                template_name,
-                {
-                    "obj": instance,
-                    "object_under_review": instance.approval_workflow.object_under_review,
-                    "form": form,
-                    "obj_type": ApprovalWorkflowStage._meta.verbose_name,
-                    "return_url": self.get_return_url(request, instance),
-                },
-            )
-
-        approval_workflow_stage_response, _ = ApprovalWorkflowStageResponse.objects.get_or_create(
-            approval_workflow_stage=instance, user=request.user
-        )
-        approval_workflow_stage_response.comments = request.data.get("comments")
-        # we don't want to change a state if is approved, denied or canceled
-        if approval_workflow_stage_response.state == ApprovalWorkflowStateChoices.PENDING:
-            approval_workflow_stage_response.state = ApprovalWorkflowStateChoices.COMMENT
-        approval_workflow_stage_response.save()
-        instance.refresh_from_db()
-        messages.success(request, f"You commented {instance}.")
-        return redirect(self.get_return_url(request))
-
-
-class ApprovalWorkflowStageResponseUIViewSet(
-    ObjectBulkDestroyViewMixin,
-    ObjectDestroyViewMixin,
-):
-    """ViewSet for ApprovalWorkflowStageResponse."""
-
-    filterset_class = filters.ApprovalWorkflowStageResponseFilterSet
-    filterset_form_class = forms.ApprovalWorkflowStageResponseFilterForm
-    queryset = ApprovalWorkflowStageResponse.objects.all()
-    serializer_class = serializers.ApprovalWorkflowStageResponseSerializer
-    table_class = tables.ApprovalWorkflowStageResponseTable
-    object_detail_content = None
-
-
-class ApproverDashboardView(ObjectListViewMixin):
-    """
-    View for the dashboard of approval workflow stages waiting for the current user to approve.
-    """
-
-    queryset = ApprovalWorkflowStage.objects.all()
-    filterset_class = filters.ApprovalWorkflowStageFilterSet
-    filterset_form_class = forms.ApprovalWorkflowStageFilterForm
-    table_class = tables.ApproverDashboardTable
-    template_name = "extras/approval_dashboard.html"
-    action_buttons = ()
-
-    def get_template_name(self):
-        """
-        Override the template names to use the custom dashboard template.
-        """
-        return self.template_name
-
-    def get_extra_context(self, request, instance):
-        """
-        Get the extra context for the dashboard view.
-        """
-        context = super().get_extra_context(request, instance)
-        context["title"] = "My Approvals"
-        context["approval_view"] = True
-        return context
-
-    def get_queryset(self):
-        """
-        Filter the queryset to only include approval workflow stages that are pending approval
-        and are assigned to the current user for approval.
-        """
-        return get_pending_approval_workflow_stages(self.request.user, super().get_queryset())
-
-    def list(self, request, *args, **kwargs):
-        """
-        Override the list method to display a helpful message regarding the page.
-        """
-        messages.info(
-            request,
-            "You are viewing a dashboard of approval workflow stages that are pending for your approval.",
-        )
-        return super().list(request, *args, **kwargs)
-
-
-class ApproveeDashboardView(ObjectListViewMixin):
-    """
-    View for the dashboard of approval workflows trigger by the current user.
-    """
-
-    queryset = ApprovalWorkflow.objects.all()
-    filterset_class = filters.ApprovalWorkflowFilterSet
-    filterset_form_class = forms.ApprovalWorkflowFilterForm
-    table_class = tables.ApprovalWorkflowTable
-    template_name = "extras/approval_dashboard.html"
-    action_buttons = ()
-
-    def get_template_name(self):
-        """
-        Override the template names to use the custom dashboard template.
-        """
-        return self.template_name
-
-    def get_extra_context(self, request, instance):
-        """
-        Get the extra context for the dashboard view.
-        """
-        context = super().get_extra_context(request, instance)
-        context["title"] = "My Requests"
-        return context
-
-    def get_queryset(self):
-        """
-        Filter the queryset to only include workflows that triggered by the current users.
-        """
-        user = self.request.user
-        if user.is_anonymous:
-            return ApprovalWorkflow.objects.none()
-        queryset = super().get_queryset()
-        return queryset.filter(user=user).order_by("created")
-
-    def list(self, request, *args, **kwargs):
-        """
-        Override the list method to display a helpful message regarding the page.
-        """
-        messages.info(
-            request,
-            "You are viewing a dashboard of approval workflows that are requested by you.",
-        )
-        return super().list(request, *args, **kwargs)
-
-
-class ObjectApprovalWorkflowView(generic.GenericView):
-    """
-    Present an pending approval workflow attached to a particular object.
-
-    base_template: Specify to explicitly identify the base object detail template to render.
-        If not provided, "<app>/<model>.html", "<app>/<model>_retrieve.html", or "generic/object_retrieve.html"
-        will be used, as per `get_base_template()`.
-    """
-
-    base_template: Optional[str] = None
-
-    def get(self, request, model, **kwargs):
-        # Handle QuerySet restriction of parent object if needed
-
-        if hasattr(model.objects, "restrict"):
-            obj = get_object_or_404(model.objects.restrict(request.user, "view"), **kwargs)
-        else:
-            obj = get_object_or_404(model, **kwargs)
-
-        # Gather all changes for this object (and its related objects)
-        approval_workflow = ApprovalWorkflow.objects.get(object_under_review_object_id=obj.pk)
-        stage_table = tables.RelatedApprovalWorkflowStageTable(
-            ApprovalWorkflowStage.objects.filter(approval_workflow=approval_workflow),
-        )
-        stage_table.columns.hide("approval_workflow")
-        response_table = tables.RelatedApprovalWorkflowStageResponseTable(
-            ApprovalWorkflowStageResponse.objects.filter(approval_workflow_stage__approval_workflow=approval_workflow)
-        )
-
-        base_template = get_base_template(self.base_template, model)
-
-        return render(
-            request,
-            "extras/object_approvalworkflow.html",
-            {
-                "object": obj,
-                "verbose_name": helpers.bettertitle(obj._meta.verbose_name),
-                "verbose_name_plural": obj._meta.verbose_name_plural,
-                "approval_workflow": approval_workflow,
-                "base_template": base_template,
-                "active_tab": "approval_workflow",
-                "default_time_zone": get_current_timezone(),
-                "stage_table": stage_table,
-                "response_table": response_table,
-                "view_titles": self.get_view_titles(model=obj, view_type=""),
-                "breadcrumbs": self.get_breadcrumbs(model=obj, view_type=""),
-                "detail": True,
-                **common_detail_view_context(request, obj),
-            },
-        )
-
 
 #
 # Computed Fields
@@ -842,7 +241,6 @@
                     "locations",
                     "roles",
                     "device_types",
-                    "device_families",
                     "platforms",
                     "cluster_groups",
                     "clusters",
@@ -1118,7 +516,6 @@
                 table_filter="contact",
                 table_title="Contact For",
                 add_button_route=None,
-                enable_related_link=False,
             ),
         ),
     )
@@ -1137,7 +534,6 @@
     serializer_class = serializers.ContactAssociationSerializer
     table_class = tables.AssociatedContactsTable
     non_filter_params = ("export", "page", "per_page", "sort")
-    object_detail_content = None
 
 
 class ObjectContactTeamMixin:
@@ -1662,6 +1058,8 @@
     """
 
     base_template: Optional[str] = None
+    breadcrumbs = Breadcrumbs()
+    view_titles = Titles()
 
     def get(self, request, model, **kwargs):
         # Handle QuerySet restriction of parent object if needed
@@ -1695,8 +1093,8 @@
                 "table": dynamicgroups_table,
                 "base_template": base_template,
                 "active_tab": "dynamic-groups",
-                "view_titles": self.get_view_titles(model=obj, view_type=""),
-                "breadcrumbs": self.get_breadcrumbs(model=obj, view_type=""),
+                "breadcrumbs": self.breadcrumbs,
+                "view_titles": self.view_titles,
                 "detail": True,
             },
         )
@@ -1906,7 +1304,6 @@
     ObjectDestroyViewMixin,
     ObjectBulkDestroyViewMixin,
     ObjectChangeLogViewMixin,
-    ObjectDataComplianceViewMixin,
     ObjectNotesViewMixin,
 ):
     filterset_form_class = forms.GraphQLQueryFilterForm
@@ -2050,42 +1447,6 @@
             job_model = get_object_or_404(self.queryset, pk=pk)
 
         return job_model
-
-    def _handle_approval_workflow_response(self, request, scheduled_job, return_url):
-        """Handle response for jobs requiring approval workflow."""
-        messages.success(request, f"Job '{scheduled_job.name}' successfully submitted for approval")
-        return redirect(return_url or reverse("extras:scheduledjob_approvalworkflow", args=[scheduled_job.pk]))
-
-    def _handle_scheduled_job_response(self, request, scheduled_job, return_url):
-        """Handle response for successfully scheduled jobs."""
-        messages.success(request, f"Job {scheduled_job.name} successfully scheduled")
-        return redirect(return_url or "extras:scheduledjob_list")
-
-    def _handle_immediate_execution(
-        self, request, job_model, job_class, job_form, profile, ignore_singleton_lock, job_queue, return_url
-    ):
-        """Handle immediate job execution."""
-        job_kwargs = job_class.prepare_job_kwargs(job_form.cleaned_data)
-        job_result = JobResult.enqueue_job(
-            job_model,
-            request.user,
-            profile=profile,
-            ignore_singleton_lock=ignore_singleton_lock,
-            job_queue=job_queue,
-            **job_class.serialize_data(job_kwargs),
-        )
-
-        if return_url:
-            messages.info(
-                request,
-                format_html(
-                    'Job enqueued. <a href="{}">Click here for the results.</a>',
-                    job_result.get_absolute_url(),
-                ),
-            )
-            return redirect(return_url)
-
-        return redirect("extras:jobresult", pk=job_result.pk)
 
     def get(self, request, class_path=None, pk=None):
         job_model = self._get_job_model_or_404(class_path, pk)
@@ -2173,6 +1534,13 @@
             and request.POST.get("_schedule_type") != JobExecutionType.TYPE_IMMEDIATELY
         ):
             messages.error(request, "Unable to schedule job: Job may have sensitive input variables.")
+        elif job_model.has_sensitive_variables and job_model.approval_required:
+            messages.error(
+                request,
+                "Unable to run or schedule job: "
+                "This job is flagged as possibly having sensitive variables but is also flagged as requiring approval."
+                "One of these two flags must be removed before this job can be scheduled or run.",
+            )
         elif job_form is not None and job_form.is_valid() and schedule_form.is_valid():
             job_queue = job_form.cleaned_data.pop("_job_queue", None)
             if job_queue is None:
@@ -2193,7 +1561,7 @@
             ignore_singleton_lock = job_form.cleaned_data.pop("_ignore_singleton_lock", False)
             schedule_type = schedule_form.cleaned_data["_schedule_type"]
 
-            with transaction.atomic():
+            if (not dryrun and job_model.approval_required) or schedule_type in JobExecutionType.SCHEDULE_CHOICES:
                 scheduled_job = ScheduledJob.create_schedule(
                     job_model,
                     request.user,
@@ -2201,58 +1569,43 @@
                     start_time=schedule_form.cleaned_data.get("_schedule_start_time"),
                     interval=schedule_type,
                     crontab=schedule_form.cleaned_data.get("_recurrence_custom_time"),
+                    approval_required=job_model.approval_required,
                     job_queue=job_queue,
                     profile=profile,
                     ignore_singleton_lock=ignore_singleton_lock,
                     **job_class.serialize_data(job_form.cleaned_data),
                 )
-                scheduled_job_has_approval_workflow = scheduled_job.has_approval_workflow_definition()
-                is_scheduled = schedule_type in JobExecutionType.SCHEDULE_CHOICES
-                if job_model.has_sensitive_variables and scheduled_job_has_approval_workflow:
-                    messages.error(
+
+                if job_model.approval_required:
+                    messages.success(request, f"Job {scheduled_job.name} successfully submitted for approval")
+                    return redirect(return_url or "extras:scheduledjob_approval_queue_list")
+                else:
+                    messages.success(request, f"Job {scheduled_job.name} successfully scheduled")
+                    return redirect(return_url or "extras:scheduledjob_list")
+
+            else:
+                # Enqueue job for immediate execution
+                job_kwargs = job_class.prepare_job_kwargs(job_form.cleaned_data)
+                job_result = JobResult.enqueue_job(
+                    job_model,
+                    request.user,
+                    profile=profile,
+                    ignore_singleton_lock=ignore_singleton_lock,
+                    job_queue=job_queue,
+                    **job_class.serialize_data(job_kwargs),
+                )
+
+                if return_url:
+                    messages.info(
                         request,
-                        "Unable to run or schedule job: "
-                        "This job is flagged as possibly having sensitive variables but also has an applicable approval workflow definition."
-                        "Modify or remove the approval workflow definition or modify the job to set `has_sensitive_variables` to False.",
+                        format_html(
+                            'Job enqueued. <a href="{}">Click here for the results.</a>',
+                            job_result.get_absolute_url(),
+                        ),
                     )
-                    scheduled_job.delete()
-                    scheduled_job = None
-                else:
-                    if dryrun and not is_scheduled:
-                        # Enqueue job for immediate execution when dryrun and (no schedule, no has_sensitive_variables)
-                        scheduled_job.delete()
-                        scheduled_job = None
-                        return self._handle_immediate_execution(
-                            request,
-                            job_model,
-                            job_class,
-                            job_form,
-                            profile,
-                            ignore_singleton_lock,
-                            job_queue,
-                            return_url,
-                        )
-                    # Step 1: Check if approval is required
-                    if scheduled_job_has_approval_workflow:
-                        return self._handle_approval_workflow_response(request, scheduled_job, return_url)
-
-                    # Step 3: If approval is not required
-                    if is_scheduled:
-                        return self._handle_scheduled_job_response(request, scheduled_job, return_url)
-
-                    # Step 4: Immediate execution (no schedule, no approval)
-                    scheduled_job.delete()
-                    scheduled_job = None
-                    return self._handle_immediate_execution(
-                        request,
-                        job_model,
-                        job_class,
-                        job_form,
-                        profile,
-                        ignore_singleton_lock,
-                        job_queue,
-                        return_url,
-                    )
+                    return redirect(return_url)
+
+                return redirect("extras:jobresult", pk=job_result.pk)
 
         if return_url:
             return redirect(return_url)
@@ -2301,23 +1654,20 @@
                 section=SectionChoices.LEFT_HALF,
                 label="Job",
                 fields=["grouping", "name", "description", "enabled"],
-                value_transforms={
-                    "description": [helpers.render_markdown],
-                },
             ),
             object_detail.ObjectsTablePanel(
                 weight=100,
                 section=SectionChoices.FULL_WIDTH,
                 table_class=tables.JobResultTable,
-                table_title="Job Results",
-                table_filter="job_model",
-                exclude_columns=["name", "job_model"],
+                table_title="JobResults",
+                table_filter=["job_model"],
             ),
             jobs_ui.JobObjectFieldsPanel(
                 weight=100,
                 section=SectionChoices.RIGHT_HALF,
                 label="Properties",
                 fields=[
+                    "approval_required",
                     "supports_dryrun",
                     "dryrun_default",
                     "read_only",
@@ -2371,6 +1721,140 @@
     queryset = JobModel.objects.all()
     filterset = filters.JobFilterSet
     table = tables.JobTable
+
+
+class JobApprovalRequestView(generic.ObjectView):
+    """
+    This view handles requests to view and approve a Job execution request.
+    It renders the Job's form in much the same way as `JobView` except all
+    form fields are disabled and actions on the form relate to approval of the
+    job's execution, rather than initial job form input.
+    """
+
+    queryset = ScheduledJob.objects.needs_approved()
+    template_name = "extras/job_approval_request.html"
+    additional_permissions = ("extras.view_job",)
+
+    def get_extra_context(self, request, instance):
+        """
+        Render the job form with data from the scheduled_job instance, but mark all fields as disabled.
+        We don't care to actually get any data back from the form as we will not ever change it.
+        Instead, we offer the user three submit buttons, dry-run, approve, and deny, which we act upon in the post.
+        """
+        job_model = instance.job_model
+        if job_model is not None:
+            job_class = get_job(job_model.class_path, reload=True)
+        else:
+            # 2.0 TODO: remove this fallback?
+            job_class = get_job(instance.job_class)
+
+        if job_class is not None:
+            # Render the form with all fields disabled
+            initial = instance.kwargs
+            initial["_job_queue"] = instance.job_queue
+            initial["_profile"] = instance.celery_kwargs.get("profile", False)
+            job_form = job_class().as_form(initial=initial, approval_view=True)
+        else:
+            job_form = None
+
+        return {"job_form": job_form, **super().get_extra_context(request, instance)}
+
+    def post(self, request, pk):
+        """
+        Act upon one of the 3 submit button actions from the user.
+
+        dry-run will immediately enqueue the job with commit=False and send the user to the normal JobResult view
+        deny will delete the scheduled_job instance
+        approve will mark the scheduled_job as approved, allowing the schedular to schedule the job execution task
+        """
+        scheduled_job = get_object_or_404(ScheduledJob, pk=pk)
+
+        post_data = request.POST
+
+        deny = "_deny" in post_data
+        approve = "_approve" in post_data
+        force_approve = "_force_approve" in post_data
+        dry_run = "_dry_run" in post_data
+
+        job_model = scheduled_job.job_model
+        job_class = get_job(job_model.class_path, reload=True)
+
+        if dry_run:
+            # To dry-run a job, a user needs the same permissions that would be needed to run the job directly
+            if job_model is None:
+                messages.error(request, "There is no job associated with this request? Cannot run it!")
+            elif not job_model.runnable:
+                messages.error(request, "This job cannot be run at this time")
+            elif not JobModel.objects.check_perms(self.request.user, instance=job_model, action="run"):
+                messages.error(request, "You do not have permission to run this job")
+            elif not job_model.supports_dryrun:
+                messages.error(request, "This job does not support dryrun")
+            else:
+                # Immediately enqueue the job and send the user to the normal JobResult view
+                job_kwargs = job_class.prepare_job_kwargs(scheduled_job.kwargs or {})
+                job_kwargs["dryrun"] = True
+                job_result = JobResult.enqueue_job(
+                    job_model,
+                    request.user,
+                    celery_kwargs=scheduled_job.celery_kwargs,
+                    **job_class.serialize_data(job_kwargs),
+                )
+
+                return redirect("extras:jobresult", pk=job_result.pk)
+        elif deny:
+            if not (
+                self.queryset.check_perms(request.user, instance=scheduled_job, action="delete")
+                and job_model is not None
+                and JobModel.objects.check_perms(request.user, instance=job_model, action="approve")
+            ):
+                messages.error(request, "You do not have permission to deny this request.")
+            else:
+                # Delete the scheduled_job instance
+                publish_event_payload = {"data": serialize_object_v2(scheduled_job)}
+                scheduled_job.delete()
+                if request.user == scheduled_job.user:
+                    messages.error(request, f"Approval request for {scheduled_job.name} was revoked")
+                else:
+                    messages.error(request, f"Approval of {scheduled_job.name} was denied")
+
+                publish_event(topic="nautobot.jobs.approval.denied", payload=publish_event_payload)
+
+                return redirect("extras:scheduledjob_approval_queue_list")
+
+        elif approve or force_approve:
+            if job_model is None:
+                messages.error(request, "There is no job associated with this request? Cannot run it!")
+            elif not (
+                self.queryset.check_perms(request.user, instance=scheduled_job, action="change")
+                and JobModel.objects.check_perms(request.user, instance=job_model, action="approve")
+            ):
+                messages.error(request, "You do not have permission to approve this request.")
+            elif request.user == scheduled_job.user:
+                # The requestor *cannot* approve their own job
+                messages.error(request, "You cannot approve your own job request!")
+            else:
+                # Mark the scheduled_job as approved, allowing the schedular to schedule the job execution task
+                if scheduled_job.one_off and scheduled_job.start_time < timezone.now() and not force_approve:
+                    return render(request, "extras/job_approval_confirmation.html", {"scheduled_job": scheduled_job})
+                scheduled_job.approved_by_user = request.user
+                scheduled_job.approved_at = timezone.now()
+                scheduled_job.save()
+
+                publish_event_payload = {"data": serialize_object_v2(scheduled_job)}
+                publish_event(topic="nautobot.jobs.approval.approved", payload=publish_event_payload)
+
+                messages.success(request, f"{scheduled_job.name} was approved and will now begin execution")
+
+                return redirect("extras:scheduledjob_approval_queue_list")
+
+        return render(
+            request,
+            self.get_template_name(),
+            {
+                "object": scheduled_job,
+                **self.get_extra_context(request, scheduled_job),
+            },
+        )
 
 
 class JobQueueUIViewSet(NautobotUIViewSet):
@@ -2667,7 +2151,7 @@
 
 
 class ScheduledJobListView(generic.ObjectListView):
-    queryset = ScheduledJob.objects.all()
+    queryset = ScheduledJob.objects.enabled()
     table = tables.ScheduledJobTable
     filterset = filters.ScheduledJobFilterSet
     filterset_form = forms.ScheduledJobFilterForm
@@ -2680,49 +2164,34 @@
     filterset = filters.ScheduledJobFilterSet
 
 
+class ScheduledJobApprovalQueueListView(generic.ObjectListView):
+    queryset = ScheduledJob.objects.needs_approved()
+    table = tables.ScheduledJobApprovalQueueTable
+    filterset = filters.ScheduledJobFilterSet
+    filterset_form = forms.ScheduledJobFilterForm
+    action_buttons = ()
+    template_name = "extras/scheduled_jobs_approval_queue_list.html"
+
+
 class ScheduledJobView(generic.ObjectView):
     queryset = ScheduledJob.objects.all()
 
     def get_extra_context(self, request, instance):
-        context = super().get_extra_context(request, instance)
-
-        # Add job class labels
         job_class = get_job(instance.task)
         labels = {}
         if job_class is not None:
             for name, var in job_class._get_vars().items():
                 field = var.as_field()
-                labels[name] = field.label or pretty_name(name)
-
-        context.update(
-            {
-                "labels": labels,
-                "job_class_found": (job_class is not None),
-                "default_time_zone": get_current_timezone(),
-            }
-        )
-
-        # Add approval workflow table
-        approval_workflows = instance.associated_approval_workflows.all()
-        approval_workflows_count = approval_workflows.count()
-        approval_workflow_table = tables.ApprovalWorkflowTable(
-            data=approval_workflows,
-            user=request.user,
-            exclude=["object_under_review", "object_under_review_content_type"],
-        )
-
-        RequestConfig(
-            request, paginate={"paginator_class": EnhancedPaginator, "per_page": get_paginate_count(request)}
-        ).configure(approval_workflow_table)
-
-        context.update(
-            {
-                "approval_workflows_count": approval_workflows_count,
-                "approval_workflow_table": approval_workflow_table,
-            }
-        )
-
-        return context
+                if field.label:
+                    labels[name] = field.label
+                else:
+                    labels[name] = pretty_name(name)
+        return {
+            "labels": labels,
+            "job_class_found": (job_class is not None),
+            "default_time_zone": get_current_timezone(),
+            **super().get_extra_context(request, instance),
+        }
 
 
 class ScheduledJobDeleteView(generic.ObjectDeleteView):
@@ -2899,12 +2368,6 @@
     table_class = tables.ObjectChangeTable
     action_buttons = ("export",)
 
-    def __init__(self, *args, **kwargs):
-        super().__init__(*args, **kwargs)
-        self.object_detail_content = object_detail.ObjectDetailContent()
-        # Remove "Advanced" tab while keeping the main.
-        self.object_detail_content.tabs = self.object_detail_content.tabs[:1]
-
     # 2.0 TODO: Remove this remapping and solve it at the `BaseFilterSet` as it is addressing a breaking change.
     def get(self, request, *args, **kwargs):
         # Remappings below allow previous queries of time_before and time_after to use
@@ -3089,12 +2552,7 @@
 
 
 class NoteUIViewSet(
-    ObjectDestroyViewMixin,
-    ObjectDetailViewMixin,
-    ObjectEditViewMixin,
-    ObjectListViewMixin,
-    ObjectChangeLogViewMixin,
-    ObjectDataComplianceViewMixin,
+    ObjectChangeLogViewMixin, ObjectDestroyViewMixin, ObjectDetailViewMixin, ObjectEditViewMixin, ObjectListViewMixin
 ):
     filterset_class = filters.NoteFilterSet
     filterset_form_class = forms.NoteFilterForm
@@ -3380,30 +2838,6 @@
                 vdc_table.columns.hide("role")
                 RequestConfig(request, paginate).configure(vdc_table)
                 context["vdc_table"] = vdc_table
-            if ContentType.objects.get_for_model(VPN) in context["content_types"]:
-                vpns = instance.vpns.restrict(request.user, "view")
-                vpn_table = VPNTable(vpns)
-                vpn_table.columns.hide("role")
-                RequestConfig(request, paginate).configure(vpn_table)
-                context["vpn_table"] = vpn_table
-            if ContentType.objects.get_for_model(VPNProfile) in context["content_types"]:
-                vpn_profiles = instance.vpn_profiles.restrict(request.user, "view")
-                vpn_profile_table = VPNProfileTable(vpn_profiles)
-                vpn_profile_table.columns.hide("role")
-                RequestConfig(request, paginate).configure(vpn_profile_table)
-                context["vpn_profile_table"] = vpn_profile_table
-            if ContentType.objects.get_for_model(VPNTunnel) in context["content_types"]:
-                vpn_tunnels = instance.vpn_tunnels.restrict(request.user, "view")
-                vpn_tunnel_table = VPNTunnelTable(vpn_tunnels)
-                vpn_tunnel_table.columns.hide("role")
-                RequestConfig(request, paginate).configure(vpn_tunnel_table)
-                context["vpn_tunnel_table"] = vpn_tunnel_table
-            if ContentType.objects.get_for_model(VPNTunnelEndpoint) in context["content_types"]:
-                vpn_tunnel_endpoints = instance.vpn_tunnel_endpoints.restrict(request.user, "view")
-                vpn_tunnel_endpoint_table = VPNTunnelEndpointTable(vpn_tunnel_endpoints)
-                vpn_tunnel_endpoint_table.columns.hide("role")
-                RequestConfig(request, paginate).configure(vpn_tunnel_endpoint_table)
-                context["vpn_tunnel_endpoint_table"] = vpn_tunnel_endpoint_table
         return context
 
 
@@ -3421,7 +2855,6 @@
     ObjectBulkDestroyViewMixin,
     # no ObjectBulkUpdateViewMixin here yet
     ObjectChangeLogViewMixin,
-    ObjectDataComplianceViewMixin,
     ObjectNotesViewMixin,
 ):
     queryset = Secret.objects.all()
@@ -3503,8 +2936,7 @@
             object_detail.ObjectsTablePanel(
                 table_class=tables.SecretsGroupAssociationTable,
                 table_filter="secrets_group",
-                related_field_name="secrets_groups",
-                related_list_url_name="extras:secret_list",
+                related_field_name="secrets_group",
                 table_title="Secrets",
                 section=SectionChoices.LEFT_HALF,
                 weight=200,
@@ -3610,7 +3042,6 @@
                 select_related_fields=["content_type"],
                 prefetch_related_fields=["content_object"],
                 include_paginator=True,
-                enable_related_link=False,
             ),
         ),
     )
@@ -3667,7 +3098,6 @@
                 table_filter="team",
                 table_title="Contact For",
                 add_button_route=None,
-                enable_related_link=False,
             ),
         )
     )
@@ -3700,7 +3130,7 @@
                 section=SectionChoices.LEFT_HALF,
                 weight=100,
                 fields=("http_method", "http_content_type", "payload_url", "additional_headers"),
-                value_transforms={"additional_headers": [partial(helpers.pre_tag, format_empty_value=False)]},
+                value_transforms={"additional_headers": [helpers.pre_tag]},
             ),
             object_detail.ObjectFieldsPanel(
                 label="Security",

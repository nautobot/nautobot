from functools import partial
import logging
from typing import Optional
from urllib.parse import parse_qs

from django.conf import settings
from django.contrib import messages
from django.contrib.contenttypes.models import ContentType
from django.core.exceptions import ObjectDoesNotExist, ValidationError
from django.db import IntegrityError, transaction
from django.db.models import Q
from django.forms.utils import pretty_name
from django.http import Http404, HttpResponse, HttpResponseForbidden
from django.shortcuts import get_object_or_404, redirect, render
from django.template.defaultfilters import urlencode
from django.template.loader import get_template, TemplateDoesNotExist
from django.urls import reverse
from django.urls.exceptions import NoReverseMatch
from django.utils.encoding import iri_to_uri
from django.utils.html import format_html, format_html_join
from django.utils.http import url_has_allowed_host_and_scheme
from django.utils.timezone import get_current_timezone
from django.views.generic import View
from django_tables2 import RequestConfig
from jsonschema.validators import Draft7Validator
from rest_framework.decorators import action
from rest_framework.permissions import IsAuthenticated
from rest_framework.response import Response

from nautobot.core.choices import ButtonActionColorChoices
from nautobot.core.constants import PAGINATE_COUNT_DEFAULT
from nautobot.core.exceptions import FilterSetFieldNotFound
from nautobot.core.forms import ApprovalForm, restrict_form_fields
from nautobot.core.models.querysets import count_related
from nautobot.core.models.utils import pretty_print_query
from nautobot.core.tables import ButtonsColumn
from nautobot.core.templatetags import helpers
from nautobot.core.ui import object_detail
from nautobot.core.ui.breadcrumbs import (
    BaseBreadcrumbItem,
    Breadcrumbs,
    context_object_attr,
    InstanceParentBreadcrumbItem,
    ModelBreadcrumbItem,
    ViewNameBreadcrumbItem,
)
from nautobot.core.ui.choices import SectionChoices
from nautobot.core.ui.titles import Titles
from nautobot.core.utils.config import get_settings_or_config
from nautobot.core.utils.lookup import (
    get_filterset_for_model,
    get_model_for_view_name,
    get_route_for_model,
    get_table_class_string_from_view_name,
    get_table_for_model,
)
from nautobot.core.utils.requests import is_single_choice_field, normalize_querydict
from nautobot.core.views import generic, viewsets
from nautobot.core.views.mixins import (
    ObjectBulkCreateViewMixin,
    ObjectBulkDestroyViewMixin,
    ObjectBulkUpdateViewMixin,
    ObjectChangeLogViewMixin,
    ObjectDataComplianceViewMixin,
    ObjectDestroyViewMixin,
    ObjectDetailViewMixin,
    ObjectEditViewMixin,
    ObjectListViewMixin,
    ObjectNotesViewMixin,
    ObjectPermissionRequiredMixin,
)
from nautobot.core.views.paginator import EnhancedPaginator, get_paginate_count
from nautobot.core.views.utils import common_detail_view_context, get_obj_from_context, prepare_cloned_fields
from nautobot.core.views.viewsets import NautobotUIViewSet
from nautobot.dcim.models import Controller, Device, Interface, Module, Rack, VirtualDeviceContext
from nautobot.dcim.tables import (
    ControllerTable,
    DeviceTable,
    InterfaceTable,
    ModuleTable,
    RackTable,
    VirtualDeviceContextTable,
)
from nautobot.extras.context_managers import deferred_change_logging_for_bulk_operation
from nautobot.extras.templatetags.approvals import render_approval_workflow_state
from nautobot.extras.utils import (
    fixup_filterset_query_params,
    get_base_template,
    get_pending_approval_workflow_stages,
    get_worker_count,
)
from nautobot.ipam.models import IPAddress, Prefix, VLAN
from nautobot.ipam.tables import IPAddressTable, PrefixTable, VLANTable
from nautobot.virtualization.models import VirtualMachine, VMInterface
from nautobot.virtualization.tables import VirtualMachineTable, VMInterfaceTable
from nautobot.vpn.models import VPN, VPNProfile, VPNTunnel, VPNTunnelEndpoint
from nautobot.vpn.tables import VPNProfileTable, VPNTable, VPNTunnelEndpointTable, VPNTunnelTable

from . import filters, forms, jobs_ui, tables
from .api import serializers
from .choices import (
    ApprovalWorkflowStateChoices,
    DynamicGroupTypeChoices,
    JobExecutionType,
    JobQueueTypeChoices,
    JobResultStatusChoices,
)
from .datasources import (
    enqueue_git_repository_diff_origin_and_local,
    enqueue_pull_git_repository_and_refresh_data,
    get_datasource_contents,
)
from .jobs import get_job
from .models import (
    ApprovalWorkflow,
    ApprovalWorkflowDefinition,
    ApprovalWorkflowStage,
    ApprovalWorkflowStageDefinition,
    ApprovalWorkflowStageResponse,
    ComputedField,
    ConfigContext,
    ConfigContextSchema,
    Contact,
    ContactAssociation,
    CustomField,
    CustomLink,
    DynamicGroup,
    ExportTemplate,
    ExternalIntegration,
    GitRepository,
    GraphQLQuery,
    ImageAttachment,
    Job as JobModel,
    JobButton,
    JobHook,
    JobQueue,
    JobResult,
    MetadataType,
    Note,
    ObjectChange,
    ObjectMetadata,
    Relationship,
    RelationshipAssociation,
    Role,
    SavedView,
    ScheduledJob,
    Secret,
    SecretsGroup,
    StaticGroupAssociation,
    Status,
    Tag,
    TaggedItem,
    Team,
    UserSavedViewAssociation,
    Webhook,
)
from .registry import registry

logger = logging.getLogger(__name__)

#
# Approval Workflows
#


class ApprovalWorkflowDefinitionUIViewSet(NautobotUIViewSet):
    """ViewSet for ApprovalWorkflowDefinition."""

    bulk_update_form_class = forms.ApprovalWorkflowDefinitionBulkEditForm
    filterset_class = filters.ApprovalWorkflowDefinitionFilterSet
    filterset_form_class = forms.ApprovalWorkflowDefinitionFilterForm
    form_class = forms.ApprovalWorkflowDefinitionForm
    queryset = ApprovalWorkflowDefinition.objects.all()
    serializer_class = serializers.ApprovalWorkflowDefinitionSerializer
    table_class = tables.ApprovalWorkflowDefinitionTable

    object_detail_content = object_detail.ObjectDetailContent(
        panels=[
            object_detail.ObjectFieldsPanel(
                weight=100,
                section=SectionChoices.LEFT_HALF,
                fields="__all__",
            ),
            object_detail.ObjectsTablePanel(
                weight=100,
                table_class=tables.ApprovalWorkflowStageDefinitionTable,
                table_filter="approval_workflow_definition",
                section=SectionChoices.RIGHT_HALF,
                exclude_columns=["approval_workflow_definition", "actions"],
                add_button_route=None,
                table_title="Stages",
            ),
            object_detail.ObjectsTablePanel(
                weight=200,
                table_class=tables.ApprovalWorkflowTable,
                table_filter="approval_workflow_definition",
                section=SectionChoices.FULL_WIDTH,
                exclude_columns=["object_under_review_content_type", "approval_workflow_definition"],
                add_button_route=None,
                table_title="Workflows",
            ),
        ],
    )

    def get_extra_context(self, request, instance):
        ctx = super().get_extra_context(request, instance)
        if self.action in ("create", "update"):
            if request.POST:
                ctx["stages"] = forms.ApprovalWorkflowStageDefinitionFormSet(data=request.POST, instance=instance)
            else:
                ctx["stages"] = forms.ApprovalWorkflowStageDefinitionFormSet(instance=instance)

        return ctx

    def form_save(self, form, **kwargs):
        obj = super().form_save(form, **kwargs)

        # Process the formset for stages
        ctx = self.get_extra_context(self.request, obj)
        stages = ctx["stages"]
        if stages.is_valid():
            stages.save()
        else:
            raise ValidationError(stages.errors)

        return obj


class ApprovalWorkflowStageDefinitionUIViewSet(NautobotUIViewSet):
    """ViewSet for ApprovalWorkflowStageDefinition."""

    bulk_update_form_class = forms.ApprovalWorkflowStageDefinitionBulkEditForm
    filterset_class = filters.ApprovalWorkflowStageDefinitionFilterSet
    filterset_form_class = forms.ApprovalWorkflowStageDefinitionFilterForm
    form_class = forms.ApprovalWorkflowStageDefinitionForm
    queryset = ApprovalWorkflowStageDefinition.objects.all()
    serializer_class = serializers.ApprovalWorkflowStageDefinitionSerializer
    table_class = tables.ApprovalWorkflowStageDefinitionTable

    object_detail_content = object_detail.ObjectDetailContent(
        panels=[
            object_detail.ObjectFieldsPanel(
                weight=100,
                section=SectionChoices.LEFT_HALF,
                fields="__all__",
            ),
        ],
    )


class ApprovalWorkflowUIViewSet(
    ObjectDetailViewMixin,
    ObjectListViewMixin,
    ObjectDestroyViewMixin,
    ObjectBulkDestroyViewMixin,
    ObjectChangeLogViewMixin,
    ObjectNotesViewMixin,
):
    """ViewSet for ApprovalWorkflow."""

    filterset_class = filters.ApprovalWorkflowFilterSet
    filterset_form_class = forms.ApprovalWorkflowFilterForm
    queryset = ApprovalWorkflow.objects.all()
    serializer_class = serializers.ApprovalWorkflowSerializer
    table_class = tables.ApprovalWorkflowTable
    action_buttons = ()

    class ApprovalWorkflowPanel(object_detail.ObjectFieldsPanel):
        def __init__(self, **kwargs):
            super().__init__(
                fields=(
                    "approval_workflow_definition",
                    "object_under_review",
                    "current_state",
                    "decision_date",
                    "user",
                ),
                value_transforms={
                    "current_state": [render_approval_workflow_state],
                },
                hide_if_unset=("decision_date"),
                **kwargs,
            )

        def render_key(self, key, value, context):
            obj = get_obj_from_context(context)

            if key == "object_under_review":
                return helpers.bettertitle(obj.object_under_review_content_type.model_class()._meta.verbose_name)
            if key == "user":
                return "Requesting User"
            if key == "decision_date":
                if obj.current_state == ApprovalWorkflowStateChoices.APPROVED:
                    return "Approval Date"
                elif obj.current_state == ApprovalWorkflowStateChoices.DENIED:
                    return "Denial Date"

            return super().render_key(key, value, context)

        def render_value(self, key, value, context):
            obj = get_obj_from_context(context)
            if key == "user":
                if not obj.user:
                    return obj.user_name

            return super().render_value(key, value, context)

    object_detail_content = object_detail.ObjectDetailContent(
        panels=[
            ApprovalWorkflowPanel(
                weight=100,
                section=SectionChoices.LEFT_HALF,
            ),
            object_detail.ObjectsTablePanel(
                weight=200,
                table_title="Stages",
                table_class=tables.RelatedApprovalWorkflowStageTable,
                table_filter="approval_workflow",
                section=SectionChoices.RIGHT_HALF,
                exclude_columns=["approval_workflow"],
                add_button_route=None,
            ),
            object_detail.ObjectsTablePanel(
                weight=200,
                table_title="Responses",
                table_class=tables.RelatedApprovalWorkflowStageResponseTable,
                table_filter="approval_workflow_stage__approval_workflow",
                section=SectionChoices.FULL_WIDTH,
                exclude_columns=["approval_workflow"],
                add_button_route=None,
                enable_related_link=False,
            ),
        ],
    )


class ApprovalWorkflowStageUIViewSet(
    ObjectDetailViewMixin,
    ObjectListViewMixin,
    ObjectDestroyViewMixin,
    ObjectBulkDestroyViewMixin,
    ObjectChangeLogViewMixin,
    ObjectNotesViewMixin,
):
    """ViewSet for ApprovalWorkflowStage."""

    filterset_class = filters.ApprovalWorkflowStageFilterSet
    filterset_form_class = forms.ApprovalWorkflowStageFilterForm
    queryset = ApprovalWorkflowStage.objects.all()
    serializer_class = serializers.ApprovalWorkflowStageSerializer
    table_class = tables.ApprovalWorkflowStageTable
    action_buttons = ()

    class ApprovalWorkflowStagePanel(object_detail.ObjectFieldsPanel):
        def __init__(self, **kwargs):
            super().__init__(
                fields=(
                    "approval_workflow",
                    "state",
                    "decision_date",
                    "approver_group",
                    "min_approvers",
                ),
                value_transforms={
                    "state": [render_approval_workflow_state],
                },
                hide_if_unset=("decision_date"),
                ignore_nonexistent_fields=True,
                **kwargs,
            )

        def render_key(self, key, value, context):
            obj = get_obj_from_context(context)

            if key == "approval_workflow":
                return "Approval Workflow"
            if key == "decision_date":
                if obj.state == ApprovalWorkflowStateChoices.APPROVED:
                    return "Approval Date"
                elif obj.state == ApprovalWorkflowStateChoices.DENIED:
                    return "Denial Date"
            if key == "min_approvers":
                return "Minimum Number of Approvers Needed"

            return super().render_key(key, value, context)

        def render_value(self, key, value, context):
            if key == "approver_group":
                user_html = format_html(
                    "<span>{}</span><ul>{}</ul>",
                    value,
                    format_html_join("\n", "<li>{}</li>", ((user,) for user in value.user_set.all())),
                )
                return user_html

            return super().render_value(key, value, context)

        def get_data(self, context):
            obj = get_obj_from_context(context)
            data = super().get_data(context)
            data["approver_group"] = obj.approval_workflow_stage_definition.approver_group
            data["min_approvers"] = obj.approval_workflow_stage_definition.min_approvers
            return data

    object_detail_content = object_detail.ObjectDetailContent(
        panels=[
            ApprovalWorkflowStagePanel(
                weight=100,
                section=SectionChoices.LEFT_HALF,
            ),
            object_detail.ObjectsTablePanel(
                weight=200,
                table_class=tables.ApprovalWorkflowStageResponseTable,
                table_filter="approval_workflow_stage",
                section=SectionChoices.FULL_WIDTH,
                exclude_columns=["approval_workflow_stage"],
                table_title="Responses",
                enable_related_link=False,
            ),
        ],
    )

    @action(detail=True, url_path="approve", methods=["get", "post"])
    def approve(self, request, *args, **kwargs):
        """
        Approve the approval workflow stage response.
        """
        instance = self.get_object()

        try:
            approval_workflow_stage_response = ApprovalWorkflowStageResponse.objects.get(
                approval_workflow_stage=instance,
                user=request.user,
            )
        except ApprovalWorkflowStageResponse.DoesNotExist:
            approval_workflow_stage_response = ApprovalWorkflowStageResponse.objects.create(
                approval_workflow_stage=instance,
                user=request.user,
            )

        if request.method == "GET":
            obj = approval_workflow_stage_response
            form = ApprovalForm(initial={"comments": obj.comments})

            object_under_review = instance.approval_workflow.object_under_review
            template_name = getattr(object_under_review, "get_approval_template", lambda: None)()
            if not template_name:
                template_name = "extras/approval_workflow/approve.html"

            return render(
                request,
                template_name,
                {
                    "obj": obj.approval_workflow_stage,
                    "object_under_review": obj.approval_workflow_stage.approval_workflow.object_under_review,
                    "form": form,
                    "obj_type": ApprovalWorkflowStage._meta.verbose_name,
                    "return_url": self.get_return_url(request, obj),
                    "card_class": "success",
                    "button_class": "success",
                },
            )
        approval_workflow_stage_response.comments = request.data.get("comments")
        approval_workflow_stage_response.state = ApprovalWorkflowStateChoices.APPROVED
        approval_workflow_stage_response.save()
        instance.refresh_from_db()
        messages.success(request, f"You approved {instance}.")
        return redirect(self.get_return_url(request))

    @action(detail=True, url_path="deny", methods=["get", "post"])
    def deny(self, request, *args, **kwargs):
        """
        Deny the approval workflow stage response.
        """
        instance = self.get_object()

        try:
            approval_workflow_stage_response = ApprovalWorkflowStageResponse.objects.get(
                approval_workflow_stage=instance,
                user=request.user,
            )
        except ApprovalWorkflowStageResponse.DoesNotExist:
            approval_workflow_stage_response = ApprovalWorkflowStageResponse.objects.create(
                approval_workflow_stage=instance,
                user=request.user,
                state=ApprovalWorkflowStateChoices.PENDING,
            )

        if request.method == "GET":
            obj = approval_workflow_stage_response
            form = ApprovalForm(initial={"comments": obj.comments})

            return render(
                request,
                "extras/approval_workflow/deny.html",
                {
                    "obj": obj.approval_workflow_stage,
                    "object_under_review": obj.approval_workflow_stage.approval_workflow.object_under_review,
                    "form": form,
                    "obj_type": ApprovalWorkflowStage._meta.verbose_name,
                    "return_url": self.get_return_url(request, obj),
                },
            )
        approval_workflow_stage_response.comments = request.data.get("comments")
        approval_workflow_stage_response.state = ApprovalWorkflowStateChoices.DENIED
        approval_workflow_stage_response.save()
        instance.refresh_from_db()
        messages.success(request, f"You denied {instance}.")
        return redirect(self.get_return_url(request))

    @action(detail=True, url_path="comment", methods=["get", "post"])
    def comment(self, request, *args, **kwargs):
        """
        Comment the approval workflow stage response.
        """
        instance = self.get_object()

        if not instance.is_not_done_stage:
            messages.error(
                request, f"This stage is in {instance.state} state. Can't comment on an approved or denied stage."
            )
            return redirect(self.get_return_url(request, instance))

        if request.method == "GET":
            existing_response = ApprovalWorkflowStageResponse.objects.filter(
                approval_workflow_stage=instance, user=request.user
            ).first()
            if existing_response is not None:
                form = ApprovalForm(initial={"comments": existing_response.comments})
            else:
                form = ApprovalForm()

            template_name = "extras/approval_workflow/comment.html"

            return render(
                request,
                template_name,
                {
                    "obj": instance,
                    "object_under_review": instance.approval_workflow.object_under_review,
                    "form": form,
                    "obj_type": ApprovalWorkflowStage._meta.verbose_name,
                    "return_url": self.get_return_url(request, instance),
                },
            )

        approval_workflow_stage_response, _ = ApprovalWorkflowStageResponse.objects.get_or_create(
            approval_workflow_stage=instance, user=request.user
        )

        approval_workflow_stage_response.comments = request.data.get("comments")
        approval_workflow_stage_response.state = ApprovalWorkflowStateChoices.COMMENT
        approval_workflow_stage_response.save()
        instance.refresh_from_db()
        messages.success(request, f"You commented {instance}.")
        return redirect(self.get_return_url(request))


class ApprovalWorkflowStageResponseUIViewSet(
    ObjectBulkDestroyViewMixin,
    ObjectDestroyViewMixin,
):
    """ViewSet for ApprovalWorkflowStageResponse."""

    filterset_class = filters.ApprovalWorkflowStageResponseFilterSet
    filterset_form_class = forms.ApprovalWorkflowStageResponseFilterForm
    queryset = ApprovalWorkflowStageResponse.objects.all()
    serializer_class = serializers.ApprovalWorkflowStageResponseSerializer
    table_class = tables.ApprovalWorkflowStageResponseTable
    object_detail_content = None


class ApproverDashboardView(ObjectListViewMixin):
    """
    View for the dashboard of approval workflow stages waiting for the current user to approve.
    """

    queryset = ApprovalWorkflowStage.objects.all()
    filterset_class = filters.ApprovalWorkflowStageFilterSet
    filterset_form_class = forms.ApprovalWorkflowStageFilterForm
    table_class = tables.ApproverDashboardTable
    template_name = "extras/approval_dashboard.html"
    action_buttons = ()

    def get_template_name(self):
        """
        Override the template names to use the custom dashboard template.
        """
        return self.template_name

    def get_extra_context(self, request, instance):
        """
        Get the extra context for the dashboard view.
        """
        context = super().get_extra_context(request, instance)
        context["title"] = "My Approvals"
        context["approval_view"] = True
        return context

    def get_queryset(self):
        """
        Filter the queryset to only include approval workflow stages that are pending approval
        and are assigned to the current user for approval.
        """
        return get_pending_approval_workflow_stages(self.request.user, super().get_queryset())

    def list(self, request, *args, **kwargs):
        """
        Override the list method to display a helpful message regarding the page.
        """
        messages.info(
            request,
            "You are viewing a dashboard of approval workflow stages that are pending for your approval.",
        )
        return super().list(request, *args, **kwargs)


class ApproveeDashboardView(ObjectListViewMixin):
    """
    View for the dashboard of approval workflows trigger by the current user.
    """

    queryset = ApprovalWorkflow.objects.all()
    filterset_class = filters.ApprovalWorkflowFilterSet
    filterset_form_class = forms.ApprovalWorkflowFilterForm
    table_class = tables.ApprovalWorkflowTable
    template_name = "extras/approval_dashboard.html"
    action_buttons = ()

    def get_template_name(self):
        """
        Override the template names to use the custom dashboard template.
        """
        return self.template_name

    def get_extra_context(self, request, instance):
        """
        Get the extra context for the dashboard view.
        """
        context = super().get_extra_context(request, instance)
        context["title"] = "My Requests"
        return context

    def get_queryset(self):
        """
        Filter the queryset to only include workflows that triggered by the current users.
        """
        user = self.request.user
        if user.is_anonymous:
            return ApprovalWorkflow.objects.none()
        queryset = super().get_queryset()
        return queryset.filter(user=user).order_by("created")

    def list(self, request, *args, **kwargs):
        """
        Override the list method to display a helpful message regarding the page.
        """
        messages.info(
            request,
            "You are viewing a dashboard of approval workflows that are requested by you.",
        )
        return super().list(request, *args, **kwargs)


class ObjectApprovalWorkflowView(generic.GenericView):
    """
    Present an pending approval workflow attached to a particular object.

    base_template: Specify to explicitly identify the base object detail template to render.
        If not provided, "<app>/<model>.html", "<app>/<model>_retrieve.html", or "generic/object_retrieve.html"
        will be used, as per `get_base_template()`.
    """

    base_template: Optional[str] = None

    def get(self, request, model, **kwargs):
        # Handle QuerySet restriction of parent object if needed

        if hasattr(model.objects, "restrict"):
            obj = get_object_or_404(model.objects.restrict(request.user, "view"), **kwargs)
        else:
            obj = get_object_or_404(model, **kwargs)

        # Gather all changes for this object (and its related objects)
        approval_workflow = ApprovalWorkflow.objects.get(object_under_review_object_id=obj.pk)
        stage_table = tables.RelatedApprovalWorkflowStageTable(
            ApprovalWorkflowStage.objects.filter(approval_workflow=approval_workflow),
        )
        stage_table.columns.hide("approval_workflow")
        response_table = tables.RelatedApprovalWorkflowStageResponseTable(
            ApprovalWorkflowStageResponse.objects.filter(approval_workflow_stage__approval_workflow=approval_workflow)
        )

        base_template = get_base_template(self.base_template, model)

        return render(
            request,
            "extras/object_approvalworkflow.html",
            {
                "object": obj,
                "verbose_name": helpers.bettertitle(obj._meta.verbose_name),
                "verbose_name_plural": obj._meta.verbose_name_plural,
                "approval_workflow": approval_workflow,
                "base_template": base_template,
                "active_tab": "approval_workflow",
                "default_time_zone": get_current_timezone(),
                "stage_table": stage_table,
                "response_table": response_table,
<<<<<<< HEAD
                # TODO: is this the right general pattern? Scheduled Jobs aren't yet using NautobotUIViewSet
                "title": f"{obj} - Approval Workflow",
=======
                "view_titles": self.get_view_titles(model=obj, view_type=""),
                "breadcrumbs": self.get_breadcrumbs(model=obj, view_type=""),
                "detail": True,
>>>>>>> 2a86bc0e
                **common_detail_view_context(request, obj),
            },
        )


#
# Computed Fields
#


class ComputedFieldUIViewSet(NautobotUIViewSet):
    bulk_update_form_class = forms.ComputedFieldBulkEditForm
    filterset_class = filters.ComputedFieldFilterSet
    filterset_form_class = forms.ComputedFieldFilterForm
    form_class = forms.ComputedFieldForm
    serializer_class = serializers.ComputedFieldSerializer
    table_class = tables.ComputedFieldTable
    queryset = ComputedField.objects.all()
    action_buttons = ("add",)
    object_detail_content = object_detail.ObjectDetailContent(
        panels=(
            object_detail.ObjectFieldsPanel(
                section=SectionChoices.LEFT_HALF,
                weight=100,
                fields="__all__",
                exclude_fields=["template"],
            ),
            object_detail.ObjectTextPanel(
                label="Template",
                section=SectionChoices.FULL_WIDTH,
                weight=100,
                object_field="template",
                render_as=object_detail.ObjectTextPanel.RenderOptions.CODE,
            ),
        ),
    )


#
# Config contexts
#

# TODO(Glenn): disallow (or at least warn) user from manually editing config contexts that
# have an associated owner, such as a Git repository


class ConfigContextUIViewSet(NautobotUIViewSet):
    bulk_update_form_class = forms.ConfigContextBulkEditForm
    filterset_class = filters.ConfigContextFilterSet
    filterset_form_class = forms.ConfigContextFilterForm
    form_class = forms.ConfigContextForm
    queryset = ConfigContext.objects.all()
    serializer_class = serializers.ConfigContextSerializer
    table_class = tables.ConfigContextTable

    class AssignmentObjectFieldsPanel(object_detail.ObjectFieldsPanel):
        def render_value(self, key, value, context):
            if key == "dynamic_groups" and not settings.CONFIG_CONTEXT_DYNAMIC_GROUPS_ENABLED:
                return None
            if not value:
                return helpers.HTML_NONE

            items = []
            for val in value.all():
                rendered_val = helpers.hyperlinked_object(val)
                items.append(rendered_val)

            if not items:
                return helpers.HTML_NONE

            return format_html("<ul>{}</ul>", format_html_join("", "<li>{}</li>", ((item,) for item in items)))

    object_detail_content = object_detail.ObjectDetailContent(
        panels=(
            object_detail.ObjectFieldsPanel(
                weight=100,
                section=SectionChoices.LEFT_HALF,
                fields="__all__",
                exclude_fields=[
                    "data",
                    "owner_content_type",
                    "owner_object_id",
                ],
                hide_if_unset=[
                    "owner",
                ],
            ),
            object_detail.Panel(
                weight=100,
                section=SectionChoices.FULL_WIDTH,
                label="Data",
                header_extra_content_template_path="extras/inc/configcontext_format.html",
                body_content_template_path="extras/inc/configcontext_data.html",
            ),
            AssignmentObjectFieldsPanel(
                weight=200,
                section=SectionChoices.RIGHT_HALF,
                label="Assignment",
                fields=[
                    "locations",
                    "roles",
                    "device_types",
                    "device_families",
                    "platforms",
                    "cluster_groups",
                    "clusters",
                    "tenant_groups",
                    "tenants",
                    "device_redundancy_groups",
                    "dynamic_groups",
                ],
            ),
        )
    )

    def get_extra_context(self, request, instance):
        context = super().get_extra_context(request, instance)
        # Determine user's preferred output format
        if request.GET.get("data_format") in ["json", "yaml"]:
            context["data_format"] = request.GET.get("data_format")
            if request.user.is_authenticated:
                request.user.set_config("extras.configcontext.format", context["data_format"], commit=True)
        elif request.user.is_authenticated:
            context["data_format"] = request.user.get_config("extras.configcontext.format", "json")
        else:
            context["data_format"] = "json"

        return context


class ObjectConfigContextView(generic.ObjectView):
    base_template = None
    template_name = "extras/object_configcontext.html"

    def get_extra_context(self, request, instance):
        source_contexts = ConfigContext.objects.restrict(request.user, "view").get_for_object(instance)

        # Determine user's preferred output format
        if request.GET.get("format") in ["json", "yaml"]:
            format_ = request.GET.get("format")
            if request.user.is_authenticated:
                request.user.set_config("extras.configcontext.format", format_, commit=True)
        elif request.user.is_authenticated:
            format_ = request.user.get_config("extras.configcontext.format", "json")
        else:
            format_ = "json"

        return {
            "rendered_context": instance.get_config_context(),
            "source_contexts": source_contexts,
            "format": format_,
            "base_template": self.base_template,
            "active_tab": "config-context",
        }


#
# Config context schemas
#

# TODO(Glenn): disallow (or at least warn) user from manually editing config context schemas that
# have an associated owner, such as a Git repository


class ConfigContextSchemaUIViewSet(NautobotUIViewSet):
    bulk_update_form_class = forms.ConfigContextSchemaBulkEditForm
    filterset_class = filters.ConfigContextSchemaFilterSet
    filterset_form_class = forms.ConfigContextSchemaFilterForm
    form_class = forms.ConfigContextSchemaForm
    queryset = ConfigContextSchema.objects.all()
    serializer_class = serializers.ConfigContextSchemaSerializer
    table_class = tables.ConfigContextSchemaTable

    def get_extra_context(self, request, instance):
        context = super().get_extra_context(request, instance)
        # Determine user's preferred output format
        if request.GET.get("data_format") in ["json", "yaml"]:
            context["data_format"] = request.GET.get("data_format")
            if request.user.is_authenticated:
                request.user.set_config("extras.configcontextschema.format", context["data_format"], commit=True)
        elif request.user.is_authenticated:
            context["data_format"] = request.user.get_config("extras.configcontextschema.format", "json")
        else:
            context["data_format"] = "json"

        return context


class ConfigContextSchemaObjectValidationView(generic.ObjectView):
    """
    This view renders a detail tab that shows tables of objects that utilize the given schema object
    and their validation state.
    """

    queryset = ConfigContextSchema.objects.all()
    template_name = "extras/configcontextschema_validation.html"

    def get_extra_context(self, request, instance):
        """
        Reuse the model tables for config context, device, and virtual machine but inject
        the `ConfigContextSchemaValidationStateColumn` and an object edit action button.
        """
        # Prep the validator with the schema so it can be reused for all records
        validator = Draft7Validator(instance.data_schema)

        # Config context table
        config_context_table = tables.ConfigContextTable(
            data=instance.config_contexts.all(),
            orderable=False,
            extra_columns=[
                (
                    "validation_state",
                    tables.ConfigContextSchemaValidationStateColumn(validator, "data", empty_values=()),
                ),
                ("actions", ButtonsColumn(model=ConfigContext, buttons=["edit"])),
            ],
        )
        paginate = {
            "paginator_class": EnhancedPaginator,
            "per_page": get_paginate_count(request),
        }
        RequestConfig(request, paginate).configure(config_context_table)

        # Device table
        device_table = DeviceTable(
            data=instance.devices.all(),
            orderable=False,
            extra_columns=[
                (
                    "validation_state",
                    tables.ConfigContextSchemaValidationStateColumn(
                        validator, "local_config_context_data", empty_values=()
                    ),
                ),
                ("actions", ButtonsColumn(model=Device, buttons=["edit"])),
            ],
        )
        paginate = {
            "paginator_class": EnhancedPaginator,
            "per_page": get_paginate_count(request),
        }
        RequestConfig(request, paginate).configure(device_table)

        # Virtual machine table
        virtual_machine_table = VirtualMachineTable(
            data=instance.virtual_machines.all(),
            orderable=False,
            extra_columns=[
                (
                    "validation_state",
                    tables.ConfigContextSchemaValidationStateColumn(
                        validator, "local_config_context_data", empty_values=()
                    ),
                ),
                ("actions", ButtonsColumn(model=VirtualMachine, buttons=["edit"])),
            ],
        )
        paginate = {
            "paginator_class": EnhancedPaginator,
            "per_page": get_paginate_count(request),
        }
        RequestConfig(request, paginate).configure(virtual_machine_table)

        return {
            "config_context_table": config_context_table,
            "device_table": device_table,
            "virtual_machine_table": virtual_machine_table,
            "active_tab": "validation",
        }


#
# Contacts
#


class ContactUIViewSet(NautobotUIViewSet):
    bulk_update_form_class = forms.ContactBulkEditForm
    filterset_class = filters.ContactFilterSet
    filterset_form_class = forms.ContactFilterForm
    form_class = forms.ContactForm
    queryset = Contact.objects.all()
    serializer_class = serializers.ContactSerializer
    table_class = tables.ContactTable

    object_detail_content = object_detail.ObjectDetailContent(
        panels=(
            object_detail.ObjectFieldsPanel(
                weight=100,
                section=SectionChoices.LEFT_HALF,
                fields="__all__",
                value_transforms={
                    "address": [helpers.render_address],
                    "email": [helpers.hyperlinked_email],
                    "phone": [helpers.hyperlinked_phone_number],
                },
            ),
            object_detail.ObjectsTablePanel(
                weight=100,
                section=SectionChoices.RIGHT_HALF,
                table_class=tables.TeamTable,
                table_filter="contacts",
                table_title="Assigned Teams",
                exclude_columns=["actions"],
                add_button_route=None,
            ),
            object_detail.ObjectsTablePanel(
                weight=200,
                section=SectionChoices.FULL_WIDTH,
                table_class=tables.ContactAssociationTable,
                table_filter="contact",
                table_title="Contact For",
                add_button_route=None,
                enable_related_link=False,
            ),
        ),
    )


class ContactAssociationUIViewSet(
    ObjectBulkDestroyViewMixin,
    ObjectBulkUpdateViewMixin,
    ObjectDestroyViewMixin,
    ObjectEditViewMixin,
):
    bulk_update_form_class = forms.ContactAssociationBulkEditForm
    form_class = forms.ContactAssociationForm
    filterset_class = filters.ContactAssociationFilterSet
    queryset = ContactAssociation.objects.all()
    serializer_class = serializers.ContactAssociationSerializer
    table_class = tables.AssociatedContactsTable
    non_filter_params = ("export", "page", "per_page", "sort")
    object_detail_content = None


class ObjectContactTeamMixin:
    """Mixin that contains a custom post() method to create a new contact/team and assign it to an existing object"""

    def post(self, request, *args, **kwargs):
        obj = self.alter_obj(self.get_object(kwargs), request, args, kwargs)
        form = self.model_form(data=request.POST, files=request.FILES, instance=obj)
        restrict_form_fields(form, request.user)

        if form.is_valid():
            logger.debug("Form validation was successful")

            try:
                with transaction.atomic():
                    object_created = not form.instance.present_in_database
                    obj = form.save()

                    # Check that the new object conforms with any assigned object-level permissions
                    self.queryset.get(pk=obj.pk)

                if hasattr(form, "save_note") and callable(form.save_note):
                    form.save_note(instance=obj, user=request.user)

                if isinstance(obj, Contact):
                    association = ContactAssociation(
                        contact=obj,
                        associated_object_type=ContentType.objects.get(id=request.POST.get("associated_object_type")),
                        associated_object_id=request.POST.get("associated_object_id"),
                        status=Status.objects.get(id=request.POST.get("status")),
                        role=Role.objects.get(id=request.POST.get("role")) if request.POST.get("role") else None,
                    )
                else:
                    association = ContactAssociation(
                        team=obj,
                        associated_object_type=ContentType.objects.get(id=request.POST.get("associated_object_type")),
                        associated_object_id=request.POST.get("associated_object_id"),
                        status=Status.objects.get(id=request.POST.get("status")),
                        role=Role.objects.get(id=request.POST.get("role")) if request.POST.get("role") else None,
                    )
                association.validated_save()
                self.successful_post(request, obj, object_created, logger)

                if "_addanother" in request.POST:
                    # If the object has clone_fields, pre-populate a new instance of the form
                    if hasattr(obj, "clone_fields"):
                        url = f"{request.path}?{prepare_cloned_fields(obj)}"
                        return redirect(url)

                    return redirect(request.get_full_path())

                return_url = form.cleaned_data.get("return_url")
                if url_has_allowed_host_and_scheme(url=return_url, allowed_hosts=request.get_host()):
                    return redirect(iri_to_uri(return_url))
                else:
                    return redirect(self.get_return_url(request, obj))

            except ObjectDoesNotExist:
                msg = "Object save failed due to object-level permissions violation"
                logger.debug(msg)
                form.add_error(None, msg)

        else:
            logger.debug("Form validation failed")

        return render(
            request,
            self.template_name,
            {
                "obj": obj,
                "obj_type": self.queryset.model._meta.verbose_name,
                "form": form,
                "return_url": self.get_return_url(request, obj),
                "editing": obj.present_in_database,
                **self.get_extra_context(request, obj),
            },
        )


class ObjectNewContactView(ObjectContactTeamMixin, generic.ObjectEditView):
    queryset = Contact.objects.all()
    model_form = forms.ObjectNewContactForm
    template_name = "extras/object_new_contact.html"


class ObjectNewTeamView(ObjectContactTeamMixin, generic.ObjectEditView):
    queryset = Team.objects.all()
    model_form = forms.ObjectNewTeamForm
    template_name = "extras/object_new_team.html"


class ObjectAssignContactOrTeamView(generic.ObjectEditView):
    queryset = ContactAssociation.objects.all()
    model_form = forms.ContactAssociationForm
    template_name = "extras/object_assign_contact_or_team.html"


#
# Custom fields
#


class CustomFieldUIViewSet(NautobotUIViewSet):
    bulk_update_form_class = forms.CustomFieldBulkEditForm
    queryset = CustomField.objects.all()
    serializer_class = serializers.CustomFieldSerializer
    filterset_class = filters.CustomFieldFilterSet
    filterset_form_class = forms.CustomFieldFilterForm
    form_class = forms.CustomFieldForm
    table_class = tables.CustomFieldTable
    template_name = "extras/customfield_update.html"
    action_buttons = ("add",)

    class CustomFieldObjectFieldsPanel(object_detail.ObjectFieldsPanel):
        def render_value(self, key, value, context):
            obj = get_obj_from_context(context, self.context_object_key)
            _type = getattr(obj, "type", None)

            if key == "default":
                if not value:
                    return helpers.HTML_NONE
                if _type == "markdown":
                    return helpers.render_markdown(value)
                elif _type == "json":
                    return helpers.render_json(value)
                else:
                    return helpers.placeholder(value)
            return super().render_value(key, value, context)

    object_detail_content = object_detail.ObjectDetailContent(
        panels=[
            CustomFieldObjectFieldsPanel(
                weight=100,
                section=SectionChoices.LEFT_HALF,
                fields="__all__",
                exclude_fields=["content_types", "validation_minimum", "validation_maximum", "validation_regex"],
            ),
            object_detail.DataTablePanel(
                weight=200,
                section=SectionChoices.LEFT_HALF,
                label="Custom Field Choices",
                context_data_key="choices_data",
                context_columns_key="columns",
                context_column_headers_key="header",
            ),
            object_detail.ObjectFieldsPanel(
                section=SectionChoices.RIGHT_HALF,
                weight=100,
                label="Assignment",
                fields=[
                    "content_types",
                ],
                key_transforms={"content_types": "Content Types"},
            ),
            object_detail.ObjectFieldsPanel(
                section=SectionChoices.RIGHT_HALF,
                weight=200,
                label="Validation Rules",
                fields=["validation_minimum", "validation_maximum", "validation_regex"],
                value_transforms={
                    "validation_regex": [lambda val: None if val == "" else val, helpers.pre_tag],
                },
            ),
        ]
    )

    def get_extra_context(self, request, instance):
        context = super().get_extra_context(request, instance)

        if self.action in ("create", "update"):
            if request.POST:
                context["choices"] = forms.CustomFieldChoiceFormSet(data=request.POST, instance=instance)
            else:
                context["choices"] = forms.CustomFieldChoiceFormSet(instance=instance)

        if self.action == "retrieve":
            choices_data = []

            for choice in instance.custom_field_choices.all():
                choices_data.append({"value": choice.value, "weight": choice.weight})

            context["columns"] = ["value", "weight"]
            context["header"] = ["Value", "Weight"]
            context["choices_data"] = choices_data

        return context

    def form_save(self, form, **kwargs):
        obj = super().form_save(form, **kwargs)

        # Process the formset for choices
        ctx = self.get_extra_context(self.request, obj)
        choices = ctx["choices"]
        if choices.is_valid():
            choices.save()
        else:
            raise ValidationError(choices.errors)

        return obj


#
# Custom Links
#
class CustomLinkUIViewSet(NautobotUIViewSet):
    bulk_update_form_class = forms.CustomLinkBulkEditForm
    filterset_class = filters.CustomLinkFilterSet
    filterset_form_class = forms.CustomLinkFilterForm
    form_class = forms.CustomLinkForm
    queryset = CustomLink.objects.all()
    serializer_class = serializers.CustomLinkSerializer
    table_class = tables.CustomLinkTable

    object_detail_content = object_detail.ObjectDetailContent(
        panels=[
            object_detail.ObjectFieldsPanel(
                label="Custom Link",
                section=SectionChoices.LEFT_HALF,
                weight=100,
                fields=[
                    "content_type",
                    "name",
                    "group_name",
                    "weight",
                    "target_url",
                    "button_class",
                    "new_window",
                ],
                value_transforms={
                    "target_url": [helpers.pre_tag],
                    "button_class": [helpers.render_button_class],
                },
            ),
            object_detail.ObjectTextPanel(
                label="Text",
                section=SectionChoices.LEFT_HALF,
                weight=200,
                object_field="text",
                render_as=object_detail.ObjectTextPanel.RenderOptions.CODE,
            ),
        ]
    )


#
# Dynamic Groups
#


class DynamicGroupUIViewSet(NautobotUIViewSet):
    bulk_update_form_class = forms.DynamicGroupBulkEditForm
    filterset_class = filters.DynamicGroupFilterSet
    filterset_form_class = forms.DynamicGroupFilterForm
    form_class = forms.DynamicGroupForm
    queryset = DynamicGroup.objects.all()
    serializer_class = serializers.DynamicGroupSerializer
    table_class = tables.DynamicGroupTable
    action_buttons = ("add",)

    def get_extra_context(self, request, instance):
        context = super().get_extra_context(request, instance)
        if self.action in ("create", "update"):
            filterform_class = instance.generate_filter_form()
            if filterform_class is None:
                context["filter_form"] = None
            elif request.POST:
                context["filter_form"] = filterform_class(data=request.POST)
            else:
                initial = instance.get_initial()
                context["filter_form"] = filterform_class(initial=initial)

            formset_kwargs = {"instance": instance}
            if request.POST:
                formset_kwargs["data"] = request.POST
            context["children"] = forms.DynamicGroupMembershipFormSet(**formset_kwargs)

        elif self.action == "retrieve":
            model = instance.model
            table_class = get_table_for_model(model)
            members = instance.members
            if table_class is not None:
                if hasattr(members, "without_tree_fields"):
                    members = members.without_tree_fields()

                members_table = table_class(
                    members.restrict(request.user, "view"),
                    orderable=False,
                    exclude=["dynamic_group_count"],
                    hide_hierarchy_ui=True,
                )
                paginate = {
                    "paginator_class": EnhancedPaginator,
                    "per_page": get_paginate_count(request),
                }
                RequestConfig(request, paginate).configure(members_table)

                # Descendants table
                descendants_memberships = instance.membership_tree()
                descendants_table = tables.NestedDynamicGroupDescendantsTable(
                    descendants_memberships,
                    orderable=False,
                )
                descendants_tree = {m.pk: m.depth for m in descendants_memberships}

                # Ancestors table
                ancestors = instance.get_ancestors()
                ancestors_table = tables.NestedDynamicGroupAncestorsTable(
                    ancestors,
                    orderable=False,
                )
                ancestors_tree = instance.flatten_ancestors_tree(instance.ancestors_tree())
                if instance.group_type != DynamicGroupTypeChoices.TYPE_STATIC:
                    context["raw_query"] = pretty_print_query(instance.generate_query())
                    context["members_list_url"] = None
                else:
                    context["raw_query"] = None
                    try:
                        context["members_list_url"] = reverse(get_route_for_model(instance.model, "list"))
                    except NoReverseMatch:
                        context["members_list_url"] = None

                context.update(
                    {
                        "members_verbose_name_plural": instance.model._meta.verbose_name_plural,
                        "members_table": members_table,
                        "ancestors_table": ancestors_table,
                        "ancestors_tree": ancestors_tree,
                        "descendants_table": descendants_table,
                        "descendants_tree": descendants_tree,
                    }
                )

        return context

    def form_save(self, form, commit=True, **kwargs):
        obj = form.save(commit=False)
        context = self.get_extra_context(self.request, obj)

        # Save filters
        if obj.group_type == DynamicGroupTypeChoices.TYPE_DYNAMIC_FILTER:
            filter_form = context.get("filter_form")
            if not filter_form or not filter_form.is_valid():
                form.add_error(None, "Errors encountered when saving Dynamic Group associations. See below.")
                raise ValidationError("invalid dynamic group filter_form")
            try:
                obj.set_filter(filter_form.cleaned_data)
            except ValidationError as err:
                form.add_error(None, "Invalid filter detected in existing DynamicGroup filter data.")
                for msg in getattr(err, "messages", [str(err)]):
                    if msg:
                        form.add_error(None, msg)
                raise

        if commit:
            # After filters have been set, now we save the object to the database.
            obj.save(update_cached_members=False)
            # Save m2m fields, such as Tags https://docs.djangoproject.com/en/3.2/topics/forms/modelforms/#the-save-method
            form.save_m2m()

            if obj.group_type != DynamicGroupTypeChoices.TYPE_STATIC:
                messages.warning(
                    self.request,
                    "Dynamic Group membership is not automatically recalculated after creating/editing the group, "
                    'as it may take some time to complete. You can use the "Refresh Members" button when ready.',
                )

        # Process the formsets for children
        children = context.get("children")
        if children and not children.is_valid():
            form.add_error(None, "Errors encountered when saving Dynamic Group associations. See below.")
            # dedupe only non-field errors to avoid duplicates in the banner
            added_errors = set()
            for f in children.forms:
                for msg in f.non_field_errors():
                    if msg not in added_errors:
                        form.add_error(None, msg)
                        added_errors.add(msg)
            raise ValidationError("invalid DynamicGroupMembershipFormSet")

        if commit and children:
            children.save()

        return obj

    # Suppress the global top banner when ValidationError happens
    def _handle_validation_error(self, e):
        self.has_error = True

    @action(
        detail=False,
        methods=["GET", "POST"],
        url_path="assign-members",
        url_name="bulk_assign",
        custom_view_base_action="add",
        custom_view_additional_permissions=[
            "extras.add_staticgroupassociation",
        ],
    )
    def bulk_assign(self, request):
        """
        Update the static group assignments of the provided `pk_list` (or `_all`) of the given `content_type`.

        Unlike BulkEditView, this takes a single POST rather than two to perform its operation as
        there's no separate confirmation step involved.
        """
        if request.method == "GET":
            return redirect(reverse("extras:staticgroupassociation_list"))

        # TODO more error handling - content-type doesn't exist, model_class not found, filterset missing, etc.
        content_type = ContentType.objects.get(pk=request.POST.get("content_type"))
        model = content_type.model_class()
        self.default_return_url = get_route_for_model(model, "list")
        filterset_class = get_filterset_for_model(model)

        if request.POST.get("_all"):
            if filterset_class:
                pk_list = list(filterset_class(request.GET, model.objects.only("pk")).qs.values_list("pk", flat=True))
            else:
                pk_list = list(model.objects.values_list("pk", flat=True))
        else:
            pk_list = request.POST.getlist("pk")

        form = forms.DynamicGroupBulkAssignForm(model, request.POST)
        restrict_form_fields(form, request.user)

        if form.is_valid():
            logger.debug("Form validation was successful")
            try:
                with transaction.atomic():
                    add_to_groups = list(form.cleaned_data["add_to_groups"])
                    new_group_name = form.cleaned_data["create_and_assign_to_new_group_name"]
                    if new_group_name:
                        if not request.user.has_perm("extras.add_dynamicgroup"):
                            raise DynamicGroup.DoesNotExist
                        else:
                            new_group = DynamicGroup(
                                name=new_group_name,
                                content_type=content_type,
                                group_type=DynamicGroupTypeChoices.TYPE_STATIC,
                            )
                            new_group.validated_save()
                            # Check permissions
                            DynamicGroup.objects.restrict(request.user, "add").get(pk=new_group.pk)

                            add_to_groups.append(new_group)
                            msg = "Created dynamic group"
                            logger.info(f"{msg} {new_group} (PK: {new_group.pk})")
                            msg = format_html('{} <a href="{}">{}</a>', msg, new_group.get_absolute_url(), new_group)
                            messages.success(request, msg)

                    with deferred_change_logging_for_bulk_operation():
                        associations = []
                        for pk in pk_list:
                            for dynamic_group in add_to_groups:
                                association, created = StaticGroupAssociation.objects.get_or_create(
                                    dynamic_group=dynamic_group,
                                    associated_object_type_id=content_type.id,
                                    associated_object_id=pk,
                                )
                                association.validated_save()
                                associations.append(association)
                                if created:
                                    logger.debug("Created %s", association)

                        # Enforce object-level permissions
                        permitted_associations = StaticGroupAssociation.objects.restrict(request.user, "add")
                        if permitted_associations.filter(pk__in=[assoc.pk for assoc in associations]).count() != len(
                            associations
                        ):
                            raise StaticGroupAssociation.DoesNotExist

                    if associations:
                        msg = (
                            f"Added {len(pk_list)} {model._meta.verbose_name_plural} "
                            f"to {len(add_to_groups)} dynamic group(s)."
                        )
                        logger.info(msg)
                        messages.success(request, msg)

                    if form.cleaned_data["remove_from_groups"]:
                        for dynamic_group in form.cleaned_data["remove_from_groups"]:
                            (
                                StaticGroupAssociation.objects.restrict(request.user, "delete")
                                .filter(
                                    dynamic_group=dynamic_group,
                                    associated_object_type=content_type,
                                    associated_object_id__in=pk_list,
                                )
                                .delete()
                            )

                        msg = (
                            f"Removed {len(pk_list)} {model._meta.verbose_name_plural} from "
                            f"{len(form.cleaned_data['remove_from_groups'])} dynamic group(s)."
                        )
                        logger.info(msg)
                        messages.success(request, msg)
            except ValidationError as e:
                messages.error(request, e)
            except ObjectDoesNotExist:
                msg = "Static group association failed due to object-level permissions violation"
                logger.warning(msg)
                messages.error(request, msg)

        else:
            logger.debug("Form validation failed")
            messages.error(request, form.errors)

        return redirect(self.get_return_url(request))


class ObjectDynamicGroupsView(generic.GenericView):
    """
    Present a list of dynamic groups associated to a particular object.

    Note that this isn't currently widely used, as most object detail views currently render the table inline
    rather than using this separate view. This may change in the future.

    base_template: Specify to explicitly identify the base object detail template to render.
        If not provided, "<app>/<model>.html", "<app>/<model>_retrieve.html", or "generic/object_retrieve.html"
        will be used, as per `get_base_template()`.
    """

    base_template: Optional[str] = None

    def get(self, request, model, **kwargs):
        # Handle QuerySet restriction of parent object if needed
        if hasattr(model.objects, "restrict"):
            obj = get_object_or_404(model.objects.restrict(request.user, "view"), **kwargs)
        else:
            obj = get_object_or_404(model, **kwargs)

        # Gather all dynamic groups for this object (and its related objects)
        dynamicgroups_table = tables.DynamicGroupTable(
            data=obj.dynamic_groups.restrict(request.user, "view"), orderable=False
        )
        dynamicgroups_table.columns.hide("content_type")

        # Apply the request context
        paginate = {
            "paginator_class": EnhancedPaginator,
            "per_page": get_paginate_count(request),
        }
        RequestConfig(request, paginate).configure(dynamicgroups_table)

        base_template = get_base_template(self.base_template, model)

        return render(
            request,
            "extras/object_dynamicgroups.html",
            {
                "object": obj,
                "verbose_name": obj._meta.verbose_name,
                "verbose_name_plural": obj._meta.verbose_name_plural,
                "table": dynamicgroups_table,
                "base_template": base_template,
                "active_tab": "dynamic-groups",
                "view_titles": self.get_view_titles(model=obj, view_type=""),
                "breadcrumbs": self.get_breadcrumbs(model=obj, view_type=""),
                "detail": True,
            },
        )


#
# Export Templates
#


class ExportTemplateUIViewSet(NautobotUIViewSet):
    bulk_update_form_class = forms.ExportTemplateBulkEditForm
    filterset_class = filters.ExportTemplateFilterSet
    filterset_form_class = forms.ExportTemplateFilterForm
    form_class = forms.ExportTemplateForm
    queryset = ExportTemplate.objects.all()
    serializer_class = serializers.ExportTemplateSerializer
    table_class = tables.ExportTemplateTable

    object_detail_content = object_detail.ObjectDetailContent(
        panels=[
            object_detail.ObjectFieldsPanel(
                label="Details",
                section=SectionChoices.LEFT_HALF,
                weight=100,
                fields=["name", "owner", "description"],
            ),
            object_detail.ObjectFieldsPanel(
                label="Template",
                section=SectionChoices.LEFT_HALF,
                weight=200,
                fields=["content_type", "mime_type", "file_extension"],
            ),
            object_detail.ObjectTextPanel(
                label="Code Template",
                section=SectionChoices.RIGHT_HALF,
                weight=100,
                object_field="template_code",
                render_as=object_detail.ObjectTextPanel.RenderOptions.CODE,
            ),
        ]
    )


#
# External integrations
#


class ExternalIntegrationUIViewSet(NautobotUIViewSet):
    bulk_update_form_class = forms.ExternalIntegrationBulkEditForm
    filterset_class = filters.ExternalIntegrationFilterSet
    filterset_form_class = forms.ExternalIntegrationFilterForm
    form_class = forms.ExternalIntegrationForm
    queryset = ExternalIntegration.objects.select_related("secrets_group")
    serializer_class = serializers.ExternalIntegrationSerializer
    table_class = tables.ExternalIntegrationTable

    object_detail_content = object_detail.ObjectDetailContent(
        panels=(
            object_detail.ObjectFieldsPanel(
                section=SectionChoices.LEFT_HALF,
                weight=100,
                # Default ordering with __all__ leaves something to be desired
                fields=[
                    "name",
                    "remote_url",
                    "http_method",
                    "headers",
                    "verify_ssl",
                    "ca_file_path",
                    "secrets_group",
                    "timeout",
                    "extra_config",
                ],
            ),
        ),
    )


#
# Git repositories
#


def check_and_call_git_repository_function(request, pk, func):
    """Helper for checking Git permissions and worker availability, then calling provided function if all is well
    Args:
        request (HttpRequest): request object.
        pk (UUID): GitRepository pk value.
        func (function): Enqueue git repo function.
    Returns:
        (Union[HttpResponseForbidden,redirect]): HttpResponseForbidden if user does not have permission to run the job,
            otherwise redirect to the job result page.
    """
    if not request.user.has_perm("extras.change_gitrepository"):
        return HttpResponseForbidden()

    # Allow execution only if a worker process is running.
    if not get_worker_count():
        messages.error(request, "Unable to run job: Celery worker process not running.")
        return redirect(reverse("extras:gitrepository", args=(pk,)), permanent=False)
    else:
        repository = get_object_or_404(GitRepository.objects.restrict(request.user, "change"), pk=pk)
        job_result = func(repository, request.user)

    return redirect(job_result.get_absolute_url())


class GitRepositoryUIViewSet(NautobotUIViewSet):
    bulk_update_form_class = forms.GitRepositoryBulkEditForm
    filterset_form_class = forms.GitRepositoryFilterForm
    queryset = GitRepository.objects.all()
    form_class = forms.GitRepositoryForm
    filterset_class = filters.GitRepositoryFilterSet
    serializer_class = serializers.GitRepositorySerializer
    table_class = tables.GitRepositoryTable
    view_titles = Titles(titles={"result": "{{ object.display|default:object }} - Synchronization Status"})

    def get_extra_context(self, request, instance=None):
        context = super().get_extra_context(request, instance)
        context["datasource_contents"] = get_datasource_contents("extras.gitrepository")

        if self.action in ("list", "bulk_update", "bulk_destroy"):
            results = {
                r.task_kwargs["repository"]: r
                for r in JobResult.objects.filter(
                    task_name__startswith="nautobot.core.jobs.GitRepository",
                    task_kwargs__repository__isnull=False,
                    status__in=JobResultStatusChoices.READY_STATES,
                )
                .order_by("date_done")
                .defer("result")
            }
            context["job_results"] = results

        return context

    def form_valid(self, form):
        if hasattr(form, "instance") and form.instance is not None:
            form.instance.user = self.request.user
            form.instance.request = self.request
        return super().form_valid(form)

    def get_return_url(self, request, obj=None, default_return_url=None):
        # Only redirect to result if object exists and action is not deletion
        if request.method == "POST" and obj is not None and self.action != "destroy":
            return reverse("extras:gitrepository_result", kwargs={"pk": obj.pk})
        return super().get_return_url(request, obj=obj, default_return_url=default_return_url)

    @action(
        detail=True,
        url_path="result",
        url_name="result",
        custom_view_base_action="view",
    )
    def result(self, request, pk=None):
        instance = self.get_object()
        job_result = instance.get_latest_sync()

        context = {
            **super().get_extra_context(request, instance),
            "result": job_result or {},
            "base_template": "extras/gitrepository_retrieve.html",
            "object": instance,
            "active_tab": "result",
            "verbose_name": instance._meta.verbose_name,
        }

        return Response(
            context,
            template_name="extras/gitrepository_result.html",
        )

    @action(
        detail=True,
        methods=["post"],
        url_path="sync",
        url_name="sync",
        custom_view_base_action="change",
        custom_view_additional_permissions=["extras.change_gitrepository"],
    )
    def sync(self, request, pk=None):
        return check_and_call_git_repository_function(request, pk, enqueue_pull_git_repository_and_refresh_data)

    @action(
        detail=True,
        methods=["post"],
        url_path="dry-run",
        url_name="dryrun",
        custom_view_base_action="change",
        custom_view_additional_permissions=["extras.change_gitrepository"],
    )
    def dry_run(self, request, pk=None):
        return check_and_call_git_repository_function(request, pk, enqueue_git_repository_diff_origin_and_local)


#
# Saved GraphQL queries
#


class GraphQLQueryUIViewSet(
    ObjectDetailViewMixin,
    ObjectListViewMixin,
    ObjectEditViewMixin,
    ObjectDestroyViewMixin,
    ObjectBulkDestroyViewMixin,
    ObjectChangeLogViewMixin,
    ObjectDataComplianceViewMixin,
    ObjectNotesViewMixin,
):
    filterset_form_class = forms.GraphQLQueryFilterForm
    queryset = GraphQLQuery.objects.all()
    form_class = forms.GraphQLQueryForm
    filterset_class = filters.GraphQLQueryFilterSet
    serializer_class = serializers.GraphQLQuerySerializer
    table_class = tables.GraphQLQueryTable
    action_buttons = ("add",)

    object_detail_content = object_detail.ObjectDetailContent(
        panels=(
            object_detail.ObjectFieldsPanel(
                label="Query",
                weight=100,
                section=SectionChoices.LEFT_HALF,
                fields=["name", "query", "variables"],
                value_transforms={
                    "query": [lambda val: format_html('<pre><code class="language-graphql">{}</code></pre>', val)],
                    "variables": [lambda val: helpers.render_json(val, syntax_highlight=True, pretty_print=True)],
                },
            ),
            object_detail.Panel(
                weight=100,
                section=object_detail.SectionChoices.RIGHT_HALF,
                body_content_template_path="extras/inc/graphqlquery_execute.html",
                body_wrapper_template_path="components/panel/body_wrapper_table.html",
            ),
        )
    )


#
# Image attachments
#


class ImageAttachmentEditView(generic.ObjectEditView):
    """
    View for creating and editing ImageAttachments.

    Note that a URL kwargs parameter of "pk" identifies an existing ImageAttachment to edit,
    while kwargs of "object_id" or "slug" identify the parent model instance to attach an ImageAttachment to.
    """

    queryset = ImageAttachment.objects.all()
    model_form = forms.ImageAttachmentForm

    def get_object(self, kwargs):
        if "pk" in kwargs:
            return get_object_or_404(self.queryset, pk=kwargs["pk"])
        return self.queryset.model()

    def alter_obj(self, obj, request, url_args, url_kwargs):
        if not obj.present_in_database:
            # Assign the parent object based on URL kwargs
            model = url_kwargs.get("model")
            if "object_id" in url_kwargs:
                obj.parent = get_object_or_404(model, pk=url_kwargs["object_id"])
            elif "slug" in url_kwargs:
                obj.parent = get_object_or_404(model, slug=url_kwargs["slug"])
            else:
                raise RuntimeError("Neither object_id nor slug were provided?")
        return obj

    def get_return_url(self, request, obj=None, default_return_url=None):
        return obj.parent.get_absolute_url()


class ImageAttachmentDeleteView(generic.ObjectDeleteView):
    queryset = ImageAttachment.objects.all()

    def get_return_url(self, request, obj=None, default_return_url=None):
        return obj.parent.get_absolute_url()


#
# Jobs
#
class JobListView(generic.ObjectListView):
    """
    Retrieve all of the available jobs from disk and the recorded JobResult (if any) for each.
    """

    queryset = JobModel.objects.all()
    table = tables.JobTable
    filterset = filters.JobFilterSet
    filterset_form = forms.JobFilterForm
    action_buttons = ()
    non_filter_params = (
        *generic.ObjectListView.non_filter_params,
        "display",
    )
    template_name = "extras/job_list.html"

    def alter_queryset(self, request):
        queryset = super().alter_queryset(request)
        # Default to hiding "hidden" and non-installed jobs
        filter_params = self.get_filter_params(request)
        if "hidden" not in filter_params:
            queryset = queryset.filter(hidden=False)
        if "installed" not in filter_params:
            queryset = queryset.filter(installed=True)
        return queryset

    def extra_context(self):
        # Determine user's preferred display
        if self.request.GET.get("display") in ["list", "tiles"]:
            display = self.request.GET.get("display")
            if self.request.user.is_authenticated:
                self.request.user.set_config("extras.job.display", display, commit=True)
        elif self.request.user.is_authenticated:
            display = self.request.user.get_config("extras.job.display", "list")
        else:
            display = "list"

        return {
            "table_inc_template": "extras/inc/job_tiles.html" if display == "tiles" else "extras/inc/job_table.html",
            "display": display,
        }


class JobRunView(ObjectPermissionRequiredMixin, View):
    """
    View the parameters of a Job and enqueue it if desired.
    """

    queryset = JobModel.objects.all()

    def get_required_permission(self):
        return "extras.run_job"

    def _get_job_model_or_404(self, class_path=None, pk=None):
        """Helper function for get() and post()."""
        if class_path:
            try:
                job_model = self.queryset.get_for_class_path(class_path)
            except JobModel.DoesNotExist:
                raise Http404
        else:
            job_model = get_object_or_404(self.queryset, pk=pk)

        return job_model

    def _handle_approval_workflow_response(self, request, scheduled_job, return_url):
        """Handle response for jobs requiring approval workflow."""
        messages.success(request, f"Job '{scheduled_job.name}' successfully submitted for approval")
        return redirect(return_url or reverse("extras:scheduledjob_approvalworkflow", args=[scheduled_job.pk]))

    def _handle_scheduled_job_response(self, request, scheduled_job, return_url):
        """Handle response for successfully scheduled jobs."""
        messages.success(request, f"Job {scheduled_job.name} successfully scheduled")
        return redirect(return_url or "extras:scheduledjob_list")

    def _handle_immediate_execution(
        self, request, job_model, job_class, job_form, profile, ignore_singleton_lock, job_queue, return_url
    ):
        """Handle immediate job execution."""
        job_kwargs = job_class.prepare_job_kwargs(job_form.cleaned_data)
        job_result = JobResult.enqueue_job(
            job_model,
            request.user,
            profile=profile,
            ignore_singleton_lock=ignore_singleton_lock,
            job_queue=job_queue,
            **job_class.serialize_data(job_kwargs),
        )

        if return_url:
            messages.info(
                request,
                format_html(
                    'Job enqueued. <a href="{}">Click here for the results.</a>',
                    job_result.get_absolute_url(),
                ),
            )
            return redirect(return_url)

        return redirect("extras:jobresult", pk=job_result.pk)

    def get(self, request, class_path=None, pk=None):
        job_model = self._get_job_model_or_404(class_path, pk)

        try:
            job_class = get_job(job_model.class_path, reload=True)
            if job_class is None:
                raise RuntimeError("Job code for this job is not currently installed or loadable")
            initial = normalize_querydict(request.GET, form_class=job_class.as_form_class())
            if "kwargs_from_job_result" in initial:
                job_result_pk = initial.pop("kwargs_from_job_result")
                try:
                    job_result = job_model.job_results.get(pk=job_result_pk)
                    # Allow explicitly specified arg values in request.GET to take precedence over the saved task_kwargs,
                    # for example "?kwargs_from_job_result=<UUID>&integervar=22"
                    explicit_initial = initial
                    initial = job_result.task_kwargs.copy()
                    task_queue = job_result.celery_kwargs.get("queue", None)
                    job_queue = None
                    if task_queue is not None:
                        try:
                            job_queue = JobQueue.objects.get(
                                name=task_queue, queue_type=JobQueueTypeChoices.TYPE_CELERY
                            )
                        except JobQueue.DoesNotExist:
                            pass
                    initial["_job_queue"] = job_queue
                    initial["_profile"] = job_result.celery_kwargs.get("nautobot_job_profile", False)
                    initial["_ignore_singleton_lock"] = job_result.celery_kwargs.get(
                        "nautobot_job_ignore_singleton_lock", False
                    )
                    initial.update(explicit_initial)
                except JobResult.DoesNotExist:
                    messages.warning(
                        request,
                        f"JobResult {job_result_pk} not found, cannot use it to pre-populate inputs.",
                    )

            template_name = "extras/job.html"
            job_form = job_class.as_form(initial=initial)
            if hasattr(job_class, "template_name"):
                try:
                    get_template(job_class.template_name)
                    template_name = job_class.template_name
                except TemplateDoesNotExist as err:
                    messages.error(
                        request, f'Unable to render requested custom job template "{job_class.template_name}": {err}'
                    )
        except RuntimeError as err:
            messages.error(request, f"Unable to run or schedule '{job_model}': {err}")
            return redirect("extras:job_list")

        schedule_form = forms.JobScheduleForm(initial=initial)

        return render(
            request,
            template_name,  # 2.0 TODO: extras/job_submission.html
            {
                "job_model": job_model,
                "job_form": job_form,
                "schedule_form": schedule_form,
            },
        )

    def post(self, request, class_path=None, pk=None):
        job_model = self._get_job_model_or_404(class_path, pk)

        job_class = get_job(job_model.class_path, reload=True)
        job_form = job_class.as_form(request.POST, request.FILES) if job_class is not None else None
        schedule_form = forms.JobScheduleForm(request.POST)

        return_url = request.POST.get("_return_url")
        if return_url is not None and url_has_allowed_host_and_scheme(url=return_url, allowed_hosts=request.get_host()):
            return_url = iri_to_uri(return_url)
        else:
            return_url = None

        # Allow execution only if the job is runnable.
        if not job_model.installed or job_class is None:
            messages.error(request, "Unable to run or schedule job: Job is not presently installed.")
        elif not job_model.enabled:
            messages.error(request, "Unable to run or schedule job: Job is not enabled to be run.")
        elif (
            job_model.has_sensitive_variables
            and request.POST.get("_schedule_type") != JobExecutionType.TYPE_IMMEDIATELY
        ):
            messages.error(request, "Unable to schedule job: Job may have sensitive input variables.")
        elif job_form is not None and job_form.is_valid() and schedule_form.is_valid():
            job_queue = job_form.cleaned_data.pop("_job_queue", None)
            if job_queue is None:
                job_queue = job_model.default_job_queue

            if job_queue.queue_type == JobQueueTypeChoices.TYPE_CELERY and not get_worker_count(queue=job_queue):
                messages.warning(
                    request,
                    format_html(
                        "No celery workers found for queue {}, job may never run unless a worker is started.",
                        job_queue,
                    ),
                )

            dryrun = job_form.cleaned_data.get("dryrun", False)
            # Run the job. A new JobResult is created.
            profile = job_form.cleaned_data.pop("_profile")
            ignore_singleton_lock = job_form.cleaned_data.pop("_ignore_singleton_lock", False)
            schedule_type = schedule_form.cleaned_data["_schedule_type"]

            with transaction.atomic():
                scheduled_job = ScheduledJob.create_schedule(
                    job_model,
                    request.user,
                    name=schedule_form.cleaned_data.get("_schedule_name"),
                    start_time=schedule_form.cleaned_data.get("_schedule_start_time"),
                    interval=schedule_type,
                    crontab=schedule_form.cleaned_data.get("_recurrence_custom_time"),
                    job_queue=job_queue,
                    profile=profile,
                    ignore_singleton_lock=ignore_singleton_lock,
                    **job_class.serialize_data(job_form.cleaned_data),
                )
                scheduled_job_has_approval_workflow = scheduled_job.has_approval_workflow_definition()
                is_scheduled = schedule_type in JobExecutionType.SCHEDULE_CHOICES
                if job_model.has_sensitive_variables and scheduled_job_has_approval_workflow:
                    messages.error(
                        request,
                        "Unable to run or schedule job: "
                        "This job is flagged as possibly having sensitive variables but also has an applicable approval workflow definition."
                        "Modify or remove the approval workflow definition or modify the job to set `has_sensitive_variables` to False.",
                    )
                    scheduled_job.delete()
                    scheduled_job = None
                else:
                    if dryrun and not is_scheduled:
                        # Enqueue job for immediate execution when dryrun and (no schedule, no has_sensitive_variables)
                        scheduled_job.delete()
                        scheduled_job = None
                        return self._handle_immediate_execution(
                            request,
                            job_model,
                            job_class,
                            job_form,
                            profile,
                            ignore_singleton_lock,
                            job_queue,
                            return_url,
                        )
                    # Step 1: Check if approval is required
                    if scheduled_job_has_approval_workflow:
                        return self._handle_approval_workflow_response(request, scheduled_job, return_url)

                    # Step 3: If approval is not required
                    if is_scheduled:
                        return self._handle_scheduled_job_response(request, scheduled_job, return_url)

                    # Step 4: Immediate execution (no schedule, no approval)
                    scheduled_job.delete()
                    scheduled_job = None
                    return self._handle_immediate_execution(
                        request,
                        job_model,
                        job_class,
                        job_form,
                        profile,
                        ignore_singleton_lock,
                        job_queue,
                        return_url,
                    )

        if return_url:
            return redirect(return_url)

        template_name = "extras/job.html"
        if job_class is not None and hasattr(job_class, "template_name"):
            try:
                get_template(job_class.template_name)
                template_name = job_class.template_name
            except TemplateDoesNotExist as err:
                messages.error(
                    request, f'Unable to render requested custom job template "{job_class.template_name}": {err}'
                )

        return render(
            request,
            template_name,
            {
                "job_model": job_model,
                "job_form": job_form,
                "schedule_form": schedule_form,
            },
        )


class JobView(generic.ObjectView):
    queryset = JobModel.objects.all()
    template_name = "generic/object_retrieve.html"
    object_detail_content = object_detail.ObjectDetailContent(
        panels=[
            object_detail.ObjectFieldsPanel(
                weight=100,
                section=SectionChoices.LEFT_HALF,
                label="Source Code",
                fields=[
                    "module_name",
                    "job_class_name",
                    "class_path",
                    "installed",
                    "is_job_hook_receiver",
                    "is_job_button_receiver",
                ],
            ),
            jobs_ui.JobObjectFieldsPanel(
                weight=200,
                section=SectionChoices.LEFT_HALF,
                label="Job",
                fields=["grouping", "name", "description", "enabled"],
                value_transforms={
                    "description": [helpers.render_markdown],
                },
            ),
            object_detail.ObjectsTablePanel(
                weight=100,
                section=SectionChoices.FULL_WIDTH,
                table_class=tables.JobResultTable,
                table_title="Job Results",
                table_filter="job_model",
                exclude_columns=["name", "job_model"],
            ),
            jobs_ui.JobObjectFieldsPanel(
                weight=100,
                section=SectionChoices.RIGHT_HALF,
                label="Properties",
                fields=[
                    "supports_dryrun",
                    "dryrun_default",
                    "read_only",
                    "hidden",
                    "has_sensitive_variables",
                    "is_singleton",
                    "soft_time_limit",
                    "time_limit",
                    "job_queues",
                    "default_job_queue",
                ],
            ),
        ],
        extra_buttons=[
            jobs_ui.JobRunScheduleButton(
                weight=100,
                link_name="extras:job_run",
                label="Run/Schedule",
                icon="mdi-play",
                color=ButtonActionColorChoices.SUBMIT,
                required_permissions=["extras.job_run"],
            ),
        ],
    )


class JobEditView(generic.ObjectEditView):
    queryset = JobModel.objects.all()
    model_form = forms.JobEditForm
    template_name = "extras/job_edit.html"

    def alter_obj(self, obj, request, url_args, url_kwargs):
        # Reload the job class to ensure we have the latest version
        get_job(obj.class_path, reload=True)
        return obj


class JobBulkEditView(generic.BulkEditView):
    queryset = JobModel.objects.all()
    filterset = filters.JobFilterSet
    table = tables.JobTable
    form = forms.JobBulkEditForm
    template_name = "extras/job_bulk_edit.html"


class JobDeleteView(generic.ObjectDeleteView):
    queryset = JobModel.objects.all()


class JobBulkDeleteView(generic.BulkDeleteView):
    queryset = JobModel.objects.all()
    filterset = filters.JobFilterSet
    table = tables.JobTable


class JobQueueUIViewSet(NautobotUIViewSet):
    bulk_update_form_class = forms.JobQueueBulkEditForm
    filterset_form_class = forms.JobQueueFilterForm
    queryset = JobQueue.objects.all()
    form_class = forms.JobQueueForm
    filterset_class = filters.JobQueueFilterSet
    serializer_class = serializers.JobQueueSerializer
    table_class = tables.JobQueueTable

    object_detail_content = object_detail.ObjectDetailContent(
        panels=(
            object_detail.ObjectFieldsPanel(
                weight=100,
                section=SectionChoices.LEFT_HALF,
                fields=[
                    "name",
                    "queue_type",
                    "description",
                    "tenant",
                ],
            ),
            object_detail.ObjectsTablePanel(
                weight=100,
                section=SectionChoices.FULL_WIDTH,
                table_title="Assigned Jobs",
                table_class=tables.JobTable,
                table_filter="job_queues",
            ),
        )
    )


#
# Saved Views
#


class SavedViewUIViewSet(
    ObjectDetailViewMixin,
    ObjectChangeLogViewMixin,
    ObjectDestroyViewMixin,
    ObjectEditViewMixin,
    ObjectListViewMixin,
):
    queryset = SavedView.objects.all()
    form_class = forms.SavedViewForm
    filterset_class = filters.SavedViewFilterSet
    serializer_class = serializers.SavedViewSerializer
    table_class = tables.SavedViewTable
    action_buttons = ("export",)
    permission_classes = [
        IsAuthenticated,
    ]

    def alter_queryset(self, request):
        """
        Two scenarios we need to handle here:
        1. User can view all saved views with extras.view_savedview permission.
        2. User without the permission can only view shared savedviews and his/her own saved views.
        """
        queryset = super().alter_queryset(request)
        user = request.user
        if user.has_perms(["extras.view_savedview"]):
            saved_views = queryset.restrict(user, "view")
        else:
            shared_saved_views = queryset.filter(is_shared=True)
            user_owned_saved_views = queryset.filter(owner=user)
            saved_views = shared_saved_views | user_owned_saved_views
        return saved_views

    def get_queryset(self):
        """
        Get the list of items for this view.
        All users should be able to see saved views so we do not apply extra permissions.
        """
        return self.queryset.all()

    def check_permissions(self, request):
        """
        Override this method to not check any nautobot-specific object permissions and to only check if the user is authenticated.
        Since users with <app_label>.view_<model_name> permissions should be able to view saved views related to this model.
        And those permissions will be enforced in the related view.
        """
        for permission in self.get_permissions():
            if not permission.has_permission(request, self):
                self.permission_denied(
                    request, message=getattr(permission, "message", None), code=getattr(permission, "code", None)
                )

    def extra_message_context(self, obj):
        """
        Context variables for this extra message.
        """
        return {"new_global_default_view": obj}

    def extra_message(self, **kwargs):
        new_global_default_view = kwargs.get("new_global_default_view")
        view_name = new_global_default_view.view
        message = ""
        if new_global_default_view.is_global_default:
            message = format_html(
                '<br>The global default saved view for "{}" is set to <a href="{}">{}</a>',
                view_name,
                new_global_default_view.get_absolute_url(),
                new_global_default_view.name,
            )
        return message

    def list(self, request, *args, **kwargs):
        if not request.user.has_perms(["extras.view_savedview"]):
            return self.handle_no_permission()
        return super().list(request, *args, **kwargs)

    def retrieve(self, request, *args, **kwargs):
        """
        The detail view for a saved view should the related ObjectListView with saved configurations applied
        """
        instance = self.get_object()
        list_view_url = reverse(instance.view) + f"?saved_view={instance.pk}"
        return redirect(list_view_url)

    @action(detail=True, name="Set Default", methods=["get"], url_path="set-default", url_name="set_default")
    def set_default(self, request, *args, **kwargs):
        """
        Set current saved view as the the request.user default view. Overriding the global default view if there is one.
        """
        user = request.user
        sv = SavedView.objects.get(pk=kwargs.get("pk", None))
        UserSavedViewAssociation.objects.filter(user=user, view_name=sv.view).delete()
        UserSavedViewAssociation.objects.create(user=user, saved_view=sv, view_name=sv.view)
        list_view_url = sv.get_absolute_url()
        messages.success(
            request, f"Successfully set current view '{sv.name}' as the default '{sv.view}' view for user {user}"
        )
        return redirect(list_view_url)

    @action(detail=True, name="Update Config", methods=["get"], url_path="update-config", url_name="update_config")
    def update_saved_view_config(self, request, *args, **kwargs):
        """
        Extract filter_params, pagination and sort_order from request.GET and apply it to the SavedView specified
        """
        sv = SavedView.objects.get(pk=kwargs.get("pk", None))
        if sv.owner == request.user or request.user.has_perms(["extras.change_savedview"]):
            pass
        else:
            messages.error(
                request, f"You do not have the required permission to modify this Saved View owned by {sv.owner}"
            )
            return redirect(self.get_return_url(request, obj=sv))
        table_changes_pending = request.GET.get("table_changes_pending", False)
        all_filters_removed = request.GET.get("all_filters_removed", False)
        pagination_count = request.GET.get("per_page", None)
        if pagination_count is not None:
            sv.config["pagination_count"] = int(pagination_count)
        sort_order = request.GET.getlist("sort", [])
        if sort_order:
            sv.config["sort_order"] = sort_order

        model = get_model_for_view_name(sv.view)
        filterset_class = get_filterset_for_model(model)
        filterset = filterset_class()
        filter_params = {}
        for key in request.GET:
            if key in self.non_filter_params:
                continue
            try:
                if is_single_choice_field(filterset, key):
                    filter_params[key] = request.GET.getlist(key)[0]
            except FilterSetFieldNotFound:
                continue
            try:
                if not is_single_choice_field(filterset, key):
                    filter_params[key] = request.GET.getlist(key)
            except FilterSetFieldNotFound:
                continue

        if filter_params:
            sv.config["filter_params"] = filter_params
        elif all_filters_removed:
            sv.config["filter_params"] = {}

        if table_changes_pending:
            table_class = get_table_class_string_from_view_name(sv.view)
            if table_class:
                if sv.config.get("table_config", None) is None:
                    sv.config["table_config"] = {}
                sv.config["table_config"][f"{table_class}"] = request.user.get_config(f"tables.{table_class}")

        sv.validated_save()
        list_view_url = sv.get_absolute_url()
        messages.success(request, f"Successfully updated current view {sv.name}")
        return redirect(list_view_url)

    def create(self, request, *args, **kwargs):
        """
        This method will extract filter_params, pagination and sort_order from request.GET
        and the name of the new SavedView from request.POST to create a new SavedView.
        """
        name = request.POST.get("name")
        view_name = request.POST.get("view")
        is_shared = request.POST.get("is_shared", False)
        if is_shared:
            is_shared = True
        params = request.POST.get("params", "")
        param_dict = fixup_filterset_query_params(parse_qs(params), view_name, self.non_filter_params)

        single_value_params = ["saved_view", "table_changes_pending", "all_filters_removed", "per_page"]
        for key in param_dict.keys():
            if key in single_value_params:
                param_dict[key] = param_dict[key][0]

        derived_view_pk = param_dict.get("saved_view", None)
        derived_instance = None
        if derived_view_pk:
            derived_instance = self.get_queryset().get(pk=derived_view_pk)
        try:
            reverse(view_name)
        except NoReverseMatch:
            messages.error(request, f"Invalid view name {view_name} specified.")
            if derived_view_pk:
                return redirect(self.get_return_url(request, obj=derived_instance))
            else:
                return redirect(self.get_return_url(request))
        table_changes_pending = param_dict.get("table_changes_pending", False)
        all_filters_removed = param_dict.get("all_filters_removed", False)
        try:
            sv = SavedView.objects.create(name=name, owner=request.user, view=view_name, is_shared=is_shared)
        except IntegrityError:
            messages.error(request, f"You already have a Saved View named '{name}' for this view '{view_name}'")
            if derived_view_pk:
                return redirect(self.get_return_url(request, obj=derived_instance))
            else:
                return redirect(reverse(view_name))
        pagination_count = param_dict.get("per_page", None)
        if not pagination_count:
            if derived_instance and derived_instance.config.get("pagination_count", None):
                pagination_count = derived_instance.config["pagination_count"]
            else:
                pagination_count = get_settings_or_config("PAGINATE_COUNT", fallback=PAGINATE_COUNT_DEFAULT)
        sv.config["pagination_count"] = int(pagination_count)
        sort_order = param_dict.get("sort", [])
        if not sort_order:
            if derived_instance:
                sort_order = derived_instance.config.get("sort_order", [])
        sv.config["sort_order"] = sort_order

        sv.config["filter_params"] = {}
        for key in param_dict:
            if key in [*self.non_filter_params, "view"]:
                continue
            sv.config["filter_params"][key] = param_dict.get(key)
        if not sv.config["filter_params"]:
            if derived_instance and all_filters_removed:
                sv.config["filter_params"] = {}
            elif derived_instance:
                sv.config["filter_params"] = derived_instance.config["filter_params"]

        table_class = get_table_class_string_from_view_name(view_name)
        sv.config["table_config"] = {}
        if table_class:
            if table_changes_pending or derived_instance is None:
                sv.config["table_config"][f"{table_class}"] = request.user.get_config(f"tables.{table_class}")
            elif derived_instance.config.get("table_config") and derived_instance.config["table_config"].get(
                f"{table_class}"
            ):
                sv.config["table_config"][f"{table_class}"] = derived_instance.config["table_config"][f"{table_class}"]
        try:
            sv.validated_save()
            list_view_url = sv.get_absolute_url()
            message = f"Successfully created new Saved View '{sv.name}'."
            messages.success(request, message)
            return redirect(list_view_url)
        except ValidationError as e:
            messages.error(request, e)
            return redirect(self.get_return_url(request))

    def destroy(self, request, *args, **kwargs):
        """
        request.GET: render the ObjectDeleteConfirmationForm which is passed to NautobotHTMLRenderer as Response.
        request.POST: call perform_destroy() which validates the form and perform the action of delete.
        Override to add more variables to Response
        """
        sv = SavedView.objects.get(pk=kwargs.get("pk", None))
        if sv.owner == request.user or request.user.has_perms(["extras.delete_savedview"]):
            pass
        else:
            messages.error(
                request, f"You do not have the required permission to delete this Saved View owned by {sv.owner}"
            )
            return redirect(self.get_return_url(request, obj=sv))
        return super().destroy(request, *args, **kwargs)


class ScheduledJobListView(generic.ObjectListView):
    queryset = ScheduledJob.objects.all()
    table = tables.ScheduledJobTable
    filterset = filters.ScheduledJobFilterSet
    filterset_form = forms.ScheduledJobFilterForm
    action_buttons = ()


class ScheduledJobBulkDeleteView(generic.BulkDeleteView):
    queryset = ScheduledJob.objects.all()
    table = tables.ScheduledJobTable
    filterset = filters.ScheduledJobFilterSet


class ScheduledJobView(generic.ObjectView):
    queryset = ScheduledJob.objects.all()

    def get_extra_context(self, request, instance):
        context = super().get_extra_context(request, instance)

        # Add job class labels
        job_class = get_job(instance.task)
        labels = {}
        if job_class is not None:
            for name, var in job_class._get_vars().items():
                field = var.as_field()
                labels[name] = field.label or pretty_name(name)

        context.update(
            {
                "labels": labels,
                "job_class_found": (job_class is not None),
                "default_time_zone": get_current_timezone(),
            }
        )

        # Add approval workflow table
        approval_workflows = instance.associated_approval_workflows.all()
        approval_workflows_count = approval_workflows.count()
        approval_workflow_table = tables.ApprovalWorkflowTable(
            data=approval_workflows,
            user=request.user,
            exclude=["object_under_review", "object_under_review_content_type"],
        )

        RequestConfig(
            request, paginate={"paginator_class": EnhancedPaginator, "per_page": get_paginate_count(request)}
        ).configure(approval_workflow_table)

        context.update(
            {
                "approval_workflows_count": approval_workflows_count,
                "approval_workflow_table": approval_workflow_table,
            }
        )

        return context


class ScheduledJobDeleteView(generic.ObjectDeleteView):
    queryset = ScheduledJob.objects.all()


#
# Job hooks
#


class JobHookUIViewSet(NautobotUIViewSet):
    bulk_update_form_class = forms.JobHookBulkEditForm
    filterset_class = filters.JobHookFilterSet
    filterset_form_class = forms.JobHookFilterForm
    form_class = forms.JobHookForm
    serializer_class = serializers.JobHookSerializer
    table_class = tables.JobHookTable
    queryset = JobHook.objects.all()

    object_detail_content = object_detail.ObjectDetailContent(
        panels=(
            object_detail.ObjectFieldsPanel(
                weight=100,
                section=SectionChoices.LEFT_HALF,
                fields="__all__",
            ),
        )
    )


#
# JobResult
#


class JobResultUIViewSet(
    ObjectDetailViewMixin,
    ObjectListViewMixin,
    ObjectDestroyViewMixin,
    ObjectBulkDestroyViewMixin,
):
    filterset_class = filters.JobResultFilterSet
    filterset_form_class = forms.JobResultFilterForm
    serializer_class = serializers.JobResultSerializer
    table_class = tables.JobResultTable
    queryset = JobResult.objects.all()
    action_buttons = ()
    breadcrumbs = Breadcrumbs(
        items={
            "detail": [
                ModelBreadcrumbItem(),
                # if result.job_model is not None
                BaseBreadcrumbItem(
                    label=context_object_attr("job_model.grouping", context_key="result"),
                    should_render=lambda c: c["result"].job_model is not None,
                ),
                InstanceParentBreadcrumbItem(
                    instance_key="result",
                    parent_key="job_model",
                    parent_lookup_key="name",
                    should_render=lambda c: c["result"].job_model is not None,
                ),
                # elif job in context
                ViewNameBreadcrumbItem(
                    view_name="extras:jobresult_list",
                    label=context_object_attr("class_path", context_key="job"),
                    reverse_query_params=lambda c: {"name": urlencode(c["job"].class_path)},
                    should_render=lambda c: c["result"].job_model is None and c["job"] is not None,
                ),
                # else
                BaseBreadcrumbItem(
                    label=context_object_attr("name", context_key="result"),
                    should_render=lambda c: c["result"].job_model is None and c["job"] is None,
                ),
            ]
        },
        detail_item_label=context_object_attr("date_created"),
    )

    def get_extra_context(self, request, instance):
        context = super().get_extra_context(request, instance)
        if self.action == "retrieve":
            job_class = None
            if instance and instance.job_model:
                job_class = instance.job_model.job_class

            context.update(
                {
                    "job": job_class,
                    "associated_record": None,
                    "result": instance,
                }
            )

        return context

    def get_queryset(self):
        queryset = super().get_queryset().select_related("job_model", "user")

        if not self.detail:
            queryset = queryset.defer("result", "task_args", "task_kwargs", "celery_kwargs", "traceback", "meta")

        return queryset

    @action(
        detail=True,
        url_path="log-table",
        url_name="log-table",
        custom_view_base_action="view",
    )
    def log_table(self, request, pk=None):
        """
        Custom action to return a rendered JobLogEntry table for a JobResult.
        """

        instance = get_object_or_404(self.queryset.restrict(request.user, "view"), pk=pk)

        filter_q = request.GET.get("q")
        if filter_q:
            queryset = instance.job_log_entries.filter(
                Q(message__icontains=filter_q) | Q(log_level__icontains=filter_q)
            )
        else:
            queryset = instance.job_log_entries.all()

        log_table = tables.JobLogEntryTable(data=queryset, user=request.user)
        paginate = {
            "paginator_class": EnhancedPaginator,
            "per_page": get_paginate_count(request),
        }
        RequestConfig(request, paginate).configure(log_table)

        return HttpResponse(log_table.as_html(request))


#
# Job Button
#


class JobButtonUIViewSet(NautobotUIViewSet):
    bulk_update_form_class = forms.JobButtonBulkEditForm
    filterset_class = filters.JobButtonFilterSet
    filterset_form_class = forms.JobButtonFilterForm
    form_class = forms.JobButtonForm
    queryset = JobButton.objects.all()
    serializer_class = serializers.JobButtonSerializer
    table_class = tables.JobButtonTable
    object_detail_content = object_detail.ObjectDetailContent(
        panels=(
            object_detail.ObjectFieldsPanel(
                weight=100,
                section=SectionChoices.LEFT_HALF,
                fields="__all__",
                value_transforms={
                    "text": [helpers.pre_tag],
                    "job": [helpers.render_job_run_link],
                    "button_class": [helpers.render_button_class],
                },
            ),
        )
    )


#
# Change logging
#
class ObjectChangeUIViewSet(ObjectDetailViewMixin, ObjectListViewMixin):
    filterset_class = filters.ObjectChangeFilterSet
    filterset_form_class = forms.ObjectChangeFilterForm
    queryset = ObjectChange.objects.all()
    serializer_class = serializers.ObjectChangeSerializer
    table_class = tables.ObjectChangeTable
    action_buttons = ("export",)

    def __init__(self, *args, **kwargs):
        super().__init__(*args, **kwargs)
        self.object_detail_content = object_detail.ObjectDetailContent()
        # Remove "Advanced" tab while keeping the main.
        self.object_detail_content.tabs = self.object_detail_content.tabs[:1]

    # 2.0 TODO: Remove this remapping and solve it at the `BaseFilterSet` as it is addressing a breaking change.
    def get(self, request, *args, **kwargs):
        # Remappings below allow previous queries of time_before and time_after to use
        # newer methods specifying the lookup method.

        # They will only use the previous arguments if the newer ones are undefined

        if request.GET.get("time_after") and request.GET.get("time__gte") is None:
            request.GET._mutable = True
            request.GET.update({"time__gte": request.GET.get("time_after")})
            request.GET._mutable = False

        if request.GET.get("time_before") and request.GET.get("time__lte") is None:
            request.GET._mutable = True
            request.GET.update({"time__lte": request.GET.get("time_before")})
            request.GET._mutable = False

        return super().get(request=request, *args, **kwargs)

    def get_extra_context(self, request, instance):
        """
        Adds snapshot diff and related changes table for the object change detail view.
        """
        context = super().get_extra_context(request, instance)

        if self.action == "retrieve":
            related_changes = instance.get_related_changes(user=request.user).filter(request_id=instance.request_id)
            related_changes_table = tables.ObjectChangeTable(
                data=related_changes[:50],  # Limit for performance
                orderable=False,
            )
            snapshots = instance.get_snapshots()

            context.update(
                {
                    "diff_added": snapshots["differences"]["added"],
                    "diff_removed": snapshots["differences"]["removed"],
                    "next_change": instance.get_next_change(request.user),
                    "prev_change": instance.get_prev_change(request.user),
                    "related_changes_table": related_changes_table,
                    "related_changes_count": related_changes.count(),
                }
            )

        return context


class ObjectChangeLogView(generic.GenericView):
    """
    Present a history of changes made to a particular object.

    base_template: Specify to explicitly identify the base object detail template to render.
        If not provided, "<app>/<model>.html", "<app>/<model>_retrieve.html", or "generic/object_retrieve.html"
        will be used, as per `get_base_template()`.
    """

    base_template: Optional[str] = None

    def get(self, request, model, **kwargs):
        # Handle QuerySet restriction of parent object if needed
        if hasattr(model.objects, "restrict"):
            obj = get_object_or_404(model.objects.restrict(request.user, "view"), **kwargs)
        else:
            obj = get_object_or_404(model, **kwargs)

        # Gather all changes for this object (and its related objects)
        content_type = ContentType.objects.get_for_model(model)
        objectchanges = (
            ObjectChange.objects.restrict(request.user, "view")
            .select_related("user", "changed_object_type")
            .filter(
                Q(changed_object_type=content_type, changed_object_id=obj.pk)
                | Q(related_object_type=content_type, related_object_id=obj.pk)
            )
        )
        objectchanges_table = tables.ObjectChangeTable(data=objectchanges, orderable=False)

        # Apply the request context
        paginate = {
            "paginator_class": EnhancedPaginator,
            "per_page": get_paginate_count(request),
        }
        RequestConfig(request, paginate).configure(objectchanges_table)

        base_template = get_base_template(self.base_template, model)

        return render(
            request,
            "generic/object_changelog.html",
            {
                "object": obj,
                "verbose_name": obj._meta.verbose_name,
                "verbose_name_plural": obj._meta.verbose_name_plural,
                "table": objectchanges_table,
                "base_template": base_template,
                "active_tab": "changelog",
                "breadcrumbs": self.get_breadcrumbs(obj, view_type=""),
                "view_titles": self.get_view_titles(obj, view_type=""),
                "detail": True,
                "view_action": "changelog",
            },
        )


#
# Metadata
#


class MetadataTypeUIViewSet(NautobotUIViewSet):
    bulk_update_form_class = forms.MetadataTypeBulkEditForm
    filterset_class = filters.MetadataTypeFilterSet
    filterset_form_class = forms.MetadataTypeFilterForm
    form_class = forms.MetadataTypeForm
    queryset = MetadataType.objects.all()
    serializer_class = serializers.MetadataTypeSerializer
    table_class = tables.MetadataTypeTable

    object_detail_content = object_detail.ObjectDetailContent(
        panels=(
            object_detail.ObjectFieldsPanel(
                section=SectionChoices.LEFT_HALF,
                weight=100,
                exclude_fields=("content_types",),
            ),
            object_detail.ObjectsTablePanel(
                section=SectionChoices.LEFT_HALF,
                weight=200,
                context_table_key="choices",
                table_title="Choices",
            ),
            object_detail.ObjectFieldsPanel(
                section=SectionChoices.RIGHT_HALF,
                weight=100,
                fields=["content_types"],
                label="Assignment",
            ),
        ),
    )

    def get_extra_context(self, request, instance):
        context = super().get_extra_context(request, instance)

        if self.action in ("create", "update"):
            if request.POST:
                context["choices"] = forms.MetadataChoiceFormSet(data=request.POST, instance=instance)
            else:
                context["choices"] = forms.MetadataChoiceFormSet(instance=instance)
        elif self.action == "retrieve":
            context["choices"] = tables.MetadataChoiceTable(instance.choices.all())

        return context

    def form_save(self, form, **kwargs):
        obj = super().form_save(form, **kwargs)

        # Process the formset for choices
        ctx = self.get_extra_context(self.request, obj)
        choices = ctx["choices"]
        if choices.is_valid():
            choices.save()
        else:
            raise ValidationError(choices.errors)

        return obj


class ObjectMetadataUIViewSet(
    ObjectListViewMixin,
):
    filterset_class = filters.ObjectMetadataFilterSet
    filterset_form_class = forms.ObjectMetadataFilterForm
    queryset = ObjectMetadata.objects.all().order_by("assigned_object_type", "assigned_object_id", "scoped_fields")
    serializer_class = serializers.ObjectMetadataSerializer
    table_class = tables.ObjectMetadataTable
    action_buttons = ("export",)


#
# Notes
#


class NoteUIViewSet(
    ObjectDestroyViewMixin,
    ObjectDetailViewMixin,
    ObjectEditViewMixin,
    ObjectListViewMixin,
    ObjectChangeLogViewMixin,
    ObjectDataComplianceViewMixin,
):
    filterset_class = filters.NoteFilterSet
    filterset_form_class = forms.NoteFilterForm
    form_class = forms.NoteForm
    queryset = Note.objects.all()
    serializer_class = serializers.NoteSerializer
    table_class = tables.NoteTable
    action_buttons = ()
    breadcrumbs = Breadcrumbs(
        items={
            "detail": [
                ModelBreadcrumbItem(model=Note),
                ModelBreadcrumbItem(
                    model=lambda c: c["object"].assigned_object,
                    action="notes",
                    reverse_kwargs=lambda c: {"pk": c["object"].assigned_object.pk},
                    label=lambda c: c["object"].assigned_object,
                    should_render=lambda c: c["object"].assigned_object,
                ),
            ]
        }
    )

    object_detail_content = object_detail.ObjectDetailContent(
        panels=(
            object_detail.ObjectFieldsPanel(
                weight=100,
                section=SectionChoices.LEFT_HALF,
                fields=["user", "assigned_object_type", "assigned_object"],
            ),
            object_detail.ObjectTextPanel(
                label="Text",
                section=SectionChoices.LEFT_HALF,
                weight=200,
                object_field="note",
                render_as=object_detail.ObjectTextPanel.RenderOptions.MARKDOWN,
            ),
        ),
    )

    def form_save(self, form, commit=True, *args, **kwargs):
        """
        Save the form instance while ensuring the Note's `user` and `user_name` fields
        are correctly populated.

        Args:
            form (Form): The validated form instance to be saved.
            commit (bool): If True, save the instance to the database immediately.
            *args, **kwargs: Additional arguments to maintain compatibility with
                            the parent method signature.

        Returns:
            Note: The saved or unsaved Note instance with `user` and `user_name` set.

        Behavior:
            - Sets `user` to the currently authenticated user.
            - Sets `user_name` to the username of the authenticated user.
            - Saves the instance if `commit=True`.
        """
        # Get instance without committing to DB
        obj = super().form_save(form, commit=False, *args, **kwargs)

        # Assign user info (only authenticated users can create notes)
        obj.user = self.request.user
        obj.user_name = self.request.user.get_username()

        # Save to DB if commit is True
        if commit:
            obj.save()

        return obj


class ObjectNotesView(generic.GenericView):
    """
    Present a list of notes associated to a particular object.

    base_template: Specify to explicitly identify the base object detail template to render.
        If not provided, "<app>/<model>.html", "<app>/<model>_retrieve.html", or "generic/object_retrieve.html"
        will be used, as per `get_base_template()`.
    """

    base_template: Optional[str] = None

    def get(self, request, model, **kwargs):
        # Handle QuerySet restriction of parent object if needed
        if hasattr(model.objects, "restrict"):
            obj = get_object_or_404(model.objects.restrict(request.user, "view"), **kwargs)
        else:
            obj = get_object_or_404(model, **kwargs)

        notes_form = forms.NoteForm(
            initial={
                "assigned_object_type": ContentType.objects.get_for_model(obj),
                "assigned_object_id": obj.pk,
            }
        )
        notes_table = tables.NoteTable(obj.notes.restrict(request.user, "view"))

        # Apply the request context
        paginate = {
            "paginator_class": EnhancedPaginator,
            "per_page": get_paginate_count(request),
        }
        RequestConfig(request, paginate).configure(notes_table)

        base_template = get_base_template(self.base_template, model)

        return render(
            request,
            "generic/object_notes.html",
            {
                "object": obj,
                "verbose_name": obj._meta.verbose_name,
                "verbose_name_plural": obj._meta.verbose_name_plural,
                "table": notes_table,
                "base_template": base_template,
                "active_tab": "notes",
                "form": notes_form,
                "breadcrumbs": self.get_breadcrumbs(obj, view_type=""),
                "view_titles": self.get_view_titles(obj, view_type=""),
                "detail": True,
                "view_action": "notes",
            },
        )


#
# Relationship
#


class RelationshipUIViewSet(NautobotUIViewSet):
    bulk_update_form_class = forms.RelationshipBulkEditForm
    filterset_class = filters.RelationshipFilterSet
    filterset_form_class = forms.RelationshipFilterForm
    form_class = forms.RelationshipForm
    serializer_class = serializers.RelationshipSerializer
    table_class = tables.RelationshipTable
    queryset = Relationship.objects.all()

    object_detail_content = object_detail.ObjectDetailContent(
        panels=(
            object_detail.ObjectFieldsPanel(
                label="Relationship",
                section=SectionChoices.LEFT_HALF,
                weight=100,
                fields="__all__",
                exclude_fields=[
                    "source_type",
                    "source_label",
                    "source_hidden",
                    "source_filter",
                    "destination_type",
                    "destination_label",
                    "destination_hidden",
                    "destination_filter",
                ],
            ),
            object_detail.ObjectFieldsPanel(
                label="Source Attributes",
                section=SectionChoices.RIGHT_HALF,
                weight=100,
                fields=["source_type", "source_label", "source_hidden", "source_filter"],
            ),
            object_detail.ObjectFieldsPanel(
                label="Destination Attributes",
                section=SectionChoices.RIGHT_HALF,
                weight=200,
                fields=["destination_type", "destination_label", "destination_hidden", "destination_filter"],
            ),
        )
    )


class RelationshipAssociationUIViewSet(ObjectListViewMixin, ObjectDestroyViewMixin, ObjectBulkDestroyViewMixin):
    filterset_class = filters.RelationshipAssociationFilterSet
    filterset_form_class = forms.RelationshipAssociationFilterForm
    serializer_class = serializers.RelationshipAssociationSerializer
    table_class = tables.RelationshipAssociationTable
    queryset = RelationshipAssociation.objects.all()
    action_buttons = ()


#
# Roles
#


class RoleUIViewSet(viewsets.NautobotUIViewSet):
    """`Roles` UIViewSet."""

    queryset = Role.objects.all()
    bulk_update_form_class = forms.RoleBulkEditForm
    filterset_class = filters.RoleFilterSet
    filterset_form_class = forms.RoleFilterForm
    form_class = forms.RoleForm
    serializer_class = serializers.RoleSerializer
    table_class = tables.RoleTable

    def get_extra_context(self, request, instance):
        context = super().get_extra_context(request, instance)
        if self.action == "retrieve":
            context["content_types"] = instance.content_types.order_by("app_label", "model")

            paginate = {
                "paginator_class": EnhancedPaginator,
                "per_page": get_paginate_count(request),
            }

            if ContentType.objects.get_for_model(Device) in context["content_types"]:
                devices = instance.devices.restrict(request.user, "view")
                device_table = DeviceTable(devices)
                device_table.columns.hide("role")
                RequestConfig(request, paginate).configure(device_table)
                context["device_table"] = device_table

            if ContentType.objects.get_for_model(Interface) in context["content_types"]:
                interfaces = instance.interfaces.restrict(request.user, "view")
                interface_table = InterfaceTable(interfaces)
                interface_table.columns.hide("role")
                RequestConfig(request, paginate).configure(interface_table)
                context["interface_table"] = interface_table

            if ContentType.objects.get_for_model(Controller) in context["content_types"]:
                controllers = instance.controllers.restrict(request.user, "view")
                controller_table = ControllerTable(controllers)
                controller_table.columns.hide("role")
                RequestConfig(request, paginate).configure(controller_table)
                context["controller_table"] = controller_table

            if ContentType.objects.get_for_model(IPAddress) in context["content_types"]:
                ipaddress = instance.ip_addresses.restrict(request.user, "view").annotate(
                    interface_count=count_related(Interface, "ip_addresses"),
                    interface_parent_count=count_related(Device, "interfaces__ip_addresses", distinct=True),
                    vm_interface_count=count_related(VMInterface, "ip_addresses"),
                    vm_interface_parent_count=count_related(VirtualMachine, "interfaces__ip_addresses", distinct=True),
                )
                ipaddress_table = IPAddressTable(ipaddress)
                ipaddress_table.columns.hide("role")
                RequestConfig(request, paginate).configure(ipaddress_table)
                context["ipaddress_table"] = ipaddress_table

            if ContentType.objects.get_for_model(Prefix) in context["content_types"]:
                prefixes = instance.prefixes.restrict(request.user, "view")
                prefix_table = PrefixTable(prefixes, hide_hierarchy_ui=True)
                prefix_table.columns.hide("role")
                RequestConfig(request, paginate).configure(prefix_table)
                context["prefix_table"] = prefix_table
            if ContentType.objects.get_for_model(Rack) in context["content_types"]:
                racks = instance.racks.restrict(request.user, "view")
                rack_table = RackTable(racks)
                rack_table.columns.hide("role")
                RequestConfig(request, paginate).configure(rack_table)
                context["rack_table"] = rack_table
            if ContentType.objects.get_for_model(VirtualMachine) in context["content_types"]:
                virtual_machines = instance.virtual_machines.restrict(request.user, "view")
                virtual_machine_table = VirtualMachineTable(virtual_machines)
                virtual_machine_table.columns.hide("role")
                RequestConfig(request, paginate).configure(virtual_machine_table)
                context["virtual_machine_table"] = virtual_machine_table
            if ContentType.objects.get_for_model(VMInterface) in context["content_types"]:
                vm_interfaces = instance.vm_interfaces.restrict(request.user, "view")
                vminterface_table = VMInterfaceTable(vm_interfaces)
                vminterface_table.columns.hide("role")
                RequestConfig(request, paginate).configure(vminterface_table)
                context["vminterface_table"] = vminterface_table
            if ContentType.objects.get_for_model(VLAN) in context["content_types"]:
                vlans = instance.vlans.restrict(request.user, "view")
                vlan_table = VLANTable(vlans)
                vlan_table.columns.hide("role")
                RequestConfig(request, paginate).configure(vlan_table)
                context["vlan_table"] = vlan_table
            if ContentType.objects.get_for_model(Module) in context["content_types"]:
                modules = instance.modules.restrict(request.user, "view")
                module_table = ModuleTable(modules)
                module_table.columns.hide("role")
                RequestConfig(request, paginate).configure(module_table)
                context["module_table"] = module_table
            if ContentType.objects.get_for_model(VirtualDeviceContext) in context["content_types"]:
                vdcs = instance.virtual_device_contexts.restrict(request.user, "view")
                vdc_table = VirtualDeviceContextTable(vdcs)
                vdc_table.columns.hide("role")
                RequestConfig(request, paginate).configure(vdc_table)
                context["vdc_table"] = vdc_table
            if ContentType.objects.get_for_model(VPN) in context["content_types"]:
                vpns = instance.vpns.restrict(request.user, "view")
                vpn_table = VPNTable(vpns)
                vpn_table.columns.hide("role")
                RequestConfig(request, paginate).configure(vpn_table)
                context["vpn_table"] = vpn_table
            if ContentType.objects.get_for_model(VPNProfile) in context["content_types"]:
                vpn_profiles = instance.vpn_profiles.restrict(request.user, "view")
                vpn_profile_table = VPNProfileTable(vpn_profiles)
                vpn_profile_table.columns.hide("role")
                RequestConfig(request, paginate).configure(vpn_profile_table)
                context["vpn_profile_table"] = vpn_profile_table
            if ContentType.objects.get_for_model(VPNTunnel) in context["content_types"]:
                vpn_tunnels = instance.vpn_tunnels.restrict(request.user, "view")
                vpn_tunnel_table = VPNTunnelTable(vpn_tunnels)
                vpn_tunnel_table.columns.hide("role")
                RequestConfig(request, paginate).configure(vpn_tunnel_table)
                context["vpn_tunnel_table"] = vpn_tunnel_table
            if ContentType.objects.get_for_model(VPNTunnelEndpoint) in context["content_types"]:
                vpn_tunnel_endpoints = instance.vpn_tunnel_endpoints.restrict(request.user, "view")
                vpn_tunnel_endpoint_table = VPNTunnelEndpointTable(vpn_tunnel_endpoints)
                vpn_tunnel_endpoint_table.columns.hide("role")
                RequestConfig(request, paginate).configure(vpn_tunnel_endpoint_table)
                context["vpn_tunnel_endpoint_table"] = vpn_tunnel_endpoint_table
        return context


#
# Secrets
#


class SecretUIViewSet(
    ObjectDetailViewMixin,
    ObjectListViewMixin,
    ObjectEditViewMixin,
    ObjectDestroyViewMixin,
    ObjectBulkCreateViewMixin,  # 3.0 TODO: remove, unused
    ObjectBulkDestroyViewMixin,
    # no ObjectBulkUpdateViewMixin here yet
    ObjectChangeLogViewMixin,
    ObjectDataComplianceViewMixin,
    ObjectNotesViewMixin,
):
    queryset = Secret.objects.all()
    form_class = forms.SecretForm
    filterset_class = filters.SecretFilterSet
    filterset_form_class = forms.SecretFilterForm
    table_class = tables.SecretTable

    object_detail_content = object_detail.ObjectDetailContent(
        panels=[
            object_detail.ObjectFieldsPanel(
                weight=100, section=SectionChoices.LEFT_HALF, fields="__all__", exclude_fields=["parameters"]
            ),
            object_detail.KeyValueTablePanel(
                weight=200, section=SectionChoices.LEFT_HALF, label="Parameters", context_data_key="parameters"
            ),
            object_detail.ObjectsTablePanel(
                weight=100,
                section=SectionChoices.RIGHT_HALF,
                table_title="Groups containing this secret",
                table_class=tables.SecretsGroupTable,
                table_attribute="secrets_groups",
                distinct=True,
                related_field_name="secrets",
                footer_content_template_path=None,
            ),
        ],
        extra_buttons=[
            object_detail.Button(
                weight=100,
                label="Check Secret",
                icon="mdi-test-tube",
                javascript_template_path="extras/secret_check.js",
                attributes={"onClick": "checkSecret()"},
            ),
        ],
    )

    def get_extra_context(self, request, instance):
        ctx = super().get_extra_context(request, instance)
        if self.action == "retrieve":
            ctx["parameters"] = instance.parameters
        return ctx


class SecretProviderParametersFormView(generic.GenericView):
    """
    Helper view to SecretView; retrieve the HTML form appropriate for entering parameters for a given SecretsProvider.
    """

    def get(self, request, provider_slug):
        provider = registry["secrets_providers"].get(provider_slug)
        if not provider:
            raise Http404
        return render(
            request,
            "extras/inc/secret_provider_parameters_form.html",
            {"form": provider.ParametersForm(initial=request.GET)},
        )


class SecretsGroupUIViewSet(NautobotUIViewSet):
    bulk_update_form_class = forms.SecretsGroupBulkEditForm
    filterset_class = filters.SecretsGroupFilterSet
    filterset_form_class = forms.SecretsGroupFilterForm
    form_class = forms.SecretsGroupForm
    serializer_class = serializers.SecretsGroupSerializer
    table_class = tables.SecretsGroupTable
    queryset = SecretsGroup.objects.all()

    object_detail_content = object_detail.ObjectDetailContent(
        panels=(
            object_detail.ObjectFieldsPanel(
                label="Secrets Group Details",
                fields=["description"],
                section=SectionChoices.LEFT_HALF,
                weight=100,
            ),
            object_detail.ObjectsTablePanel(
                table_class=tables.SecretsGroupAssociationTable,
                table_filter="secrets_group",
                related_field_name="secrets_groups",
                related_list_url_name="extras:secret_list",
                table_title="Secrets",
                section=SectionChoices.LEFT_HALF,
                weight=200,
            ),
        )
    )

    def get_extra_context(self, request, instance=None):
        context = super().get_extra_context(request, instance)
        if self.action in ("create", "update"):
            if request.method == "POST":
                context["secrets"] = forms.SecretsGroupAssociationFormSet(data=request.POST, instance=instance)
            else:
                context["secrets"] = forms.SecretsGroupAssociationFormSet(instance=instance)
        return context

    def form_save(self, form, **kwargs):
        obj = super().form_save(form, **kwargs)
        secrets = forms.SecretsGroupAssociationFormSet(data=self.request.POST, instance=form.instance)

        if secrets.is_valid():
            secrets.save()
        else:
            raise ValidationError(secrets.errors)

        return obj


#
# Static Groups
#


class StaticGroupAssociationUIViewSet(
    ObjectBulkDestroyViewMixin,
    ObjectChangeLogViewMixin,
    ObjectDestroyViewMixin,
    ObjectDetailViewMixin,
    ObjectListViewMixin,
    # TODO anything else?
):
    filterset_class = filters.StaticGroupAssociationFilterSet
    filterset_form_class = forms.StaticGroupAssociationFilterForm
    queryset = StaticGroupAssociation.all_objects.all()
    serializer_class = serializers.StaticGroupAssociationSerializer
    table_class = tables.StaticGroupAssociationTable
    action_buttons = ("export",)

    def alter_queryset(self, request):
        queryset = super().alter_queryset(request)
        # Default to only showing associations for static-type groups:
        if request is None or "dynamic_group" not in request.GET:
            queryset = queryset.filter(dynamic_group__group_type=DynamicGroupTypeChoices.TYPE_STATIC)
        return queryset


#
# Custom statuses
#


class StatusUIViewSet(NautobotUIViewSet):
    bulk_update_form_class = forms.StatusBulkEditForm
    filterset_class = filters.StatusFilterSet
    filterset_form_class = forms.StatusFilterForm
    form_class = forms.StatusForm
    serializer_class = serializers.StatusSerializer
    table_class = tables.StatusTable
    queryset = Status.objects.all()

    object_detail_content = object_detail.ObjectDetailContent(
        panels=(object_detail.ObjectFieldsPanel(weight=100, section=SectionChoices.LEFT_HALF, fields="__all__"),)
    )


#
# Tags
#


class TagUIViewSet(NautobotUIViewSet):
    bulk_update_form_class = forms.TagBulkEditForm
    filterset_class = filters.TagFilterSet
    filterset_form_class = forms.TagFilterForm
    form_class = forms.TagForm
    queryset = Tag.objects.all()
    serializer_class = serializers.TagSerializer
    table_class = tables.TagTable

    object_detail_content = object_detail.ObjectDetailContent(
        panels=(
            object_detail.ObjectFieldsPanel(
                weight=100,
                section=SectionChoices.LEFT_HALF,
                fields="__all__",
            ),
            object_detail.ObjectsTablePanel(
                weight=100,
                section=SectionChoices.RIGHT_HALF,
                table_class=tables.TaggedItemTable,
                table_title="Tagged Objects",
                table_filter="tag",
                select_related_fields=["content_type"],
                prefetch_related_fields=["content_object"],
                include_paginator=True,
                enable_related_link=False,
            ),
        ),
    )

    def alter_queryset(self, request):
        queryset = super().alter_queryset(request)

        # Only annotate for list, bulk_edit, bulk_delete views
        if self.action in ["list", "bulk_update", "bulk_destroy"]:
            queryset = queryset.annotate(items=count_related(TaggedItem, "tag"))

        return queryset


#
# Teams
#


class TeamUIViewSet(NautobotUIViewSet):
    bulk_update_form_class = forms.TeamBulkEditForm
    filterset_class = filters.TeamFilterSet
    filterset_form_class = forms.TeamFilterForm
    form_class = forms.TeamForm
    queryset = Team.objects.all()
    serializer_class = serializers.TeamSerializer
    table_class = tables.TeamTable

    object_detail_content = object_detail.ObjectDetailContent(
        panels=(
            object_detail.ObjectFieldsPanel(
                weight=100,
                section=SectionChoices.LEFT_HALF,
                fields="__all__",
                value_transforms={
                    "address": [helpers.render_address],
                    "email": [helpers.hyperlinked_email],
                    "phone": [helpers.hyperlinked_phone_number],
                },
            ),
            object_detail.ObjectsTablePanel(
                weight=100,
                section=SectionChoices.RIGHT_HALF,
                table_class=tables.ContactTable,
                table_filter="teams",
                table_title="Assigned Contacts",
                exclude_columns=["actions"],
                add_button_route=None,
            ),
            object_detail.ObjectsTablePanel(
                weight=200,
                section=SectionChoices.FULL_WIDTH,
                table_class=tables.ContactAssociationTable,
                table_filter="team",
                table_title="Contact For",
                add_button_route=None,
                enable_related_link=False,
            ),
        )
    )


#
# Webhooks
#


class WebhookUIViewSet(NautobotUIViewSet):
    bulk_update_form_class = forms.WebhookBulkEditForm
    filterset_class = filters.WebhookFilterSet
    filterset_form_class = forms.WebhookFilterForm
    form_class = forms.WebhookForm
    queryset = Webhook.objects.all()
    serializer_class = serializers.WebhookSerializer
    table_class = tables.WebhookTable

    object_detail_content = object_detail.ObjectDetailContent(
        panels=[
            object_detail.ObjectFieldsPanel(
                label="Webhook",
                section=SectionChoices.LEFT_HALF,
                weight=100,
                fields=("name", "content_types", "type_create", "type_update", "type_delete", "enabled"),
            ),
            object_detail.ObjectFieldsPanel(
                label="HTTP",
                section=SectionChoices.LEFT_HALF,
                weight=100,
                fields=("http_method", "http_content_type", "payload_url", "additional_headers"),
                value_transforms={"additional_headers": [partial(helpers.pre_tag, format_empty_value=False)]},
            ),
            object_detail.ObjectFieldsPanel(
                label="Security",
                section=SectionChoices.LEFT_HALF,
                weight=100,
                fields=("secret", "ssl_verification", "ca_file_path"),
            ),
            object_detail.ObjectTextPanel(
                label="Body Template",
                section=SectionChoices.RIGHT_HALF,
                weight=100,
                object_field="body_template",
                render_as=object_detail.BaseTextPanel.RenderOptions.CODE,
            ),
        ]
    )


#
# Job Extra Views
#
# NOTE: Due to inheritance, JobObjectChangeLogView and JobObjectNotesView can only be
# constructed below # ObjectChangeLogView and ObjectNotesView.


class JobObjectChangeLogView(ObjectChangeLogView):
    base_template = "generic/object_retrieve.html"


class JobObjectNotesView(ObjectNotesView):
    base_template = "generic/object_retrieve.html"<|MERGE_RESOLUTION|>--- conflicted
+++ resolved
@@ -706,14 +706,9 @@
                 "default_time_zone": get_current_timezone(),
                 "stage_table": stage_table,
                 "response_table": response_table,
-<<<<<<< HEAD
-                # TODO: is this the right general pattern? Scheduled Jobs aren't yet using NautobotUIViewSet
-                "title": f"{obj} - Approval Workflow",
-=======
                 "view_titles": self.get_view_titles(model=obj, view_type=""),
                 "breadcrumbs": self.get_breadcrumbs(model=obj, view_type=""),
                 "detail": True,
->>>>>>> 2a86bc0e
                 **common_detail_view_context(request, obj),
             },
         )

--- conflicted
+++ resolved
@@ -1152,11 +1152,7 @@
         elif job_form is not None and job_form.is_valid() and schedule_form.is_valid():
             task_queue = job_form.cleaned_data.get("_task_queue", None)
             # Run the job. A new JobResult is created.
-<<<<<<< HEAD
-=======
-            commit = job_form.cleaned_data.pop("_commit")
             profile = job_form.cleaned_data.pop("_profile")
->>>>>>> 1c40597c
             schedule_type = schedule_form.cleaned_data["_schedule_type"]
 
             if job_model.approval_required or schedule_type in JobExecutionType.SCHEDULE_CHOICES:
@@ -1215,16 +1211,9 @@
                 job_result = JobResult.enqueue_job(
                     job_model,
                     request.user,
+                    profile=profile,
                     celery_kwargs={"queue": task_queue},
-<<<<<<< HEAD
                     **job_model.job_class.serialize_data(job_kwargs),
-=======
-                    data=job_model.job_class.serialize_data(job_form.cleaned_data),
-                    request=copy_safe_request(request),
-                    commit=commit,
-                    profile=profile,
-                    task_queue=job_form.cleaned_data.get("_task_queue", None),
->>>>>>> 1c40597c
                 )
 
                 return redirect("extras:jobresult", pk=job_result.pk)

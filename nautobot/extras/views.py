--- conflicted
+++ resolved
@@ -34,11 +34,7 @@
     count_related,
     get_table_for_model,
     prepare_cloned_fields,
-<<<<<<< HEAD
     pretty_print_query,
-    shallow_compare_dict,
-=======
->>>>>>> 9b772956
 )
 from nautobot.utilities.tables import ButtonsColumn
 from nautobot.utilities.views import ObjectPermissionRequiredMixin

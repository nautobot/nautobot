--- conflicted
+++ resolved
@@ -1086,13 +1086,8 @@
         if "kwargs_from_job_result" in initial:
             job_result_pk = initial.pop("kwargs_from_job_result")
             try:
-<<<<<<< HEAD
                 job_result = job_model.job_results.get(pk=job_result_pk)
-                # Allow explicitly specified arg values in request.GET to take precedence over the saved job_kwargs,
-=======
-                job_result = job_model.results.get(pk=job_result_pk)
                 # Allow explicitly specified arg values in request.GET to take precedence over the saved task_kwargs,
->>>>>>> 728e7be1
                 # for example "?kwargs_from_job_result=<UUID>&integervar=22&_commit=False"
                 explicit_initial = initial
                 initial = job_result.task_kwargs.get("data", {}).copy()

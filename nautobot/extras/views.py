import inspect
from datetime import timedelta
import logging

from celery import chain
from django.contrib import messages
from django.contrib.contenttypes.models import ContentType
from django.core.exceptions import ObjectDoesNotExist
from django.db import transaction
from django.db.models import ProtectedError, Q
from django.forms.utils import pretty_name
from django.http import Http404, HttpResponse, HttpResponseForbidden
from django.shortcuts import get_object_or_404, redirect, render
from django.template.loader import TemplateDoesNotExist, get_template
from django.urls import reverse
from django.utils import timezone
from django.utils.html import escape
from django.utils.http import is_safe_url
from django.utils.safestring import mark_safe
from django.views.generic import View
from django_tables2 import RequestConfig
from jsonschema.validators import Draft7Validator

from nautobot.core.views import generic, viewsets
from nautobot.dcim.models import Device
from nautobot.dcim.tables import DeviceTable
from nautobot.extras.tasks import delete_custom_field_data
from nautobot.extras.utils import get_base_template, get_job_content_type, get_worker_count
from nautobot.ipam.tables import IPAddressTable, PrefixTable, VLANTable
from nautobot.utilities.forms import restrict_form_fields
from nautobot.utilities.paginator import EnhancedPaginator, get_paginate_count
from nautobot.utilities.tables import ButtonsColumn
from nautobot.utilities.utils import (
    copy_safe_request,
    count_related,
    csv_format,
    get_table_for_model,
    normalize_querydict,
    prepare_cloned_fields,
    pretty_print_query,
)
from nautobot.utilities.views import ObjectPermissionRequiredMixin
from nautobot.virtualization.models import VirtualMachine
from nautobot.virtualization.tables import VirtualMachineTable

from . import filters, forms, tables
from .api.serializers import RoleSerializer
from .choices import JobExecutionType, JobResultStatusChoices
from .datasources import (
    enqueue_git_repository_diff_origin_and_local,
    enqueue_pull_git_repository_and_refresh_data,
    get_datasource_contents,
)
from .filters import RoleFilterSet
from .forms import RoleBulkEditForm, RoleCSVForm, RoleForm
from .jobs import Job as JobClass
from .jobs import get_job, run_job
from .models import (
    ComputedField,
    ConfigContext,
    ConfigContextSchema,
    CustomField,
    CustomLink,
    DynamicGroup,
    ExportTemplate,
    GitRepository,
    GraphQLQuery,
    ImageAttachment,
)
from .models import (
    JobHook,
    JobLogEntry,
    JobResult,
    Note,
    ObjectChange,
    Relationship,
    RelationshipAssociation,
    Role,
    ScheduledJob,
    Secret,
    SecretsGroup,
    SecretsGroupAssociation,
    Status,
    Tag,
    TaggedItem,
    Webhook,
)
from .models import Job as JobModel
from .registry import registry
from .tables import RoleTable

logger = logging.getLogger(__name__)


#
# Computed Fields
#


class ComputedFieldListView(generic.ObjectListView):
    queryset = ComputedField.objects.all()
    table = tables.ComputedFieldTable
    filterset = filters.ComputedFieldFilterSet
    filterset_form = forms.ComputedFieldFilterForm
    action_buttons = ("add",)


class ComputedFieldView(generic.ObjectView):
    queryset = ComputedField.objects.all()


class ComputedFieldEditView(generic.ObjectEditView):
    queryset = ComputedField.objects.all()
    model_form = forms.ComputedFieldForm
    template_name = "extras/computedfield_edit.html"


class ComputedFieldDeleteView(generic.ObjectDeleteView):
    queryset = ComputedField.objects.all()


class ComputedFieldBulkDeleteView(generic.BulkDeleteView):
    queryset = ComputedField.objects.all()
    table = tables.ComputedFieldTable


#
# Config contexts
#

# TODO(Glenn): disallow (or at least warn) user from manually editing config contexts that
# have an associated owner, such as a Git repository


class ConfigContextListView(generic.ObjectListView):
    queryset = ConfigContext.objects.all()
    filterset = filters.ConfigContextFilterSet
    filterset_form = forms.ConfigContextFilterForm
    table = tables.ConfigContextTable
    action_buttons = ("add",)


class ConfigContextView(generic.ObjectView):
    queryset = ConfigContext.objects.all()

    def get_extra_context(self, request, instance):
        # Determine user's preferred output format
        if request.GET.get("format") in ["json", "yaml"]:
            format_ = request.GET.get("format")
            if request.user.is_authenticated:
                request.user.set_config("extras.configcontext.format", format_, commit=True)
        elif request.user.is_authenticated:
            format_ = request.user.get_config("extras.configcontext.format", "json")
        else:
            format_ = "json"

        return {
            "format": format_,
        }


class ConfigContextEditView(generic.ObjectEditView):
    queryset = ConfigContext.objects.all()
    model_form = forms.ConfigContextForm
    template_name = "extras/configcontext_edit.html"


class ConfigContextBulkEditView(generic.BulkEditView):
    queryset = ConfigContext.objects.all()
    filterset = filters.ConfigContextFilterSet
    table = tables.ConfigContextTable
    form = forms.ConfigContextBulkEditForm


class ConfigContextDeleteView(generic.ObjectDeleteView):
    queryset = ConfigContext.objects.all()


class ConfigContextBulkDeleteView(generic.BulkDeleteView):
    queryset = ConfigContext.objects.all()
    table = tables.ConfigContextTable


class ObjectConfigContextView(generic.ObjectView):
    base_template = None
    template_name = "extras/object_configcontext.html"

    def get_extra_context(self, request, instance):
        source_contexts = ConfigContext.objects.restrict(request.user, "view").get_for_object(instance)

        # Determine user's preferred output format
        if request.GET.get("format") in ["json", "yaml"]:
            format_ = request.GET.get("format")
            if request.user.is_authenticated:
                request.user.set_config("extras.configcontext.format", format_, commit=True)
        elif request.user.is_authenticated:
            format_ = request.user.get_config("extras.configcontext.format", "json")
        else:
            format_ = "json"

        return {
            "rendered_context": instance.get_config_context(),
            "source_contexts": source_contexts,
            "format": format_,
            "base_template": self.base_template,
            "active_tab": "config-context",
        }


#
# Config context schemas
#

# TODO(Glenn): disallow (or at least warn) user from manually editing config context schemas that
# have an associated owner, such as a Git repository


class ConfigContextSchemaListView(generic.ObjectListView):
    queryset = ConfigContextSchema.objects.all()
    filterset = filters.ConfigContextSchemaFilterSet
    filterset_form = forms.ConfigContextSchemaFilterForm
    table = tables.ConfigContextSchemaTable
    action_buttons = ("add",)


class ConfigContextSchemaView(generic.ObjectView):
    queryset = ConfigContextSchema.objects.all()

    def get_extra_context(self, request, instance):
        # Determine user's preferred output format
        if request.GET.get("format") in ["json", "yaml"]:
            format_ = request.GET.get("format")
            if request.user.is_authenticated:
                request.user.set_config("extras.configcontextschema.format", format_, commit=True)
        elif request.user.is_authenticated:
            format_ = request.user.get_config("extras.configcontextschema.format", "json")
        else:
            format_ = "json"

        return {
            "format": format_,
        }


class ConfigContextSchemaObjectValidationView(generic.ObjectView):
    """
    This view renders a detail tab that shows tables of objects that utilize the given schema object
    and their validation state.
    """

    queryset = ConfigContextSchema.objects.all()
    template_name = "extras/configcontextschema_validation.html"

    def get_extra_context(self, request, instance):
        """
        Reuse the model tables for config context, device, and virtual machine but inject
        the `ConfigContextSchemaValidationStateColumn` and an object edit action button.
        """
        # Prep the validator with the schema so it can be reused for all records
        validator = Draft7Validator(instance.data_schema)

        # Config context table
        config_context_table = tables.ConfigContextTable(
            data=instance.configcontext_set.all(),
            orderable=False,
            extra_columns=[
                (
                    "validation_state",
                    tables.ConfigContextSchemaValidationStateColumn(validator, "data", empty_values=()),
                ),
                ("actions", ButtonsColumn(model=ConfigContext, buttons=["edit"])),
            ],
        )
        paginate = {
            "paginator_class": EnhancedPaginator,
            "per_page": get_paginate_count(request),
        }
        RequestConfig(request, paginate).configure(config_context_table)

        # Device table
        device_table = DeviceTable(
<<<<<<< HEAD
            # v2 TODO(jathan): Replace prefetch_related with select_related
            data=instance.dcim_device_related.prefetch_related(
                "tenant", "site", "rack", "device_type", "device_role", "primary_ip"
            ),
=======
            data=instance.device_set.prefetch_related("tenant", "site", "rack", "device_type", "role", "primary_ip"),
>>>>>>> 1a096459
            orderable=False,
            extra_columns=[
                (
                    "validation_state",
                    tables.ConfigContextSchemaValidationStateColumn(
                        validator, "local_config_context_data", empty_values=()
                    ),
                ),
                ("actions", ButtonsColumn(model=Device, buttons=["edit"])),
            ],
        )
        paginate = {
            "paginator_class": EnhancedPaginator,
            "per_page": get_paginate_count(request),
        }
        RequestConfig(request, paginate).configure(device_table)

        # Virtual machine table
        virtual_machine_table = VirtualMachineTable(
            # v2 TODO(jathan): Replace prefetch_related with select_related
            data=instance.virtualization_virtualmachine_related.prefetch_related(
                "cluster", "role", "tenant", "primary_ip"
            ),
            orderable=False,
            extra_columns=[
                (
                    "validation_state",
                    tables.ConfigContextSchemaValidationStateColumn(
                        validator, "local_config_context_data", empty_values=()
                    ),
                ),
                ("actions", ButtonsColumn(model=VirtualMachine, buttons=["edit"])),
            ],
        )
        paginate = {
            "paginator_class": EnhancedPaginator,
            "per_page": get_paginate_count(request),
        }
        RequestConfig(request, paginate).configure(virtual_machine_table)

        return {
            "config_context_table": config_context_table,
            "device_table": device_table,
            "virtual_machine_table": virtual_machine_table,
            "active_tab": "validation",
        }


class ConfigContextSchemaEditView(generic.ObjectEditView):
    queryset = ConfigContextSchema.objects.all()
    model_form = forms.ConfigContextSchemaForm
    template_name = "extras/configcontextschema_edit.html"


class ConfigContextSchemaBulkEditView(generic.BulkEditView):
    queryset = ConfigContextSchema.objects.all()
    filterset = filters.ConfigContextSchemaFilterSet
    table = tables.ConfigContextSchemaTable
    form = forms.ConfigContextSchemaBulkEditForm


class ConfigContextSchemaDeleteView(generic.ObjectDeleteView):
    queryset = ConfigContextSchema.objects.all()


class ConfigContextSchemaBulkDeleteView(generic.BulkDeleteView):
    queryset = ConfigContextSchema.objects.all()
    table = tables.ConfigContextSchemaTable


#
# Custom fields
#


class CustomFieldListView(generic.ObjectListView):
    queryset = CustomField.objects.all()
    table = tables.CustomFieldTable
    filterset = filters.CustomFieldFilterSet
    action_buttons = ("add",)


class CustomFieldView(generic.ObjectView):
    queryset = CustomField.objects.all()


class CustomFieldEditView(generic.ObjectEditView):
    queryset = CustomField.objects.all()
    model_form = forms.CustomFieldForm
    template_name = "extras/customfield_edit.html"

    def get_extra_context(self, request, instance):
        ctx = super().get_extra_context(request, instance)

        if request.POST:
            ctx["choices"] = forms.CustomFieldChoiceFormSet(data=request.POST, instance=instance)
        else:
            ctx["choices"] = forms.CustomFieldChoiceFormSet(instance=instance)

        return ctx

    def post(self, request, *args, **kwargs):
        obj = self.alter_obj(self.get_object(kwargs), request, args, kwargs)
        form = self.model_form(data=request.POST, files=request.FILES, instance=obj)
        restrict_form_fields(form, request.user)

        if form.is_valid():
            logger.debug("Form validation was successful")

            try:
                with transaction.atomic():
                    object_created = not form.instance.present_in_database
                    obj = form.save()

                    # Check that the new object conforms with any assigned object-level permissions
                    self.queryset.get(pk=obj.pk)

                    # ---> BEGIN difference from ObjectEditView.post()
                    # Process the formsets for choices
                    ctx = self.get_extra_context(request, obj)
                    choices = ctx["choices"]
                    if choices.is_valid():
                        choices.save()
                    else:
                        raise RuntimeError(choices.errors)
                    # <--- END difference from ObjectEditView.post()
                verb = "Created" if object_created else "Modified"
                msg = f"{verb} {self.queryset.model._meta.verbose_name}"
                logger.info(f"{msg} {obj} (PK: {obj.pk})")
                if hasattr(obj, "get_absolute_url"):
                    msg = f'{msg} <a href="{obj.get_absolute_url()}">{escape(obj)}</a>'
                else:
                    msg = f"{msg} {escape(obj)}"
                messages.success(request, mark_safe(msg))

                if "_addanother" in request.POST:

                    # If the object has clone_fields, pre-populate a new instance of the form
                    if hasattr(obj, "clone_fields"):
                        url = f"{request.path}?{prepare_cloned_fields(obj)}"
                        return redirect(url)

                    return redirect(request.get_full_path())

                return_url = form.cleaned_data.get("return_url")
                if return_url is not None and is_safe_url(url=return_url, allowed_hosts=request.get_host()):
                    return redirect(return_url)
                else:
                    return redirect(self.get_return_url(request, obj))

            except ObjectDoesNotExist:
                msg = "Object save failed due to object-level permissions violation"
                logger.debug(msg)
                form.add_error(None, msg)
            # ---> BEGIN difference from ObjectEditView.post()
            except RuntimeError:
                msg = "Errors encountered when saving custom field choices. See below."
                logger.debug(msg)
                form.add_error(None, msg)
            except ProtectedError as err:
                # e.g. Trying to delete a choice that is in use.
                err_msg = err.args[0]
                protected_obj = err.protected_objects[0]
                msg = f"{protected_obj.value}: {err_msg} Please cancel this edit and start again."
                logger.debug(msg)
                form.add_error(None, msg)
            # <--- END difference from ObjectEditView.post()

        else:
            logger.debug("Form validation failed")

        return render(
            request,
            self.template_name,
            {
                "obj": obj,
                "obj_type": self.queryset.model._meta.verbose_name,
                "form": form,
                "return_url": self.get_return_url(request, obj),
                "editing": obj.present_in_database,
                **self.get_extra_context(request, obj),
            },
        )


class CustomFieldDeleteView(generic.ObjectDeleteView):
    queryset = CustomField.objects.all()


class CustomFieldBulkDeleteView(generic.BulkDeleteView):
    queryset = CustomField.objects.all()
    table = tables.CustomFieldTable

    def construct_custom_field_delete_tasks(self, queryset):
        """
        Helper method to construct a list of celery tasks to execute when bulk deleting custom fields.
        """
        tasks = [
            # 2.0 TODO: #824 use obj.slug instead of obj.name
            delete_custom_field_data.si(obj.name, set(obj.content_types.values_list("pk", flat=True)))
            for obj in queryset
        ]
        return tasks

    def perform_pre_delete(self, request, queryset):
        """
        Remove all Custom Field Keys/Values from _custom_field_data of the related ContentType in the background.
        """
        if not get_worker_count():
            messages.error(
                request, "Celery worker process not running. Object custom fields may fail to reflect this deletion."
            )
            return
        tasks = self.construct_custom_field_delete_tasks(queryset)
        # Executing the tasks in the background sequentially using chain() aligns with how a single
        # CustomField object is deleted.  We decided to not check the result because it needs at least one worker
        # to be active and comes with extra performance penalty.
        chain(*tasks).apply_async()


#
# Custom Links
#


class CustomLinkListView(generic.ObjectListView):
    queryset = CustomLink.objects.all()
    table = tables.CustomLinkTable
    filterset = filters.CustomLinkFilterSet
    filterset_form = forms.CustomLinkFilterForm
    action_buttons = ("add",)


class CustomLinkView(generic.ObjectView):
    queryset = CustomLink.objects.all()


class CustomLinkEditView(generic.ObjectEditView):
    queryset = CustomLink.objects.all()
    model_form = forms.CustomLinkForm


class CustomLinkDeleteView(generic.ObjectDeleteView):
    queryset = CustomLink.objects.all()


class CustomLinkBulkDeleteView(generic.BulkDeleteView):
    queryset = CustomLink.objects.all()
    table = tables.CustomLinkTable


#
# Dynamic Groups
#


class DynamicGroupListView(generic.ObjectListView):
    queryset = DynamicGroup.objects.all()
    table = tables.DynamicGroupTable
    filterset = filters.DynamicGroupFilterSet
    filterset_form = forms.DynamicGroupFilterForm
    action_buttons = ("add",)


class DynamicGroupView(generic.ObjectView):
    queryset = DynamicGroup.objects.all()

    def get_extra_context(self, request, instance):
        context = super().get_extra_context(request, instance)
        model = instance.content_type.model_class()
        table_class = get_table_for_model(model)

        if table_class is not None:
            # Members table (for display on Members nav tab)
            members_table = table_class(instance.members, orderable=False)
            paginate = {
                "paginator_class": EnhancedPaginator,
                "per_page": get_paginate_count(request),
            }
            RequestConfig(request, paginate).configure(members_table)

            # Descendants table
            descendants_memberships = instance.membership_tree()
            descendants_table = tables.NestedDynamicGroupDescendantsTable(
                descendants_memberships,
                orderable=False,
            )
            descendants_tree = {m.pk: m.depth for m in descendants_memberships}

            # Ancestors table
            ancestors = instance.get_ancestors()
            ancestors_table = tables.NestedDynamicGroupAncestorsTable(ancestors, orderable=False)
            ancestors_tree = instance.flatten_ancestors_tree(instance.ancestors_tree())

            context["raw_query"] = pretty_print_query(instance.generate_query())
            context["members_table"] = members_table
            context["ancestors_table"] = ancestors_table
            context["ancestors_tree"] = ancestors_tree
            context["descendants_table"] = descendants_table
            context["descendants_tree"] = descendants_tree

        return context


class DynamicGroupEditView(generic.ObjectEditView):
    queryset = DynamicGroup.objects.all()
    model_form = forms.DynamicGroupForm
    template_name = "extras/dynamicgroup_edit.html"

    def get_extra_context(self, request, instance):
        ctx = super().get_extra_context(request, instance)

        filterform_class = instance.generate_filter_form()

        if filterform_class is None:
            filter_form = None
        elif request.POST:
            filter_form = filterform_class(data=request.POST)
        else:
            initial = instance.get_initial()
            filter_form = filterform_class(initial=initial)

        ctx["filter_form"] = filter_form

        formset_kwargs = {"instance": instance}
        if request.POST:
            formset_kwargs["data"] = request.POST

        ctx["children"] = forms.DynamicGroupMembershipFormSet(**formset_kwargs)

        return ctx

    def post(self, request, *args, **kwargs):
        obj = self.alter_obj(self.get_object(kwargs), request, args, kwargs)
        form = self.model_form(data=request.POST, files=request.FILES, instance=obj)
        restrict_form_fields(form, request.user)

        if form.is_valid():
            logger.debug("Form validation was successful")

            try:
                with transaction.atomic():
                    object_created = not form.instance.present_in_database
                    # Obtain the instance, but do not yet `save()` it to the database.
                    obj = form.save(commit=False)

                    # Process the filter form and save the query filters to `obj.filter`.
                    ctx = self.get_extra_context(request, obj)
                    filter_form = ctx["filter_form"]
                    if filter_form.is_valid():
                        obj.set_filter(filter_form.cleaned_data)
                    else:
                        raise RuntimeError(filter_form.errors)

                    # After filters have been set, now we save the object to the database.
                    obj.save()
                    # Check that the new object conforms with any assigned object-level permissions
                    self.queryset.get(pk=obj.pk)

                    # Process the formsets for children
                    children = ctx["children"]
                    if children.is_valid():
                        children.save()
                    else:
                        raise RuntimeError(children.errors)
                verb = "Created" if object_created else "Modified"
                msg = f"{verb} {self.queryset.model._meta.verbose_name}"
                logger.info(f"{msg} {obj} (PK: {obj.pk})")
                if hasattr(obj, "get_absolute_url"):
                    msg = f'{msg} <a href="{obj.get_absolute_url()}">{escape(obj)}</a>'
                else:
                    msg = f"{msg} {escape(obj)}"
                messages.success(request, mark_safe(msg))

                if "_addanother" in request.POST:

                    # If the object has clone_fields, pre-populate a new instance of the form
                    if hasattr(obj, "clone_fields"):
                        url = f"{request.path}?{prepare_cloned_fields(obj)}"
                        return redirect(url)

                    return redirect(request.get_full_path())

                return_url = form.cleaned_data.get("return_url")
                if return_url is not None and is_safe_url(url=return_url, allowed_hosts=request.get_host()):
                    return redirect(return_url)
                else:
                    return redirect(self.get_return_url(request, obj))

            except ObjectDoesNotExist:
                msg = "Object save failed due to object-level permissions violation."
                logger.debug(msg)
                form.add_error(None, msg)
            except RuntimeError:
                msg = "Errors encountered when saving Dynamic Group associations. See below."
                logger.debug(msg)
                form.add_error(None, msg)
            except ProtectedError as err:
                # e.g. Trying to delete a something that is in use.
                err_msg = err.args[0]
                protected_obj = err.protected_objects[0]
                msg = f"{protected_obj.value}: {err_msg} Please cancel this edit and start again."
                logger.debug(msg)
                form.add_error(None, msg)

        else:
            logger.debug("Form validation failed")

        return render(
            request,
            self.template_name,
            {
                "obj": obj,
                "obj_type": self.queryset.model._meta.verbose_name,
                "form": form,
                "return_url": self.get_return_url(request, obj),
                "editing": obj.present_in_database,
                **self.get_extra_context(request, obj),
            },
        )


class DynamicGroupDeleteView(generic.ObjectDeleteView):
    queryset = DynamicGroup.objects.all()


class DynamicGroupBulkDeleteView(generic.BulkDeleteView):
    queryset = DynamicGroup.objects.all()
    table = tables.DynamicGroupTable


class ObjectDynamicGroupsView(View):
    """
    Present a list of dynamic groups associated to a particular object.
    base_template: The name of the template to extend. If not provided, "<app>/<model>.html" will be used.
    """

    base_template = None

    def get(self, request, model, **kwargs):

        # Handle QuerySet restriction of parent object if needed
        if hasattr(model.objects, "restrict"):
            obj = get_object_or_404(model.objects.restrict(request.user, "view"), **kwargs)
        else:
            obj = get_object_or_404(model, **kwargs)

        # Gather all dynamic groups for this object (and its related objects)
        dynamicsgroups_table = tables.DynamicGroupTable(data=obj.dynamic_groups, orderable=False)

        # Apply the request context
        paginate = {
            "paginator_class": EnhancedPaginator,
            "per_page": get_paginate_count(request),
        }
        RequestConfig(request, paginate).configure(dynamicsgroups_table)

        self.base_template = get_base_template(self.base_template, model)

        return render(
            request,
            "extras/object_dynamicgroups.html",
            {
                "object": obj,
                "verbose_name": obj._meta.verbose_name,
                "verbose_name_plural": obj._meta.verbose_name_plural,
                "table": dynamicsgroups_table,
                "base_template": self.base_template,
                "active_tab": "dynamic-groups",
            },
        )


#
# Export Templates
#


class ExportTemplateListView(generic.ObjectListView):
    queryset = ExportTemplate.objects.all()
    table = tables.ExportTemplateTable
    filterset = filters.ExportTemplateFilterSet
    filterset_form = forms.ExportTemplateFilterForm
    action_buttons = ("add",)


class ExportTemplateView(generic.ObjectView):
    queryset = ExportTemplate.objects.all()


class ExportTemplateEditView(generic.ObjectEditView):
    queryset = ExportTemplate.objects.all()
    model_form = forms.ExportTemplateForm


class ExportTemplateDeleteView(generic.ObjectDeleteView):
    queryset = ExportTemplate.objects.all()


class ExportTemplateBulkDeleteView(generic.BulkDeleteView):
    queryset = ExportTemplate.objects.all()
    table = tables.ExportTemplateTable


#
# Git repositories
#


class GitRepositoryListView(generic.ObjectListView):
    queryset = GitRepository.objects.all()
    filterset = filters.GitRepositoryFilterSet
    filterset_form = forms.GitRepositoryFilterForm
    table = tables.GitRepositoryTable
    template_name = "extras/gitrepository_list.html"

    def extra_context(self):
        git_repository_content_type = ContentType.objects.get(app_label="extras", model="gitrepository")
        # Get the newest results for each repository name
        results = {
            r.name: r
            for r in JobResult.objects.filter(
                obj_type=git_repository_content_type,
                status__in=JobResultStatusChoices.TERMINAL_STATE_CHOICES,
            )
            .order_by("completed")
            .defer("data")
        }
        return {
            "job_results": results,
            "datasource_contents": get_datasource_contents("extras.gitrepository"),
        }


class GitRepositoryView(generic.ObjectView):
    queryset = GitRepository.objects.all()

    def get_extra_context(self, request, instance):
        return {
            "datasource_contents": get_datasource_contents("extras.gitrepository"),
        }


class GitRepositoryEditView(generic.ObjectEditView):
    queryset = GitRepository.objects.all()
    model_form = forms.GitRepositoryForm
    template_name = "extras/gitrepository_object_edit.html"

    def alter_obj(self, obj, request, url_args, url_kwargs):
        # A GitRepository needs to know the originating request when it's saved so that it can enqueue using it
        obj.request = request
        return super().alter_obj(obj, request, url_args, url_kwargs)

    def get_return_url(self, request, obj):
        if request.method == "POST":
            return reverse("extras:gitrepository_result", kwargs={"slug": obj.slug})
        return super().get_return_url(request, obj)


class GitRepositoryDeleteView(generic.ObjectDeleteView):
    queryset = GitRepository.objects.all()


class GitRepositoryBulkImportView(generic.BulkImportView):
    queryset = GitRepository.objects.all()
    model_form = forms.GitRepositoryCSVForm
    table = tables.GitRepositoryBulkTable

    def _save_obj(self, obj_form, request):
        """Each GitRepository needs to know the originating request when it's saved so that it can enqueue using it."""
        instance = obj_form.save(commit=False)
        instance.request = request
        instance.save()

        return instance


class GitRepositoryBulkEditView(generic.BulkEditView):
    # v2 TODO(jathan): Replace prefetch_related with select_related
    queryset = GitRepository.objects.prefetch_related("secrets_group")
    filterset = filters.GitRepositoryFilterSet
    table = tables.GitRepositoryBulkTable
    form = forms.GitRepositoryBulkEditForm

    def alter_obj(self, obj, request, url_args, url_kwargs):
        # A GitRepository needs to know the originating request when it's saved so that it can enqueue using it
        obj.request = request
        return super().alter_obj(obj, request, url_args, url_kwargs)

    def extra_context(self):
        return {
            "datasource_contents": get_datasource_contents("extras.gitrepository"),
        }


class GitRepositoryBulkDeleteView(generic.BulkDeleteView):
    queryset = GitRepository.objects.all()
    table = tables.GitRepositoryBulkTable

    def extra_context(self):
        return {
            "datasource_contents": get_datasource_contents("extras.gitrepository"),
        }


def check_and_call_git_repository_function(request, slug, func):
    """Helper for checking Git permissions and worker availability, then calling provided function if all is well
    Args:
        request: request object.
        slug (str): GitRepository slug value.
        func (function): Enqueue git repo function.
    Returns:
        HttpResponseForbidden or a redirect
    """
    if not request.user.has_perm("extras.change_gitrepository"):
        return HttpResponseForbidden()

    # Allow execution only if a worker process is running.
    if not get_worker_count():
        messages.error(request, "Unable to run job: Celery worker process not running.")
    else:
        repository = get_object_or_404(GitRepository, slug=slug)
        func(repository, request)

    return redirect("extras:gitrepository_result", slug=slug)


class GitRepositorySyncView(View):
    def post(self, request, slug):
        return check_and_call_git_repository_function(request, slug, enqueue_pull_git_repository_and_refresh_data)


class GitRepositoryDryRunView(View):
    def post(self, request, slug):
        return check_and_call_git_repository_function(request, slug, enqueue_git_repository_diff_origin_and_local)


class GitRepositoryResultView(generic.ObjectView):
    """
    Display a JobResult and its Job data.
    """

    queryset = GitRepository.objects.all()
    template_name = "extras/gitrepository_result.html"

    def get_required_permission(self):
        return "extras.view_gitrepository"

    def get_extra_context(self, request, instance):
        git_repository_content_type = ContentType.objects.get(app_label="extras", model="gitrepository")
        job_result = (
            JobResult.objects.filter(obj_type=git_repository_content_type, name=instance.name)
            .order_by("-created")
            .first()
        )

        return {
            "result": job_result,
            "base_template": "extras/gitrepository.html",
            "object": instance,
            "active_tab": "result",
        }


#
# Saved GraphQL queries
#


class GraphQLQueryListView(generic.ObjectListView):
    queryset = GraphQLQuery.objects.all()
    table = tables.GraphQLQueryTable
    filterset = filters.GraphQLQueryFilterSet
    filterset_form = forms.GraphQLQueryFilterForm
    action_buttons = ("add",)


class GraphQLQueryView(generic.ObjectView):
    queryset = GraphQLQuery.objects.all()


class GraphQLQueryEditView(generic.ObjectEditView):
    queryset = GraphQLQuery.objects.all()
    model_form = forms.GraphQLQueryForm


class GraphQLQueryDeleteView(generic.ObjectDeleteView):
    queryset = GraphQLQuery.objects.all()


class GraphQLQueryBulkDeleteView(generic.BulkDeleteView):
    queryset = GraphQLQuery.objects.all()
    table = tables.GraphQLQueryTable


#
# Image attachments
#


class ImageAttachmentEditView(generic.ObjectEditView):
    """
    View for creating and editing ImageAttachments.

    Note that a URL kwargs parameter of "pk" identifies an existing ImageAttachment to edit,
    while kwargs of "object_id" or "slug" identify the parent model instance to attach an ImageAttachment to.
    """

    queryset = ImageAttachment.objects.all()
    model_form = forms.ImageAttachmentForm

    def get_object(self, kwargs):
        if "pk" in kwargs:
            return get_object_or_404(self.queryset, pk=kwargs["pk"])
        return self.queryset.model()

    def alter_obj(self, imageattachment, request, args, kwargs):
        if not imageattachment.present_in_database:
            # Assign the parent object based on URL kwargs
            model = kwargs.get("model")
            if "object_id" in kwargs:
                imageattachment.parent = get_object_or_404(model, pk=kwargs["object_id"])
            elif "slug" in kwargs:
                imageattachment.parent = get_object_or_404(model, slug=kwargs["slug"])
            else:
                raise RuntimeError("Neither object_id nor slug were provided?")
        return imageattachment

    def get_return_url(self, request, imageattachment):
        return imageattachment.parent.get_absolute_url()


class ImageAttachmentDeleteView(generic.ObjectDeleteView):
    queryset = ImageAttachment.objects.all()

    def get_return_url(self, request, imageattachment):
        return imageattachment.parent.get_absolute_url()


#
# Jobs
#


class JobListView(generic.ObjectListView):
    """
    Retrieve all of the available jobs from disk and the recorded JobResult (if any) for each.
    """

    queryset = JobModel.objects.all()
    table = tables.JobTable
    filterset = filters.JobFilterSet
    filterset_form = forms.JobFilterForm
    action_buttons = ()
    template_name = "extras/job_list.html"

    def alter_queryset(self, request):
        queryset = super().alter_queryset(request)
        # Default to hiding "hidden", non-installed jobs and job hook receivers
        if "hidden" not in request.GET:
            queryset = queryset.filter(hidden=False)
        if "installed" not in request.GET:
            queryset = queryset.filter(installed=True)
        if "is_job_hook_receiver" not in request.GET:
            queryset = queryset.filter(is_job_hook_receiver=False)
        # v2 TODO(jathan): Replace prefetch_related with select_related
        queryset = queryset.prefetch_related("results")
        return queryset

    def extra_context(self):
        return {
            "table_inc_template": "extras/inc/job_table.html",
        }


# 2.0 TODO: this should really be "JobRunView"
class JobView(ObjectPermissionRequiredMixin, View):
    """
    View the parameters of a Job and enqueue it if desired.
    """

    queryset = JobModel.objects.all()

    def get_required_permission(self):
        return "extras.run_job"

    def _get_job_model_or_404(self, class_path=None, slug=None):
        """Helper function for get() and post()."""
        if class_path:
            try:
                job_model = self.queryset.get_for_class_path(class_path)
            except JobModel.DoesNotExist:
                raise Http404
        else:
            job_model = get_object_or_404(self.queryset, slug=slug)

        return job_model

    def get(self, request, class_path=None, slug=None):
        job_model = self._get_job_model_or_404(class_path, slug)

        initial = normalize_querydict(request.GET)
        if "kwargs_from_job_result" in initial:
            job_result_pk = initial.pop("kwargs_from_job_result")
            try:
                job_result = job_model.results.get(pk=job_result_pk)
                # Allow explicitly specified arg values in request.GET to take precedence over the saved job_kwargs,
                # for example "?kwargs_from_job_result=<UUID>&integervar=22&_commit=False"
                explicit_initial = initial
                initial = job_result.job_kwargs.get("data", {}).copy()
                commit = job_result.job_kwargs.get("commit")
                if commit is not None:
                    initial.setdefault("_commit", commit)
                task_queue = job_result.job_kwargs.get("task_queue")
                if task_queue is not None:
                    initial.setdefault("_task_queue", task_queue)
                initial.update(explicit_initial)
            except JobResult.DoesNotExist:
                messages.warning(request, f"JobResult {job_result_pk} not found, cannot use it to pre-populate inputs.")

        template_name = "extras/job.html"
        try:
            job_class = job_model.job_class()
            job_form = job_class.as_form(initial=initial)
            if hasattr(job_class, "template_name"):
                try:
                    get_template(job_class.template_name)
                    template_name = job_class.template_name
                except TemplateDoesNotExist as err:
                    messages.error(request, f'Unable to render requested custom job template "{template_name}": {err}')
        except RuntimeError as err:
            messages.error(request, f"Unable to run or schedule '{job_model}': {err}")
            return redirect("extras:job_list")

        schedule_form = forms.JobScheduleForm(initial=initial)

        return render(
            request,
            template_name,  # 2.0 TODO: extras/job_submission.html
            {
                "job_model": job_model,
                "job_form": job_form,
                "schedule_form": schedule_form,
            },
        )

    def post(self, request, class_path=None, slug=None):
        job_model = self._get_job_model_or_404(class_path, slug)

        job_form = (
            job_model.job_class().as_form(request.POST, request.FILES) if job_model.job_class is not None else None
        )
        schedule_form = forms.JobScheduleForm(request.POST)
        task_queue = request.POST.get("_task_queue")

        # Allow execution only if a worker process is running and the job is runnable.
        if not get_worker_count(queue=task_queue):
            messages.error(request, "Unable to run or schedule job: Celery worker process not running.")
        elif not job_model.installed or job_model.job_class is None:
            messages.error(request, "Unable to run or schedule job: Job is not presently installed.")
        elif not job_model.enabled:
            messages.error(request, "Unable to run or schedule job: Job is not enabled to be run.")
        elif job_model.has_sensitive_variables and request.POST["_schedule_type"] != JobExecutionType.TYPE_IMMEDIATELY:
            messages.error(request, "Unable to schedule job: Job may have sensitive input variables.")
        elif job_model.has_sensitive_variables and job_model.approval_required:
            messages.error(
                request,
                "Unable to run or schedule job: "
                "This job is flagged as possibly having sensitive variables but is also flagged as requiring approval."
                "One of these two flags must be removed before this job can be scheduled or run.",
            )
        elif job_form is not None and job_form.is_valid() and schedule_form.is_valid():
            # Run the job. A new JobResult is created.
            commit = job_form.cleaned_data.pop("_commit")
            schedule_type = schedule_form.cleaned_data["_schedule_type"]

            if job_model.approval_required or schedule_type in JobExecutionType.SCHEDULE_CHOICES:
                crontab = ""

                if schedule_type == JobExecutionType.TYPE_IMMEDIATELY:
                    # The job must be approved.
                    # If the schedule_type is immediate, we still create the task, but mark it for approval
                    # as a once in the future task with the due date set to the current time. This means
                    # when approval is granted, the task is immediately due for execution.
                    schedule_type = JobExecutionType.TYPE_FUTURE
                    schedule_datetime = timezone.now()
                    schedule_name = f"{job_model} - {schedule_datetime}"

                else:
                    schedule_name = schedule_form.cleaned_data["_schedule_name"]

                    if schedule_type == JobExecutionType.TYPE_CUSTOM:
                        crontab = schedule_form.cleaned_data["_recurrence_custom_time"]
                        # doing .get("key", "default") returns None instead of "default" here for some reason
                        schedule_datetime = schedule_form.cleaned_data.get("_schedule_start_time")
                        if schedule_datetime is None:
                            # "_schedule_start_time" is checked against ScheduledJob.earliest_possible_time()
                            # which returns timezone.now() + timedelta(seconds=15)
                            schedule_datetime = timezone.now() + timedelta(seconds=20)
                    else:
                        schedule_datetime = schedule_form.cleaned_data["_schedule_start_time"]

                job_kwargs = {
                    "data": job_model.job_class.serialize_data(job_form.cleaned_data),
                    "request": copy_safe_request(request),
                    "user": request.user.pk,
                    "commit": commit,
                    "name": job_model.class_path,
                    "task_queue": job_form.cleaned_data.get("_task_queue", None),
                }
                if task_queue:
                    job_kwargs["celery_kwargs"] = {"queue": task_queue}

                scheduled_job = ScheduledJob(
                    name=schedule_name,
                    task="nautobot.extras.jobs.scheduled_job_handler",
                    job_class=job_model.class_path,
                    job_model=job_model,
                    start_time=schedule_datetime,
                    description=f"Nautobot job {schedule_name} scheduled by {request.user} for {schedule_datetime}",
                    kwargs=job_kwargs,
                    interval=schedule_type,
                    one_off=schedule_type == JobExecutionType.TYPE_FUTURE,
                    queue=task_queue,
                    user=request.user,
                    approval_required=job_model.approval_required,
                    crontab=crontab,
                )
                scheduled_job.save()

                if job_model.approval_required:
                    messages.success(request, f"Job {schedule_name} successfully submitted for approval")
                    return redirect("extras:scheduledjob_approval_queue_list")
                else:
                    messages.success(request, f"Job {schedule_name} successfully scheduled")
                    return redirect("extras:scheduledjob_list")

            else:
                # Enqueue job for immediate execution
                job_content_type = get_job_content_type()
                job_result = JobResult.enqueue_job(
                    run_job,
                    job_model.class_path,
                    job_content_type,
                    request.user,
                    celery_kwargs={"queue": task_queue},
                    data=job_model.job_class.serialize_data(job_form.cleaned_data),
                    request=copy_safe_request(request),
                    commit=commit,
                    task_queue=job_form.cleaned_data.get("_task_queue", None),
                )

                return redirect("extras:jobresult", pk=job_result.pk)

        template_name = "extras/job.html"
        if job_model.job_class is not None and hasattr(job_model.job_class, "template_name"):
            try:
                get_template(job_model.job_class.template_name)
                template_name = job_model.job_class.template_name
            except TemplateDoesNotExist as err:
                messages.error(request, f'Unable to render requested custom job template "{template_name}": {err}')

        return render(
            request,
            template_name,
            {
                "job_model": job_model,
                "job_form": job_form,
                "schedule_form": schedule_form,
            },
        )


# 2.0 TODO: this should really be "JobView"
class JobDetailView(generic.ObjectView):
    queryset = JobModel.objects.all()
    template_name = "extras/job_detail.html"


class JobEditView(generic.ObjectEditView):
    queryset = JobModel.objects.all()
    model_form = forms.JobEditForm
    template_name = "extras/job_edit.html"


class JobDeleteView(generic.ObjectDeleteView):
    queryset = JobModel.objects.all()


class JobApprovalRequestView(generic.ObjectView):
    """
    This view handles requests to view and approve a Job execution request.
    It renders the Job's form in much the same way as `JobView` except all
    form fields are disabled and actions on the form relate to approval of the
    job's execution, rather than initial job form input.
    """

    queryset = ScheduledJob.objects.filter(task="nautobot.extras.jobs.scheduled_job_handler").needs_approved()
    template_name = "extras/job_approval_request.html"
    additional_permissions = ("extras.view_job",)

    def get_extra_context(self, request, instance):
        """
        Render the job form with data from the scheduled_job instance, but mark all fields as disabled.
        We don't care to actually get any data back from the form as we will not ever change it.
        Instead, we offer the user three submit buttons, dry-run, approve, and deny, which we act upon in the post.
        """
        job_model = instance.job_model
        if job_model is not None:
            job_class = job_model.job_class
        else:
            # 2.0 TODO: remove this fallback?
            job_class = get_job(instance.job_class)

        if job_class is not None:
            # Render the form with all fields disabled
            initial = instance.kwargs.get("data", {})
            initial["_commit"] = instance.kwargs.get("commit", True)
            job_form = job_class().as_form(initial=initial, approval_view=True)
        else:
            job_form = None

        return {
            "job_form": job_form,
        }

    def post(self, request, pk):
        """
        Act upon one of the 3 submit button actions from the user.

        dry-run will immediately enqueue the job with commit=False and send the user to the normal JobResult view
        deny will delete the scheduled_job instance
        approve will mark the scheduled_job as approved, allowing the schedular to schedule the job execution task
        """
        scheduled_job = get_object_or_404(ScheduledJob, pk=pk)

        post_data = request.POST

        deny = "_deny" in post_data
        approve = "_approve" in post_data
        force_approve = "_force_approve" in post_data
        dry_run = "_dry_run" in post_data

        job_model = scheduled_job.job_model

        if dry_run:
            # To dry-run a job, a user needs the same permissions that would be needed to run the job directly
            if job_model is None:
                messages.error(request, "There is no job associated with this request? Cannot run it!")
            elif not job_model.runnable:
                messages.error(request, "This job cannot be run at this time")
            elif not JobModel.objects.check_perms(self.request.user, instance=job_model, action="run"):
                messages.error(request, "You do not have permission to run this job")
            else:
                # Immediately enqueue the job with commit=False and send the user to the normal JobResult view
                job_content_type = get_job_content_type()
                initial = scheduled_job.kwargs.get("data", {})
                initial["_commit"] = False
                celery_kwargs = scheduled_job.kwargs.get("celery_kwargs", {})
                job_result = JobResult.enqueue_job(
                    run_job,
                    job_model.job_class.class_path,
                    job_content_type,
                    request.user,
                    celery_kwargs=celery_kwargs,
                    data=job_model.job_class.serialize_data(initial),
                    request=copy_safe_request(request),
                    commit=False,  # force a dry-run
                    task_queue=scheduled_job.kwargs.get("task_queue", None),
                )

                return redirect("extras:jobresult", pk=job_result.pk)
        elif deny:
            if not (
                self.queryset.check_perms(request.user, instance=scheduled_job, action="delete")
                and job_model is not None
                and JobModel.objects.check_perms(request.user, instance=job_model, action="approve")
            ):
                messages.error(request, "You do not have permission to deny this request.")
            else:
                # Delete the scheduled_job instance
                scheduled_job.delete()
                if request.user == scheduled_job.user:
                    messages.error(request, f"Approval request for {scheduled_job.name} was revoked")
                else:
                    messages.error(request, f"Approval of {scheduled_job.name} was denied")

                return redirect("extras:scheduledjob_approval_queue_list")

        elif approve or force_approve:
            if job_model is None:
                messages.error(request, "There is no job associated with this request? Cannot run it!")
            elif not (
                self.queryset.check_perms(request.user, instance=scheduled_job, action="change")
                and JobModel.objects.check_perms(request.user, instance=job_model, action="approve")
            ):
                messages.error(request, "You do not have permission to approve this request.")
            elif request.user == scheduled_job.user:
                # The requestor *cannot* approve their own job
                messages.error(request, "You cannot approve your own job request!")
            else:
                # Mark the scheduled_job as approved, allowing the schedular to schedule the job execution task
                if scheduled_job.one_off and scheduled_job.start_time < timezone.now() and not force_approve:
                    return render(request, "extras/job_approval_confirmation.html", {"scheduled_job": scheduled_job})
                scheduled_job.approved_by_user = request.user
                scheduled_job.approved_at = timezone.now()
                scheduled_job.save()

                messages.success(request, f"{scheduled_job.name} was approved and will now begin execution")

                return redirect("extras:scheduledjob_approval_queue_list")

        return render(
            request,
            self.get_template_name(),
            {
                "object": scheduled_job,
                **self.get_extra_context(request, scheduled_job),
            },
        )


class ScheduledJobListView(generic.ObjectListView):
    queryset = ScheduledJob.objects.filter(task="nautobot.extras.jobs.scheduled_job_handler").enabled()
    table = tables.ScheduledJobTable
    filterset = filters.ScheduledJobFilterSet
    filterset_form = forms.ScheduledJobFilterForm
    action_buttons = ()


class ScheduledJobBulkDeleteView(generic.BulkDeleteView):
    queryset = ScheduledJob.objects.all()
    table = tables.ScheduledJobTable
    filterset = filters.ScheduledJobFilterSet


class ScheduledJobApprovalQueueListView(generic.ObjectListView):
    queryset = ScheduledJob.objects.filter(task="nautobot.extras.jobs.scheduled_job_handler").needs_approved()
    table = tables.ScheduledJobApprovalQueueTable
    filterset = filters.ScheduledJobFilterSet
    filterset_form = forms.ScheduledJobFilterForm
    action_buttons = ()
    template_name = "extras/scheduled_jobs_approval_queue_list.html"


class ScheduledJobView(generic.ObjectView):
    queryset = ScheduledJob.objects.all()

    def get_extra_context(self, request, instance):
        job_class = get_job(instance.job_class)
        labels = {}
        if job_class is not None:
            for name, var in job_class._get_vars().items():
                field = var.as_field()
                if field.label:
                    labels[name] = var
                else:
                    labels[name] = pretty_name(name)
        return {"labels": labels, "job_class_found": (job_class is not None)}


class ScheduledJobDeleteView(generic.ObjectDeleteView):
    queryset = ScheduledJob.objects.all()


#
# Job hooks
#


class JobHookListView(generic.ObjectListView):
    queryset = JobHook.objects.all()
    table = tables.JobHookTable
    filterset = filters.JobHookFilterSet
    filterset_form = forms.JobHookFilterForm
    action_buttons = ("add",)


class JobHookView(generic.ObjectView):
    queryset = JobHook.objects.all()

    def get_extra_context(self, request, instance):
        return {"content_types": instance.content_types.order_by("app_label", "model")}


class JobHookEditView(generic.ObjectEditView):
    queryset = JobHook.objects.all()
    model_form = forms.JobHookForm


class JobHookDeleteView(generic.ObjectDeleteView):
    queryset = JobHook.objects.all()


class JobHookBulkDeleteView(generic.BulkDeleteView):
    queryset = JobHook.objects.all()
    table = tables.JobHookTable


#
# JobResult
#


class JobResultListView(generic.ObjectListView):
    """
    List JobResults
    """

    # v2 TODO(jathan): Replace prefetch_related with select_related
    queryset = JobResult.objects.prefetch_related("job_model", "logs", "obj_type", "user")
    filterset = filters.JobResultFilterSet
    filterset_form = forms.JobResultFilterForm
    table = tables.JobResultTable
    action_buttons = ()


class JobResultDeleteView(generic.ObjectDeleteView):
    queryset = JobResult.objects.all()


class JobResultBulkDeleteView(generic.BulkDeleteView):
    queryset = JobResult.objects.all()
    table = tables.JobResultTable


class JobResultView(generic.ObjectView):
    """
    Display a JobResult and its Job data.
    """

    queryset = JobResult.objects.prefetch_related("job_model", "obj_type", "user")
    template_name = "extras/jobresult.html"

    def instance_to_csv(self, instance):
        """Format instance to csv."""
        csv_data = []
        headers = JobLogEntry.csv_headers.copy()
        csv_data.append(",".join(headers))

        for log_entry in instance.logs.all():
            data = log_entry.to_csv()
            csv_data.append(csv_format(data))

        return "\n".join(csv_data)

    def get(self, request, *args, **kwargs):
        """
        Generic GET handler for accessing an object by PK or slug
        """
        instance = get_object_or_404(self.queryset, **kwargs)

        if "export" in request.GET:
            response = HttpResponse(self.instance_to_csv(instance), content_type="text/csv")
            underscore_filename = f"{instance.job_model.slug.replace('-', '_')}"
            formated_completion_time = instance.completed.strftime("%Y-%m-%d_%H_%M")
            filename = f"{underscore_filename}_{formated_completion_time}_logs.csv"
            response["Content-Disposition"] = f"attachment; filename={filename}"
            return response

        return super().get(request, *args, **kwargs)

    def get_extra_context(self, request, instance):
        associated_record = None
        job_class = None
        if instance.job_model is not None:
            job_class = instance.job_model.job_class
        # 2.0 TODO: remove JobResult.related_object entirely
        related_object = instance.related_object
        if inspect.isclass(related_object) and issubclass(related_object, JobClass):
            if job_class is None:
                job_class = related_object
        elif related_object:
            associated_record = related_object

        return {
            "job": job_class,
            "associated_record": associated_record,
            "result": instance,
        }


class JobLogEntryTableView(View):
    """
    Display a table of `JobLogEntry` objects for a given `JobResult` instance.
    """

    queryset = JobResult.objects.all()

    def get(self, request, pk=None):
        instance = self.queryset.get(pk=pk)
        log_table = tables.JobLogEntryTable(data=instance.logs.all(), user=request.user)
        RequestConfig(request).configure(log_table)
        return HttpResponse(log_table.as_html(request))


#
# Change logging
#


class ObjectChangeListView(generic.ObjectListView):
    queryset = ObjectChange.objects.all()
    filterset = filters.ObjectChangeFilterSet
    filterset_form = forms.ObjectChangeFilterForm
    table = tables.ObjectChangeTable
    template_name = "extras/objectchange_list.html"
    action_buttons = ("export",)

    # 2.0 TODO: Remove this remapping and solve it at the `BaseFilterSet` as it is addressing a breaking change.
    def get(self, request, **kwargs):

        # Remappings below allow previous queries of time_before and time_after to use
        # newer methods specifying the lookup method.

        # They will only use the previous arguments if the newer ones are undefined

        if request.GET.get("time_after") and request.GET.get("time__gte") is None:
            request.GET._mutable = True
            request.GET.update({"time__gte": request.GET.get("time_after")})
            request.GET._mutable = False

        if request.GET.get("time_before") and request.GET.get("time__lte") is None:
            request.GET._mutable = True
            request.GET.update({"time__lte": request.GET.get("time_before")})
            request.GET._mutable = False

        return super().get(request=request, **kwargs)


class ObjectChangeView(generic.ObjectView):
    queryset = ObjectChange.objects.all()

    def get_extra_context(self, request, instance):
        related_changes = instance.get_related_changes(user=request.user).filter(request_id=instance.request_id)
        related_changes_table = tables.ObjectChangeTable(data=related_changes[:50], orderable=False)

        snapshots = instance.get_snapshots()
        return {
            "diff_added": snapshots["differences"]["added"],
            "diff_removed": snapshots["differences"]["removed"],
            "next_change": instance.get_next_change(request.user),
            "prev_change": instance.get_prev_change(request.user),
            "related_changes_table": related_changes_table,
            "related_changes_count": related_changes.count(),
        }


class ObjectChangeLogView(View):
    """
    Present a history of changes made to a particular object.
    base_template: The name of the template to extend. If not provided, "<app>/<model>.html" will be used.
    """

    base_template = None

    def get(self, request, model, **kwargs):

        # Handle QuerySet restriction of parent object if needed
        if hasattr(model.objects, "restrict"):
            obj = get_object_or_404(model.objects.restrict(request.user, "view"), **kwargs)
        else:
            obj = get_object_or_404(model, **kwargs)

        # Gather all changes for this object (and its related objects)
        content_type = ContentType.objects.get_for_model(model)
        # v2 TODO(jathan): Replace prefetch_related with select_related
        objectchanges = (
            ObjectChange.objects.restrict(request.user, "view")
            .prefetch_related("user", "changed_object_type")
            .filter(
                Q(changed_object_type=content_type, changed_object_id=obj.pk)
                | Q(related_object_type=content_type, related_object_id=obj.pk)
            )
        )
        objectchanges_table = tables.ObjectChangeTable(data=objectchanges, orderable=False)

        # Apply the request context
        paginate = {
            "paginator_class": EnhancedPaginator,
            "per_page": get_paginate_count(request),
        }
        RequestConfig(request, paginate).configure(objectchanges_table)

        self.base_template = get_base_template(self.base_template, model)

        return render(
            request,
            "extras/object_changelog.html",
            {
                "object": obj,
                "verbose_name": obj._meta.verbose_name,
                "verbose_name_plural": obj._meta.verbose_name_plural,
                "table": objectchanges_table,
                "base_template": self.base_template,
                "active_tab": "changelog",
            },
        )


#
# Notes
#


class NoteView(generic.ObjectView):
    queryset = Note.objects.all()


class NoteEditView(generic.ObjectEditView):
    queryset = Note.objects.all()
    model_form = forms.NoteForm

    def alter_obj(self, obj, request, url_args, url_kwargs):
        obj.user = request.user
        return obj


class NoteDeleteView(generic.ObjectDeleteView):
    queryset = Note.objects.all()


class ObjectNotesView(View):
    """
    Present a history of changes made to a particular object.
    base_template: The name of the template to extend. If not provided, "<app>/<model>.html" will be used.
    """

    base_template = None

    def get(self, request, model, **kwargs):

        # Handle QuerySet restriction of parent object if needed
        if hasattr(model.objects, "restrict"):
            obj = get_object_or_404(model.objects.restrict(request.user, "view"), **kwargs)
        else:
            obj = get_object_or_404(model, **kwargs)

        notes_form = forms.NoteForm(
            initial={
                "assigned_object_type": ContentType.objects.get_for_model(obj),
                "assigned_object_id": obj.pk,
            }
        )
        notes_table = tables.NoteTable(obj.notes)

        # Apply the request context
        paginate = {
            "paginator_class": EnhancedPaginator,
            "per_page": get_paginate_count(request),
        }
        RequestConfig(request, paginate).configure(notes_table)

        self.base_template = get_base_template(self.base_template, model)

        return render(
            request,
            "extras/object_notes.html",
            {
                "object": obj,
                "verbose_name": obj._meta.verbose_name,
                "verbose_name_plural": obj._meta.verbose_name_plural,
                "table": notes_table,
                "base_template": self.base_template,
                "active_tab": "notes",
                "form": notes_form,
            },
        )


#
# Relationship
#


class RelationshipListView(generic.ObjectListView):
    queryset = Relationship.objects.all()
    filterset = filters.RelationshipFilterSet
    filterset_form = forms.RelationshipFilterForm
    table = tables.RelationshipTable
    action_buttons = ("add",)


class RelationshipView(generic.ObjectView):
    queryset = Relationship.objects.all()


class RelationshipEditView(generic.ObjectEditView):
    queryset = Relationship.objects.all()
    model_form = forms.RelationshipForm
    template_name = "extras/relationship_edit.html"


class RelationshipBulkDeleteView(generic.BulkDeleteView):
    queryset = Relationship.objects.all()
    table = tables.RelationshipTable


class RelationshipDeleteView(generic.ObjectDeleteView):
    queryset = Relationship.objects.all()


class RelationshipAssociationListView(generic.ObjectListView):
    queryset = RelationshipAssociation.objects.all()
    filterset = filters.RelationshipAssociationFilterSet
    filterset_form = forms.RelationshipAssociationFilterForm
    table = tables.RelationshipAssociationTable
    action_buttons = ()


class RelationshipAssociationBulkDeleteView(generic.BulkDeleteView):
    queryset = RelationshipAssociation.objects.all()
    table = tables.RelationshipAssociationTable


class RelationshipAssociationDeleteView(generic.ObjectDeleteView):
    queryset = RelationshipAssociation.objects.all()


#
# Roles
#


class RoleUIViewSet(viewsets.NautobotUIViewSet):
    """`Roles` UIViewSet."""

    queryset = Role.objects.all()
    bulk_create_form_class = RoleCSVForm
    bulk_update_form_class = RoleBulkEditForm
    filterset_class = RoleFilterSet
    form_class = RoleForm
    serializer_class = RoleSerializer
    table_class = RoleTable

    def get_extra_context(self, request, instance):
        context = super().get_extra_context(request, instance)
        if self.action == "retrieve":
            context["content_types"] = instance.content_types.order_by("app_label", "model")

            devices = instance.dcim_device_related.select_related(
                "status",
                "site",
                "tenant",
                "role",
                "rack",
                "device_type",
            )
            ipaddress = instance.ipam_ipaddress_related.select_related(
                "vrf",
                "tenant",
                "assigned_object_type",
            )
            prefixes = instance.ipam_prefix_related.select_related(
                "site",
                "status",
                "tenant",
                "vlan",
                "vrf",
            )
            virtual_machines = instance.virtualization_virtualmachine_related.select_related(
                "cluster",
                "role",
                "status",
                "tenant",
            )
            vlans = instance.ipam_vlan_related.select_related(
                "group",
                "site",
                "status",
                "tenant",
            )

            device_table = DeviceTable(devices)
            device_table.columns.hide("role")
            ipaddress_table = IPAddressTable(ipaddress)
            ipaddress_table.columns.hide("role")
            prefix_table = PrefixTable(prefixes)
            prefix_table.columns.hide("role")
            virtual_machine_table = VirtualMachineTable(virtual_machines)
            virtual_machine_table.columns.hide("role")
            vlan_table = VLANTable(vlans)
            vlan_table.columns.hide("role")

            paginate = {
                "paginator_class": EnhancedPaginator,
                "per_page": get_paginate_count(request),
            }

            RequestConfig(request, paginate).configure(device_table)
            RequestConfig(request, paginate).configure(ipaddress_table)
            RequestConfig(request, paginate).configure(prefix_table)
            RequestConfig(request, paginate).configure(virtual_machine_table)
            RequestConfig(request, paginate).configure(vlan_table)

            context.update(
                {
                    "device_table": device_table,
                    "ipaddress_table": ipaddress_table,
                    "prefix_table": prefix_table,
                    "virtual_machine_table": virtual_machine_table,
                    "vlan_table": vlan_table,
                }
            )

        return context


#
# Secrets
#


class SecretListView(generic.ObjectListView):
    queryset = Secret.objects.all()
    filterset = filters.SecretFilterSet
    filterset_form = forms.SecretFilterForm
    table = tables.SecretTable


class SecretView(generic.ObjectView):
    queryset = Secret.objects.all()

    def get_extra_context(self, request, instance):
        # Determine user's preferred output format
        if request.GET.get("format") in ["json", "yaml"]:
            format_ = request.GET.get("format")
            if request.user.is_authenticated:
                request.user.set_config("extras.configcontext.format", format_, commit=True)
        elif request.user.is_authenticated:
            format_ = request.user.get_config("extras.configcontext.format", "json")
        else:
            format_ = "json"

        provider = registry["secrets_providers"].get(instance.provider)

        groups = instance.groups.distinct()
        groups_table = tables.SecretsGroupTable(groups, orderable=False)

        return {
            "format": format_,
            "provider_name": provider.name if provider else instance.provider,
            "groups_table": groups_table,
        }


class SecretProviderParametersFormView(View):
    """
    Helper view to SecretView; retrieve the HTML form appropriate for entering parameters for a given SecretsProvider.
    """

    def get(self, request, provider_slug):
        provider = registry["secrets_providers"].get(provider_slug)
        if not provider:
            raise Http404
        return render(
            request,
            "extras/inc/secret_provider_parameters_form.html",
            {"form": provider.ParametersForm(initial=request.GET)},
        )


class SecretEditView(generic.ObjectEditView):
    queryset = Secret.objects.all()
    model_form = forms.SecretForm
    template_name = "extras/secret_edit.html"


class SecretDeleteView(generic.ObjectDeleteView):
    queryset = Secret.objects.all()


class SecretBulkImportView(generic.BulkImportView):
    queryset = Secret.objects.all()
    model_form = forms.SecretCSVForm
    table = tables.SecretTable


class SecretBulkDeleteView(generic.BulkDeleteView):
    queryset = Secret.objects.all()
    filterset = filters.SecretFilterSet
    table = tables.SecretTable


class SecretsGroupListView(generic.ObjectListView):
    queryset = SecretsGroup.objects.all()
    filterset = filters.SecretsGroupFilterSet
    filterset_form = forms.SecretsGroupFilterForm
    table = tables.SecretsGroupTable
    action_buttons = ("add",)


class SecretsGroupView(generic.ObjectView):
    queryset = SecretsGroup.objects.all()

    def get_extra_context(self, request, instance):
        return {"secrets_group_associations": SecretsGroupAssociation.objects.filter(group=instance)}


class SecretsGroupEditView(generic.ObjectEditView):
    queryset = SecretsGroup.objects.all()
    model_form = forms.SecretsGroupForm
    template_name = "extras/secretsgroup_edit.html"

    def get_extra_context(self, request, instance):
        ctx = super().get_extra_context(request, instance)

        if request.POST:
            ctx["secrets"] = forms.SecretsGroupAssociationFormSet(data=request.POST, instance=instance)
        else:
            ctx["secrets"] = forms.SecretsGroupAssociationFormSet(instance=instance)

        return ctx

    def post(self, request, *args, **kwargs):
        obj = self.alter_obj(self.get_object(kwargs), request, args, kwargs)
        form = self.model_form(data=request.POST, files=request.FILES, instance=obj)
        restrict_form_fields(form, request.user)

        if form.is_valid():
            logger.debug("Form validation was successful")

            try:
                with transaction.atomic():
                    object_created = not form.instance.present_in_database
                    obj = form.save()

                    # Check that the new object conforms with any assigned object-level permissions
                    self.queryset.get(pk=obj.pk)

                    # Process the formsets for secrets
                    ctx = self.get_extra_context(request, obj)
                    secrets = ctx["secrets"]
                    if secrets.is_valid():
                        secrets.save()
                    else:
                        raise RuntimeError(secrets.errors)
                verb = "Created" if object_created else "Modified"
                msg = f"{verb} {self.queryset.model._meta.verbose_name}"
                logger.info(f"{msg} {obj} (PK: {obj.pk})")
                if hasattr(obj, "get_absolute_url"):
                    msg = f'{msg} <a href="{obj.get_absolute_url()}">{escape(obj)}</a>'
                else:
                    msg = f"{msg} {escape(obj)}"
                messages.success(request, mark_safe(msg))

                if "_addanother" in request.POST:

                    # If the object has clone_fields, pre-populate a new instance of the form
                    if hasattr(obj, "clone_fields"):
                        url = f"{request.path}?{prepare_cloned_fields(obj)}"
                        return redirect(url)

                    return redirect(request.get_full_path())

                return_url = form.cleaned_data.get("return_url")
                if return_url is not None and is_safe_url(url=return_url, allowed_hosts=request.get_host()):
                    return redirect(return_url)
                else:
                    return redirect(self.get_return_url(request, obj))

            except ObjectDoesNotExist:
                msg = "Object save failed due to object-level permissions violation."
                logger.debug(msg)
                form.add_error(None, msg)
            except RuntimeError:
                msg = "Errors encountered when saving secrets group associations. See below."
                logger.debug(msg)
                form.add_error(None, msg)
            except ProtectedError as err:
                # e.g. Trying to delete a choice that is in use.
                err_msg = err.args[0]
                protected_obj = err.protected_objects[0]
                msg = f"{protected_obj.value}: {err_msg} Please cancel this edit and start again."
                logger.debug(msg)
                form.add_error(None, msg)

        else:
            logger.debug("Form validation failed")

        return render(
            request,
            self.template_name,
            {
                "obj": obj,
                "obj_type": self.queryset.model._meta.verbose_name,
                "form": form,
                "return_url": self.get_return_url(request, obj),
                "editing": obj.present_in_database,
                **self.get_extra_context(request, obj),
            },
        )


class SecretsGroupDeleteView(generic.ObjectDeleteView):
    queryset = SecretsGroup.objects.all()


class SecretsGroupBulkDeleteView(generic.BulkDeleteView):
    queryset = SecretsGroup.objects.all()
    filterset = filters.SecretsGroupFilterSet
    table = tables.SecretsGroupTable


#
# Custom statuses
#


class StatusListView(generic.ObjectListView):
    """List `Status` objects."""

    queryset = Status.objects.all()
    filterset = filters.StatusFilterSet
    filterset_form = forms.StatusFilterForm
    table = tables.StatusTable


class StatusEditView(generic.ObjectEditView):
    """Edit a single `Status` object."""

    queryset = Status.objects.all()
    model_form = forms.StatusForm


class StatusBulkEditView(generic.BulkEditView):
    """Edit multiple `Status` objects."""

    queryset = Status.objects.all()
    table = tables.StatusTable
    form = forms.StatusBulkEditForm


class StatusBulkDeleteView(generic.BulkDeleteView):
    """Delete multiple `Status` objects."""

    queryset = Status.objects.all()
    table = tables.StatusTable


class StatusDeleteView(generic.ObjectDeleteView):
    """Delete a single `Status` object."""

    queryset = Status.objects.all()


class StatusBulkImportView(generic.BulkImportView):
    """Bulk CSV import of multiple `Status` objects."""

    queryset = Status.objects.all()
    model_form = forms.StatusCSVForm
    table = tables.StatusTable


class StatusView(generic.ObjectView):
    """Detail view for a single `Status` object."""

    queryset = Status.objects.all()

    def get_extra_context(self, request, instance):
        """Return ordered content types."""
        return {"content_types": instance.content_types.order_by("app_label", "model")}


#
# Tags
#


class TagListView(generic.ObjectListView):
    queryset = Tag.objects.annotate(items=count_related(TaggedItem, "tag"))
    filterset = filters.TagFilterSet
    filterset_form = forms.TagFilterForm
    table = tables.TagTable


class TagView(generic.ObjectView):
    queryset = Tag.objects.all()

    def get_extra_context(self, request, instance):
        # v2 TODO(jathan): Replace prefetch_related with select_related
        tagged_items = TaggedItem.objects.filter(tag=instance).prefetch_related("content_type", "content_object")

        # Generate a table of all items tagged with this Tag
        items_table = tables.TaggedItemTable(tagged_items)
        paginate = {
            "paginator_class": EnhancedPaginator,
            "per_page": get_paginate_count(request),
        }
        RequestConfig(request, paginate).configure(items_table)

        return {
            "items_count": tagged_items.count(),
            "items_table": items_table,
            "content_types": instance.content_types.order_by("app_label", "model"),
        }


class TagEditView(generic.ObjectEditView):
    queryset = Tag.objects.all()
    model_form = forms.TagForm
    template_name = "extras/tag_edit.html"


class TagDeleteView(generic.ObjectDeleteView):
    queryset = Tag.objects.all()


class TagBulkImportView(generic.BulkImportView):
    queryset = Tag.objects.all()
    model_form = forms.TagCSVForm
    table = tables.TagTable


class TagBulkEditView(generic.BulkEditView):
    queryset = Tag.objects.annotate(items=count_related(TaggedItem, "tag"))
    table = tables.TagTable
    form = forms.TagBulkEditForm


class TagBulkDeleteView(generic.BulkDeleteView):
    queryset = Tag.objects.annotate(items=count_related(TaggedItem, "tag"))
    table = tables.TagTable


#
# Webhooks
#


class WebhookListView(generic.ObjectListView):
    queryset = Webhook.objects.all()
    table = tables.WebhookTable
    filterset = filters.WebhookFilterSet
    filterset_form = forms.WebhookFilterForm
    action_buttons = ("add",)


class WebhookView(generic.ObjectView):
    queryset = Webhook.objects.all()

    def get_extra_context(self, request, instance):
        return {"content_types": instance.content_types.order_by("app_label", "model")}


class WebhookEditView(generic.ObjectEditView):
    queryset = Webhook.objects.all()
    model_form = forms.WebhookForm


class WebhookDeleteView(generic.ObjectDeleteView):
    queryset = Webhook.objects.all()


class WebhookBulkDeleteView(generic.BulkDeleteView):
    queryset = Webhook.objects.all()
    table = tables.WebhookTable


#
# Job Extra Views
#
# NOTE: Due to inheritance, JobObjectChangeLogView and JobObjectNotesView can only be
# constructed below # ObjectChangeLogView and ObjectNotesView.


class JobObjectChangeLogView(ObjectChangeLogView):
    base_template = "extras/job_detail.html"


class JobObjectNotesView(ObjectNotesView):
    base_template = "extras/job_detail.html"<|MERGE_RESOLUTION|>--- conflicted
+++ resolved
@@ -279,14 +279,9 @@
 
         # Device table
         device_table = DeviceTable(
-<<<<<<< HEAD
-            # v2 TODO(jathan): Replace prefetch_related with select_related
             data=instance.dcim_device_related.prefetch_related(
-                "tenant", "site", "rack", "device_type", "device_role", "primary_ip"
+                "tenant", "site", "rack", "device_type", "role", "primary_ip"
             ),
-=======
-            data=instance.device_set.prefetch_related("tenant", "site", "rack", "device_type", "role", "primary_ip"),
->>>>>>> 1a096459
             orderable=False,
             extra_columns=[
                 (

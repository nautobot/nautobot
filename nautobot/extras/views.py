--- conflicted
+++ resolved
@@ -1796,60 +1796,6 @@
 #
 
 
-<<<<<<< HEAD
-class RoleListView(generic.ObjectListView):
-    """List `Roles` objects."""
-
-    queryset = Role.objects.all()
-    filterset = filters.RoleFilterSet
-    table = tables.RoleTable
-
-
-class RoleEditView(generic.ObjectEditView):
-    """Edit a single `Role` object."""
-
-    queryset = Role.objects.all()
-    model_form = forms.RoleForm
-
-
-class RoleBulkEditView(generic.BulkEditView):
-    """Edit multiple `Role` objects."""
-
-    queryset = Role.objects.all()
-    table = tables.RoleTable
-    form = forms.RoleBulkEditForm
-
-
-class RoleBulkDeleteView(generic.BulkDeleteView):
-    """Delete multiple `Role` objects."""
-
-    queryset = Role.objects.all()
-    table = tables.RoleTable
-
-
-class RoleDeleteView(generic.ObjectDeleteView):
-    """Delete a single `Role` object."""
-
-    queryset = Role.objects.all()
-
-
-class RoleBulkImportView(generic.BulkImportView):
-    """Bulk CSV import of multiple `Role` objects."""
-
-    queryset = Role.objects.all()
-    model_form = forms.RoleCSVForm
-    table = tables.RoleTable
-
-
-class RoleView(generic.ObjectView):
-    """Detail view for a single `Role` object."""
-
-    queryset = Role.objects.all()
-
-    def get_extra_context(self, request, instance):
-        """Return ordered content types."""
-        return {"content_types": instance.content_types.order_by("app_label", "model")}
-=======
 class RoleUIViewSet(viewsets.NautobotUIViewSet):
     """`Roles` UIViewSet."""
 
@@ -1867,7 +1813,6 @@
         if self.action == "retrieve":
             context["content_types"] = instance.content_types.order_by("app_label", "model")
         return context
->>>>>>> 857b8c55
 
 
 #

--- conflicted
+++ resolved
@@ -141,15 +141,6 @@
         help_text="Regular expression to enforce on text field values. Use ^ and $ to force matching of entire string. "
         "For example, <code>^[A-Z]{3}$</code> will limit values to exactly three uppercase letters.",
     )
-<<<<<<< HEAD
-=======
-    choices = JSONArrayField(
-        base_field=models.CharField(max_length=100),
-        blank=True,
-        null=True,
-        help_text="Comma-separated list of available choices (for selection fields)",
-    )
->>>>>>> ef6bcde9
 
     objects = CustomFieldManager()
 

from collections import OrderedDict
from datetime import date, datetime
import logging
import re
<<<<<<< HEAD
from collections import OrderedDict
from datetime import datetime, date
from functools import lru_cache
=======
>>>>>>> ce9276d9

from django import forms
from django.contrib.contenttypes.models import ContentType
from django.core.exceptions import ObjectDoesNotExist
from django.core.serializers.json import DjangoJSONEncoder
from django.core.validators import RegexValidator, ValidationError
from django.db import models, transaction
from django.forms.widgets import TextInput
from django.utils.html import format_html

from nautobot.core.forms import (
    add_blank_choice,
    CommentField,
    CSVChoiceField,
    CSVMultipleChoiceField,
    DatePicker,
    JSONField,
    LaxURLField,
    MultiValueCharInput,
    NullableDateField,
    SmallTextarea,
    StaticSelect2,
    StaticSelect2Multiple,
)
from nautobot.core.models import BaseManager, BaseModel
from nautobot.core.models.fields import AutoSlugField, slugify_dashes_to_underscores
from nautobot.core.models.querysets import RestrictedQuerySet
from nautobot.core.models.validators import validate_regex
from nautobot.core.settings_funcs import is_truthy
from nautobot.core.templatetags.helpers import render_markdown
from nautobot.core.utils.data import render_jinja2
from nautobot.extras.choices import CustomFieldFilterLogicChoices, CustomFieldTypeChoices
from nautobot.extras.models import ChangeLoggedModel
from nautobot.extras.models.mixins import NotesMixin
from nautobot.extras.tasks import delete_custom_field_data, update_custom_field_choice_data
from nautobot.extras.utils import check_if_key_is_graphql_safe, extras_features, FeatureQuery

logger = logging.getLogger(__name__)


class ComputedFieldManager(BaseManager.from_queryset(RestrictedQuerySet)):
    use_in_migrations = True

    @lru_cache(maxsize=128)
    def get_for_model(self, model):
        """
        Return all ComputedFields assigned to the given model.
        """
        content_type = ContentType.objects.get_for_model(model._meta.concrete_model)
        return self.get_queryset().filter(content_type=content_type)


@extras_features("graphql")
class ComputedField(BaseModel, ChangeLoggedModel, NotesMixin):
    """
    Read-only rendered fields driven by a Jinja2 template that are applied to objects within a ContentType.
    """

    content_type = models.ForeignKey(
        to=ContentType,
        on_delete=models.CASCADE,
        limit_choices_to=FeatureQuery("custom_fields"),
        related_name="computed_fields",
    )
    key = AutoSlugField(
        populate_from="label",
        help_text="Internal field name. Please use underscores rather than dashes in this key.",
        slugify_function=slugify_dashes_to_underscores,
    )
    label = models.CharField(max_length=100, help_text="Name of the field as displayed to users")
    description = models.CharField(max_length=200, blank=True)
    template = models.TextField(max_length=500, help_text="Jinja2 template code for field value")
    fallback_value = models.CharField(
        max_length=500,
        blank=True,
        help_text="Fallback value (if any) to be output for the field in the case of a template rendering error.",
    )
    weight = models.PositiveSmallIntegerField(default=100)
    advanced_ui = models.BooleanField(
        default=False,
        verbose_name="Move to Advanced tab",
        help_text="Hide this field from the object's primary information tab. "
        'It will appear in the "Advanced" tab instead.',
    )

    objects = ComputedFieldManager()

    clone_fields = ["content_type", "description", "template", "fallback_value", "weight"]
    natural_key_field_names = ["key"]

    class Meta:
        ordering = ["weight", "key"]
        unique_together = ("content_type", "label")

    def __str__(self):
        return self.label

    def render(self, context):
        try:
            rendered = render_jinja2(self.template, context)
            # If there is an undefined variable within a template, it returns nothing
            # Doesn't raise an exception either most likely due to using Undefined rather
            # than StrictUndefined, but return fallback_value if None is returned
            if rendered is None:
                logger.warning("Failed to render computed field %s", self.key)
                return self.fallback_value
            return rendered
        except Exception as exc:
            logger.warning("Failed to render computed field %s: %s", self.key, exc)
            return self.fallback_value

    def save(self, *args, **kwargs):
        self.clean()
        ComputedFieldManager.get_for_model.cache_clear()
        super().save(*args, **kwargs)

    def clean(self):
        super().clean()
        if self.key != "":
            check_if_key_is_graphql_safe(self.__class__.__name__, self.key)


class CustomFieldModel(models.Model):
    """
    Abstract class for any model which may have custom fields associated with it.
    """

    _custom_field_data = models.JSONField(encoder=DjangoJSONEncoder, blank=True, default=dict)

    class Meta:
        abstract = True

    @property
    def custom_field_data(self):
        """
        Legacy interface to raw custom field data

        TODO(John): remove this entirely when the cf property is enhanced
        """
        return self._custom_field_data

    @property
    def cf(self):
        """
        Convenience wrapper for custom field data.
        """
        return self._custom_field_data

    def get_custom_fields_basic(self):
        """
        This method exists to help call get_custom_fields() in templates where a function argument (advanced_ui) cannot be specified.
        Return a dictionary of custom fields for a single object in the form {<field>: value}
        which have advanced_ui set to False
        """
        return self.get_custom_fields(advanced_ui=False)

    def get_custom_fields_advanced(self):
        """
        This method exists to help call get_custom_fields() in templates where a function argument (advanced_ui) cannot be specified.
        Return a dictionary of custom fields for a single object in the form {<field>: value}
        which have advanced_ui set to True
        """
        return self.get_custom_fields(advanced_ui=True)

    def get_custom_fields(self, advanced_ui=None):
        """
        Return a dictionary of custom fields for a single object in the form {<field>: value}.
        """
        fields = CustomField.objects.get_for_model(self)
        if advanced_ui is not None:
            fields = fields.filter(advanced_ui=advanced_ui)
        return OrderedDict([(field, self.cf.get(field.key)) for field in fields])

    def get_custom_field_groupings_basic(self):
        """
        This method exists to help call get_custom_field_groupings() in templates where a function argument (advanced_ui) cannot be specified.
        Return a dictonary of custom fields grouped by the same grouping in the form
        {
            <grouping_1>: [(cf1, <value for cf1>), (cf2, <value for cf2>), ...],
            ...
            <grouping_5>: [(cf8, <value for cf8>), (cf9, <value for cf9>), ...],
            ...
        }
        which have advanced_ui set to False
        """
        return self.get_custom_field_groupings(advanced_ui=False)

    def get_custom_field_groupings_advanced(self):
        """
        This method exists to help call get_custom_field_groupings() in templates where a function argument (advanced_ui) cannot be specified.
        Return a dictonary of custom fields grouped by the same grouping in the form
        {
            <grouping_1>: [(cf1, <value for cf1>), (cf2, <value for cf2>), ...],
            ...
            <grouping_5>: [(cf8, <value for cf8>), (cf9, <value for cf9>), ...],
            ...
        }
        which have advanced_ui set to True
        """
        return self.get_custom_field_groupings(advanced_ui=True)

    def get_custom_field_groupings(self, advanced_ui=None):
        """
        Return a dictonary of custom fields grouped by the same grouping in the form
        {
            <grouping_1>: [(cf1, <value for cf1>), (cf2, <value for cf2>), ...],
            ...
            <grouping_5>: [(cf8, <value for cf8>), (cf9, <value for cf9>), ...],
            ...
        }
        """
        record = {}
        fields = CustomField.objects.get_for_model(self)
        if advanced_ui is not None:
            fields = fields.filter(advanced_ui=advanced_ui)

        for field in fields:
            data = (field, self.cf.get(field.key))
            record.setdefault(field.grouping, []).append(data)
        record = dict(sorted(record.items()))
        return record

    def clean(self):
        super().clean()

        custom_fields = {cf.key: cf for cf in CustomField.objects.get_for_model(self)}

        # Validate all field values
        for field_key, value in self._custom_field_data.items():
            if field_key not in custom_fields:
                # log a warning instead of raising a ValidationError so as not to break the UI
                logger.warning(f"Unknown field key '{field_key}' in custom field data for {self} ({self.pk}).")
                continue
            try:
                self._custom_field_data[field_key] = custom_fields[field_key].validate(value)
            except ValidationError as e:
                raise ValidationError(f"Invalid value for custom field '{field_key}': {e.message}")

        # Check for missing values, erroring on required ones and populating non-required ones automatically
        for cf in custom_fields.values():
            if cf.key not in self._custom_field_data:
                if cf.default is not None:
                    self._custom_field_data[cf.key] = cf.default
                elif cf.required:
                    raise ValidationError(f"Missing required custom field '{cf.key}'.")

    # Computed Field Methods
    def has_computed_fields(self, advanced_ui=None):
        """
        Return a boolean indicating whether or not this content type has computed fields associated with it.
        This can also check whether the advanced_ui attribute is True or False for UI display purposes.
        """
        computed_fields = ComputedField.objects.get_for_model(self)
        if advanced_ui is not None:
            computed_fields = computed_fields.filter(advanced_ui=advanced_ui)
        return computed_fields.exists()

    def has_computed_fields_basic(self):
        return self.has_computed_fields(advanced_ui=False)

    def has_computed_fields_advanced(self):
        return self.has_computed_fields(advanced_ui=True)

    def get_computed_field(self, key, render=True):
        """
        Get a computed field for this model, lookup via key.
        Returns the template of this field if render is False, otherwise returns the rendered value.
        """
        try:
            computed_field = ComputedField.objects.get_for_model(self).get(key=key)
        except ComputedField.DoesNotExist:
            logger.warning("Computed Field with key %s does not exist for model %s", key, self._meta.verbose_name)
            return None
        if render:
            return computed_field.render(context={"obj": self})
        return computed_field.template

    def get_computed_fields(self, label_as_key=False, advanced_ui=None):
        """
        Return a dictionary of all computed fields and their rendered values for this model.
        Keys are the `key` value of each field. If label_as_key is True, `label` values of each field are used as keys.
        """
        computed_fields_dict = {}
        computed_fields = ComputedField.objects.get_for_model(self)
        if advanced_ui is not None:
            computed_fields = computed_fields.filter(advanced_ui=advanced_ui)
        if not computed_fields:
            return {}
        for cf in computed_fields:
            computed_fields_dict[cf.label if label_as_key else cf.key] = cf.render(context={"obj": self})
        return computed_fields_dict


class CustomFieldManager(BaseManager.from_queryset(RestrictedQuerySet)):
    use_in_migrations = True

    @lru_cache(maxsize=128)
    def get_for_model(self, model, exclude_filter_disabled=False):
        """
        Return all CustomFields assigned to the given model.

        Args:
            model: The django model to which custom fields are registered
            exclude_filter_disabled: Exclude any custom fields which have filter logic disabled
        """
        content_type = ContentType.objects.get_for_model(model._meta.concrete_model)
        qs = self.get_queryset().filter(content_types=content_type)
        if exclude_filter_disabled:
            qs = qs.exclude(filter_logic=CustomFieldFilterLogicChoices.FILTER_DISABLED)
        return qs


@extras_features("webhooks")
class CustomField(BaseModel, ChangeLoggedModel, NotesMixin):
    content_types = models.ManyToManyField(
        to=ContentType,
        related_name="custom_fields",
        verbose_name="Object(s)",
        limit_choices_to=FeatureQuery("custom_fields"),
        help_text="The object(s) to which this field applies.",
    )
    grouping = models.CharField(
        max_length=255,
        blank=True,
        help_text="Human-readable grouping that this custom field belongs to.",
    )
    type = models.CharField(
        max_length=50,
        choices=CustomFieldTypeChoices,
        default=CustomFieldTypeChoices.TYPE_TEXT,
        help_text="The type of value(s) allowed for this field.",
    )
    label = models.CharField(
        max_length=50,
        help_text="Name of the field as displayed to users.",
        blank=False,
    )
    key = AutoSlugField(
        blank=True,
        max_length=50,
        separator="_",
        populate_from="label",
        help_text="Internal field name. Please use underscores rather than dashes in this key.",
        slugify_function=slugify_dashes_to_underscores,
    )
    description = models.CharField(max_length=200, blank=True, help_text="A helpful description for this field.")
    required = models.BooleanField(
        default=False,
        help_text="If true, this field is required when creating new objects or editing an existing object.",
    )
    # todoindex:
    filter_logic = models.CharField(
        max_length=50,
        choices=CustomFieldFilterLogicChoices,
        default=CustomFieldFilterLogicChoices.FILTER_LOOSE,
        help_text="Loose matches any instance of a given string; Exact matches the entire field.",
    )
    default = models.JSONField(
        encoder=DjangoJSONEncoder,
        blank=True,
        null=True,
        help_text=(
            "Default value for the field (must be a JSON value). Encapsulate strings with double quotes (e.g. "
            '"Foo").'
        ),
    )
    weight = models.PositiveSmallIntegerField(
        default=100, help_text="Fields with higher weights appear lower in a form."
    )
    validation_minimum = models.BigIntegerField(
        blank=True,
        null=True,
        verbose_name="Minimum value",
        help_text="Minimum allowed value (for numeric fields).",
    )
    validation_maximum = models.BigIntegerField(
        blank=True,
        null=True,
        verbose_name="Maximum value",
        help_text="Maximum allowed value (for numeric fields).",
    )
    validation_regex = models.CharField(
        blank=True,
        validators=[validate_regex],
        max_length=500,
        verbose_name="Validation regex",
        help_text="Regular expression to enforce on text field values. Use ^ and $ to force matching of entire string. "
        "For example, <code>^[A-Z]{3}$</code> will limit values to exactly three uppercase letters. Regular "
        "expression on select and multi-select will be applied at <code>Custom Field Choices</code> definition.",
    )
    advanced_ui = models.BooleanField(
        default=False,
        verbose_name="Move to Advanced tab",
        help_text="Hide this field from the object's primary information tab. "
        'It will appear in the "Advanced" tab instead.',
    )

    objects = CustomFieldManager()

    clone_fields = [
        "content_types",
        "grouping",
        "type",
        "description",
        "required",
        "filter_logic",
        "default",
        "weight",
        "validation_minimum",
        "validation_maximum",
        "validation_regex",
    ]
    natural_key_field_names = ["key"]

    class Meta:
        ordering = ["weight", "label"]

    def __str__(self):
        return self.label

    def save(self, *args, **kwargs):
        self.clean()
        CustomFieldManager.get_for_model.cache_clear()
        super().save(*args, **kwargs)

    def clean(self):
        super().clean()

        if self.key != "":
            check_if_key_is_graphql_safe(self.__class__.__name__, self.key)

        if self.present_in_database:
            # Check immutable fields
            database_object = self.__class__.objects.get(pk=self.pk)

            if self.key != database_object.key:
                raise ValidationError({"key": "Key cannot be changed once created"})

            if self.type != database_object.type:
                raise ValidationError({"type": "Type cannot be changed once created"})

        # Validate the field's default value (if any)
        if self.default is not None:
            try:
                self.default = self.validate(self.default)
            except ValidationError as err:
                raise ValidationError({"default": f'Invalid default value "{self.default}": {err.message}'})

        # Minimum/maximum values can be set only for numeric fields
        if self.validation_minimum is not None and self.type != CustomFieldTypeChoices.TYPE_INTEGER:
            raise ValidationError({"validation_minimum": "A minimum value may be set only for numeric fields"})
        if self.validation_maximum is not None and self.type != CustomFieldTypeChoices.TYPE_INTEGER:
            raise ValidationError({"validation_maximum": "A maximum value may be set only for numeric fields"})

        # Regex validation can be set only for text, url, select and multi-select fields
        if self.validation_regex and self.type not in CustomFieldTypeChoices.REGEX_TYPES:
            raise ValidationError(
                {"validation_regex": "Regular expression validation is supported only for text, URL and select fields"}
            )

        # Choices can be set only on selection fields
        if self.custom_field_choices.exists() and self.type not in (
            CustomFieldTypeChoices.TYPE_SELECT,
            CustomFieldTypeChoices.TYPE_MULTISELECT,
        ):
            raise ValidationError("Choices may be set only for custom selection fields.")

        # A selection field's default (if any) must be present in its available choices
        if (
            self.type == CustomFieldTypeChoices.TYPE_SELECT
            and self.default
            and self.default not in self.custom_field_choices.values_list("value", flat=True)
        ):
            raise ValidationError(
                {"default": f"The specified default value ({self.default}) is not listed as an available choice."}
            )

    def to_form_field(
        self, set_initial=True, enforce_required=True, for_csv_import=False, simple_json_filter=False, label=None
    ):
        """
        Return a form field suitable for setting a CustomField's value for an object.

        Args:
            set_initial: Set initial date for the field. This should be False when generating a field for bulk editing.
            enforce_required: Honor the value of CustomField.required. Set to False for filtering/bulk editing.
            for_csv_import: Return a form field suitable for bulk import of objects. Despite the parameter name,
                this is *not* used for CSV imports since 2.0, but it *is* used for JSON/YAML import of DeviceTypes.
            simple_json_filter: Return a TextInput widget for JSON filtering instead of the default TextArea widget.
            label: Set the input label manually (if required); otherwise, defaults to field's __str__() implementation.
        """
        initial = self.default if set_initial else None
        required = self.required if enforce_required else False

        # Integer
        if self.type == CustomFieldTypeChoices.TYPE_INTEGER:
            field = forms.IntegerField(
                required=required,
                initial=initial,
                min_value=self.validation_minimum,
                max_value=self.validation_maximum,
            )

        # Boolean
        elif self.type == CustomFieldTypeChoices.TYPE_BOOLEAN:
            choices = (
                (None, "---------"),
                (True, "True"),
                (False, "False"),
            )
            field = forms.NullBooleanField(
                required=required,
                initial=initial,
                widget=StaticSelect2(choices=choices),
            )

        # Date
        elif self.type == CustomFieldTypeChoices.TYPE_DATE:
            field = NullableDateField(
                required=required,
                initial=initial,
                widget=DatePicker(),
            )

        # Text and URL
        elif self.type in (CustomFieldTypeChoices.TYPE_URL, CustomFieldTypeChoices.TYPE_TEXT):
            if self.type == CustomFieldTypeChoices.TYPE_URL:
                field = LaxURLField(required=required, initial=initial)
            elif self.type == CustomFieldTypeChoices.TYPE_TEXT:
                field = forms.CharField(max_length=255, required=required, initial=initial)

            if self.validation_regex:
                field.validators = [
                    RegexValidator(
                        regex=self.validation_regex,
                        message=format_html("Values must match this regex: <code>{}</code>", self.validation_regex),
                    )
                ]

        # Markdown
        elif self.type == CustomFieldTypeChoices.TYPE_MARKDOWN:
            field = CommentField(widget=SmallTextarea, label=None)

        # JSON
        elif self.type == CustomFieldTypeChoices.TYPE_JSON:
            if simple_json_filter:
                field = JSONField(encoder=DjangoJSONEncoder, required=required, initial=None, widget=TextInput)
            else:
                field = JSONField(encoder=DjangoJSONEncoder, required=required, initial=initial)

        # Select or Multi-select
        else:
            choices = [(cfc.value, cfc.value) for cfc in self.custom_field_choices.all()]
            default_choice = self.custom_field_choices.filter(value=self.default).first()

            # Set the initial value to the first available choice (if any)
            if self.type == CustomFieldTypeChoices.TYPE_SELECT:
                if not required or default_choice is None:
                    choices = add_blank_choice(choices)
                field_class = CSVChoiceField if for_csv_import else forms.ChoiceField
                field = field_class(
                    choices=choices,
                    required=required,
                    initial=initial,
                    widget=StaticSelect2(),
                )
            else:
                field_class = CSVMultipleChoiceField if for_csv_import else forms.MultipleChoiceField
                field = field_class(choices=choices, required=required, initial=initial, widget=StaticSelect2Multiple())

        field.model = self
        if label is not None:
            field.label = label
        else:
            field.label = str(self)

        if self.description:
            # Avoid script injection and similar attacks! Output HTML but only accept Markdown as input
            field.help_text = render_markdown(self.description)

        return field

    def to_filter_form_field(self, lookup_expr="exact", *args, **kwargs):
        """Return a filter form field suitable for filtering a CustomField's value for an object."""
        form_field = self.to_form_field(*args, **kwargs)
        # We would handle type selection differently because:
        # 1. We'd need to use StaticSelect2Multiple for lookup_type 'exact' because self.type `select` uses StaticSelect2 by default.
        # 2. Remove the blank choice since StaticSelect2Multiple is always blank and interprets the blank choice as an extra option.
        # 3. If lookup_type is not the same as exact, use MultiValueCharInput
        if self.type == CustomFieldTypeChoices.TYPE_SELECT:
            if lookup_expr in ["exact", "contains"]:
                choices = form_field.choices[1:]
                form_field.widget = StaticSelect2Multiple(choices=choices)
            else:
                form_field.widget = MultiValueCharInput()
        return form_field

    def validate(self, value):
        """
        Validate a value according to the field's type validation rules.

        Returns the value, possibly cleaned up
        """
        if value not in [None, "", []]:
            # Validate text field
            if self.type in (CustomFieldTypeChoices.TYPE_TEXT, CustomFieldTypeChoices.TYPE_URL):
                if not isinstance(value, str):
                    raise ValidationError("Value must be a string")

                if self.validation_regex and not re.search(self.validation_regex, value):
                    raise ValidationError(f"Value must match regex '{self.validation_regex}'")

            # Validate integer
            if self.type == CustomFieldTypeChoices.TYPE_INTEGER:
                try:
                    value = int(value)
                except ValueError:
                    raise ValidationError("Value must be an integer.")
                if self.validation_minimum is not None and value < self.validation_minimum:
                    raise ValidationError(f"Value must be at least {self.validation_minimum}")
                if self.validation_maximum is not None and value > self.validation_maximum:
                    raise ValidationError(f"Value must not exceed {self.validation_maximum}")

            # Validate boolean
            if self.type == CustomFieldTypeChoices.TYPE_BOOLEAN:
                try:
                    value = is_truthy(value)
                except ValueError as exc:
                    raise ValidationError("Value must be true or false.") from exc

            # Validate date
            if self.type == CustomFieldTypeChoices.TYPE_DATE:
                if not isinstance(value, date):
                    try:
                        datetime.strptime(value, "%Y-%m-%d")
                    except ValueError:
                        raise ValidationError("Date values must be in the format YYYY-MM-DD.")

            # Validate selected choice
            if self.type == CustomFieldTypeChoices.TYPE_SELECT:
                if value not in self.custom_field_choices.values_list("value", flat=True):
                    raise ValidationError(
                        f"Invalid choice ({value}). Available choices are: {', '.join(self.custom_field_choices.values_list('value', flat=True))}"
                    )

            if self.type == CustomFieldTypeChoices.TYPE_MULTISELECT:
                if isinstance(value, str):
                    value = value.split(",")
                if not set(value).issubset(self.custom_field_choices.values_list("value", flat=True)):
                    raise ValidationError(
                        f"Invalid choice(s) ({value}). Available choices are: {', '.join(self.custom_field_choices.values_list('value', flat=True))}"
                    )

        elif self.required:
            raise ValidationError("Required field cannot be empty.")

        return value

    def delete(self, *args, **kwargs):
        """
        Handle the cleanup of old custom field data when a CustomField is deleted.
        """
        content_types = set(self.content_types.values_list("pk", flat=True))

        super().delete(*args, **kwargs)

        delete_custom_field_data.delay(self.key, content_types)

    def add_prefix_to_cf_key(self):
        return "cf_" + str(self.key)


@extras_features(
    "graphql",
    "webhooks",
)
class CustomFieldChoice(BaseModel, ChangeLoggedModel):
    """
    The custom field choice is used to store the possible set of values for a selection type custom field
    """

    custom_field = models.ForeignKey(
        to="extras.CustomField",
        on_delete=models.CASCADE,
        related_name="custom_field_choices",
        limit_choices_to=models.Q(
            type__in=[CustomFieldTypeChoices.TYPE_SELECT, CustomFieldTypeChoices.TYPE_MULTISELECT]
        ),
    )
    value = models.CharField(max_length=100)
    weight = models.PositiveSmallIntegerField(default=100, help_text="Higher weights appear later in the list")

    documentation_static_path = "docs/user-guide/platform-functionality/customfield.html"

    class Meta:
        ordering = ["custom_field", "weight", "value"]
        unique_together = ["custom_field", "value"]

    def __str__(self):
        return self.value

    def clean(self):
        if self.custom_field.type not in (CustomFieldTypeChoices.TYPE_SELECT, CustomFieldTypeChoices.TYPE_MULTISELECT):
            raise ValidationError("Custom field choices can only be assigned to selection fields.")

        if not re.search(self.custom_field.validation_regex, self.value):
            raise ValidationError(f"Value must match regex {self.custom_field.validation_regex} got {self.value}.")

    def save(self, *args, **kwargs):
        """
        When a custom field choice is saved, perform logic that will update data across all custom field data.
        """
        if self.present_in_database:
            database_object = self.__class__.objects.get(pk=self.pk)
        else:
            database_object = self

        super().save(*args, **kwargs)

        if self.value != database_object.value:
            transaction.on_commit(
                lambda: update_custom_field_choice_data.delay(self.custom_field.pk, database_object.value, self.value)
            )

    def delete(self, *args, **kwargs):
        """
        When a custom field choice is deleted, remove references to in custom field data
        """
        if self.custom_field.default:
            # Cannot delete the choice if it is the default value.
            if self.custom_field.type == CustomFieldTypeChoices.TYPE_SELECT and self.custom_field.default == self.value:
                raise models.ProtectedError(
                    msg="Cannot delete this choice because it is the default value for the field.",
                    protected_objects=[self],  # TODO: should this be self.field instead?
                )
            elif self.value in self.custom_field.default:
                raise models.ProtectedError(
                    msg="Cannot delete this choice because it is one of the default values for the field.",
                    protected_objects=[self],  # TODO: should this be self.field instead?
                )

        if self.custom_field.type == CustomFieldTypeChoices.TYPE_SELECT:
            # Check if this value is in active use in a select field
            for ct in self.custom_field.content_types.all():
                model = ct.model_class()
                if model.objects.filter(**{f"_custom_field_data__{self.custom_field.key}": self.value}).exists():
                    raise models.ProtectedError(
                        msg="Cannot delete this choice because it is in active use.",
                        protected_objects=[self],  # TODO should this be model.objects.filter(...) instead?
                    )

        else:
            # Check if this value is in active use in a multi-select field
            for ct in self.custom_field.content_types.all():
                model = ct.model_class()
                if model.objects.filter(
                    **{f"_custom_field_data__{self.custom_field.key}__contains": self.value}
                ).exists():
                    raise models.ProtectedError(
                        msg="Cannot delete this choice because it is in active use.",
                        protected_objects=[self],  # TODO should this be model.objects.filter(...) instead?
                    )

        super().delete(*args, **kwargs)

    def to_objectchange(self, action, related_object=None, **kwargs):
        # Annotate the parent field
        try:
            field = self.custom_field
        except ObjectDoesNotExist:
            # The parent field has already been deleted
            field = None

        return super().to_objectchange(action, related_object=field, **kwargs)<|MERGE_RESOLUTION|>--- conflicted
+++ resolved
@@ -1,13 +1,8 @@
 from collections import OrderedDict
 from datetime import date, datetime
+from functools import lru_cache
 import logging
 import re
-<<<<<<< HEAD
-from collections import OrderedDict
-from datetime import datetime, date
-from functools import lru_cache
-=======
->>>>>>> ce9276d9
 
 from django import forms
 from django.contrib.contenttypes.models import ContentType

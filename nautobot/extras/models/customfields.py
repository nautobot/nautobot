import logging
import re
from collections import OrderedDict
from datetime import datetime, date

from django import forms
from django.db import transaction
from django.contrib.contenttypes.models import ContentType
from django.core.serializers.json import DjangoJSONEncoder
from django.core.validators import RegexValidator, ValidationError
from django.db import models
from django.urls import reverse
from django.utils.safestring import mark_safe

from nautobot.extras.choices import CustomFieldFilterLogicChoices, CustomFieldTypeChoices
from nautobot.extras.models import ChangeLoggedModel
from nautobot.extras.tasks import delete_custom_field_data, update_custom_field_choice_data
from nautobot.extras.utils import FeatureQuery, extras_features
from nautobot.core.fields import AutoSlugField
from nautobot.core.models import BaseModel
from nautobot.utilities.forms import (
    CSVChoiceField,
    CSVMultipleChoiceField,
    DatePicker,
    LaxURLField,
    StaticSelect2,
    StaticSelect2Multiple,
    add_blank_choice,
)
from nautobot.utilities.querysets import RestrictedQuerySet
from nautobot.utilities.templatetags.helpers import render_markdown
from nautobot.utilities.utils import render_jinja2
from nautobot.utilities.validators import validate_regex


logger = logging.getLogger(__name__)


class ComputedFieldManager(models.Manager.from_queryset(RestrictedQuerySet)):
    use_in_migrations = True

    def get_for_model(self, model):
        """
        Return all ComputedFields assigned to the given model.
        """
        content_type = ContentType.objects.get_for_model(model._meta.concrete_model)
        return self.get_queryset().filter(content_type=content_type)


@extras_features("graphql")
class ComputedField(BaseModel, ChangeLoggedModel):
    """
    Read-only rendered fields driven by a Jinja2 template that are applied to objects within a ContentType.
    """

    content_type = models.ForeignKey(
        to=ContentType,
        on_delete=models.CASCADE,
        limit_choices_to=FeatureQuery("custom_fields"),
    )
    slug = AutoSlugField(populate_from="label", help_text="Internal field name")
    label = models.CharField(max_length=100, help_text="Name of the field as displayed to users")
    description = models.CharField(max_length=200, blank=True)
    template = models.TextField(max_length=500, help_text="Jinja2 template code for field value")
    fallback_value = models.CharField(
        max_length=500,
        blank=True,
        help_text="Fallback value (if any) to be output for the field in the case of a template rendering error.",
    )
    weight = models.PositiveSmallIntegerField(default=100)

    objects = ComputedFieldManager()

    clone_fields = ["content_type", "description", "template", "fallback_value", "weight"]

    class Meta:
        ordering = ["weight", "slug"]
        unique_together = ("content_type", "label")

    def __str__(self):
        return self.label

    def get_absolute_url(self):
        return reverse("extras:computedfield", args=[self.slug])

    def render(self, context):
        try:
            rendered = render_jinja2(self.template, context)
            # If there is an undefined variable within a template, it returns nothing
            # Doesn't raise an exception either most likely due to using Undefined rather
            # than StrictUndefined, but return fallback_value if None is returned
            if rendered is None:
                logger.warning("Failed to render computed field %s", self.slug)
                return self.fallback_value
            return rendered
        except Exception as exc:
            logger.warning("Failed to render computed field %s: %s", self.slug, exc)
            return self.fallback_value


class CustomFieldModel(models.Model):
    """
    Abstract class for any model which may have custom fields associated with it.
    """

    _custom_field_data = models.JSONField(encoder=DjangoJSONEncoder, blank=True, default=dict)

    class Meta:
        abstract = True

    @property
    def custom_field_data(self):
        """
        Legacy interface to raw custom field data

        TODO(John): remove this entirely when the cf property is enhanced
        """
        return self._custom_field_data

    @property
    def cf(self):
        """
        Convenience wrapper for custom field data.
        """
        return self._custom_field_data

    def get_custom_fields(self):
        """
        Return a dictionary of custom fields for a single object in the form {<field>: value}.
        """
        fields = CustomField.objects.get_for_model(self)
        return OrderedDict([(field, self.cf.get(field.name)) for field in fields])

    def clean(self):
        super().clean()

        custom_fields = {cf.name: cf for cf in CustomField.objects.get_for_model(self)}

        # Validate all field values
        for field_name, value in self._custom_field_data.items():
            if field_name not in custom_fields:
                raise ValidationError(f"Unknown field name '{field_name}' in custom field data.")
            try:
                custom_fields[field_name].validate(value)
            except ValidationError as e:
                raise ValidationError(f"Invalid value for custom field '{field_name}': {e.message}")

        # Check for missing required values
        for cf in custom_fields.values():
            if cf.required and cf.name not in self._custom_field_data:
                raise ValidationError(f"Missing required custom field '{cf.name}'.")

    # Computed Field Methods
    def has_computed_fields(self):
        """
        Return a boolean indicating whether or not this content type has computed fields associated with it.
        """
        return ComputedField.objects.get_for_model(self).exists()

    def get_computed_field(self, slug, render=True):
        """
        Get a computed field for this model, lookup via slug.
        Returns the template of this field if render is False, otherwise returns the rendered value.
        """
        try:
            computed_field = ComputedField.objects.get_for_model(self).get(slug=slug)
        except ComputedField.DoesNotExist:
            logger.warning("Computed Field with slug %s does not exist for model %s", slug, self._meta.verbose_name)
            return None
        if render:
            return computed_field.render(context={"obj": self})
        return computed_field.template

    def get_computed_fields(self, label_as_key=False):
        """
        Return a dictionary of all computed fields and their rendered values for this model.
        Keys are the `slug` value of each field. If label_as_key is True, `label` values of each field are used as keys.
        """
        computed_fields_dict = {}
        computed_fields = ComputedField.objects.get_for_model(self)
        if not computed_fields:
            return {}
        for cf in computed_fields:
            computed_fields_dict[cf.label if label_as_key else cf.slug] = cf.render(context={"obj": self})
        return computed_fields_dict


class CustomFieldManager(models.Manager.from_queryset(RestrictedQuerySet)):
    use_in_migrations = True

    def get_for_model(self, model):
        """
        Return all CustomFields assigned to the given model.
        """
        content_type = ContentType.objects.get_for_model(model._meta.concrete_model)
        return self.get_queryset().filter(content_types=content_type)


@extras_features("webhooks")
class CustomField(BaseModel):
    content_types = models.ManyToManyField(
        to=ContentType,
        related_name="custom_fields",
        verbose_name="Object(s)",
        limit_choices_to=FeatureQuery("custom_fields"),
        help_text="The object(s) to which this field applies.",
    )
    type = models.CharField(
        max_length=50,
        choices=CustomFieldTypeChoices,
        default=CustomFieldTypeChoices.TYPE_TEXT,
        help_text="The type of value(s) allowed for this field.",
    )
    # TODO: Migrate custom field model from name to slug #464
    name = models.CharField(max_length=50, unique=True, verbose_name="Slug", help_text="URL-friendly unique shorthand.")
    label = models.CharField(
        max_length=50,
        blank=True,
        help_text="Name of the field as displayed to users (if not provided, the field's slug will be used.)",
    )
    description = models.CharField(max_length=200, blank=True, help_text="A helpful description for this field.")
    required = models.BooleanField(
        default=False,
        help_text="If true, this field is required when creating new objects or editing an existing object.",
    )
    filter_logic = models.CharField(
        max_length=50,
        choices=CustomFieldFilterLogicChoices,
        default=CustomFieldFilterLogicChoices.FILTER_LOOSE,
        help_text="Loose matches any instance of a given string; Exact matches the entire field.",
    )
    default = models.JSONField(
        encoder=DjangoJSONEncoder,
        blank=True,
        null=True,
        help_text=(
            "Default value for the field (must be a JSON value). Encapsulate strings with double quotes (e.g. "
            '"Foo").'
        ),
    )
    weight = models.PositiveSmallIntegerField(
        default=100, help_text="Fields with higher weights appear lower in a form."
    )
    validation_minimum = models.BigIntegerField(
        blank=True,
        null=True,
        verbose_name="Minimum value",
        help_text="Minimum allowed value (for numeric fields).",
    )
    validation_maximum = models.BigIntegerField(
        blank=True,
        null=True,
        verbose_name="Maximum value",
        help_text="Maximum allowed value (for numeric fields).",
    )
    validation_regex = models.CharField(
        blank=True,
        validators=[validate_regex],
        max_length=500,
        verbose_name="Validation regex",
<<<<<<< HEAD
        help_text="Regular expression to enforce on text field values. Use ^ and $ to force matching of entire string. "
        "For example, <code>^[A-Z]{3}$</code> will limit values to exactly three uppercase letters. "
        "Regular expression on select and multi-select will be applied at <code>Custom Field Choices</code> definition.",
=======
        help_text=(
            "Regular expression to enforce on text field values. Use ^ and $ to force matching of entire string. For "
            "example, <code>^[A-Z]{3}$</code> will limit values to exactly three uppercase letters."
        ),
>>>>>>> 129941cd
    )

    objects = CustomFieldManager()

    class Meta:
        ordering = ["weight", "name"]

    def __str__(self):
        return self.label or self.name.replace("_", " ").capitalize()

    # TODO: Migrate property to actual model attribute #464
    @property
    def slug(self):
        return self.name

    def clean(self):
        super().clean()

        if self.present_in_database:
            # Check immutable fields
            database_object = self.__class__.objects.get(pk=self.pk)

            if self.name != database_object.name:
                raise ValidationError({"name": "Name cannot be changed once created"})

            if self.type != database_object.type:
                raise ValidationError({"type": "Type cannot be changed once created"})

        # Validate the field's default value (if any)
        if self.default is not None:
            try:
                self.validate(self.default)
            except ValidationError as err:
                raise ValidationError({"default": f'Invalid default value "{self.default}": {err.message}'})

        # Minimum/maximum values can be set only for numeric fields
        if self.validation_minimum is not None and self.type != CustomFieldTypeChoices.TYPE_INTEGER:
            raise ValidationError({"validation_minimum": "A minimum value may be set only for numeric fields"})
        if self.validation_maximum is not None and self.type != CustomFieldTypeChoices.TYPE_INTEGER:
            raise ValidationError({"validation_maximum": "A maximum value may be set only for numeric fields"})

        # Regex validation can be set only for text fields
        regex_types = (
            CustomFieldTypeChoices.TYPE_TEXT,
            CustomFieldTypeChoices.TYPE_URL,
            CustomFieldTypeChoices.TYPE_SELECT,
            CustomFieldTypeChoices.TYPE_MULTISELECT,
        )
        if self.validation_regex and self.type not in regex_types:
            raise ValidationError(
                {"validation_regex": "Regular expression validation is supported only for text, URL and select fields"}
            )

        # Choices can be set only on selection fields
        if self.choices.exists() and self.type not in (
            CustomFieldTypeChoices.TYPE_SELECT,
            CustomFieldTypeChoices.TYPE_MULTISELECT,
        ):
            raise ValidationError("Choices may be set only for custom selection fields.")

        # A selection field's default (if any) must be present in its available choices
        if (
            self.type == CustomFieldTypeChoices.TYPE_SELECT
            and self.default
            and self.default not in self.choices.values_list("value", flat=True)
        ):
            raise ValidationError(
                {"default": f"The specified default value ({self.default}) is not listed as an available choice."}
            )

    def to_form_field(self, set_initial=True, enforce_required=True, for_csv_import=False):
        """
        Return a form field suitable for setting a CustomField's value for an object.

        set_initial: Set initial date for the field. This should be False when generating a field for bulk editing.
        enforce_required: Honor the value of CustomField.required. Set to False for filtering/bulk editing.
        for_csv_import: Return a form field suitable for bulk import of objects in CSV format.
        """
        initial = self.default if set_initial else None
        required = self.required if enforce_required else False

        # Integer
        if self.type == CustomFieldTypeChoices.TYPE_INTEGER:
            field = forms.IntegerField(
                required=required,
                initial=initial,
                min_value=self.validation_minimum,
                max_value=self.validation_maximum,
            )

        # Boolean
        elif self.type == CustomFieldTypeChoices.TYPE_BOOLEAN:
            choices = (
                (None, "---------"),
                (True, "True"),
                (False, "False"),
            )
            field = forms.NullBooleanField(
                required=required,
                initial=initial,
                widget=StaticSelect2(choices=choices),
            )

        # Date
        elif self.type == CustomFieldTypeChoices.TYPE_DATE:
            field = forms.DateField(required=required, initial=initial, widget=DatePicker())

        # URL
        elif self.type == CustomFieldTypeChoices.TYPE_URL:
            field = LaxURLField(required=required, initial=initial)

        # Text
        elif self.type == CustomFieldTypeChoices.TYPE_TEXT:
            field = forms.CharField(max_length=255, required=required, initial=initial)
            if self.validation_regex:
                field.validators = [
                    RegexValidator(
                        regex=self.validation_regex,
                        message=mark_safe(f"Values must match this regex: <code>{self.validation_regex}</code>"),
                    )
                ]

        # Select or Multi-select
        else:
            choices = [(cfc.value, cfc.value) for cfc in self.choices.all()]
            default_choice = self.choices.filter(value=self.default).first()

            if not required or default_choice is None:
                choices = add_blank_choice(choices)

            # Set the initial value to the first available choice (if any)
            if set_initial and default_choice:
                initial = default_choice.value

            if self.type == CustomFieldTypeChoices.TYPE_SELECT:
                field_class = CSVChoiceField if for_csv_import else forms.ChoiceField
                field = field_class(
                    choices=choices,
                    required=required,
                    initial=initial,
                    widget=StaticSelect2(),
                )
            else:
                field_class = CSVMultipleChoiceField if for_csv_import else forms.MultipleChoiceField
                field = field_class(choices=choices, required=required, initial=initial, widget=StaticSelect2Multiple())

        field.model = self
        field.label = str(self)

        if self.description:
            # Avoid script injection and similar attacks! Output HTML but only accept Markdown as input
            field.help_text = render_markdown(self.description)

        return field

    def validate(self, value):
        """
        Validate a value according to the field's type validation rules.
        """
        if value not in [None, "", []]:

            # Validate text field
            if self.type == CustomFieldTypeChoices.TYPE_TEXT and self.validation_regex:
                if not re.match(self.validation_regex, value):
                    raise ValidationError(f"Value must match regex '{self.validation_regex}'")

            # Validate integer
            if self.type == CustomFieldTypeChoices.TYPE_INTEGER:
                try:
                    int(value)
                except ValueError:
                    raise ValidationError("Value must be an integer.")
                if self.validation_minimum is not None and value < self.validation_minimum:
                    raise ValidationError(f"Value must be at least {self.validation_minimum}")
                if self.validation_maximum is not None and value > self.validation_maximum:
                    raise ValidationError(f"Value must not exceed {self.validation_maximum}")

            # Validate boolean
            if self.type == CustomFieldTypeChoices.TYPE_BOOLEAN and value not in [
                True,
                False,
                1,
                0,
            ]:
                raise ValidationError("Value must be true or false.")

            # Validate date
            if self.type == CustomFieldTypeChoices.TYPE_DATE:
                if type(value) is not date:
                    try:
                        datetime.strptime(value, "%Y-%m-%d")
                    except ValueError:
                        raise ValidationError("Date values must be in the format YYYY-MM-DD.")

            # Validate selected choice
            if self.type == CustomFieldTypeChoices.TYPE_SELECT:
                if value not in self.choices.values_list("value", flat=True):
                    raise ValidationError(
                        f"Invalid choice ({value}). Available choices are: {', '.join(self.choices.values_list('value', flat=True))}"
                    )

            if self.type == CustomFieldTypeChoices.TYPE_MULTISELECT:
                if not set(value).issubset(self.choices.values_list("value", flat=True)):
                    raise ValidationError(
                        f"Invalid choice(s) ({value}). Available choices are: {', '.join(self.choices.values_list('value', flat=True))}"
                    )

        elif self.required:
            raise ValidationError("Required field cannot be empty.")

    def delete(self, *args, **kwargs):
        """
        Handle the cleanup of old custom field data when a CustomField is deleted.
        """
        content_types = set(self.content_types.values_list("pk", flat=True))

        super().delete(*args, **kwargs)

        delete_custom_field_data.delay(self.name, content_types)

    def get_absolute_url(self):
        return reverse("extras:customfield", args=[self.name])


@extras_features(
    "graphql",
    "webhooks",
)
class CustomFieldChoice(BaseModel):
    """
    The custom field choice is used to store the possible set of values for a selection type custom field
    """

    field = models.ForeignKey(
        to="extras.CustomField",
        on_delete=models.CASCADE,
        related_name="choices",
        limit_choices_to=models.Q(
            type__in=[CustomFieldTypeChoices.TYPE_SELECT, CustomFieldTypeChoices.TYPE_MULTISELECT]
        ),
    )
    value = models.CharField(max_length=100)
    weight = models.PositiveSmallIntegerField(default=100, help_text="Higher weights appear later in the list")

    class Meta:
        ordering = ["field", "weight", "value"]
        unique_together = ["field", "value"]

    def __str__(self):
        return self.value

    def clean(self):
        if self.field.type not in (CustomFieldTypeChoices.TYPE_SELECT, CustomFieldTypeChoices.TYPE_MULTISELECT):
            raise ValidationError("Custom field choices can only be assigned to selection fields.")
        if not re.match(self.field.validation_regex, self.value):
            raise ValidationError(f"Value must match regex '{self.field.validation_regex}' got {self.value}")

    def save(self, *args, **kwargs):
        """
        When a custom field choice is saved, perform logic that will update data across all custom field data.
        """
        if self.present_in_database:
            database_object = self.__class__.objects.get(pk=self.pk)
        else:
            database_object = self

        super().save(*args, **kwargs)

        if self.value != database_object.value:
            transaction.on_commit(
                lambda: update_custom_field_choice_data.delay(self.field.pk, database_object.value, self.value)
            )

    def delete(self, *args, **kwargs):
        """
        When a custom field choice is deleted, remove references to in custom field data
        """
        if self.field.default:
            # Cannot delete the choice if it is the default value.
            if self.field.type == CustomFieldTypeChoices.TYPE_SELECT and self.field.default == self.value:
                raise models.ProtectedError(
                    self, "Cannot delete this choice because it is the default value for the field."
                )
            elif self.value in self.field.default:
                raise models.ProtectedError(
                    self, "Cannot delete this choice because it is one of the default values for the field."
                )

        if self.field.type == CustomFieldTypeChoices.TYPE_SELECT:
            # Check if this value is in active use in a select field
            for ct in self.field.content_types.all():
                model = ct.model_class()
                if model.objects.filter(**{f"_custom_field_data__{self.field.name}": self.value}).exists():
                    raise models.ProtectedError(self, "Cannot delete this choice because it is in active use.")

        else:
            # Check if this value is in active use in a multi-select field
            for ct in self.field.content_types.all():
                model = ct.model_class()
                if model.objects.filter(**{f"_custom_field_data__{self.field.name}__contains": self.value}).exists():
                    raise models.ProtectedError(self, "Cannot delete this choice because it is in active use.")

        super().delete(*args, **kwargs)<|MERGE_RESOLUTION|>--- conflicted
+++ resolved
@@ -258,16 +258,10 @@
         validators=[validate_regex],
         max_length=500,
         verbose_name="Validation regex",
-<<<<<<< HEAD
-        help_text="Regular expression to enforce on text field values. Use ^ and $ to force matching of entire string. "
-        "For example, <code>^[A-Z]{3}$</code> will limit values to exactly three uppercase letters. "
-        "Regular expression on select and multi-select will be applied at <code>Custom Field Choices</code> definition.",
-=======
         help_text=(
             "Regular expression to enforce on text field values. Use ^ and $ to force matching of entire string. For "
             "example, <code>^[A-Z]{3}$</code> will limit values to exactly three uppercase letters."
         ),
->>>>>>> 129941cd
     )
 
     objects = CustomFieldManager()
@@ -313,12 +307,10 @@
         regex_types = (
             CustomFieldTypeChoices.TYPE_TEXT,
             CustomFieldTypeChoices.TYPE_URL,
-            CustomFieldTypeChoices.TYPE_SELECT,
-            CustomFieldTypeChoices.TYPE_MULTISELECT,
         )
         if self.validation_regex and self.type not in regex_types:
             raise ValidationError(
-                {"validation_regex": "Regular expression validation is supported only for text, URL and select fields"}
+                {"validation_regex": "Regular expression validation is supported only for text and URL fields"}
             )
 
         # Choices can be set only on selection fields
@@ -522,8 +514,6 @@
     def clean(self):
         if self.field.type not in (CustomFieldTypeChoices.TYPE_SELECT, CustomFieldTypeChoices.TYPE_MULTISELECT):
             raise ValidationError("Custom field choices can only be assigned to selection fields.")
-        if not re.match(self.field.validation_regex, self.value):
-            raise ValidationError(f"Value must match regex '{self.field.validation_regex}' got {self.value}")
 
     def save(self, *args, **kwargs):
         """

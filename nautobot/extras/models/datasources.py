"""Models for representing external data sources."""
from importlib.util import find_spec
import os

from django.conf import settings
from django.core.exceptions import ValidationError
from django.core.serializers.json import DjangoJSONEncoder
from django.core.validators import URLValidator
from django.db import models

from nautobot.core.models.fields import AutoSlugField, slugify_dashes_to_underscores
from nautobot.core.models.generics import PrimaryModel
from nautobot.extras.utils import extras_features, check_if_key_is_graphql_safe


@extras_features(
    "config_context_owners",
    "export_template_owners",
    "job_results",
    "webhooks",
)
class GitRepository(PrimaryModel):
    """Representation of a Git repository used as an external data source."""

    name = models.CharField(
        max_length=100,
        unique=True,
    )
    slug = AutoSlugField(
        populate_from="name",
        help_text="Internal field name. Please use underscores rather than dashes in this key.",
        slugify_function=slugify_dashes_to_underscores,
    )

    remote_url = models.URLField(
        max_length=255,
        # For the moment we don't support ssh:// and git:// URLs
        help_text="Only HTTP and HTTPS URLs are presently supported",
        validators=[URLValidator(schemes=["http", "https"])],
    )
    branch = models.CharField(
        max_length=64,
        default="main",
    )

    current_head = models.CharField(
        help_text="Commit hash of the most recent fetch from the selected branch. Used for syncing between workers.",
        max_length=48,
        default="",
        blank=True,
    )

    secrets_group = models.ForeignKey(
        to="extras.SecretsGroup",
        on_delete=models.SET_NULL,
        default=None,
        blank=True,
        null=True,
        related_name="git_repositories",
    )

    # Data content types that this repo is a source of. Valid options are dynamically generated based on
    # the data types registered in registry['datasource_contents'].
    provided_contents = models.JSONField(encoder=DjangoJSONEncoder, default=list, blank=True)

    clone_fields = ["remote_url", "secrets_group", "provided_contents"]

    class Meta:
        ordering = ["name"]
        verbose_name = "Git repository"
        verbose_name_plural = "Git repositories"

    def __init__(self, *args, **kwargs):
        super().__init__(*args, **kwargs)

        # Store the initial repo slug so we can check for changes on save().
        self.__initial_slug = self.slug

    def __str__(self):
        return self.name

    def clean(self):
        super().clean()

        # Autogenerate slug now, rather than in pre_save(), if not set already, as we need to check it below.
        if self.slug == "":
            self._meta.get_field("slug").create_slug(self, add=(not self.present_in_database))

        if self.present_in_database and self.slug != self.__initial_slug:
            raise ValidationError(
                f"Slug cannot be changed once set. Current slug is {self.__initial_slug}, "
                f"requested slug is {self.slug}"
            )

        if not self.present_in_database:
            check_if_key_is_graphql_safe(self.__class__.__name__, self.slug, "slug")
            # Check on create whether the proposed slug conflicts with a module name already in the Python environment.
            # Because we add GIT_ROOT to the end of sys.path, trying to import this repository will instead
            # import the earlier-found Python module in its place, which would be undesirable.
            if find_spec(self.slug) is not None:
                raise ValidationError(
                    f'Please choose a different slug, as "{self.slug}" is an installed Python package or module.'
                )

    def get_latest_sync(self):
        """
        Return a `JobResult` for the latest sync operation.

        Returns:
            JobResult
        """
        from nautobot.extras.models import JobResult

        # This will match all "GitRepository" jobs (pull/refresh, dry-run, etc.)
        prefix = "nautobot.core.jobs.GitRepository"
        return JobResult.objects.filter(task_name__startswith=prefix, task_kwargs__repository=self.pk).latest()

    def to_csv(self):
        return (
            self.name,
            self.slug,
            self.remote_url,
            self.branch,
            self.secrets_group.name if self.secrets_group else None,
            self.provided_contents,
        )

    @property
    def filesystem_path(self):
        return os.path.join(settings.GIT_ROOT, self.slug)

    def sync(self, user, dry_run=False):
        """
        Enqueue a Job to pull the Git repository from the remote and return the sync result.

        Args:
            user (User): The User that will perform the sync.
            dry_run (bool): If set, dry-run the Git sync.

        Returns:
            JobResult
        """
        from nautobot.extras.datasources import (
            enqueue_pull_git_repository_and_refresh_data,
            enqueue_git_repository_diff_origin_and_local,
        )

<<<<<<< HEAD
        if dry_run:
            return enqueue_git_repository_diff_origin_and_local(self, user)
        return enqueue_pull_git_repository_and_refresh_data(self, user)
=======
        transaction.on_commit(on_commit_callback)

    def clean(self):
        """Overload clean to enforce a repo with duplicate url does not have duplicate provided_contents."""
        if self.provided_contents:
            q = models.Q()
            for item in self.provided_contents:
                q |= models.Q(provided_contents__contains=item)
            duplicate_repos = GitRepository.objects.filter(remote_url=self.remote_url).exclude(id=self.id).filter(q)
            if duplicate_repos.exists():
                raise ValidationError(
                    f"Another Git repository already configured for remote URL {self.remote_url} "
                    "provides contents overlapping with this repository."
                )
        super().clean()
>>>>>>> e7704bb2
<|MERGE_RESOLUTION|>--- conflicted
+++ resolved
@@ -3,6 +3,7 @@
 import os
 
 from django.conf import settings
+from django.core.exceptions import ValidationError
 from django.core.exceptions import ValidationError
 from django.core.serializers.json import DjangoJSONEncoder
 from django.core.validators import URLValidator
@@ -145,24 +146,6 @@
             enqueue_git_repository_diff_origin_and_local,
         )
 
-<<<<<<< HEAD
         if dry_run:
             return enqueue_git_repository_diff_origin_and_local(self, user)
-        return enqueue_pull_git_repository_and_refresh_data(self, user)
-=======
-        transaction.on_commit(on_commit_callback)
-
-    def clean(self):
-        """Overload clean to enforce a repo with duplicate url does not have duplicate provided_contents."""
-        if self.provided_contents:
-            q = models.Q()
-            for item in self.provided_contents:
-                q |= models.Q(provided_contents__contains=item)
-            duplicate_repos = GitRepository.objects.filter(remote_url=self.remote_url).exclude(id=self.id).filter(q)
-            if duplicate_repos.exists():
-                raise ValidationError(
-                    f"Another Git repository already configured for remote URL {self.remote_url} "
-                    "provides contents overlapping with this repository."
-                )
-        super().clean()
->>>>>>> e7704bb2
+        return enqueue_pull_git_repository_and_refresh_data(self, user)
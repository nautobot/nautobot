from django.contrib.contenttypes.models import ContentType
from django.db import models
from taggit.models import GenericUUIDTaggedItemBase

from nautobot.core.choices import ColorChoices
from nautobot.core.constants import CHARFIELD_MAX_LENGTH
from nautobot.core.models import BaseManager, BaseModel
from nautobot.core.models.fields import ColorField
from nautobot.core.models.querysets import RestrictedQuerySet
from nautobot.extras.utils import extras_features, TaggableClassesQuery
from nautobot.users.models import SavedViewMixin

# These imports are in this particular order because of circular import problems
from .change_logging import ChangeLoggedModel
from .customfields import CustomFieldModel
from .mixins import ContactMixin, NotesMixin, StaticGroupMixin
from .relationships import RelationshipModel

#
# Tags
#


class TagQuerySet(RestrictedQuerySet):
    """Queryset for `Tags` objects."""

    def get_for_model(self, model):
        """
        Return all `Tags` assigned to the given model.
        """
        return self.filter(content_types__model=model._meta.model_name, content_types__app_label=model._meta.app_label)


# Tag *should* be a `NameColorContentTypesModel` but that way lies circular import purgatory. Sigh.
@extras_features(
    "custom_validators",
)
class Tag(
<<<<<<< HEAD
    ChangeLoggedModel,
    CustomFieldModel,
    NotesMixin,
    RelationshipModel,
    SavedViewMixin,
    BaseModel,
=======
    ChangeLoggedModel, ContactMixin, CustomFieldModel, NotesMixin, RelationshipModel, StaticGroupMixin, BaseModel
>>>>>>> e2f859dd
):
    name = models.CharField(max_length=CHARFIELD_MAX_LENGTH, unique=True)
    content_types = models.ManyToManyField(
        to=ContentType,
        related_name="tags",
        limit_choices_to=TaggableClassesQuery(),
    )
    color = ColorField(default=ColorChoices.COLOR_GREY)
    description = models.CharField(
        max_length=CHARFIELD_MAX_LENGTH,
        blank=True,
    )

    objects = BaseManager.from_queryset(TagQuerySet)()

    def __str__(self):
        return self.name

    class Meta:
        ordering = ["name"]

    def validate_content_types_removal(self, content_types_id):
        """Validate content_types to be removed are not tagged to a model"""
        errors = {}

        removed_content_types = self.content_types.exclude(id__in=content_types_id)

        # check if tag is assigned to any of the removed content_types
        for content_type in removed_content_types:
            model = content_type.model_class()
            if model.objects.filter(tags=self).exists():
                errors.setdefault("content_types", []).append(
                    f"Unable to remove {model._meta.label_lower}. Dependent objects were found."
                )

        return errors


class TaggedItem(BaseModel, GenericUUIDTaggedItemBase):
    tag = models.ForeignKey(to=Tag, related_name="%(app_label)s_%(class)s_items", on_delete=models.CASCADE)

    documentation_static_path = "docs/user-guide/platform-functionality/tag.html"

    natural_key_field_names = ["pk"]

    class Meta:
        index_together = ("content_type", "object_id")
        unique_together = [["content_type", "object_id", "tag"]]<|MERGE_RESOLUTION|>--- conflicted
+++ resolved
@@ -36,16 +36,14 @@
     "custom_validators",
 )
 class Tag(
-<<<<<<< HEAD
     ChangeLoggedModel,
+    ContactMixin,
     CustomFieldModel,
     NotesMixin,
     RelationshipModel,
     SavedViewMixin,
+    StaticGroupMixin,
     BaseModel,
-=======
-    ChangeLoggedModel, ContactMixin, CustomFieldModel, NotesMixin, RelationshipModel, StaticGroupMixin, BaseModel
->>>>>>> e2f859dd
 ):
     name = models.CharField(max_length=CHARFIELD_MAX_LENGTH, unique=True)
     content_types = models.ManyToManyField(

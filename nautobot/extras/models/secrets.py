--- conflicted
+++ resolved
@@ -53,12 +53,6 @@
     def __str__(self):
         return self.name
 
-<<<<<<< HEAD
-=======
-    def get_absolute_url(self):
-        return reverse("extras:secret", args=[self.pk])
-
->>>>>>> 29348b13
     def to_csv(self):
         return (
             self.name,
@@ -124,12 +118,6 @@
     def __str__(self):
         return self.name
 
-<<<<<<< HEAD
-=======
-    def get_absolute_url(self):
-        return reverse("extras:secretsgroup", args=[self.pk])
-
->>>>>>> 29348b13
     def to_csv(self):
         return (self.name, self.description)
 

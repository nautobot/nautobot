--- conflicted
+++ resolved
@@ -419,12 +419,6 @@
         if not self.type_create and not self.type_delete and not self.type_update:
             raise ValidationError("You must select at least one type: create, update, and/or delete.")
 
-<<<<<<< HEAD
-=======
-    def get_absolute_url(self):
-        return reverse("extras:jobhook", kwargs={"pk": self.pk})
-
->>>>>>> 29348b13
     @classmethod
     def check_for_conflicts(
         cls, instance=None, content_types=None, job=None, type_create=None, type_update=None, type_delete=None
@@ -903,9 +897,6 @@
 
     def __str__(self):
         return self.name
-
-    def get_absolute_url(self):
-        return reverse("extras:jobbutton", kwargs={"pk": self.pk})
 
 
 class ScheduledJobs(models.Model):

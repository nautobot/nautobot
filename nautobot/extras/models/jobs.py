# Data models relating to Jobs

from datetime import timedelta
import logging
import os

from celery import schedules
from django.conf import settings
from django.contrib.contenttypes.models import ContentType
from django.core.exceptions import ObjectDoesNotExist, ValidationError
from django.core.validators import MinValueValidator
from django.db import models, transaction
from django.db.models import signals
from django.utils import timezone
from django_celery_beat.clockedschedule import clocked
from prometheus_client import Histogram

from nautobot.core.celery import app, NautobotKombuJSONEncoder
from nautobot.core.models import BaseManager, BaseModel
from nautobot.core.models.fields import AutoSlugField, JSONArrayField
from nautobot.core.models.generics import OrganizationalModel, PrimaryModel
from nautobot.core.utils.logging import sanitize
from nautobot.extras.choices import (
    ButtonClassChoices,
    JobExecutionType,
    JobResultStatusChoices,
    JobSourceChoices,
    LogLevelChoices,
)
from nautobot.extras.constants import (
    JOB_LOG_MAX_ABSOLUTE_URL_LENGTH,
    JOB_LOG_MAX_GROUPING_LENGTH,
    JOB_LOG_MAX_LOG_OBJECT_LENGTH,
    JOB_MAX_GROUPING_LENGTH,
    JOB_MAX_NAME_LENGTH,
    JOB_MAX_SOURCE_LENGTH,
    JOB_OVERRIDABLE_FIELDS,
)
from nautobot.extras.models import ChangeLoggedModel
from nautobot.extras.models.mixins import NotesMixin
from nautobot.extras.plugins.utils import import_object
from nautobot.extras.managers import JobResultManager, ScheduledJobsManager
from nautobot.extras.querysets import JobQuerySet, ScheduledJobExtendedQuerySet
from nautobot.extras.utils import (
    ChangeLoggedModelsQuery,
    extras_features,
    jobs_in_directory,
)

from .customfields import CustomFieldModel


logger = logging.getLogger(__name__)


# The JOB_LOGS variable is used to tell the JobLogEntry model the database to store to.
# We default this to job_logs, and creating at the Global level allows easy override
# during testing. This needs to point to the same physical database so that the
# foreign key relationship works, but needs its own connection to avoid JobLogEntry
# objects being created within transaction.atomic().
JOB_LOGS = "job_logs"

# The JOB_RESULT_METRIC variable is a counter metric that counts executions of jobs,
# including information beyond what a tool like flower could get by introspecting
# the celery task queue. This is accomplished by looking one abstraction deeper into
# the job model of Nautobot.
JOB_RESULT_METRIC = Histogram(
    "nautobot_job_duration_seconds", "Results of Nautobot jobs.", ["grouping", "name", "status"]
)


@extras_features(
    "custom_links",
    "graphql",
    "job_results",
    "webhooks",
)
class Job(PrimaryModel):
    """
    Database model representing an installed Job class.
    """

    # Information used to locate the Job source code
    source = models.CharField(
        max_length=JOB_MAX_SOURCE_LENGTH,
        choices=JobSourceChoices,
        editable=False,
        db_index=True,
        help_text="Source of the Python code for this job - local, Git repository, or plugins",
    )
    git_repository = models.ForeignKey(
        to="extras.GitRepository",
        blank=True,
        null=True,
        default=None,
        on_delete=models.SET_NULL,
        db_index=True,
        related_name="jobs",
        help_text="Git repository that provides this job",
    )
    module_name = models.CharField(
        max_length=JOB_MAX_NAME_LENGTH,
        editable=False,
        db_index=True,
        help_text="Dotted name of the Python module providing this job",
    )
    job_class_name = models.CharField(
        max_length=JOB_MAX_NAME_LENGTH,
        editable=False,
        db_index=True,
        help_text="Name of the Python class providing this job",
    )

    slug = AutoSlugField(
        max_length=JOB_MAX_NAME_LENGTH,
        populate_from="name",
    )

    # Human-readable information, potentially inherited from the source code
    # See also the docstring of nautobot.extras.jobs.BaseJob.Meta.
    grouping = models.CharField(
        max_length=JOB_MAX_GROUPING_LENGTH,
        help_text="Human-readable grouping that this job belongs to",
        db_index=True,
    )
    name = models.CharField(
        max_length=JOB_MAX_NAME_LENGTH,
        help_text="Human-readable name of this job",
        unique=True,
    )
    description = models.TextField(blank=True, help_text="Markdown formatting is supported")

    # Control flags
    installed = models.BooleanField(
        default=True,
        db_index=True,
        editable=False,
        help_text="Whether the Python module and class providing this job are presently installed and loadable",
    )
    enabled = models.BooleanField(default=False, help_text="Whether this job can be executed by users")

    is_job_hook_receiver = models.BooleanField(
        default=False, editable=False, help_text="Whether this job is a job hook receiver"
    )

    is_job_button_receiver = models.BooleanField(
        default=False, editable=False, help_text="Whether this job is a job button receiver"
    )

    has_sensitive_variables = models.BooleanField(
        default=True, help_text="Whether this job contains sensitive variables"
    )

    # Additional properties, potentially inherited from the source code
    # See also the docstring of nautobot.extras.jobs.BaseJob.Meta.
    approval_required = models.BooleanField(
        default=False, help_text="Whether the job requires approval from another user before running"
    )
    hidden = models.BooleanField(
        default=False,
        db_index=True,
        help_text="Whether the job defaults to not being shown in the UI",
    )
    # Job.Meta.field_order is not overridable in this model
    dryrun_default = models.BooleanField(
        default=False, help_text="Whether the job defaults to running with dryrun argument set to true"
    )
    read_only = models.BooleanField(
        default=False, editable=False, help_text="Set to true if the job does not make any changes to the environment"
    )
    soft_time_limit = models.FloatField(
        default=0,
        validators=[MinValueValidator(0)],
        help_text="Maximum runtime in seconds before the job will receive a <code>SoftTimeLimitExceeded</code> "
        "exception.<br>Set to 0 to use Nautobot system default",
    )
    time_limit = models.FloatField(
        default=0,
        validators=[MinValueValidator(0)],
        help_text="Maximum runtime in seconds before the job will be forcibly terminated."
        "<br>Set to 0 to use Nautobot system default",
    )
    task_queues = JSONArrayField(
        base_field=models.CharField(max_length=100, blank=True),
        default=list,
        blank=True,
        help_text="Comma separated list of task queues that this job can run on. A blank list will use the default queue",
    )
    supports_dryrun = models.BooleanField(
        default=False,
        editable=False,
        help_text="If supported, allows the job to bypass approval when running with dryrun argument set to true",
    )

    # Flags to indicate whether the above properties are inherited from the source code or overridden by the database
    grouping_override = models.BooleanField(
        default=False,
        help_text="If set, the configured grouping will remain even if the underlying Job source code changes",
    )
    name_override = models.BooleanField(
        default=False,
        help_text="If set, the configured name will remain even if the underlying Job source code changes",
    )
    description_override = models.BooleanField(
        default=False,
        help_text="If set, the configured description will remain even if the underlying Job source code changes",
    )
    approval_required_override = models.BooleanField(
        default=False,
        help_text="If set, the configured value will remain even if the underlying Job source code changes",
    )
    dryrun_default_override = models.BooleanField(
        default=False,
        help_text="If set, the configured value will remain even if the underlying Job source code changes",
    )
    hidden_override = models.BooleanField(
        default=False,
        help_text="If set, the configured value will remain even if the underlying Job source code changes",
    )
    soft_time_limit_override = models.BooleanField(
        default=False,
        help_text="If set, the configured value will remain even if the underlying Job source code changes",
    )
    time_limit_override = models.BooleanField(
        default=False,
        help_text="If set, the configured value will remain even if the underlying Job source code changes",
    )
    has_sensitive_variables_override = models.BooleanField(
        default=False,
        help_text="If set, the configured value will remain even if the underlying Job source code changes",
    )
    task_queues_override = models.BooleanField(
        default=False,
        help_text="If set, the configured value will remain even if the underlying Job source code changes",
    )

    objects = BaseManager.from_queryset(JobQuerySet)()

    class Meta:
        managed = True
        ordering = ["grouping", "name"]
        unique_together = ["source", "git_repository", "module_name", "job_class_name"]

    def __init__(self, *args, **kwargs):
        super().__init__(*args, **kwargs)
        self._job_class = None
        self._latest_result = None

    def __str__(self):
        return self.name

    def validate_unique(self, exclude=None):
        """
        Check for duplicate (source, module_name, job_class_name) in the case where git_repository is None.

        This is needed because NULL != NULL and so the unique_together constraint will not flag this case.
        """
        if self.git_repository is None:
            if Job.objects.exclude(pk=self.pk).filter(
                source=self.source, module_name=self.module_name, job_class_name=self.job_class_name
            ):
                raise ValidationError(
                    {"job_class_name": "A Job already exists with this source, module_name, and job_class_name"}
                )

        super().validate_unique(exclude=exclude)

    @property
    def job_class(self):
        """Get the Job class (source code) associated with this Job model."""
        if not self.installed:
            return None
        if self._job_class is None:
            if self.source == JobSourceChoices.SOURCE_LOCAL:
                path = settings.JOBS_ROOT
                for job_info in jobs_in_directory(settings.JOBS_ROOT, module_name=self.module_name):
                    if job_info.job_class_name == self.job_class_name:
                        self._job_class = job_info.job_class
                        break
                else:
                    logger.warning("Module %s job class %s not found!", self.module_name, self.job_class_name)
            elif self.source == JobSourceChoices.SOURCE_GIT:
                from nautobot.extras.datasources.git import ensure_git_repository

                if self.git_repository is None:
                    logger.warning("Job %s %s has no associated Git repository", self.module_name, self.job_class_name)
                    return None
                try:
                    # In the case where we have multiple Nautobot instances, or multiple worker instances,
                    # they are not required to share a common filesystem; therefore, we may need to refresh our local
                    # clone of the Git repository to ensure that it is in sync with the latest repository clone
                    # from any instance.
                    ensure_git_repository(
                        self.git_repository,
                        head=self.git_repository.current_head,
                        logger=logger,
                    )
                    path = os.path.join(self.git_repository.filesystem_path, "jobs")
                    for job_info in jobs_in_directory(path, module_name=self.module_name):
                        if job_info.job_class_name == self.job_class_name:
                            self._job_class = job_info.job_class
                            break
                    else:
                        logger.warning(
                            "Module %s job class %s not found in repository %s",
                            self.module_name,
                            self.job_class_name,
                            self.git_repository,
                        )
                except ObjectDoesNotExist:
                    return None
                except Exception as exc:
                    logger.error(f"Error during local clone/refresh of Git repository {self.git_repository}: {exc}")
                    return None
            elif self.source in [JobSourceChoices.SOURCE_PLUGIN, JobSourceChoices.SOURCE_SYSTEM]:
                # pkgutil.resolve_name is only available in Python 3.9 and later
                self._job_class = import_object(f"{self.module_name}.{self.job_class_name}")

        return self._job_class

    @property
    def class_path(self):
        if self.git_repository is not None:
            return f"{self.source}.{self.git_repository.slug}/{self.module_name}/{self.job_class_name}"
        return f"{self.source}/{self.module_name}/{self.job_class_name}"

    @property
    def latest_result(self):
        if self._latest_result is None:
            self._latest_result = self.job_results.first()
        return self._latest_result

    @property
    def description_first_line(self):
        return self.description.splitlines()[0]

    @property
    def runnable(self):
        return (
            self.enabled
            and self.installed
            and self.job_class is not None
            and not (self.has_sensitive_variables and self.approval_required)
        )

    @property
    def job_task(self):
        return app.tasks.get(self.job_class.registered_name, None)

    def clean(self):
        """For any non-overridden fields, make sure they get reset to the actual underlying class value if known."""
        if self.job_class is not None:
            for field_name in JOB_OVERRIDABLE_FIELDS:
                if not getattr(self, f"{field_name}_override", False):
                    setattr(self, field_name, getattr(self.job_class, field_name))

        if self.git_repository is not None and self.source != JobSourceChoices.SOURCE_GIT:
            raise ValidationError('A Git repository may only be specified when the source is "git"')

        # Protect against invalid input when auto-creating Job records
        if len(self.source) > JOB_MAX_SOURCE_LENGTH:
            raise ValidationError(f"Source may not exceed {JOB_MAX_SOURCE_LENGTH} characters in length")
        if len(self.module_name) > JOB_MAX_NAME_LENGTH:
            raise ValidationError(f"Module name may not exceed {JOB_MAX_NAME_LENGTH} characters in length")
        if len(self.job_class_name) > JOB_MAX_NAME_LENGTH:
            raise ValidationError(f"Job class name may not exceed {JOB_MAX_NAME_LENGTH} characters in length")
        if len(self.grouping) > JOB_MAX_GROUPING_LENGTH:
            raise ValidationError(f"Grouping may not exceed {JOB_MAX_GROUPING_LENGTH} characters in length")
        if len(self.name) > JOB_MAX_NAME_LENGTH:
            raise ValidationError(f"Name may not exceed {JOB_MAX_NAME_LENGTH} characters in length")
        if len(self.slug) > JOB_MAX_NAME_LENGTH:
            raise ValidationError(f"Slug may not exceed {JOB_MAX_NAME_LENGTH} characters in length")

        if self.has_sensitive_variables is True and self.approval_required is True:
            raise ValidationError(
                {"approval_required": "A job that may have sensitive variables cannot be marked as requiring approval"}
            )


@extras_features("graphql")
class JobHook(OrganizationalModel):
    """
    A job hook defines a request that will trigger a job hook receiver when an object is created, updated, and/or
    deleted in Nautobot. Each job hook can be limited to firing only on certain actions or certain object types.
    """

    content_types = models.ManyToManyField(
        to=ContentType,
        related_name="job_hooks",
        verbose_name="Object types",
        # 2.0 TODO: standardize verbose name for ContentType fields
        limit_choices_to=ChangeLoggedModelsQuery,
        help_text="The object(s) to which this job hook applies.",
    )
    enabled = models.BooleanField(default=True)
    job = models.ForeignKey(
        to=Job,
        related_name="job_hooks",
        verbose_name="Job",
        help_text="The job that this job hook will initiate",
        on_delete=models.CASCADE,
        limit_choices_to={"is_job_hook_receiver": True},
    )
    name = models.CharField(max_length=100, unique=True)
    type_create = models.BooleanField(default=False, help_text="Call this job hook when a matching object is created.")
    type_delete = models.BooleanField(default=False, help_text="Call this job hook when a matching object is deleted.")
    type_update = models.BooleanField(default=False, help_text="Call this job hook when a matching object is updated.")

    class Meta:
        ordering = ("name",)

    def __str__(self):
        return self.name

    def clean(self):
        super().clean()

        # At least one action type must be selected
        if not self.type_create and not self.type_delete and not self.type_update:
            raise ValidationError("You must select at least one type: create, update, and/or delete.")

    @classmethod
    def check_for_conflicts(
        cls, instance=None, content_types=None, job=None, type_create=None, type_update=None, type_delete=None
    ):
        """
        Helper method for enforcing uniqueness.

        Don't allow two job hooks with the same content_type, same job, and any action(s) in common.
        Called by JobHookForm.clean() and JobHookSerializer.validate()
        """

        conflicts = {}
        job_hook_error_msg = "A job hook already exists for {action} on {content_type} to job {job}"

        if instance is not None and instance.present_in_database:
            # This is a PATCH and might not include all relevant data
            # Therefore we get data not available from instance
            content_types = instance.content_types.all() if content_types is None else content_types
            type_create = instance.type_create if type_create is None else type_create
            type_update = instance.type_update if type_update is None else type_update
            type_delete = instance.type_delete if type_delete is None else type_delete

        if content_types is not None:
            for content_type in content_types:
                job_hooks = cls.objects.filter(content_types__in=[content_type], job=job)
                if instance and instance.present_in_database:
                    job_hooks = job_hooks.exclude(pk=instance.pk)

                existing_type_create = job_hooks.filter(type_create=type_create).exists() if type_create else False
                existing_type_update = job_hooks.filter(type_update=type_update).exists() if type_update else False
                existing_type_delete = job_hooks.filter(type_delete=type_delete).exists() if type_delete else False

                if existing_type_create:
                    conflicts.setdefault("type_create", []).append(
                        job_hook_error_msg.format(content_type=content_type, action="create", job=job),
                    )

                if existing_type_update:
                    conflicts.setdefault("type_update", []).append(
                        job_hook_error_msg.format(content_type=content_type, action="update", job=job),
                    )

                if existing_type_delete:
                    conflicts.setdefault("type_delete", []).append(
                        job_hook_error_msg.format(content_type=content_type, action="delete", job=job),
                    )

        return conflicts


@extras_features(
    "graphql",
)
class JobLogEntry(BaseModel):
    """Stores each log entry for the JobResult."""

    job_result = models.ForeignKey(to="extras.JobResult", on_delete=models.CASCADE, related_name="job_log_entries")
    log_level = models.CharField(
        max_length=32, choices=LogLevelChoices, default=LogLevelChoices.LOG_DEFAULT, db_index=True
    )
    grouping = models.CharField(max_length=JOB_LOG_MAX_GROUPING_LENGTH, default="main")
    message = models.TextField(blank=True)
    created = models.DateTimeField(default=timezone.now)
    # Storing both of the below as strings instead of using GenericForeignKey to support
    # compatibility with existing JobResult logs. GFK would pose a problem with dangling foreign-key
    # references, whereas this allows us to retain all records for as long as the entry exists.
    # This also simplifies migration from the JobResult Data field as these were stored as strings.
    log_object = models.CharField(max_length=JOB_LOG_MAX_LOG_OBJECT_LENGTH, blank=True, default="")
    absolute_url = models.CharField(max_length=JOB_LOG_MAX_ABSOLUTE_URL_LENGTH, blank=True, default="")

    csv_headers = ["created", "grouping", "log_level", "log_object", "message"]

    def __str__(self):
        return self.message

    class Meta:
        ordering = ["created"]
        get_latest_by = "created"
        verbose_name_plural = "job log entries"

    def to_csv(self):
        """Indicates model fields to return as csv."""
        return (str(self.created), self.grouping, self.log_level, self.log_object, self.message)


#
# Job results
#


@extras_features(
    "custom_links",
    "graphql",
)
class JobResult(BaseModel, CustomFieldModel):
    """
    This model stores the results from running a Job.
    """

    # Note that we allow job_model to be null and use models.SET_NULL here.
    # This is because we want to be able to keep JobResult records for tracking and auditing purposes even after
    # deleting the corresponding Job record.
    job_model = models.ForeignKey(
        to="extras.Job", null=True, blank=True, on_delete=models.SET_NULL, related_name="job_results"
    )
    name = models.CharField(max_length=255, db_index=True)
    task_name = models.CharField(
        max_length=255,
        null=True,
        db_index=True,
        help_text="Registered name of the Celery task for this job. Internal use only.",
    )
<<<<<<< HEAD
    date_created = models.DateTimeField(auto_now_add=True)
    date_done = models.DateTimeField(null=True, blank=True)
=======
    obj_type = models.ForeignKey(
        to=ContentType,
        related_name="job_results",
        verbose_name="Object types",
        limit_choices_to=FeatureQuery("job_results"),
        help_text="The object type to which this job result applies",
        on_delete=models.CASCADE,
        null=True,
        blank=True,
    )
    date_created = models.DateTimeField(auto_now_add=True, db_index=True)
    date_done = models.DateTimeField(null=True, blank=True, db_index=True)
>>>>>>> 94eebbcb
    user = models.ForeignKey(
        to=settings.AUTH_USER_MODEL, on_delete=models.SET_NULL, related_name="+", blank=True, null=True
    )
    status = models.CharField(
        max_length=30,
        choices=JobResultStatusChoices,
        default=JobResultStatusChoices.STATUS_PENDING,
        help_text="Current state of the Job being run",
        db_index=True,
    )
    worker = models.CharField(max_length=100, default=None, null=True)
    task_args = models.JSONField(blank=True, default=list, encoder=NautobotKombuJSONEncoder)
    task_kwargs = models.JSONField(blank=True, default=dict, encoder=NautobotKombuJSONEncoder)
    celery_kwargs = models.JSONField(blank=True, default=dict, encoder=NautobotKombuJSONEncoder)
    # TODO(jathan): This field is currently unused for Jobs, but we should coerce it to a JSONField
    # and set a contract that anything returned from a Job task MUST be JSON. In DCR core it is
    # expected to be encoded/decoded using `content_type` and `content_encoding` which we have
    # eliminated for our implmentation
    result = models.TextField(
        null=True,
        default=None,
        editable=False,
        verbose_name="Result Data",
        help_text="The data returned by the task",
    )
    traceback = models.TextField(blank=True, null=True)
    meta = models.JSONField(null=True, default=None, editable=False)
    scheduled_job = models.ForeignKey(to="extras.ScheduledJob", on_delete=models.SET_NULL, null=True, blank=True)

    objects = JobResultManager()

    def __init__(self, *args, **kwargs):
        super().__init__(*args, **kwargs)
        self.use_job_logs_db = True

    class Meta:
        ordering = ["-date_created"]
        get_latest_by = "date_created"
        indexes = [
            models.Index(
                name="extras_jobresult_rcreated_idx",
                fields=["-date_created"],
            ),
            models.Index(
                name="extras_jr_rdone_idx",
                fields=["-date_done"],
            ),
            models.Index(
                name="extras_jr_statrcreate_idx",
                fields=["status", "-date_created"],
            ),
            models.Index(
                name="extras_jr_statrdone_idx",
                fields=["status", "-date_done"],
            ),
        ]

    def __str__(self):
        return str(self.id)

    def as_dict(self):
        """This is required by the django-celery-results DB backend."""
        return {
            "id": self.id,
            "task_name": self.task_name,
            "task_args": self.task_args,
            "task_kwargs": self.task_kwargs,
            "status": self.status,
            "result": self.result,
            "date_done": self.date_done,
            "traceback": self.traceback,
            "meta": self.meta,
            "worker": self.worker,
        }

    @property
    def duration(self):
        if not self.date_done:
            return None

        duration = self.date_done - self.date_created
        minutes, seconds = divmod(duration.total_seconds(), 60)

        return f"{int(minutes)} minutes, {seconds:.2f} seconds"

<<<<<<< HEAD
    def get_absolute_url(self):
        return reverse("extras:jobresult", kwargs={"pk": self.pk})
=======
    @property
    def related_object(self):
        """Get the related object, if any, identified by the `obj_type`, `name`, and/or `task_id` fields.

        If `obj_type` is extras.Job, then the `name` is used to look up an extras.jobs.Job subclass based on the
        `class_path` of the Job subclass.
        Note that this is **not** the extras.models.Job model class nor an instance thereof.

        Else, if the the model class referenced by `obj_type` has a `name` field, our `name` field will be used
        to look up a corresponding model instance. This is used, for example, to look up a related `GitRepository`;
        more generally it can be used by any model that 1) has a unique `name` field and 2) needs to have a many-to-one
        relationship between JobResults and model instances.

        Else, the `obj_type` and `task_id` will be used together as a quasi-GenericForeignKey to look up a model
        instance whose PK corresponds to the `task_id`. This behavior is currently unused in the Nautobot core,
        but may be of use to plugin developers wishing to create JobResults that have a one-to-one relationship
        to plugin model instances.

        This method is potentially rather slow as get_job() may need to actually load the Job class from disk;
        consider carefully whether you actually need to use it.
        """
        from nautobot.extras.jobs import get_job  # needed here to avoid a circular import issue

        if self.obj_type == get_job_content_type():
            # Related object is an extras.Job subclass, our `name` matches its `class_path`
            return get_job(self.name)

        if self.obj_type:
            model_class = self.obj_type.model_class()
        else:
            model_class = None

        if model_class is not None:
            if hasattr(model_class, "name"):
                # See if we have a many-to-one relationship from JobResult to model_class record, based on `name`
                try:
                    return model_class.objects.get(name=self.name)
                except model_class.DoesNotExist:
                    pass

            # See if we have a one-to-one relationship from JobResult to model_class record based on `task_id`
            try:
                return model_class.objects.get(id=self.task_id)
            except model_class.DoesNotExist:
                pass

        return None

    @property
    def related_name(self):
        """
        Similar to self.name, but if there's an appropriate `related_object`, use its name instead.

        Since this calls related_object, the same potential performance concerns exist. Use with caution.
        """
        related_object = self.related_object
        if not related_object:
            return self.name
        if hasattr(related_object, "name"):
            return related_object.name
        return str(related_object)

    @property
    def linked_record(self):
        """
        A newer alternative to self.related_object that looks up an extras.models.Job instead of an extras.jobs.Job.
        """
        if self.job_model is not None:
            return self.job_model
        model_class = self.obj_type.model_class()
        if model_class is not None:
            if hasattr(model_class, "name"):
                try:
                    return model_class.objects.get(name=self.name)
                except model_class.DoesNotExist:
                    pass
            if hasattr(model_class, "class_path"):
                try:
                    return model_class.objects.get(class_path=self.name)
                except model_class.DoesNotExist:
                    pass
        return None
>>>>>>> 94eebbcb

    # FIXME(jathan): This needs to go away. Need to think about that the impact
    # will be in the JOB_RESULT_METRIC and how to compensate for it.
    def set_status(self, status):
        """
        Helper method to change the status of the job result. If the target status is terminal, the  completion
        time is also set.
        """
        self.status = status
        if status in JobResultStatusChoices.READY_STATES:
            self.date_done = timezone.now()
            # Only add metrics if we have a related job model. If we are moving to a terminal state we should always
            # have a related job model, so this shouldn't be too tight of a restriction.
            if self.job_model:
                duration = self.date_done - self.created
                JOB_RESULT_METRIC.labels(self.job_model.grouping, self.job_model.name, status).observe(
                    duration.total_seconds()
                )

    @classmethod
    def execute_job(cls, job_model, user, *job_args, celery_kwargs=None, profile=False, **job_kwargs):
        """
        Create a JobResult instance and run a job in the current process, blocking until the job finishes.

        Running tasks synchronously in celery is *NOT* supported and if possible `enqueue_job` with synchronous=False
        should be used instead.

        Args:
            job_model (Job): The Job to be enqueued for execution
            user (User): User object to link to the JobResult instance
            celery_kwargs (dict, optional): Dictionary of kwargs to pass as **kwargs to Celery when job is run
            profile (bool, optional): Whether to run cProfile on the job execution
            *job_args: positional args passed to the job task
            **job_kwargs: keyword args passed to the job task

        Returns:
            JobResult instance
        """
        return cls.enqueue_job(
            job_model, user, *job_args, celery_kwargs=celery_kwargs, profile=profile, synchronous=True, **job_kwargs
        )

    @classmethod
    def enqueue_job(
        cls,
        job_model,
        user,
        *job_args,
        celery_kwargs=None,
        profile=False,
        schedule=None,
        task_queue=None,
        synchronous=False,
        **job_kwargs,
    ):
        """Create a JobResult instance and enqueue a job to be executed asynchronously by a Celery worker.

        Args:
            job_model (Job): The Job to be enqueued for execution
            user (User): User object to link to the JobResult instance
            celery_kwargs (dict, optional): Dictionary of kwargs to pass as **kwargs to Celery when job is run
            profile (bool, optional): Whether to dumps cProfile stats on the job execution
            schedule (ScheduledJob, optional): ScheduledJob instance to link to the JobResult
            task_queue (str, optional): The celery queue to send the job to
            *job_args: positional args passed to the job task
            **job_kwargs: keyword args passed to the job task

        Returns:
            JobResult instance
        """
        job_result = cls.objects.create(
            name=job_model.name,
            job_model=job_model,
            user=user,
        )

        if task_queue is None:
            task_queue = settings.CELERY_TASK_DEFAULT_QUEUE

        job_celery_kwargs = {
            "nautobot_job_job_model_id": job_model.id,
            "nautobot_job_profile": profile,
            "nautobot_job_user_id": user.id,
            "queue": task_queue,
        }

        if schedule is not None:
            job_celery_kwargs["nautobot_job_schedule_id"] = schedule.id
        if job_model.soft_time_limit > 0:
            job_celery_kwargs["soft_time_limit"] = job_model.soft_time_limit
        if job_model.time_limit > 0:
            job_celery_kwargs["time_limit"] = job_model.time_limit

        if celery_kwargs is not None:
            job_celery_kwargs.update(celery_kwargs)

        if synchronous:
            # synchronous tasks are run before the JobResult is saved, so we have to add any fields required by the job before calling `apply()`
            job_result.celery_kwargs = job_celery_kwargs
            job_result.save()
            job_model.job_task.apply(args=job_args, kwargs=job_kwargs, task_id=str(job_result.id), **job_celery_kwargs)
            job_result.refresh_from_db()
        else:
            # Jobs queued inside of a transaction need to run after the transaction completes and the JobResult is saved to the database
            transaction.on_commit(
                lambda: job_model.job_task.apply_async(
                    args=job_args, kwargs=job_kwargs, task_id=str(job_result.id), **job_celery_kwargs
                )
            )

        return job_result

    def log(
        self,
        message,
        obj=None,
        level_choice=LogLevelChoices.LOG_DEFAULT,
        grouping="main",
        logger=None,  # pylint: disable=redefined-outer-name
    ):
        """
        General-purpose API for storing log messages in a JobResult's 'data' field.

        message (str): Message to log (an attempt will be made to sanitize sensitive information from this message)
        obj (object): Object associated with this message, if any
        level_choice (LogLevelChoices): Message severity level
        grouping (str): Grouping to store the log message under
        logger (logging.logger): Optional logger to also output the message to
        """
        if level_choice not in LogLevelChoices.as_dict():
            raise ValueError(f"Unknown logging level: {level_choice}")

        message = sanitize(str(message))

        log = JobLogEntry(
            job_result=self,
            log_level=level_choice,
            grouping=grouping[:JOB_LOG_MAX_GROUPING_LENGTH],
            message=message,
            created=timezone.now().isoformat(),
            log_object=str(obj)[:JOB_LOG_MAX_LOG_OBJECT_LENGTH] if obj else "",
            absolute_url=obj.get_absolute_url()[:JOB_LOG_MAX_ABSOLUTE_URL_LENGTH]
            if hasattr(obj, "get_absolute_url")
            else "",
        )

        # If the override is provided, we want to use the default database(pass no using argument)
        # Otherwise we want to use a separate database here so that the logs are created immediately
        # instead of within transaction.atomic(). This allows us to be able to report logs when the jobs
        # are running, and allow us to rollback the database without losing the log entries.
        if not self.use_job_logs_db or not JOB_LOGS:
            log.save()
        else:
            log.save(using=JOB_LOGS)

        if logger:
            if level_choice == LogLevelChoices.LOG_FAILURE:
                log_level = logging.ERROR
            elif level_choice == LogLevelChoices.LOG_WARNING:
                log_level = logging.WARNING
            else:
                log_level = logging.INFO
            logger.log(log_level, message)


#
# Job Button
#


@extras_features("graphql")
class JobButton(BaseModel, ChangeLoggedModel, NotesMixin):
    """
    A predefined button that includes all necessary information to run a Nautobot Job based on a single object as a source.
    The button text field accepts Jinja2 template code to be rendered with an object as context.
    """

    content_types = models.ManyToManyField(
        to=ContentType,
        related_name="job_buttons",
        verbose_name="Object types",
        help_text="The object type(s) to which this job button applies.",
    )
    name = models.CharField(max_length=100, unique=True)
    text = models.CharField(
        max_length=500,
        help_text="Jinja2 template code for button text. Reference the object as <code>{{ obj }}</code> such as <code>{{ obj.platform.slug }}</code>. Buttons which render as empty text will not be displayed.",
    )
    job = models.ForeignKey(
        to="extras.Job",
        on_delete=models.CASCADE,
        help_text="Job this button will run",
        limit_choices_to={"is_job_button_receiver": True},
    )
    weight = models.PositiveSmallIntegerField(default=100)
    group_name = models.CharField(
        max_length=50,
        blank=True,
        help_text="Buttons with the same group will appear as a dropdown menu. Group dropdown buttons will inherit the button class from the button with the lowest weight in the group.",
    )
    button_class = models.CharField(
        max_length=30,
        choices=ButtonClassChoices,
        default=ButtonClassChoices.CLASS_DEFAULT,
    )
    confirmation = models.BooleanField(
        help_text="Enable confirmation pop-up box. <span class='text-danger'>WARNING: unselecting this option will allow the Job to run (and commit changes) with a single click!</span>",
        default=True,
    )

    class Meta:
        ordering = ["group_name", "weight", "name"]

    def __str__(self):
        return self.name


class ScheduledJobs(models.Model):
    """Helper table for tracking updates to scheduled tasks.
    This stores a single row with ident=1.  last_update is updated
    via django signals whenever anything is changed in the ScheduledJob model.
    Basically this acts like a DB data audit trigger.
    Doing this so we also track deletions, and not just insert/update.
    """

    ident = models.SmallIntegerField(default=1, primary_key=True, unique=True)
    last_update = models.DateTimeField(null=False)

    objects = ScheduledJobsManager()

    @classmethod
    def changed(cls, instance, raw=False, **kwargs):
        """This function acts as a signal handler to track changes to the scheduled job that is triggered before a change"""
        if raw:
            return
        if not instance.no_changes:
            cls.update_changed()

    @classmethod
    def update_changed(cls, raw=False, **kwargs):
        """This function acts as a signal handler to track changes to the scheduled job that is triggered after a change"""
        if raw:
            return
        cls.objects.update_or_create(ident=1, defaults={"last_update": timezone.now()})

    @classmethod
    def last_change(cls):
        """This function acts as a getter for the last update on scheduled jobs"""
        try:
            return cls.objects.get(ident=1).last_update
        except cls.DoesNotExist:
            return None


class ScheduledJob(BaseModel):
    """Model representing a periodic task."""

    name = models.CharField(
        max_length=200, verbose_name="Name", help_text="Short Description For This Task", db_index=True
    )
    task = models.CharField(
        max_length=200,
        verbose_name="Task Name",
        help_text='The name of the Celery task that should be run. (Example: "proj.tasks.import_contacts")',
        db_index=True,
    )
    # Note that we allow job_model to be null and use models.SET_NULL here.
    # This is because we want to be able to keep ScheduledJob records for tracking and auditing purposes even after
    # deleting the corresponding Job record.
    job_model = models.ForeignKey(
        to="extras.Job", null=True, blank=True, on_delete=models.SET_NULL, related_name="scheduled_jobs"
    )
    job_class = models.CharField(
        max_length=255,
        verbose_name="Job Class",
        help_text="Name of the fully qualified Nautobot Job class path",
        db_index=True,
    )
    interval = models.CharField(choices=JobExecutionType, max_length=255)
    args = models.JSONField(blank=True, default=list, encoder=NautobotKombuJSONEncoder)
    kwargs = models.JSONField(blank=True, default=dict, encoder=NautobotKombuJSONEncoder)
    celery_kwargs = models.JSONField(blank=True, default=dict, encoder=NautobotKombuJSONEncoder)
    queue = models.CharField(
        max_length=200,
        blank=True,
        default="",
        verbose_name="Queue Override",
        help_text="Queue defined in CELERY_TASK_QUEUES. Leave empty for default queuing.",
        db_index=True,
    )
    one_off = models.BooleanField(
        default=False,
        verbose_name="One-off Task",
        help_text="If True, the schedule will only run the task a single time",
    )
    start_time = models.DateTimeField(
        verbose_name="Start Datetime",
        help_text="Datetime when the schedule should begin triggering the task to run",
    )
    # todoindex:
    enabled = models.BooleanField(
        default=True,
        verbose_name="Enabled",
        help_text="Set to False to disable the schedule",
    )
    last_run_at = models.DateTimeField(
        editable=False,
        blank=True,
        null=True,
        verbose_name="Most Recent Run",
        help_text="Datetime that the schedule last triggered the task to run. "
        "Reset to None if enabled is set to False.",
    )
    total_run_count = models.PositiveIntegerField(
        default=0,
        editable=False,
        verbose_name="Total Run Count",
        help_text="Running count of how many times the schedule has triggered the task",
    )
    date_changed = models.DateTimeField(
        auto_now=True,
        verbose_name="Last Modified",
        help_text="Datetime that this scheduled job was last modified",
    )
    description = models.TextField(
        blank=True,
        verbose_name="Description",
        help_text="Detailed description about the details of this scheduled job",
    )
    user = models.ForeignKey(
        to=settings.AUTH_USER_MODEL,
        on_delete=models.SET_NULL,
        related_name="+",
        blank=True,
        null=True,
        help_text="User that requested the schedule",
    )
    approved_by_user = models.ForeignKey(
        to=settings.AUTH_USER_MODEL,
        on_delete=models.SET_NULL,
        related_name="+",
        blank=True,
        null=True,
        help_text="User that approved the schedule",
    )
    # todoindex:
    approval_required = models.BooleanField(default=False)
    approved_at = models.DateTimeField(
        editable=False,
        blank=True,
        null=True,
        verbose_name="Approval date/time",
        help_text="Datetime that the schedule was approved",
    )
    crontab = models.CharField(
        max_length=255,
        blank=True,
        verbose_name="Custom cronjob",
        help_text="Cronjob syntax string for custom scheduling",
    )

    objects = BaseManager.from_queryset(ScheduledJobExtendedQuerySet)()
    no_changes = False

    def __str__(self):
        return f"{self.name}: {self.interval}"

    def save(self, *args, **kwargs):
        self.queue = self.queue or ""
        # make sure non-valid crontab doesn't get saved
        if self.interval == JobExecutionType.TYPE_CUSTOM:
            try:
                self.get_crontab(self.crontab)
            except Exception as e:
                raise ValidationError({"crontab": e})
        if not self.enabled:
            self.last_run_at = None
        elif not self.last_run_at:
            # I'm not sure if this is a bug, or "works as designed", but if self.last_run_at is not set,
            # the celery beat scheduler will never pick up a recurring job. One-off jobs work just fine though.
            if self.interval in [
                JobExecutionType.TYPE_HOURLY,
                JobExecutionType.TYPE_DAILY,
                JobExecutionType.TYPE_WEEKLY,
            ]:
                # A week is 7 days, otherwise the iteration is set to 1
                multiplier = 7 if self.interval == JobExecutionType.TYPE_WEEKLY else 1
                # Set the "last run at" time to one interval before the scheduled start time
                self.last_run_at = self.start_time - timedelta(
                    **{JobExecutionType.CELERY_INTERVAL_MAP[self.interval]: multiplier},
                )

        super().save(*args, **kwargs)

    def clean(self):
        """
        Model Validation
        """
        if self.user and self.approved_by_user and self.user == self.approved_by_user:
            raise ValidationError("The requesting and approving users cannot be the same")
        # bitwise xor also works on booleans, but not on complex values
        if bool(self.approved_by_user) ^ bool(self.approved_at):
            raise ValidationError("Approval by user and approval time must either both be set or both be undefined")

    @property
    def schedule(self):
        if self.interval == JobExecutionType.TYPE_FUTURE:
            # This is one-time clocked task
            return clocked(clocked_time=self.start_time)

        return self.to_cron()

    @staticmethod
    def earliest_possible_time():
        return timezone.now() + timedelta(seconds=15)

    @classmethod
    def get_crontab(cls, crontab):
        """
        Wrapper method translates crontab syntax to Celery crontab.

        Supports following symbols:

        • Asterisk (*) - signifies all possible values
        • Comma (,) - lists multiple values
        • Hyphen (-) - determine a range of values
        • Slash (/) - divide a value ({*/15 * * * *} runs every 15 minutes)

        No support for Last (L), Weekday (W), Number symbol (#), Question mark (?), and special @ strings.
        """
        minute, hour, day_of_month, month_of_year, day_of_week = crontab.split(" ")
        return schedules.crontab(
            minute=minute,
            hour=hour,
            day_of_month=day_of_month,
            month_of_year=month_of_year,
            day_of_week=day_of_week,
        )

    def to_cron(self):
        t = self.start_time
        if self.interval == JobExecutionType.TYPE_HOURLY:
            return schedules.crontab(minute=t.minute)
        elif self.interval == JobExecutionType.TYPE_DAILY:
            return schedules.crontab(minute=t.minute, hour=t.hour)
        elif self.interval == JobExecutionType.TYPE_WEEKLY:
            return schedules.crontab(minute=t.minute, hour=t.hour, day_of_week=t.strftime("%w"))
        elif self.interval == JobExecutionType.TYPE_CUSTOM:
            return self.get_crontab(self.crontab)
        raise ValueError(f"I do not know to convert {self.interval} to a Cronjob!")


signals.pre_delete.connect(ScheduledJobs.changed, sender=ScheduledJob)
signals.pre_save.connect(ScheduledJobs.changed, sender=ScheduledJob)
signals.post_save.connect(ScheduledJobs.update_changed, sender=ScheduledJob)<|MERGE_RESOLUTION|>--- conflicted
+++ resolved
@@ -531,23 +531,8 @@
         db_index=True,
         help_text="Registered name of the Celery task for this job. Internal use only.",
     )
-<<<<<<< HEAD
-    date_created = models.DateTimeField(auto_now_add=True)
-    date_done = models.DateTimeField(null=True, blank=True)
-=======
-    obj_type = models.ForeignKey(
-        to=ContentType,
-        related_name="job_results",
-        verbose_name="Object types",
-        limit_choices_to=FeatureQuery("job_results"),
-        help_text="The object type to which this job result applies",
-        on_delete=models.CASCADE,
-        null=True,
-        blank=True,
-    )
     date_created = models.DateTimeField(auto_now_add=True, db_index=True)
     date_done = models.DateTimeField(null=True, blank=True, db_index=True)
->>>>>>> 94eebbcb
     user = models.ForeignKey(
         to=settings.AUTH_USER_MODEL, on_delete=models.SET_NULL, related_name="+", blank=True, null=True
     )
@@ -632,94 +617,6 @@
         minutes, seconds = divmod(duration.total_seconds(), 60)
 
         return f"{int(minutes)} minutes, {seconds:.2f} seconds"
-
-<<<<<<< HEAD
-    def get_absolute_url(self):
-        return reverse("extras:jobresult", kwargs={"pk": self.pk})
-=======
-    @property
-    def related_object(self):
-        """Get the related object, if any, identified by the `obj_type`, `name`, and/or `task_id` fields.
-
-        If `obj_type` is extras.Job, then the `name` is used to look up an extras.jobs.Job subclass based on the
-        `class_path` of the Job subclass.
-        Note that this is **not** the extras.models.Job model class nor an instance thereof.
-
-        Else, if the the model class referenced by `obj_type` has a `name` field, our `name` field will be used
-        to look up a corresponding model instance. This is used, for example, to look up a related `GitRepository`;
-        more generally it can be used by any model that 1) has a unique `name` field and 2) needs to have a many-to-one
-        relationship between JobResults and model instances.
-
-        Else, the `obj_type` and `task_id` will be used together as a quasi-GenericForeignKey to look up a model
-        instance whose PK corresponds to the `task_id`. This behavior is currently unused in the Nautobot core,
-        but may be of use to plugin developers wishing to create JobResults that have a one-to-one relationship
-        to plugin model instances.
-
-        This method is potentially rather slow as get_job() may need to actually load the Job class from disk;
-        consider carefully whether you actually need to use it.
-        """
-        from nautobot.extras.jobs import get_job  # needed here to avoid a circular import issue
-
-        if self.obj_type == get_job_content_type():
-            # Related object is an extras.Job subclass, our `name` matches its `class_path`
-            return get_job(self.name)
-
-        if self.obj_type:
-            model_class = self.obj_type.model_class()
-        else:
-            model_class = None
-
-        if model_class is not None:
-            if hasattr(model_class, "name"):
-                # See if we have a many-to-one relationship from JobResult to model_class record, based on `name`
-                try:
-                    return model_class.objects.get(name=self.name)
-                except model_class.DoesNotExist:
-                    pass
-
-            # See if we have a one-to-one relationship from JobResult to model_class record based on `task_id`
-            try:
-                return model_class.objects.get(id=self.task_id)
-            except model_class.DoesNotExist:
-                pass
-
-        return None
-
-    @property
-    def related_name(self):
-        """
-        Similar to self.name, but if there's an appropriate `related_object`, use its name instead.
-
-        Since this calls related_object, the same potential performance concerns exist. Use with caution.
-        """
-        related_object = self.related_object
-        if not related_object:
-            return self.name
-        if hasattr(related_object, "name"):
-            return related_object.name
-        return str(related_object)
-
-    @property
-    def linked_record(self):
-        """
-        A newer alternative to self.related_object that looks up an extras.models.Job instead of an extras.jobs.Job.
-        """
-        if self.job_model is not None:
-            return self.job_model
-        model_class = self.obj_type.model_class()
-        if model_class is not None:
-            if hasattr(model_class, "name"):
-                try:
-                    return model_class.objects.get(name=self.name)
-                except model_class.DoesNotExist:
-                    pass
-            if hasattr(model_class, "class_path"):
-                try:
-                    return model_class.objects.get(class_path=self.name)
-                except model_class.DoesNotExist:
-                    pass
-        return None
->>>>>>> 94eebbcb
 
     # FIXME(jathan): This needs to go away. Need to think about that the impact
     # will be in the JOB_RESULT_METRIC and how to compensate for it.

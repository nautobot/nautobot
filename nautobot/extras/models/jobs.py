# Data models relating to Jobs

from datetime import timedelta
import logging
import os
import uuid

from celery import schedules
from django.conf import settings
from django.contrib.contenttypes.models import ContentType
from django.core.exceptions import ObjectDoesNotExist, ValidationError
from django.core.serializers.json import DjangoJSONEncoder
from django.core.validators import MinValueValidator
from django.db import models, transaction
from django.db.models import signals
from django.urls import reverse
from django.utils import timezone
from django_celery_beat.clockedschedule import clocked
from prometheus_client import Histogram

from nautobot.core.celery import app, NautobotKombuJSONEncoder
from nautobot.core.models import BaseManager, BaseModel
from nautobot.core.models.fields import AutoSlugField, JSONArrayField
from nautobot.core.models.generics import OrganizationalModel, PrimaryModel
from nautobot.core.utils.logging import sanitize
from nautobot.extras.choices import (
    ButtonClassChoices,
    JobExecutionType,
    JobResultStatusChoices,
    JobSourceChoices,
    LogLevelChoices,
)
from nautobot.extras.constants import (
    JOB_LOG_MAX_ABSOLUTE_URL_LENGTH,
    JOB_LOG_MAX_GROUPING_LENGTH,
    JOB_LOG_MAX_LOG_OBJECT_LENGTH,
    JOB_MAX_GROUPING_LENGTH,
    JOB_MAX_NAME_LENGTH,
    JOB_MAX_SOURCE_LENGTH,
    JOB_OVERRIDABLE_FIELDS,
)
from nautobot.extras.models import ChangeLoggedModel
from nautobot.extras.models.mixins import NotesMixin
from nautobot.extras.plugins.utils import import_object
from nautobot.extras.managers import JobResultManager, ScheduledJobsManager
from nautobot.extras.querysets import JobQuerySet, ScheduledJobExtendedQuerySet
from nautobot.extras.utils import (
    ChangeLoggedModelsQuery,
    FeatureQuery,
    extras_features,
    get_job_content_type,
    jobs_in_directory,
)

from .customfields import CustomFieldModel


logger = logging.getLogger(__name__)


# The JOB_LOGS variable is used to tell the JobLogEntry model the database to store to.
# We default this to job_logs, and creating at the Global level allows easy override
# during testing. This needs to point to the same physical database so that the
# foreign key relationship works, but needs its own connection to avoid JobLogEntry
# objects being created within transaction.atomic().
JOB_LOGS = "job_logs"

# The JOB_RESULT_METRIC variable is a counter metric that counts executions of jobs,
# including information beyond what a tool like flower could get by introspecting
# the celery task queue. This is accomplished by looking one abstraction deeper into
# the job model of Nautobot.
JOB_RESULT_METRIC = Histogram(
    "nautobot_job_duration_seconds", "Results of Nautobot jobs.", ["grouping", "name", "status"]
)


@extras_features(
    "custom_links",
    "graphql",
    "job_results",
    "webhooks",
)
class Job(PrimaryModel):
    """
    Database model representing an installed Job class.
    """

    # Information used to locate the Job source code
    source = models.CharField(
        max_length=JOB_MAX_SOURCE_LENGTH,
        choices=JobSourceChoices,
        editable=False,
        db_index=True,
        help_text="Source of the Python code for this job - local, Git repository, or plugins",
    )
    git_repository = models.ForeignKey(
        to="extras.GitRepository",
        blank=True,
        null=True,
        default=None,
        on_delete=models.SET_NULL,
        db_index=True,
        related_name="jobs",
        help_text="Git repository that provides this job",
    )
    module_name = models.CharField(
        max_length=JOB_MAX_NAME_LENGTH,
        editable=False,
        db_index=True,
        help_text="Dotted name of the Python module providing this job",
    )
    job_class_name = models.CharField(
        max_length=JOB_MAX_NAME_LENGTH,
        editable=False,
        db_index=True,
        help_text="Name of the Python class providing this job",
    )

    slug = AutoSlugField(
        max_length=JOB_MAX_NAME_LENGTH,
        populate_from="name",
    )

    # Human-readable information, potentially inherited from the source code
    # See also the docstring of nautobot.extras.jobs.BaseJob.Meta.
    grouping = models.CharField(
        max_length=JOB_MAX_GROUPING_LENGTH,
        help_text="Human-readable grouping that this job belongs to",
        db_index=True,
    )
    name = models.CharField(
        max_length=JOB_MAX_NAME_LENGTH,
        help_text="Human-readable name of this job",
        unique=True,
    )
    description = models.TextField(blank=True, help_text="Markdown formatting is supported")

    # Control flags
    installed = models.BooleanField(
        default=True,
        db_index=True,
        editable=False,
        help_text="Whether the Python module and class providing this job are presently installed and loadable",
    )
    enabled = models.BooleanField(default=False, help_text="Whether this job can be executed by users")

    is_job_hook_receiver = models.BooleanField(
        default=False, editable=False, help_text="Whether this job is a job hook receiver"
    )

    is_job_button_receiver = models.BooleanField(
        default=False, editable=False, help_text="Whether this job is a job button receiver"
    )

    has_sensitive_variables = models.BooleanField(
        default=True, help_text="Whether this job contains sensitive variables"
    )

    # Additional properties, potentially inherited from the source code
    # See also the docstring of nautobot.extras.jobs.BaseJob.Meta.
    approval_required = models.BooleanField(
        default=False, help_text="Whether the job requires approval from another user before running"
    )
    commit_default = models.BooleanField(
        default=True, help_text="Whether the job defaults to committing changes when run, or defaults to a dry-run"
    )
    hidden = models.BooleanField(
        default=False,
        db_index=True,
        help_text="Whether the job defaults to not being shown in the UI",
    )
    # Job.Meta.field_order is not overridable in this model
    read_only = models.BooleanField(
        default=False, help_text="Whether the job is prevented from making lasting changes to the database"
    )
    soft_time_limit = models.FloatField(
        default=0,
        validators=[MinValueValidator(0)],
        help_text="Maximum runtime in seconds before the job will receive a <code>SoftTimeLimitExceeded</code> "
        "exception.<br>Set to 0 to use Nautobot system default",
    )
    time_limit = models.FloatField(
        default=0,
        validators=[MinValueValidator(0)],
        help_text="Maximum runtime in seconds before the job will be forcibly terminated."
        "<br>Set to 0 to use Nautobot system default",
    )
    task_queues = JSONArrayField(
        base_field=models.CharField(max_length=100, blank=True),
        default=list,
        blank=True,
        help_text="Comma separated list of task queues that this job can run on. A blank list will use the default queue",
    )

    # Flags to indicate whether the above properties are inherited from the source code or overridden by the database
    grouping_override = models.BooleanField(
        default=False,
        help_text="If set, the configured grouping will remain even if the underlying Job source code changes",
    )
    name_override = models.BooleanField(
        default=False,
        help_text="If set, the configured name will remain even if the underlying Job source code changes",
    )
    description_override = models.BooleanField(
        default=False,
        help_text="If set, the configured description will remain even if the underlying Job source code changes",
    )

    approval_required_override = models.BooleanField(
        default=False,
        help_text="If set, the configured value will remain even if the underlying Job source code changes",
    )
    commit_default_override = models.BooleanField(
        default=False,
        help_text="If set, the configured value will remain even if the underlying Job source code changes",
    )
    hidden_override = models.BooleanField(
        default=False,
        help_text="If set, the configured value will remain even if the underlying Job source code changes",
    )
    read_only_override = models.BooleanField(
        default=False,
        help_text="If set, the configured value will remain even if the underlying Job source code changes",
    )
    soft_time_limit_override = models.BooleanField(
        default=False,
        help_text="If set, the configured value will remain even if the underlying Job source code changes",
    )
    time_limit_override = models.BooleanField(
        default=False,
        help_text="If set, the configured value will remain even if the underlying Job source code changes",
    )
    has_sensitive_variables_override = models.BooleanField(
        default=False,
        help_text="If set, the configured value will remain even if the underlying Job source code changes",
    )
    task_queues_override = models.BooleanField(
        default=False,
        help_text="If set, the configured value will remain even if the underlying Job source code changes",
    )

    objects = BaseManager.from_queryset(JobQuerySet)()

    class Meta:
        managed = True
        ordering = ["grouping", "name"]
        unique_together = ["source", "git_repository", "module_name", "job_class_name"]

    def __init__(self, *args, **kwargs):
        super().__init__(*args, **kwargs)
        self._job_class = None
        self._latest_result = None

    def __str__(self):
        return self.name

    def validate_unique(self, exclude=None):
        """
        Check for duplicate (source, module_name, job_class_name) in the case where git_repository is None.

        This is needed because NULL != NULL and so the unique_together constraint will not flag this case.
        """
        if self.git_repository is None:
            if Job.objects.exclude(pk=self.pk).filter(
                source=self.source, module_name=self.module_name, job_class_name=self.job_class_name
            ):
                raise ValidationError(
                    {"job_class_name": "A Job already exists with this source, module_name, and job_class_name"}
                )

        super().validate_unique(exclude=exclude)

    @property
    def job_class(self):
        """Get the Job class (source code) associated with this Job model."""
        if not self.installed:
            return None
        if self._job_class is None:
            if self.source == JobSourceChoices.SOURCE_LOCAL:
                path = settings.JOBS_ROOT
                for job_info in jobs_in_directory(settings.JOBS_ROOT, module_name=self.module_name):
                    if job_info.job_class_name == self.job_class_name:
                        self._job_class = job_info.job_class
                        break
                else:
                    logger.warning("Module %s job class %s not found!", self.module_name, self.job_class_name)
            elif self.source == JobSourceChoices.SOURCE_GIT:
                from nautobot.extras.datasources.git import ensure_git_repository

                if self.git_repository is None:
                    logger.warning("Job %s %s has no associated Git repository", self.module_name, self.job_class_name)
                    return None
                try:
                    # In the case where we have multiple Nautobot instances, or multiple worker instances,
                    # they are not required to share a common filesystem; therefore, we may need to refresh our local
                    # clone of the Git repository to ensure that it is in sync with the latest repository clone
                    # from any instance.
                    ensure_git_repository(
                        self.git_repository,
                        head=self.git_repository.current_head,
                        logger=logger,
                    )
                    path = os.path.join(self.git_repository.filesystem_path, "jobs")
                    for job_info in jobs_in_directory(path, module_name=self.module_name):
                        if job_info.job_class_name == self.job_class_name:
                            self._job_class = job_info.job_class
                            break
                    else:
                        logger.warning(
                            "Module %s job class %s not found in repository %s",
                            self.module_name,
                            self.job_class_name,
                            self.git_repository,
                        )
                except ObjectDoesNotExist:
                    return None
                except Exception as exc:
                    logger.error(f"Error during local clone/refresh of Git repository {self.git_repository}: {exc}")
                    return None
            elif self.source in [JobSourceChoices.SOURCE_PLUGIN, JobSourceChoices.SOURCE_SYSTEM]:
                # pkgutil.resolve_name is only available in Python 3.9 and later
                self._job_class = import_object(f"{self.module_name}.{self.job_class_name}")

        return self._job_class

    @property
    def class_path(self):
        if self.git_repository is not None:
            return f"{self.source}.{self.git_repository.slug}/{self.module_name}/{self.job_class_name}"
        return f"{self.source}/{self.module_name}/{self.job_class_name}"

    @property
    def latest_result(self):
        if self._latest_result is None:
            self._latest_result = self.job_results.first()
        return self._latest_result

    @property
    def description_first_line(self):
        return self.description.splitlines()[0]

    @property
    def runnable(self):
        return (
            self.enabled
            and self.installed
            and self.job_class is not None
            and not (self.has_sensitive_variables and self.approval_required)
        )

    @property
    def job_task(self):
        return app.tasks.get(self.job_class.registered_name, None)

    def clean(self):
        """For any non-overridden fields, make sure they get reset to the actual underlying class value if known."""
        if self.job_class is not None:
            for field_name in JOB_OVERRIDABLE_FIELDS:
                if not getattr(self, f"{field_name}_override", False):
                    setattr(self, field_name, getattr(self.job_class, field_name))

        if self.git_repository is not None and self.source != JobSourceChoices.SOURCE_GIT:
            raise ValidationError('A Git repository may only be specified when the source is "git"')

        # Protect against invalid input when auto-creating Job records
        if len(self.source) > JOB_MAX_SOURCE_LENGTH:
            raise ValidationError(f"Source may not exceed {JOB_MAX_SOURCE_LENGTH} characters in length")
        if len(self.module_name) > JOB_MAX_NAME_LENGTH:
            raise ValidationError(f"Module name may not exceed {JOB_MAX_NAME_LENGTH} characters in length")
        if len(self.job_class_name) > JOB_MAX_NAME_LENGTH:
            raise ValidationError(f"Job class name may not exceed {JOB_MAX_NAME_LENGTH} characters in length")
        if len(self.grouping) > JOB_MAX_GROUPING_LENGTH:
            raise ValidationError(f"Grouping may not exceed {JOB_MAX_GROUPING_LENGTH} characters in length")
        if len(self.name) > JOB_MAX_NAME_LENGTH:
            raise ValidationError(f"Name may not exceed {JOB_MAX_NAME_LENGTH} characters in length")
        if len(self.slug) > JOB_MAX_NAME_LENGTH:
            raise ValidationError(f"Slug may not exceed {JOB_MAX_NAME_LENGTH} characters in length")

        if self.has_sensitive_variables is True and self.approval_required is True:
            raise ValidationError(
                {"approval_required": "A job that may have sensitive variables cannot be marked as requiring approval"}
            )

    def get_absolute_url(self):
        return reverse("extras:job_detail", kwargs={"slug": self.slug})


@extras_features("graphql")
class JobHook(OrganizationalModel):
    """
    A job hook defines a request that will trigger a job hook receiver when an object is created, updated, and/or
    deleted in Nautobot. Each job hook can be limited to firing only on certain actions or certain object types.
    """

    content_types = models.ManyToManyField(
        to=ContentType,
        related_name="job_hooks",
        verbose_name="Object types",
        # 2.0 TODO: standardize verbose name for ContentType fields
        limit_choices_to=ChangeLoggedModelsQuery,
        help_text="The object(s) to which this job hook applies.",
    )
    enabled = models.BooleanField(default=True)
    job = models.ForeignKey(
        to=Job,
        related_name="job_hooks",
        verbose_name="Job",
        help_text="The job that this job hook will initiate",
        on_delete=models.CASCADE,
        limit_choices_to={"is_job_hook_receiver": True},
    )
    name = models.CharField(max_length=100, unique=True)
    type_create = models.BooleanField(default=False, help_text="Call this job hook when a matching object is created.")
    type_delete = models.BooleanField(default=False, help_text="Call this job hook when a matching object is deleted.")
    type_update = models.BooleanField(default=False, help_text="Call this job hook when a matching object is updated.")

    class Meta:
        ordering = ("name",)

    def __str__(self):
        return self.name

    def clean(self):
        super().clean()

        # At least one action type must be selected
        if not self.type_create and not self.type_delete and not self.type_update:
            raise ValidationError("You must select at least one type: create, update, and/or delete.")

    def get_absolute_url(self):
        return reverse("extras:jobhook", kwargs={"pk": self.pk})

    @classmethod
    def check_for_conflicts(
        cls, instance=None, content_types=None, job=None, type_create=None, type_update=None, type_delete=None
    ):
        """
        Helper method for enforcing uniqueness.

        Don't allow two job hooks with the same content_type, same job, and any action(s) in common.
        Called by JobHookForm.clean() and JobHookSerializer.validate()
        """

        conflicts = {}
        job_hook_error_msg = "A job hook already exists for {action} on {content_type} to job {job}"

        if instance is not None and instance.present_in_database:
            # This is a PATCH and might not include all relevant data
            # Therefore we get data not available from instance
            content_types = instance.content_types.all() if content_types is None else content_types
            type_create = instance.type_create if type_create is None else type_create
            type_update = instance.type_update if type_update is None else type_update
            type_delete = instance.type_delete if type_delete is None else type_delete

        if content_types is not None:
            for content_type in content_types:
                job_hooks = cls.objects.filter(content_types__in=[content_type], job=job)
                if instance and instance.present_in_database:
                    job_hooks = job_hooks.exclude(pk=instance.pk)

                existing_type_create = job_hooks.filter(type_create=type_create).exists() if type_create else False
                existing_type_update = job_hooks.filter(type_update=type_update).exists() if type_update else False
                existing_type_delete = job_hooks.filter(type_delete=type_delete).exists() if type_delete else False

                if existing_type_create:
                    conflicts.setdefault("type_create", []).append(
                        job_hook_error_msg.format(content_type=content_type, action="create", job=job),
                    )

                if existing_type_update:
                    conflicts.setdefault("type_update", []).append(
                        job_hook_error_msg.format(content_type=content_type, action="update", job=job),
                    )

                if existing_type_delete:
                    conflicts.setdefault("type_delete", []).append(
                        job_hook_error_msg.format(content_type=content_type, action="delete", job=job),
                    )

        return conflicts


@extras_features(
    "graphql",
)
class JobLogEntry(BaseModel):
    """Stores each log entry for the JobResult."""

    job_result = models.ForeignKey(to="extras.JobResult", on_delete=models.CASCADE, related_name="job_log_entries")
    log_level = models.CharField(
        max_length=32, choices=LogLevelChoices, default=LogLevelChoices.LOG_DEFAULT, db_index=True
    )
    grouping = models.CharField(max_length=JOB_LOG_MAX_GROUPING_LENGTH, default="main")
    message = models.TextField(blank=True)
    created = models.DateTimeField(default=timezone.now)
    # Storing both of the below as strings instead of using GenericForeignKey to support
    # compatibility with existing JobResult logs. GFK would pose a problem with dangling foreign-key
    # references, whereas this allows us to retain all records for as long as the entry exists.
    # This also simplifies migration from the JobResult Data field as these were stored as strings.
    log_object = models.CharField(max_length=JOB_LOG_MAX_LOG_OBJECT_LENGTH, blank=True, default="")
    absolute_url = models.CharField(max_length=JOB_LOG_MAX_ABSOLUTE_URL_LENGTH, blank=True, default="")

    csv_headers = ["created", "grouping", "log_level", "log_object", "message"]

    def __str__(self):
        return self.message

    class Meta:
        ordering = ["created"]
        get_latest_by = "created"
        verbose_name_plural = "job log entries"

    def to_csv(self):
        """Indicates model fields to return as csv."""
        return (str(self.created), self.grouping, self.log_level, self.log_object, self.message)


#
# Job results
#


@extras_features(
    "custom_links",
    "graphql",
)
class JobResult(BaseModel, CustomFieldModel):
    """
    This model stores the results from running a Job.
    """

    # Note that we allow job_model to be null and use models.SET_NULL here.
    # This is because we want to be able to keep JobResult records for tracking and auditing purposes even after
    # deleting the corresponding Job record.
    job_model = models.ForeignKey(
        to="extras.Job", null=True, blank=True, on_delete=models.SET_NULL, related_name="job_results"
    )
    name = models.CharField(max_length=255, db_index=True)
    task_name = models.CharField(
        max_length=255,
        null=True,
        db_index=True,
        help_text="Registered name of the Celery task for this job. Internal use only.",
    )
    obj_type = models.ForeignKey(
        to=ContentType,
        related_name="job_results",
        verbose_name="Object types",
        limit_choices_to=FeatureQuery("job_results"),
        help_text="The object type to which this job result applies",
        on_delete=models.CASCADE,
        null=True,
        blank=True,
    )
    date_created = models.DateTimeField(auto_now_add=True)
    date_done = models.DateTimeField(null=True, blank=True)
    user = models.ForeignKey(
        to=settings.AUTH_USER_MODEL, on_delete=models.SET_NULL, related_name="+", blank=True, null=True
    )
    status = models.CharField(
        max_length=30,
        choices=JobResultStatusChoices,
        default=JobResultStatusChoices.STATUS_PENDING,
        help_text="Current state of the Job being run",
        db_index=True,
    )
    data = models.JSONField(encoder=DjangoJSONEncoder, null=True, blank=True)
    """
    Although "data" is technically an unstructured field, we have a standard structure that we try to adhere to.

    This structure is created loosely as a superset of the formats used by Scripts and Reports in NetBox 2.10.

    Log Messages now go to their own object, the JobLogEntry.

    data = {
        "output": <optional string, such as captured stdout/stderr>,
    }
    """
    periodic_task_name = models.CharField(
        null=True,
        max_length=255,
        help_text="Registered name of the Celery periodic task for this job. Internal use only.",
    )
    worker = models.CharField(max_length=100, default=None, null=True)
    task_args = models.JSONField(blank=True, null=True, encoder=NautobotKombuJSONEncoder)
    task_kwargs = models.JSONField(blank=True, null=True, encoder=NautobotKombuJSONEncoder)
    # TODO(jathan): This field is currently unused for Jobs, but we should coerce it to a JSONField
    # and set a contract that anything returned from a Job task MUST be JSON. In DCR core it is
    # expected to be encoded/decoded using `content_type` and `content_encoding` which we have
    # eliminated for our implmentation
    result = models.TextField(
        null=True,
        default=None,
        editable=False,
        verbose_name="Result Data",
        help_text="The data returned by the task",
    )
    traceback = models.TextField(blank=True, null=True)
    meta = models.JSONField(null=True, default=None, editable=False)
    scheduled_job = models.ForeignKey(to="extras.ScheduledJob", on_delete=models.SET_NULL, null=True, blank=True)

    task_id = models.UUIDField(unique=True)

    objects = JobResultManager()

    def __init__(self, *args, **kwargs):
        super().__init__(*args, **kwargs)
        self.use_job_logs_db = True

    class Meta:
        ordering = ["-date_created"]
        get_latest_by = "date_created"

    def __str__(self):
        return str(self.task_id)

    def as_dict(self):
        """This is required by the django-celery-results DB backend."""
        return {
            "task_id": self.task_id,
            "task_name": self.task_name,
            "task_args": self.task_args,
            "task_kwargs": self.task_kwargs,
            "status": self.status,
            "result": self.result,
            "date_done": self.date_done,
            "traceback": self.traceback,
            "meta": self.meta,
            "worker": self.worker,
        }

    @property
    def duration(self):
        if not self.date_done:
            return None

        duration = self.date_done - self.date_created
        minutes, seconds = divmod(duration.total_seconds(), 60)

        return f"{int(minutes)} minutes, {seconds:.2f} seconds"

    @property
    def related_object(self):
        """Get the related object, if any, identified by the `obj_type`, `name`, and/or `task_id` fields.

        If `obj_type` is extras.Job, then the `name` is used to look up an extras.jobs.Job subclass based on the
        `class_path` of the Job subclass.
        Note that this is **not** the extras.models.Job model class nor an instance thereof.

        Else, if the the model class referenced by `obj_type` has a `name` field, our `name` field will be used
        to look up a corresponding model instance. This is used, for example, to look up a related `GitRepository`;
        more generally it can be used by any model that 1) has a unique `name` field and 2) needs to have a many-to-one
        relationship between JobResults and model instances.

        Else, the `obj_type` and `task_id` will be used together as a quasi-GenericForeignKey to look up a model
        instance whose PK corresponds to the `task_id`. This behavior is currently unused in the Nautobot core,
        but may be of use to plugin developers wishing to create JobResults that have a one-to-one relationship
        to plugin model instances.

        This method is potentially rather slow as get_job() may need to actually load the Job class from disk;
        consider carefully whether you actually need to use it.
        """
        from nautobot.extras.jobs import get_job  # needed here to avoid a circular import issue

        if self.obj_type == get_job_content_type():
            # Related object is an extras.Job subclass, our `name` matches its `class_path`
            return get_job(self.name)

        if self.obj_type:
            model_class = self.obj_type.model_class()
        else:
            model_class = None

        if model_class is not None:
            if hasattr(model_class, "name"):
                # See if we have a many-to-one relationship from JobResult to model_class record, based on `name`
                try:
                    return model_class.objects.get(name=self.name)
                except model_class.DoesNotExist:
                    pass

            # See if we have a one-to-one relationship from JobResult to model_class record based on `task_id`
            try:
                return model_class.objects.get(id=self.task_id)
            except model_class.DoesNotExist:
                pass

        return None

    @property
    def related_name(self):
        """
        Similar to self.name, but if there's an appropriate `related_object`, use its name instead.

        Since this calls related_object, the same potential performance concerns exist. Use with caution.
        """
        related_object = self.related_object
        if not related_object:
            return self.name
        if hasattr(related_object, "name"):
            return related_object.name
        return str(related_object)

    @property
    def linked_record(self):
        """
        A newer alternative to self.related_object that looks up an extras.models.Job instead of an extras.jobs.Job.
        """
        if self.job_model is not None:
            return self.job_model
        model_class = self.obj_type.model_class()
        if model_class is not None:
            if hasattr(model_class, "name"):
                try:
                    return model_class.objects.get(name=self.name)
                except model_class.DoesNotExist:
                    pass
            if hasattr(model_class, "class_path"):
                try:
                    return model_class.objects.get(class_path=self.name)
                except model_class.DoesNotExist:
                    pass
        return None

    def get_absolute_url(self):
        return reverse("extras:jobresult", kwargs={"pk": self.pk})

    # FIXME(jathan): This needs to go away. Need to think about that the impact
    # will be in the JOB_RESULT_METRIC and how to compensate for it.
    def set_status(self, status):
        """
        Helper method to change the status of the job result. If the target status is terminal, the  completion
        time is also set.
        """
        self.status = status
        if status in JobResultStatusChoices.READY_STATES:
            self.date_done = timezone.now()
            # Only add metrics if we have a related job model. If we are moving to a terminal state we should always
            # have a related job model, so this shouldn't be too tight of a restriction.
            if self.job_model:
                duration = self.date_done - self.created
                JOB_RESULT_METRIC.labels(self.job_model.grouping, self.job_model.name, status).observe(
                    duration.total_seconds()
                )

    @classmethod
<<<<<<< HEAD
    def apply_job(cls, job_model, user, *job_args, celery_kwargs=None, **job_kwargs):
        """
        Create a JobResult instance and run a job in the current process, blocking until the job finishes. Works around
        a limitation in Celery where some of the fields in the job result are not updated when running synchronously so
        they are extracted from the returned EagerResult.
=======
    def execute_job(cls, job_model, user, *job_args, celery_kwargs=None, **job_kwargs):
        """
        Create a JobResult instance and run a job in the current process, blocking until the job finishes. Works around
        a limitation in Celery where some of the fields in the job result are not updated when running synchronously so
        they are added here.

        Running tasks synchronously in celery is *NOT* supported and if possible `enqueue_job` should be used instead.
>>>>>>> 88088944

        Args:
            job_model (Job): The Job to be enqueued for execution
            user (User): User object to link to the JobResult instance
            celery_kwargs (dict, optional): Dictionary of kwargs to pass as **kwargs to Celery when job is run
            *job_args: positional args passed to the job task
            **job_kwargs: keyword args passed to the job task

        Returns:
            JobResult instance
        """
        job_result = cls.objects.create(
            job_model=job_model,
            name=job_model.class_path,
            obj_type=ContentType.objects.get_for_model(job_model),
            task_id=uuid.uuid4(),
            user=user,
        )

        if celery_kwargs is None:
            celery_kwargs = {}

        if job_model.soft_time_limit > 0:
            celery_kwargs["soft_time_limit"] = job_model.soft_time_limit
        if job_model.time_limit > 0:
            celery_kwargs["time_limit"] = job_model.time_limit
        eager_result = job_model.job_task.apply(
            args=job_args, kwargs=job_kwargs, task_id=job_result.task_id, **celery_kwargs
        )
        job_result.refresh_from_db()
        job_result.date_done = timezone.now()
        job_result.status = eager_result.status
        job_result.result = eager_result.result
        job_result.traceback = eager_result.traceback
<<<<<<< HEAD
=======
        # user must be re-added because celery Task.apply() does not keep track of properties like apply_async()
        job_result.user = user
>>>>>>> 88088944
        job_result.worker = eager_result.worker
        job_result.save()
        return job_result

    @classmethod
    def enqueue_job(cls, job_model, user, *job_args, celery_kwargs=None, schedule=None, **job_kwargs):
        """Create a JobResult instance and enqueue a job to be executed asynchronously by a Celery worker.

        Args:
            job_model (Job): The Job to be enqueued for execution
            user (User): User object to link to the JobResult instance
            celery_kwargs (dict, optional): Dictionary of kwargs to pass as **kwargs to Celery when job is run
            schedule (ScheduledJob, optional): ScheduledJob instance to link to the JobResult
            *job_args: positional args passed to the job task
            **job_kwargs: keyword args passed to the job task

        Returns:
            JobResult instance
        """
        job_result = cls.objects.create(
            job_model=job_model,
            name=job_model.class_path,
            obj_type=ContentType.objects.get_for_model(job_model),
            scheduled_job=schedule,
            task_id=uuid.uuid4(),
            user=user,
        )

        if celery_kwargs is None:
            celery_kwargs = {}

<<<<<<< HEAD
=======
        celery_kwargs["user_id"] = getattr(user, "pk", None)

>>>>>>> 88088944
        if job_model.soft_time_limit > 0:
            celery_kwargs["soft_time_limit"] = job_model.soft_time_limit
        if job_model.time_limit > 0:
            celery_kwargs["time_limit"] = job_model.time_limit
<<<<<<< HEAD

        # Set argsrepr and kwargsrepr to sanitize sensitive variables
        if job_model.has_sensitive_variables:
            celery_kwargs.update({"argsrepr": [], "kwargsrepr": {}})
=======
>>>>>>> 88088944

        # Jobs queued inside of a transaction need to run after the transaction completes and the JobResult is saved to the database
        transaction.on_commit(
            lambda: job_model.job_task.apply_async(
                args=job_args, kwargs=job_kwargs, task_id=str(job_result.task_id), **celery_kwargs
            )
        )

        return job_result

    def log(
        self,
        message,
        obj=None,
        level_choice=LogLevelChoices.LOG_DEFAULT,
        grouping="main",
        logger=None,  # pylint: disable=redefined-outer-name
    ):
        """
        General-purpose API for storing log messages in a JobResult's 'data' field.

        message (str): Message to log (an attempt will be made to sanitize sensitive information from this message)
        obj (object): Object associated with this message, if any
        level_choice (LogLevelChoices): Message severity level
        grouping (str): Grouping to store the log message under
        logger (logging.logger): Optional logger to also output the message to
        """
        if level_choice not in LogLevelChoices.as_dict():
            raise ValueError(f"Unknown logging level: {level_choice}")

        message = sanitize(str(message))

        log = JobLogEntry(
            job_result=self,
            log_level=level_choice,
            grouping=grouping[:JOB_LOG_MAX_GROUPING_LENGTH],
            message=message,
            created=timezone.now().isoformat(),
            log_object=str(obj)[:JOB_LOG_MAX_LOG_OBJECT_LENGTH] if obj else "",
            absolute_url=obj.get_absolute_url()[:JOB_LOG_MAX_ABSOLUTE_URL_LENGTH]
            if hasattr(obj, "get_absolute_url")
            else "",
        )

        # If the override is provided, we want to use the default database(pass no using argument)
        # Otherwise we want to use a separate database here so that the logs are created immediately
        # instead of within transaction.atomic(). This allows us to be able to report logs when the jobs
        # are running, and allow us to rollback the database without losing the log entries.
        if not self.use_job_logs_db or not JOB_LOGS:
            log.save()
        else:
            log.save(using=JOB_LOGS)

        if logger:
            if level_choice == LogLevelChoices.LOG_FAILURE:
                log_level = logging.ERROR
            elif level_choice == LogLevelChoices.LOG_WARNING:
                log_level = logging.WARNING
            else:
                log_level = logging.INFO
            logger.log(log_level, message)


#
# Job Button
#


@extras_features("graphql")
class JobButton(BaseModel, ChangeLoggedModel, NotesMixin):
    """
    A predefined button that includes all necessary information to run a Nautobot Job based on a single object as a source.
    The button text field accepts Jinja2 template code to be rendered with an object as context.
    """

    content_types = models.ManyToManyField(
        to=ContentType,
        related_name="job_buttons",
        verbose_name="Object types",
        help_text="The object type(s) to which this job button applies.",
    )
    name = models.CharField(max_length=100, unique=True)
    text = models.CharField(
        max_length=500,
        help_text="Jinja2 template code for button text. Reference the object as <code>{{ obj }}</code> such as <code>{{ obj.platform.slug }}</code>. Buttons which render as empty text will not be displayed.",
    )
    job = models.ForeignKey(
        to="extras.Job",
        on_delete=models.CASCADE,
        help_text="Job this button will run",
        limit_choices_to={"is_job_button_receiver": True},
    )
    weight = models.PositiveSmallIntegerField(default=100)
    group_name = models.CharField(
        max_length=50,
        blank=True,
        help_text="Buttons with the same group will appear as a dropdown menu. Group dropdown buttons will inherit the button class from the button with the lowest weight in the group.",
    )
    button_class = models.CharField(
        max_length=30,
        choices=ButtonClassChoices,
        default=ButtonClassChoices.CLASS_DEFAULT,
    )
    confirmation = models.BooleanField(
        help_text="Enable confirmation pop-up box. <span class='text-danger'>WARNING: unselecting this option will allow the Job to run (and commit changes) with a single click!</span>",
        default=True,
    )

    class Meta:
        ordering = ["group_name", "weight", "name"]

    def __str__(self):
        return self.name

    def get_absolute_url(self):
        return reverse("extras:jobbutton", kwargs={"pk": self.pk})


class ScheduledJobs(models.Model):
    """Helper table for tracking updates to scheduled tasks.
    This stores a single row with ident=1.  last_update is updated
    via django signals whenever anything is changed in the ScheduledJob model.
    Basically this acts like a DB data audit trigger.
    Doing this so we also track deletions, and not just insert/update.
    """

    ident = models.SmallIntegerField(default=1, primary_key=True, unique=True)
    last_update = models.DateTimeField(null=False)

    objects = ScheduledJobsManager()

    @classmethod
    def changed(cls, instance, raw=False, **kwargs):
        """This function acts as a signal handler to track changes to the scheduled job that is triggered before a change"""
        if raw:
            return
        if not instance.no_changes:
            cls.update_changed()

    @classmethod
    def update_changed(cls, raw=False, **kwargs):
        """This function acts as a signal handler to track changes to the scheduled job that is triggered after a change"""
        if raw:
            return
        cls.objects.update_or_create(ident=1, defaults={"last_update": timezone.now()})

    @classmethod
    def last_change(cls):
        """This function acts as a getter for the last update on scheduled jobs"""
        try:
            return cls.objects.get(ident=1).last_update
        except cls.DoesNotExist:
            return None


class ScheduledJob(BaseModel):
    """Model representing a periodic task."""

    name = models.CharField(
        max_length=200, verbose_name="Name", help_text="Short Description For This Task", db_index=True
    )
    task = models.CharField(
        max_length=200,
        verbose_name="Task Name",
        help_text='The name of the Celery task that should be run. (Example: "proj.tasks.import_contacts")',
        db_index=True,
    )
    # Note that we allow job_model to be null and use models.SET_NULL here.
    # This is because we want to be able to keep ScheduledJob records for tracking and auditing purposes even after
    # deleting the corresponding Job record.
    job_model = models.ForeignKey(
        to="extras.Job", null=True, blank=True, on_delete=models.SET_NULL, related_name="scheduled_jobs"
    )
    job_class = models.CharField(
        max_length=255,
        verbose_name="Job Class",
        help_text="Name of the fully qualified Nautobot Job class path",
        db_index=True,
    )
    interval = models.CharField(choices=JobExecutionType, max_length=255)
    args = models.JSONField(blank=True, default=list, encoder=NautobotKombuJSONEncoder)
    kwargs = models.JSONField(blank=True, default=dict, encoder=NautobotKombuJSONEncoder)
    queue = models.CharField(
        max_length=200,
        blank=True,
        default="",
        verbose_name="Queue Override",
        help_text="Queue defined in CELERY_TASK_QUEUES. Leave empty for default queuing.",
        db_index=True,
    )
    one_off = models.BooleanField(
        default=False,
        verbose_name="One-off Task",
        help_text="If True, the schedule will only run the task a single time",
    )
    start_time = models.DateTimeField(
        verbose_name="Start Datetime",
        help_text="Datetime when the schedule should begin triggering the task to run",
    )
    # todoindex:
    enabled = models.BooleanField(
        default=True,
        verbose_name="Enabled",
        help_text="Set to False to disable the schedule",
    )
    last_run_at = models.DateTimeField(
        editable=False,
        blank=True,
        null=True,
        verbose_name="Most Recent Run",
        help_text="Datetime that the schedule last triggered the task to run. "
        "Reset to None if enabled is set to False.",
    )
    total_run_count = models.PositiveIntegerField(
        default=0,
        editable=False,
        verbose_name="Total Run Count",
        help_text="Running count of how many times the schedule has triggered the task",
    )
    date_changed = models.DateTimeField(
        auto_now=True,
        verbose_name="Last Modified",
        help_text="Datetime that this scheduled job was last modified",
    )
    description = models.TextField(
        blank=True,
        verbose_name="Description",
        help_text="Detailed description about the details of this scheduled job",
    )
    user = models.ForeignKey(
        to=settings.AUTH_USER_MODEL,
        on_delete=models.SET_NULL,
        related_name="+",
        blank=True,
        null=True,
        help_text="User that requested the schedule",
    )
    approved_by_user = models.ForeignKey(
        to=settings.AUTH_USER_MODEL,
        on_delete=models.SET_NULL,
        related_name="+",
        blank=True,
        null=True,
        help_text="User that approved the schedule",
    )
    # todoindex:
    approval_required = models.BooleanField(default=False)
    approved_at = models.DateTimeField(
        editable=False,
        blank=True,
        null=True,
        verbose_name="Approval date/time",
        help_text="Datetime that the schedule was approved",
    )
    crontab = models.CharField(
        max_length=255,
        blank=True,
        verbose_name="Custom cronjob",
        help_text="Cronjob syntax string for custom scheduling",
    )

    objects = BaseManager.from_queryset(ScheduledJobExtendedQuerySet)()
    no_changes = False

    def __str__(self):
        return f"{self.name}: {self.interval}"

    def get_absolute_url(self):
        return reverse("extras:scheduledjob", kwargs={"pk": self.pk})

    def save(self, *args, **kwargs):
        self.queue = self.queue or ""
        # make sure non-valid crontab doesn't get saved
        if self.interval == JobExecutionType.TYPE_CUSTOM:
            try:
                self.get_crontab(self.crontab)
            except Exception as e:
                raise ValidationError({"crontab": e})
        if not self.enabled:
            self.last_run_at = None
        elif not self.last_run_at:
            # I'm not sure if this is a bug, or "works as designed", but if self.last_run_at is not set,
            # the celery beat scheduler will never pick up a recurring job. One-off jobs work just fine though.
            if self.interval in [
                JobExecutionType.TYPE_HOURLY,
                JobExecutionType.TYPE_DAILY,
                JobExecutionType.TYPE_WEEKLY,
            ]:
                # A week is 7 days, otherwise the iteration is set to 1
                multiplier = 7 if self.interval == JobExecutionType.TYPE_WEEKLY else 1
                # Set the "last run at" time to one interval before the scheduled start time
                self.last_run_at = self.start_time - timedelta(
                    **{JobExecutionType.CELERY_INTERVAL_MAP[self.interval]: multiplier},
                )

        super().save(*args, **kwargs)

    def clean(self):
        """
        Model Validation
        """
        if self.user and self.approved_by_user and self.user == self.approved_by_user:
            raise ValidationError("The requesting and approving users cannot be the same")
        # bitwise xor also works on booleans, but not on complex values
        if bool(self.approved_by_user) ^ bool(self.approved_at):
            raise ValidationError("Approval by user and approval time must either both be set or both be undefined")

    @property
    def schedule(self):
        if self.interval == JobExecutionType.TYPE_FUTURE:
            # This is one-time clocked task
            return clocked(clocked_time=self.start_time)

        return self.to_cron()

    @staticmethod
    def earliest_possible_time():
        return timezone.now() + timedelta(seconds=15)

    @classmethod
    def get_crontab(cls, crontab):
        """
        Wrapper method translates crontab syntax to Celery crontab.

        Supports following symbols:

        • Asterisk (*) - signifies all possible values
        • Comma (,) - lists multiple values
        • Hyphen (-) - determine a range of values
        • Slash (/) - divide a value ({*/15 * * * *} runs every 15 minutes)

        No support for Last (L), Weekday (W), Number symbol (#), Question mark (?), and special @ strings.
        """
        minute, hour, day_of_month, month_of_year, day_of_week = crontab.split(" ")
        return schedules.crontab(
            minute=minute,
            hour=hour,
            day_of_month=day_of_month,
            month_of_year=month_of_year,
            day_of_week=day_of_week,
        )

    def to_cron(self):
        t = self.start_time
        if self.interval == JobExecutionType.TYPE_HOURLY:
            return schedules.crontab(minute=t.minute)
        elif self.interval == JobExecutionType.TYPE_DAILY:
            return schedules.crontab(minute=t.minute, hour=t.hour)
        elif self.interval == JobExecutionType.TYPE_WEEKLY:
            return schedules.crontab(minute=t.minute, hour=t.hour, day_of_week=t.strftime("%w"))
        elif self.interval == JobExecutionType.TYPE_CUSTOM:
            return self.get_crontab(self.crontab)
        raise ValueError(f"I do not know to convert {self.interval} to a Cronjob!")


signals.pre_delete.connect(ScheduledJobs.changed, sender=ScheduledJob)
signals.pre_save.connect(ScheduledJobs.changed, sender=ScheduledJob)
signals.post_save.connect(ScheduledJobs.update_changed, sender=ScheduledJob)<|MERGE_RESOLUTION|>--- conflicted
+++ resolved
@@ -744,13 +744,6 @@
                 )
 
     @classmethod
-<<<<<<< HEAD
-    def apply_job(cls, job_model, user, *job_args, celery_kwargs=None, **job_kwargs):
-        """
-        Create a JobResult instance and run a job in the current process, blocking until the job finishes. Works around
-        a limitation in Celery where some of the fields in the job result are not updated when running synchronously so
-        they are extracted from the returned EagerResult.
-=======
     def execute_job(cls, job_model, user, *job_args, celery_kwargs=None, **job_kwargs):
         """
         Create a JobResult instance and run a job in the current process, blocking until the job finishes. Works around
@@ -758,7 +751,6 @@
         they are added here.
 
         Running tasks synchronously in celery is *NOT* supported and if possible `enqueue_job` should be used instead.
->>>>>>> 88088944
 
         Args:
             job_model (Job): The Job to be enqueued for execution
@@ -793,11 +785,8 @@
         job_result.status = eager_result.status
         job_result.result = eager_result.result
         job_result.traceback = eager_result.traceback
-<<<<<<< HEAD
-=======
         # user must be re-added because celery Task.apply() does not keep track of properties like apply_async()
         job_result.user = user
->>>>>>> 88088944
         job_result.worker = eager_result.worker
         job_result.save()
         return job_result
@@ -829,22 +818,12 @@
         if celery_kwargs is None:
             celery_kwargs = {}
 
-<<<<<<< HEAD
-=======
         celery_kwargs["user_id"] = getattr(user, "pk", None)
 
->>>>>>> 88088944
         if job_model.soft_time_limit > 0:
             celery_kwargs["soft_time_limit"] = job_model.soft_time_limit
         if job_model.time_limit > 0:
             celery_kwargs["time_limit"] = job_model.time_limit
-<<<<<<< HEAD
-
-        # Set argsrepr and kwargsrepr to sanitize sensitive variables
-        if job_model.has_sensitive_variables:
-            celery_kwargs.update({"argsrepr": [], "kwargsrepr": {}})
-=======
->>>>>>> 88088944
 
         # Jobs queued inside of a transaction need to run after the transaction completes and the JobResult is saved to the database
         transaction.on_commit(

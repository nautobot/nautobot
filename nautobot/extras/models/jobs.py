--- conflicted
+++ resolved
@@ -52,10 +52,7 @@
     ChangeLoggedModelsQuery,
     extras_features,
     get_job_queue_worker_count,
-<<<<<<< HEAD
-=======
     run_kubernetes_job_and_return_job_result,
->>>>>>> ab852ebe
 )
 
 from .customfields import CustomFieldModel
@@ -590,8 +587,6 @@
         workers = "worker" if worker_count == 1 else "workers"
         return f"{self.queue_type}: {self.name} ({worker_count} {workers})"
 
-<<<<<<< HEAD
-=======
     def clean(self):
         super().clean()
 
@@ -607,7 +602,6 @@
                 {"context": f"Context is not allowed on job queues of type {JobQueueTypeChoices.TYPE_CELERY}"}
             )
 
->>>>>>> ab852ebe
 
 @extras_features(
     "custom_links",
@@ -835,14 +829,11 @@
 
         if task_queue is None:
             task_queue = job_model.default_job_queue.name
-<<<<<<< HEAD
-=======
 
         job_queue = JobQueue.objects.get(name=task_queue)
         # Kubernetes Job Queue logic
         if job_queue.queue_type == JobQueueTypeChoices.TYPE_KUBERNETES:
             return run_kubernetes_job_and_return_job_result(job_queue, job_result)
->>>>>>> ab852ebe
 
         job_celery_kwargs = {
             "nautobot_job_job_model_id": job_model.id,

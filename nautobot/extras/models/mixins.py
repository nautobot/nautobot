--- conflicted
+++ resolved
@@ -142,76 +142,7 @@
         kwargs.setdefault("queryset", queryset)
         kwargs.setdefault("required", False)
         kwargs.setdefault("query_params", {"content_types": self.model._meta.label_lower})
-<<<<<<< HEAD
         return self._no_monkey.formfield(self, form_class=form_class, **kwargs)
-
-
-class SetFieldColorAndDisplayMixin:
-    """
-    Mixin class that extends the model Field class with get_FIELD_NAME_display and get_FIELD_NAME_color methods.
-
-    Take note that FIELD_NAME would be the name of the model field that uses this mixin. for example:
-
-    class StatusField(SetFieldColorAndDisplayMixin, models.ForeignKey):
-        ...
-
-    class Device(models.Model):
-        ...
-        status = StatusField(...)
-
-    The Device instance would now have access these methods get_status_color() and get_status_color.
-    """
-
-    def contribute_to_class(self, cls, name, *args, private_only=False, **kwargs):
-        """
-        Overload default so that we can assert that `.get_FOO_display` is
-        attached to any model that is using a `ForeignKeyLimitedByContentTypes`.
-
-        Using `.contribute_to_class()` is how field objects get added to the model
-        at during the instance preparation. This is also where any custom model
-        methods are hooked in. So in short this method asserts that any time a
-        `ForeignKeyLimitedByContentTypes` is added to a model, that model also gets a
-        `.get_`self.name`_display()` and a `.get_`self.name`_color()` method without
-        having to define it on the model yourself.
-        """
-        super().contribute_to_class(cls, name, *args, private_only=private_only, **kwargs)
-
-        def _get_FIELD_display(self, field):
-            """
-            Closure to replace default model method of the same name.
-
-            Cargo-culted from `django.db.models.base.Model._get_FIELD_display`
-            """
-            choices = field.get_choices()
-            value = getattr(self, field.attname)
-            choices_dict = dict(make_hashable(choices))
-            # force_str() to coerce lazy strings.
-            return force_str(choices_dict.get(make_hashable(value), value), strings_only=True)
-
-        # Install `.get_FOO_display()` onto the model using our own version.
-        if f"get_{self.name}_display" not in cls.__dict__:
-            setattr(
-                cls,
-                f"get_{self.name}_display",
-                partialmethod(_get_FIELD_display, field=self),
-            )
-
-        def _get_FIELD_color(self, field):
-            """
-            Return `self.FOO.color` (where FOO is field name).
-
-            I am added to the model via `ForeignKeyLimitedByContentTypes.contribute_to_class()`.
-            """
-            field_method = getattr(self, field.name)
-            return getattr(field_method, "color")
-
-        # Install `.get_FOO_color()` onto the model using our own version.
-        if f"get_{self.name}_color" not in cls.__dict__:
-            setattr(
-                cls,
-                f"get_{self.name}_color",
-                partialmethod(_get_FIELD_color, field=self),
-            )
 
 
 class LimitQuerysetChoicesSerializerMixin:
@@ -227,7 +158,4 @@
             model = self.parent.Meta.model
         except AttributeError:
             model = self.parent.parent.Meta.model
-        return queryset.get_for_model(model)
-=======
-        return self._no_monkey.formfield(self, form_class=form_class, **kwargs)
->>>>>>> 6fd8bfc4
+        return queryset.get_for_model(model)
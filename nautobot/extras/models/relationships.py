--- conflicted
+++ resolved
@@ -405,16 +405,14 @@
         )
 
 
-<<<<<<< HEAD
 class Relationship(
     ChangeLoggedModel,
+    ContactMixin,
     NotesMixin,
     SavedViewMixin,
+    StaticGroupMixin,
     BaseModel,
 ):
-=======
-class Relationship(ChangeLoggedModel, ContactMixin, NotesMixin, StaticGroupMixin, BaseModel):
->>>>>>> e2f859dd
     label = models.CharField(
         max_length=CHARFIELD_MAX_LENGTH, unique=True, help_text="Label of the relationship as displayed to users"
     )

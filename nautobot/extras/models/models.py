--- conflicted
+++ resolved
@@ -23,11 +23,7 @@
 
 from nautobot.core.constants import CHARFIELD_MAX_LENGTH
 from nautobot.core.models import BaseManager, BaseModel
-<<<<<<< HEAD
-from nautobot.core.models.fields import ForeignKeyWithAutoRelatedName, PositiveSmallIntegerField
-=======
-from nautobot.core.models.fields import ForeignKeyWithAutoRelatedName, LaxURLField
->>>>>>> f540b123
+from nautobot.core.models.fields import ForeignKeyWithAutoRelatedName, LaxURLField, PositiveSmallIntegerField
 from nautobot.core.models.generics import OrganizationalModel, PrimaryModel
 from nautobot.core.utils.data import deepmerge, render_jinja2
 from nautobot.extras.choices import (
@@ -107,13 +103,8 @@
         fk_field="owner_object_id",
     )
 
-<<<<<<< HEAD
     weight = PositiveSmallIntegerField(default=1000)
-    description = models.CharField(max_length=200, blank=True)
-=======
-    weight = models.PositiveSmallIntegerField(default=1000)
     description = models.CharField(max_length=CHARFIELD_MAX_LENGTH, blank=True)
->>>>>>> f540b123
     is_active = models.BooleanField(
         default=True,
     )
@@ -779,15 +770,9 @@
     object_id = models.UUIDField(db_index=True)
     parent = GenericForeignKey(ct_field="content_type", fk_field="object_id")
     image = models.ImageField(upload_to=image_upload, height_field="image_height", width_field="image_width")
-<<<<<<< HEAD
     image_height = PositiveSmallIntegerField()
     image_width = PositiveSmallIntegerField()
-    name = models.CharField(max_length=50, blank=True, db_index=True)
-=======
-    image_height = models.PositiveSmallIntegerField()
-    image_width = models.PositiveSmallIntegerField()
     name = models.CharField(max_length=CHARFIELD_MAX_LENGTH, blank=True, db_index=True)
->>>>>>> f540b123
     created = models.DateTimeField(auto_now_add=True)
 
     natural_key_field_names = ["pk"]

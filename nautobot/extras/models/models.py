import json
import logging
import uuid
from collections import OrderedDict

from django.conf import settings
from django.contrib.contenttypes.fields import GenericForeignKey
from django.contrib.contenttypes.models import ContentType
from django.core.serializers.json import DjangoJSONEncoder
from django.core.exceptions import ValidationError
from django.db import models
from django.http import HttpResponse
from django.urls import reverse
from django.utils import timezone
from graphene_django.settings import graphene_settings
from graphql import get_default_backend
from graphql.error import GraphQLSyntaxError
from graphql.language.ast import OperationDefinition
from jsonschema.exceptions import SchemaError, ValidationError as JSONSchemaValidationError
from jsonschema.validators import Draft7Validator
from rest_framework.utils.encoders import JSONEncoder

from nautobot.extras.choices import *
from nautobot.extras.constants import *
from nautobot.extras.models import ChangeLoggedModel
from nautobot.extras.models.relationships import RelationshipModel
from nautobot.extras.querysets import ConfigContextQuerySet
from nautobot.extras.utils import extras_features, FeatureQuery, image_upload
from nautobot.core.models import BaseModel
from nautobot.core.models.generics import OrganizationalModel
from nautobot.utilities.utils import deepmerge, render_jinja2


#
# Webhooks
#
@extras_features("graphql")
class Webhook(BaseModel, ChangeLoggedModel):
    """
    A Webhook defines a request that will be sent to a remote application when an object is created, updated, and/or
    delete in Nautobot. The request will contain a representation of the object, which the remote application can act on.
    Each Webhook can be limited to firing only on certain actions or certain object types.
    """

    content_types = models.ManyToManyField(
        to=ContentType,
        related_name="webhooks",
        verbose_name="Object types",
        limit_choices_to=FeatureQuery("webhooks"),
        help_text="The object(s) to which this Webhook applies.",
    )
    name = models.CharField(max_length=150, unique=True)
    type_create = models.BooleanField(default=False, help_text="Call this webhook when a matching object is created.")
    type_update = models.BooleanField(default=False, help_text="Call this webhook when a matching object is updated.")
    type_delete = models.BooleanField(default=False, help_text="Call this webhook when a matching object is deleted.")
    payload_url = models.CharField(
        max_length=500,
        verbose_name="URL",
        help_text="A POST will be sent to this URL when the webhook is called.",
    )
    enabled = models.BooleanField(default=True)
    http_method = models.CharField(
        max_length=30,
        choices=WebhookHttpMethodChoices,
        default=WebhookHttpMethodChoices.METHOD_POST,
        verbose_name="HTTP method",
    )
    http_content_type = models.CharField(
        max_length=100,
        default=HTTP_CONTENT_TYPE_JSON,
        verbose_name="HTTP content type",
        help_text="The complete list of official content types is available "
        '<a href="https://www.iana.org/assignments/media-types/media-types.xhtml">here</a>.',
    )
    additional_headers = models.TextField(
        blank=True,
        help_text="User-supplied HTTP headers to be sent with the request in addition to the HTTP content type. "
        "Headers should be defined in the format <code>Name: Value</code>. Jinja2 template processing is "
        "support with the same context as the request body (below).",
    )
    body_template = models.TextField(
        blank=True,
        help_text="Jinja2 template for a custom request body. If blank, a JSON object representing the change will be "
        "included. Available context data includes: <code>event</code>, <code>model</code>, "
        "<code>timestamp</code>, <code>username</code>, <code>request_id</code>, and <code>data</code>.",
    )
    secret = models.CharField(
        max_length=255,
        blank=True,
        help_text="When provided, the request will include a 'X-Hook-Signature' "
        "header containing a HMAC hex digest of the payload body using "
        "the secret as the key. The secret is not transmitted in "
        "the request.",
    )
    ssl_verification = models.BooleanField(
        default=True,
        verbose_name="SSL verification",
        help_text="Enable SSL certificate verification. Disable with caution!",
    )
    ca_file_path = models.CharField(
        max_length=4096,
        null=True,
        blank=True,
        verbose_name="CA File Path",
        help_text="The specific CA certificate file to use for SSL verification. "
        "Leave blank to use the system defaults.",
    )

    class Meta:
        ordering = ("name",)
        unique_together = (
            "payload_url",
            "type_create",
            "type_update",
            "type_delete",
        )

    def __str__(self):
        return self.name

    def clean(self):
        super().clean()

        # At least one action type must be selected
        if not self.type_create and not self.type_delete and not self.type_update:
            raise ValidationError("You must select at least one type: create, update, and/or delete.")

        # CA file path requires SSL verification enabled
        if not self.ssl_verification and self.ca_file_path:
            raise ValidationError(
                {"ca_file_path": "Do not specify a CA certificate file if SSL verification is disabled."}
            )

    def render_headers(self, context):
        """
        Render additional_headers and return a dict of Header: Value pairs.
        """
        if not self.additional_headers:
            return {}
        ret = {}
        data = render_jinja2(self.additional_headers, context)
        for line in data.splitlines():
            header, value = line.split(":")
            ret[header.strip()] = value.strip()
        return ret

    def render_body(self, context):
        """
        Render the body template, if defined. Otherwise, jump the context as a JSON object.
        """
        if self.body_template:
            return render_jinja2(self.body_template, context)
        else:
            return json.dumps(context, cls=JSONEncoder)

    def get_absolute_url(self):
        return reverse("extras:webhook", kwargs={"pk": self.pk})


#
# Custom links
#
@extras_features("graphql")
class CustomLink(BaseModel, ChangeLoggedModel):
    """
    A custom link to an external representation of a Nautobot object. The link text and URL fields accept Jinja2 template
    code to be rendered with an object as context.
    """

    content_type = models.ForeignKey(
        to=ContentType,
        on_delete=models.CASCADE,
        limit_choices_to=FeatureQuery("custom_links"),
    )
    name = models.CharField(max_length=100, unique=True)
    text = models.CharField(
        max_length=500,
        help_text="Jinja2 template code for link text. Reference the object as <code>{{ obj }}</code> such as <code>{{ obj.platform.slug }}</code>. Links which render as empty text will not be displayed.",
    )
    target_url = models.CharField(
        max_length=500,
        verbose_name="URL",
        help_text="Jinja2 template code for link URL. Reference the object as <code>{{ obj }}</code> such as <code>{{ obj.platform.slug }}</code>.",
    )
    weight = models.PositiveSmallIntegerField(default=100)
    group_name = models.CharField(
        max_length=50,
        blank=True,
        help_text="Links with the same group will appear as a dropdown menu",
    )
    button_class = models.CharField(
        max_length=30,
        choices=CustomLinkButtonClassChoices,
        default=CustomLinkButtonClassChoices.CLASS_DEFAULT,
        help_text="The class of the first link in a group will be used for the dropdown button",
    )
    new_window = models.BooleanField(help_text="Force link to open in a new window")

    class Meta:
        ordering = ["group_name", "weight", "name"]

    def __str__(self):
        return self.name

    def get_absolute_url(self):
        return reverse("extras:customlink", kwargs={"pk": self.pk})


#
# Export templates
#


@extras_features(
    "graphql",
    "relationships",
)
class ExportTemplate(BaseModel, ChangeLoggedModel, RelationshipModel):
    # An ExportTemplate *may* be owned by another model, such as a GitRepository, or it may be un-owned
    owner_content_type = models.ForeignKey(
        to=ContentType,
        related_name="export_template_owners",
        on_delete=models.CASCADE,
        limit_choices_to=FeatureQuery("export_template_owners"),
        default=None,
        null=True,
        blank=True,
    )
    owner_object_id = models.UUIDField(default=None, null=True, blank=True)
    owner = GenericForeignKey(
        ct_field="owner_content_type",
        fk_field="owner_object_id",
    )
    content_type = models.ForeignKey(
        to=ContentType,
        on_delete=models.CASCADE,
        limit_choices_to=FeatureQuery("export_templates"),
    )
    name = models.CharField(max_length=100)
    description = models.CharField(max_length=200, blank=True)
    template_code = models.TextField(
        help_text="The list of objects being exported is passed as a context variable named <code>queryset</code>."
    )
    mime_type = models.CharField(
        max_length=50,
        blank=True,
        verbose_name="MIME type",
        help_text="Defaults to <code>text/plain</code>",
    )
    file_extension = models.CharField(
        max_length=15,
        blank=True,
        help_text="Extension to append to the rendered filename",
    )

    class Meta:
        ordering = ["content_type", "name"]
        unique_together = [["content_type", "name", "owner_content_type", "owner_object_id"]]

    def __str__(self):
        if self.owner:
            return f"[{self.owner}] {self.content_type}: {self.name}"
        return "{}: {}".format(self.content_type, self.name)

    def render(self, queryset):
        """
        Render the contents of the template.
        """
        context = {"queryset": queryset}
        output = render_jinja2(self.template_code, context)

        # Replace CRLF-style line terminators
        output = output.replace("\r\n", "\n")

        return output

    def render_to_response(self, queryset):
        """
        Render the template to an HTTP response, delivered as a named file attachment
        """
        output = self.render(queryset)
        mime_type = "text/plain" if not self.mime_type else self.mime_type

        # Build the response
        response = HttpResponse(output, content_type=mime_type)
        filename = "nautobot_{}{}".format(
            queryset.model._meta.verbose_name_plural,
            ".{}".format(self.file_extension) if self.file_extension else "",
        )
        response["Content-Disposition"] = 'attachment; filename="{}"'.format(filename)

        return response

    def get_absolute_url(self):
        return reverse("extras:exporttemplate", kwargs={"pk": self.pk})

    def clean(self):
        super().clean()
        if self.file_extension.startswith("."):
            self.file_extension = self.file_extension[1:]


#
# Image attachments
#


class ImageAttachment(BaseModel):
    """
    An uploaded image which is associated with an object.
    """

    content_type = models.ForeignKey(to=ContentType, on_delete=models.CASCADE)
    object_id = models.UUIDField()
    parent = GenericForeignKey(ct_field="content_type", fk_field="object_id")
    image = models.ImageField(upload_to=image_upload, height_field="image_height", width_field="image_width")
    image_height = models.PositiveSmallIntegerField()
    image_width = models.PositiveSmallIntegerField()
    name = models.CharField(max_length=50, blank=True)
    created = models.DateTimeField(auto_now_add=True)

    class Meta:
        ordering = ("name",)  # name may be non-unique

    def __str__(self):
        if self.name:
            return self.name
        filename = self.image.name.rsplit("/", 1)[-1]
        return filename.split("_", 2)[2]

    def delete(self, *args, **kwargs):

        _name = self.image.name

        super().delete(*args, **kwargs)

        # Delete file from disk
        self.image.delete(save=False)

        # Deleting the file erases its name. We restore the image's filename here in case we still need to reference it
        # before the request finishes. (For example, to display a message indicating the ImageAttachment was deleted.)
        self.image.name = _name

    @property
    def size(self):
        """
        Wrapper around `image.size` to suppress an OSError in case the file is inaccessible. Also opportunistically
        catch other exceptions that we know other storage back-ends to throw.
        """
        expected_exceptions = [OSError]

        try:
            from botocore.exceptions import ClientError

            expected_exceptions.append(ClientError)
        except ImportError:
            pass

        try:
            return self.image.size
        except tuple(expected_exceptions):
            return None


#
# Config contexts
#


class ConfigContextSchemaValidationMixin:
    """
    Mixin that provides validation of config context data against a json schema.
    """

    def _validate_with_schema(self, data_field, schema_field):
        schema = getattr(self, schema_field)
        data = getattr(self, data_field)

        # If schema is None, then no schema has been specified on the instance and thus no validation should occur.
        if schema:
            try:
                Draft7Validator(schema.data_schema).validate(data)
            except JSONSchemaValidationError as e:
                raise ValidationError({data_field: [f"Validation using the JSON Schema {schema} failed.", e.message]})


@extras_features("graphql")
class ConfigContext(BaseModel, ChangeLoggedModel, ConfigContextSchemaValidationMixin):
    """
    A ConfigContext represents a set of arbitrary data available to any Device or VirtualMachine matching its assigned
    qualifiers (region, site, etc.). For example, the data stored in a ConfigContext assigned to site A and tenant B
    will be available to a Device in site A assigned to tenant B. Data is stored in JSON format.
    """

    name = models.CharField(
        max_length=100,
    )

    # A ConfigContext *may* be owned by another model, such as a GitRepository, or it may be un-owned
    owner_content_type = models.ForeignKey(
        to=ContentType,
        on_delete=models.CASCADE,
        limit_choices_to=FeatureQuery("config_context_owners"),
        default=None,
        null=True,
        blank=True,
    )
    owner_object_id = models.UUIDField(default=None, null=True, blank=True)
    owner = GenericForeignKey(
        ct_field="owner_content_type",
        fk_field="owner_object_id",
    )

    weight = models.PositiveSmallIntegerField(default=1000)
    description = models.CharField(max_length=200, blank=True)
    is_active = models.BooleanField(
        default=True,
    )
    schema = models.ForeignKey(
        to="extras.ConfigContextSchema",
        on_delete=models.SET_NULL,
        null=True,
        blank=True,
        help_text="Optional schema to validate the structure of the data",
    )
    regions = models.ManyToManyField(to="dcim.Region", related_name="+", blank=True)
    sites = models.ManyToManyField(to="dcim.Site", related_name="+", blank=True)
    roles = models.ManyToManyField(to="dcim.DeviceRole", related_name="+", blank=True)
    device_types = models.ManyToManyField(to="dcim.DeviceType", related_name="+", blank=True)
    platforms = models.ManyToManyField(to="dcim.Platform", related_name="+", blank=True)
    cluster_groups = models.ManyToManyField(to="virtualization.ClusterGroup", related_name="+", blank=True)
    clusters = models.ManyToManyField(to="virtualization.Cluster", related_name="+", blank=True)
    tenant_groups = models.ManyToManyField(to="tenancy.TenantGroup", related_name="+", blank=True)
    tenants = models.ManyToManyField(to="tenancy.Tenant", related_name="+", blank=True)
    tags = models.ManyToManyField(to="extras.Tag", related_name="+", blank=True)
    data = models.JSONField(encoder=DjangoJSONEncoder)

    objects = ConfigContextQuerySet.as_manager()

    class Meta:
        ordering = ["weight", "name"]
        unique_together = [["name", "owner_content_type", "owner_object_id"]]

    def __str__(self):
        if self.owner:
            return f"[{self.owner}] {self.name}"
        return self.name

    def get_absolute_url(self):
        return reverse("extras:configcontext", kwargs={"pk": self.pk})

    def clean(self):
        super().clean()

        # Verify that JSON data is provided as an object
        if type(self.data) is not dict:
            raise ValidationError({"data": 'JSON data must be in object form. Example: {"foo": 123}'})

        # Validate data against schema
        self._validate_with_schema("data", "schema")
<<<<<<< HEAD


=======


>>>>>>> 28c81946
class ConfigContextModel(models.Model, ConfigContextSchemaValidationMixin):
    """
    A model which includes local configuration context data. This local data will override any inherited data from
    ConfigContexts.
    """

    local_context_data = models.JSONField(
        encoder=DjangoJSONEncoder,
        blank=True,
        null=True,
    )
    local_context_schema = models.ForeignKey(
        to="extras.ConfigContextSchema",
        on_delete=models.SET_NULL,
        null=True,
        blank=True,
        help_text="Optional schema to validate the structure of the data",
    )
    # The local context data *may* be owned by another model, such as a GitRepository, or it may be un-owned
    local_context_data_owner_content_type = models.ForeignKey(
        to=ContentType,
        on_delete=models.CASCADE,
        limit_choices_to=FeatureQuery("config_context_owners"),
        default=None,
        null=True,
        blank=True,
    )
    local_context_data_owner_object_id = models.UUIDField(default=None, null=True, blank=True)
    local_context_data_owner = GenericForeignKey(
        ct_field="local_context_data_owner_content_type",
        fk_field="local_context_data_owner_object_id",
    )

    class Meta:
        abstract = True

    def get_config_context(self):
        """
        Return the rendered configuration context for a device or VM.
        """

        # always manually query for config contexts
        config_context_data = ConfigContext.objects.get_for_object(self).values_list("data", flat=True)

        # Compile all config data, overwriting lower-weight values with higher-weight values where a collision occurs
        data = OrderedDict()
        for context in config_context_data:
            data = deepmerge(data, context)

        # If the object has local config context data defined, merge it last
        if self.local_context_data:
            data = deepmerge(data, self.local_context_data)

        return data

    def clean(self):
        super().clean()

        # Verify that JSON data is provided as an object
        if self.local_context_data and type(self.local_context_data) is not dict:
            raise ValidationError({"local_context_data": 'JSON data must be in object form. Example: {"foo": 123}'})

        if self.local_context_schema and not self.local_context_data:
            raise ValidationError({"local_context_schema": "Local context data must exist for a schema to be applied."})

        # Validate data against schema
        self._validate_with_schema("local_context_data", "local_context_schema")


@extras_features(
    "custom_fields",
    "custom_validators",
    "graphql",
    "relationships",
)
class ConfigContextSchema(OrganizationalModel):
    """
    This model stores jsonschema documents where are used to optionally validate config context data payloads.
    """

    name = models.CharField(max_length=200, unique=True)
    description = models.CharField(max_length=200, blank=True)
    slug = models.SlugField()
    data_schema = models.JSONField(
        help_text="A JSON Schema document which is used to validate a config context object."
    )
    # A ConfigContextSchema *may* be owned by another model, such as a GitRepository, or it may be un-owned
    owner_content_type = models.ForeignKey(
        to=ContentType,
        on_delete=models.CASCADE,
        limit_choices_to=FeatureQuery("config_context_owners"),
        default=None,
        null=True,
        blank=True,
    )
    owner_object_id = models.UUIDField(default=None, null=True, blank=True)
    owner = GenericForeignKey(
        ct_field="owner_content_type",
        fk_field="owner_object_id",
    )

    def __str__(self):
        return self.name

    def get_absolute_url(self):
        return reverse("extras:configcontextschema", args=[self.slug])

    def clean(self):
        """
        Validate the schema
        """
        super().clean()

        try:
            Draft7Validator.check_schema(self.data_schema)
        except SchemaError as e:
            raise ValidationError({"data_schema": e.message})

        if (
            type(self.data_schema) is not dict
            or "properties" not in self.data_schema
            or self.data_schema.get("type") != "object"
        ):
            raise ValidationError(
                {
                    "data_schema": "Nautobot only supports context data in the form of an object and thus the "
                    "JSON schema must be of type object and specify a set of properties."
                }
            )


#
# Jobs
#


@extras_features("job_results")
class Job(models.Model):
    """
    Dummy model used to generate permissions for jobs. Does not exist in the database.
    """

    class Meta:
        managed = False


#
# Job results
#
@extras_features(
    "custom_links",
    "graphql",
)
class JobResult(BaseModel):
    """
    This model stores the results from running a user-defined report.
    """

    name = models.CharField(max_length=255)
    obj_type = models.ForeignKey(
        to=ContentType,
        related_name="job_results",
        verbose_name="Object types",
        limit_choices_to=FeatureQuery("job_results"),
        help_text="The object type to which this job result applies",
        on_delete=models.CASCADE,
    )
    created = models.DateTimeField(auto_now_add=True)
    completed = models.DateTimeField(null=True, blank=True)
    user = models.ForeignKey(
        to=settings.AUTH_USER_MODEL, on_delete=models.SET_NULL, related_name="+", blank=True, null=True
    )
    status = models.CharField(
        max_length=30,
        choices=JobResultStatusChoices,
        default=JobResultStatusChoices.STATUS_PENDING,
    )
    data = models.JSONField(encoder=DjangoJSONEncoder, null=True, blank=True)
    """
    Although "data" is technically an unstructured field, we have a standard structure that we try to adhere to.

    This structure is created loosely as a superset of the formats used by Scripts and Reports in NetBox 2.10,
    and is mostly populated by the JobResult.log() function.

    data = {
        "main": {
            "log": [
                [timestamp, log_level, object_name, object_url, message],
                [timestamp, log_level, object_name, object_url, message],
                [timestamp, log_level, object_name, object_url, message],
                ...
            ],
            "success": <count of log messages with log_level "success">,
            "info": <count of log messages with log_level "info">,
            "warning": <count of log messages with log_level "warning">,
            "failure": <count of log messages with log_level "failure">,
        },
        "grouping1": {
            "log": [...],
            "success": <count>,
            "info": <count>,
            "warning": <count>,
            "failure": <count>,
        },
        "grouping2": {...},
        ...
        "total": {
            "success": <total across main and all other groupings>,
            "info": <total across main and all other groupings>,
            "warning": <total across main and all other groupings>,
            "failure": <total across main and all other groupings>,
        },
        "output": <optional string, such as captured stdout/stderr>,
    }
    """

    job_id = models.UUIDField(unique=True)

    class Meta:
        ordering = ["-created"]

    def __str__(self):
        return str(self.job_id)

    @property
    def duration(self):
        if not self.completed:
            return None

        duration = self.completed - self.created
        minutes, seconds = divmod(duration.total_seconds(), 60)

        return f"{int(minutes)} minutes, {seconds:.2f} seconds"

    @property
    def related_object(self):
        """Get the related object, if any, identified by the `obj_type`, `name`, and/or `job_id` fields.

        If `obj_type` is extras.Job, then the `name` is used to look up an extras.jobs.Job subclass based on the
        `class_path` of the Job subclass.
        Note that this is **not** the extras.models.Job model class nor an instance thereof.

        Else, if the the model class referenced by `obj_type` has a `name` field, our `name` field will be used
        to look up a corresponding model instance. This is used, for example, to look up a related `GitRepository`;
        more generally it can be used by any model that 1) has a unique `name` field and 2) needs to have a many-to-one
        relationship between JobResults and model instances.

        Else, the `obj_type` and `job_id` will be used together as a quasi-GenericForeignKey to look up a model
        instance whose PK corresponds to the `job_id`. This behavior is currently unused in the Nautobot core,
        but may be of use to plugin developers wishing to create JobResults that have a one-to-one relationship
        to plugin model instances.
        """
        from nautobot.extras.jobs import get_job  # needed here to avoid a circular import issue

        if self.obj_type == ContentType.objects.get(app_label="extras", model="job"):
            # Related object is an extras.Job subclass, our `name` matches its `class_path`
            return get_job(self.name)

        model_class = self.obj_type.model_class()

        if hasattr(model_class, "name"):
            # See if we have a many-to-one relationship from JobResult to model_class record, based on `name`
            try:
                return model_class.objects.get(name=self.name)
            except model_class.DoesNotExist:
                pass

        # See if we have a one-to-one relationship from JobResult to model_class record based on `job_id`
        try:
            return model_class.objects.get(id=self.job_id)
        except model_class.DoesNotExist:
            pass

        return None

    def get_absolute_url(self):
        return reverse("extras:jobresult", kwargs={"pk": self.pk})

    def set_status(self, status):
        """
        Helper method to change the status of the job result. If the target status is terminal, the  completion
        time is also set.
        """
        self.status = status
        if status in JobResultStatusChoices.TERMINAL_STATE_CHOICES:
            self.completed = timezone.now()

    @classmethod
    def enqueue_job(cls, func, name, obj_type, user, *args, **kwargs):
        """
        Create a JobResult instance and enqueue a job using the given callable

        func: The callable object to be enqueued for execution
        name: Name for the JobResult instance
        obj_type: ContentType to link to the JobResult instance obj_type
        user: User object to link to the JobResult instance
        args: additional args passed to the callable
        kwargs: additional kargs passed to the callable
        """
        job_result = cls.objects.create(name=name, obj_type=obj_type, user=user, job_id=uuid.uuid4())

        func.delay(*args, job_id=str(job_result.job_id), job_result=job_result, **kwargs)

        return job_result

    @staticmethod
    def _data_grouping_struct():
        return OrderedDict(
            [
                ("success", 0),
                ("info", 0),
                ("warning", 0),
                ("failure", 0),
                ("log", []),
            ]
        )

    def log(
        self,
        message,
        obj=None,
        level_choice=LogLevelChoices.LOG_DEFAULT,
        grouping="main",
        logger=None,
    ):
        """
        General-purpose API for storing log messages in a JobResult's 'data' field.

        message (str): Message to log
        obj (object): Object associated with this message, if any
        level_choice (LogLevelChoices): Message severity level
        grouping (str): Grouping to store the log message under
        logger (logging.logger): Optional logger to also output the message to
        """
        if level_choice not in LogLevelChoices.as_dict():
            raise Exception(f"Unknown logging level: {level}")

        if not self.data:
            self.data = {}

        data = self.data
        data.setdefault(grouping, self._data_grouping_struct())
        # Just in case it got initialized by something else:
        if "log" not in data[grouping]:
            data[grouping]["log"] = []
        log = data[grouping]["log"]

        # Record the log message
        log.append(
            [
                timezone.now().isoformat(),
                level_choice,
                str(obj) if obj else None,
                obj.get_absolute_url() if hasattr(obj, "get_absolute_url") else None,
                str(message),
            ]
        )

        # Default log messages have no status and do not get counted
        if level_choice != LogLevelChoices.LOG_DEFAULT:
            # Update per-grouping and total results counters
            data[grouping].setdefault(level_choice, 0)
            data[grouping][level_choice] += 1
            if "total" not in data:
                data["total"] = self._data_grouping_struct()
                del data["total"]["log"]
            data["total"].setdefault(level_choice, 0)
            data["total"][level_choice] += 1

        if logger:
            if level_choice == LogLevelChoices.LOG_FAILURE:
                log_level = logging.ERROR
            elif level_choice == LogLevelChoices.LOG_WARNING:
                log_level = logging.WARNING
            else:
                log_level = logging.INFO
            logger.log(log_level, str(message))


@extras_features("graphql")
class GraphQLQuery(BaseModel, ChangeLoggedModel):
    name = models.CharField(max_length=100, unique=True)
    slug = models.CharField(max_length=100, unique=True)
    query = models.TextField()
    variables = models.JSONField(encoder=DjangoJSONEncoder, default=dict, blank=True)

    class Meta:
        ordering = ("slug",)
        verbose_name = "GraphQL query"
        verbose_name_plural = "GraphQL queries"

    def get_absolute_url(self):
        return reverse("extras:graphqlquery", kwargs={"slug": self.slug})

    def save(self, *args, **kwargs):
        variables = {}
        schema = graphene_settings.SCHEMA
        backend = get_default_backend()
        # Load query into GraphQL backend
        document = backend.document_from_string(schema, self.query)

        # Inspect the parsed document tree (document.document_ast) to retrieve the query (operation) definition(s)
        # that define one or more variables. For each operation and variable definition, store the variable's
        # default value (if any) into our own "variables" dict.
        definitions = [
            d
            for d in document.document_ast.definitions
            if isinstance(d, OperationDefinition) and d.variable_definitions
        ]
        for definition in definitions:
            for variable_definition in definition.variable_definitions:
                default = variable_definition.default_value.value if variable_definition.default_value else ""
                variables[variable_definition.variable.name.value] = default

        self.variables = variables
        return super().save(*args, **kwargs)

    def clean(self):
        super().clean()
        schema = graphene_settings.SCHEMA
        backend = get_default_backend()
        try:
            backend.document_from_string(schema, self.query)
        except GraphQLSyntaxError as error:
            raise ValidationError({"query": error})

    def __str__(self):
        return self.name<|MERGE_RESOLUTION|>--- conflicted
+++ resolved
@@ -458,13 +458,8 @@
 
         # Validate data against schema
         self._validate_with_schema("data", "schema")
-<<<<<<< HEAD
-
-
-=======
-
-
->>>>>>> 28c81946
+
+
 class ConfigContextModel(models.Model, ConfigContextSchemaValidationMixin):
     """
     A model which includes local configuration context data. This local data will override any inherited data from

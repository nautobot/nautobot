import logging

from django.conf import settings
from django.contrib.contenttypes.models import ContentType
from django.core.exceptions import ObjectDoesNotExist
from drf_spectacular.utils import extend_schema_field
from rest_framework import serializers

from nautobot.core.api import (
    BaseModelSerializer,
    ChoiceField,
    ContentTypeField,
    CustomFieldModelSerializerMixin,
    NautobotModelSerializer,
    NotesSerializerMixin,
    RelationshipModelSerializerMixin,
    ValidatedModelSerializer,
)
from nautobot.core.api.exceptions import SerializerNotFound
from nautobot.core.api.serializers import PolymorphicProxySerializer
from nautobot.core.api.utils import (
    get_nested_serializer_depth,
    get_serializers_for_models,
    return_nested_serializer_data_based_on_depth,
)
from nautobot.core.models.utils import get_all_concrete_models
from nautobot.dcim.api.serializers import (
    DeviceSerializer,
    LocationSerializer,
    RackSerializer,
)
from nautobot.extras import choices, models
from nautobot.extras.choices import (
    CustomFieldFilterLogicChoices,
    CustomFieldTypeChoices,
    JobExecutionType,
    JobResultStatusChoices,
    ObjectChangeActionChoices,
)
from nautobot.extras.api.mixins import (
    TaggedModelSerializerMixin,
)
from nautobot.extras.datasources import get_datasource_content_choices
from nautobot.extras.models import (
    ComputedField,
    ConfigContext,
    ConfigContextSchema,
    CustomField,
    CustomFieldChoice,
    CustomLink,
    DynamicGroup,
    DynamicGroupMembership,
    ExportTemplate,
    GitRepository,
    GraphQLQuery,
    ImageAttachment,
    Job,
    JobButton,
    JobHook,
    JobLogEntry,
    JobResult,
    Note,
    ObjectChange,
    Relationship,
    RelationshipAssociation,
    Role,
    ScheduledJob,
    Secret,
    SecretsGroup,
    SecretsGroupAssociation,
    Status,
    Tag,
    Webhook,
)
from nautobot.extras.models.mixins import NotesMixin
from nautobot.extras.utils import ChangeLoggedModelsQuery, FeatureQuery, RoleModelsQuery, TaggableClassesQuery

from .fields import MultipleChoiceJSONField

#
# Mixins and Base Classes
#

logger = logging.getLogger(__name__)


<<<<<<< HEAD
class NotesSerializerMixin(BaseModelSerializer):
    """Extend Serializer with a `notes` field."""

    notes_url = serializers.SerializerMethodField()

    def get_field_names(self, declared_fields, info):
        """Ensure that fields includes "notes_url" field if applicable."""
        fields = list(super().get_field_names(declared_fields, info))
        if hasattr(self.Meta.model, "notes"):
            self.extend_field_names(fields, "notes_url")
        return fields

    @extend_schema_field(serializers.URLField())
    def get_notes_url(self, instance):
        try:
            notes_url = get_route_for_model(instance, "notes", api=True)
            return reverse(notes_url, args=[instance.id], request=self.context["request"])
        except NoReverseMatch:
            model_name = type(instance).__name__
            logger.warning(
                (
                    f"Notes feature is not available for model {model_name}. "
                    "Please make sure to: "
                    f"1. Include NotesMixin from nautobot.extras.model.mixins in the {model_name} class definition "
                    f"2. Include NotesViewSetMixin from nautobot.extras.api.mixins in the {model_name}ViewSet "
                    "before including NotesSerializerMixin in the model serializer"
                )
            )

            return None


class NautobotModelSerializer(
    RelationshipModelSerializerMixin, CustomFieldModelSerializerMixin, NotesSerializerMixin, ValidatedModelSerializer
):
    """Base class to use for serializers based on OrganizationalModel or PrimaryModel.

    Can also be used for models derived from BaseModel, so long as they support custom fields and relationships.
    """

    # TODO: is this still needed for the new UI?
    web_url = serializers.SerializerMethodField()

    @extend_schema_field(serializers.URLField())
    def get_web_url(self, obj):
        return obj.get_absolute_url()

    def get_field_names(self, declared_fields, info):
        """Ensure that "web_url" field is always present."""
        fields = list(super().get_field_names(declared_fields, info))
        self.extend_field_names(fields, "web_url")
        return fields


class StatusModelSerializerMixin(BaseModelSerializer):
    """Mixin to add `status` choice field to model serializers."""

    status = StatusSerializerField(required=True)

    def get_field_names(self, declared_fields, info):
        """Ensure that "status" field is always present."""
        fields = list(super().get_field_names(declared_fields, info))
        self.extend_field_names(fields, "status")
        return fields


class TagSerializerField(LimitQuerysetChoicesSerializerMixin, NestedTagSerializer):
    """NestedSerializer field for `Tag` object fields."""


class TaggedModelSerializerMixin(BaseModelSerializer):
    tags = TagSerializerField(many=True, required=False)

    def get_field_names(self, declared_fields, info):
        """Ensure that 'tags' field is always present."""
        fields = list(super().get_field_names(declared_fields, info))
        self.extend_field_names(fields, "tags")
        return fields

    def create(self, validated_data):
        tags = validated_data.pop("tags", None)
        instance = super().create(validated_data)

        if tags is not None:
            return self._save_tags(instance, tags)
        return instance

    def update(self, instance, validated_data):
        tags = validated_data.pop("tags", None)

        # Cache tags on instance for change logging
        instance._tags = tags or []

        instance = super().update(instance, validated_data)

        if tags is not None:
            return self._save_tags(instance, tags)
        return instance

    def _save_tags(self, instance, tags):
        if tags:
            instance.tags.set([t.name for t in tags])
        else:
            instance.tags.clear()

        return instance


# TODO: remove in 2.2
@class_deprecated_in_favor_of(TaggedModelSerializerMixin)
class TaggedObjectSerializer(TaggedModelSerializerMixin):
    pass


=======
>>>>>>> 29348b13
#
# Computed Fields
#


class ComputedFieldSerializer(ValidatedModelSerializer, NotesSerializerMixin):
    url = serializers.HyperlinkedIdentityField(view_name="extras-api:computedfield-detail")
    content_type = ContentTypeField(
        queryset=ContentType.objects.filter(FeatureQuery("custom_fields").get_query()).order_by("app_label", "model"),
    )

    class Meta:
        model = ComputedField
        fields = (
            "url",
            "slug",
            "label",
            "description",
            "content_type",
            "template",
            "fallback_value",
            "weight",
        )


#
# Config contexts
#


class ConfigContextSerializer(ValidatedModelSerializer, TaggedModelSerializerMixin, NotesSerializerMixin):
    url = serializers.HyperlinkedIdentityField(view_name="extras-api:configcontext-detail")
    owner_content_type = ContentTypeField(
        queryset=ContentType.objects.filter(FeatureQuery("config_context_owners").get_query()),
        required=False,
        allow_null=True,
        default=None,
    )
    owner = serializers.SerializerMethodField(read_only=True)

    # Conditional enablement of dynamic groups filtering
    def __init__(self, *args, **kwargs):
        super().__init__(*args, **kwargs)

        if not settings.CONFIG_CONTEXT_DYNAMIC_GROUPS_ENABLED:
            self.fields.pop("dynamic_groups")

    class Meta:
        model = ConfigContext
        fields = "__all__"

    @extend_schema_field(
        PolymorphicProxySerializer(
            component_name="ConfigContextOwner",
            resource_type_field_name="object_type",
            serializers=lambda: get_serializers_for_models(FeatureQuery("config_context_owners").list_subclasses()),
            allow_null=True,
        )
    )
    def get_owner(self, obj):
        if obj.owner is None:
            return None
        depth = get_nested_serializer_depth(self)
        return return_nested_serializer_data_based_on_depth(self, depth, obj, obj.owner, "owner")


#
# Config context Schemas
#


class ConfigContextSchemaSerializer(NautobotModelSerializer):
    url = serializers.HyperlinkedIdentityField(view_name="extras-api:configcontextschema-detail")
    owner_content_type = ContentTypeField(
        queryset=ContentType.objects.filter(FeatureQuery("config_context_owners").get_query()),
        required=False,
        allow_null=True,
        default=None,
    )
    owner = serializers.SerializerMethodField(read_only=True)

    class Meta:
        model = ConfigContextSchema
        fields = "__all__"

    @extend_schema_field(
        PolymorphicProxySerializer(
            component_name="ConfigContextSchemaOwner",
            resource_type_field_name="object_type",
            serializers=lambda: get_serializers_for_models(FeatureQuery("config_context_owners").list_subclasses()),
            allow_null=True,
        )
    )
    def get_owner(self, obj):
        if obj.owner is None:
            return None
        depth = get_nested_serializer_depth(self)
        return return_nested_serializer_data_based_on_depth(self, depth, obj, obj.owner, "owner")


#
# ContentTypes
#


class ContentTypeSerializer(BaseModelSerializer):
    url = serializers.HyperlinkedIdentityField(view_name="extras-api:contenttype-detail")
    display = serializers.SerializerMethodField()

    class Meta:
        model = ContentType
        fields = "__all__"

    @extend_schema_field(serializers.CharField)
    def get_display(self, obj):
        return obj.app_labeled_name


#
# Custom fields
#


class CustomFieldSerializer(ValidatedModelSerializer, NotesSerializerMixin):
    url = serializers.HyperlinkedIdentityField(view_name="extras-api:customfield-detail")
    content_types = ContentTypeField(
        queryset=ContentType.objects.filter(FeatureQuery("custom_fields").get_query()),
        many=True,
    )
    type = ChoiceField(choices=CustomFieldTypeChoices)
    filter_logic = ChoiceField(choices=CustomFieldFilterLogicChoices, required=False)
    label = serializers.CharField(max_length=50, required=True)

    class Meta:
        model = CustomField
        fields = "__all__"


class CustomFieldChoiceSerializer(ValidatedModelSerializer):
    url = serializers.HyperlinkedIdentityField(view_name="extras-api:customfieldchoice-detail")

    class Meta:
        model = CustomFieldChoice
        fields = "__all__"


#
# Custom Links
#


class CustomLinkSerializer(ValidatedModelSerializer, NotesSerializerMixin):
    url = serializers.HyperlinkedIdentityField(view_name="extras-api:customlink-detail")
    content_type = ContentTypeField(
        queryset=ContentType.objects.filter(FeatureQuery("custom_links").get_query()).order_by("app_label", "model"),
    )

    class Meta:
        model = CustomLink
        fields = "__all__"


#
# Dynamic Groups
#


class DynamicGroupMembershipSerializer(ValidatedModelSerializer):
    url = serializers.HyperlinkedIdentityField(view_name="extras-api:dynamicgroupmembership-detail")

    class Meta:
        model = DynamicGroupMembership
        fields = "__all__"


class DynamicGroupSerializer(NautobotModelSerializer):
    url = serializers.HyperlinkedIdentityField(view_name="extras-api:dynamicgroup-detail")
    content_type = ContentTypeField(
        queryset=ContentType.objects.filter(FeatureQuery("dynamic_groups").get_query()).order_by("app_label", "model"),
    )
    # Read-only because m2m is hard. Easier to just create # `DynamicGroupMemberships` explicitly
    # using their own endpoint at /api/extras/dynamic-group-memberships/.
    children = serializers.SerializerMethodField(read_only=True)

    @extend_schema_field(DynamicGroupMembershipSerializer)
    def get_children(self, obj):
        depth = get_nested_serializer_depth(self)
        return return_nested_serializer_data_based_on_depth(
            self, depth, obj, obj.dynamic_group_memberships, "dynamic_group_memberships"
        )

    class Meta:
        model = DynamicGroup
        fields = "__all__"
        extra_kwargs = {"filter": {"read_only": False}}


#
# Export templates
#


# TODO: export-templates don't support custom-fields, is this omission intentional?
class ExportTemplateSerializer(RelationshipModelSerializerMixin, ValidatedModelSerializer, NotesSerializerMixin):
    url = serializers.HyperlinkedIdentityField(view_name="extras-api:exporttemplate-detail")
    content_type = ContentTypeField(
        queryset=ContentType.objects.filter(FeatureQuery("export_templates").get_query()),
    )
    owner_content_type = ContentTypeField(
        queryset=ContentType.objects.filter(FeatureQuery("export_template_owners").get_query()),
        required=False,
        allow_null=True,
        default=None,
    )
    owner = serializers.SerializerMethodField(read_only=True)

    class Meta:
        model = ExportTemplate
        fields = "__all__"

    @extend_schema_field(
        PolymorphicProxySerializer(
            component_name="ExportTemplateOwner",
            resource_type_field_name="object_type",
            serializers=lambda: get_serializers_for_models(FeatureQuery("export_template_owners").list_subclasses()),
            allow_null=True,
        )
    )
    def get_owner(self, obj):
        if obj.owner is None:
            return None
        depth = get_nested_serializer_depth(self)
        return return_nested_serializer_data_based_on_depth(self, depth, obj, obj.owner, "owner")


#
# Git repositories
#


class GitRepositorySerializer(NautobotModelSerializer):
    """Git repositories defined as a data source."""

    url = serializers.HyperlinkedIdentityField(view_name="extras-api:gitrepository-detail")
    provided_contents = MultipleChoiceJSONField(
        choices=lambda: get_datasource_content_choices("extras.gitrepository"),
        allow_blank=True,
        required=False,
    )

    class Meta:
        model = GitRepository
        fields = "__all__"

    def validate(self, data):
        """
        Add the originating Request as a parameter to be passed when creating/updating a GitRepository.
        """
        data["request"] = self.context["request"]
        return super().validate(data)


#
# GraphQL Queries
#


class GraphQLQuerySerializer(ValidatedModelSerializer, NotesSerializerMixin):
    url = serializers.HyperlinkedIdentityField(view_name="extras-api:graphqlquery-detail")
    variables = serializers.DictField(required=False, allow_null=True, default={})

    class Meta:
        model = GraphQLQuery
        fields = (
            "url",
            "name",
            "query",
            "variables",
        )


class GraphQLQueryInputSerializer(serializers.Serializer):
    variables = serializers.DictField(allow_null=True, default={})


class GraphQLQueryOutputSerializer(serializers.Serializer):
    data = serializers.DictField(default={})


#
# Image attachments
#


class ImageAttachmentSerializer(ValidatedModelSerializer):
    url = serializers.HyperlinkedIdentityField(view_name="extras-api:imageattachment-detail")
    content_type = ContentTypeField(queryset=ContentType.objects.all())

    class Meta:
        model = ImageAttachment
        fields = "__all__"

    def validate(self, data):
        # Validate that the parent object exists
        try:
            data["content_type"].get_object_for_this_type(id=data["object_id"])
        except ObjectDoesNotExist:
            raise serializers.ValidationError(f"Invalid parent object: {data['content_type']} ID {data['object_id']}")

        # Enforce model validation
        super().validate(data)

        return data

    @extend_schema_field(
        PolymorphicProxySerializer(
            component_name="ImageAttachmentParent",
            resource_type_field_name="object_type",
            serializers=[
                DeviceSerializer,
                LocationSerializer,
                RackSerializer,
            ],
        )
    )
    def get_parent(self, obj):
        depth = get_nested_serializer_depth(self)
        return return_nested_serializer_data_based_on_depth(self, depth, obj, obj.parent, "parent")


#
# Jobs
#


class JobSerializer(NautobotModelSerializer, TaggedModelSerializerMixin):
    url = serializers.HyperlinkedIdentityField(view_name="extras-api:job-detail")

    class Meta:
        model = Job
        fields = "__all__"

    def validate(self, data):
        # note no validation for on creation of jobs because we do not support user creation of Job records via API
        if self.instance:
            has_sensitive_variables = data.get("has_sensitive_variables", self.instance.has_sensitive_variables)
            approval_required = data.get("approval_required", self.instance.approval_required)

            if approval_required and has_sensitive_variables:
                error_message = "A job with sensitive variables cannot also be marked as requiring approval"
                errors = {}

                if "approval_required" in data:
                    errors["approval_required"] = [error_message]
                if "has_sensitive_variables" in data:
                    errors["has_sensitive_variables"] = [error_message]

                raise serializers.ValidationError(errors)

        return super().validate(data)


class JobVariableSerializer(serializers.Serializer):
    """Serializer used for responses from the JobModelViewSet.variables() detail endpoint."""

    name = serializers.CharField(read_only=True)
    type = serializers.CharField(read_only=True)
    label = serializers.CharField(read_only=True, required=False)
    help_text = serializers.CharField(read_only=True, required=False)
    default = serializers.JSONField(read_only=True, required=False)
    required = serializers.BooleanField(read_only=True, required=False)
    min_length = serializers.IntegerField(read_only=True, required=False)
    max_length = serializers.IntegerField(read_only=True, required=False)
    min_value = serializers.IntegerField(read_only=True, required=False)
    max_value = serializers.IntegerField(read_only=True, required=False)
    choices = serializers.JSONField(read_only=True, required=False)
    model = serializers.CharField(read_only=True, required=False)


#
# Job Results
#


class JobResultSerializer(CustomFieldModelSerializerMixin, BaseModelSerializer):
    url = serializers.HyperlinkedIdentityField(view_name="extras-api:jobresult-detail")
    status = ChoiceField(choices=JobResultStatusChoices, read_only=True)
    obj_type = ContentTypeField(read_only=True)

    class Meta:
        model = JobResult
        fields = "__all__"


#
# Scheduled Jobs
#


class ScheduledJobSerializer(BaseModelSerializer):
    url = serializers.HyperlinkedIdentityField(view_name="extras-api:scheduledjob-detail")
    # start_time = serializers.DateTimeField(format=None, required=False)

    class Meta:
        model = ScheduledJob
        fields = "__all__"


class JobRunResponseSerializer(serializers.Serializer):
    """Serializer representing responses from the JobModelViewSet.run() POST endpoint."""

    schedule = ScheduledJobSerializer(read_only=True, required=False)
    job_result = JobResultSerializer(read_only=True, required=False)


#
# Job classes (fka Custom Scripts, Reports)
# 2.0 TODO: remove these if no longer needed
#


class JobClassSerializer(serializers.Serializer):
    url = serializers.HyperlinkedIdentityField(
        view_name="extras-api:job-detail",
        lookup_field="class_path",
        lookup_url_kwarg="class_path",
    )
    id = serializers.CharField(read_only=True, source="class_path")
    pk = serializers.SerializerMethodField(read_only=True)
    name = serializers.CharField(max_length=255, read_only=True)
    description = serializers.CharField(max_length=255, required=False, read_only=True)
    test_methods = serializers.ListField(child=serializers.CharField(max_length=255))
    vars = serializers.SerializerMethodField(read_only=True)

    @extend_schema_field(serializers.DictField)
    def get_vars(self, instance):
        return {k: v.__class__.__name__ for k, v in instance._get_vars().items()}

    @extend_schema_field(serializers.UUIDField(allow_null=True))
    def get_pk(self, instance):
        try:
            jobs = Job.objects
            if "request" in self.context and self.context["request"].user is not None:
                jobs = jobs.restrict(self.context["request"].user, "view")
            job_model = jobs.get_for_class_path(instance.class_path)
            return job_model.pk
        except Job.DoesNotExist:
            return None


class JobClassDetailSerializer(JobClassSerializer):
    result = JobResultSerializer(required=False)


class JobHookSerializer(NautobotModelSerializer):
    url = serializers.HyperlinkedIdentityField(view_name="extras-api:jobhook-detail")
    content_types = ContentTypeField(
        queryset=ChangeLoggedModelsQuery().as_queryset(),
        many=True,
    )

    class Meta:
        model = JobHook
        fields = "__all__"

    def validate(self, data):
        validated_data = super().validate(data)

        conflicts = JobHook.check_for_conflicts(
            instance=self.instance,
            content_types=data.get("content_types"),
            job=data.get("job"),
            type_create=data.get("type_create"),
            type_update=data.get("type_update"),
            type_delete=data.get("type_delete"),
        )

        if conflicts:
            raise serializers.ValidationError(conflicts)

        return validated_data


class JobCreationSerializer(BaseModelSerializer):
    """
    Nested serializer specifically for use with `JobInputSerializer.schedule`.

    We don't use `WritableNestedSerializer` here because this is not used to look up
    an existing `ScheduledJob`, but instead used to specify parameters for creating one.
    """

    url = serializers.HyperlinkedIdentityField(view_name="extras-api:scheduledjob-detail")
    name = serializers.CharField(max_length=255, required=False)
    start_time = serializers.DateTimeField(format=None, required=False)

    class Meta:
        model = ScheduledJob
        fields = ["url", "name", "start_time", "interval", "crontab"]

    def validate(self, data):
        data = super().validate(data)

        if data["interval"] in choices.JobExecutionType.SCHEDULE_CHOICES:
            if "name" not in data:
                raise serializers.ValidationError({"name": "Please provide a name for the job schedule."})

            if ("start_time" not in data and data["interval"] != choices.JobExecutionType.TYPE_CUSTOM) or (
                "start_time" in data and data["start_time"] < models.ScheduledJob.earliest_possible_time()
            ):
                raise serializers.ValidationError(
                    {
                        "start_time": "Please enter a valid date and time greater than or equal to the current date and time."
                    }
                )

            if data["interval"] == choices.JobExecutionType.TYPE_CUSTOM:
                if data.get("crontab") is None:
                    raise serializers.ValidationError({"crontab": "Please enter a valid crontab."})
                try:
                    models.ScheduledJob.get_crontab(data["crontab"])
                except Exception as e:
                    raise serializers.ValidationError({"crontab": e})

        return data


class JobInputSerializer(serializers.Serializer):
    data = serializers.JSONField(required=False, default=dict)
    commit = serializers.BooleanField(required=False, default=None)
    schedule = JobCreationSerializer(required=False)
    task_queue = serializers.CharField(required=False, allow_blank=True)


class JobMultiPartInputSerializer(serializers.Serializer):
    """JobMultiPartInputSerializer is a "flattened" version of JobInputSerializer for use with multipart/form-data submissions which only accept key-value pairs"""

    _commit = serializers.BooleanField(required=False, default=None)
    _schedule_name = serializers.CharField(max_length=255, required=False)
    _schedule_start_time = serializers.DateTimeField(format=None, required=False)
    _schedule_interval = ChoiceField(choices=JobExecutionType, required=False)
    _schedule_crontab = serializers.CharField(required=False, allow_blank=True)
    _task_queue = serializers.CharField(required=False, allow_blank=True)

    def validate(self, data):
        data = super().validate(data)

        if "_schedule_interval" in data and data["_schedule_interval"] != JobExecutionType.TYPE_IMMEDIATELY:
            if "_schedule_name" not in data:
                raise serializers.ValidationError({"_schedule_name": "Please provide a name for the job schedule."})

            if ("_schedule_start_time" not in data and data["_schedule_interval"] != JobExecutionType.TYPE_CUSTOM) or (
                "_schedule_start_time" in data and data["_schedule_start_time"] < ScheduledJob.earliest_possible_time()
            ):
                raise serializers.ValidationError(
                    {
                        "_schedule_start_time": "Please enter a valid date and time greater than or equal to the current date and time."
                    }
                )

            if data["_schedule_interval"] == JobExecutionType.TYPE_CUSTOM:
                if data.get("_schedule_crontab") is None:
                    raise serializers.ValidationError({"_schedule_crontab": "Please enter a valid crontab."})
                try:
                    ScheduledJob.get_crontab(data["_schedule_crontab"])
                except Exception as e:
                    raise serializers.ValidationError({"_schedule_crontab": e})

        return data


class JobLogEntrySerializer(BaseModelSerializer):
    url = serializers.HyperlinkedIdentityField(view_name="extras-api:joblogentry-detail")
    display = serializers.SerializerMethodField()

    class Meta:
        model = JobLogEntry
        fields = "__all__"

    @extend_schema_field(serializers.CharField)
    def get_display(self, obj):
        return obj.created.isoformat()


#
# Job Button
#


class JobButtonSerializer(ValidatedModelSerializer, NotesSerializerMixin):
    url = serializers.HyperlinkedIdentityField(view_name="extras-api:jobbutton-detail")
    content_types = ContentTypeField(queryset=ContentType.objects.all(), many=True)

    class Meta:
        model = JobButton
        fields = (
            "url",
            "job",
            "name",
            "content_types",
            "text",
            "weight",
            "group_name",
            "button_class",
            "confirmation",
        )


#
# Notes
#


class NoteSerializer(BaseModelSerializer):
    url = serializers.HyperlinkedIdentityField(view_name="extras-api:note-detail")
    assigned_object_type = ContentTypeField(queryset=ContentType.objects.all())
    assigned_object = serializers.SerializerMethodField()

    class Meta:
        model = Note
        fields = "__all__"

    @extend_schema_field(
        PolymorphicProxySerializer(
            component_name="NoteAssignedObject",
            resource_type_field_name="object_type",
            serializers=lambda: get_serializers_for_models(get_all_concrete_models(NotesMixin)),
            allow_null=True,
        )
    )
    def get_assigned_object(self, obj):
        if obj.assigned_object is None:
            return None
        try:
            depth = get_nested_serializer_depth(self)
            return return_nested_serializer_data_based_on_depth(
                self, depth, obj, obj.assigned_object, "assigned_object"
            )
        except SerializerNotFound:
            return None


class NoteInputSerializer(serializers.Serializer):
    note = serializers.CharField()


#
# Change logging
#


class ObjectChangeSerializer(BaseModelSerializer):
    url = serializers.HyperlinkedIdentityField(view_name="extras-api:objectchange-detail")
    action = ChoiceField(choices=ObjectChangeActionChoices, read_only=True)
    changed_object_type = ContentTypeField(read_only=True)
    changed_object = serializers.SerializerMethodField(read_only=True)

    class Meta:
        model = ObjectChange
        fields = "__all__"

    @extend_schema_field(
        PolymorphicProxySerializer(
            component_name="ObjectChangeChangedObject",
            resource_type_field_name="object_type",
            serializers=lambda: get_serializers_for_models(ChangeLoggedModelsQuery().list_subclasses()),
            allow_null=True,
        )
    )
    def get_changed_object(self, obj):
        """
        Serialize a nested representation of the changed object.
        """
        if obj.changed_object is None:
            return None
        try:
            depth = get_nested_serializer_depth(self)
            return return_nested_serializer_data_based_on_depth(self, depth, obj, obj.changed_object, "changed_object")
        except SerializerNotFound:
            return obj.object_repr


#
# Relationship
#


class RelationshipSerializer(ValidatedModelSerializer, NotesSerializerMixin):
    url = serializers.HyperlinkedIdentityField(view_name="extras-api:relationship-detail")

    source_type = ContentTypeField(
        queryset=ContentType.objects.filter(FeatureQuery("relationships").get_query()),
    )

    destination_type = ContentTypeField(
        queryset=ContentType.objects.filter(FeatureQuery("relationships").get_query()),
    )

    class Meta:
        model = Relationship
        fields = "__all__"


class RelationshipAssociationSerializer(ValidatedModelSerializer):
    url = serializers.HyperlinkedIdentityField(view_name="extras-api:relationshipassociation-detail")

    source_type = ContentTypeField(
        queryset=ContentType.objects.filter(FeatureQuery("relationships").get_query()),
    )

    destination_type = ContentTypeField(
        queryset=ContentType.objects.filter(FeatureQuery("relationships").get_query()),
    )

    class Meta:
        model = RelationshipAssociation
        fields = "__all__"


#
# Roles
#


class RoleSerializer(NautobotModelSerializer):
    """Serializer for `Role` objects."""

    url = serializers.HyperlinkedIdentityField(view_name="extras-api:role-detail")
    content_types = ContentTypeField(
        queryset=RoleModelsQuery().as_queryset(),
        many=True,
    )

    class Meta:
        model = Role
        fields = "__all__"


#
# Secrets
#


class SecretSerializer(NautobotModelSerializer, TaggedModelSerializerMixin):
    """Serializer for `Secret` objects."""

    url = serializers.HyperlinkedIdentityField(view_name="extras-api:secret-detail")

    class Meta:
        model = Secret
        fields = "__all__"


class SecretsGroupAssociationSerializer(ValidatedModelSerializer):
    """Serializer for `SecretsGroupAssociation` objects."""

    url = serializers.HyperlinkedIdentityField(view_name="extras-api:secretsgroupassociation-detail")

    class Meta:
        model = SecretsGroupAssociation
        fields = "__all__"


class SecretsGroupSerializer(NautobotModelSerializer):
    """Serializer for `SecretsGroup` objects."""

    url = serializers.HyperlinkedIdentityField(view_name="extras-api:secretsgroup-detail")

    # TODO: it would be **awesome** if we could create/update SecretsGroupAssociations
    # alongside creating/updating the base SecretsGroup, but since this is a ManyToManyField with
    # a `through` table, that appears very non-trivial to implement. For now we have this as a
    # read-only field; to create/update SecretsGroupAssociations you must make separate calls to the
    # api/extras/secrets-group-associations/ REST endpoint as appropriate.
    secrets = serializers.SerializerMethodField(read_only=True)

    @extend_schema_field(SecretsGroupAssociationSerializer)
    def get_secrets(self, obj):
        depth = get_nested_serializer_depth(self)
        return return_nested_serializer_data_based_on_depth(
            self, depth, obj, obj.secrets_group_associations, "secrets_group_associations"
        )

    class Meta:
        model = SecretsGroup
        fields = "__all__"


#
# Custom statuses
#


class StatusSerializer(NautobotModelSerializer):
    """Serializer for `Status` objects."""

    url = serializers.HyperlinkedIdentityField(view_name="extras-api:status-detail")
    content_types = ContentTypeField(
        queryset=ContentType.objects.filter(FeatureQuery("statuses").get_query()),
        many=True,
    )

    class Meta:
        model = Status
        fields = "__all__"


#
# Tags
#


class TagSerializer(NautobotModelSerializer):
    url = serializers.HyperlinkedIdentityField(view_name="extras-api:tag-detail")
    tagged_items = serializers.IntegerField(read_only=True)
    content_types = ContentTypeField(
        queryset=TaggableClassesQuery().as_queryset(),
        many=True,
        required=True,
    )

    class Meta:
        model = Tag
        fields = "__all__"

    def validate(self, data):
        data = super().validate(data)

        # check if tag is assigned to any of the removed content_types
        if self.instance is not None and self.instance.present_in_database and "content_types" in data:
            content_types_id = [content_type.id for content_type in data["content_types"]]
            errors = self.instance.validate_content_types_removal(content_types_id)

            if errors:
                raise serializers.ValidationError(errors)

        return data


#
# Webhook
#


class WebhookSerializer(ValidatedModelSerializer, NotesSerializerMixin):
    url = serializers.HyperlinkedIdentityField(view_name="extras-api:webhook-detail")
    content_types = ContentTypeField(
        queryset=ContentType.objects.filter(FeatureQuery("webhooks").get_query()).order_by("app_label", "model"),
        many=True,
    )

    class Meta:
        model = Webhook
        fields = "__all__"

    def validate(self, data):
        validated_data = super().validate(data)

        conflicts = Webhook.check_for_conflicts(
            instance=self.instance,
            content_types=data.get("content_types"),
            payload_url=data.get("payload_url"),
            type_create=data.get("type_create"),
            type_update=data.get("type_update"),
            type_delete=data.get("type_delete"),
        )

        if conflicts:
            raise serializers.ValidationError(conflicts)

        return validated_data<|MERGE_RESOLUTION|>--- conflicted
+++ resolved
@@ -84,123 +84,6 @@
 logger = logging.getLogger(__name__)
 
 
-<<<<<<< HEAD
-class NotesSerializerMixin(BaseModelSerializer):
-    """Extend Serializer with a `notes` field."""
-
-    notes_url = serializers.SerializerMethodField()
-
-    def get_field_names(self, declared_fields, info):
-        """Ensure that fields includes "notes_url" field if applicable."""
-        fields = list(super().get_field_names(declared_fields, info))
-        if hasattr(self.Meta.model, "notes"):
-            self.extend_field_names(fields, "notes_url")
-        return fields
-
-    @extend_schema_field(serializers.URLField())
-    def get_notes_url(self, instance):
-        try:
-            notes_url = get_route_for_model(instance, "notes", api=True)
-            return reverse(notes_url, args=[instance.id], request=self.context["request"])
-        except NoReverseMatch:
-            model_name = type(instance).__name__
-            logger.warning(
-                (
-                    f"Notes feature is not available for model {model_name}. "
-                    "Please make sure to: "
-                    f"1. Include NotesMixin from nautobot.extras.model.mixins in the {model_name} class definition "
-                    f"2. Include NotesViewSetMixin from nautobot.extras.api.mixins in the {model_name}ViewSet "
-                    "before including NotesSerializerMixin in the model serializer"
-                )
-            )
-
-            return None
-
-
-class NautobotModelSerializer(
-    RelationshipModelSerializerMixin, CustomFieldModelSerializerMixin, NotesSerializerMixin, ValidatedModelSerializer
-):
-    """Base class to use for serializers based on OrganizationalModel or PrimaryModel.
-
-    Can also be used for models derived from BaseModel, so long as they support custom fields and relationships.
-    """
-
-    # TODO: is this still needed for the new UI?
-    web_url = serializers.SerializerMethodField()
-
-    @extend_schema_field(serializers.URLField())
-    def get_web_url(self, obj):
-        return obj.get_absolute_url()
-
-    def get_field_names(self, declared_fields, info):
-        """Ensure that "web_url" field is always present."""
-        fields = list(super().get_field_names(declared_fields, info))
-        self.extend_field_names(fields, "web_url")
-        return fields
-
-
-class StatusModelSerializerMixin(BaseModelSerializer):
-    """Mixin to add `status` choice field to model serializers."""
-
-    status = StatusSerializerField(required=True)
-
-    def get_field_names(self, declared_fields, info):
-        """Ensure that "status" field is always present."""
-        fields = list(super().get_field_names(declared_fields, info))
-        self.extend_field_names(fields, "status")
-        return fields
-
-
-class TagSerializerField(LimitQuerysetChoicesSerializerMixin, NestedTagSerializer):
-    """NestedSerializer field for `Tag` object fields."""
-
-
-class TaggedModelSerializerMixin(BaseModelSerializer):
-    tags = TagSerializerField(many=True, required=False)
-
-    def get_field_names(self, declared_fields, info):
-        """Ensure that 'tags' field is always present."""
-        fields = list(super().get_field_names(declared_fields, info))
-        self.extend_field_names(fields, "tags")
-        return fields
-
-    def create(self, validated_data):
-        tags = validated_data.pop("tags", None)
-        instance = super().create(validated_data)
-
-        if tags is not None:
-            return self._save_tags(instance, tags)
-        return instance
-
-    def update(self, instance, validated_data):
-        tags = validated_data.pop("tags", None)
-
-        # Cache tags on instance for change logging
-        instance._tags = tags or []
-
-        instance = super().update(instance, validated_data)
-
-        if tags is not None:
-            return self._save_tags(instance, tags)
-        return instance
-
-    def _save_tags(self, instance, tags):
-        if tags:
-            instance.tags.set([t.name for t in tags])
-        else:
-            instance.tags.clear()
-
-        return instance
-
-
-# TODO: remove in 2.2
-@class_deprecated_in_favor_of(TaggedModelSerializerMixin)
-class TaggedObjectSerializer(TaggedModelSerializerMixin):
-    pass
-
-
-=======
->>>>>>> 29348b13
 #
 # Computed Fields
 #

import logging

from django.contrib.contenttypes.models import ContentType
from django.core.exceptions import ObjectDoesNotExist
from django.urls import NoReverseMatch
from drf_spectacular.utils import extend_schema_field
from rest_framework import serializers
from rest_framework.reverse import reverse

from nautobot.core.api import (
    ChoiceField,
    ContentTypeField,
    SerializedPKRelatedField,
    ValidatedModelSerializer,
)
from nautobot.core.api.exceptions import SerializerNotFound
from nautobot.core.api.mixins import LimitQuerysetChoicesSerializerMixin
from nautobot.core.api.serializers import BaseModelSerializer, PolymorphicProxySerializer
from nautobot.core.api.utils import get_serializer_for_model, get_serializers_for_models
from nautobot.core.models.utils import get_all_concrete_subclasses
from nautobot.core.utils.deprecation import class_deprecated_in_favor_of
from nautobot.core.utils.lookup import get_route_for_model
from nautobot.dcim.api.nested_serializers import (
    NestedDeviceSerializer,
    NestedDeviceTypeSerializer,
    NestedLocationSerializer,
    NestedPlatformSerializer,
    NestedRackSerializer,
)
from nautobot.dcim.models import DeviceType, Location, Platform
from nautobot.extras.choices import (
    CustomFieldFilterLogicChoices,
    CustomFieldTypeChoices,
    JobExecutionType,
    JobResultStatusChoices,
    ObjectChangeActionChoices,
)
from nautobot.extras.datasources import get_datasource_content_choices
from nautobot.extras.models import (
    ComputedField,
    ConfigContext,
    ConfigContextSchema,
    CustomField,
    CustomFieldChoice,
    CustomLink,
    DynamicGroup,
    DynamicGroupMembership,
    ExportTemplate,
    GitRepository,
    GraphQLQuery,
    ImageAttachment,
    Job,
    JobHook,
    JobLogEntry,
    JobResult,
    Note,
    ObjectChange,
    Relationship,
    RelationshipAssociation,
    Role,
    ScheduledJob,
    Secret,
    SecretsGroup,
    SecretsGroupAssociation,
    Status,
    Tag,
    Webhook,
)
from nautobot.extras.models.mixins import NotesMixin
from nautobot.extras.utils import ChangeLoggedModelsQuery, FeatureQuery, RoleModelsQuery, TaggableClassesQuery
from nautobot.tenancy.api.nested_serializers import (
    NestedTenantSerializer,
    NestedTenantGroupSerializer,
)
from nautobot.tenancy.models import Tenant, TenantGroup
from nautobot.users.api.nested_serializers import NestedUserSerializer
from nautobot.virtualization.api.nested_serializers import (
    NestedClusterGroupSerializer,
    NestedClusterSerializer,
)
from nautobot.virtualization.models import Cluster, ClusterGroup

from .customfields import CustomFieldModelSerializerMixin
from .fields import MultipleChoiceJSONField, RoleSerializerField, StatusSerializerField
from .relationships import RelationshipModelSerializerMixin

# Not all of these variable(s) are not actually used anywhere in this file, but required for the
# automagically replacing a Serializer with its corresponding NestedSerializer.
from .nested_serializers import (  # noqa: F401
    NestedComputedFieldSerializer,
    NestedConfigContextSchemaSerializer,
    NestedConfigContextSerializer,
    NestedCustomFieldChoiceSerializer,
    NestedCustomFieldSerializer,
    NestedCustomLinkSerializer,
    NestedDynamicGroupSerializer,
    NestedDynamicGroupMembershipSerializer,
    NestedExportTemplateSerializer,
    NestedGitRepositorySerializer,
    NestedGraphQLQuerySerializer,
    NestedImageAttachmentSerializer,
    NestedJobHookSerializer,
    NestedJobSerializer,
    NestedJobResultSerializer,
    NestedNoteSerializer,
    NestedRelationshipAssociationSerializer,
    NestedRelationshipSerializer,
    NestedRoleSerializer,
    NestedScheduledJobSerializer,
    NestedScheduledJobCreationSerializer,
    NestedSecretSerializer,
    NestedSecretsGroupSerializer,
    NestedSecretsGroupAssociationSerializer,
    NestedStatusSerializer,
    NestedTagSerializer,
    NestedWebhookSerializer,
)

#
# Mixins and Base Classes
#

logger = logging.getLogger(__name__)


class NotesSerializerMixin(BaseModelSerializer):
    """Extend Serializer with a `notes` field."""

    notes_url = serializers.SerializerMethodField()

    def get_field_names(self, declared_fields, info):
        """Ensure that fields includes "notes_url" field if applicable."""
        fields = list(super().get_field_names(declared_fields, info))
        if hasattr(self.Meta.model, "notes"):
            self.extend_field_names(fields, "notes_url")
        return fields

    @extend_schema_field(serializers.URLField())
    def get_notes_url(self, instance):
        try:
            notes_url = get_route_for_model(instance, "notes", api=True)
            return reverse(notes_url, args=[instance.id], request=self.context["request"])
        except NoReverseMatch:
            model_name = type(instance).__name__
            logger.warning(
                (
                    f"Notes feature is not available for model {model_name}. "
                    "Please make sure to: "
                    f"1. Include NotesMixin from nautobot.extras.model.mixins in the {model_name} class definition "
                    f"2. Include NotesViewSetMixin from nautobot.extras.api.mixins in the {model_name}ViewSet "
                    "before including NotesSerializerMixin in the model serializer"
                )
            )

            return None


class NautobotModelSerializer(
    RelationshipModelSerializerMixin, CustomFieldModelSerializerMixin, NotesSerializerMixin, ValidatedModelSerializer
):
    """Base class to use for serializers based on OrganizationalModel or PrimaryModel.

    Can also be used for models derived from BaseModel, so long as they support custom fields and relationships.
    """


class StatusModelSerializerMixin(BaseModelSerializer):
    """Mixin to add `status` choice field to model serializers."""

    status = StatusSerializerField(required=True)

    def get_field_names(self, declared_fields, info):
        """Ensure that "status" field is always present."""
        fields = list(super().get_field_names(declared_fields, info))
        self.extend_field_names(fields, "status")
        return fields


class TagSerializerField(LimitQuerysetChoicesSerializerMixin, NestedTagSerializer):
    """NestedSerializer field for `Tag` object fields."""


class TaggedModelSerializerMixin(BaseModelSerializer):
    tags = TagSerializerField(many=True, required=False)

    def get_field_names(self, declared_fields, info):
        """Ensure that 'tags' field is always present."""
        fields = list(super().get_field_names(declared_fields, info))
        self.extend_field_names(fields, "tags")
        return fields

    def create(self, validated_data):
        tags = validated_data.pop("tags", None)
        instance = super().create(validated_data)

        if tags is not None:
            return self._save_tags(instance, tags)
        return instance

    def update(self, instance, validated_data):
        tags = validated_data.pop("tags", None)

        # Cache tags on instance for change logging
        instance._tags = tags or []

        instance = super().update(instance, validated_data)

        if tags is not None:
            return self._save_tags(instance, tags)
        return instance

    def _save_tags(self, instance, tags):
        if tags:
            instance.tags.set([t.name for t in tags])
        else:
            instance.tags.clear()

        return instance


# TODO: remove in 2.2
@class_deprecated_in_favor_of(TaggedModelSerializerMixin)
class TaggedObjectSerializer(TaggedModelSerializerMixin):
    pass


#
# Computed Fields
#


class ComputedFieldSerializer(ValidatedModelSerializer, NotesSerializerMixin):
    url = serializers.HyperlinkedIdentityField(view_name="extras-api:computedfield-detail")
    content_type = ContentTypeField(
        queryset=ContentType.objects.filter(FeatureQuery("custom_fields").get_query()).order_by("app_label", "model"),
    )

    class Meta:
        model = ComputedField
        fields = (
            "url",
            "slug",
            "label",
            "description",
            "content_type",
            "template",
            "fallback_value",
            "weight",
        )


#
# Config contexts
#


class ConfigContextSerializer(ValidatedModelSerializer, NotesSerializerMixin):
    url = serializers.HyperlinkedIdentityField(view_name="extras-api:configcontext-detail")
    owner_content_type = ContentTypeField(
        queryset=ContentType.objects.filter(FeatureQuery("config_context_owners").get_query()),
        required=False,
        allow_null=True,
        default=None,
    )
    owner = serializers.SerializerMethodField(read_only=True)
    config_context_schema = NestedConfigContextSchemaSerializer(required=False, allow_null=True)
    locations = SerializedPKRelatedField(
        queryset=Location.objects.all(),
        serializer=NestedLocationSerializer,
        required=False,
        many=True,
    )
    roles = SerializedPKRelatedField(
        queryset=Role.objects.all(),
        serializer=NestedRoleSerializer,
        required=False,
        many=True,
    )
    device_types = SerializedPKRelatedField(
        queryset=DeviceType.objects.all(),
        serializer=NestedDeviceTypeSerializer,
        required=False,
        many=True,
    )
    platforms = SerializedPKRelatedField(
        queryset=Platform.objects.all(),
        serializer=NestedPlatformSerializer,
        required=False,
        many=True,
    )
    cluster_groups = SerializedPKRelatedField(
        queryset=ClusterGroup.objects.all(),
        serializer=NestedClusterGroupSerializer,
        required=False,
        many=True,
    )
    clusters = SerializedPKRelatedField(
        queryset=Cluster.objects.all(),
        serializer=NestedClusterSerializer,
        required=False,
        many=True,
    )
    tenant_groups = SerializedPKRelatedField(
        queryset=TenantGroup.objects.all(),
        serializer=NestedTenantGroupSerializer,
        required=False,
        many=True,
    )
    tenants = SerializedPKRelatedField(
        queryset=Tenant.objects.all(),
        serializer=NestedTenantSerializer,
        required=False,
        many=True,
    )
    tags = serializers.SlugRelatedField(queryset=Tag.objects.all(), slug_field="slug", required=False, many=True)

    class Meta:
        model = ConfigContext
        fields = [
            "url",
            "name",
            "owner_content_type",
            "owner_object_id",
            "owner",
            "weight",
            "description",
            "config_context_schema",
            "is_active",
            "locations",
            "roles",
            "device_types",
            "platforms",
            "cluster_groups",
            "clusters",
            "tenant_groups",
            "tenants",
            "tags",
            "data",
        ]

    @extend_schema_field(
        PolymorphicProxySerializer(
            component_name="owner",
            resource_type_field_name="object_type",
            serializers=lambda: get_serializers_for_models(
                FeatureQuery("config_context_owners").list_subclasses(), prefix="Nested"
            ),
            allow_null=True,
        )
    )
    def get_owner(self, obj):
        if obj.owner is None:
            return None
        serializer = get_serializer_for_model(obj.owner, prefix="Nested")
        context = {"request": self.context["request"]}
        return serializer(obj.owner, context=context).data


#
# Config context Schemas
#


class ConfigContextSchemaSerializer(NautobotModelSerializer):
    url = serializers.HyperlinkedIdentityField(view_name="extras-api:configcontextschema-detail")
    owner_content_type = ContentTypeField(
        queryset=ContentType.objects.filter(FeatureQuery("config_context_owners").get_query()),
        required=False,
        allow_null=True,
        default=None,
    )
    owner = serializers.SerializerMethodField(read_only=True)

    class Meta:
        model = ConfigContextSchema
        fields = [
            "url",
            "name",
            "slug",
            "owner_content_type",
            "owner_object_id",
            "owner",
            "description",
            "data_schema",
        ]

    @extend_schema_field(
        PolymorphicProxySerializer(
            component_name="owner",
            resource_type_field_name="object_type",
            serializers=lambda: get_serializers_for_models(
                FeatureQuery("config_context_owners").list_subclasses(), prefix="Nested"
            ),
            allow_null=True,
        )
    )
    def get_owner(self, obj):
        if obj.owner is None:
            return None
        serializer = get_serializer_for_model(obj.owner, prefix="Nested")
        context = {"request": self.context["request"]}
        return serializer(obj.owner, context=context).data


#
# ContentTypes
#


class ContentTypeSerializer(BaseModelSerializer):
    url = serializers.HyperlinkedIdentityField(view_name="extras-api:contenttype-detail")
    display = serializers.SerializerMethodField()

    class Meta:
        model = ContentType
        fields = ["url", "app_label", "model"]

    @extend_schema_field(serializers.CharField)
    def get_display(self, obj):
        return obj.app_labeled_name


#
# Custom fields
#


class CustomFieldSerializer(ValidatedModelSerializer, NotesSerializerMixin):
    url = serializers.HyperlinkedIdentityField(view_name="extras-api:customfield-detail")
    content_types = ContentTypeField(
        queryset=ContentType.objects.filter(FeatureQuery("custom_fields").get_query()),
        many=True,
    )
    type = ChoiceField(choices=CustomFieldTypeChoices)
    filter_logic = ChoiceField(choices=CustomFieldFilterLogicChoices, required=False)
    # Laying groundwork for 2.0:
    # - in 1.4 `label` is not required at the model level due to backward compatibility, but in 2.0 it will be.
    # - in 1.4 `name` is required at the model level, but in 2.0 it will be removed entirely.
    # Since the API is versioned we can go ahead and adopt the future here.
    label = serializers.CharField(max_length=50, required=True)

    class Meta:
        model = CustomField
        fields = [
            "url",
            "content_types",
            "type",
            "label",
            "slug",
            "description",
            "required",
            "filter_logic",
            "default",
            "weight",
            "validation_minimum",
            "validation_maximum",
            "validation_regex",
        ]

    def validate(self, data):
        # 2.0 TODO: #824 remove `name` entirely from the model; for now it's required.
        if self.instance is None:
            if "slug" in data and "name" not in data:
                data["name"] = data["slug"]

        return super().validate(data)


class CustomFieldChoiceSerializer(ValidatedModelSerializer):
    url = serializers.HyperlinkedIdentityField(view_name="extras-api:customfieldchoice-detail")
    custom_field = NestedCustomFieldSerializer()

    class Meta:
        model = CustomFieldChoice
        fields = ["url", "custom_field", "value", "weight"]


#
# Custom Links
#


class CustomLinkSerializer(ValidatedModelSerializer, NotesSerializerMixin):
    url = serializers.HyperlinkedIdentityField(view_name="extras-api:customlink-detail")
    content_type = ContentTypeField(
        queryset=ContentType.objects.filter(FeatureQuery("custom_links").get_query()).order_by("app_label", "model"),
    )

    class Meta:
        model = CustomLink
        fields = (
            "url",
            "target_url",
            "name",
            "content_type",
            "text",
            "weight",
            "group_name",
            "button_class",
            "new_window",
        )


#
# Dynamic Groups
#


class DynamicGroupSerializer(NautobotModelSerializer):
    url = serializers.HyperlinkedIdentityField(view_name="extras-api:dynamicgroup-detail")
    content_type = ContentTypeField(
        queryset=ContentType.objects.filter(FeatureQuery("dynamic_groups").get_query()).order_by("app_label", "model"),
    )
    # Read-only because m2m is hard. Easier to just create # `DynamicGroupMemberships` explicitly
    # using their own endpoint at /api/extras/dynamic-group-memberships/.
    children = NestedDynamicGroupMembershipSerializer(source="dynamic_group_memberships", read_only=True, many=True)

    class Meta:
        model = DynamicGroup
        fields = [
            "url",
            "name",
            "slug",
            "description",
            "content_type",
            "filter",
            "children",
        ]
        extra_kwargs = {"filter": {"read_only": False}}


class DynamicGroupMembershipSerializer(ValidatedModelSerializer):
    url = serializers.HyperlinkedIdentityField(view_name="extras-api:dynamicgroupmembership-detail")
    group = NestedDynamicGroupSerializer()
    parent_group = NestedDynamicGroupSerializer()

    class Meta:
        model = DynamicGroupMembership
        fields = ["url", "group", "parent_group", "operator", "weight"]


#
# Export templates
#

# TODO: export-templates don't support custom-fields, is this omission intentional?
class ExportTemplateSerializer(RelationshipModelSerializerMixin, ValidatedModelSerializer, NotesSerializerMixin):
    url = serializers.HyperlinkedIdentityField(view_name="extras-api:exporttemplate-detail")
    content_type = ContentTypeField(
        queryset=ContentType.objects.filter(FeatureQuery("export_templates").get_query()),
    )
    owner_content_type = ContentTypeField(
        queryset=ContentType.objects.filter(FeatureQuery("export_template_owners").get_query()),
        required=False,
        allow_null=True,
        default=None,
    )
    owner = serializers.SerializerMethodField(read_only=True)

    class Meta:
        model = ExportTemplate
        fields = [
            "url",
            "content_type",
            "owner_content_type",
            "owner_object_id",
            "owner",
            "name",
            "description",
            "template_code",
            "mime_type",
            "file_extension",
        ]

    @extend_schema_field(
        PolymorphicProxySerializer(
            component_name="owner",
            resource_type_field_name="object_type",
            serializers=lambda: get_serializers_for_models(
                FeatureQuery("export_template_owners").list_subclasses(), prefix="Nested"
            ),
            allow_null=True,
        )
    )
    def get_owner(self, obj):
        if obj.owner is None:
            return None
        serializer = get_serializer_for_model(obj.owner, prefix="Nested")
        context = {"request": self.context["request"]}
        return serializer(obj.owner, context=context).data


#
# Git repositories
#


class GitRepositorySerializer(NautobotModelSerializer):
    """Git repositories defined as a data source."""

    url = serializers.HyperlinkedIdentityField(view_name="extras-api:gitrepository-detail")
    token = serializers.CharField(source="_token", write_only=True, required=False)

    secrets_group = NestedSecretsGroupSerializer(required=False, allow_null=True)

    provided_contents = MultipleChoiceJSONField(
        choices=lambda: get_datasource_content_choices("extras.gitrepository"),
        allow_blank=True,
        required=False,
    )

    class Meta:
        model = GitRepository
        fields = [
            "url",
            "name",
            "slug",
            "remote_url",
            "branch",
            "token",
            "username",
            "secrets_group",
            "current_head",
            "provided_contents",
        ]

    def validate(self, data):
        """
        Add the originating Request as a parameter to be passed when creating/updating a GitRepository.
        """
        data["request"] = self.context["request"]
        return super().validate(data)


#
# GraphQL Queries
#


class GraphQLQuerySerializer(ValidatedModelSerializer, NotesSerializerMixin):
    url = serializers.HyperlinkedIdentityField(view_name="extras-api:graphqlquery-detail")
    variables = serializers.DictField(required=False, allow_null=True, default={})

    class Meta:
        model = GraphQLQuery
        fields = (
            "url",
            "name",
            "slug",
            "query",
            "variables",
        )


class GraphQLQueryInputSerializer(serializers.Serializer):
    variables = serializers.DictField(allow_null=True, default={})


class GraphQLQueryOutputSerializer(serializers.Serializer):
    data = serializers.DictField(default={})


#
# Image attachments
#


class ImageAttachmentSerializer(ValidatedModelSerializer):
    url = serializers.HyperlinkedIdentityField(view_name="extras-api:imageattachment-detail")
    content_type = ContentTypeField(queryset=ContentType.objects.all())
    parent = serializers.SerializerMethodField(read_only=True)

    class Meta:
        model = ImageAttachment
        fields = [
            "url",
            "content_type",
            "object_id",
            "parent",
            "name",
            "image",
            "image_height",
            "image_width",
            "created",
        ]

    def validate(self, data):

        # Validate that the parent object exists
        try:
            data["content_type"].get_object_for_this_type(id=data["object_id"])
        except ObjectDoesNotExist:
            raise serializers.ValidationError(f"Invalid parent object: {data['content_type']} ID {data['object_id']}")

        # Enforce model validation
        super().validate(data)

        return data

    @extend_schema_field(
        PolymorphicProxySerializer(
            component_name="parent",
            resource_type_field_name="object_type",
            serializers=[
                NestedDeviceSerializer,
                NestedLocationSerializer,
                NestedRackSerializer,
            ],
        )
    )
    def get_parent(self, obj):
        serializer = get_serializer_for_model(obj.parent, prefix="Nested")
        return serializer(obj.parent, context={"request": self.context["request"]}).data


#
# Jobs
#


class JobSerializer(NautobotModelSerializer, TaggedModelSerializerMixin):
    url = serializers.HyperlinkedIdentityField(view_name="extras-api:job-detail")

    class Meta:
        model = Job
        fields = [
            "url",
            "source",
            "module_name",
            "job_class_name",
            "grouping",
            "grouping_override",
            "name",
            "name_override",
            "slug",
            "description",
            "description_override",
            "installed",
            "enabled",
            "is_job_hook_receiver",
            "has_sensitive_variables",
            "has_sensitive_variables_override",
            "approval_required",
            "approval_required_override",
            "commit_default",
            "commit_default_override",
            "hidden",
            "hidden_override",
            "read_only",
            "read_only_override",
            "soft_time_limit",
            "soft_time_limit_override",
            "time_limit",
            "time_limit_override",
            "task_queues",
            "task_queues_override",
            "tags",
        ]

    def validate(self, data):
        # note no validation for on creation of jobs because we do not support user creation of Job records via API
        if self.instance:
            has_sensitive_variables = data.get("has_sensitive_variables", self.instance.has_sensitive_variables)
            approval_required = data.get("approval_required", self.instance.approval_required)

            if approval_required and has_sensitive_variables:
                error_message = "A job with sensitive variables cannot also be marked as requiring approval"
                errors = {}

                if "approval_required" in data:
                    errors["approval_required"] = [error_message]
                if "has_sensitive_variables" in data:
                    errors["has_sensitive_variables"] = [error_message]

                raise serializers.ValidationError(errors)

        return super().validate(data)


class JobVariableSerializer(serializers.Serializer):
    """Serializer used for responses from the JobModelViewSet.variables() detail endpoint."""

    name = serializers.CharField(read_only=True)
    type = serializers.CharField(read_only=True)
    label = serializers.CharField(read_only=True, required=False)
    help_text = serializers.CharField(read_only=True, required=False)
    default = serializers.JSONField(read_only=True, required=False)
    required = serializers.BooleanField(read_only=True, required=False)

    min_length = serializers.IntegerField(read_only=True, required=False)
    max_length = serializers.IntegerField(read_only=True, required=False)
    min_value = serializers.IntegerField(read_only=True, required=False)
    max_value = serializers.IntegerField(read_only=True, required=False)
    choices = serializers.JSONField(read_only=True, required=False)
    model = serializers.CharField(read_only=True, required=False)


class JobRunResponseSerializer(serializers.Serializer):
    """Serializer representing responses from the JobModelViewSet.run() POST endpoint."""

    schedule = NestedScheduledJobSerializer(read_only=True, required=False)
    job_result = NestedJobResultSerializer(read_only=True, required=False)


#
# Job Results
#


class JobResultSerializer(CustomFieldModelSerializerMixin, BaseModelSerializer):
    url = serializers.HyperlinkedIdentityField(view_name="extras-api:jobresult-detail")
    user = NestedUserSerializer(read_only=True)
    status = ChoiceField(choices=JobResultStatusChoices, read_only=True)
    job_model = NestedJobSerializer(read_only=True)
    obj_type = ContentTypeField(read_only=True)
    scheduled_job = NestedScheduledJobSerializer(read_only=True)

    class Meta:
        model = JobResult
        fields = [
            "url",
            "date_created",
            "date_done",
            "name",
            "job_model",
            "obj_type",
            "status",
            "user",
            "data",
            "task_id",
            "task_kwargs",
            "scheduled_job",
        ]


#
# Scheduled Jobs
#


class ScheduledJobSerializer(BaseModelSerializer):
    url = serializers.HyperlinkedIdentityField(view_name="extras-api:scheduledjob-detail")
    user = NestedUserSerializer(read_only=True)
    job_model = NestedJobSerializer(read_only=True)
    approved_by_user = NestedUserSerializer(read_only=True)

    class Meta:
        model = ScheduledJob
        fields = [
            "url",
            "name",
            "user",
            "job_model",
            "task",
            "interval",
            "queue",
            "job_class",
            "last_run_at",
            "total_run_count",
            "date_changed",
            "description",
            "user",
            "approved_by_user",
            "approval_required",
            "approved_at",
            "crontab",
        ]


#
# Job classes (fka Custom Scripts, Reports)
# 2.0 TODO: remove these if no longer needed
#


class JobClassSerializer(serializers.Serializer):
    url = serializers.HyperlinkedIdentityField(
        view_name="extras-api:job-detail",
        lookup_field="class_path",
        lookup_url_kwarg="class_path",
    )
    id = serializers.CharField(read_only=True, source="class_path")
    pk = serializers.SerializerMethodField(read_only=True)
    name = serializers.CharField(max_length=255, read_only=True)
    description = serializers.CharField(max_length=255, required=False, read_only=True)
    test_methods = serializers.ListField(child=serializers.CharField(max_length=255))
    vars = serializers.SerializerMethodField(read_only=True)
    result = NestedJobResultSerializer(required=False)

    @extend_schema_field(serializers.DictField)
    def get_vars(self, instance):
        return {k: v.__class__.__name__ for k, v in instance._get_vars().items()}

    @extend_schema_field(serializers.UUIDField(allow_null=True))
    def get_pk(self, instance):
        try:
            jobs = Job.objects
            if "request" in self.context and self.context["request"].user is not None:
                jobs = jobs.restrict(self.context["request"].user, "view")
            job_model = jobs.get_for_class_path(instance.class_path)
            return job_model.pk
        except Job.DoesNotExist:
            return None


class JobClassDetailSerializer(JobClassSerializer):
    result = JobResultSerializer(required=False)


class JobHookSerializer(NautobotModelSerializer):
    url = serializers.HyperlinkedIdentityField(view_name="extras-api:jobhook-detail")
    content_types = ContentTypeField(
        queryset=ChangeLoggedModelsQuery().as_queryset(),
        many=True,
    )

    class Meta:
        model = JobHook
        fields = [
            "id",
            "url",
            "name",
            "content_types",
            "job",
            "enabled",
            "type_create",
            "type_update",
            "type_delete",
        ]

    def validate(self, data):
        validated_data = super().validate(data)

        conflicts = JobHook.check_for_conflicts(
            instance=self.instance,
            content_types=data.get("content_types"),
            job=data.get("job"),
            type_create=data.get("type_create"),
            type_update=data.get("type_update"),
            type_delete=data.get("type_delete"),
        )

        if conflicts:
            raise serializers.ValidationError(conflicts)

        return validated_data


class JobInputSerializer(serializers.Serializer):
    data = serializers.JSONField(required=False, default=dict)
    commit = serializers.BooleanField(required=False, default=None)
<<<<<<< HEAD
    schedule = NestedScheduledJobCreationSerializer(required=False)
=======
    scheduled_job = NestedScheduledJobSerializer(required=False)
>>>>>>> e7d5242d
    task_queue = serializers.CharField(required=False, allow_blank=True)


class JobMultiPartInputSerializer(serializers.Serializer):
    """JobMultiPartInputSerializer is a "flattened" version of JobInputSerializer for use with multipart/form-data submissions which only accept key-value pairs"""

    _commit = serializers.BooleanField(required=False, default=None)
    _schedule_name = serializers.CharField(max_length=255, required=False)
    _schedule_start_time = serializers.DateTimeField(format=None, required=False)
    _schedule_interval = ChoiceField(choices=JobExecutionType, required=False)
    _schedule_crontab = serializers.CharField(required=False, allow_blank=True)
    _task_queue = serializers.CharField(required=False, allow_blank=True)

    def validate(self, data):
        data = super().validate(data)

        if "_schedule_interval" in data and data["_schedule_interval"] != JobExecutionType.TYPE_IMMEDIATELY:
            if "_schedule_name" not in data:
                raise serializers.ValidationError({"_schedule_name": "Please provide a name for the job schedule."})

            if ("_schedule_start_time" not in data and data["_schedule_interval"] != JobExecutionType.TYPE_CUSTOM) or (
                "_schedule_start_time" in data and data["_schedule_start_time"] < ScheduledJob.earliest_possible_time()
            ):
                raise serializers.ValidationError(
                    {
                        "_schedule_start_time": "Please enter a valid date and time greater than or equal to the current date and time."
                    }
                )

            if data["_schedule_interval"] == JobExecutionType.TYPE_CUSTOM:

                if data.get("_schedule_crontab") is None:
                    raise serializers.ValidationError({"_schedule_crontab": "Please enter a valid crontab."})
                try:
                    ScheduledJob.get_crontab(data["_schedule_crontab"])
                except Exception as e:
                    raise serializers.ValidationError({"_schedule_crontab": e})

        return data


class JobLogEntrySerializer(BaseModelSerializer):
    url = serializers.HyperlinkedIdentityField(view_name="extras-api:joblogentry-detail")
    display = serializers.SerializerMethodField()

    class Meta:
        model = JobLogEntry
        fields = [
            "url",
            "absolute_url",
            "created",
            "grouping",
            "job_result",
            "log_level",
            "log_object",
            "message",
        ]

    @extend_schema_field(serializers.CharField)
    def get_display(self, obj):
        return obj.created.isoformat()


#
# Notes
#


class NoteSerializer(BaseModelSerializer):
    url = serializers.HyperlinkedIdentityField(view_name="extras-api:note-detail")
    user = NestedUserSerializer(read_only=True)
    assigned_object_type = ContentTypeField(queryset=ContentType.objects.all())
    assigned_object = serializers.SerializerMethodField()

    class Meta:
        model = Note
        fields = [
            "url",
            "user",
            "user_name",
            "assigned_object_type",
            "assigned_object_id",
            "assigned_object",
            "note",
            "slug",
        ]

    @extend_schema_field(
        PolymorphicProxySerializer(
            component_name="assigned_object",
            resource_type_field_name="object_type",
            serializers=lambda: get_serializers_for_models(get_all_concrete_subclasses(NotesMixin), prefix="Nested"),
            allow_null=True,
        )
    )
    def get_assigned_object(self, obj):
        if obj.assigned_object is None:
            return None
        try:
            serializer = get_serializer_for_model(obj.assigned_object, prefix="Nested")
            context = {"request": self.context["request"]}
            return serializer(obj.assigned_object, context=context).data
        except SerializerNotFound:
            return None


class NoteInputSerializer(serializers.Serializer):
    note = serializers.CharField()


#
# Change logging
#


class ObjectChangeSerializer(BaseModelSerializer):
    url = serializers.HyperlinkedIdentityField(view_name="extras-api:objectchange-detail")
    user = NestedUserSerializer(read_only=True)
    action = ChoiceField(choices=ObjectChangeActionChoices, read_only=True)
    changed_object_type = ContentTypeField(read_only=True)
    changed_object = serializers.SerializerMethodField(read_only=True)

    class Meta:
        model = ObjectChange
        fields = [
            "url",
            "time",
            "user",
            "user_name",
            "request_id",
            "action",
            "changed_object_type",
            "changed_object_id",
            "changed_object",
            "object_data",
        ]

    @extend_schema_field(
        PolymorphicProxySerializer(
            component_name="changed_object",
            resource_type_field_name="object_type",
            serializers=lambda: get_serializers_for_models(
                ChangeLoggedModelsQuery().list_subclasses(), prefix="Nested"
            ),
            allow_null=True,
        )
    )
    def get_changed_object(self, obj):
        """
        Serialize a nested representation of the changed object.
        """
        if obj.changed_object is None:
            return None

        try:
            serializer = get_serializer_for_model(obj.changed_object, prefix="Nested")
        except SerializerNotFound:
            return obj.object_repr
        context = {"request": self.context["request"]}
        data = serializer(obj.changed_object, context=context).data

        return data


#
# Relationship
#


class RelationshipSerializer(ValidatedModelSerializer, NotesSerializerMixin):
    url = serializers.HyperlinkedIdentityField(view_name="extras-api:relationship-detail")

    source_type = ContentTypeField(
        queryset=ContentType.objects.filter(FeatureQuery("relationships").get_query()),
    )

    destination_type = ContentTypeField(
        queryset=ContentType.objects.filter(FeatureQuery("relationships").get_query()),
    )

    class Meta:
        model = Relationship
        fields = [
            "url",
            "name",
            "slug",
            "description",
            "type",
            "required_on",
            "source_type",
            "source_label",
            "source_hidden",
            "source_filter",
            "destination_type",
            "destination_label",
            "destination_hidden",
            "destination_filter",
        ]


class RelationshipAssociationSerializer(ValidatedModelSerializer):
    url = serializers.HyperlinkedIdentityField(view_name="extras-api:relationshipassociation-detail")

    source_type = ContentTypeField(
        queryset=ContentType.objects.filter(FeatureQuery("relationships").get_query()),
    )

    destination_type = ContentTypeField(
        queryset=ContentType.objects.filter(FeatureQuery("relationships").get_query()),
    )

    relationship = NestedRelationshipSerializer()

    class Meta:
        model = RelationshipAssociation
        fields = [
            "url",
            "relationship",
            "source_type",
            "source_id",
            "destination_type",
            "destination_id",
        ]


#
# Roles
#


class RoleModelSerializerMixin(BaseModelSerializer):
    """Mixin to add `role` choice field to model serializers."""

    role = RoleSerializerField(required=False)


class RoleRequiredRoleModelSerializerMixin(BaseModelSerializer):
    """Mixin to add `role` choice field to model serializers."""

    role = RoleSerializerField()


class RoleSerializer(NautobotModelSerializer):
    """Serializer for `Role` objects."""

    url = serializers.HyperlinkedIdentityField(view_name="extras-api:role-detail")
    content_types = ContentTypeField(
        queryset=RoleModelsQuery().as_queryset(),
        many=True,
    )

    class Meta:
        model = Role
        fields = [
            "url",
            "content_types",
            "name",
            "slug",
            "color",
            "weight",
        ]


#
# Secrets
#


class SecretSerializer(NautobotModelSerializer, TaggedModelSerializerMixin):
    """Serializer for `Secret` objects."""

    url = serializers.HyperlinkedIdentityField(view_name="extras-api:secret-detail")

    class Meta:
        model = Secret
        fields = [
            "url",
            "name",
            "slug",
            "description",
            "provider",
            "parameters",
        ]


class SecretsGroupSerializer(NautobotModelSerializer):
    """Serializer for `SecretsGroup` objects."""

    url = serializers.HyperlinkedIdentityField(view_name="extras-api:secretsgroup-detail")

    # TODO: it would be **awesome** if we could create/update SecretsGroupAssociations
    # alongside creating/updating the base SecretsGroup, but since this is a ManyToManyField with
    # a `through` table, that appears very non-trivial to implement. For now we have this as a
    # read-only field; to create/update SecretsGroupAssociations you must make separate calls to the
    # api/extras/secrets-group-associations/ REST endpoint as appropriate.
    secrets = NestedSecretsGroupAssociationSerializer(source="secrets_group_associations", many=True, read_only=True)

    class Meta:
        model = SecretsGroup
        fields = [
            "url",
            "name",
            "slug",
            "description",
            "secrets",
        ]


class SecretsGroupAssociationSerializer(ValidatedModelSerializer):
    """Serializer for `SecretsGroupAssociation` objects."""

    url = serializers.HyperlinkedIdentityField(view_name="extras-api:secretsgroupassociation-detail")
    secrets_group = NestedSecretsGroupSerializer()
    secret = NestedSecretSerializer()

    class Meta:
        model = SecretsGroupAssociation
        fields = [
            "url",
            "secrets_group",
            "access_type",
            "secret_type",
            "secret",
        ]


#
# Custom statuses
#


class StatusSerializer(NautobotModelSerializer):
    """Serializer for `Status` objects."""

    url = serializers.HyperlinkedIdentityField(view_name="extras-api:status-detail")
    content_types = ContentTypeField(
        queryset=ContentType.objects.filter(FeatureQuery("statuses").get_query()),
        many=True,
    )

    class Meta:
        model = Status
        fields = [
            "url",
            "content_types",
            "name",
            "slug",
            "color",
        ]


#
# Tags
#


class TagSerializer(NautobotModelSerializer):
    url = serializers.HyperlinkedIdentityField(view_name="extras-api:tag-detail")
    tagged_items = serializers.IntegerField(read_only=True)
    content_types = ContentTypeField(
        queryset=TaggableClassesQuery().as_queryset(),
        many=True,
        required=True,
    )

    class Meta:
        model = Tag
        fields = [
            "url",
            "name",
            "slug",
            "color",
            "description",
            "tagged_items",
            "content_types",
        ]

    def validate(self, data):
        data = super().validate(data)

        # check if tag is assigned to any of the removed content_types
        if self.instance is not None and self.instance.present_in_database and "content_types" in data:
            content_types_id = [content_type.id for content_type in data["content_types"]]
            errors = self.instance.validate_content_types_removal(content_types_id)

            if errors:
                raise serializers.ValidationError(errors)

        return data


#
# Webhook
#


class WebhookSerializer(ValidatedModelSerializer, NotesSerializerMixin):
    url = serializers.HyperlinkedIdentityField(view_name="extras-api:webhook-detail")
    content_types = ContentTypeField(
        queryset=ContentType.objects.filter(FeatureQuery("webhooks").get_query()).order_by("app_label", "model"),
        many=True,
    )

    class Meta:
        model = Webhook
        fields = [
            "url",
            "content_types",
            "name",
            "type_create",
            "type_update",
            "type_delete",
            "payload_url",
            "http_method",
            "http_content_type",
            "additional_headers",
            "body_template",
            "secret",
            "ssl_verification",
            "ca_file_path",
        ]

    def validate(self, data):
        validated_data = super().validate(data)

        conflicts = Webhook.check_for_conflicts(
            instance=self.instance,
            content_types=data.get("content_types"),
            payload_url=data.get("payload_url"),
            type_create=data.get("type_create"),
            type_update=data.get("type_update"),
            type_delete=data.get("type_delete"),
        )

        if conflicts:
            raise serializers.ValidationError(conflicts)

        return validated_data<|MERGE_RESOLUTION|>--- conflicted
+++ resolved
@@ -949,11 +949,7 @@
 class JobInputSerializer(serializers.Serializer):
     data = serializers.JSONField(required=False, default=dict)
     commit = serializers.BooleanField(required=False, default=None)
-<<<<<<< HEAD
     schedule = NestedScheduledJobCreationSerializer(required=False)
-=======
-    scheduled_job = NestedScheduledJobSerializer(required=False)
->>>>>>> e7d5242d
     task_queue = serializers.CharField(required=False, allow_blank=True)
 
 

import logging

from django.contrib.contenttypes.models import ContentType
from django.core.exceptions import ObjectDoesNotExist
from django.urls import NoReverseMatch
from drf_spectacular.utils import extend_schema_field
from rest_framework import serializers
from rest_framework.reverse import reverse

from nautobot.core.api import (
    ChoiceField,
    ContentTypeField,
    SerializedPKRelatedField,
    ValidatedModelSerializer,
)
from nautobot.core.api.exceptions import SerializerNotFound
from nautobot.core.api.mixins import LimitQuerysetChoicesSerializerMixin
from nautobot.core.api.serializers import BaseModelSerializer
from nautobot.core.api.utils import get_serializer_for_model
from nautobot.core.utils.deprecation import class_deprecated_in_favor_of
from nautobot.core.utils.lookup import get_route_for_model
from nautobot.dcim.api.nested_serializers import (
    NestedDeviceSerializer,
    NestedDeviceTypeSerializer,
    NestedLocationSerializer,
    NestedPlatformSerializer,
    NestedRackSerializer,
)
from nautobot.dcim.models import Device, DeviceType, Location, Platform, Rack
from nautobot.extras.choices import (
    CustomFieldFilterLogicChoices,
    CustomFieldTypeChoices,
    JobExecutionType,
    JobResultStatusChoices,
    ObjectChangeActionChoices,
)
from nautobot.extras.datasources import get_datasource_content_choices
from nautobot.extras.models import (
    ComputedField,
    ConfigContext,
    ConfigContextSchema,
    CustomField,
    CustomFieldChoice,
    CustomLink,
    DynamicGroup,
    DynamicGroupMembership,
    ExportTemplate,
    GitRepository,
    GraphQLQuery,
    ImageAttachment,
    Job,
    JobHook,
    JobLogEntry,
    JobResult,
    Note,
    ObjectChange,
    Relationship,
    RelationshipAssociation,
    Role,
    ScheduledJob,
    Secret,
    SecretsGroup,
    SecretsGroupAssociation,
    Status,
    Tag,
    Webhook,
)
from nautobot.extras.utils import ChangeLoggedModelsQuery, FeatureQuery, RoleModelsQuery, TaggableClassesQuery
from nautobot.tenancy.api.nested_serializers import (
    NestedTenantSerializer,
    NestedTenantGroupSerializer,
)
from nautobot.tenancy.models import Tenant, TenantGroup
from nautobot.users.api.nested_serializers import NestedUserSerializer
from nautobot.virtualization.api.nested_serializers import (
    NestedClusterGroupSerializer,
    NestedClusterSerializer,
)
from nautobot.virtualization.models import Cluster, ClusterGroup

from .customfields import CustomFieldModelSerializerMixin
from .fields import MultipleChoiceJSONField, RoleSerializerField, StatusSerializerField
from .relationships import RelationshipModelSerializerMixin

# Not all of these variable(s) are not actually used anywhere in this file, but required for the
# automagically replacing a Serializer with its corresponding NestedSerializer.
from .nested_serializers import (  # noqa: F401
    NestedComputedFieldSerializer,
    NestedConfigContextSchemaSerializer,
    NestedConfigContextSerializer,
    NestedCustomFieldSerializer,
    NestedCustomLinkSerializer,
    NestedDynamicGroupSerializer,
    NestedDynamicGroupMembershipSerializer,
    NestedExportTemplateSerializer,
    NestedGitRepositorySerializer,
    NestedGraphQLQuerySerializer,
    NestedImageAttachmentSerializer,
    NestedJobHookSerializer,
    NestedJobSerializer,
    NestedJobResultSerializer,
    NestedNoteSerializer,
    NestedRelationshipAssociationSerializer,
    NestedRelationshipSerializer,
    NestedRoleSerializer,
    NestedScheduledJobSerializer,
    NestedSecretSerializer,
    NestedSecretsGroupSerializer,
    NestedSecretsGroupAssociationSerializer,
    NestedStatusSerializer,
    NestedTagSerializer,
    NestedWebhookSerializer,
)

#
# Mixins and Base Classes
#

logger = logging.getLogger(__name__)


class NotesSerializerMixin(BaseModelSerializer):
    """Extend Serializer with a `notes` field."""

    notes_url = serializers.SerializerMethodField()

    def get_field_names(self, declared_fields, info):
        """Ensure that fields includes "notes_url" field if applicable."""
        fields = list(super().get_field_names(declared_fields, info))
        if hasattr(self.Meta.model, "notes"):
            self.extend_field_names(fields, "notes_url")
        return fields

    @extend_schema_field(serializers.URLField())
    def get_notes_url(self, instance):
        try:
            notes_url = get_route_for_model(instance, "notes", api=True)
            return reverse(notes_url, args=[instance.id], request=self.context["request"])
        except NoReverseMatch:
            model_name = type(instance).__name__
            logger.warning(
                (
                    f"Notes feature is not available for model {model_name}. "
                    "Please make sure to: "
                    f"1. Include NotesMixin from nautobot.extras.model.mixins in the {model_name} class definition "
                    f"2. Include NotesViewSetMixin from nautobot.extras.api.mixins in the {model_name}ViewSet "
                    "before including NotesSerializerMixin in the model serializer"
                )
            )

            return None


class NautobotModelSerializer(
    RelationshipModelSerializerMixin, CustomFieldModelSerializerMixin, NotesSerializerMixin, ValidatedModelSerializer
):
    """Base class to use for serializers based on OrganizationalModel or PrimaryModel.

    Can also be used for models derived from BaseModel, so long as they support custom fields and relationships.
    """


class StatusModelSerializerMixin(BaseModelSerializer):
    """Mixin to add `status` choice field to model serializers."""

    status = StatusSerializerField(required=True)

    def get_field_names(self, declared_fields, info):
        """Ensure that "status" field is always present."""
        fields = list(super().get_field_names(declared_fields, info))
        self.extend_field_names(fields, "status")
        return fields


class TagSerializerField(LimitQuerysetChoicesSerializerMixin, NestedTagSerializer):
    """NestedSerializer field for `Tag` object fields."""


class TaggedModelSerializerMixin(BaseModelSerializer):
    tags = TagSerializerField(many=True, required=False)

    def get_field_names(self, declared_fields, info):
        """Ensure that 'tags' field is always present."""
        fields = list(super().get_field_names(declared_fields, info))
        self.extend_field_names(fields, "tags")
        return fields

    def create(self, validated_data):
        tags = validated_data.pop("tags", None)
        instance = super().create(validated_data)

        if tags is not None:
            return self._save_tags(instance, tags)
        return instance

    def update(self, instance, validated_data):
        tags = validated_data.pop("tags", None)

        # Cache tags on instance for change logging
        instance._tags = tags or []

        instance = super().update(instance, validated_data)

        if tags is not None:
            return self._save_tags(instance, tags)
        return instance

    def _save_tags(self, instance, tags):
        if tags:
            instance.tags.set([t.name for t in tags])
        else:
            instance.tags.clear()

        return instance


# TODO: remove in 2.2
@class_deprecated_in_favor_of(TaggedModelSerializerMixin)
class TaggedObjectSerializer(TaggedModelSerializerMixin):
    pass


#
# Computed Fields
#


class ComputedFieldSerializer(ValidatedModelSerializer, NotesSerializerMixin):
    url = serializers.HyperlinkedIdentityField(view_name="extras-api:computedfield-detail")
    content_type = ContentTypeField(
        queryset=ContentType.objects.filter(FeatureQuery("custom_fields").get_query()).order_by("app_label", "model"),
    )

    class Meta:
        model = ComputedField
        fields = (
            "url",
            "slug",
            "label",
            "description",
            "content_type",
            "template",
            "fallback_value",
            "weight",
        )


#
# Config contexts
#


class ConfigContextSerializer(ValidatedModelSerializer, NotesSerializerMixin):
    url = serializers.HyperlinkedIdentityField(view_name="extras-api:configcontext-detail")
    owner_content_type = ContentTypeField(
        queryset=ContentType.objects.filter(FeatureQuery("config_context_owners").get_query()),
        required=False,
        allow_null=True,
        default=None,
    )
    owner = serializers.SerializerMethodField(read_only=True)
<<<<<<< HEAD
    config_context_schema = NestedConfigContextSchemaSerializer(required=False, allow_null=True)
    regions = SerializedPKRelatedField(
        queryset=Region.objects.all(),
        serializer=NestedRegionSerializer,
        required=False,
        many=True,
    )
    sites = SerializedPKRelatedField(
        queryset=Site.objects.all(),
        serializer=NestedSiteSerializer,
        required=False,
        many=True,
    )
=======
    schema = NestedConfigContextSchemaSerializer(required=False, allow_null=True)
>>>>>>> 2cb1df00
    locations = SerializedPKRelatedField(
        queryset=Location.objects.all(),
        serializer=NestedLocationSerializer,
        required=False,
        many=True,
    )
    roles = SerializedPKRelatedField(
        queryset=Role.objects.all(),
        serializer=NestedRoleSerializer,
        required=False,
        many=True,
    )
    device_types = SerializedPKRelatedField(
        queryset=DeviceType.objects.all(),
        serializer=NestedDeviceTypeSerializer,
        required=False,
        many=True,
    )
    platforms = SerializedPKRelatedField(
        queryset=Platform.objects.all(),
        serializer=NestedPlatformSerializer,
        required=False,
        many=True,
    )
    cluster_groups = SerializedPKRelatedField(
        queryset=ClusterGroup.objects.all(),
        serializer=NestedClusterGroupSerializer,
        required=False,
        many=True,
    )
    clusters = SerializedPKRelatedField(
        queryset=Cluster.objects.all(),
        serializer=NestedClusterSerializer,
        required=False,
        many=True,
    )
    tenant_groups = SerializedPKRelatedField(
        queryset=TenantGroup.objects.all(),
        serializer=NestedTenantGroupSerializer,
        required=False,
        many=True,
    )
    tenants = SerializedPKRelatedField(
        queryset=Tenant.objects.all(),
        serializer=NestedTenantSerializer,
        required=False,
        many=True,
    )
    tags = serializers.SlugRelatedField(queryset=Tag.objects.all(), slug_field="slug", required=False, many=True)

    class Meta:
        model = ConfigContext
        fields = [
            "url",
            "name",
            "owner_content_type",
            "owner_object_id",
            "owner",
            "weight",
            "description",
            "config_context_schema",
            "is_active",
            "locations",
            "roles",
            "device_types",
            "platforms",
            "cluster_groups",
            "clusters",
            "tenant_groups",
            "tenants",
            "tags",
            "data",
        ]

    @extend_schema_field(serializers.DictField(allow_null=True))
    def get_owner(self, obj):
        if obj.owner is None:
            return None
        serializer = get_serializer_for_model(obj.owner, prefix="Nested")
        context = {"request": self.context["request"]}
        return serializer(obj.owner, context=context).data


#
# Config context Schemas
#


class ConfigContextSchemaSerializer(NautobotModelSerializer):
    url = serializers.HyperlinkedIdentityField(view_name="extras-api:configcontextschema-detail")
    owner_content_type = ContentTypeField(
        queryset=ContentType.objects.filter(FeatureQuery("config_context_owners").get_query()),
        required=False,
        allow_null=True,
        default=None,
    )
    owner = serializers.SerializerMethodField(read_only=True)

    class Meta:
        model = ConfigContextSchema
        fields = [
            "url",
            "name",
            "slug",
            "owner_content_type",
            "owner_object_id",
            "owner",
            "description",
            "data_schema",
        ]

    @extend_schema_field(serializers.DictField(allow_null=True))
    def get_owner(self, obj):
        if obj.owner is None:
            return None
        serializer = get_serializer_for_model(obj.owner, prefix="Nested")
        context = {"request": self.context["request"]}
        return serializer(obj.owner, context=context).data


#
# ContentTypes
#


class ContentTypeSerializer(BaseModelSerializer):
    url = serializers.HyperlinkedIdentityField(view_name="extras-api:contenttype-detail")
    display = serializers.SerializerMethodField()

    class Meta:
        model = ContentType
        fields = ["url", "app_label", "model"]

    @extend_schema_field(serializers.CharField)
    def get_display(self, obj):
        return obj.app_labeled_name


#
# Custom fields
#


class CustomFieldSerializer(ValidatedModelSerializer, NotesSerializerMixin):
    url = serializers.HyperlinkedIdentityField(view_name="extras-api:customfield-detail")
    content_types = ContentTypeField(
        queryset=ContentType.objects.filter(FeatureQuery("custom_fields").get_query()),
        many=True,
    )
    type = ChoiceField(choices=CustomFieldTypeChoices)
    filter_logic = ChoiceField(choices=CustomFieldFilterLogicChoices, required=False)
    # Laying groundwork for 2.0:
    # - in 1.4 `label` is not required at the model level due to backward compatibility, but in 2.0 it will be.
    # - in 1.4 `name` is required at the model level, but in 2.0 it will be removed entirely.
    # Since the API is versioned we can go ahead and adopt the future here.
    label = serializers.CharField(max_length=50, required=True)

    class Meta:
        model = CustomField
        fields = [
            "url",
            "content_types",
            "type",
            "label",
            "slug",
            "description",
            "required",
            "filter_logic",
            "default",
            "weight",
            "validation_minimum",
            "validation_maximum",
            "validation_regex",
        ]

    def validate(self, data):
        # 2.0 TODO: #824 remove `name` entirely from the model; for now it's required.
        if self.instance is None:
            if "slug" in data and "name" not in data:
                data["name"] = data["slug"]

        return super().validate(data)


class CustomFieldChoiceSerializer(ValidatedModelSerializer):
    url = serializers.HyperlinkedIdentityField(view_name="extras-api:customfieldchoice-detail")
    custom_field = NestedCustomFieldSerializer()

    class Meta:
        model = CustomFieldChoice
        fields = ["url", "custom_field", "value", "weight"]


#
# Custom Links
#


class CustomLinkSerializer(ValidatedModelSerializer, NotesSerializerMixin):
    url = serializers.HyperlinkedIdentityField(view_name="extras-api:customlink-detail")
    content_type = ContentTypeField(
        queryset=ContentType.objects.filter(FeatureQuery("custom_links").get_query()).order_by("app_label", "model"),
    )

    class Meta:
        model = CustomLink
        fields = (
            "url",
            "target_url",
            "name",
            "content_type",
            "text",
            "weight",
            "group_name",
            "button_class",
            "new_window",
        )


#
# Dynamic Groups
#


class DynamicGroupSerializer(NautobotModelSerializer):
    url = serializers.HyperlinkedIdentityField(view_name="extras-api:dynamicgroup-detail")
    content_type = ContentTypeField(
        queryset=ContentType.objects.filter(FeatureQuery("dynamic_groups").get_query()).order_by("app_label", "model"),
    )
    # Read-only because m2m is hard. Easier to just create # `DynamicGroupMemberships` explicitly
    # using their own endpoint at /api/extras/dynamic-group-memberships/.
    children = NestedDynamicGroupMembershipSerializer(source="dynamic_group_memberships", read_only=True, many=True)

    class Meta:
        model = DynamicGroup
        fields = [
            "url",
            "name",
            "slug",
            "description",
            "content_type",
            "filter",
            "children",
        ]
        extra_kwargs = {"filter": {"read_only": False}}


class DynamicGroupMembershipSerializer(ValidatedModelSerializer):
    url = serializers.HyperlinkedIdentityField(view_name="extras-api:dynamicgroupmembership-detail")
    group = NestedDynamicGroupSerializer()
    parent_group = NestedDynamicGroupSerializer()

    class Meta:
        model = DynamicGroupMembership
        fields = ["url", "group", "parent_group", "operator", "weight"]


#
# Export templates
#

# TODO: export-templates don't support custom-fields, is this omission intentional?
class ExportTemplateSerializer(RelationshipModelSerializerMixin, ValidatedModelSerializer, NotesSerializerMixin):
    url = serializers.HyperlinkedIdentityField(view_name="extras-api:exporttemplate-detail")
    content_type = ContentTypeField(
        queryset=ContentType.objects.filter(FeatureQuery("export_templates").get_query()),
    )
    owner_content_type = ContentTypeField(
        queryset=ContentType.objects.filter(FeatureQuery("export_template_owners").get_query()),
        required=False,
        allow_null=True,
        default=None,
    )
    owner = serializers.SerializerMethodField(read_only=True)

    class Meta:
        model = ExportTemplate
        fields = [
            "url",
            "content_type",
            "owner_content_type",
            "owner_object_id",
            "owner",
            "name",
            "description",
            "template_code",
            "mime_type",
            "file_extension",
        ]

    @extend_schema_field(serializers.DictField(allow_null=True))
    def get_owner(self, obj):
        if obj.owner is None:
            return None
        serializer = get_serializer_for_model(obj.owner, prefix="Nested")
        context = {"request": self.context["request"]}
        return serializer(obj.owner, context=context).data


#
# Git repositories
#


class GitRepositorySerializer(NautobotModelSerializer):
    """Git repositories defined as a data source."""

    url = serializers.HyperlinkedIdentityField(view_name="extras-api:gitrepository-detail")
    token = serializers.CharField(source="_token", write_only=True, required=False)

    secrets_group = NestedSecretsGroupSerializer(required=False, allow_null=True)

    provided_contents = MultipleChoiceJSONField(
        choices=lambda: get_datasource_content_choices("extras.gitrepository"),
        allow_blank=True,
        required=False,
    )

    class Meta:
        model = GitRepository
        fields = [
            "url",
            "name",
            "slug",
            "remote_url",
            "branch",
            "token",
            "username",
            "secrets_group",
            "current_head",
            "provided_contents",
        ]

    def validate(self, data):
        """
        Add the originating Request as a parameter to be passed when creating/updating a GitRepository.
        """
        data["request"] = self.context["request"]
        return super().validate(data)


#
# GraphQL Queries
#


class GraphQLQuerySerializer(ValidatedModelSerializer, NotesSerializerMixin):
    url = serializers.HyperlinkedIdentityField(view_name="extras-api:graphqlquery-detail")
    variables = serializers.DictField(required=False, allow_null=True, default={})

    class Meta:
        model = GraphQLQuery
        fields = (
            "url",
            "name",
            "slug",
            "query",
            "variables",
        )


class GraphQLQueryInputSerializer(serializers.Serializer):
    variables = serializers.DictField(allow_null=True, default={})


class GraphQLQueryOutputSerializer(serializers.Serializer):
    data = serializers.DictField(default={})


#
# Image attachments
#


class ImageAttachmentSerializer(ValidatedModelSerializer):
    url = serializers.HyperlinkedIdentityField(view_name="extras-api:imageattachment-detail")
    content_type = ContentTypeField(queryset=ContentType.objects.all())
    parent = serializers.SerializerMethodField(read_only=True)

    class Meta:
        model = ImageAttachment
        fields = [
            "url",
            "content_type",
            "object_id",
            "parent",
            "name",
            "image",
            "image_height",
            "image_width",
            "created",
        ]

    def validate(self, data):

        # Validate that the parent object exists
        try:
            data["content_type"].get_object_for_this_type(id=data["object_id"])
        except ObjectDoesNotExist:
            raise serializers.ValidationError(f"Invalid parent object: {data['content_type']} ID {data['object_id']}")

        # Enforce model validation
        super().validate(data)

        return data

    @extend_schema_field(serializers.DictField)
    def get_parent(self, obj):

        # Static mapping of models to their nested serializers
        if isinstance(obj.parent, Device):
            serializer = NestedDeviceSerializer
        elif isinstance(obj.parent, Location):
            serializer = NestedLocationSerializer
        elif isinstance(obj.parent, Rack):
            serializer = NestedRackSerializer
        else:
            raise Exception("Unexpected type of parent object for ImageAttachment")

        return serializer(obj.parent, context={"request": self.context["request"]}).data


#
# Jobs
#


class JobSerializer(NautobotModelSerializer, TaggedModelSerializerMixin):
    url = serializers.HyperlinkedIdentityField(view_name="extras-api:job-detail")

    class Meta:
        model = Job
        fields = [
            "url",
            "source",
            "module_name",
            "job_class_name",
            "grouping",
            "grouping_override",
            "name",
            "name_override",
            "slug",
            "description",
            "description_override",
            "installed",
            "enabled",
            "is_job_hook_receiver",
            "has_sensitive_variables",
            "has_sensitive_variables_override",
            "approval_required",
            "approval_required_override",
            "commit_default",
            "commit_default_override",
            "hidden",
            "hidden_override",
            "read_only",
            "read_only_override",
            "soft_time_limit",
            "soft_time_limit_override",
            "time_limit",
            "time_limit_override",
            "task_queues",
            "task_queues_override",
            "tags",
        ]

    def validate(self, data):
        # note no validation for on creation of jobs because we do not support user creation of Job records via API
        if self.instance:
            has_sensitive_variables = data.get("has_sensitive_variables", self.instance.has_sensitive_variables)
            approval_required = data.get("approval_required", self.instance.approval_required)

            if approval_required and has_sensitive_variables:
                error_message = "A job with sensitive variables cannot also be marked as requiring approval"
                errors = {}

                if "approval_required" in data:
                    errors["approval_required"] = [error_message]
                if "has_sensitive_variables" in data:
                    errors["has_sensitive_variables"] = [error_message]

                raise serializers.ValidationError(errors)

        return super().validate(data)


class JobVariableSerializer(serializers.Serializer):
    """Serializer used for responses from the JobModelViewSet.variables() detail endpoint."""

    name = serializers.CharField(read_only=True)
    type = serializers.CharField(read_only=True)
    label = serializers.CharField(read_only=True, required=False)
    help_text = serializers.CharField(read_only=True, required=False)
    default = serializers.JSONField(read_only=True, required=False)
    required = serializers.BooleanField(read_only=True, required=False)

    min_length = serializers.IntegerField(read_only=True, required=False)
    max_length = serializers.IntegerField(read_only=True, required=False)
    min_value = serializers.IntegerField(read_only=True, required=False)
    max_value = serializers.IntegerField(read_only=True, required=False)
    choices = serializers.JSONField(read_only=True, required=False)
    model = serializers.CharField(read_only=True, required=False)


class JobRunResponseSerializer(serializers.Serializer):
    """Serializer representing responses from the JobModelViewSet.run() POST endpoint."""

    schedule = NestedScheduledJobSerializer(read_only=True, required=False)
    job_result = NestedJobResultSerializer(read_only=True, required=False)


#
# Job Results
#


class JobResultSerializer(CustomFieldModelSerializerMixin, BaseModelSerializer):
    url = serializers.HyperlinkedIdentityField(view_name="extras-api:jobresult-detail")
    user = NestedUserSerializer(read_only=True)
    status = ChoiceField(choices=JobResultStatusChoices, read_only=True)
    job_model = NestedJobSerializer(read_only=True)
    obj_type = ContentTypeField(read_only=True)
    scheduled_job = NestedScheduledJobSerializer(read_only=True)

    class Meta:
        model = JobResult
        fields = [
            "url",
            "date_created",
            "date_done",
            "name",
            "job_model",
            "obj_type",
            "status",
            "user",
            "data",
            "task_id",
            "task_kwargs",
            "scheduled_job",
        ]


#
# Scheduled Jobs
#


class ScheduledJobSerializer(BaseModelSerializer):
    url = serializers.HyperlinkedIdentityField(view_name="extras-api:scheduledjob-detail")
    user = NestedUserSerializer(read_only=True)
    job_model = NestedJobSerializer(read_only=True)
    approved_by_user = NestedUserSerializer(read_only=True)

    class Meta:
        model = ScheduledJob
        fields = [
            "url",
            "name",
            "user",
            "job_model",
            "task",
            "interval",
            "queue",
            "job_class",
            "last_run_at",
            "total_run_count",
            "date_changed",
            "description",
            "user",
            "approved_by_user",
            "approval_required",
            "approved_at",
            "crontab",
        ]


#
# Job classes (fka Custom Scripts, Reports)
# 2.0 TODO: remove these if no longer needed
#


class JobClassSerializer(serializers.Serializer):
    url = serializers.HyperlinkedIdentityField(
        view_name="extras-api:job-detail",
        lookup_field="class_path",
        lookup_url_kwarg="class_path",
    )
    id = serializers.CharField(read_only=True, source="class_path")
    pk = serializers.SerializerMethodField(read_only=True)
    name = serializers.CharField(max_length=255, read_only=True)
    description = serializers.CharField(max_length=255, required=False, read_only=True)
    test_methods = serializers.ListField(child=serializers.CharField(max_length=255))
    vars = serializers.SerializerMethodField(read_only=True)
    result = NestedJobResultSerializer(required=False)

    @extend_schema_field(serializers.DictField)
    def get_vars(self, instance):
        return {k: v.__class__.__name__ for k, v in instance._get_vars().items()}

    @extend_schema_field(serializers.UUIDField(allow_null=True))
    def get_pk(self, instance):
        try:
            jobs = Job.objects
            if "request" in self.context and self.context["request"].user is not None:
                jobs = jobs.restrict(self.context["request"].user, "view")
            job_model = jobs.get_for_class_path(instance.class_path)
            return job_model.pk
        except Job.DoesNotExist:
            return None


class JobClassDetailSerializer(JobClassSerializer):
    result = JobResultSerializer(required=False)


class JobHookSerializer(NautobotModelSerializer):
    url = serializers.HyperlinkedIdentityField(view_name="extras-api:jobhook-detail")
    content_types = ContentTypeField(
        queryset=ChangeLoggedModelsQuery().as_queryset(),
        many=True,
    )

    class Meta:
        model = JobHook
        fields = [
            "id",
            "url",
            "name",
            "content_types",
            "job",
            "enabled",
            "type_create",
            "type_update",
            "type_delete",
        ]

    def validate(self, data):
        validated_data = super().validate(data)

        conflicts = JobHook.check_for_conflicts(
            instance=self.instance,
            content_types=data.get("content_types"),
            job=data.get("job"),
            type_create=data.get("type_create"),
            type_update=data.get("type_update"),
            type_delete=data.get("type_delete"),
        )

        if conflicts:
            raise serializers.ValidationError(conflicts)

        return validated_data


class JobInputSerializer(serializers.Serializer):
    data = serializers.JSONField(required=False, default=dict)
    commit = serializers.BooleanField(required=False, default=None)
    scheduled_job = NestedScheduledJobSerializer(required=False)
    task_queue = serializers.CharField(required=False, allow_blank=True)


class JobMultiPartInputSerializer(serializers.Serializer):
    """JobMultiPartInputSerializer is a "flattened" version of JobInputSerializer for use with multipart/form-data submissions which only accept key-value pairs"""

    _commit = serializers.BooleanField(required=False, default=None)
    _schedule_name = serializers.CharField(max_length=255, required=False)
    _schedule_start_time = serializers.DateTimeField(format=None, required=False)
    _schedule_interval = ChoiceField(choices=JobExecutionType, required=False)
    _schedule_crontab = serializers.CharField(required=False, allow_blank=True)
    _task_queue = serializers.CharField(required=False, allow_blank=True)

    def validate(self, data):
        data = super().validate(data)

        if "_schedule_interval" in data and data["_schedule_interval"] != JobExecutionType.TYPE_IMMEDIATELY:
            if "_schedule_name" not in data:
                raise serializers.ValidationError({"_schedule_name": "Please provide a name for the job schedule."})

            if ("_schedule_start_time" not in data and data["_schedule_interval"] != JobExecutionType.TYPE_CUSTOM) or (
                "_schedule_start_time" in data and data["_schedule_start_time"] < ScheduledJob.earliest_possible_time()
            ):
                raise serializers.ValidationError(
                    {
                        "_schedule_start_time": "Please enter a valid date and time greater than or equal to the current date and time."
                    }
                )

            if data["_schedule_interval"] == JobExecutionType.TYPE_CUSTOM:

                if data.get("_schedule_crontab") is None:
                    raise serializers.ValidationError({"_schedule_crontab": "Please enter a valid crontab."})
                try:
                    ScheduledJob.get_crontab(data["_schedule_crontab"])
                except Exception as e:
                    raise serializers.ValidationError({"_schedule_crontab": e})

        return data


class JobLogEntrySerializer(BaseModelSerializer):
    url = serializers.HyperlinkedIdentityField(view_name="extras-api:joblogentry-detail")
    display = serializers.SerializerMethodField()

    class Meta:
        model = JobLogEntry
        fields = [
            "url",
            "absolute_url",
            "created",
            "grouping",
            "job_result",
            "log_level",
            "log_object",
            "message",
        ]

    @extend_schema_field(serializers.CharField)
    def get_display(self, obj):
        return obj.created.isoformat()


#
# Notes
#


class NoteSerializer(BaseModelSerializer):
    url = serializers.HyperlinkedIdentityField(view_name="extras-api:note-detail")
    user = NestedUserSerializer(read_only=True)
    assigned_object_type = ContentTypeField(queryset=ContentType.objects.all())
    assigned_object = serializers.SerializerMethodField()

    class Meta:
        model = Note
        fields = [
            "url",
            "user",
            "user_name",
            "assigned_object_type",
            "assigned_object_id",
            "assigned_object",
            "note",
            "slug",
        ]

    @extend_schema_field(serializers.DictField(allow_null=True))
    def get_assigned_object(self, obj):
        if obj.assigned_object is None:
            return None
        try:
            serializer = get_serializer_for_model(obj.assigned_object, prefix="Nested")
            context = {"request": self.context["request"]}
            return serializer(obj.assigned_object, context=context).data
        except SerializerNotFound:
            return None


class NoteInputSerializer(serializers.Serializer):
    note = serializers.CharField()


#
# Change logging
#


class ObjectChangeSerializer(BaseModelSerializer):
    url = serializers.HyperlinkedIdentityField(view_name="extras-api:objectchange-detail")
    user = NestedUserSerializer(read_only=True)
    action = ChoiceField(choices=ObjectChangeActionChoices, read_only=True)
    changed_object_type = ContentTypeField(read_only=True)
    changed_object = serializers.SerializerMethodField(read_only=True)

    class Meta:
        model = ObjectChange
        fields = [
            "url",
            "time",
            "user",
            "user_name",
            "request_id",
            "action",
            "changed_object_type",
            "changed_object_id",
            "changed_object",
            "object_data",
        ]

    @extend_schema_field(serializers.DictField(allow_null=True))
    def get_changed_object(self, obj):
        """
        Serialize a nested representation of the changed object.
        """
        if obj.changed_object is None:
            return None

        try:
            serializer = get_serializer_for_model(obj.changed_object, prefix="Nested")
        except SerializerNotFound:
            return obj.object_repr
        context = {"request": self.context["request"]}
        data = serializer(obj.changed_object, context=context).data

        return data


#
# Relationship
#


class RelationshipSerializer(ValidatedModelSerializer, NotesSerializerMixin):
    url = serializers.HyperlinkedIdentityField(view_name="extras-api:relationship-detail")

    source_type = ContentTypeField(
        queryset=ContentType.objects.filter(FeatureQuery("relationships").get_query()),
    )

    destination_type = ContentTypeField(
        queryset=ContentType.objects.filter(FeatureQuery("relationships").get_query()),
    )

    class Meta:
        model = Relationship
        fields = [
            "url",
            "name",
            "slug",
            "description",
            "type",
            "required_on",
            "source_type",
            "source_label",
            "source_hidden",
            "source_filter",
            "destination_type",
            "destination_label",
            "destination_hidden",
            "destination_filter",
        ]


class RelationshipAssociationSerializer(ValidatedModelSerializer):
    url = serializers.HyperlinkedIdentityField(view_name="extras-api:relationshipassociation-detail")

    source_type = ContentTypeField(
        queryset=ContentType.objects.filter(FeatureQuery("relationships").get_query()),
    )

    destination_type = ContentTypeField(
        queryset=ContentType.objects.filter(FeatureQuery("relationships").get_query()),
    )

    relationship = NestedRelationshipSerializer()

    class Meta:
        model = RelationshipAssociation
        fields = [
            "url",
            "relationship",
            "source_type",
            "source_id",
            "destination_type",
            "destination_id",
        ]


#
# Roles
#


class RoleModelSerializerMixin(BaseModelSerializer):
    """Mixin to add `role` choice field to model serializers."""

    role = RoleSerializerField(required=False)


class RoleRequiredRoleModelSerializerMixin(BaseModelSerializer):
    """Mixin to add `role` choice field to model serializers."""

    role = RoleSerializerField()


class RoleSerializer(NautobotModelSerializer):
    """Serializer for `Role` objects."""

    url = serializers.HyperlinkedIdentityField(view_name="extras-api:role-detail")
    content_types = ContentTypeField(
        queryset=RoleModelsQuery().as_queryset(),
        many=True,
    )

    class Meta:
        model = Role
        fields = [
            "url",
            "content_types",
            "name",
            "slug",
            "color",
            "weight",
        ]


#
# Secrets
#


class SecretSerializer(NautobotModelSerializer, TaggedModelSerializerMixin):
    """Serializer for `Secret` objects."""

    url = serializers.HyperlinkedIdentityField(view_name="extras-api:secret-detail")

    class Meta:
        model = Secret
        fields = [
            "url",
            "name",
            "slug",
            "description",
            "provider",
            "parameters",
        ]


class SecretsGroupSerializer(NautobotModelSerializer):
    """Serializer for `SecretsGroup` objects."""

    url = serializers.HyperlinkedIdentityField(view_name="extras-api:secretsgroup-detail")

    # TODO: it would be **awesome** if we could create/update SecretsGroupAssociations
    # alongside creating/updating the base SecretsGroup, but since this is a ManyToManyField with
    # a `through` table, that appears very non-trivial to implement. For now we have this as a
    # read-only field; to create/update SecretsGroupAssociations you must make separate calls to the
    # api/extras/secrets-group-associations/ REST endpoint as appropriate.
    secrets = NestedSecretsGroupAssociationSerializer(source="secrets_group_associations", many=True, read_only=True)

    class Meta:
        model = SecretsGroup
        fields = [
            "url",
            "name",
            "slug",
            "description",
            "secrets",
        ]


class SecretsGroupAssociationSerializer(ValidatedModelSerializer):
    """Serializer for `SecretsGroupAssociation` objects."""

    url = serializers.HyperlinkedIdentityField(view_name="extras-api:secretsgroupassociation-detail")
    secrets_group = NestedSecretsGroupSerializer()
    secret = NestedSecretSerializer()

    class Meta:
        model = SecretsGroupAssociation
        fields = [
            "url",
            "secrets_group",
            "access_type",
            "secret_type",
            "secret",
        ]


#
# Custom statuses
#


class StatusSerializer(NautobotModelSerializer):
    """Serializer for `Status` objects."""

    url = serializers.HyperlinkedIdentityField(view_name="extras-api:status-detail")
    content_types = ContentTypeField(
        queryset=ContentType.objects.filter(FeatureQuery("statuses").get_query()),
        many=True,
    )

    class Meta:
        model = Status
        fields = [
            "url",
            "content_types",
            "name",
            "slug",
            "color",
        ]


#
# Tags
#


class TagSerializer(NautobotModelSerializer):
    url = serializers.HyperlinkedIdentityField(view_name="extras-api:tag-detail")
    tagged_items = serializers.IntegerField(read_only=True)
    content_types = ContentTypeField(
        queryset=TaggableClassesQuery().as_queryset(),
        many=True,
        required=True,
    )

    class Meta:
        model = Tag
        fields = [
            "url",
            "name",
            "slug",
            "color",
            "description",
            "tagged_items",
            "content_types",
        ]

    def validate(self, data):
        data = super().validate(data)

        # check if tag is assigned to any of the removed content_types
        if self.instance is not None and self.instance.present_in_database and "content_types" in data:
            content_types_id = [content_type.id for content_type in data["content_types"]]
            errors = self.instance.validate_content_types_removal(content_types_id)

            if errors:
                raise serializers.ValidationError(errors)

        return data


#
# Webhook
#


class WebhookSerializer(ValidatedModelSerializer, NotesSerializerMixin):
    url = serializers.HyperlinkedIdentityField(view_name="extras-api:webhook-detail")
    content_types = ContentTypeField(
        queryset=ContentType.objects.filter(FeatureQuery("webhooks").get_query()).order_by("app_label", "model"),
        many=True,
    )

    class Meta:
        model = Webhook
        fields = [
            "url",
            "content_types",
            "name",
            "type_create",
            "type_update",
            "type_delete",
            "payload_url",
            "http_method",
            "http_content_type",
            "additional_headers",
            "body_template",
            "secret",
            "ssl_verification",
            "ca_file_path",
        ]

    def validate(self, data):
        validated_data = super().validate(data)

        conflicts = Webhook.check_for_conflicts(
            instance=self.instance,
            content_types=data.get("content_types"),
            payload_url=data.get("payload_url"),
            type_create=data.get("type_create"),
            type_update=data.get("type_update"),
            type_delete=data.get("type_delete"),
        )

        if conflicts:
            raise serializers.ValidationError(conflicts)

        return validated_data<|MERGE_RESOLUTION|>--- conflicted
+++ resolved
@@ -259,23 +259,7 @@
         default=None,
     )
     owner = serializers.SerializerMethodField(read_only=True)
-<<<<<<< HEAD
     config_context_schema = NestedConfigContextSchemaSerializer(required=False, allow_null=True)
-    regions = SerializedPKRelatedField(
-        queryset=Region.objects.all(),
-        serializer=NestedRegionSerializer,
-        required=False,
-        many=True,
-    )
-    sites = SerializedPKRelatedField(
-        queryset=Site.objects.all(),
-        serializer=NestedSiteSerializer,
-        required=False,
-        many=True,
-    )
-=======
-    schema = NestedConfigContextSchemaSerializer(required=False, allow_null=True)
->>>>>>> 2cb1df00
     locations = SerializedPKRelatedField(
         queryset=Location.objects.all(),
         serializer=NestedLocationSerializer,

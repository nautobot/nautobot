from django.conf import settings
from django.contrib.contenttypes.models import ContentType
from django.core.exceptions import ObjectDoesNotExist
from django.utils.functional import classproperty
from drf_spectacular.utils import extend_schema_field
from nautobot.core.api.serializers import BaseModelSerializer
from nautobot.extras.models.secrets import SecretsGroupAssociation
from rest_framework import serializers
from rest_framework.reverse import reverse

from nautobot.core.api import (
    ChoiceField,
    ContentTypeField,
    SerializedPKRelatedField,
    ValidatedModelSerializer,
)
from nautobot.core.api.exceptions import SerializerNotFound
from nautobot.dcim.api.nested_serializers import (
    NestedDeviceSerializer,
    NestedDeviceRoleSerializer,
    NestedDeviceTypeSerializer,
    NestedLocationSerializer,
    NestedPlatformSerializer,
    NestedRackSerializer,
    NestedRegionSerializer,
    NestedSiteSerializer,
)
from nautobot.dcim.models import Device, DeviceRole, DeviceType, Location, Platform, Rack, Region, Site
from nautobot.extras.choices import (
    CustomFieldFilterLogicChoices,
    CustomFieldTypeChoices,
    JobResultStatusChoices,
    ObjectChangeActionChoices,
)
from nautobot.extras.datasources import get_datasource_content_choices
from nautobot.extras.models import (
    ComputedField,
    ConfigContext,
    ConfigContextSchema,
    CustomField,
    CustomFieldChoice,
    CustomLink,
    DynamicGroup,
    ExportTemplate,
    GitRepository,
    GraphQLQuery,
    ImageAttachment,
    Job,
    JobLogEntry,
    JobResult,
    Note,
    ObjectChange,
    Relationship,
    RelationshipAssociation,
    ScheduledJob,
    Secret,
    SecretsGroup,
    Status,
    Tag,
    Webhook,
)
from nautobot.extras.api.fields import StatusSerializerField
from nautobot.extras.utils import FeatureQuery, TaggableClassesQuery
from nautobot.tenancy.api.nested_serializers import (
    NestedTenantSerializer,
    NestedTenantGroupSerializer,
)
from nautobot.tenancy.models import Tenant, TenantGroup
from nautobot.users.api.nested_serializers import NestedUserSerializer
from nautobot.utilities.api import get_serializer_for_model
from nautobot.virtualization.api.nested_serializers import (
    NestedClusterGroupSerializer,
    NestedClusterSerializer,
)
from nautobot.virtualization.models import Cluster, ClusterGroup
from .customfields import CustomFieldModelSerializer
from .fields import MultipleChoiceJSONField
from .relationships import RelationshipModelSerializerMixin

# Not all of these variable(s) are not actually used anywhere in this file, but required for the
# automagically replacing a Serializer with its corresponding NestedSerializer.
from .nested_serializers import (  # noqa: F401
    NestedComputedFieldSerializer,
    NestedConfigContextSchemaSerializer,
    NestedConfigContextSerializer,
    NestedCustomFieldSerializer,
    NestedCustomLinkSerializer,
    NestedDynamicGroupSerializer,
    NestedExportTemplateSerializer,
    NestedGitRepositorySerializer,
    NestedGraphQLQuerySerializer,
    NestedImageAttachmentSerializer,
    NestedJobSerializer,
    NestedJobResultSerializer,
    NestedRelationshipAssociationSerializer,
    NestedRelationshipSerializer,
    NestedScheduledJobSerializer,
    NestedSecretSerializer,
    NestedSecretsGroupSerializer,
    NestedSecretsGroupAssociationSerializer,
    NestedStatusSerializer,
    NestedTagSerializer,
    NestedWebhookSerializer,
)

#
# Mixins and Base Classes
#


<<<<<<< HEAD
class NotesSerializerMixin(BaseModelSerializer):
    """Extend Serializer with a `notes` field."""

    notes = serializers.SerializerMethodField()

    def get_field_names(self, declared_fields, info):
        """Ensure that fields includes "notes" field if applicable."""
        fields = list(super().get_field_names(declared_fields, info))
        if hasattr(self.Meta.model, "notes"):
            self.extend_field_names(fields, "notes")
        return fields

    @extend_schema_field(serializers.URLField())
    def get_notes(self, instance):
        notes_url = f"{instance._meta.app_label}-api:{instance._meta.model_name}-notes"
        if instance._meta.app_label in settings.PLUGINS:
            notes_url = f"plugins-api:{notes_url}"
        return reverse(notes_url, args=[instance.id], request=self.context["request"])


class NautobotModelSerializer(
    RelationshipModelSerializerMixin, CustomFieldModelSerializer, ValidatedModelSerializer, NotesSerializerMixin
):
=======
class NautobotModelSerializer(RelationshipModelSerializerMixin, CustomFieldModelSerializer, ValidatedModelSerializer):
>>>>>>> d50810a9
    """Base class to use for serializers based on OrganizationalModel or PrimaryModel.

    Can also be used for models derived from BaseModel, so long as they support custom fields and relationships.
    """

<<<<<<< HEAD
    def get_field_names(self, declared_fields, info):
        """Ensure that fields includes "created" and "last_updated" fields if applicable."""
        fields = list(super().get_field_names(declared_fields, info))
        if hasattr(self.Meta.model, "created"):
            self.extend_field_names(fields, "created")
        if hasattr(self.Meta.model, "last_updated"):
            self.extend_field_names(fields, "last_updated")
        return fields

=======
>>>>>>> d50810a9

class StatusModelSerializerMixin(BaseModelSerializer):
    """Mixin to add `status` choice field to model serializers."""

    status = StatusSerializerField(queryset=Status.objects.all())

    def get_field_names(self, declared_fields, info):
        """Ensure that "status" field is always present."""
        fields = list(super().get_field_names(declared_fields, info))
        self.extend_field_names(fields, "status")
        return fields

    @classproperty
    def status_choices(cls):
        """
        Get the list of valid status values for this serializer.

        May be necessary to use with settings.SPECTACULAR_SETTINGS["ENUM_NAME_OVERRIDES"] at some point if
        we ever end up with multiple serializers whose default set of status choices are identical.
        """
        return list(cls().fields["status"].get_choices().keys())


class TagSerializerField(NestedTagSerializer):
    """NestedSerializer field for `Tag` object fields."""

    def get_queryset(self):
        """Only emit status options for this model/field combination."""
        queryset = super().get_queryset()
        # Get objects model e.g Site, Device... etc.
        model = self.parent.parent.Meta.model
        return queryset.get_for_model(model)


# TODO should be TaggedModelSerializerMixin
class TaggedObjectSerializer(BaseModelSerializer):
    tags = TagSerializerField(many=True, required=False)

    def get_field_names(self, declared_fields, info):
        """Ensure that 'tags' field is always present."""
        fields = list(super().get_field_names(declared_fields, info))
        self.extend_field_names(fields, "tags")
        return fields

    def create(self, validated_data):
        tags = validated_data.pop("tags", None)
        instance = super().create(validated_data)

        if tags is not None:
            return self._save_tags(instance, tags)
        return instance

    def update(self, instance, validated_data):
        tags = validated_data.pop("tags", None)

        # Cache tags on instance for change logging
        instance._tags = tags or []

        instance = super().update(instance, validated_data)

        if tags is not None:
            return self._save_tags(instance, tags)
        return instance

    def _save_tags(self, instance, tags):
        if tags:
            instance.tags.set(*[t.name for t in tags])
        else:
            instance.tags.clear()

        return instance


#
# Computed Fields
#


class ComputedFieldSerializer(ValidatedModelSerializer, NotesSerializerMixin):
    url = serializers.HyperlinkedIdentityField(view_name="extras-api:computedfield-detail")
    content_type = ContentTypeField(
        queryset=ContentType.objects.filter(FeatureQuery("custom_fields").get_query()).order_by("app_label", "model"),
    )

    class Meta:
        model = ComputedField
        fields = (
            "url",
            "slug",
            "label",
            "description",
            "content_type",
            "template",
            "fallback_value",
            "weight",
        )


#
# Config contexts
#


class ConfigContextSerializer(ValidatedModelSerializer, NotesSerializerMixin):
    url = serializers.HyperlinkedIdentityField(view_name="extras-api:configcontext-detail")
    owner_content_type = ContentTypeField(
        queryset=ContentType.objects.filter(FeatureQuery("config_context_owners").get_query()),
        required=False,
        allow_null=True,
        default=None,
    )
    owner = serializers.SerializerMethodField(read_only=True)
    schema = NestedConfigContextSchemaSerializer(required=False, allow_null=True)
    regions = SerializedPKRelatedField(
        queryset=Region.objects.all(),
        serializer=NestedRegionSerializer,
        required=False,
        many=True,
    )
    sites = SerializedPKRelatedField(
        queryset=Site.objects.all(),
        serializer=NestedSiteSerializer,
        required=False,
        many=True,
    )
    locations = SerializedPKRelatedField(
        queryset=Location.objects.all(),
        serializer=NestedLocationSerializer,
        required=False,
        many=True,
    )
    roles = SerializedPKRelatedField(
        queryset=DeviceRole.objects.all(),
        serializer=NestedDeviceRoleSerializer,
        required=False,
        many=True,
    )
    device_types = SerializedPKRelatedField(
        queryset=DeviceType.objects.all(),
        serializer=NestedDeviceTypeSerializer,
        required=False,
        many=True,
    )
    platforms = SerializedPKRelatedField(
        queryset=Platform.objects.all(),
        serializer=NestedPlatformSerializer,
        required=False,
        many=True,
    )
    cluster_groups = SerializedPKRelatedField(
        queryset=ClusterGroup.objects.all(),
        serializer=NestedClusterGroupSerializer,
        required=False,
        many=True,
    )
    clusters = SerializedPKRelatedField(
        queryset=Cluster.objects.all(),
        serializer=NestedClusterSerializer,
        required=False,
        many=True,
    )
    tenant_groups = SerializedPKRelatedField(
        queryset=TenantGroup.objects.all(),
        serializer=NestedTenantGroupSerializer,
        required=False,
        many=True,
    )
    tenants = SerializedPKRelatedField(
        queryset=Tenant.objects.all(),
        serializer=NestedTenantSerializer,
        required=False,
        many=True,
    )
    tags = serializers.SlugRelatedField(queryset=Tag.objects.all(), slug_field="slug", required=False, many=True)

    class Meta:
        model = ConfigContext
        fields = [
            "url",
            "name",
            "owner_content_type",
            "owner_object_id",
            "owner",
            "weight",
            "description",
            "schema",
            "is_active",
            "regions",
            "sites",
            "locations",
            "roles",
            "device_types",
            "platforms",
            "cluster_groups",
            "clusters",
            "tenant_groups",
            "tenants",
            "tags",
            "data",
        ]

    @extend_schema_field(serializers.DictField(allow_null=True))
    def get_owner(self, obj):
        if obj.owner is None:
            return None
        serializer = get_serializer_for_model(obj.owner, prefix="Nested")
        context = {"request": self.context["request"]}
        return serializer(obj.owner, context=context).data


#
# Config context Schemas
#


class ConfigContextSchemaSerializer(NautobotModelSerializer):
    url = serializers.HyperlinkedIdentityField(view_name="extras-api:configcontextschema-detail")
    owner_content_type = ContentTypeField(
        queryset=ContentType.objects.filter(FeatureQuery("config_context_owners").get_query()),
        required=False,
        allow_null=True,
        default=None,
    )
    owner = serializers.SerializerMethodField(read_only=True)

    class Meta:
        model = ConfigContextSchema
        fields = [
            "url",
            "name",
            "slug",
            "owner_content_type",
            "owner_object_id",
            "owner",
            "description",
            "data_schema",
        ]

    @extend_schema_field(serializers.DictField(allow_null=True))
    def get_owner(self, obj):
        if obj.owner is None:
            return None
        serializer = get_serializer_for_model(obj.owner, prefix="Nested")
        context = {"request": self.context["request"]}
        return serializer(obj.owner, context=context).data


#
# ContentTypes
#


class ContentTypeSerializer(BaseModelSerializer):
    url = serializers.HyperlinkedIdentityField(view_name="extras-api:contenttype-detail")
    display = serializers.SerializerMethodField()

    class Meta:
        model = ContentType
        fields = ["url", "app_label", "model"]

    @extend_schema_field(serializers.CharField)
    def get_display(self, obj):
        return obj.app_labeled_name


#
# Custom fields
#


class CustomFieldSerializer(ValidatedModelSerializer, NotesSerializerMixin):
    url = serializers.HyperlinkedIdentityField(view_name="extras-api:customfield-detail")
    content_types = ContentTypeField(
        queryset=ContentType.objects.filter(FeatureQuery("custom_fields").get_query()),
        many=True,
    )
    type = ChoiceField(choices=CustomFieldTypeChoices)
    filter_logic = ChoiceField(choices=CustomFieldFilterLogicChoices, required=False)

    class Meta:
        model = CustomField
        fields = [
            "url",
            "content_types",
            "type",
            "name",
            "label",
            "description",
            "required",
            "filter_logic",
            "default",
            "weight",
            "validation_minimum",
            "validation_maximum",
            "validation_regex",
        ]


class CustomFieldChoiceSerializer(ValidatedModelSerializer):
    url = serializers.HyperlinkedIdentityField(view_name="extras-api:customfieldchoice-detail")
    field = NestedCustomFieldSerializer()

    class Meta:
        model = CustomFieldChoice
        fields = ["url", "field", "value", "weight"]


#
# Custom Links
#


class CustomLinkSerializer(ValidatedModelSerializer):
    url = serializers.HyperlinkedIdentityField(view_name="extras-api:customlink-detail")
    content_type = ContentTypeField(
        queryset=ContentType.objects.filter(FeatureQuery("custom_links").get_query()).order_by("app_label", "model"),
    )

    class Meta:
        model = CustomLink
        fields = (
            "url",
            "target_url",
            "name",
            "content_type",
            "text",
            "weight",
            "group_name",
            "button_class",
            "new_window",
        )


#
# Dynamic Groups
#


class DynamicGroupSerializer(NautobotModelSerializer):
    url = serializers.HyperlinkedIdentityField(view_name="extras-api:dynamicgroup-detail")
    content_type = ContentTypeField(
        queryset=ContentType.objects.filter(FeatureQuery("dynamic_groups").get_query()).order_by("app_label", "model"),
    )

    class Meta:
        model = DynamicGroup
        fields = [
            "url",
            "name",
            "slug",
            "description",
            "content_type",
            "filter",
        ]
        extra_kwargs = {"filter": {"read_only": False}}


#
# Export templates
#

# TODO: export-templates don't support custom-fields, is this omission intentional?
<<<<<<< HEAD
class ExportTemplateSerializer(RelationshipModelSerializerMixin, ValidatedModelSerializer, NotesSerializerMixin):
=======
class ExportTemplateSerializer(RelationshipModelSerializerMixin, ValidatedModelSerializer):
>>>>>>> d50810a9
    url = serializers.HyperlinkedIdentityField(view_name="extras-api:exporttemplate-detail")
    content_type = ContentTypeField(
        queryset=ContentType.objects.filter(FeatureQuery("export_templates").get_query()),
    )
    owner_content_type = ContentTypeField(
        queryset=ContentType.objects.filter(FeatureQuery("export_template_owners").get_query()),
        required=False,
        allow_null=True,
        default=None,
    )
    owner = serializers.SerializerMethodField(read_only=True)

    class Meta:
        model = ExportTemplate
        fields = [
            "url",
            "content_type",
            "owner_content_type",
            "owner_object_id",
            "owner",
            "name",
            "description",
            "template_code",
            "mime_type",
            "file_extension",
        ]

    @extend_schema_field(serializers.DictField(allow_null=True))
    def get_owner(self, obj):
        if obj.owner is None:
            return None
        serializer = get_serializer_for_model(obj.owner, prefix="Nested")
        context = {"request": self.context["request"]}
        return serializer(obj.owner, context=context).data


#
# Git repositories
#


class GitRepositorySerializer(NautobotModelSerializer):
    """Git repositories defined as a data source."""

    url = serializers.HyperlinkedIdentityField(view_name="extras-api:gitrepository-detail")
    token = serializers.CharField(source="_token", write_only=True, required=False)

    secrets_group = NestedSecretsGroupSerializer(required=False, allow_null=True)

    provided_contents = MultipleChoiceJSONField(
        choices=lambda: get_datasource_content_choices("extras.gitrepository"),
        allow_blank=True,
        required=False,
    )

    class Meta:
        model = GitRepository
        fields = [
            "url",
            "name",
            "slug",
            "remote_url",
            "branch",
            "token",
            "username",
            "secrets_group",
            "current_head",
            "provided_contents",
        ]

    def validate(self, data):
        """
        Add the originating Request as a parameter to be passed when creating/updating a GitRepository.
        """
        data["request"] = self.context["request"]
        return super().validate(data)


#
# GraphQL Queries
#


class GraphQLQuerySerializer(ValidatedModelSerializer, NotesSerializerMixin):
    url = serializers.HyperlinkedIdentityField(view_name="extras-api:graphqlquery-detail")
    variables = serializers.DictField(required=False, allow_null=True, default={})

    class Meta:
        model = GraphQLQuery
        fields = (
            "url",
            "name",
            "slug",
            "query",
            "variables",
        )


class GraphQLQueryInputSerializer(serializers.Serializer):
    variables = serializers.DictField(allow_null=True, default={})


class GraphQLQueryOutputSerializer(serializers.Serializer):
    data = serializers.DictField(default={})


#
# Image attachments
#


class ImageAttachmentSerializer(ValidatedModelSerializer):
    url = serializers.HyperlinkedIdentityField(view_name="extras-api:imageattachment-detail")
    content_type = ContentTypeField(queryset=ContentType.objects.all())
    parent = serializers.SerializerMethodField(read_only=True)

    class Meta:
        model = ImageAttachment
        fields = [
            "url",
            "content_type",
            "object_id",
            "parent",
            "name",
            "image",
            "image_height",
            "image_width",
            "created",
        ]

    def validate(self, data):

        # Validate that the parent object exists
        try:
            data["content_type"].get_object_for_this_type(id=data["object_id"])
        except ObjectDoesNotExist:
            raise serializers.ValidationError(
                "Invalid parent object: {} ID {}".format(data["content_type"], data["object_id"])
            )

        # Enforce model validation
        super().validate(data)

        return data

    @extend_schema_field(serializers.DictField)
    def get_parent(self, obj):

        # Static mapping of models to their nested serializers
        if isinstance(obj.parent, Device):
            serializer = NestedDeviceSerializer
        elif isinstance(obj.parent, Location):
            serializer = NestedLocationSerializer
        elif isinstance(obj.parent, Rack):
            serializer = NestedRackSerializer
        elif isinstance(obj.parent, Site):
            serializer = NestedSiteSerializer
        else:
            raise Exception("Unexpected type of parent object for ImageAttachment")

        return serializer(obj.parent, context={"request": self.context["request"]}).data


#
# Jobs
#


class JobSerializer(NautobotModelSerializer, TaggedObjectSerializer):
    url = serializers.HyperlinkedIdentityField(view_name="extras-api:job-detail")

    class Meta:
        model = Job
        fields = [
            "url",
            "source",
            "module_name",
            "job_class_name",
            "grouping",
            "grouping_override",
            "name",
            "name_override",
            "slug",
            "description",
            "description_override",
            "installed",
            "enabled",
            "is_job_hook_receiver",
            "approval_required",
            "approval_required_override",
            "commit_default",
            "commit_default_override",
            "hidden",
            "hidden_override",
            "read_only",
            "read_only_override",
            "soft_time_limit",
            "soft_time_limit_override",
            "time_limit",
            "time_limit_override",
            "tags",
        ]


class JobVariableSerializer(serializers.Serializer):
    """Serializer used for responses from the JobModelViewSet.variables() detail endpoint."""

    name = serializers.CharField(read_only=True)
    type = serializers.CharField(read_only=True)
    label = serializers.CharField(read_only=True, required=False)
    help_text = serializers.CharField(read_only=True, required=False)
    default = serializers.JSONField(read_only=True, required=False)
    required = serializers.BooleanField(read_only=True, required=False)

    min_length = serializers.IntegerField(read_only=True, required=False)
    max_length = serializers.IntegerField(read_only=True, required=False)
    min_value = serializers.IntegerField(read_only=True, required=False)
    max_value = serializers.IntegerField(read_only=True, required=False)
    choices = serializers.JSONField(read_only=True, required=False)
    model = serializers.CharField(read_only=True, required=False)


class JobRunResponseSerializer(serializers.Serializer):
    """Serializer representing responses from the JobModelViewSet.run() POST endpoint."""

    schedule = NestedScheduledJobSerializer(read_only=True, required=False)
    job_result = NestedJobResultSerializer(read_only=True, required=False)


#
# Job Results
#


class JobResultSerializer(CustomFieldModelSerializer, BaseModelSerializer):
    url = serializers.HyperlinkedIdentityField(view_name="extras-api:jobresult-detail")
    user = NestedUserSerializer(read_only=True)
    status = ChoiceField(choices=JobResultStatusChoices, read_only=True)
    job_model = NestedJobSerializer(read_only=True)
    obj_type = ContentTypeField(read_only=True)
    schedule = NestedScheduledJobSerializer(read_only=True)

    class Meta:
        model = JobResult
        fields = [
            "url",
            "created",
            "completed",
            "name",
            "job_model",
            "obj_type",
            "status",
            "user",
            "data",
            "job_id",
            "job_kwargs",
            "schedule",
        ]


#
# Scheduled Jobs
#


class ScheduledJobSerializer(BaseModelSerializer):
    url = serializers.HyperlinkedIdentityField(view_name="extras-api:scheduledjob-detail")
    user = NestedUserSerializer(read_only=True)
    job_model = NestedJobSerializer(read_only=True)
    approved_by_user = NestedUserSerializer(read_only=True)

    class Meta:
        model = ScheduledJob
        fields = [
            "url",
            "name",
            "user",
            "job_model",
            "task",
            "interval",
            "queue",
            "job_class",
            "last_run_at",
            "total_run_count",
            "date_changed",
            "description",
            "user",
            "approved_by_user",
            "approval_required",
            "approved_at",
            "crontab",
        ]


#
# Job classes (fka Custom Scripts, Reports)
# 2.0 TODO: remove these if no longer needed
#


class JobClassSerializer(serializers.Serializer):
    url = serializers.HyperlinkedIdentityField(
        view_name="extras-api:job-detail",
        lookup_field="class_path",
        lookup_url_kwarg="class_path",
    )
    id = serializers.CharField(read_only=True, source="class_path")
    pk = serializers.SerializerMethodField(read_only=True)
    name = serializers.CharField(max_length=255, read_only=True)
    description = serializers.CharField(max_length=255, required=False, read_only=True)
    test_methods = serializers.ListField(child=serializers.CharField(max_length=255))
    vars = serializers.SerializerMethodField(read_only=True)
    result = NestedJobResultSerializer(required=False)

    @extend_schema_field(serializers.DictField)
    def get_vars(self, instance):
        return {k: v.__class__.__name__ for k, v in instance._get_vars().items()}

    @extend_schema_field(serializers.UUIDField(allow_null=True))
    def get_pk(self, instance):
        try:
            jobs = Job.objects
            if "request" in self.context and self.context["request"].user is not None:
                jobs = jobs.restrict(self.context["request"].user, "view")
            job_model = jobs.get_for_class_path(instance.class_path)
            return job_model.pk
        except Job.DoesNotExist:
            return None


class JobClassDetailSerializer(JobClassSerializer):
    result = JobResultSerializer(required=False)


class JobInputSerializer(serializers.Serializer):
    data = serializers.JSONField(required=False, default=dict)
    commit = serializers.BooleanField(required=False, default=None)
    schedule = NestedScheduledJobSerializer(required=False)


class JobLogEntrySerializer(BaseModelSerializer):
    url = serializers.HyperlinkedIdentityField(view_name="extras-api:joblogentry-detail")
    display = serializers.SerializerMethodField()

    class Meta:
        model = JobLogEntry
        fields = [
            "url",
            "absolute_url",
            "created",
            "grouping",
            "job_result",
            "log_level",
            "log_object",
            "message",
        ]

    @extend_schema_field(serializers.CharField)
    def get_display(self, obj):
        return obj.created.isoformat()

<<<<<<< HEAD

#
# Notes
#


class NoteSerializer(BaseModelSerializer):
    url = serializers.HyperlinkedIdentityField(view_name="extras-api:note-detail")
    user = NestedUserSerializer(read_only=True)
    assigned_object_type = ContentTypeField(queryset=ContentType.objects.all())
    assigned_object = serializers.SerializerMethodField(read_only=True)

    class Meta:
        model = Note
        fields = [
            "url",
            "user",
            "user_name",
            "assigned_object_type",
            "assigned_object_id",
            "assigned_object",
            "note",
            "slug",
        ]

    @extend_schema_field(serializers.DictField(allow_null=True))
    def get_assigned_object(self, obj):
        if obj.assigned_object is None:
            return None
        serializer = get_serializer_for_model(obj.assigned_object, prefix="Nested")
        context = {"request": self.context["request"]}
        return serializer(obj.assigned_object, context=context).data

=======
>>>>>>> d50810a9

#
# Change logging
#


class ObjectChangeSerializer(BaseModelSerializer):
    url = serializers.HyperlinkedIdentityField(view_name="extras-api:objectchange-detail")
    user = NestedUserSerializer(read_only=True)
    action = ChoiceField(choices=ObjectChangeActionChoices, read_only=True)
    changed_object_type = ContentTypeField(read_only=True)
    changed_object = serializers.SerializerMethodField(read_only=True)

    class Meta:
        model = ObjectChange
        fields = [
            "url",
            "time",
            "user",
            "user_name",
            "request_id",
            "action",
            "changed_object_type",
            "changed_object_id",
            "changed_object",
            "object_data",
        ]

    @extend_schema_field(serializers.DictField(allow_null=True))
    def get_changed_object(self, obj):
        """
        Serialize a nested representation of the changed object.
        """
        if obj.changed_object is None:
            return None

        try:
            serializer = get_serializer_for_model(obj.changed_object, prefix="Nested")
        except SerializerNotFound:
            return obj.object_repr
        context = {"request": self.context["request"]}
        data = serializer(obj.changed_object, context=context).data

        return data


#
# Relationship
#


<<<<<<< HEAD
class RelationshipSerializer(ValidatedModelSerializer, NotesSerializerMixin):
=======
class RelationshipSerializer(ValidatedModelSerializer):
>>>>>>> d50810a9
    url = serializers.HyperlinkedIdentityField(view_name="extras-api:relationship-detail")

    source_type = ContentTypeField(
        queryset=ContentType.objects.filter(FeatureQuery("relationships").get_query()),
    )

    destination_type = ContentTypeField(
        queryset=ContentType.objects.filter(FeatureQuery("relationships").get_query()),
    )

    class Meta:
        model = Relationship
        fields = [
            "url",
            "name",
            "slug",
            "description",
            "type",
            "source_type",
            "source_label",
            "source_hidden",
            "source_filter",
            "destination_type",
            "destination_label",
            "destination_hidden",
            "destination_filter",
            "created",
            "last_updated",
        ]


<<<<<<< HEAD
class RelationshipAssociationSerializer(ValidatedModelSerializer, NotesSerializerMixin):
=======
class RelationshipAssociationSerializer(ValidatedModelSerializer):
>>>>>>> d50810a9
    url = serializers.HyperlinkedIdentityField(view_name="extras-api:relationshipassociation-detail")

    source_type = ContentTypeField(
        queryset=ContentType.objects.filter(FeatureQuery("relationships").get_query()),
    )

    destination_type = ContentTypeField(
        queryset=ContentType.objects.filter(FeatureQuery("relationships").get_query()),
    )

    relationship = NestedRelationshipSerializer()

    class Meta:
        model = RelationshipAssociation
        fields = [
            "url",
            "relationship",
            "source_type",
            "source_id",
            "destination_type",
            "destination_id",
        ]


#
# Secrets
#


class SecretSerializer(NautobotModelSerializer, TaggedObjectSerializer):
    """Serializer for `Secret` objects."""

    url = serializers.HyperlinkedIdentityField(view_name="extras-api:secret-detail")

    class Meta:
        model = Secret
        fields = [
            "url",
            "name",
            "slug",
            "description",
            "provider",
            "parameters",
        ]


class SecretsGroupSerializer(NautobotModelSerializer):
    """Serializer for `SecretsGroup` objects."""

    url = serializers.HyperlinkedIdentityField(view_name="extras-api:secretsgroup-detail")

    # TODO: it would be **awesome** if we could create/update SecretsGroupAssociations
    # alongside creating/updating the base SecretsGroup, but since this is a ManyToManyField with
    # a `through` table, that appears very non-trivial to implement. For now we have this as a
    # read-only field; to create/update SecretsGroupAssociations you must make separate calls to the
    # api/extras/secrets-group-associations/ REST endpoint as appropriate.
    secrets = NestedSecretsGroupAssociationSerializer(source="secretsgroupassociation_set", many=True, read_only=True)

    class Meta:
        model = SecretsGroup
        fields = [
            "url",
            "name",
            "slug",
            "description",
            "secrets",
        ]


class SecretsGroupAssociationSerializer(ValidatedModelSerializer):
    """Serializer for `SecretsGroupAssociation` objects."""

    url = serializers.HyperlinkedIdentityField(view_name="extras-api:secretsgroupassociation-detail")
    group = NestedSecretsGroupSerializer()
    secret = NestedSecretSerializer()

    class Meta:
        model = SecretsGroupAssociation
        fields = [
            "url",
            "group",
            "access_type",
            "secret_type",
            "secret",
        ]


#
# Custom statuses
#


class StatusSerializer(NautobotModelSerializer):
    """Serializer for `Status` objects."""

    url = serializers.HyperlinkedIdentityField(view_name="extras-api:status-detail")
    content_types = ContentTypeField(
        queryset=ContentType.objects.filter(FeatureQuery("statuses").get_query()),
        many=True,
    )

    class Meta:
        model = Status
        fields = [
            "url",
            "content_types",
            "name",
            "slug",
            "color",
        ]


#
# Tags
#


class TagSerializer(NautobotModelSerializer):
    url = serializers.HyperlinkedIdentityField(view_name="extras-api:tag-detail")
    tagged_items = serializers.IntegerField(read_only=True)

    class Meta:
        model = Tag
        fields = [
            "url",
            "name",
            "slug",
            "color",
            "description",
            "tagged_items",
        ]

    def validate(self, data):
        data = super().validate(data)

        # All relevant content_types should be assigned to tag for API Version <1.3
        if not data.get("content_types"):
            data["content_types"] = TaggableClassesQuery().as_queryset

        # check if tag is assigned to any of the removed content_types
        if self.instance is not None and self.instance.present_in_database:
            content_types_id = [content_type.id for content_type in data.get("content_types")]
            errors = self.instance.validate_content_types_removal(content_types_id)

            if errors:
                raise serializers.ValidationError(errors)

        return data


class TagSerializerVersion13(TagSerializer):
    content_types = ContentTypeField(
        queryset=TaggableClassesQuery().as_queryset,
        many=True,
        required=True,
    )

    class Meta:
        model = Tag
        fields = [
            "url",
            "name",
            "slug",
            "color",
            "description",
            "tagged_items",
            "content_types",
        ]


#
# Webhook
#


class WebhookSerializer(ValidatedModelSerializer, NotesSerializerMixin):
    url = serializers.HyperlinkedIdentityField(view_name="extras-api:webhook-detail")
    content_types = ContentTypeField(
        queryset=ContentType.objects.filter(FeatureQuery("webhooks").get_query()).order_by("app_label", "model"),
        many=True,
    )

    class Meta:
        model = Webhook
        fields = [
            "url",
            "content_types",
            "name",
            "type_create",
            "type_update",
            "type_delete",
            "payload_url",
            "http_method",
            "http_content_type",
            "additional_headers",
            "body_template",
            "secret",
            "ssl_verification",
            "ca_file_path",
        ]

    def validate(self, data):
        validated_data = super().validate(data)

        conflicts = Webhook.check_for_conflicts(
            instance=self.instance,
            content_types=data.get("content_types"),
            payload_url=data.get("payload_url"),
            type_create=data.get("type_create"),
            type_update=data.get("type_update"),
            type_delete=data.get("type_delete"),
        )

        if conflicts:
            raise serializers.ValidationError(conflicts)

        return validated_data<|MERGE_RESOLUTION|>--- conflicted
+++ resolved
@@ -108,7 +108,6 @@
 #
 
 
-<<<<<<< HEAD
 class NotesSerializerMixin(BaseModelSerializer):
     """Extend Serializer with a `notes` field."""
 
@@ -132,26 +131,11 @@
 class NautobotModelSerializer(
     RelationshipModelSerializerMixin, CustomFieldModelSerializer, ValidatedModelSerializer, NotesSerializerMixin
 ):
-=======
-class NautobotModelSerializer(RelationshipModelSerializerMixin, CustomFieldModelSerializer, ValidatedModelSerializer):
->>>>>>> d50810a9
     """Base class to use for serializers based on OrganizationalModel or PrimaryModel.
 
     Can also be used for models derived from BaseModel, so long as they support custom fields and relationships.
     """
 
-<<<<<<< HEAD
-    def get_field_names(self, declared_fields, info):
-        """Ensure that fields includes "created" and "last_updated" fields if applicable."""
-        fields = list(super().get_field_names(declared_fields, info))
-        if hasattr(self.Meta.model, "created"):
-            self.extend_field_names(fields, "created")
-        if hasattr(self.Meta.model, "last_updated"):
-            self.extend_field_names(fields, "last_updated")
-        return fields
-
-=======
->>>>>>> d50810a9
 
 class StatusModelSerializerMixin(BaseModelSerializer):
     """Mixin to add `status` choice field to model serializers."""
@@ -514,11 +498,7 @@
 #
 
 # TODO: export-templates don't support custom-fields, is this omission intentional?
-<<<<<<< HEAD
 class ExportTemplateSerializer(RelationshipModelSerializerMixin, ValidatedModelSerializer, NotesSerializerMixin):
-=======
-class ExportTemplateSerializer(RelationshipModelSerializerMixin, ValidatedModelSerializer):
->>>>>>> d50810a9
     url = serializers.HyperlinkedIdentityField(view_name="extras-api:exporttemplate-detail")
     content_type = ContentTypeField(
         queryset=ContentType.objects.filter(FeatureQuery("export_templates").get_query()),
@@ -880,7 +860,6 @@
     def get_display(self, obj):
         return obj.created.isoformat()
 
-<<<<<<< HEAD
 
 #
 # Notes
@@ -914,8 +893,6 @@
         context = {"request": self.context["request"]}
         return serializer(obj.assigned_object, context=context).data
 
-=======
->>>>>>> d50810a9
 
 #
 # Change logging
@@ -967,11 +944,7 @@
 #
 
 
-<<<<<<< HEAD
 class RelationshipSerializer(ValidatedModelSerializer, NotesSerializerMixin):
-=======
-class RelationshipSerializer(ValidatedModelSerializer):
->>>>>>> d50810a9
     url = serializers.HyperlinkedIdentityField(view_name="extras-api:relationship-detail")
 
     source_type = ContentTypeField(
@@ -1003,11 +976,7 @@
         ]
 
 
-<<<<<<< HEAD
 class RelationshipAssociationSerializer(ValidatedModelSerializer, NotesSerializerMixin):
-=======
-class RelationshipAssociationSerializer(ValidatedModelSerializer):
->>>>>>> d50810a9
     url = serializers.HyperlinkedIdentityField(view_name="extras-api:relationshipassociation-detail")
 
     source_type = ContentTypeField(

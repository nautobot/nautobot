--- conflicted
+++ resolved
@@ -814,15 +814,9 @@
             "status",
             "user",
             "data",
-<<<<<<< HEAD
-            "job_id",
-            "job_kwargs",
-            "scheduled_job",
-=======
             "task_id",
             "task_kwargs",
-            "schedule",
->>>>>>> 728e7be1
+            "scheduled_job",
         ]
 
 

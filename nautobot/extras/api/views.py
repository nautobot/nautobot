--- conflicted
+++ resolved
@@ -132,7 +132,7 @@
 #
 
 
-class ContentTypeViewSet(ReadOnlyModelViewSet):
+class ContentTypeViewSet(viewsets.ReadOnlyModelViewSet):
     """
     Read-only list of ContentTypes. Limit results to ContentTypes pertinent to Nautobot objects.
     """
@@ -544,11 +544,7 @@
 #
 
 
-<<<<<<< HEAD
 class ObjectChangeViewSet(ReadOnlyModelViewSet):
-=======
-class ContentTypeViewSet(viewsets.ReadOnlyModelViewSet):
->>>>>>> 404b1553
     """
     Retrieve a list of recent changes.
     """

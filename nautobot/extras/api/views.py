--- conflicted
+++ resolved
@@ -19,16 +19,7 @@
 
 from nautobot.core.api.authentication import TokenPermissions
 from nautobot.core.api.filter_backends import NautobotFilterBackend
-<<<<<<< HEAD
-from nautobot.core.api.utils import (
-    get_data_for_serializer_parameter,
-    get_serializer_for_model,
-    SerializerForAPIVersions,
-    versioned_serializer_selector,
-)
-=======
-from nautobot.core.api.utils import get_serializer_for_model
->>>>>>> 4fa8abc6
+from nautobot.core.api.utils import get_data_for_serializer_parameter, get_serializer_for_model
 from nautobot.core.api.views import (
     BulkDestroyModelMixin,
     BulkUpdateModelMixin,

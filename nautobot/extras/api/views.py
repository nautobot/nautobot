--- conflicted
+++ resolved
@@ -429,20 +429,6 @@
 
 
 #
-<<<<<<< HEAD
-#  Computed Fields
-#
-
-
-class ComputedFieldViewSet(ModelViewSet):
-    """
-    Manage Computed Fields through DELETE, GET, POST, PUT, and PATCH requests.
-    """
-
-    queryset = ComputedField.objects.all()
-    serializer_class = serializers.ComputedFieldSerializer
-    filterset_class = filters.ComputedFieldFilterSet
-=======
 # GraphQL Queries
 #
 
@@ -463,4 +449,18 @@
                 {"errors": [GraphQLView.format_error(error)]},
                 status=status.HTTP_400_BAD_REQUEST,
             )
->>>>>>> 188668ad
+
+
+#
+#  Computed Fields
+#
+
+
+class ComputedFieldViewSet(ModelViewSet):
+    """
+    Manage Computed Fields through DELETE, GET, POST, PUT, and PATCH requests.
+    """
+
+    queryset = ComputedField.objects.all()
+    serializer_class = serializers.ComputedFieldSerializer
+    filterset_class = filters.ComputedFieldFilterSet
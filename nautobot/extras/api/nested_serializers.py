--- conflicted
+++ resolved
@@ -184,11 +184,7 @@
 
     class Meta:
         model = models.ScheduledJob
-<<<<<<< HEAD
-        fields = ["url", "name", "start_time", "interval"]
-=======
         fields = ["url", "name", "start_time", "interval", "crontab"]
->>>>>>> d50810a9
 
     def validate(self, data):
         data = super().validate(data)

--- conflicted
+++ resolved
@@ -133,17 +133,6 @@
         fields = ["id", "url", "name"]
 
 
-<<<<<<< HEAD
-=======
-class NestedSecretsGroupSerializer(WritableNestedSerializer):
-    url = serializers.HyperlinkedIdentityField(view_name="extras-api:secretsgroup-detail")
-
-    class Meta:
-        model = models.SecretsGroup
-        fields = ["id", "url", "name"]
-
-
->>>>>>> 09d5046a
 class NestedSecretsGroupAssociationSerializer(WritableNestedSerializer):
     url = serializers.HyperlinkedIdentityField(view_name="extras-api:secretsgroupassociation-detail")
 
@@ -159,24 +148,4 @@
 
     class Meta:
         model = models.Status
-<<<<<<< HEAD
-        fields = ["id", "url", "name", "slug"]
-=======
-        fields = ["id", "url", "name"]
-
-
-class NestedTagSerializer(WritableNestedSerializer):
-    url = serializers.HyperlinkedIdentityField(view_name="extras-api:tag-detail")
-
-    class Meta:
-        model = models.Tag
-        fields = ["id", "url", "name", "slug", "color"]
-
-
-class NestedWebhookSerializer(WritableNestedSerializer):
-    url = serializers.HyperlinkedIdentityField(view_name="extras-api:webhook-detail")
-
-    class Meta:
-        model = models.Webhook
-        fields = ["id", "url", "name"]
->>>>>>> 09d5046a
+        fields = ["id", "url", "name"]
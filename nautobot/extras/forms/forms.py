from django import forms
from django.conf import settings
from django.contrib.auth import get_user_model
from django.contrib.contenttypes.models import ContentType
from django.core.exceptions import ValidationError
from django.db.models.fields import TextField
from django.forms import ModelMultipleChoiceField, inlineformset_factory
from django.urls.base import reverse
from django.utils.safestring import mark_safe

from nautobot.core.utils.deprecation import class_deprecated_in_favor_of
from nautobot.core.forms import (
    add_blank_choice,
    APISelect,
    APISelectMultiple,
    BootstrapMixin,
    BulkEditForm,
    BulkEditNullBooleanSelect,
    ColorSelect,
    CommentField,
    CSVContentTypeField,
    CSVModelChoiceField,
    CSVModelForm,
    CSVMultipleChoiceField,
    CSVMultipleContentTypeField,
    DateTimePicker,
    DynamicModelChoiceField,
    DynamicModelMultipleChoiceField,
    JSONField,
    MultipleContentTypeField,
    SlugField,
    StaticSelect2,
    StaticSelect2Multiple,
    TagFilterField,
)
from nautobot.core.forms.constants import BOOLEAN_WITH_BLANK_CHOICES
from nautobot.dcim.models import Device, DeviceRedundancyGroup, DeviceType, Location, Platform
from nautobot.extras.choices import (
    JobExecutionType,
    JobResultStatusChoices,
    ObjectChangeActionChoices,
    RelationshipTypeChoices,
)
from nautobot.extras.constants import JOB_OVERRIDABLE_FIELDS
from nautobot.extras.datasources import get_datasource_content_choices
from nautobot.extras.models import (
    ComputedField,
    ConfigContext,
    ConfigContextSchema,
    CustomField,
    CustomFieldChoice,
    CustomLink,
    DynamicGroup,
    DynamicGroupMembership,
    ExportTemplate,
    GitRepository,
    GraphQLQuery,
    ImageAttachment,
    Job,
    JobButton,
    JobHook,
    JobResult,
    Note,
    ObjectChange,
    Relationship,
    RelationshipAssociation,
    Role,
    ScheduledJob,
    Secret,
    SecretsGroup,
    SecretsGroupAssociation,
    Status,
    Tag,
    Webhook,
)
from nautobot.extras.registry import registry
from nautobot.extras.utils import ChangeLoggedModelsQuery, FeatureQuery, RoleModelsQuery, TaggableClassesQuery
from nautobot.tenancy.models import Tenant, TenantGroup
from nautobot.virtualization.models import Cluster, ClusterGroup, VirtualMachine
from .base import (
    NautobotBulkEditForm,
    NautobotFilterForm,
    NautobotModelForm,
)
from .mixins import (
    CustomFieldModelBulkEditFormMixin,
    CustomFieldModelFormMixin,
    NoteModelBulkEditFormMixin,
    NoteModelFormMixin,
    RelationshipModelFormMixin,
)


__all__ = (
    "BaseDynamicGroupMembershipFormSet",
    "ComputedFieldForm",
    "ComputedFieldFilterForm",
    "ConfigContextForm",
    "ConfigContextBulkEditForm",
    "ConfigContextFilterForm",
    "ConfigContextSchemaForm",
    "ConfigContextSchemaBulkEditForm",
    "ConfigContextSchemaFilterForm",
    "CustomFieldForm",
    "CustomFieldModelCSVForm",
    "CustomFieldBulkCreateForm",  # 2.0 TODO remove this deprecated class
    "CustomFieldChoiceFormSet",
    "CustomLinkForm",
    "CustomLinkFilterForm",
    "DynamicGroupForm",
    "DynamicGroupFilterForm",
    "DynamicGroupMembershipFormSet",
    "ExportTemplateForm",
    "ExportTemplateFilterForm",
    "GitRepositoryForm",
    "GitRepositoryCSVForm",
    "GitRepositoryBulkEditForm",
    "GitRepositoryFilterForm",
    "GraphQLQueryForm",
    "GraphQLQueryFilterForm",
    "ImageAttachmentForm",
    "JobForm",
    "JobButtonForm",
    "JobButtonBulkEditForm",
    "JobButtonFilterForm",
    "JobEditForm",
    "JobFilterForm",
    "JobHookForm",
    "JobHookFilterForm",
    "JobScheduleForm",
    "JobResultFilterForm",
    "LocalContextFilterForm",
    "LocalContextModelForm",
    "LocalContextModelBulkEditForm",
    "NoteForm",
    "ObjectChangeFilterForm",
    "PasswordInputWithPlaceholder",
    "RelationshipForm",
    "RelationshipFilterForm",
    "RelationshipAssociationFilterForm",
    "RoleBulkEditForm",
    "RoleCSVForm",
    "RoleForm",
    "ScheduledJobFilterForm",
    "SecretForm",
    "SecretCSVForm",
    "SecretFilterForm",
    "SecretsGroupForm",
    "SecretsGroupFilterForm",
    "SecretsGroupAssociationFormSet",
    "StatusForm",
    "StatusCSVForm",
    "StatusFilterForm",
    "StatusBulkEditForm",
    "TagForm",
    "TagCSVForm",
    "TagFilterForm",
    "TagBulkEditForm",
    "WebhookForm",
    "WebhookFilterForm",
)


#
# Computed Fields
#


class ComputedFieldForm(BootstrapMixin, forms.ModelForm):
    content_type = forms.ModelChoiceField(
        queryset=ContentType.objects.filter(FeatureQuery("custom_fields").get_query()).order_by("app_label", "model"),
        required=True,
        label="Content Type",
    )
    slug = SlugField(
        slug_source="label",
        help_text="Internal name of this field. Please use underscores rather than dashes.",
    )
    template = forms.CharField(
        widget=forms.Textarea,
        help_text=(
            "Jinja2 template code for field value.<br>"
            "Use <code>obj</code> to refer to the object to which this computed field is attached."
        ),
    )

    class Meta:
        model = ComputedField
        fields = (
            "content_type",
            "label",
            "slug",
            "description",
            "template",
            "fallback_value",
            "weight",
            "advanced_ui",
        )


class ComputedFieldFilterForm(BootstrapMixin, forms.Form):
    model = ComputedField
    q = forms.CharField(required=False, label="Search")
    content_type = CSVContentTypeField(
        queryset=ContentType.objects.filter(FeatureQuery("custom_fields").get_query()).order_by("app_label", "model"),
        required=False,
        label="Content Type",
    )


#
# Config contexts
#


class ConfigContextForm(BootstrapMixin, NoteModelFormMixin, forms.ModelForm):
    locations = DynamicModelMultipleChoiceField(queryset=Location.objects.all(), required=False)
    roles = DynamicModelMultipleChoiceField(
        queryset=Role.objects.get_for_models([Device, VirtualMachine]),
        query_params={"content_types": [Device._meta.label_lower, VirtualMachine._meta.label_lower]},
        required=False,
    )
    device_types = DynamicModelMultipleChoiceField(queryset=DeviceType.objects.all(), required=False)
    platforms = DynamicModelMultipleChoiceField(queryset=Platform.objects.all(), required=False)
    cluster_groups = DynamicModelMultipleChoiceField(queryset=ClusterGroup.objects.all(), required=False)
    clusters = DynamicModelMultipleChoiceField(queryset=Cluster.objects.all(), required=False)
    tenant_groups = DynamicModelMultipleChoiceField(queryset=TenantGroup.objects.all(), required=False)
    tenants = DynamicModelMultipleChoiceField(queryset=Tenant.objects.all(), required=False)
    device_redundancy_groups = DynamicModelMultipleChoiceField(
        queryset=DeviceRedundancyGroup.objects.all(), required=False
    )
    tags = DynamicModelMultipleChoiceField(queryset=Tag.objects.all(), required=False)
    dynamic_groups = DynamicModelMultipleChoiceField(
        queryset=DynamicGroup.objects.all(), to_field_name="slug", required=False
    )

    # Conditional enablement of dynamic groups filtering
    def __init__(self, *args, **kwargs):
        super().__init__(*args, **kwargs)
        if not settings.CONFIG_CONTEXT_DYNAMIC_GROUPS_ENABLED:
            self.fields.pop("dynamic_groups")

    data = JSONField(label="")

    class Meta:
        model = ConfigContext
        fields = (
            "name",
            "weight",
            "description",
            "config_context_schema",
            "is_active",
            "locations",
            "roles",
            "device_types",
            "platforms",
            "cluster_groups",
            "clusters",
            "tenant_groups",
            "tenants",
            "device_redundancy_groups",
            "tags",
            "dynamic_groups",
            "data",
        )


class ConfigContextBulkEditForm(BootstrapMixin, NoteModelBulkEditFormMixin, BulkEditForm):
    pk = forms.ModelMultipleChoiceField(queryset=ConfigContext.objects.all(), widget=forms.MultipleHiddenInput)
    config_context_schema = DynamicModelChoiceField(queryset=ConfigContextSchema.objects.all(), required=False)
    weight = forms.IntegerField(required=False, min_value=0)
    is_active = forms.NullBooleanField(required=False, widget=BulkEditNullBooleanSelect())
    description = forms.CharField(required=False, max_length=100)

    class Meta:
        nullable_fields = [
            "description",
            "config_context_schema",
        ]


class ConfigContextFilterForm(BootstrapMixin, forms.Form):
    q = forms.CharField(required=False, label="Search")
    schema = DynamicModelChoiceField(queryset=ConfigContextSchema.objects.all(), to_field_name="slug", required=False)
    location = DynamicModelMultipleChoiceField(queryset=Location.objects.all(), to_field_name="slug", required=False)
    role = DynamicModelMultipleChoiceField(
        queryset=Role.objects.get_for_models([Device, VirtualMachine]), to_field_name="name", required=False
    )
    type = DynamicModelMultipleChoiceField(queryset=DeviceType.objects.all(), to_field_name="slug", required=False)
    platform = DynamicModelMultipleChoiceField(queryset=Platform.objects.all(), to_field_name="name", required=False)
    cluster_group = DynamicModelMultipleChoiceField(
        queryset=ClusterGroup.objects.all(), to_field_name="name", required=False
    )
    cluster_id = DynamicModelMultipleChoiceField(queryset=Cluster.objects.all(), required=False, label="Cluster")
    tenant_group = DynamicModelMultipleChoiceField(
        queryset=TenantGroup.objects.all(), to_field_name="name", required=False
    )
    tenant = DynamicModelMultipleChoiceField(queryset=Tenant.objects.all(), to_field_name="name", required=False)
    device_redundancy_group = DynamicModelMultipleChoiceField(
        queryset=DeviceRedundancyGroup.objects.all(), to_field_name="name", required=False
    )
    tag = DynamicModelMultipleChoiceField(queryset=Tag.objects.all(), to_field_name="slug", required=False)
    dynamic_groups = DynamicModelMultipleChoiceField(
        queryset=DynamicGroup.objects.all(), to_field_name="name", required=False
    )

    def __init__(self, *args, **kwargs):
        super().__init__(*args, **kwargs)

        if not settings.CONFIG_CONTEXT_DYNAMIC_GROUPS_ENABLED:
            self.fields.pop("dynamic_groups")


#
# Config context schemas
#


class ConfigContextSchemaForm(NautobotModelForm):
    data_schema = JSONField(label="")
    slug = SlugField()

    class Meta:
        model = ConfigContextSchema
        fields = (
            "name",
            "slug",
            "description",
            "data_schema",
        )


class ConfigContextSchemaBulkEditForm(NautobotBulkEditForm):
    pk = forms.ModelMultipleChoiceField(queryset=ConfigContextSchema.objects.all(), widget=forms.MultipleHiddenInput)
    description = forms.CharField(required=False, max_length=100)

    class Meta:
        nullable_fields = [
            "description",
        ]


class ConfigContextSchemaFilterForm(BootstrapMixin, forms.Form):
    q = forms.CharField(required=False, label="Search")


#
# Custom fields
#


# CustomFieldChoice inline formset for use with providing dynamic rows when creating/editing choices
# for `CustomField` objects in UI views. Fields/exclude must be set but since we're using all the
# fields we're just setting `exclude=()` here.
CustomFieldChoiceFormSet = inlineformset_factory(
    parent_model=CustomField,
    model=CustomFieldChoice,
    exclude=(),
    extra=5,
    widgets={
        "value": forms.TextInput(attrs={"class": "form-control"}),
        "weight": forms.NumberInput(attrs={"class": "form-control"}),
    },
)


class CustomFieldForm(BootstrapMixin, forms.ModelForm):
    label = forms.CharField(required=True, max_length=50, help_text="Name of the field as displayed to users.")
    key = SlugField(
        label="Key",
        max_length=50,
        slug_source="label",
        help_text="Internal name of this field. Please use underscores rather than dashes.",
    )
    description = forms.CharField(
        required=False,
        help_text="Also used as the help text when editing models using this custom field.<br>"
        '<a href="https://github.com/adam-p/markdown-here/wiki/Markdown-Cheatsheet" target="_blank">'
        "Markdown</a> syntax is supported.",
    )
    content_types = MultipleContentTypeField(
        feature="custom_fields", help_text="The object(s) to which this field applies."
    )

    class Meta:
        model = CustomField
        fields = (
            "label",
            "grouping",
            "key",
            "type",
            "weight",
            "description",
            "required",
            "default",
            "filter_logic",
            "advanced_ui",
            "content_types",
            "validation_minimum",
            "validation_maximum",
            "validation_regex",
        )


class CustomFieldModelCSVForm(CSVModelForm, CustomFieldModelFormMixin):
    """Base class for CSV export of models that support custom fields."""

    def _append_customfield_fields(self):
        # Append form fields
        for cf in CustomField.objects.filter(content_types=self.obj_type):
            field_name = cf.add_prefix_to_cf_key()
            self.fields[field_name] = cf.to_form_field(for_csv_import=True)

            # Annotate the field in the list of CustomField form fields
            self.custom_fields.append(field_name)


# 2.0 TODO: remove this class
@class_deprecated_in_favor_of(CustomFieldModelBulkEditFormMixin)
class CustomFieldBulkCreateForm(CustomFieldModelBulkEditFormMixin):
    """No longer needed as a separate class - use CustomFieldModelBulkEditFormMixin instead."""


#
# Custom Links
#


class CustomLinkForm(BootstrapMixin, forms.ModelForm):
    content_type = forms.ModelChoiceField(
        queryset=ContentType.objects.filter(FeatureQuery("custom_links").get_query()).order_by("app_label", "model"),
        label="Content Type",
    )

    class Meta:
        model = CustomLink
        fields = (
            "content_type",
            "name",
            "text",
            "target_url",
            "weight",
            "group_name",
            "button_class",
            "new_window",
        )


class CustomLinkFilterForm(BootstrapMixin, forms.Form):
    model = CustomLink
    q = forms.CharField(required=False, label="Search")
    content_type = CSVContentTypeField(
        queryset=ContentType.objects.filter(FeatureQuery("custom_links").get_query()).order_by("app_label", "model"),
        required=False,
        label="Content Type",
    )


#
# Dynamic Groups
#


class DynamicGroupForm(NautobotModelForm):
    """DynamicGroup model form."""

    content_type = CSVContentTypeField(
        queryset=ContentType.objects.filter(FeatureQuery("dynamic_groups").get_query()).order_by("app_label", "model"),
        label="Content Type",
    )

    class Meta:
        model = DynamicGroup
        fields = [
            "name",
            "description",
            "content_type",
        ]


class DynamicGroupMembershipFormSetForm(forms.ModelForm):
    """DynamicGroupMembership model form for use inline on DynamicGroupFormSet."""

    group = DynamicModelChoiceField(
        queryset=DynamicGroup.objects.all(),
        query_params={"content_type": "$content_type"},
    )

    class Meta:
        model = DynamicGroupMembership
        fields = ("operator", "group", "weight")


# Inline formset for use with providing dynamic rows when creating/editing memberships of child
# DynamicGroups to a parent DynamicGroup.
BaseDynamicGroupMembershipFormSet = inlineformset_factory(
    parent_model=DynamicGroup,
    model=DynamicGroupMembership,
    form=DynamicGroupMembershipFormSetForm,
    extra=4,
    fk_name="parent_group",
    widgets={
        "operator": StaticSelect2,
        "weight": forms.HiddenInput(),
    },
)


class DynamicGroupMembershipFormSet(BaseDynamicGroupMembershipFormSet):
    """
    Inline formset for use with providing dynamic rows when creating/editing memberships of child
    groups to a parent DynamicGroup.
    """


class DynamicGroupFilterForm(BootstrapMixin, forms.Form):
    """DynamicGroup filter form."""

    model = DynamicGroup
    q = forms.CharField(required=False, label="Search")
    content_type = MultipleContentTypeField(feature="dynamic_groups", choices_as_strings=True, label="Content Type")


#
# Export Templates
#


class ExportTemplateForm(BootstrapMixin, forms.ModelForm):
    content_type = forms.ModelChoiceField(
        queryset=ContentType.objects.filter(FeatureQuery("export_templates").get_query()).order_by(
            "app_label", "model"
        ),
        label="Content Type",
    )

    class Meta:
        model = ExportTemplate
        fields = (
            "content_type",
            "name",
            "description",
            "template_code",
            "mime_type",
            "file_extension",
        )


class ExportTemplateFilterForm(BootstrapMixin, forms.Form):
    model = ExportTemplate
    q = forms.CharField(required=False, label="Search")
    content_type = CSVContentTypeField(
        queryset=ContentType.objects.filter(FeatureQuery("export_templates").get_query()).order_by(
            "app_label", "model"
        ),
        required=False,
        label="Content Type",
    )


#
# Git repositories and other data sources
#


def get_git_datasource_content_choices():
    return get_datasource_content_choices("extras.gitrepository")


class PasswordInputWithPlaceholder(forms.PasswordInput):
    """PasswordInput that is populated with a placeholder value if any existing value is present."""

    def __init__(self, attrs=None, placeholder="", render_value=False):
        if placeholder:
            render_value = True
        self._placeholder = placeholder
        super().__init__(attrs=attrs, render_value=render_value)

    def get_context(self, name, value, attrs):
        if value:
            value = self._placeholder
        return super().get_context(name, value, attrs)


class GitRepositoryForm(BootstrapMixin, RelationshipModelFormMixin):
    slug = SlugField(help_text="Filesystem-friendly unique shorthand")

    remote_url = forms.URLField(
        required=True,
        label="Remote URL",
        help_text="Only http:// and https:// URLs are presently supported",
    )

    secrets_group = DynamicModelChoiceField(required=False, queryset=SecretsGroup.objects.all())

    provided_contents = forms.MultipleChoiceField(
        required=False,
        label="Provides",
        choices=get_git_datasource_content_choices,
    )

    class Meta:
        model = GitRepository
        fields = [
            "name",
            "slug",
            "remote_url",
            "branch",
            "secrets_group",
            "provided_contents",
            "tags",
        ]

    def save(self, commit=True):
        instance = super().save(commit=commit)

        # TODO(jathan): Move sync() call out of the form and into the view. However, in v2 UI this
        # probably just goes away since UI views will be making API calls. For now, the user is
        # magically stored on the instance by the view code.
        if commit:
            # Set dryrun if that button was clicked in the UI, otherwise perform a normal sync.
            dry_run = "_dryrun_create" in self.data or "_dryrun_update" in self.data
            instance.sync(user=instance.user, dry_run=dry_run)

        return instance


class GitRepositoryCSVForm(CSVModelForm):
    secrets_group = CSVModelChoiceField(
        queryset=SecretsGroup.objects.all(),
        to_field_name="name",
        required=False,
        help_text="Secrets group for repository access (if any)",
    )

    class Meta:
        model = GitRepository
        fields = GitRepository.csv_headers

    def __init__(self, *args, **kwargs):
        super().__init__(*args, **kwargs)
        self.fields["provided_contents"] = CSVMultipleChoiceField(
            choices=get_git_datasource_content_choices(),
            required=False,
            help_text=mark_safe(
                "The data types this repository provides. Multiple values must be comma-separated and wrapped in "
                'double quotes (e.g. <code>"extras.job,extras.configcontext"</code>).'
            ),
        )


class GitRepositoryBulkEditForm(NautobotBulkEditForm):
    pk = forms.ModelMultipleChoiceField(
        queryset=GitRepository.objects.all(),
        widget=forms.MultipleHiddenInput(),
    )
    remote_url = forms.CharField(
        label="Remote URL",
        required=False,
    )
    branch = forms.CharField(
        required=False,
    )
    secrets_group = DynamicModelChoiceField(required=False, queryset=SecretsGroup.objects.all())

    class Meta:
        model = GitRepository
        nullable_fields = ["secrets_group"]


class GitRepositoryFilterForm(BootstrapMixin, forms.Form):
    model = GitRepository
    q = forms.CharField(required=False, label="Search")
    name = forms.CharField(required=False)
    branch = forms.CharField(required=False)
    provided_contents = forms.ChoiceField(
        required=False,
        label="Provides",
        choices=add_blank_choice(get_git_datasource_content_choices()),
    )


#
# GraphQL saved queries
#


class GraphQLQueryForm(BootstrapMixin, forms.ModelForm):
    query = TextField()

    class Meta:
        model = GraphQLQuery
        fields = (
            "name",
            "query",
        )

    def get_action_url(self):
        return reverse("extras:graphqlquery_add")


class GraphQLQueryFilterForm(BootstrapMixin, forms.Form):
    model = GraphQLQuery
    q = forms.CharField(required=False, label="Search")


#
# Image attachments
#


class ImageAttachmentForm(BootstrapMixin, forms.ModelForm):
    class Meta:
        model = ImageAttachment
        fields = [
            "name",
            "image",
        ]


#
# Jobs
#


class JobForm(BootstrapMixin, forms.Form):
    """
    This form is used to render the user input fields for a Job class. Its fields are dynamically
    controlled by the job definition. See `nautobot.extras.jobs.BaseJob.as_form`
    """

<<<<<<< HEAD
=======
    _commit = forms.BooleanField(
        required=False,
        initial=True,
        label="Commit changes",
        help_text="Commit changes to the database (uncheck for a dry-run)",
    )
    _profile = forms.BooleanField(
        required=False,
        initial=False,
        label="Profile job execution",
        help_text="Profiles the job execution using cProfile and outputs a report to /tmp/",
    )
>>>>>>> 1c40597c
    _task_queue = forms.ChoiceField(
        required=False,
        help_text="The task queue to route this job to",
        label="Task queue",
    )

    def __init__(self, *args, **kwargs):
        super().__init__(*args, **kwargs)

<<<<<<< HEAD
        # Move _task_queue to the end of the form
        task_queue = self.fields.pop("_task_queue")
        self.fields["_task_queue"] = task_queue
=======
        # Move special fields to the end of the form
        for field in ["_task_queue", "_commit", "_profile"]:
            value = self.fields.pop(field)
            self.fields[field] = value

    @property
    def requires_input(self):
        """
        A boolean indicating whether the form requires user input (ignore the _commit field).
        """
        return bool(len(self.fields) > 1)
>>>>>>> 1c40597c


class JobEditForm(NautobotModelForm):
    slug = SlugField()

    class Meta:
        model = Job
        fields = [
            "slug",
            "enabled",
            "name_override",
            "name",
            "grouping_override",
            "grouping",
            "description_override",
            "description",
            "commit_default_override",
            "commit_default",
            "hidden_override",
            "hidden",
            "read_only_override",
            "read_only",
            "approval_required_override",
            "approval_required",
            "soft_time_limit_override",
            "soft_time_limit",
            "time_limit_override",
            "time_limit",
            "has_sensitive_variables_override",
            "has_sensitive_variables",
            "task_queues_override",
            "task_queues",
            "tags",
        ]

    def clean(self):
        """
        For all overridable fields, if they aren't marked as overridden, revert them to the underlying value if known.
        """
        cleaned_data = super().clean() or self.cleaned_data
        job_class = self.instance.job_class
        if job_class is not None:
            for field_name in JOB_OVERRIDABLE_FIELDS:
                if not cleaned_data.get(f"{field_name}_override", False):
                    cleaned_data[field_name] = getattr(job_class, field_name)
        return cleaned_data


class JobFilterForm(BootstrapMixin, forms.Form):
    model = Job
    q = forms.CharField(required=False, label="Search")
    installed = forms.NullBooleanField(
        initial=True,
        required=False,
        widget=StaticSelect2(choices=BOOLEAN_WITH_BLANK_CHOICES),
    )
    enabled = forms.NullBooleanField(required=False, widget=StaticSelect2(choices=BOOLEAN_WITH_BLANK_CHOICES))
    has_sensitive_variables = forms.NullBooleanField(
        required=False, widget=StaticSelect2(choices=BOOLEAN_WITH_BLANK_CHOICES)
    )
    commit_default = forms.NullBooleanField(required=False, widget=StaticSelect2(choices=BOOLEAN_WITH_BLANK_CHOICES))
    hidden = forms.NullBooleanField(
        initial=False,
        required=False,
        widget=StaticSelect2(choices=BOOLEAN_WITH_BLANK_CHOICES),
    )
    read_only = forms.NullBooleanField(required=False, widget=StaticSelect2(choices=BOOLEAN_WITH_BLANK_CHOICES))
    approval_required = forms.NullBooleanField(required=False, widget=StaticSelect2(choices=BOOLEAN_WITH_BLANK_CHOICES))
    is_job_hook_receiver = forms.NullBooleanField(
        initial=False,
        required=False,
        widget=StaticSelect2(choices=BOOLEAN_WITH_BLANK_CHOICES),
    )
    is_job_button_receiver = forms.NullBooleanField(
        initial=False,
        required=False,
        widget=StaticSelect2(choices=BOOLEAN_WITH_BLANK_CHOICES),
    )
    tag = TagFilterField(model)


class JobHookForm(BootstrapMixin, forms.ModelForm):
    content_types = MultipleContentTypeField(
        queryset=ChangeLoggedModelsQuery().as_queryset(), required=True, label="Content Type(s)"
    )

    class Meta:
        model = JobHook
        fields = (
            "name",
            "content_types",
            "job",
            "enabled",
            "type_create",
            "type_update",
            "type_delete",
        )

    def clean(self):
        data = super().clean()

        conflicts = JobHook.check_for_conflicts(
            instance=self.instance,
            content_types=self.cleaned_data.get("content_types"),
            job=self.cleaned_data.get("job"),
            type_create=self.cleaned_data.get("type_create"),
            type_update=self.cleaned_data.get("type_update"),
            type_delete=self.cleaned_data.get("type_delete"),
        )

        if conflicts:
            raise ValidationError(conflicts)

        return data


class JobHookFilterForm(BootstrapMixin, forms.Form):
    model = JobHook
    q = forms.CharField(required=False, label="Search")
    content_types = MultipleContentTypeField(
        queryset=ChangeLoggedModelsQuery().as_queryset(),
        choices_as_strings=True,
        required=False,
        label="Content Type(s)",
    )
    enabled = forms.NullBooleanField(required=False, widget=StaticSelect2(choices=BOOLEAN_WITH_BLANK_CHOICES))
    job = DynamicModelMultipleChoiceField(
        label="Job",
        queryset=Job.objects.all(),
        required=False,
        to_field_name="slug",
        widget=APISelectMultiple(api_url="/api/extras/jobs/"),
    )
    type_create = forms.NullBooleanField(required=False, widget=StaticSelect2(choices=BOOLEAN_WITH_BLANK_CHOICES))
    type_update = forms.NullBooleanField(required=False, widget=StaticSelect2(choices=BOOLEAN_WITH_BLANK_CHOICES))
    type_delete = forms.NullBooleanField(required=False, widget=StaticSelect2(choices=BOOLEAN_WITH_BLANK_CHOICES))


class JobScheduleForm(BootstrapMixin, forms.Form):
    """
    This form is rendered alongside the JobForm but deals specifically with the fields needed to either
    execute the job immediately, or schedule it for later. Each field name is prefixed with an underscore
    because in the POST body, they share a namespace with the JobForm which includes fields defined by the
    job author, so the underscore prefix helps to avoid name collisions.
    """

    _schedule_type = forms.ChoiceField(
        choices=JobExecutionType,
        help_text="The job can either run immediately, once in the future, or on a recurring schedule.",
        label="Type",
    )
    _schedule_name = forms.CharField(
        required=False,
        label="Schedule name",
        help_text="Name for the job schedule.",
    )
    _schedule_start_time = forms.DateTimeField(
        required=False,
        label="Starting date and time",
        widget=DateTimePicker(),
        help_text=f"The scheduled time is relative to the Nautobot configured timezone: {settings.TIME_ZONE}.",
    )
    _recurrence_custom_time = forms.CharField(
        required=False,
        label="Crontab",
        help_text="Custom crontab syntax (* * * * *)",
    )

    def clean(self):
        """
        Validate all required information is present if the job needs to be scheduled
        """
        cleaned_data = super().clean()

        if "_schedule_type" in cleaned_data and cleaned_data.get("_schedule_type") != JobExecutionType.TYPE_IMMEDIATELY:
            if not cleaned_data.get("_schedule_name"):
                raise ValidationError({"_schedule_name": "Please provide a name for the job schedule."})

            if (
                not cleaned_data.get("_schedule_start_time")
                and cleaned_data.get("_schedule_type") != JobExecutionType.TYPE_CUSTOM
            ) or (
                cleaned_data.get("_schedule_start_time")
                and cleaned_data.get("_schedule_start_time") < ScheduledJob.earliest_possible_time()
            ):
                raise ValidationError(
                    {
                        "_schedule_start_time": "Please enter a valid date and time greater than or equal to the current date and time."
                    }
                )

            if cleaned_data.get("_schedule_type") == JobExecutionType.TYPE_CUSTOM:
                try:
                    ScheduledJob.get_crontab(cleaned_data.get("_recurrence_custom_time"))
                except Exception as e:
                    raise ValidationError({"_recurrence_custom_time": e})


class JobResultFilterForm(BootstrapMixin, forms.Form):
    model = JobResult
    q = forms.CharField(required=False, label="Search")
    job_model = DynamicModelMultipleChoiceField(
        label="Job",
        queryset=Job.objects.all(),
        required=False,
        to_field_name="slug",
        widget=APISelectMultiple(api_url="/api/extras/jobs/"),
    )
    # 2.0 TODO(glenn) filtering by obj_type should be solved by dynamic filter form generation
    name = forms.CharField(required=False)
    user = DynamicModelMultipleChoiceField(
        queryset=get_user_model().objects.all(),
        required=False,
        label="User",
        widget=APISelectMultiple(
            api_url="/api/users/users/",
        ),
    )
    status = forms.MultipleChoiceField(
        choices=JobResultStatusChoices,
        required=False,
        widget=StaticSelect2Multiple(),
    )


class ScheduledJobFilterForm(BootstrapMixin, forms.Form):
    model = ScheduledJob
    q = forms.CharField(required=False, label="Search")
    name = forms.CharField(required=False)
    job_model = DynamicModelMultipleChoiceField(
        label="Job",
        queryset=Job.objects.all(),
        required=False,
        to_field_name="slug",
        widget=APISelectMultiple(api_url="/api/extras/job-models/"),
    )
    total_run_count = forms.IntegerField(required=False)


#
# Job Button
#


class JobButtonForm(BootstrapMixin, forms.ModelForm):
    content_types = DynamicModelMultipleChoiceField(
        queryset=ContentType.objects.all(),
        label="Object Types",
        widget=APISelectMultiple(
            api_url="/api/extras/content-types/",
        ),
    )

    class Meta:
        model = JobButton
        fields = (
            "content_types",
            "name",
            "text",
            "job",
            "weight",
            "group_name",
            "button_class",
            "confirmation",
        )


class JobButtonBulkEditForm(BootstrapMixin, BulkEditForm):
    """Bulk edit form for `JobButton` objects."""

    pk = forms.ModelMultipleChoiceField(queryset=JobButton.objects.all(), widget=forms.MultipleHiddenInput)
    content_types = DynamicModelMultipleChoiceField(
        queryset=ContentType.objects.all(),
        label="Object Types",
        widget=APISelectMultiple(
            api_url="/api/extras/content-types/",
        ),
        required=False,
    )
    weight = forms.IntegerField(required=False)
    group_name = forms.CharField(required=False)

    class Meta:
        nullable_fields = ["group_name"]


class JobButtonFilterForm(BootstrapMixin, forms.Form):
    model = JobButton
    q = forms.CharField(required=False, label="Search")
    content_types = CSVContentTypeField(
        queryset=ContentType.objects.all(),
        required=False,
        label="Object Types",
    )


#
# Notes
#


class NoteForm(BootstrapMixin, forms.ModelForm):
    note = CommentField

    class Meta:
        model = Note
        fields = ["assigned_object_type", "assigned_object_id", "note"]
        widgets = {
            "assigned_object_type": forms.HiddenInput,
            "assigned_object_id": forms.HiddenInput,
        }


#
# Filter form for local config context data
#


class LocalContextFilterForm(forms.Form):
    local_config_context_data = forms.NullBooleanField(
        required=False,
        label="Has local config context data",
        widget=StaticSelect2(choices=BOOLEAN_WITH_BLANK_CHOICES),
    )
    local_config_context_schema = DynamicModelMultipleChoiceField(
        queryset=ConfigContextSchema.objects.all(), to_field_name="slug", required=False
    )


#
# Model form for local config context data
#


class LocalContextModelForm(forms.ModelForm):
    local_config_context_schema = DynamicModelChoiceField(queryset=ConfigContextSchema.objects.all(), required=False)
    local_config_context_data = JSONField(required=False, label="")


class LocalContextModelBulkEditForm(BulkEditForm):
    local_config_context_schema = DynamicModelChoiceField(queryset=ConfigContextSchema.objects.all(), required=False)

    def __init__(self, *args, **kwargs):
        super().__init__(*args, **kwargs)

        # append nullable fields
        self.nullable_fields.append("local_config_context_schema")


#
# Change logging
#


class ObjectChangeFilterForm(BootstrapMixin, forms.Form):
    model = ObjectChange
    q = forms.CharField(required=False, label="Search")
    time__gte = forms.DateTimeField(label="After", required=False, widget=DateTimePicker())
    time__lte = forms.DateTimeField(label="Before", required=False, widget=DateTimePicker())
    action = forms.ChoiceField(
        choices=add_blank_choice(ObjectChangeActionChoices),
        required=False,
        widget=StaticSelect2(),
    )
    user_id = DynamicModelMultipleChoiceField(
        queryset=get_user_model().objects.all(),
        required=False,
        label="User",
        widget=APISelectMultiple(
            api_url="/api/users/users/",
        ),
    )
    changed_object_type_id = DynamicModelMultipleChoiceField(
        queryset=ContentType.objects.all(),
        required=False,
        label="Object Type",
        widget=APISelectMultiple(
            api_url="/api/extras/content-types/",
        ),
    )


#
# Relationship
#


class RelationshipForm(BootstrapMixin, forms.ModelForm):
    slug = SlugField(help_text="Internal name of this relationship. Please use underscores rather than dashes.")
    source_type = forms.ModelChoiceField(
        queryset=ContentType.objects.filter(FeatureQuery("relationships").get_query()).order_by("app_label", "model"),
        help_text="The source object type to which this relationship applies.",
    )
    source_filter = JSONField(
        required=False,
        help_text="Filterset filter matching the applicable source objects of the selected type.<br>"
        'Enter in <a href="https://json.org/">JSON</a> format.',
    )
    destination_type = forms.ModelChoiceField(
        queryset=ContentType.objects.filter(FeatureQuery("relationships").get_query()).order_by("app_label", "model"),
        help_text="The destination object type to which this relationship applies.",
    )
    destination_filter = JSONField(
        required=False,
        help_text="Filterset filter matching the applicable destination objects of the selected type.<br>"
        'Enter in <a href="https://json.org/">JSON</a> format.',
    )

    class Meta:
        model = Relationship
        fields = [
            "name",
            "slug",
            "description",
            "type",
            "required_on",
            "advanced_ui",
            "source_type",
            "source_label",
            "source_hidden",
            "source_filter",
            "destination_type",
            "destination_label",
            "destination_hidden",
            "destination_filter",
        ]

    def save(self, commit=True):
        # TODO add support for owner when a CR is created in the UI
        obj = super().save(commit)

        return obj


class RelationshipFilterForm(BootstrapMixin, forms.Form):
    model = Relationship

    type = forms.MultipleChoiceField(choices=RelationshipTypeChoices, required=False, widget=StaticSelect2Multiple())

    source_type = MultipleContentTypeField(
        feature="relationships", choices_as_strings=True, required=False, label="Source Type"
    )

    destination_type = MultipleContentTypeField(
        feature="relationships", choices_as_strings=True, required=False, label="Destination Type"
    )


class RelationshipAssociationFilterForm(BootstrapMixin, forms.Form):
    model = RelationshipAssociation

    relationship = DynamicModelMultipleChoiceField(
        queryset=Relationship.objects.all(),
        to_field_name="slug",
        required=False,
    )

    source_type = MultipleContentTypeField(
        feature="relationships", choices_as_strings=True, required=False, label="Source Type"
    )

    destination_type = MultipleContentTypeField(
        feature="relationships", choices_as_strings=True, required=False, label="Destination Type"
    )


#
# Role
#


class RoleForm(NautobotModelForm):
    """Generic create/update form for `Role` objects."""

    content_types = MultipleContentTypeField(
        required=False,
        label="Content Type(s)",
        queryset=RoleModelsQuery().as_queryset(),
    )

    class Meta:
        model = Role
        widgets = {"color": ColorSelect()}
        fields = ["name", "weight", "description", "content_types", "color"]


class RoleBulkEditForm(NautobotBulkEditForm):
    """Bulk edit/delete form for `Role` objects."""

    pk = forms.ModelMultipleChoiceField(queryset=Role.objects.all(), widget=forms.MultipleHiddenInput)
    color = forms.CharField(max_length=6, required=False, widget=ColorSelect())
    content_types = MultipleContentTypeField(
        queryset=RoleModelsQuery().as_queryset(), required=False, label="Content Type(s)"
    )

    class Meta:
        nullable_fields = ["weight"]


class RoleCSVForm(CustomFieldModelCSVForm):
    """Generic CSV bulk import form for `Role` objects."""

    content_types = CSVMultipleContentTypeField(
        queryset=RoleModelsQuery().as_queryset(),
        choices_as_strings=True,
        help_text=mark_safe(
            "The object types to which this role applies. Multiple values "
            "must be comma-separated and wrapped in double quotes. (e.g. "
            '<code>"dcim.device,dcim.rack"</code>)'
        ),
        label="Content type(s)",
    )

    class Meta:
        model = Role
        fields = Role.csv_headers
        help_texts = {
            "color": mark_safe("RGB color in hexadecimal (e.g. <code>00ff00</code>)"),
        }


#
# Secrets
#


def provider_choices():
    return sorted([(slug, provider.name) for slug, provider in registry["secrets_providers"].items()])


class SecretForm(NautobotModelForm):
    """Create/update form for `Secret` objects."""

    provider = forms.ChoiceField(choices=provider_choices, widget=StaticSelect2())

    parameters = JSONField(help_text='Enter parameters in <a href="https://json.org/">JSON</a> format.')

    class Meta:
        model = Secret
        fields = [
            "name",
            "description",
            "provider",
            "parameters",
            "tags",
        ]


class SecretCSVForm(CustomFieldModelCSVForm):
    class Meta:
        model = Secret
        fields = Secret.csv_headers


def provider_choices_with_blank():
    return add_blank_choice(sorted([(slug, provider.name) for slug, provider in registry["secrets_providers"].items()]))


class SecretFilterForm(NautobotFilterForm):
    model = Secret
    q = forms.CharField(required=False, label="Search")
    provider = forms.MultipleChoiceField(
        choices=provider_choices_with_blank, widget=StaticSelect2Multiple(), required=False
    )
    tag = TagFilterField(model)


# Inline formset for use with providing dynamic rows when creating/editing assignments of Secrets to SecretsGroups.
SecretsGroupAssociationFormSet = inlineformset_factory(
    parent_model=SecretsGroup,
    model=SecretsGroupAssociation,
    fields=("access_type", "secret_type", "secret"),
    extra=5,
    widgets={
        "access_type": StaticSelect2,
        "secret_type": StaticSelect2,
        "secret": APISelect(api_url="/api/extras/secrets/"),
    },
)


class SecretsGroupForm(NautobotModelForm):
    """Create/update form for `SecretsGroup` objects."""

    class Meta:
        model = SecretsGroup
        fields = [
            "name",
            "description",
        ]


class SecretsGroupFilterForm(NautobotFilterForm):
    model = SecretsGroup
    q = forms.CharField(required=False, label="Search")


#
# Statuses
#


class StatusForm(NautobotModelForm):
    """Generic create/update form for `Status` objects."""

    content_types = MultipleContentTypeField(feature="statuses", label="Content Type(s)")

    class Meta:
        model = Status
        widgets = {"color": ColorSelect()}
        fields = ["name", "description", "content_types", "color"]


class StatusCSVForm(CustomFieldModelCSVForm):
    """Generic CSV bulk import form for `Status` objects."""

    content_types = CSVMultipleContentTypeField(
        feature="statuses",
        choices_as_strings=True,
        help_text=mark_safe(
            "The object types to which this status applies. Multiple values "
            "must be comma-separated and wrapped in double quotes. (e.g. "
            '<code>"dcim.device,dcim.rack"</code>)'
        ),
        label="Content type(s)",
    )

    class Meta:
        model = Status
        fields = Status.csv_headers
        help_texts = {
            "color": mark_safe("RGB color in hexadecimal (e.g. <code>00ff00</code>)"),
        }


class StatusFilterForm(NautobotFilterForm):
    """Filtering/search form for `Status` objects."""

    model = Status
    q = forms.CharField(required=False, label="Search")
    content_types = MultipleContentTypeField(
        feature="statuses", choices_as_strings=True, required=False, label="Content Type(s)"
    )
    color = forms.CharField(max_length=6, required=False, widget=ColorSelect())


class StatusBulkEditForm(NautobotBulkEditForm):
    """Bulk edit/delete form for `Status` objects."""

    pk = forms.ModelMultipleChoiceField(queryset=Status.objects.all(), widget=forms.MultipleHiddenInput)
    color = forms.CharField(max_length=6, required=False, widget=ColorSelect())
    content_types = MultipleContentTypeField(feature="statuses", required=False, label="Content Type(s)")

    class Meta:
        nullable_fields = []


#
# Tags
#


class TagForm(NautobotModelForm):
    slug = SlugField()
    content_types = ModelMultipleChoiceField(
        label="Content Type(s)",
        queryset=TaggableClassesQuery().as_queryset(),
    )

    class Meta:
        model = Tag
        fields = ["name", "slug", "color", "description", "content_types"]

    def clean(self):
        data = super().clean()

        if self.instance.present_in_database:
            # check if tag is assigned to any of the removed content_types
            content_types_id = [content_type.id for content_type in self.cleaned_data.get("content_types", [])]
            errors = self.instance.validate_content_types_removal(content_types_id)

            if errors:
                raise ValidationError(errors)

        return data


class TagCSVForm(CustomFieldModelCSVForm):
    slug = SlugField()

    class Meta:
        model = Tag
        fields = Tag.csv_headers
        help_texts = {
            "color": mark_safe("RGB color in hexadecimal (e.g. <code>00ff00</code>)"),
        }


class TagFilterForm(NautobotFilterForm):
    model = Tag
    q = forms.CharField(required=False, label="Search")
    content_types = MultipleContentTypeField(
        choices_as_strings=True,
        required=False,
        label="Content Type(s)",
        queryset=TaggableClassesQuery().as_queryset(),
    )


class TagBulkEditForm(NautobotBulkEditForm):
    pk = forms.ModelMultipleChoiceField(queryset=Tag.objects.all(), widget=forms.MultipleHiddenInput)
    color = forms.CharField(max_length=6, required=False, widget=ColorSelect())
    description = forms.CharField(max_length=200, required=False)

    class Meta:
        nullable_fields = ["description"]


#
# Webhooks
#


class WebhookForm(BootstrapMixin, forms.ModelForm):
    content_types = MultipleContentTypeField(feature="webhooks", required=False, label="Content Type(s)")

    class Meta:
        model = Webhook
        fields = (
            "name",
            "content_types",
            "enabled",
            "type_create",
            "type_update",
            "type_delete",
            "payload_url",
            "http_method",
            "http_content_type",
            "additional_headers",
            "body_template",
            "secret",
            "ssl_verification",
            "ca_file_path",
        )

    def clean(self):
        data = super().clean()

        conflicts = Webhook.check_for_conflicts(
            instance=self.instance,
            content_types=self.cleaned_data.get("content_types"),
            payload_url=self.cleaned_data.get("payload_url"),
            type_create=self.cleaned_data.get("type_create"),
            type_update=self.cleaned_data.get("type_update"),
            type_delete=self.cleaned_data.get("type_delete"),
        )

        if conflicts:
            raise ValidationError(conflicts)

        return data


class WebhookFilterForm(BootstrapMixin, forms.Form):
    model = Webhook
    q = forms.CharField(required=False, label="Search")
    content_types = MultipleContentTypeField(
        feature="webhooks", choices_as_strings=True, required=False, label="Content Type(s)"
    )
    type_create = forms.NullBooleanField(required=False, widget=StaticSelect2(choices=BOOLEAN_WITH_BLANK_CHOICES))
    type_update = forms.NullBooleanField(required=False, widget=StaticSelect2(choices=BOOLEAN_WITH_BLANK_CHOICES))
    type_delete = forms.NullBooleanField(required=False, widget=StaticSelect2(choices=BOOLEAN_WITH_BLANK_CHOICES))
    enabled = forms.NullBooleanField(required=False, widget=StaticSelect2(choices=BOOLEAN_WITH_BLANK_CHOICES))<|MERGE_RESOLUTION|>--- conflicted
+++ resolved
@@ -729,21 +729,12 @@
     controlled by the job definition. See `nautobot.extras.jobs.BaseJob.as_form`
     """
 
-<<<<<<< HEAD
-=======
-    _commit = forms.BooleanField(
-        required=False,
-        initial=True,
-        label="Commit changes",
-        help_text="Commit changes to the database (uncheck for a dry-run)",
-    )
     _profile = forms.BooleanField(
         required=False,
         initial=False,
         label="Profile job execution",
         help_text="Profiles the job execution using cProfile and outputs a report to /tmp/",
     )
->>>>>>> 1c40597c
     _task_queue = forms.ChoiceField(
         required=False,
         help_text="The task queue to route this job to",
@@ -753,23 +744,10 @@
     def __init__(self, *args, **kwargs):
         super().__init__(*args, **kwargs)
 
-<<<<<<< HEAD
-        # Move _task_queue to the end of the form
-        task_queue = self.fields.pop("_task_queue")
-        self.fields["_task_queue"] = task_queue
-=======
         # Move special fields to the end of the form
-        for field in ["_task_queue", "_commit", "_profile"]:
+        for field in ["_task_queue", "_profile"]:
             value = self.fields.pop(field)
             self.fields[field] = value
-
-    @property
-    def requires_input(self):
-        """
-        A boolean indicating whether the form requires user input (ignore the _commit field).
-        """
-        return bool(len(self.fields) > 1)
->>>>>>> 1c40597c
 
 
 class JobEditForm(NautobotModelForm):

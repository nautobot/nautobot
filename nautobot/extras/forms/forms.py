--- conflicted
+++ resolved
@@ -1181,11 +1181,7 @@
     content_types = MultipleContentTypeField(
         required=False,
         label="Content Type(s)",
-<<<<<<< HEAD
-        queryset=TaggableClassesQuery().as_queryset(),
-=======
         queryset=RoleModelsQuery().as_queryset(),
->>>>>>> 857b8c55
     )
 
     class Meta:
@@ -1198,17 +1194,10 @@
     """Generic CSV bulk import form for `Role` objects."""
 
     content_types = CSVMultipleContentTypeField(
-<<<<<<< HEAD
-        queryset=TaggableClassesQuery().as_queryset(),
-        choices_as_strings=True,
-        help_text=mark_safe(
-            "The object types to which this status applies. Multiple values "
-=======
         queryset=RoleModelsQuery().as_queryset(),
         choices_as_strings=True,
         help_text=mark_safe(
             "The object types to which this role applies. Multiple values "
->>>>>>> 857b8c55
             "must be comma-separated and wrapped in double quotes. (e.g. "
             '<code>"dcim.device,dcim.rack"</code>)'
         ),
@@ -1229,11 +1218,7 @@
     pk = forms.ModelMultipleChoiceField(queryset=Role.objects.all(), widget=forms.MultipleHiddenInput)
     color = forms.CharField(max_length=6, required=False, widget=ColorSelect())
     content_types = MultipleContentTypeField(
-<<<<<<< HEAD
-        queryset=TaggableClassesQuery().as_queryset(), required=False, label="Content Type(s)"
-=======
         queryset=RoleModelsQuery().as_queryset(), required=False, label="Content Type(s)"
->>>>>>> 857b8c55
     )
 
     class Meta:

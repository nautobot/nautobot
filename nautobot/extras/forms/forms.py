import inspect
import logging

from celery import chain
from django import forms
from django.conf import settings
from django.contrib.auth import get_user_model
from django.contrib.auth.models import Group
from django.contrib.contenttypes.models import ContentType
from django.core.exceptions import ValidationError
from django.core.validators import MinValueValidator
from django.db.models.fields import TextField
from django.forms import inlineformset_factory, ModelMultipleChoiceField, MultipleHiddenInput
from django.urls.base import reverse
from django.utils.timezone import get_current_timezone_name

from nautobot.core.constants import CHARFIELD_MAX_LENGTH
from nautobot.core.forms import (
    add_blank_choice,
    APISelect,
    APISelectMultiple,
    BootstrapMixin,
    BulkEditForm,
    BulkEditNullBooleanSelect,
    ColorSelect,
    CommentField,
    CSVContentTypeField,
    CSVModelForm,
    DatePicker,
    DateTimePicker,
    DynamicModelChoiceField,
    DynamicModelMultipleChoiceField,
    JSONField,
    LaxURLField,
    MultipleContentTypeField,
    SlugField,
    StaticSelect2,
    StaticSelect2Multiple,
    TagFilterField,
)
from nautobot.core.forms.constants import BOOLEAN_WITH_BLANK_CHOICES
from nautobot.core.forms.fields import MultiValueCharField
from nautobot.core.forms.forms import ConfirmationForm
from nautobot.core.forms.widgets import ClearableFileInput
from nautobot.core.utils.deprecation import class_deprecated_in_favor_of
from nautobot.dcim.models import Device, DeviceRedundancyGroup, DeviceType, Location, Platform
from nautobot.extras.choices import (
<<<<<<< HEAD
    ApprovalWorkflowStateChoices,
=======
    ButtonClassChoices,
>>>>>>> 0805103d
    DynamicGroupTypeChoices,
    JobExecutionType,
    JobQueueTypeChoices,
    JobResultStatusChoices,
    ObjectChangeActionChoices,
    RelationshipTypeChoices,
    WebhookHttpMethodChoices,
)
from nautobot.extras.constants import APPROVAL_WORKFLOW_MODELS, JOB_OVERRIDABLE_FIELDS
from nautobot.extras.datasources import get_datasource_content_choices
from nautobot.extras.models import (
    ApprovalWorkflow,
    ApprovalWorkflowDefinition,
    ApprovalWorkflowStage,
    ApprovalWorkflowStageDefinition,
    ApprovalWorkflowStageResponse,
    ComputedField,
    ConfigContext,
    ConfigContextSchema,
    Contact,
    CustomField,
    CustomFieldChoice,
    CustomLink,
    DynamicGroup,
    DynamicGroupMembership,
    ExportTemplate,
    ExternalIntegration,
    GitRepository,
    GraphQLQuery,
    ImageAttachment,
    Job,
    JobButton,
    JobHook,
    JobQueue,
    JobResult,
    MetadataChoice,
    MetadataType,
    Note,
    ObjectChange,
    ObjectMetadata,
    Relationship,
    RelationshipAssociation,
    Role,
    SavedView,
    ScheduledJob,
    Secret,
    SecretsGroup,
    SecretsGroupAssociation,
    StaticGroupAssociation,
    Status,
    Tag,
    Team,
    Webhook,
)
from nautobot.extras.registry import registry
from nautobot.extras.signals import change_context_state
from nautobot.extras.tasks import delete_custom_field_data
from nautobot.extras.utils import (
    ChangeLoggedModelsQuery,
    FeatureQuery,
    get_worker_count,
    RoleModelsQuery,
    TaggableClassesQuery,
)
from nautobot.tenancy.forms import TenancyFilterForm, TenancyForm
from nautobot.tenancy.models import Tenant, TenantGroup
from nautobot.virtualization.models import Cluster, ClusterGroup, VirtualMachine

from .base import (
    NautobotBulkEditForm,
    NautobotFilterForm,
    NautobotModelForm,
)
from .mixins import (
    CustomFieldModelBulkEditFormMixin,
    CustomFieldModelFormMixin,
    NoteModelBulkEditFormMixin,
    NoteModelFormMixin,
    RelationshipModelFormMixin,
    TagsBulkEditFormMixin,
)

logger = logging.getLogger(__name__)

__all__ = (
    "ApprovalWorkflowDefinitionBulkEditForm",
    "ApprovalWorkflowDefinitionFilterForm",
    "ApprovalWorkflowDefinitionForm",
    "ApprovalWorkflowFilterForm",
    "ApprovalWorkflowStageDefinitionBulkEditForm",
    "ApprovalWorkflowStageDefinitionFilterForm",
    "ApprovalWorkflowStageDefinitionForm",
    "ApprovalWorkflowStageDefinitionFormSet",
    "ApprovalWorkflowStageFilterForm",
    "ApprovalWorkflowStageResponseFilterForm",
    "BaseDynamicGroupMembershipFormSet",
    "ComputedFieldBulkEditForm",
    "ComputedFieldFilterForm",
    "ComputedFieldForm",
    "ConfigContextBulkEditForm",
    "ConfigContextFilterForm",
    "ConfigContextForm",
    "ConfigContextSchemaBulkEditForm",
    "ConfigContextSchemaFilterForm",
    "ConfigContextSchemaForm",
    "CustomFieldBulkCreateForm",  # 2.0 TODO remove this deprecated class
    "CustomFieldBulkDeleteForm",
    "CustomFieldChoiceFormSet",
    "CustomFieldFilterForm",
    "CustomFieldForm",
    "CustomFieldModelCSVForm",
    "CustomLinkBulkEditForm",
    "CustomLinkFilterForm",
    "CustomLinkForm",
    "DynamicGroupBulkAssignForm",
    "DynamicGroupFilterForm",
    "DynamicGroupForm",
    "DynamicGroupMembershipFormSet",
    "ExportTemplateBulkEditForm",
    "ExportTemplateFilterForm",
    "ExportTemplateForm",
    "ExternalIntegrationBulkEditForm",
    "ExternalIntegrationFilterForm",
    "ExternalIntegrationForm",
    "GitRepositoryBulkEditForm",
    "GitRepositoryFilterForm",
    "GitRepositoryForm",
    "GraphQLQueryFilterForm",
    "GraphQLQueryForm",
    "ImageAttachmentForm",
    "JobBulkEditForm",
    "JobButtonBulkEditForm",
    "JobButtonFilterForm",
    "JobButtonForm",
    "JobEditForm",
    "JobFilterForm",
    "JobForm",
    "JobHookBulkEditForm",
    "JobHookFilterForm",
    "JobHookForm",
    "JobQueueBulkEditForm",
    "JobQueueFilterForm",
    "JobQueueForm",
    "JobResultFilterForm",
    "JobScheduleForm",
    "LocalContextFilterForm",
    "LocalContextModelBulkEditForm",
    "LocalContextModelForm",
    "MetadataChoiceFormSet",
    "MetadataTypeBulkEditForm",
    "MetadataTypeFilterForm",
    "MetadataTypeForm",
    "NoteFilterForm",
    "NoteForm",
    "ObjectChangeFilterForm",
    "ObjectMetadataFilterForm",
    "PasswordInputWithPlaceholder",
    "RelationshipAssociationFilterForm",
    "RelationshipBulkEditForm",
    "RelationshipFilterForm",
    "RelationshipForm",
    "RoleBulkEditForm",
    "RoleFilterForm",
    "RoleForm",
    "SavedViewForm",
    "SavedViewModalForm",
    "ScheduledJobFilterForm",
    "SecretFilterForm",
    "SecretForm",
    "SecretsGroupAssociationFormSet",
    "SecretsGroupFilterForm",
    "SecretsGroupForm",
    "StaticGroupAssociationFilterForm",
    "StatusBulkEditForm",
    "StatusFilterForm",
    "StatusForm",
    "TagBulkEditForm",
    "TagFilterForm",
    "TagForm",
    "WebhookBulkEditForm",
    "WebhookFilterForm",
    "WebhookForm",
)

#
# Approval Workflows
#


class ApprovalWorkflowDefinitionForm(
    BootstrapMixin,
    CustomFieldModelFormMixin,
    NoteModelFormMixin,
    RelationshipModelFormMixin,
):
    """Form for creating and updating ApprovalWorkflowDefinition."""

    model_content_type = forms.ModelChoiceField(
        queryset=ContentType.objects.filter(APPROVAL_WORKFLOW_MODELS).order_by("app_label", "model"),
        required=True,
        label="Model Content Type",
    )
    model_constraints = JSONField(
        required=False,
        label="Model Constraints",
        help_text="Filterset filter matching the selected model content type.<br>"
        'Enter in <a href="https://json.org/">JSON</a> format.',
    )

    class Meta:
        """Meta attributes."""

        model = ApprovalWorkflowDefinition
        fields = "__all__"


class ApprovalWorkflowDefinitionBulkEditForm(TagsBulkEditFormMixin, NautobotBulkEditForm):
    """ApprovalWorkflowDefinition bulk edit form."""

    pk = forms.ModelMultipleChoiceField(
        queryset=ApprovalWorkflowDefinition.objects.all(), widget=forms.MultipleHiddenInput
    )
    model_content_type = forms.ModelChoiceField(
        queryset=ContentType.objects.filter(APPROVAL_WORKFLOW_MODELS).order_by("app_label", "model"),
        required=True,
        label="Model Content Type",
    )

    class Meta:
        """Meta attributes."""

        model = ApprovalWorkflowDefinition
        nullable_fields = ["model_constraints"]


class ApprovalWorkflowDefinitionFilterForm(NautobotFilterForm):
    """Filter form for ApprovalWorkflowDefinition."""

    model = ApprovalWorkflowDefinition
    q = forms.CharField(required=False, label="Search")
    name = MultiValueCharField(required=False)
    model_content_type = MultipleContentTypeField(
        queryset=ContentType.objects.filter(APPROVAL_WORKFLOW_MODELS).order_by("app_label", "model"), required=False
    )
    tags = TagFilterField(model)


class ApprovalWorkflowStageDefinitionForm(NautobotModelForm):
    """Form for creating and updating ApprovalWorkflowStageDefinition."""

    approval_workflow_definition = DynamicModelChoiceField(
        queryset=ApprovalWorkflowDefinition.objects.all(),
        required=True,
        label="Approval Workflow Definition",
    )
    approver_group = DynamicModelChoiceField(
        queryset=Group.objects.all(),
        required=True,
        label="Approver Group",
        help_text="User group that can approve this stage.",
    )

    class Meta:
        """Meta attributes."""

        model = ApprovalWorkflowStageDefinition
        fields = "__all__"


# ApprovalWorkFlow inline formset for use with providing dynamic rows when creating/editing choices
# for `ApprovalWorkFlowInstance` objects in UI views. Fields/exclude must be set but since we're using all the
# fields we're just setting `exclude=()` here.
ApprovalWorkflowStageDefinitionFormSet = inlineformset_factory(
    parent_model=ApprovalWorkflowDefinition,
    model=ApprovalWorkflowStageDefinition,
    exclude=("_custom_field_data",),
    extra=5,
    widgets={
        "name": forms.TextInput(attrs={"class": "form-control"}),
        "weight": forms.NumberInput(attrs={"class": "form-control"}),
        "min_approvers": forms.NumberInput(attrs={"class": "form-control"}),
        "denial_message": forms.TextInput(attrs={"class": "form-control"}),
        "approver_group": forms.Select(attrs={"class": "form-control"}),
    },
)


class ApprovalWorkflowStageDefinitionBulkEditForm(TagsBulkEditFormMixin, NautobotBulkEditForm):
    """ApprovalWorkflowStageDefinition bulk edit form."""

    pk = forms.ModelMultipleChoiceField(
        queryset=ApprovalWorkflowStageDefinition.objects.all(), widget=forms.MultipleHiddenInput
    )
    weight = forms.IntegerField(required=False, label="Weight")
    min_approvers = forms.IntegerField(required=False, label="Min Approvers")
    denial_message = forms.CharField(required=False, label="Denial Message")

    class Meta:
        """Meta attributes."""

        model = ApprovalWorkflowStageDefinition
        nullable_fields = ["denial_message"]


class ApprovalWorkflowStageDefinitionFilterForm(NautobotFilterForm):
    """Filter form for ApprovalWorkflowStageDefinition."""

    model = ApprovalWorkflowStageDefinition
    q = forms.CharField(required=False, label="Search")
    name = MultiValueCharField(required=False)
    approval_workflow_definition = DynamicModelChoiceField(
        queryset=ApprovalWorkflowDefinition.objects.all(),
        required=False,
        label="Approval Workflow Definition",
    )
    weight = forms.IntegerField(required=False, label="Weight")
    min_approvers = forms.IntegerField(required=False, label="Min Approvers")
    approver_group = DynamicModelChoiceField(
        queryset=Group.objects.all(),
        required=False,
        label="Approver Group",
        help_text="User group that can approve this stage.",
    )
    tags = TagFilterField(model)


class ApprovalWorkflowFilterForm(NautobotFilterForm):
    """Filter form for ApprovalWorkflow."""

    model = ApprovalWorkflow
    q = forms.CharField(required=False, label="Search")
    approval_workflow_definition = DynamicModelChoiceField(
        queryset=ApprovalWorkflowDefinition.objects.all(),
        required=False,
        label="Approval Workflow Definition",
    )
    object_under_review_content_type = forms.ModelChoiceField(
        queryset=ContentType.objects.filter(APPROVAL_WORKFLOW_MODELS).order_by("app_label", "model"),
        required=False,
        label="Object Under Review Content Type",
    )
    current_state = forms.ChoiceField(
        required=False,
        choices=add_blank_choice(ApprovalWorkflowStateChoices),
        widget=StaticSelect2,
        label="Current State",
    )


class ApprovalWorkflowStageFilterForm(NautobotFilterForm):
    """Filter form for ApprovalWorkflowStage."""

    model = ApprovalWorkflowStage
    q = forms.CharField(required=False, label="Search")
    approval_workflow = DynamicModelChoiceField(
        queryset=ApprovalWorkflow.objects.all(),
        required=False,
        label="Approval Workflow",
    )
    approval_workflow_stage_definition = DynamicModelChoiceField(
        queryset=ApprovalWorkflowStageDefinition.objects.all(),
        required=False,
        label="Approval Workflow Stage Definition",
    )
    state = forms.ChoiceField(
        required=False,
        choices=add_blank_choice(ApprovalWorkflowStateChoices),
        widget=StaticSelect2,
        label="State",
    )
    decision_date = forms.DateField(widget=DatePicker(), required=False, label="Decision Date")


class ApprovalWorkflowStageResponseFilterForm(NautobotFilterForm):
    """Filter form for ApprovalWorkflowStageResponse."""

    model = ApprovalWorkflowStageResponse
    q = forms.CharField(required=False, label="Search")


#
# Computed Fields
#
class ComputedFieldBulkEditForm(BootstrapMixin, NoteModelBulkEditFormMixin):
    pk = forms.ModelMultipleChoiceField(queryset=ComputedField.objects.all(), widget=forms.MultipleHiddenInput())

    label = forms.CharField(
        max_length=CHARFIELD_MAX_LENGTH, required=False, help_text="Name of the field as displayed to users."
    )
    description = forms.CharField(max_length=CHARFIELD_MAX_LENGTH, required=False)
    grouping = forms.CharField(
        max_length=CHARFIELD_MAX_LENGTH,
        required=False,
        help_text="Human-readable grouping that this computed field belongs to.",
    )
    fallback_value = forms.CharField(
        max_length=500,
        required=False,
        help_text="Fallback value (if any) to be output for the field in the case of a template rendering error.",
    )
    weight = forms.IntegerField(required=False, min_value=0)
    advanced_ui = forms.NullBooleanField(
        required=False,
        label="Move to Advanced tab",
        help_text="Hide this field from the object's primary information tab. It will appear in the 'Advanced' tab instead.",
    )
    template = forms.CharField(
        max_length=500, widget=forms.Textarea, required=False, help_text="Jinja2 template code for field value"
    )

    content_type = forms.ModelChoiceField(
        queryset=ContentType.objects.filter(FeatureQuery("custom_fields").get_query()).order_by("app_label", "model"),
        required=False,
        label="Content Type",
    )

    class Meta:
        model = ComputedField
        nullable_fields = ["description", "grouping", "fallback_value"]


class ComputedFieldForm(BootstrapMixin, forms.ModelForm):
    content_type = forms.ModelChoiceField(
        queryset=ContentType.objects.filter(FeatureQuery("custom_fields").get_query()).order_by("app_label", "model"),
        required=True,
        label="Content Type",
    )
    key = SlugField(
        label="Key",
        max_length=CHARFIELD_MAX_LENGTH,
        slug_source="label",
        help_text="Internal name of this field. Please use underscores rather than dashes.",
    )
    template = forms.CharField(
        widget=forms.Textarea,
        help_text=(
            "Jinja2 template code for field value.<br>"
            "Use <code>obj</code> to refer to the object to which this computed field is attached."
        ),
    )

    class Meta:
        model = ComputedField
        fields = (
            "content_type",
            "label",
            "grouping",
            "key",
            "description",
            "template",
            "fallback_value",
            "weight",
            "advanced_ui",
        )

    def __init__(self, *args, **kwargs):
        super().__init__(*args, **kwargs)

        if self.instance and self.instance.present_in_database:
            self.fields["key"].widget.attrs["readonly"] = True


class ComputedFieldFilterForm(BootstrapMixin, forms.Form):
    model = ComputedField
    q = forms.CharField(required=False, label="Search")
    content_type = CSVContentTypeField(
        queryset=ContentType.objects.filter(FeatureQuery("custom_fields").get_query()).order_by("app_label", "model"),
        required=False,
        label="Content Type",
    )


#
# Config contexts
#


class ConfigContextForm(BootstrapMixin, NoteModelFormMixin, forms.ModelForm):
    locations = DynamicModelMultipleChoiceField(queryset=Location.objects.all(), required=False)
    roles = DynamicModelMultipleChoiceField(
        queryset=Role.objects.get_for_models([Device, VirtualMachine]),
        query_params={"content_types": [Device._meta.label_lower, VirtualMachine._meta.label_lower]},
        required=False,
    )
    device_types = DynamicModelMultipleChoiceField(queryset=DeviceType.objects.all(), required=False)
    platforms = DynamicModelMultipleChoiceField(queryset=Platform.objects.all(), required=False)
    cluster_groups = DynamicModelMultipleChoiceField(queryset=ClusterGroup.objects.all(), required=False)
    clusters = DynamicModelMultipleChoiceField(queryset=Cluster.objects.all(), required=False)
    tenant_groups = DynamicModelMultipleChoiceField(queryset=TenantGroup.objects.all(), required=False)
    tenants = DynamicModelMultipleChoiceField(queryset=Tenant.objects.all(), required=False)
    device_redundancy_groups = DynamicModelMultipleChoiceField(
        queryset=DeviceRedundancyGroup.objects.all(), required=False
    )
    tags = DynamicModelMultipleChoiceField(queryset=Tag.objects.all(), required=False)
    dynamic_groups = DynamicModelMultipleChoiceField(
        queryset=DynamicGroup.objects.all(), to_field_name="name", required=False
    )

    # Conditional enablement of dynamic groups filtering
    def __init__(self, *args, **kwargs):
        super().__init__(*args, **kwargs)
        if not settings.CONFIG_CONTEXT_DYNAMIC_GROUPS_ENABLED:
            self.fields.pop("dynamic_groups")

    data = JSONField(label="")

    class Meta:
        model = ConfigContext
        fields = (
            "name",
            "weight",
            "description",
            "config_context_schema",
            "is_active",
            "locations",
            "roles",
            "device_types",
            "platforms",
            "cluster_groups",
            "clusters",
            "tenant_groups",
            "tenants",
            "device_redundancy_groups",
            "tags",
            "dynamic_groups",
            "data",
        )


class ConfigContextBulkEditForm(BootstrapMixin, NoteModelBulkEditFormMixin, BulkEditForm):
    pk = forms.ModelMultipleChoiceField(queryset=ConfigContext.objects.all(), widget=forms.MultipleHiddenInput)
    config_context_schema = DynamicModelChoiceField(queryset=ConfigContextSchema.objects.all(), required=False)
    weight = forms.IntegerField(required=False, min_value=0)
    is_active = forms.NullBooleanField(required=False, widget=BulkEditNullBooleanSelect())
    description = forms.CharField(required=False, max_length=CHARFIELD_MAX_LENGTH)

    class Meta:
        nullable_fields = [
            "description",
            "config_context_schema",
        ]


class ConfigContextFilterForm(BootstrapMixin, forms.Form):
    q = forms.CharField(required=False, label="Search")
    schema = DynamicModelChoiceField(queryset=ConfigContextSchema.objects.all(), to_field_name="name", required=False)
    location = DynamicModelMultipleChoiceField(queryset=Location.objects.all(), to_field_name="name", required=False)
    role = DynamicModelMultipleChoiceField(
        queryset=Role.objects.get_for_models([Device, VirtualMachine]), to_field_name="name", required=False
    )
    type = DynamicModelMultipleChoiceField(queryset=DeviceType.objects.all(), to_field_name="model", required=False)
    platform = DynamicModelMultipleChoiceField(queryset=Platform.objects.all(), to_field_name="name", required=False)
    cluster_group = DynamicModelMultipleChoiceField(
        queryset=ClusterGroup.objects.all(), to_field_name="name", required=False
    )
    cluster_id = DynamicModelMultipleChoiceField(queryset=Cluster.objects.all(), required=False, label="Cluster")
    tenant_group = DynamicModelMultipleChoiceField(
        queryset=TenantGroup.objects.all(), to_field_name="name", required=False
    )
    tenant = DynamicModelMultipleChoiceField(queryset=Tenant.objects.all(), to_field_name="name", required=False)
    device_redundancy_group = DynamicModelMultipleChoiceField(
        queryset=DeviceRedundancyGroup.objects.all(), to_field_name="name", required=False
    )
    tag = DynamicModelMultipleChoiceField(queryset=Tag.objects.all(), to_field_name="name", required=False)
    dynamic_groups = DynamicModelMultipleChoiceField(
        queryset=DynamicGroup.objects.all(), to_field_name="name", required=False
    )

    def __init__(self, *args, **kwargs):
        super().__init__(*args, **kwargs)

        if not settings.CONFIG_CONTEXT_DYNAMIC_GROUPS_ENABLED:
            self.fields.pop("dynamic_groups")


#
# Config context schemas
#


class ConfigContextSchemaForm(NautobotModelForm):
    data_schema = JSONField(label="")

    class Meta:
        model = ConfigContextSchema
        fields = (
            "name",
            "description",
            "data_schema",
        )


class ConfigContextSchemaBulkEditForm(NautobotBulkEditForm):
    pk = forms.ModelMultipleChoiceField(queryset=ConfigContextSchema.objects.all(), widget=forms.MultipleHiddenInput)
    description = forms.CharField(required=False, max_length=CHARFIELD_MAX_LENGTH)

    class Meta:
        nullable_fields = [
            "description",
        ]


class ConfigContextSchemaFilterForm(BootstrapMixin, forms.Form):
    q = forms.CharField(required=False, label="Search")


#
# Custom fields
#


# CustomFieldChoice inline formset for use with providing dynamic rows when creating/editing choices
# for `CustomField` objects in UI views. Fields/exclude must be set but since we're using all the
# fields we're just setting `exclude=()` here.
CustomFieldChoiceFormSet = inlineformset_factory(
    parent_model=CustomField,
    model=CustomFieldChoice,
    exclude=(),
    extra=5,
    widgets={
        "value": forms.TextInput(attrs={"class": "form-control"}),
        "weight": forms.NumberInput(attrs={"class": "form-control"}),
    },
)


class CustomFieldDescriptionField(CommentField):
    @property
    def default_helptext(self):
        return "Also used as the help text when editing models using this custom field.<br>" + super().default_helptext


class CustomFieldForm(BootstrapMixin, forms.ModelForm):
    label = forms.CharField(
        required=True, max_length=CHARFIELD_MAX_LENGTH, help_text="Name of the field as displayed to users."
    )
    key = SlugField(
        label="Key",
        max_length=CHARFIELD_MAX_LENGTH,
        slug_source="label",
        help_text="Internal name of this field. Please use underscores rather than dashes.",
    )
    description = CustomFieldDescriptionField(
        label="Description",
        required=False,
    )
    content_types = MultipleContentTypeField(
        feature="custom_fields", help_text="The object(s) to which this field applies."
    )

    class Meta:
        model = CustomField
        fields = (
            "label",
            "grouping",
            "key",
            "type",
            "weight",
            "description",
            "required",
            "default",
            "filter_logic",
            "advanced_ui",
            "content_types",
            "validation_minimum",
            "validation_maximum",
            "validation_regex",
        )

    def __init__(self, *args, **kwargs):
        super().__init__(*args, **kwargs)

        if self.initial.get("key"):
            self.fields["key"].disabled = True


class CustomFieldFilterForm(NautobotFilterForm):
    model = CustomField
    q = forms.CharField(required=False, label="Search")
    content_types = MultipleContentTypeField(
        queryset=ContentType.objects.filter(FeatureQuery("custom_fields").get_query()),
        choices_as_strings=True,
        required=False,
        label="Content Type(s)",
    )


class CustomFieldModelCSVForm(CSVModelForm, CustomFieldModelFormMixin):
    """
    Base class for CSV/JSON/YAML import of models that support custom fields.

    TODO: The class name is a misnomer; as of 2.0 this class is **not** used for any CSV imports,
    as that's now handled by the REST API. However it is still used when importing component-templates as
    part of a JSON/YAML DeviceType import.
    """

    def _append_customfield_fields(self):
        # Append form fields
        for cf in CustomField.objects.filter(content_types=self.obj_type):
            field_name = cf.add_prefix_to_cf_key()
            self.fields[field_name] = cf.to_form_field(for_csv_import=True)

            # Annotate the field in the list of CustomField form fields
            self.custom_fields.append(field_name)


# 2.0 TODO: remove this class
@class_deprecated_in_favor_of(CustomFieldModelBulkEditFormMixin)
class CustomFieldBulkCreateForm(CustomFieldModelBulkEditFormMixin):
    """No longer needed as a separate class - use CustomFieldModelBulkEditFormMixin instead."""


class CustomFieldBulkDeleteForm(ConfirmationForm):
    def __init__(self, *args, delete_all=False, **kwargs):
        super().__init__(*args, **kwargs)
        queryset = CustomField.objects.all()
        self.fields["pk"] = ModelMultipleChoiceField(
            queryset=queryset, widget=MultipleHiddenInput, required=not delete_all
        )

    def construct_custom_field_delete_tasks(self, queryset):
        """
        Helper method to construct a list of celery tasks to execute when bulk deleting custom fields.
        """
        change_context = change_context_state.get()
        if change_context is None:
            context = None
        else:
            context = change_context.as_dict(queryset)
            context["context_detail"] = "bulk delete custom field data"
        tasks = []
        for obj in queryset:
            pk_set = set(obj.content_types.values_list("pk", flat=True))
            if pk_set:
                tasks.append(delete_custom_field_data.si(obj.key, pk_set, context))
        return tasks

    def perform_pre_delete(self, queryset):
        """
        Remove all Custom Field Keys/Values from _custom_field_data of the related ContentType in the background.
        """
        if not get_worker_count():
            logger.error("Celery worker process not running. Object custom fields may fail to reflect this deletion.")
            return
        tasks = self.construct_custom_field_delete_tasks(queryset)
        if tasks:
            # Executing the tasks in the background sequentially using chain() aligns with how a single
            # CustomField object is deleted.  We decided to not check the result because it needs at least one worker
            # to be active and comes with extra performance penalty.
            chain(*tasks).apply_async()


#
# Custom Links
#
class CustomLinkBulkEditForm(BootstrapMixin, NoteModelBulkEditFormMixin):
    """Bulk edit form for CustomLink objects."""

    pk = forms.ModelMultipleChoiceField(queryset=CustomLink.objects.all(), widget=forms.MultipleHiddenInput())
    group_name = forms.CharField(max_length=CHARFIELD_MAX_LENGTH, required=False)
    weight = forms.IntegerField(required=False)
    target_url = forms.CharField(max_length=500, required=False)
    text = forms.CharField(max_length=500, required=False)
    button_class = forms.ChoiceField(choices=add_blank_choice(ButtonClassChoices.CHOICES), required=False)
    new_window = forms.NullBooleanField(required=False, widget=BulkEditNullBooleanSelect)
    content_type = forms.ModelChoiceField(
        queryset=ContentType.objects.filter(FeatureQuery("custom_links").get_query()).order_by("app_label", "model"),
        required=False,
        label="Content Type",
    )

    class Meta:
        model = CustomLink
        nullable_fields = ["group_name"]


class CustomLinkForm(BootstrapMixin, forms.ModelForm):
    content_type = forms.ModelChoiceField(
        queryset=ContentType.objects.filter(FeatureQuery("custom_links").get_query()).order_by("app_label", "model"),
        label="Content Type",
    )

    class Meta:
        model = CustomLink
        fields = (
            "content_type",
            "name",
            "text",
            "target_url",
            "weight",
            "group_name",
            "button_class",
            "new_window",
        )


class CustomLinkFilterForm(BootstrapMixin, forms.Form):
    model = CustomLink
    q = forms.CharField(required=False, label="Search")
    content_type = CSVContentTypeField(
        queryset=ContentType.objects.filter(FeatureQuery("custom_links").get_query()).order_by("app_label", "model"),
        required=False,
        label="Content Type",
    )


#
# Dynamic Groups
#


class DynamicGroupForm(TenancyForm, NautobotModelForm):
    """DynamicGroup model form."""

    content_type = CSVContentTypeField(
        queryset=ContentType.objects.filter(FeatureQuery("dynamic_groups").get_query()).order_by("app_label", "model"),
        label="Content Type",
    )
    group_type = forms.ChoiceField(choices=DynamicGroupTypeChoices, widget=StaticSelect2())

    class Meta:
        model = DynamicGroup
        fields = [
            "name",
            "description",
            "content_type",
            "group_type",
            "tenant",
            "tags",
        ]


class DynamicGroupMembershipFormSetForm(forms.ModelForm):
    """DynamicGroupMembership model form for use inline on DynamicGroupFormSet."""

    group = DynamicModelChoiceField(
        queryset=DynamicGroup.objects.filter(
            group_type__in=[DynamicGroupTypeChoices.TYPE_DYNAMIC_FILTER, DynamicGroupTypeChoices.TYPE_DYNAMIC_SET]
        ),
        query_params={
            "content_type": "$content_type",
            "group_type": [DynamicGroupTypeChoices.TYPE_DYNAMIC_FILTER, DynamicGroupTypeChoices.TYPE_DYNAMIC_SET],
        },
    )

    class Meta:
        model = DynamicGroupMembership
        fields = ("operator", "group", "weight")


# Inline formset for use with providing dynamic rows when creating/editing memberships of child
# DynamicGroups to a parent DynamicGroup.
BaseDynamicGroupMembershipFormSet = inlineformset_factory(
    parent_model=DynamicGroup,
    model=DynamicGroupMembership,
    form=DynamicGroupMembershipFormSetForm,
    extra=4,
    fk_name="parent_group",
    widgets={
        "operator": StaticSelect2,
        "weight": forms.HiddenInput(),
    },
)


class DynamicGroupMembershipFormSet(BaseDynamicGroupMembershipFormSet):
    """
    Inline formset for use with providing dynamic rows when creating/editing memberships of child
    groups to a parent DynamicGroup.
    """


class DynamicGroupFilterForm(TenancyFilterForm, NautobotFilterForm):
    """DynamicGroup filter form."""

    model = DynamicGroup
    q = forms.CharField(required=False, label="Search")
    content_type = MultipleContentTypeField(
        feature="dynamic_groups", choices_as_strings=True, label="Content Type", required=False
    )
    tags = TagFilterField(model)


class DynamicGroupBulkAssignForm(BootstrapMixin, BulkEditForm):
    content_type = forms.ModelChoiceField(
        queryset=ContentType.objects.filter(FeatureQuery("dynamic_groups").get_query()).order_by("app_label", "model"),
        widget=forms.HiddenInput(),
    )
    create_and_assign_to_new_group_name = forms.CharField(
        required=False,
        label="Create a new group",
        help_text="Create a new group with this name and assign the selected objects to it.",
    )

    def __init__(self, model, *args, **kwargs):
        super().__init__(model, *args, **kwargs)
        self.fields["content_type"].initial = ContentType.objects.get_for_model(model)
        self.fields["pk"] = forms.ModelMultipleChoiceField(
            queryset=model.objects.all(),
            widget=forms.MultipleHiddenInput(),
            required=False,
        )
        self.fields["add_to_groups"] = DynamicModelMultipleChoiceField(
            queryset=DynamicGroup.objects.filter(group_type=DynamicGroupTypeChoices.TYPE_STATIC),
            required=False,
            query_params={
                "group_type": "static",
                "content_type": model._meta.label_lower,
            },
            label="Add to existing group(s)",
        )
        self.fields["remove_from_groups"] = DynamicModelMultipleChoiceField(
            queryset=DynamicGroup.objects.filter(group_type=DynamicGroupTypeChoices.TYPE_STATIC),
            required=False,
            query_params={
                "group_type": "static",
                "content_type": model._meta.label_lower,
            },
            label="Remove from group(s)",
        )

    class Meta:
        nullable_fields = []

    def clean(self):
        data = super().clean()

        if "add_to_groups" in data and "remove_from_groups" in data:
            if data["add_to_groups"].filter(pk__in=data["remove_from_groups"].values_list("pk", flat=True)).exists():
                raise ValidationError("Same group specified for both addition and removal")

        return data


#
# Saved View
#


class SavedViewForm(BootstrapMixin, forms.ModelForm):
    is_global_default = forms.BooleanField(
        label="Is global default",
        required=False,
        help_text="If checked, this saved view will be used globally as the default saved view for this particular view",
    )
    is_shared = forms.BooleanField(
        label="Is shared",
        required=False,
        help_text="If checked, all users will be able to see this saved view",
    )

    class Meta:
        model = SavedView
        fields = ["name", "is_global_default", "is_shared"]


class SavedViewModalForm(BootstrapMixin, forms.ModelForm):
    is_shared = forms.BooleanField(
        label="Is shared",
        required=False,
        help_text="If checked, all users will be able to see this saved view",
    )

    class Meta:
        model = SavedView
        fields = ["name", "config", "is_shared"]


class StaticGroupAssociationFilterForm(NautobotFilterForm):
    model = StaticGroupAssociation
    q = forms.CharField(required=False, label="Search")
    dynamic_group = DynamicModelMultipleChoiceField(queryset=DynamicGroup.objects.all(), required=False)
    assigned_object_type = CSVContentTypeField(
        queryset=ContentType.objects.filter(FeatureQuery("dynamic_groups").get_query()).order_by("app_label", "model"),
        required=False,
    )


#
# Export Templates
#
class ExportTemplateBulkEditForm(NautobotBulkEditForm):
    pk = forms.ModelMultipleChoiceField(queryset=ExportTemplate.objects.all(), widget=forms.MultipleHiddenInput())

    description = forms.CharField(max_length=CHARFIELD_MAX_LENGTH, required=False)
    mime_type = forms.CharField(
        max_length=CHARFIELD_MAX_LENGTH,
        required=False,
        label="MIME type",
        help_text="Defaults to <code>text/plain</code>",
    )
    file_extension = forms.CharField(
        max_length=CHARFIELD_MAX_LENGTH, required=False, help_text="Extension to append to the rendered filename"
    )

    content_type = forms.ModelChoiceField(
        queryset=ContentType.objects.filter(FeatureQuery("export_templates").get_query()).order_by(
            "app_label", "model"
        ),
        required=False,
        label="Content Type",
    )

    class Meta:
        model = ExportTemplate
        nullable_fields = ["description", "mime_type", "file_extension"]


class ExportTemplateForm(BootstrapMixin, forms.ModelForm):
    content_type = forms.ModelChoiceField(
        queryset=ContentType.objects.filter(FeatureQuery("export_templates").get_query()).order_by(
            "app_label", "model"
        ),
        label="Content Type",
    )

    class Meta:
        model = ExportTemplate
        fields = (
            "content_type",
            "name",
            "description",
            "template_code",
            "mime_type",
            "file_extension",
        )


class ExportTemplateFilterForm(BootstrapMixin, forms.Form):
    model = ExportTemplate
    q = forms.CharField(required=False, label="Search")
    content_type = CSVContentTypeField(
        queryset=ContentType.objects.filter(FeatureQuery("export_templates").get_query()).order_by(
            "app_label", "model"
        ),
        required=False,
        label="Content Type",
    )


#
# External integrations
#


class ExternalIntegrationForm(NautobotModelForm):
    class Meta:
        model = ExternalIntegration
        fields = "__all__"

        HEADERS_HELP_TEXT = """
            Optional user-defined <a href="https://json.org/">JSON</a> data for this integration. Example:
            <pre><code class="language-json">{
                "Accept": "application/json",
                "Content-Type": "application/json"
            }</code></pre>
        """
        EXTRA_CONFIG_HELP_TEXT = """
            Optional user-defined <a href="https://json.org/">JSON</a> data for this integration. Example:
            <pre><code class="language-json">{
                "key": "value",
                "key2": [
                    "value1",
                    "value2"
                ]
            }</code></pre>
        """
        help_texts = {
            "headers": inspect.cleandoc(HEADERS_HELP_TEXT),
            "extra_config": inspect.cleandoc(EXTRA_CONFIG_HELP_TEXT),
        }


class ExternalIntegrationBulkEditForm(NautobotBulkEditForm):
    pk = forms.ModelMultipleChoiceField(
        queryset=ExternalIntegration.objects.all(),
        widget=forms.MultipleHiddenInput(),
    )
    remote_url = forms.CharField(required=False, label="Remote URL")
    secrets_group = DynamicModelChoiceField(required=False, queryset=SecretsGroup.objects.all())
    verify_ssl = forms.NullBooleanField(required=False, label="Verify SSL", widget=BulkEditNullBooleanSelect)
    timeout = forms.IntegerField(required=False, min_value=0)
    extra_config = forms.JSONField(required=False)
    http_method = forms.ChoiceField(
        required=False,
        label="HTTP Method",
        choices=add_blank_choice(WebhookHttpMethodChoices),
    )
    headers = forms.JSONField(required=False, label="HTTP Request headers")

    class Meta:
        model = ExternalIntegration
        nullable_fields = ["extra_config", "secrets_group", "headers"]


class ExternalIntegrationFilterForm(NautobotFilterForm):
    model = ExternalIntegration
    q = forms.CharField(required=False, label="Search")
    secrets_group = DynamicModelMultipleChoiceField(
        queryset=SecretsGroup.objects.all(), to_field_name="name", required=False
    )


#
# Git repositories and other data sources
#


def get_git_datasource_content_choices():
    return get_datasource_content_choices("extras.gitrepository")


class PasswordInputWithPlaceholder(forms.PasswordInput):
    """PasswordInput that is populated with a placeholder value if any existing value is present."""

    def __init__(self, attrs=None, placeholder="", render_value=False):
        if placeholder:
            render_value = True
        self._placeholder = placeholder
        super().__init__(attrs=attrs, render_value=render_value)

    def get_context(self, name, value, attrs):
        if value:
            value = self._placeholder
        return super().get_context(name, value, attrs)


class GitRepositoryForm(NautobotModelForm):
    slug = SlugField(help_text="Filesystem-friendly unique shorthand")

    remote_url = LaxURLField(
        required=True,
        label="Remote URL",
        help_text="Only http:// and https:// URLs are presently supported",
    )

    secrets_group = DynamicModelChoiceField(required=False, queryset=SecretsGroup.objects.all())

    provided_contents = forms.MultipleChoiceField(
        required=False,
        label="Provides",
        choices=get_git_datasource_content_choices,
    )

    class Meta:
        model = GitRepository
        fields = [
            "name",
            "slug",
            "remote_url",
            "branch",
            "secrets_group",
            "provided_contents",
            "tags",
        ]

    def __init__(self, *args, **kwargs):
        super().__init__(*args, **kwargs)

        if self.instance and self.instance.present_in_database:
            self.fields["slug"].widget.attrs["readonly"] = True

    def save(self, commit=True):
        instance = super().save(commit=commit)

        # TODO(jathan): Move sync() call out of the form and into the view. However, in v2 UI this
        # probably just goes away since UI views will be making API calls. For now, the user is
        # magically stored on the instance by the view code.
        if commit:
            # Set dryrun if that button was clicked in the UI, otherwise perform a normal sync.
            dry_run = "_dryrun_create" in self.data or "_dryrun_update" in self.data
            instance.sync(user=instance.user, dry_run=dry_run)

        return instance


class GitRepositoryBulkEditForm(NautobotBulkEditForm):
    pk = forms.ModelMultipleChoiceField(
        queryset=GitRepository.objects.all(),
        widget=forms.MultipleHiddenInput(),
    )
    remote_url = LaxURLField(
        label="Remote URL",
        required=False,
    )
    branch = forms.CharField(
        required=False,
    )
    secrets_group = DynamicModelChoiceField(required=False, queryset=SecretsGroup.objects.all())

    class Meta:
        model = GitRepository
        nullable_fields = ["secrets_group"]


class GitRepositoryFilterForm(BootstrapMixin, forms.Form):
    model = GitRepository
    q = forms.CharField(required=False, label="Search")
    name = forms.CharField(required=False)
    branch = forms.CharField(required=False)
    provided_contents = forms.ChoiceField(
        required=False,
        label="Provides",
        choices=add_blank_choice(get_git_datasource_content_choices()),
    )


#
# GraphQL saved queries
#


class GraphQLQueryForm(BootstrapMixin, forms.ModelForm):
    query = TextField()

    class Meta:
        model = GraphQLQuery
        fields = (
            "name",
            "query",
        )

    def get_action_url(self):
        return reverse("extras:graphqlquery_add")


class GraphQLQueryFilterForm(BootstrapMixin, forms.Form):
    model = GraphQLQuery
    q = forms.CharField(required=False, label="Search")


#
# Image attachments
#


class ImageAttachmentForm(BootstrapMixin, forms.ModelForm):
    class Meta:
        model = ImageAttachment
        fields = [
            "name",
            "image",
        ]
        widgets = {
            "image": ClearableFileInput,
        }


#
# Jobs
#


class JobForm(BootstrapMixin, forms.Form):
    """
    This form is used to render the user input fields for a Job class. Its fields are dynamically
    controlled by the job definition. See `nautobot.extras.jobs.BaseJob.as_form`
    """


class JobEditForm(NautobotModelForm):
    job_queues = DynamicModelMultipleChoiceField(
        label="Job Queues",
        queryset=JobQueue.objects.all(),
    )
    default_job_queue = DynamicModelChoiceField(
        label="Default Job Queue",
        queryset=JobQueue.objects.all(),
        help_text="The default job queue to route this job to",
        required=False,
    )

    class Meta:
        model = Job
        fields = [
            "enabled",
            "name_override",
            "name",
            "grouping_override",
            "grouping",
            "description_override",
            "description",
            "dryrun_default_override",
            "dryrun_default",
            "hidden_override",
            "hidden",
            "approval_required_override",
            "approval_required",
            "soft_time_limit_override",
            "soft_time_limit",
            "time_limit_override",
            "time_limit",
            "has_sensitive_variables_override",
            "has_sensitive_variables",
            "job_queues_override",
            "job_queues",
            "default_job_queue_override",
            "default_job_queue",
            "is_singleton",
            "is_singleton_override",
            "tags",
        ]

    def clean(self):
        """
        For all overridable fields, if they aren't marked as overridden, revert them to the underlying value if known.
        """
        from nautobot.extras.jobs import get_job  # avoid circular import

        cleaned_data = super().clean() or self.cleaned_data
        job_class = get_job(self.instance.class_path, reload=True)
        if job_class is not None:
            for field_name in JOB_OVERRIDABLE_FIELDS:
                if not cleaned_data.get(f"{field_name}_override", False):
                    cleaned_data[field_name] = getattr(job_class, field_name)
            # Get default Job Queue first
            if not cleaned_data.get("default_job_queue_override", False):
                meta_task_queues = getattr(job_class, "task_queues", []) or [settings.CELERY_TASK_DEFAULT_QUEUE]
                cleaned_data["default_job_queue"], _ = JobQueue.objects.get_or_create(
                    name=meta_task_queues[0], defaults={"queue_type": JobQueueTypeChoices.TYPE_CELERY}
                )
            default_job_queue = cleaned_data["default_job_queue"]
            # Include the default Job Queue in the Job Queues selection
            if not cleaned_data.get("job_queues_override", False):
                names = getattr(job_class, "task_queues", []) or [settings.CELERY_TASK_DEFAULT_QUEUE]
            else:
                names = list(cleaned_data["job_queues"].values_list("name", flat=True))
            names += [default_job_queue]
            cleaned_data["job_queues"] = JobQueue.objects.filter(name__in=names)

        return cleaned_data

    def save(self, *args, **kwargs):
        instance = super().save(*args, **kwargs)
        instance.job_queues.set(self.cleaned_data["job_queues"])
        return instance


class JobBulkEditForm(NautobotBulkEditForm):
    """Bulk edit form for `Job` objects."""

    pk = forms.ModelMultipleChoiceField(
        queryset=Job.objects.all(),
        widget=forms.MultipleHiddenInput(),
    )
    grouping = forms.CharField(
        required=False,
        help_text="Human-readable grouping that this job belongs to",
    )
    description = forms.CharField(
        max_length=CHARFIELD_MAX_LENGTH,
        required=False,
        help_text="Markdown formatting and a limited subset of HTML are supported",
    )
    enabled = forms.NullBooleanField(
        required=False, widget=BulkEditNullBooleanSelect, help_text="Whether this job can be executed by users"
    )
    has_sensitive_variables = forms.NullBooleanField(
        required=False, widget=BulkEditNullBooleanSelect, help_text="Whether this job contains sensitive variables"
    )
    approval_required = forms.NullBooleanField(
        required=False,
        widget=BulkEditNullBooleanSelect,
        help_text="Whether the job requires approval from another user before running",
    )
    hidden = forms.NullBooleanField(
        required=False,
        widget=BulkEditNullBooleanSelect,
        help_text="Whether the job defaults to not being shown in the UI",
    )
    dryrun_default = forms.NullBooleanField(
        required=False,
        widget=BulkEditNullBooleanSelect,
        help_text="Whether the job defaults to running with dryrun argument set to true",
    )
    soft_time_limit = forms.FloatField(
        required=False,
        validators=[MinValueValidator(0)],
        help_text="Maximum runtime in seconds before the job will receive a <code>SoftTimeLimitExceeded</code> "
        "exception.<br>Set to 0 to use Nautobot system default",
    )
    time_limit = forms.FloatField(
        required=False,
        validators=[MinValueValidator(0)],
        help_text="Maximum runtime in seconds before the job will be forcibly terminated."
        "<br>Set to 0 to use Nautobot system default",
    )
    job_queues = DynamicModelMultipleChoiceField(
        label="Job Queues",
        queryset=JobQueue.objects.all(),
        required=False,
        help_text="Job Queue instances that this job can run on",
    )
    default_job_queue = DynamicModelChoiceField(
        label="Default Job Queue",
        queryset=JobQueue.objects.all(),
        required=False,
        help_text="Default Job Queue the job runs on if no Job Queue is specified",
    )
    is_singleton = forms.NullBooleanField(
        required=False,
        widget=BulkEditNullBooleanSelect,
        help_text="Whether this job should fail to run if another instance of this job is already running",
    )
    # Flags to indicate whether the above properties are inherited from the source code or overridden by the database
    # Text field overrides
    clear_grouping_override = forms.BooleanField(
        required=False,
        help_text="If checked, groupings will be reverted to the default values defined in each Job's source code",
    )
    clear_description_override = forms.BooleanField(
        required=False,
        help_text="If checked, descriptions will be reverted to the default values defined in each Job's source code",
    )
    clear_soft_time_limit_override = forms.BooleanField(
        required=False,
        help_text="If checked, soft time limits will be reverted to the default values defined in each Job's source code",
    )
    clear_time_limit_override = forms.BooleanField(
        required=False,
        help_text="If checked, time limits will be reverted to the default values defined in each Job's source code",
    )
    clear_job_queues_override = forms.BooleanField(
        required=False,
        help_text="If checked, the selected job queues will be reverted to the default values defined in each Job's source code",
    )
    clear_default_job_queue_override = forms.BooleanField(
        required=False,
        help_text="If checked, the default job queue will be reverted to the first value of task_queues defined in each Job's source code",
    )
    # Boolean overrides
    clear_approval_required_override = forms.BooleanField(
        required=False,
        help_text="If checked, the values of approval required will be reverted to the default values defined in each Job's source code",
    )
    clear_dryrun_default_override = forms.BooleanField(
        required=False,
        help_text="If checked, the values of dryrun default will be reverted to the default values defined in each Job's source code",
    )
    clear_hidden_override = forms.BooleanField(
        required=False,
        help_text="If checked, the values of hidden will be reverted to the default values defined in each Job's source code",
    )
    clear_has_sensitive_variables_override = forms.BooleanField(
        required=False,
        help_text="If checked, the values of has sensitive variables will be reverted to the default values defined in each Job's source code",
    )
    is_singleton_override = forms.BooleanField(
        required=False,
        help_text="If checked, the values of is singleton will be reverted to the default values defined in each Job's source code",
    )

    class Meta:
        model = Job

    def post_save(self, obj):
        super().post_save(obj)

        cleaned_data = self.cleaned_data

        # Handle text related fields
        for overridable_field in JOB_OVERRIDABLE_FIELDS:
            override_field = overridable_field + "_override"
            clear_override_field = "clear_" + overridable_field + "_override"
            reset_override = cleaned_data.get(clear_override_field, False)
            override_value = cleaned_data.get(overridable_field)
            if reset_override:
                setattr(obj, override_field, False)
            elif not reset_override and override_value not in [None, ""]:
                setattr(obj, override_field, True)
                setattr(obj, overridable_field, override_value)

        # Handle job queues
        clear_override_field = "clear_job_queues_override"
        reset_override = cleaned_data.get(clear_override_field, False)
        if reset_override:
            meta_task_queues = obj.job_class.task_queues
            job_queues = []
            for queue_name in meta_task_queues:
                try:
                    job_queues.append(JobQueue.objects.get(name=queue_name))
                except JobQueue.DoesNotExist:
                    # Do we want to create the Job Queue for the users here if we do not have it in the database?
                    pass
            obj.job_queues_override = False
            obj.job_queues.set(job_queues)
        elif cleaned_data["job_queues"]:
            obj.job_queues_override = True

        # Handle default job queue
        clear_override_field = "clear_default_job_queue_override"
        reset_override = cleaned_data.get(clear_override_field, False)
        if reset_override:
            meta_task_queues = obj.job_class.task_queues
            obj.default_job_queue_override = False
            obj.default_job_queue, _ = JobQueue.objects.get_or_create(
                name=meta_task_queues[0] if meta_task_queues else settings.CELERY_TASK_DEFAULT_QUEUE
            )
        elif cleaned_data["default_job_queue"]:
            obj.default_job_queue_override = True

        obj.validated_save()


class JobFilterForm(BootstrapMixin, forms.Form):
    model = Job
    q = forms.CharField(required=False, label="Search")
    installed = forms.NullBooleanField(
        initial=True,
        required=False,
        widget=StaticSelect2(choices=BOOLEAN_WITH_BLANK_CHOICES),
    )
    enabled = forms.NullBooleanField(required=False, widget=StaticSelect2(choices=BOOLEAN_WITH_BLANK_CHOICES))
    has_sensitive_variables = forms.NullBooleanField(
        required=False, widget=StaticSelect2(choices=BOOLEAN_WITH_BLANK_CHOICES)
    )
    dryrun_default = forms.NullBooleanField(required=False, widget=StaticSelect2(choices=BOOLEAN_WITH_BLANK_CHOICES))
    hidden = forms.NullBooleanField(
        initial=False,
        required=False,
        widget=StaticSelect2(choices=BOOLEAN_WITH_BLANK_CHOICES),
    )
    read_only = forms.NullBooleanField(required=False, widget=StaticSelect2(choices=BOOLEAN_WITH_BLANK_CHOICES))
    approval_required = forms.NullBooleanField(required=False, widget=StaticSelect2(choices=BOOLEAN_WITH_BLANK_CHOICES))
    is_job_hook_receiver = forms.NullBooleanField(
        initial=False,
        required=False,
        widget=StaticSelect2(choices=BOOLEAN_WITH_BLANK_CHOICES),
    )
    is_job_button_receiver = forms.NullBooleanField(
        initial=False,
        required=False,
        widget=StaticSelect2(choices=BOOLEAN_WITH_BLANK_CHOICES),
    )
    tags = TagFilterField(model)


class JobHookBulkEditForm(NautobotBulkEditForm):
    pk = forms.ModelMultipleChoiceField(queryset=JobHook.objects.all(), widget=forms.MultipleHiddenInput())
    job = DynamicModelChoiceField(
        queryset=Job.objects.all(),
        query_params={"is_job_hook_receiver": True},
        required=False,
        label="Job",
    )
    enabled = forms.NullBooleanField(required=False, widget=BulkEditNullBooleanSelect)
    type_create = forms.NullBooleanField(required=False, widget=BulkEditNullBooleanSelect)
    type_update = forms.NullBooleanField(required=False, widget=BulkEditNullBooleanSelect)
    type_delete = forms.NullBooleanField(required=False, widget=BulkEditNullBooleanSelect)
    add_content_types = MultipleContentTypeField(
        queryset=ChangeLoggedModelsQuery().as_queryset(),
        required=False,
        label="Add Content Type(s)",
    )

    remove_content_types = MultipleContentTypeField(
        queryset=ChangeLoggedModelsQuery().as_queryset(),
        required=False,
        label="Remove Content Type(s)",
    )

    class Meta:
        model = JobHook
        fields = (
            "job",
            "enabled",
            "type_create",
            "type_update",
            "type_delete",
            "add_content_types",
            "remove_content_types",
        )


class JobHookForm(BootstrapMixin, forms.ModelForm):
    content_types = MultipleContentTypeField(
        queryset=ChangeLoggedModelsQuery().as_queryset(), required=True, label="Content Type(s)"
    )
    job = DynamicModelChoiceField(
        queryset=Job.objects.filter(is_job_hook_receiver=True),
        query_params={"is_job_hook_receiver": True},
    )

    class Meta:
        model = JobHook
        fields = (
            "name",
            "content_types",
            "job",
            "enabled",
            "type_create",
            "type_update",
            "type_delete",
        )

    def clean(self):
        data = super().clean()

        conflicts = JobHook.check_for_conflicts(
            instance=self.instance,
            content_types=self.cleaned_data.get("content_types"),
            job=self.cleaned_data.get("job"),
            type_create=self.cleaned_data.get("type_create"),
            type_update=self.cleaned_data.get("type_update"),
            type_delete=self.cleaned_data.get("type_delete"),
        )

        if conflicts:
            raise ValidationError(conflicts)

        return data


class JobHookFilterForm(BootstrapMixin, forms.Form):
    model = JobHook
    q = forms.CharField(required=False, label="Search")
    content_types = MultipleContentTypeField(
        queryset=ChangeLoggedModelsQuery().as_queryset(),
        choices_as_strings=True,
        required=False,
        label="Content Type(s)",
    )
    enabled = forms.NullBooleanField(required=False, widget=StaticSelect2(choices=BOOLEAN_WITH_BLANK_CHOICES))
    job = DynamicModelMultipleChoiceField(
        label="Job",
        queryset=Job.objects.all(),
        required=False,
        to_field_name="name",
        widget=APISelectMultiple(api_url="/api/extras/jobs/"),
    )
    type_create = forms.NullBooleanField(required=False, widget=StaticSelect2(choices=BOOLEAN_WITH_BLANK_CHOICES))
    type_update = forms.NullBooleanField(required=False, widget=StaticSelect2(choices=BOOLEAN_WITH_BLANK_CHOICES))
    type_delete = forms.NullBooleanField(required=False, widget=StaticSelect2(choices=BOOLEAN_WITH_BLANK_CHOICES))


class JobQueueBulkEditForm(TagsBulkEditFormMixin, NautobotBulkEditForm):
    pk = forms.ModelMultipleChoiceField(
        queryset=JobQueue.objects.all(),
        widget=forms.MultipleHiddenInput(),
    )
    queue_type = forms.ChoiceField(
        choices=JobQueueTypeChoices,
        help_text="The job can either run immediately, once in the future, or on a recurring schedule.",
        label="Type",
        required=False,
    )
    tenant = DynamicModelChoiceField(
        queryset=Tenant.objects.all(),
        required=False,
    )
    description = forms.CharField(required=False, max_length=CHARFIELD_MAX_LENGTH)

    class Meta:
        model = JobQueue
        nullable_fields = [
            "secrets_group",
            "description",
            "tenant",
        ]


class JobQueueFilterForm(NautobotFilterForm):
    model = JobQueue
    q = forms.CharField(required=False, label="Search")
    name = forms.CharField(required=False)
    jobs = DynamicModelMultipleChoiceField(queryset=Job.objects.all(), required=False)
    queue_type = forms.MultipleChoiceField(
        choices=JobQueueTypeChoices,
        required=False,
        widget=StaticSelect2Multiple(),
    )
    tenant = DynamicModelMultipleChoiceField(queryset=Tenant.objects.all(), to_field_name="name", required=False)
    tags = TagFilterField(model)


class JobQueueForm(NautobotModelForm):
    name = forms.CharField(required=True, max_length=CHARFIELD_MAX_LENGTH)
    queue_type = forms.ChoiceField(
        choices=JobQueueTypeChoices,
        label="Queue Type",
    )
    tenant = DynamicModelChoiceField(
        queryset=Tenant.objects.all(),
        required=False,
    )
    description = forms.CharField(required=False, max_length=CHARFIELD_MAX_LENGTH)
    tags = DynamicModelMultipleChoiceField(queryset=Tag.objects.all(), required=False)

    class Meta:
        model = JobQueue
        fields = ("name", "queue_type", "description", "tenant", "tags")


class JobScheduleForm(BootstrapMixin, forms.Form):
    """
    This form is rendered alongside the JobForm but deals specifically with the fields needed to either
    execute the job immediately, or schedule it for later. Each field name is prefixed with an underscore
    because in the POST body, they share a namespace with the JobForm which includes fields defined by the
    job author, so the underscore prefix helps to avoid name collisions.
    """

    _schedule_type = forms.ChoiceField(
        choices=JobExecutionType,
        help_text="The job can either run immediately, once in the future, or on a recurring schedule.",
        label="Type",
    )
    _schedule_name = forms.CharField(
        required=False,
        label="Schedule name",
        help_text="Name for the job schedule.",
    )
    _schedule_start_time = forms.DateTimeField(
        required=False,
        label="Starting date and time",
        widget=DateTimePicker(),
    )
    _recurrence_custom_time = forms.CharField(
        required=False,
        label="Crontab",
        help_text="Custom crontab syntax (* * * * *)",
    )

    def clean(self):
        """
        Validate all required information is present if the job needs to be scheduled
        """
        cleaned_data = super().clean()

        if "_schedule_type" in cleaned_data and cleaned_data.get("_schedule_type") != JobExecutionType.TYPE_IMMEDIATELY:
            if not cleaned_data.get("_schedule_name"):
                raise ValidationError({"_schedule_name": "Please provide a name for the job schedule."})

            if (
                not cleaned_data.get("_schedule_start_time")
                and cleaned_data.get("_schedule_type") != JobExecutionType.TYPE_CUSTOM
            ) or (
                cleaned_data.get("_schedule_start_time")
                and cleaned_data.get("_schedule_start_time") < ScheduledJob.earliest_possible_time()
            ):
                raise ValidationError(
                    {
                        "_schedule_start_time": "Please enter a valid date and time greater than or equal to the current date and time."
                    }
                )

            if cleaned_data.get("_schedule_type") == JobExecutionType.TYPE_CUSTOM:
                try:
                    ScheduledJob.get_crontab(cleaned_data.get("_recurrence_custom_time"))
                except Exception as e:
                    raise ValidationError({"_recurrence_custom_time": e})

    def __init__(self, *args, **kwargs):
        super().__init__(*args, **kwargs)
        # setting the help_text for `_schedule_start_time` here instead of in the field definition
        # because Django needs to be fully initialized before we can accurately retrieve the current timezone.
        self.fields[
            "_schedule_start_time"
        ].help_text = (
            f"The scheduled time is relative to the Nautobot configured timezone: {get_current_timezone_name()}."
        )


class JobResultFilterForm(BootstrapMixin, forms.Form):
    model = JobResult
    q = forms.CharField(required=False, label="Search")
    job_model = DynamicModelMultipleChoiceField(
        label="Job",
        queryset=Job.objects.all(),
        required=False,
        to_field_name="name",
        widget=APISelectMultiple(api_url="/api/extras/jobs/"),
    )
    # 2.0 TODO(glenn) filtering by obj_type should be solved by dynamic filter form generation
    name = forms.CharField(required=False)
    user = DynamicModelMultipleChoiceField(
        queryset=get_user_model().objects.all(),
        required=False,
        label="User",
        widget=APISelectMultiple(
            api_url="/api/users/users/",
        ),
    )
    status = forms.MultipleChoiceField(
        choices=JobResultStatusChoices,
        required=False,
        widget=StaticSelect2Multiple(),
    )
    scheduled_job = DynamicModelMultipleChoiceField(
        label="Scheduled Job",
        queryset=ScheduledJob.objects.all(),
        required=False,
        to_field_name="name",
    )


class ScheduledJobFilterForm(BootstrapMixin, forms.Form):
    model = ScheduledJob
    q = forms.CharField(required=False, label="Search")
    name = forms.CharField(required=False)
    job_model = DynamicModelMultipleChoiceField(
        label="Job",
        queryset=Job.objects.all(),
        required=False,
        to_field_name="name",
        widget=APISelectMultiple(api_url="/api/extras/job-models/"),
    )
    total_run_count = forms.IntegerField(required=False)


#
# Job Button
#


class JobButtonForm(BootstrapMixin, forms.ModelForm):
    content_types = DynamicModelMultipleChoiceField(
        queryset=ContentType.objects.all(),
        label="Object Types",
        widget=APISelectMultiple(
            api_url="/api/extras/content-types/",
        ),
    )
    job = DynamicModelChoiceField(
        queryset=Job.objects.filter(is_job_button_receiver=True),
        query_params={"is_job_button_receiver": True},
    )

    class Meta:
        model = JobButton
        fields = (
            "content_types",
            "name",
            "job",
            "enabled",
            "text",
            "weight",
            "group_name",
            "button_class",
            "confirmation",
        )


class JobButtonBulkEditForm(BootstrapMixin, BulkEditForm):
    """Bulk edit form for `JobButton` objects."""

    pk = forms.ModelMultipleChoiceField(queryset=JobButton.objects.all(), widget=forms.MultipleHiddenInput)
    content_types = DynamicModelMultipleChoiceField(
        queryset=ContentType.objects.all(),
        label="Object Types",
        widget=APISelectMultiple(
            api_url="/api/extras/content-types/",
        ),
        required=False,
    )
    enabled = forms.NullBooleanField(
        required=False, widget=BulkEditNullBooleanSelect, help_text="Whether this job button appears in the UI"
    )
    weight = forms.IntegerField(required=False)
    group_name = forms.CharField(required=False)

    class Meta:
        nullable_fields = ["group_name"]


class JobButtonFilterForm(BootstrapMixin, forms.Form):
    model = JobButton
    q = forms.CharField(required=False, label="Search")
    content_types = CSVContentTypeField(
        queryset=ContentType.objects.all(),
        required=False,
        label="Object Types",
    )


#
# Metadata
#


# MetadataChoice inline formset for use with providing dynamic rows when creating/editing choices
# for `MetadataType` objects in UI views. Fields/exclude must be set but since we're using all the
# fields we're just setting `exclude=()` here.
MetadataChoiceFormSet = inlineformset_factory(
    parent_model=MetadataType,
    model=MetadataChoice,
    exclude=(),
    extra=5,
    widgets={
        "value": forms.TextInput(attrs={"class": "form-control"}),
        "weight": forms.NumberInput(attrs={"class": "form-control"}),
    },
)


class MetadataTypeForm(NautobotModelForm):
    name = forms.CharField(required=True, max_length=CHARFIELD_MAX_LENGTH)
    description = forms.CharField(required=False, max_length=CHARFIELD_MAX_LENGTH)
    content_types = MultipleContentTypeField(
        feature="metadata", help_text="The object(s) to which Metadata of this type can be applied."
    )

    class Meta:
        model = MetadataType
        fields = (
            "name",
            "description",
            "data_type",
            "content_types",
            "tags",
        )

    def __init__(self, *args, **kwargs):
        super().__init__(*args, **kwargs)

        if self.initial.get("data_type"):
            self.fields["data_type"].disabled = True


class MetadataTypeFilterForm(NautobotFilterForm):
    model = MetadataType
    q = forms.CharField(required=False, label="Search")
    content_types = MultipleContentTypeField(
        queryset=ContentType.objects.filter(FeatureQuery("metadata").get_query()),
        choices_as_strings=True,
        required=False,
        label="Content Type(s)",
    )
    tags = TagFilterField(model)


class MetadataTypeBulkEditForm(TagsBulkEditFormMixin, NautobotBulkEditForm):
    pk = forms.ModelMultipleChoiceField(queryset=MetadataType.objects.all(), widget=forms.MultipleHiddenInput)
    description = forms.CharField(required=False, max_length=CHARFIELD_MAX_LENGTH)

    class Meta:
        nullable_fields = [
            "description",
        ]


class ObjectMetadataFilterForm(BootstrapMixin, forms.Form):
    model = ObjectMetadata
    q = forms.CharField(required=False, label="Search")
    contact = DynamicModelMultipleChoiceField(
        queryset=Contact.objects.all(),
        required=False,
    )
    team = DynamicModelMultipleChoiceField(
        queryset=Team.objects.all(),
        required=False,
    )
    assigned_object_type = MultipleContentTypeField(
        queryset=ContentType.objects.filter(FeatureQuery("metadata").get_query()),
        choices_as_strings=True,
        required=False,
        label="Content Type(s)",
    )
    metadata_type = DynamicModelMultipleChoiceField(
        queryset=MetadataType.objects.all(),
        required=False,
    )


#
# Notes
#


class NoteForm(BootstrapMixin, forms.ModelForm):
    note = CommentField()

    class Meta:
        model = Note
        fields = ["assigned_object_type", "assigned_object_id", "note"]
        widgets = {
            "assigned_object_type": forms.HiddenInput,
            "assigned_object_id": forms.HiddenInput,
        }


class NoteFilterForm(BootstrapMixin, forms.Form):
    model = Note
    q = forms.CharField(required=False, label="Search")

    assigned_object_type_id = DynamicModelMultipleChoiceField(
        queryset=ContentType.objects.all(),
        required=False,
        label="Object Type",
        widget=APISelectMultiple(
            api_url="/api/extras/content-types/",
        ),
    )


#
# Filter form for local config context data
#


class LocalContextFilterForm(forms.Form):
    local_config_context_data = forms.NullBooleanField(
        required=False,
        label="Has local config context data",
        widget=StaticSelect2(choices=BOOLEAN_WITH_BLANK_CHOICES),
    )
    local_config_context_schema = DynamicModelMultipleChoiceField(
        queryset=ConfigContextSchema.objects.all(), to_field_name="name", required=False
    )


#
# Model form for local config context data
#


class LocalContextModelForm(forms.ModelForm):
    local_config_context_schema = DynamicModelChoiceField(queryset=ConfigContextSchema.objects.all(), required=False)
    local_config_context_data = JSONField(required=False, label="")


class LocalContextModelBulkEditForm(BulkEditForm):
    local_config_context_schema = DynamicModelChoiceField(queryset=ConfigContextSchema.objects.all(), required=False)

    def __init__(self, *args, **kwargs):
        super().__init__(*args, **kwargs)

        # append nullable fields
        self.nullable_fields.append("local_config_context_schema")


#
# Change logging
#


class ObjectChangeFilterForm(BootstrapMixin, forms.Form):
    model = ObjectChange
    q = forms.CharField(required=False, label="Search")
    time__gte = forms.DateTimeField(label="After", required=False, widget=DateTimePicker())
    time__lte = forms.DateTimeField(label="Before", required=False, widget=DateTimePicker())
    action = forms.ChoiceField(
        choices=add_blank_choice(ObjectChangeActionChoices),
        required=False,
        widget=StaticSelect2(),
    )
    user_id = DynamicModelMultipleChoiceField(
        queryset=get_user_model().objects.all(),
        required=False,
        label="User",
        widget=APISelectMultiple(
            api_url="/api/users/users/",
        ),
    )
    changed_object_type_id = DynamicModelMultipleChoiceField(
        queryset=ContentType.objects.all(),
        required=False,
        label="Object Type",
        widget=APISelectMultiple(
            api_url="/api/extras/content-types/",
        ),
    )


#
# Relationship
#


class RelationshipBulkEditForm(BootstrapMixin, CustomFieldModelBulkEditFormMixin, NoteModelBulkEditFormMixin):
    pk = forms.ModelMultipleChoiceField(queryset=Relationship.objects.all(), widget=forms.MultipleHiddenInput())
    description = forms.CharField(max_length=CHARFIELD_MAX_LENGTH, required=False)
    type = forms.ChoiceField(
        required=False,
        label="type",
        choices=add_blank_choice(RelationshipTypeChoices),
    )
    source_hidden = forms.NullBooleanField(required=False, widget=BulkEditNullBooleanSelect)
    destination_hidden = forms.NullBooleanField(required=False, widget=BulkEditNullBooleanSelect)
    source_filter = forms.JSONField(required=False, widget=forms.Textarea, help_text="Filter for the source")
    destination_filter = forms.JSONField(required=False, widget=forms.Textarea, help_text="Filter for the destination")
    source_type = CSVContentTypeField(
        queryset=ContentType.objects.filter(FeatureQuery("relationships").get_query()), required=False
    )
    destination_type = CSVContentTypeField(
        queryset=ContentType.objects.filter(FeatureQuery("relationships").get_query()), required=False
    )
    source_label = forms.CharField(max_length=CHARFIELD_MAX_LENGTH, required=False)
    destination_label = forms.CharField(max_length=CHARFIELD_MAX_LENGTH, required=False)
    advanced_ui = forms.NullBooleanField(required=False, widget=BulkEditNullBooleanSelect)

    class Meta:
        model = Relationship
        fields = [
            "description",
            "type",
            "source_hidden",
            "destination_hidden",
            "source_filter",
            "destination_filter",
            "source_type",
            "destination_type",
            "source_label",
            "destination_label",
            "advanced_ui",
        ]


class RelationshipForm(BootstrapMixin, forms.ModelForm):
    key = SlugField(
        help_text="Internal name of this relationship. Please use underscores rather than dashes.",
        label="Key",
        max_length=CHARFIELD_MAX_LENGTH,
        slug_source="label",
    )
    source_type = forms.ModelChoiceField(
        queryset=ContentType.objects.filter(FeatureQuery("relationships").get_query()).order_by("app_label", "model"),
        help_text="The source object type to which this relationship applies.",
    )
    source_filter = JSONField(
        required=False,
        help_text="Filterset filter matching the applicable source objects of the selected type.<br>"
        'Enter in <a href="https://json.org/">JSON</a> format.',
    )
    destination_type = forms.ModelChoiceField(
        queryset=ContentType.objects.filter(FeatureQuery("relationships").get_query()).order_by("app_label", "model"),
        help_text="The destination object type to which this relationship applies.",
    )
    destination_filter = JSONField(
        required=False,
        help_text="Filterset filter matching the applicable destination objects of the selected type.<br>"
        'Enter in <a href="https://json.org/">JSON</a> format.',
    )

    class Meta:
        model = Relationship
        fields = [
            "label",
            "key",
            "description",
            "type",
            "required_on",
            "advanced_ui",
            "source_type",
            "source_label",
            "source_hidden",
            "source_filter",
            "destination_type",
            "destination_label",
            "destination_hidden",
            "destination_filter",
        ]

    def __init__(self, *args, **kwargs):
        super().__init__(*args, **kwargs)

        if self.instance and self.instance.present_in_database:
            self.fields["key"].widget.attrs["readonly"] = True

    def save(self, commit=True):
        # TODO add support for owner when a CR is created in the UI
        obj = super().save(commit)

        return obj


class RelationshipFilterForm(BootstrapMixin, forms.Form):
    model = Relationship

    type = forms.MultipleChoiceField(choices=RelationshipTypeChoices, required=False, widget=StaticSelect2Multiple())

    source_type = MultipleContentTypeField(
        feature="relationships", choices_as_strings=True, required=False, label="Source Type"
    )

    destination_type = MultipleContentTypeField(
        feature="relationships", choices_as_strings=True, required=False, label="Destination Type"
    )


class RelationshipAssociationFilterForm(BootstrapMixin, forms.Form):
    model = RelationshipAssociation

    relationship = DynamicModelMultipleChoiceField(
        queryset=Relationship.objects.all(),
        to_field_name="key",
        required=False,
    )

    source_type = MultipleContentTypeField(
        feature="relationships", choices_as_strings=True, required=False, label="Source Type"
    )

    destination_type = MultipleContentTypeField(
        feature="relationships", choices_as_strings=True, required=False, label="Destination Type"
    )


#
# Role
#


class RoleForm(NautobotModelForm):
    """Generic create/update form for `Role` objects."""

    content_types = MultipleContentTypeField(
        required=False,
        label="Content Type(s)",
        queryset=RoleModelsQuery().as_queryset(),
    )

    class Meta:
        model = Role
        widgets = {"color": ColorSelect()}
        fields = ["name", "weight", "description", "content_types", "color"]


class RoleBulkEditForm(NautobotBulkEditForm):
    """Bulk edit/delete form for `Role` objects."""

    pk = forms.ModelMultipleChoiceField(queryset=Role.objects.all(), widget=forms.MultipleHiddenInput)
    color = forms.CharField(max_length=6, required=False, widget=ColorSelect())
    description = forms.CharField(max_length=CHARFIELD_MAX_LENGTH, required=False)
    weight = forms.IntegerField(required=False)
    add_content_types = MultipleContentTypeField(
        queryset=RoleModelsQuery().as_queryset(), required=False, label="Add Content Type(s)"
    )
    remove_content_types = MultipleContentTypeField(
        queryset=RoleModelsQuery().as_queryset(), required=False, label="Remove Content Type(s)"
    )

    class Meta:
        nullable_fields = ["weight"]


class RoleFilterForm(NautobotFilterForm):
    model = Role
    q = forms.CharField(required=False, label="Search")
    content_types = MultipleContentTypeField(
        queryset=RoleModelsQuery().as_queryset(),
        required=False,
        choices_as_strings=True,
        label="Content Type(s)",
    )


#
# Secrets
#


def provider_choices():
    return sorted([(slug, provider.name) for slug, provider in registry["secrets_providers"].items()])


class SecretForm(NautobotModelForm):
    """Create/update form for `Secret` objects."""

    provider = forms.ChoiceField(choices=provider_choices, widget=StaticSelect2())

    parameters = JSONField(help_text='Enter parameters in <a href="https://json.org/">JSON</a> format.')

    class Meta:
        model = Secret
        fields = [
            "name",
            "description",
            "provider",
            "parameters",
            "tags",
        ]


def provider_choices_with_blank():
    return add_blank_choice(sorted([(slug, provider.name) for slug, provider in registry["secrets_providers"].items()]))


class SecretFilterForm(NautobotFilterForm):
    model = Secret
    q = forms.CharField(required=False, label="Search")
    provider = forms.MultipleChoiceField(
        choices=provider_choices_with_blank, widget=StaticSelect2Multiple(), required=False
    )
    tags = TagFilterField(model)


# Inline formset for use with providing dynamic rows when creating/editing assignments of Secrets to SecretsGroups.
SecretsGroupAssociationFormSet = inlineformset_factory(
    parent_model=SecretsGroup,
    model=SecretsGroupAssociation,
    fields=("access_type", "secret_type", "secret"),
    extra=5,
    widgets={
        "access_type": StaticSelect2,
        "secret_type": StaticSelect2,
        "secret": APISelect(api_url="/api/extras/secrets/"),
    },
)


class SecretsGroupForm(NautobotModelForm):
    """Create/update form for `SecretsGroup` objects."""

    class Meta:
        model = SecretsGroup
        fields = [
            "name",
            "description",
        ]


class SecretsGroupFilterForm(NautobotFilterForm):
    model = SecretsGroup
    q = forms.CharField(required=False, label="Search")


#
# Statuses
#


class StatusForm(NautobotModelForm):
    """Generic create/update form for `Status` objects."""

    content_types = MultipleContentTypeField(feature="statuses", label="Content Type(s)")

    class Meta:
        model = Status
        widgets = {"color": ColorSelect()}
        fields = ["name", "description", "content_types", "color"]


class StatusFilterForm(NautobotFilterForm):
    """Filtering/search form for `Status` objects."""

    model = Status
    q = forms.CharField(required=False, label="Search")
    content_types = MultipleContentTypeField(
        feature="statuses", choices_as_strings=True, required=False, label="Content Type(s)"
    )
    color = forms.CharField(max_length=6, required=False, widget=ColorSelect())


class StatusBulkEditForm(NautobotBulkEditForm):
    """Bulk edit/delete form for `Status` objects."""

    pk = forms.ModelMultipleChoiceField(queryset=Status.objects.all(), widget=forms.MultipleHiddenInput)
    color = forms.CharField(max_length=6, required=False, widget=ColorSelect())
    add_content_types = MultipleContentTypeField(feature="statuses", required=False, label="Add Content Type(s)")
    remove_content_types = MultipleContentTypeField(feature="statuses", required=False, label="Remove Content Type(s)")

    class Meta:
        nullable_fields = []


#
# Tags
#


class TagForm(NautobotModelForm):
    content_types = ModelMultipleChoiceField(
        label="Content Type(s)",
        queryset=TaggableClassesQuery().as_queryset(),
    )

    class Meta:
        model = Tag
        fields = ["name", "color", "description", "content_types"]

    def clean(self):
        data = super().clean()

        if self.instance.present_in_database:
            # check if tag is assigned to any of the removed content_types
            content_types_id = [content_type.id for content_type in self.cleaned_data.get("content_types", [])]
            errors = self.instance.validate_content_types_removal(content_types_id)

            if errors:
                raise ValidationError(errors)

        return data


class TagFilterForm(NautobotFilterForm):
    model = Tag
    q = forms.CharField(required=False, label="Search")
    content_types = MultipleContentTypeField(
        choices_as_strings=True,
        required=False,
        label="Content Type(s)",
        queryset=TaggableClassesQuery().as_queryset(),
    )


class TagBulkEditForm(NautobotBulkEditForm):
    pk = forms.ModelMultipleChoiceField(queryset=Tag.objects.all(), widget=forms.MultipleHiddenInput)
    color = forms.CharField(max_length=6, required=False, widget=ColorSelect())
    description = forms.CharField(max_length=CHARFIELD_MAX_LENGTH, required=False)

    class Meta:
        nullable_fields = ["description"]


#
# Webhooks
#
class WebhookBulkEditForm(BootstrapMixin, NoteModelBulkEditFormMixin):
    """Bulk edit form for Webhook objects."""

    pk = forms.ModelMultipleChoiceField(queryset=Webhook.objects.all(), widget=forms.MultipleHiddenInput())

    # Boolean fields
    enabled = forms.NullBooleanField(required=False, widget=BulkEditNullBooleanSelect)
    type_create = forms.NullBooleanField(required=False, widget=BulkEditNullBooleanSelect)
    type_update = forms.NullBooleanField(required=False, widget=BulkEditNullBooleanSelect)
    type_delete = forms.NullBooleanField(required=False, widget=BulkEditNullBooleanSelect)
    ssl_verification = forms.NullBooleanField(required=False, widget=BulkEditNullBooleanSelect)

    # Editable string fields
    payload_url = forms.CharField(required=False, max_length=500)
    secret = forms.CharField(required=False, max_length=CHARFIELD_MAX_LENGTH)
    ca_file_path = forms.CharField(required=False, max_length=4096)
    http_content_type = forms.CharField(required=False, max_length=CHARFIELD_MAX_LENGTH)

    # Choice field
    http_method = forms.ChoiceField(
        required=False,
        choices=add_blank_choice(WebhookHttpMethodChoices.CHOICES),
    )

    add_content_types = MultipleContentTypeField(
        limit_choices_to=FeatureQuery("webhooks"), required=False, label="Add Content Type(s)"
    )
    remove_content_types = MultipleContentTypeField(
        limit_choices_to=FeatureQuery("webhooks"), required=False, label="Remove Content Type(s)"
    )

    class Meta:
        model = Webhook
        fields = (
            "enabled",
            "type_create",
            "type_update",
            "type_delete",
            "http_method",
            "http_content_type",
            "ssl_verification",
            "ca_file_path",
            "payload_url",
            "secret",
            "add_content_types",
            "remove_content_types",
        )


class WebhookForm(BootstrapMixin, forms.ModelForm):
    content_types = MultipleContentTypeField(feature="webhooks", required=False, label="Content Type(s)")

    class Meta:
        model = Webhook
        fields = (
            "name",
            "content_types",
            "enabled",
            "type_create",
            "type_update",
            "type_delete",
            "payload_url",
            "http_method",
            "http_content_type",
            "additional_headers",
            "body_template",
            "secret",
            "ssl_verification",
            "ca_file_path",
        )

    def clean(self):
        data = super().clean()

        conflicts = Webhook.check_for_conflicts(
            instance=self.instance,
            content_types=self.cleaned_data.get("content_types"),
            payload_url=self.cleaned_data.get("payload_url"),
            type_create=self.cleaned_data.get("type_create"),
            type_update=self.cleaned_data.get("type_update"),
            type_delete=self.cleaned_data.get("type_delete"),
        )

        if conflicts:
            raise ValidationError(conflicts)

        return data


class WebhookFilterForm(BootstrapMixin, forms.Form):
    model = Webhook
    q = forms.CharField(required=False, label="Search")
    content_types = MultipleContentTypeField(
        feature="webhooks", choices_as_strings=True, required=False, label="Content Type(s)"
    )
    type_create = forms.NullBooleanField(required=False, widget=StaticSelect2(choices=BOOLEAN_WITH_BLANK_CHOICES))
    type_update = forms.NullBooleanField(required=False, widget=StaticSelect2(choices=BOOLEAN_WITH_BLANK_CHOICES))
    type_delete = forms.NullBooleanField(required=False, widget=StaticSelect2(choices=BOOLEAN_WITH_BLANK_CHOICES))
    enabled = forms.NullBooleanField(required=False, widget=StaticSelect2(choices=BOOLEAN_WITH_BLANK_CHOICES))<|MERGE_RESOLUTION|>--- conflicted
+++ resolved
@@ -45,11 +45,8 @@
 from nautobot.core.utils.deprecation import class_deprecated_in_favor_of
 from nautobot.dcim.models import Device, DeviceRedundancyGroup, DeviceType, Location, Platform
 from nautobot.extras.choices import (
-<<<<<<< HEAD
     ApprovalWorkflowStateChoices,
-=======
     ButtonClassChoices,
->>>>>>> 0805103d
     DynamicGroupTypeChoices,
     JobExecutionType,
     JobQueueTypeChoices,

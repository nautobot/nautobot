--- conflicted
+++ resolved
@@ -10,12 +10,8 @@
     PrimaryModelFactory,
     UniqueFaker,
 )
-<<<<<<< HEAD
+from nautobot.extras.choices import WebhookHttpMethodChoices
 from nautobot.extras.models import Contact, ExternalIntegration, Role, Status, Tag, Team
-=======
-from nautobot.extras.choices import WebhookHttpMethodChoices
-from nautobot.extras.models import ExternalIntegration, Role, Status, Tag
->>>>>>> d068bf9a
 from nautobot.extras.utils import FeatureQuery, RoleModelsQuery, TaggableClassesQuery
 
 

from datetime import timedelta, timezone
import json

from django.contrib.auth import get_user_model
from django.contrib.contenttypes.models import ContentType
import factory
import faker

from nautobot.core.choices import ColorChoices
from nautobot.core.constants import CHARFIELD_MAX_LENGTH
from nautobot.core.factory import (
    BaseModelFactory,
    get_random_instances,
    NautobotBoolIterator,
    OrganizationalModelFactory,
    PrimaryModelFactory,
    random_instance,
    UniqueFaker,
)
from nautobot.core.templatetags.helpers import bettertitle
from nautobot.extras.choices import (
    DynamicGroupTypeChoices,
    JobQueueTypeChoices,
    JobResultStatusChoices,
    LogLevelChoices,
    MetadataTypeDataTypeChoices,
    ObjectChangeActionChoices,
    ObjectChangeEventContextChoices,
    WebhookHttpMethodChoices,
)
from nautobot.extras.constants import CHANGELOG_MAX_CHANGE_CONTEXT_DETAIL, CHANGELOG_MAX_OBJECT_REPR
from nautobot.extras.models import (
    Contact,
    DynamicGroup,
    ExternalIntegration,
    Job,
    JobLogEntry,
    JobQueue,
    JobResult,
    MetadataChoice,
    MetadataType,
    ObjectChange,
    ObjectMetadata,
    Role,
    SavedView,
    StaticGroupAssociation,
    Status,
    Tag,
    Team,
)
from nautobot.extras.utils import (
    change_logged_models_queryset,
    FeatureQuery,
    RoleModelsQuery,
    TaggableClassesQuery,
)
from nautobot.tenancy.models import Tenant

User = get_user_model()


class ContactFactory(PrimaryModelFactory):
    class Meta:
        model = Contact

    class Params:
        has_phone = NautobotBoolIterator()
        has_email = NautobotBoolIterator()
        has_address = NautobotBoolIterator()
        has_comments = NautobotBoolIterator()

    name = factory.Faker("name")
    phone = factory.Maybe("has_phone", factory.Faker("phone_number"), "")
    email = factory.Maybe("has_email", factory.Faker("email"), "")
    address = factory.Maybe("has_address", factory.Faker("address"), "")
    comments = factory.Maybe("has_comments", factory.Faker("text"), "")


class ExternalIntegrationFactory(PrimaryModelFactory):
    """ExternalIntegration model factory."""

    class Meta:
        model = ExternalIntegration

    class Params:
        has_extra_config = NautobotBoolIterator()
        has_http_method = NautobotBoolIterator()
        has_headers = NautobotBoolIterator()
        has_ca_file_path = NautobotBoolIterator()

    name = UniqueFaker("bs")
    remote_url = factory.Faker("url", schemes=["http", "https", "ssh"])
    verify_ssl = factory.Faker("boolean")
    timeout = factory.Faker("pyint", min_value=0, max_value=300)
    extra_config = factory.Maybe(
        "has_extra_config",
        factory.Faker("pydict", allowed_types=[bool, int, str]),
        None,
    )

    http_method = factory.Maybe(
        "has_http_method",
        factory.Iterator(WebhookHttpMethodChoices.CHOICES, getter=lambda choice: choice[0]),
        "",
    )
    headers = factory.Maybe(
        "has_headers",
        factory.Faker("pydict", allowed_types=[bool, int, str]),
        None,
    )
    ca_file_path = factory.Maybe(
        "has_ca_file_path",
        factory.LazyAttributeSequence(lambda o, n: f"{o.name}/file/path/{n + 1}"),
        "",
    )


class JobLogEntryFactory(BaseModelFactory):
    """JobLogEntry model factory."""

    class Meta:
        model = JobLogEntry

    class Params:
        has_message = NautobotBoolIterator(chance_of_getting_true=90)
        has_log_object = NautobotBoolIterator()
        has_absolute_url = NautobotBoolIterator()

    job_result = random_instance(JobResult, allow_null=False)
    log_level = factory.Iterator(LogLevelChoices.CHOICES, getter=lambda choice: choice[0])
    grouping = factory.Faker("word")
    message = factory.Maybe("has_message", factory.Faker("sentence"), "")
    log_object = factory.Maybe("has_log_object", factory.Faker("word"), "")
    absolute_url = factory.Maybe("has_absolute_url", factory.Faker("uri_path"), "")

    @factory.lazy_attribute
    def created(self):
        if self.job_result.date_done:
            return faker.Faker().date_time_between_dates(
                datetime_start=self.job_result.date_created, datetime_end=self.job_result.date_done, tzinfo=timezone.utc
            )
        return faker.Faker().past_datetime(start_date=self.job_result.date_created, tzinfo=timezone.utc)


class JobQueueFactory(PrimaryModelFactory):
    """JobQueue model Factory"""

    class Meta:
        model = JobQueue

    class Params:
        has_description = NautobotBoolIterator()
        has_tenant = NautobotBoolIterator()
        # TODO enable after SecretsGroupFactory
        # has_secrets_group = NautobotBoolIterator()

    name = factory.LazyAttributeSequence(lambda o, n: f"{o.queue_type} Job Queue - {n}")
    description = factory.Maybe("has_description", factory.Faker("text", max_nb_chars=CHARFIELD_MAX_LENGTH), "")
    queue_type = factory.Iterator(JobQueueTypeChoices.CHOICES, getter=lambda choice: choice[0])
    tenant = factory.Maybe("has_tenant", random_instance(Tenant))

    @factory.post_generation
    def jobs(self, create, extracted, **kwargs):
        for job in get_random_instances(Job):
            self.jobs.add(job)
            job.job_queues_override = True
            job.validated_save()

<<<<<<< HEAD

class JobQueueFactoryWithTenancy(JobQueueFactory):
    class Meta:
        model = JobQueue

    class Params:
        has_description = NautobotBoolIterator()
        has_tenant = NautobotBoolIterator(chance_of_getting_true=100)

=======
>>>>>>> ab852ebe

class JobResultFactory(BaseModelFactory):
    """JobResult model factory."""

    class Meta:
        model = JobResult

    class Params:
        has_job_model = NautobotBoolIterator(chance_of_getting_true=90)
        has_user = NautobotBoolIterator(chance_of_getting_true=80)
        has_task_args = NautobotBoolIterator(chance_of_getting_true=10)
        has_task_kwargs = NautobotBoolIterator(chance_of_getting_true=90)
        # TODO has_scheduled_job? has_meta? has_celery_kwargs?

    job_model = factory.Maybe("has_job_model", random_instance(Job), None)
    name = factory.Faker("word")
    task_name = factory.Faker("word")
    # date_created and date_done are handled below
    user = factory.Maybe("has_user", random_instance(get_user_model()), None)
    status = factory.Iterator(
        [
            JobResultStatusChoices.STATUS_FAILURE,
            JobResultStatusChoices.STATUS_SUCCESS,
        ],
    )
    worker = factory.LazyAttribute(lambda obj: f"celery@{faker.Faker().hostname()}")
    task_args = factory.Maybe("has_task_args", factory.Faker("pyiterable"), "")
    task_kwargs = factory.Maybe("has_task_kwargs", factory.Faker("pydict"), {})
    # TODO celery_kwargs?
    # TODO meta?

    @factory.lazy_attribute
    def result(self):
        if self.status != JobResultStatusChoices.STATUS_SUCCESS:
            return None
        return faker.Faker().pyobject(faker.Faker().random_element([bool, str, float, int, list, dict]))

    @factory.lazy_attribute
    def traceback(self):
        if self.status == JobResultStatusChoices.STATUS_FAILURE:
            return faker.Faker().paragraph()
        return None

    @factory.post_generation
    def date_created(self, created, extracted, **kwargs):  # pylint: disable=method-hidden
        if created:
            if extracted:
                self.date_created = extracted
            else:
                self.date_created = faker.Faker().date_time_between(
                    start_date="-1y", end_date="now", tzinfo=timezone.utc
                )

    @factory.post_generation
    def date_done(self, created, extracted, **kwargs):  # pylint: disable=method-hidden
        if created:
            if extracted:
                self.date_done = extracted
            else:
                # TODO, should we create "in progress" job results without a date_done value as well?
                self.date_done = self.date_created + timedelta(minutes=faker.Faker().random_int())


class MetadataChoiceFactory(BaseModelFactory):
    """MetadataChoice model factory."""

    class Meta:
        model = MetadataChoice

    metadata_type = random_instance(
        MetadataType.objects.filter(
            data_type__in=[MetadataTypeDataTypeChoices.TYPE_SELECT, MetadataTypeDataTypeChoices.TYPE_MULTISELECT]
        ),
        allow_null=False,
    )
    value = UniqueFaker("word")
    weight = factory.Faker("pyint")


class MetadataTypeFactory(PrimaryModelFactory):
    """MetadataType model factory."""

    class Meta:
        model = MetadataType

    class Params:
        has_description = NautobotBoolIterator()

    name = UniqueFaker("job")
    description = factory.Maybe("has_description", factory.Faker("text", max_nb_chars=CHARFIELD_MAX_LENGTH), "")
    data_type = factory.Iterator(MetadataTypeDataTypeChoices.CHOICES, getter=lambda choice: choice[0])

    @factory.post_generation
    def content_types(self, create, extracted, **kwargs):
        if create:
            if extracted:
                self.content_types.set(extracted)
            else:
                existing_content_type_pks = []
                for content_type in ContentType.objects.all():
                    if content_type.model_class().objects.exists():
                        existing_content_type_pks.append(content_type.id)
                self.content_types.set(
                    get_random_instances(
                        lambda: ContentType.objects.filter(
                            FeatureQuery("metadata").get_query(), pk__in=existing_content_type_pks
                        ),
                        minimum=3,
                        maximum=5,
                    )
                )


def _available_field_names(metadata_type, assigned_object):
    field_names = [field.name for field in assigned_object._meta.get_fields()]
    # Avoid collisions, see ObjectMetadata.clean()
    existing_metadata_scoped_fields = ObjectMetadata.objects.filter(
        metadata_type=metadata_type,
        assigned_object_type=ContentType.objects.get_for_model(assigned_object),
        assigned_object_id=assigned_object.pk,
    ).values_list("scoped_fields", flat=True)
    for existing_scoped_fields in existing_metadata_scoped_fields:
        if existing_scoped_fields:
            field_names = sorted(set(field_names).difference(existing_scoped_fields))
        else:
            field_names = []
            break

    return field_names


class ObjectMetadataFactory(BaseModelFactory):
    """ObjectMetadata model factory"""

    class Meta:
        model = ObjectMetadata
        exclude = ("has_contact",)

    has_contact = NautobotBoolIterator()
    metadata_type = random_instance(
        MetadataType.objects.all(),
        allow_null=False,
    )

    @factory.lazy_attribute
    def contact(self):
        if self.metadata_type.data_type == MetadataTypeDataTypeChoices.TYPE_CONTACT_TEAM and self.has_contact:
            return factory.random.randgen.choice(Contact.objects.all())
        return None

    @factory.lazy_attribute
    def team(self):
        if self.metadata_type.data_type == MetadataTypeDataTypeChoices.TYPE_CONTACT_TEAM and not self.has_contact:
            return factory.random.randgen.choice(Team.objects.all())
        return None

    @factory.lazy_attribute
    def _value(self):
        metadata_type_data_type = self.metadata_type.data_type
        if metadata_type_data_type in (
            MetadataTypeDataTypeChoices.TYPE_TEXT,
            MetadataTypeDataTypeChoices.TYPE_URL,
            MetadataTypeDataTypeChoices.TYPE_MARKDOWN,
        ):
            return faker.Faker().pystr()
        elif metadata_type_data_type == MetadataTypeDataTypeChoices.TYPE_JSON:
            return json.dumps(faker.Faker().pydict(allowed_types=[str]))
        elif metadata_type_data_type == MetadataTypeDataTypeChoices.TYPE_INTEGER:
            return faker.Faker().pyint()
        elif metadata_type_data_type == MetadataTypeDataTypeChoices.TYPE_BOOLEAN:
            return faker.Faker().pybool()
        elif metadata_type_data_type == MetadataTypeDataTypeChoices.TYPE_FLOAT:
            return faker.Faker().pyfloat()
        elif metadata_type_data_type == MetadataTypeDataTypeChoices.TYPE_DATE:
            return str(faker.Faker().date())
        elif metadata_type_data_type == MetadataTypeDataTypeChoices.TYPE_DATETIME:
            return str(faker.Faker().date()) + "T" + str(faker.Faker().time())
        elif metadata_type_data_type == MetadataTypeDataTypeChoices.TYPE_SELECT:
            return factory.random.randgen.choice(self.metadata_type.choices.values_list("value", flat=True))
        elif metadata_type_data_type == MetadataTypeDataTypeChoices.TYPE_MULTISELECT:
            return [factory.random.randgen.choice(self.metadata_type.choices.values_list("value", flat=True))]
        elif metadata_type_data_type == MetadataTypeDataTypeChoices.TYPE_CONTACT_TEAM:
            return None
        else:
            raise RuntimeError(f"Unsupported metadatatype datatype {metadata_type_data_type}")

    @factory.lazy_attribute
    def assigned_object(self):
        allowed_content_types = list(self.metadata_type.content_types.all())
        for content_type in factory.random.randgen.sample(allowed_content_types, len(allowed_content_types)):
            # It does not have a get_absolute_url attribute and is causing failure in API unittests
            if content_type.app_label == "extras" and content_type.model == "taggeditem":
                continue

            assigned_model = content_type.model_class()
            queryset = assigned_model.objects.all()

            if not queryset.exists():
                continue

            for _ in range(10):
                assigned_object = factory.random.randgen.choice(queryset)
                if _available_field_names(self.metadata_type, assigned_object):
                    return assigned_object

        raise RuntimeError(f"Couldn't find any suitable instances not already covered by {self.metadata_type}")

    @factory.lazy_attribute
    def scoped_fields(self):
        all_field_names = [field.name for field in self.assigned_object._meta.get_fields()]
        field_names = _available_field_names(self.metadata_type, self.assigned_object)
        if not field_names:
            raise RuntimeError(
                f"All existing scoped_fields for {self.metadata_type} are covered by existing ObjectMetadata for {self.assigned_object}"
            )

        if len(field_names) < len(all_field_names):
            minimum_fields = 1  # don't allow an empty list since that would cover all fields
        else:
            minimum_fields = 0

        return factory.random.randgen.sample(
            field_names, k=factory.random.randgen.randint(minimum_fields, len(field_names))
        )


class ObjectChangeFactory(BaseModelFactory):
    """ObjectChange model factory."""

    class Meta:
        model = ObjectChange

    class Params:
        has_user = NautobotBoolIterator(chance_of_getting_true=80)
        has_changed_object = NautobotBoolIterator(chance_of_getting_true=91)
        has_change_context_detail = NautobotBoolIterator()
        has_related_object_type = NautobotBoolIterator(chance_of_getting_true=11)
        has_related_object = NautobotBoolIterator()  # conditional on has_related_object_type

    user = factory.Maybe("has_user", random_instance(get_user_model()), None)
    request_id = factory.Faker("uuid4")
    # more updates than creates or deletes
    action = factory.Iterator(
        [
            ObjectChangeActionChoices.ACTION_CREATE,
            ObjectChangeActionChoices.ACTION_CREATE,
            ObjectChangeActionChoices.ACTION_UPDATE,
            ObjectChangeActionChoices.ACTION_UPDATE,
            ObjectChangeActionChoices.ACTION_UPDATE,
            ObjectChangeActionChoices.ACTION_UPDATE,
            ObjectChangeActionChoices.ACTION_UPDATE,
            ObjectChangeActionChoices.ACTION_UPDATE,
            ObjectChangeActionChoices.ACTION_UPDATE,
            ObjectChangeActionChoices.ACTION_DELETE,
        ]
    )
    changed_object_type = random_instance(change_logged_models_queryset, allow_null=False)
    change_context = factory.Iterator(ObjectChangeEventContextChoices.CHOICES, getter=lambda choice: choice[0])
    change_context_detail = factory.Maybe(
        "has_change_context_detail", factory.Faker("text", max_nb_chars=CHANGELOG_MAX_CHANGE_CONTEXT_DETAIL), ""
    )
    related_object_type = factory.Maybe(
        "has_related_object_type",
        random_instance(change_logged_models_queryset, allow_null=False),
        None,
    )
    object_data = factory.Faker("pydict")
    object_data_v2 = factory.Faker("pydict")

    @factory.lazy_attribute
    def user_name(self):
        if self.user:
            return self.user.username
        return faker.Faker().user_name()

    @factory.lazy_attribute
    def changed_object_id(self):
        if self.has_changed_object:
            queryset = self.changed_object_type.model_class().objects.all()
            if queryset.exists():
                return factory.random.randgen.choice(queryset).pk
        return faker.Faker().uuid4()

    @factory.lazy_attribute
    def related_object_id(self):
        if self.has_related_object_type:
            if self.has_related_object:
                queryset = self.related_object_type.model_class().objects.all()
                if queryset.exists():
                    return factory.random.randgen.choice(queryset).pk
            return faker.Faker().uuid4()
        return None

    @factory.post_generation
    def object_repr(self, created, extracted, **kwargs):  # pylint: disable=method-hidden
        if created:
            if extracted:
                self.object_repr = extracted
            else:
                if self.changed_object is None:
                    self.object_repr = faker.Faker().sentence()[:CHANGELOG_MAX_OBJECT_REPR]

    @factory.post_generation
    def time(self, created, extracted, **kwargs):  # pylint: disable=method-hidden
        if created:
            if extracted:
                self.time = extracted
            else:
                self.time = faker.Faker().date_time_between(start_date="-1y", end_date="now", tzinfo=timezone.utc)


class RoleFactory(OrganizationalModelFactory):
    """Role model factory."""

    class Meta:
        model = Role
        exclude = (
            "has_description",
            "has_weight",
        )

    name = factory.LazyFunction(
        lambda: "".join(word.title() for word in faker.Faker().words(nb=2, part_of_speech="adjective", unique=True))
    )
    color = factory.Iterator(ColorChoices.CHOICES, getter=lambda choice: choice[0])
    has_weight = NautobotBoolIterator()
    weight = factory.Maybe("has_weight", factory.Faker("pyint"), None)

    has_description = NautobotBoolIterator()
    description = factory.Maybe("has_description", factory.Faker("text", max_nb_chars=CHARFIELD_MAX_LENGTH), "")

    @factory.post_generation
    def content_types(self, create, extracted, **kwargs):
        if create:
            if extracted:
                self.content_types.set(extracted)
            else:
                self.content_types.set(get_random_instances(lambda: RoleModelsQuery().as_queryset(), minimum=1))


class DynamicGroupFactory(PrimaryModelFactory):
    """
    DynamicGroup model factory.

    Currently only creates "static" and "dynamic-filter" DynamicGroups, no "dynamic-set" ones yet.
    """

    class Meta:
        model = DynamicGroup
        exclude = ("color", "has_description", "has_tenant")

    color = UniqueFaker("color_name")
    name = factory.LazyAttribute(
        lambda o: f"{o.color} {bettertitle(o.content_type.model_class()._meta.verbose_name_plural)}"
    )
    has_description = NautobotBoolIterator()
    description = factory.Maybe("has_description", factory.Faker("text", max_nb_chars=CHARFIELD_MAX_LENGTH), "")
    has_tenant = NautobotBoolIterator()
    tenant = factory.Maybe("has_tenant", random_instance(Tenant))
    group_type = factory.Iterator([DynamicGroupTypeChoices.TYPE_STATIC, DynamicGroupTypeChoices.TYPE_DYNAMIC_FILTER])

    @factory.post_generation
    def members(self, created, extracted, **kwargs):
        if extracted:
            return
        if not created:
            return
        if self.group_type != DynamicGroupTypeChoices.TYPE_STATIC:
            return
        for member in get_random_instances(self.content_type.model_class().objects.all()):
            StaticGroupAssociationFactory.create(dynamic_group=self, associated_object_id=member.pk)

    @factory.lazy_attribute
    def content_type(self):
        while True:
            content_type = factory.random.randgen.choice(
                ContentType.objects.filter(FeatureQuery("dynamic_groups").get_query())
            )
            if content_type.model_class().objects.exists():
                return content_type


class SavedViewFactory(BaseModelFactory):
    class Meta:
        model = SavedView
        exclude = ("ct",)

    name = factory.LazyAttributeSequence(lambda o, n: f"Sample {o.view} Saved View - {n + 1}")
    owner = random_instance(User, allow_null=False)
    ct = random_instance(lambda: ContentType.objects.filter(FeatureQuery("saved_views").get_query()), allow_null=False)
    view = factory.LazyAttribute(lambda o: f"{o.ct.app_label}:{o.ct.model}_list")
    config = factory.Faker("pydict")
    is_shared = NautobotBoolIterator()
    # is_global_default currently just defaults to False for all randomly generated saved views


class StaticGroupAssociationFactory(OrganizationalModelFactory):
    """StaticGroupAssociation model factory."""

    class Meta:
        model = StaticGroupAssociation

    dynamic_group = random_instance(DynamicGroup, allow_null=False)
    associated_object_type = factory.LazyAttribute(lambda o: o.dynamic_group.content_type)

    @factory.lazy_attribute
    def associated_object_id(self):
        queryset = self.associated_object_type.model_class().objects.all()
        if queryset.exists():
            return factory.random.randgen.choice(queryset).pk
        return faker.Faker().uuid4()


class StatusFactory(OrganizationalModelFactory):
    """Status isn't technically an OrganizationalModel, but it has all of its features **except** dynamic-groups."""

    class Meta:
        model = Status
        exclude = ("has_description",)

    name = factory.LazyFunction(
        lambda: "".join(word.title() for word in faker.Faker().words(nb=2, part_of_speech="adjective", unique=True))
    )
    color = factory.Iterator(ColorChoices.CHOICES, getter=lambda choice: choice[0])

    has_description = NautobotBoolIterator()
    description = factory.Maybe("has_description", factory.Faker("text", max_nb_chars=CHARFIELD_MAX_LENGTH), "")

    @factory.post_generation
    def content_types(self, create, extracted, **kwargs):
        if create:
            if extracted:
                self.content_types.set(extracted)
            else:
                self.content_types.set(
                    get_random_instances(
                        lambda: ContentType.objects.filter(FeatureQuery("statuses").get_query()), minimum=1
                    )
                )


class TeamFactory(PrimaryModelFactory):
    class Meta:
        model = Team

    class Params:
        has_phone = NautobotBoolIterator()
        has_email = NautobotBoolIterator()
        has_address = NautobotBoolIterator()
        has_comments = NautobotBoolIterator()

    name = UniqueFaker("job")
    phone = factory.Maybe("has_phone", factory.Faker("phone_number"), "")
    email = factory.Maybe("has_email", factory.Faker("email"), "")
    address = factory.Maybe("has_address", factory.Faker("address"), "")
    comments = factory.Maybe("has_comments", factory.Faker("text"), "")

    @factory.post_generation
    def contacts(self, create, extract, **kwargs):
        """Assign some contacts to a team after generation"""
        self.contacts.set(get_random_instances(Contact))


class TagFactory(OrganizationalModelFactory):
    """Tag isn't technically an OrganizationalModel, but it has all of its features **except** dynamic-groups."""

    class Meta:
        model = Tag
        exclude = ("has_description",)

    name = factory.Iterator(ColorChoices.CHOICES, getter=lambda choice: choice[1])
    color = factory.Iterator(ColorChoices.CHOICES, getter=lambda choice: choice[0])

    has_description = NautobotBoolIterator()
    description = factory.Maybe("has_description", factory.Faker("text", max_nb_chars=CHARFIELD_MAX_LENGTH), "")

    @factory.post_generation
    def content_types(self, create, extracted, **kwargs):
        if create:
            if extracted:
                self.content_types.set(extracted)
            else:
                self.content_types.set(get_random_instances(lambda: TaggableClassesQuery().as_queryset(), minimum=2))<|MERGE_RESOLUTION|>--- conflicted
+++ resolved
@@ -166,7 +166,6 @@
             job.job_queues_override = True
             job.validated_save()
 
-<<<<<<< HEAD
 
 class JobQueueFactoryWithTenancy(JobQueueFactory):
     class Meta:
@@ -176,8 +175,6 @@
         has_description = NautobotBoolIterator()
         has_tenant = NautobotBoolIterator(chance_of_getting_true=100)
 
-=======
->>>>>>> ab852ebe
 
 class JobResultFactory(BaseModelFactory):
     """JobResult model factory."""

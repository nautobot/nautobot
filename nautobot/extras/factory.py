--- conflicted
+++ resolved
@@ -166,18 +166,6 @@
             job.job_queues_override = True
             job.validated_save()
 
-<<<<<<< HEAD
-
-class JobQueueFactoryWithTenancy(JobQueueFactory):
-    class Meta:
-        model = JobQueue
-
-    class Params:
-        has_description = NautobotBoolIterator()
-        has_tenant = NautobotBoolIterator(chance_of_getting_true=100)
-
-=======
->>>>>>> 9359009b
 
 class JobResultFactory(BaseModelFactory):
     """JobResult model factory."""

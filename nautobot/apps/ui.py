"""Utilities for apps to integrate with and extend the existing Nautobot UI."""

from nautobot.core.choices import ButtonColorChoices
from nautobot.core.ui.base import PermissionsMixin
<<<<<<< HEAD
from nautobot.core.ui.choices import EChartsTypeChoices, LayoutChoices, SectionChoices
from nautobot.core.ui.echarts import (
    EChartsBase,
    queryset_to_nested_dict_keys_as_series,
    queryset_to_nested_dict_records_as_series,
)
=======
from nautobot.core.ui.breadcrumbs import (
    BaseBreadcrumbItem,
    Breadcrumbs,
    InstanceBreadcrumbItem,
    ModelBreadcrumbItem,
    ViewNameBreadcrumbItem,
)
from nautobot.core.ui.choices import LayoutChoices, SectionChoices
>>>>>>> e2932570
from nautobot.core.ui.homepage import (
    HomePageBase,
    HomePageGroup,
    HomePageItem,
    HomePagePanel,
)
from nautobot.core.ui.nav import (
    NavMenuAddButton,
    NavMenuBase,
    NavMenuButton,
    NavMenuGroup,
    NavMenuImportButton,
    NavMenuItem,
    NavMenuTab,
)
from nautobot.core.ui.object_detail import (
    BaseTextPanel,
    Button,
    Component,
    DataTablePanel,
    DistinctViewTab,
    DropdownButton,
    EChartsPanel,
    GroupedKeyValueTablePanel,
    KeyValueTablePanel,
    ObjectDetailContent,
    ObjectFieldsPanel,
    ObjectsTablePanel,
    ObjectTextPanel,
    Panel,
    StatsPanel,
    Tab,
    TextPanel,
)
from nautobot.core.ui.titles import Titles
from nautobot.core.ui.utils import render_component_template
from nautobot.extras.choices import BannerClassChoices
from nautobot.extras.plugins import Banner, TemplateExtension

__all__ = (
    "Banner",
    "BannerClassChoices",
    "BaseBreadcrumbItem",
    "BaseTextPanel",
    "Breadcrumbs",
    "Button",
    "ButtonColorChoices",
    "Component",
    "DataTablePanel",
    "DistinctViewTab",
    "DropdownButton",
    "EChartsBase",
    "EChartsPanel",
    "EChartsTypeChoices",
    "GroupedKeyValueTablePanel",
    "HomePageBase",
    "HomePageGroup",
    "HomePageItem",
    "HomePagePanel",
    "InstanceBreadcrumbItem",
    "KeyValueTablePanel",
    "LayoutChoices",
    "ModelBreadcrumbItem",
    "NavMenuAddButton",
    "NavMenuBase",
    "NavMenuButton",
    "NavMenuGroup",
    "NavMenuImportButton",
    "NavMenuItem",
    "NavMenuTab",
    "ObjectDetailContent",
    "ObjectFieldsPanel",
    "ObjectTextPanel",
    "ObjectsTablePanel",
    "Panel",
    "PermissionsMixin",
    "SectionChoices",
    "StatsPanel",
    "Tab",
    "TemplateExtension",
    "TextPanel",
<<<<<<< HEAD
    "queryset_to_nested_dict_keys_as_series",
    "queryset_to_nested_dict_records_as_series",
=======
    "Titles",
    "ViewNameBreadcrumbItem",
>>>>>>> e2932570
    "render_component_template",
)<|MERGE_RESOLUTION|>--- conflicted
+++ resolved
@@ -2,14 +2,6 @@
 
 from nautobot.core.choices import ButtonColorChoices
 from nautobot.core.ui.base import PermissionsMixin
-<<<<<<< HEAD
-from nautobot.core.ui.choices import EChartsTypeChoices, LayoutChoices, SectionChoices
-from nautobot.core.ui.echarts import (
-    EChartsBase,
-    queryset_to_nested_dict_keys_as_series,
-    queryset_to_nested_dict_records_as_series,
-)
-=======
 from nautobot.core.ui.breadcrumbs import (
     BaseBreadcrumbItem,
     Breadcrumbs,
@@ -17,8 +9,12 @@
     ModelBreadcrumbItem,
     ViewNameBreadcrumbItem,
 )
-from nautobot.core.ui.choices import LayoutChoices, SectionChoices
->>>>>>> e2932570
+from nautobot.core.ui.choices import EChartsTypeChoices, LayoutChoices, SectionChoices
+from nautobot.core.ui.echarts import (
+    EChartsBase,
+    queryset_to_nested_dict_keys_as_series,
+    queryset_to_nested_dict_records_as_series,
+)
 from nautobot.core.ui.homepage import (
     HomePageBase,
     HomePageGroup,
@@ -100,12 +96,9 @@
     "Tab",
     "TemplateExtension",
     "TextPanel",
-<<<<<<< HEAD
+    "Titles",
+    "ViewNameBreadcrumbItem",
     "queryset_to_nested_dict_keys_as_series",
     "queryset_to_nested_dict_records_as_series",
-=======
-    "Titles",
-    "ViewNameBreadcrumbItem",
->>>>>>> e2932570
     "render_component_template",
 )
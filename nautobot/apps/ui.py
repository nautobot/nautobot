"""Utilities for apps to integrate with and extend the existing Nautobot UI."""

from nautobot.core.choices import ButtonColorChoices
from nautobot.core.ui.base import PermissionsMixin
from nautobot.core.ui.choices import LayoutChoices, SectionChoices
from nautobot.core.ui.homepage import (
    HomePageBase,
    HomePageGroup,
    HomePageItem,
    HomePagePanel,
)
from nautobot.core.ui.nav import (
    NavMenuAddButton,
    NavMenuBase,
    NavMenuButton,
    NavMenuGroup,
    NavMenuImportButton,
    NavMenuItem,
    NavMenuTab,
)
from nautobot.core.ui.object_detail import (
    Component,
<<<<<<< HEAD
=======
    DataTablePanel,
>>>>>>> 9359009b
    GroupedKeyValueTablePanel,
    KeyValueTablePanel,
    ObjectDetailContent,
    ObjectFieldsPanel,
    ObjectsTablePanel,
    ObjectTextPanel,
    Panel,
    StatsPanel,
    Tab,
    TextPanel,
)
from nautobot.extras.choices import BannerClassChoices
from nautobot.extras.plugins import Banner, TemplateExtension

__all__ = (
    "Banner",
    "BannerClassChoices",
    "ButtonColorChoices",
    "Component",
<<<<<<< HEAD
=======
    "DataTablePanel",
>>>>>>> 9359009b
    "GroupedKeyValueTablePanel",
    "HomePageBase",
    "HomePageGroup",
    "HomePageItem",
    "HomePagePanel",
    "KeyValueTablePanel",
    "LayoutChoices",
    "NavMenuAddButton",
    "NavMenuBase",
    "NavMenuButton",
    "NavMenuGroup",
    "NavMenuImportButton",
    "NavMenuItem",
    "NavMenuTab",
    "ObjectDetailContent",
    "ObjectFieldsPanel",
    "ObjectsTablePanel",
    "ObjectTextPanel",
    "Panel",
    "PermissionsMixin",
    "SectionChoices",
    "StatsPanel",
    "Tab",
    "TemplateExtension",
    "TextPanel",
)<|MERGE_RESOLUTION|>--- conflicted
+++ resolved
@@ -20,10 +20,7 @@
 )
 from nautobot.core.ui.object_detail import (
     Component,
-<<<<<<< HEAD
-=======
     DataTablePanel,
->>>>>>> 9359009b
     GroupedKeyValueTablePanel,
     KeyValueTablePanel,
     ObjectDetailContent,
@@ -43,10 +40,7 @@
     "BannerClassChoices",
     "ButtonColorChoices",
     "Component",
-<<<<<<< HEAD
-=======
     "DataTablePanel",
->>>>>>> 9359009b
     "GroupedKeyValueTablePanel",
     "HomePageBase",
     "HomePageGroup",

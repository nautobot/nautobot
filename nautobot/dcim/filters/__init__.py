--- conflicted
+++ resolved
@@ -907,13 +907,32 @@
         to_field_name="version",
         label="Software version (version or ID)",
     )
-<<<<<<< HEAD
     ip_addresses = MultiValueCharFilter(
         method="filter_ip_addresses",
         label="IP addresses (address or ID)",
         distinct=True,
     )
     has_ip_addresses = RelatedMembershipBooleanFilter(field_name="interfaces__ip_addresses", label="Has IP addresses")
+    radio_profiles = NaturalKeyOrPKMultipleChoiceFilter(
+        field_name="controller_managed_device_group__radio_profiles",
+        queryset=RadioProfile.objects.all(),
+        to_field_name="name",
+        label="Radio Profiles (name or ID)",
+    )
+    has_radio_profiles = RelatedMembershipBooleanFilter(
+        field_name="controller_managed_device_group__radio_profiles",
+        label="Has radio profiles",
+    )
+    wireless_networks = NaturalKeyOrPKMultipleChoiceFilter(
+        field_name="controller_managed_device_group__wireless_networks",
+        queryset=WirelessNetwork.objects.all(),
+        to_field_name="name",
+        label="Wireless Networks (name or ID)",
+    )
+    has_wireless_networks = RelatedMembershipBooleanFilter(
+        field_name="controller_managed_device_group__wireless_networks",
+        label="Has wireless networks",
+    )
 
     def filter_ip_addresses(self, queryset, name, value):
         pk_values = set(item for item in value if is_uuid(item))
@@ -921,28 +940,6 @@
 
         ip_queryset = IPAddress.objects.filter_address_or_pk_in(addresses, pk_values)
         return queryset.filter(interfaces__ip_addresses__in=ip_queryset).distinct()
-=======
-    radio_profiles = NaturalKeyOrPKMultipleChoiceFilter(
-        field_name="controller_managed_device_group__radio_profiles",
-        queryset=RadioProfile.objects.all(),
-        to_field_name="name",
-        label="Radio Profiles (name or ID)",
-    )
-    has_radio_profiles = RelatedMembershipBooleanFilter(
-        field_name="controller_managed_device_group__radio_profiles",
-        label="Has radio profiles",
-    )
-    wireless_networks = NaturalKeyOrPKMultipleChoiceFilter(
-        field_name="controller_managed_device_group__wireless_networks",
-        queryset=WirelessNetwork.objects.all(),
-        to_field_name="name",
-        label="Wireless Networks (name or ID)",
-    )
-    has_wireless_networks = RelatedMembershipBooleanFilter(
-        field_name="controller_managed_device_group__wireless_networks",
-        label="Has wireless networks",
-    )
->>>>>>> 6b6c762c
 
     class Meta:
         model = Device
@@ -1170,13 +1167,21 @@
         queryset=InterfaceRedundancyGroup.objects.all(),
         to_field_name="name",
     )
-<<<<<<< HEAD
     ip_addresses = MultiValueCharFilter(
         method="filter_ip_addresses",
         label="IP addresses (address or ID)",
         distinct=True,
     )
     has_ip_addresses = RelatedMembershipBooleanFilter(field_name="ip_addresses", label="Has IP addresses")
+    virtual_device_contexts = NaturalKeyOrPKMultipleChoiceFilter(
+        queryset=VirtualDeviceContext.objects.all(),
+        to_field_name="name",
+        label="Virtual Device Context (name or ID)",
+    )
+    has_virtual_device_contexts = RelatedMembershipBooleanFilter(
+        field_name="virtual_device_contexts",
+        label="Has Virtual Device Context",
+    )
 
     def filter_ip_addresses(self, queryset, name, value):
         pk_values = set(item for item in value if is_uuid(item))
@@ -1184,17 +1189,6 @@
 
         ip_queryset = IPAddress.objects.filter_address_or_pk_in(addresses, pk_values)
         return queryset.filter(ip_addresses__in=ip_queryset).distinct()
-=======
-    virtual_device_contexts = NaturalKeyOrPKMultipleChoiceFilter(
-        queryset=VirtualDeviceContext.objects.all(),
-        to_field_name="name",
-        label="Virtual Device Context (name or ID)",
-    )
-    has_virtual_device_contexts = RelatedMembershipBooleanFilter(
-        field_name="virtual_device_contexts",
-        label="Has Virtual Device Context",
-    )
->>>>>>> 6b6c762c
 
     class Meta:
         model = Interface
@@ -1209,11 +1203,8 @@
             "description",
             "label",
             "tags",
-<<<<<<< HEAD
-=======
             "virtual_device_contexts",
             "interface_redundancy_groups",
->>>>>>> 6b6c762c
         ]
 
     def generate_query_filter_device(self, value):

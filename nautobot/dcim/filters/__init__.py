--- conflicted
+++ resolved
@@ -2443,7 +2443,6 @@
         ]
 
 
-<<<<<<< HEAD
 class DeviceClusterAssignmentFilterSet(NautobotFilterSet):
     """Filters for DeviceClusterAssignment model."""
 
@@ -2462,7 +2461,27 @@
                 "preprocessor": str.strip,
             },
             "cluster__name": {
-=======
+                "lookup_expr": "icontains",
+                "preprocessor": str.strip,
+            },
+        }
+    )
+    device = NaturalKeyOrPKMultipleChoiceFilter(
+        queryset=Device.objects.all(),
+        to_field_name="name",
+        label="Device (name or ID)",
+    )
+    cluster = NaturalKeyOrPKMultipleChoiceFilter(
+        queryset=Cluster.objects.all(),
+        to_field_name="name",
+        label="Cluster (name or ID)",
+    )
+
+    class Meta:
+        model = DeviceClusterAssignment
+        fields = ["device", "cluster"]
+
+
 class ModuleFamilyFilterSet(NautobotFilterSet):
     """FilterSet for ModuleFamily objects."""
 
@@ -2481,28 +2500,11 @@
                 "preprocessor": str.strip,
             },
             "module_types__manufacturer__name": {
->>>>>>> 876a8835
                 "lookup_expr": "icontains",
                 "preprocessor": str.strip,
             },
         }
     )
-<<<<<<< HEAD
-    device = NaturalKeyOrPKMultipleChoiceFilter(
-        queryset=Device.objects.all(),
-        to_field_name="name",
-        label="Device (name or ID)",
-    )
-    cluster = NaturalKeyOrPKMultipleChoiceFilter(
-        queryset=Cluster.objects.all(),
-        to_field_name="name",
-        label="Cluster (name or ID)",
-    )
-
-    class Meta:
-        model = DeviceClusterAssignment
-        fields = ["device", "cluster"]
-=======
 
     module_types = NaturalKeyOrPKMultipleChoiceFilter(
         queryset=ModuleType.objects.all(),
@@ -2526,5 +2528,4 @@
             "module_types",
             "module_bay_id",
             "tags",
-        ]
->>>>>>> 876a8835
+        ]
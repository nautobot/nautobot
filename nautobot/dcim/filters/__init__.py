import django_filters
from django.contrib.auth import get_user_model
from django.db.models import Q
from drf_spectacular.utils import extend_schema_field
from timezone_field import TimeZoneField

from nautobot.dcim.choices import (
    CableTypeChoices,
    ConsolePortTypeChoices,
    InterfaceTypeChoices,
    PowerOutletTypeChoices,
    PowerPortTypeChoices,
    RackTypeChoices,
    RackWidthChoices,
)
from nautobot.dcim.constants import NONCONNECTABLE_IFACE_TYPES, VIRTUAL_IFACE_TYPES, WIRELESS_IFACE_TYPES
from nautobot.dcim.filters.mixins import (
    CableTerminationModelFilterSetMixin,
    DeviceComponentModelFilterSetMixin,
    DeviceComponentTemplateModelFilterSetMixin,
    LocatableModelFilterSetMixin,
    PathEndpointModelFilterSetMixin,
)
from nautobot.dcim.models import (
    Cable,
    ConsolePort,
    ConsolePortTemplate,
    ConsoleServerPort,
    ConsoleServerPortTemplate,
    Device,
    DeviceBay,
    DeviceBayTemplate,
    DeviceRedundancyGroup,
    DeviceRole,
    DeviceType,
    FrontPort,
    FrontPortTemplate,
    Interface,
    InterfaceTemplate,
    InventoryItem,
    Location,
    LocationType,
    Manufacturer,
    Platform,
    PowerFeed,
    PowerOutlet,
    PowerOutletTemplate,
    PowerPanel,
    PowerPort,
    PowerPortTemplate,
    Rack,
    RackGroup,
    RackReservation,
    RackRole,
    RearPort,
    RearPortTemplate,
    Region,
    Site,
    VirtualChassis,
)
from nautobot.extras.filters import (
    NautobotFilterSet,
    LocalContextModelFilterSetMixin,
    StatusModelFilterSetMixin,
)
from nautobot.extras.models import SecretsGroup
from nautobot.extras.utils import FeatureQuery
from nautobot.ipam.models import VLAN, VLANGroup
from nautobot.tenancy.filters import TenancyModelFilterSetMixin
from nautobot.tenancy.models import Tenant
from nautobot.utilities.deprecation import class_deprecated_in_favor_of
from nautobot.utilities.filters import (
    BaseFilterSet,
    ContentTypeMultipleChoiceFilter,
    MultiValueCharFilter,
    MultiValueMACAddressFilter,
    MultiValueUUIDFilter,
    NameSlugSearchFilterSet,
    NaturalKeyOrPKMultipleChoiceFilter,
    RelatedMembershipBooleanFilter,
    SearchFilter,
    TreeNodeMultipleChoiceFilter,
)
from nautobot.virtualization.models import Cluster


__all__ = (
    "CableFilterSet",
    "CableTerminationFilterSet",
    "CableTerminationModelFilterSetMixin",
    "ConsoleConnectionFilterSet",
    "ConsolePortFilterSet",
    "ConsolePortTemplateFilterSet",
    "ConsoleServerPortFilterSet",
    "ConsoleServerPortTemplateFilterSet",
    "DeviceBayFilterSet",
    "DeviceBayTemplateFilterSet",
    "DeviceFilterSet",
    "DeviceRedundancyGroupFilterSet",
    "DeviceRoleFilterSet",
    "DeviceTypeFilterSet",
    "FrontPortFilterSet",
    "FrontPortTemplateFilterSet",
    "InterfaceConnectionFilterSet",
    "InterfaceFilterSet",
    "InterfaceTemplateFilterSet",
    "InventoryItemFilterSet",
    "LocationFilterSet",
    "LocationTypeFilterSet",
    "ManufacturerFilterSet",
    "PathEndpointFilterSet",
    "PathEndpointModelFilterSetMixin",
    "PlatformFilterSet",
    "PowerConnectionFilterSet",
    "PowerFeedFilterSet",
    "PowerOutletFilterSet",
    "PowerOutletTemplateFilterSet",
    "PowerPanelFilterSet",
    "PowerPortFilterSet",
    "PowerPortTemplateFilterSet",
    "RackFilterSet",
    "RackGroupFilterSet",
    "RackReservationFilterSet",
    "RackRoleFilterSet",
    "RearPortFilterSet",
    "RearPortTemplateFilterSet",
    "RegionFilterSet",
    "SiteFilterSet",
    "VirtualChassisFilterSet",
)


class RegionFilterSet(NautobotFilterSet, NameSlugSearchFilterSet):
    parent = NaturalKeyOrPKMultipleChoiceFilter(
        queryset=Region.objects.all(),
        label="Parent region (slug or ID)",
    )
    children = NaturalKeyOrPKMultipleChoiceFilter(
        queryset=Region.objects.all(),
        label="Children (slug or ID)",
    )
    has_children = RelatedMembershipBooleanFilter(
        field_name="children",
        label="Has children",
    )
    sites = NaturalKeyOrPKMultipleChoiceFilter(
        queryset=Site.objects.all(),
        label="Sites (slug or ID)",
    )
    has_sites = RelatedMembershipBooleanFilter(
        field_name="sites",
        label="Has sites",
    )

    class Meta:
        model = Region
        fields = ["id", "name", "slug", "description"]


class SiteFilterSet(NautobotFilterSet, TenancyModelFilterSetMixin, StatusModelFilterSetMixin):
    q = SearchFilter(
        filter_predicates={
            "name": "icontains",
            "facility": "icontains",
            "description": "icontains",
            "physical_address": "icontains",
            "shipping_address": "icontains",
            "contact_name": "icontains",
            "contact_phone": "icontains",
            "contact_email": "icontains",
            "comments": "icontains",
            "asn": {
                "lookup_expr": "exact",
                "preprocessor": int,  # asn expects an int
            },
        },
    )
    region = TreeNodeMultipleChoiceFilter(
        queryset=Region.objects.all(),
        field_name="region",
        label="Region (slug or ID)",
    )
    locations = TreeNodeMultipleChoiceFilter(
        queryset=Location.objects.all(),
        label="Locations within this Site (slugs or IDs)",
    )
    has_locations = RelatedMembershipBooleanFilter(
        field_name="locations",
        label="Has locations",
    )
    has_circuit_terminations = RelatedMembershipBooleanFilter(
        field_name="circuit_terminations",
        label="Has circuit terminations",
    )
    # TODO: solve https://github.com/nautobot/nautobot/issues/2875 to use this filter correctly
    devices = NaturalKeyOrPKMultipleChoiceFilter(
        queryset=Device.objects.all(),
        to_field_name="name",
        label="Devices (name or ID)",
    )
    has_devices = RelatedMembershipBooleanFilter(
        field_name="devices",
        label="Has devices",
    )
    # The reverse relation here is misnamed as `powerpanel`, but fixing it would be a breaking API change.
    # 2.0 TODO: fix the reverse relation name, at which point this filter can be deleted here and added to Meta.fields.
    # TODO: solve https://github.com/nautobot/nautobot/issues/2875 to use this filter correctly
    power_panels = NaturalKeyOrPKMultipleChoiceFilter(
        field_name="powerpanel",
        to_field_name="name",
        queryset=PowerPanel.objects.all(),
        label="Power panels (name or ID)",
    )
    has_power_panels = RelatedMembershipBooleanFilter(
        field_name="powerpanel",
        label="Has power panels",
    )
    rack_groups = NaturalKeyOrPKMultipleChoiceFilter(
        queryset=RackGroup.objects.all(),
        label="Rack groups (slug or ID)",
    )
    has_rack_groups = RelatedMembershipBooleanFilter(
        field_name="rack_groups",
        label="Has rack groups",
    )
    has_racks = RelatedMembershipBooleanFilter(
        field_name="racks",
        label="Has racks",
    )
    has_prefixes = RelatedMembershipBooleanFilter(
        field_name="prefixes",
        label="Has prefixes",
    )
    vlan_groups = NaturalKeyOrPKMultipleChoiceFilter(
        queryset=VLANGroup.objects.all(),
        label="Vlan groups (slug or ID)",
    )
    has_vlan_groups = RelatedMembershipBooleanFilter(
        field_name="vlan_groups",
        label="Has vlan groups",
    )
    has_vlans = RelatedMembershipBooleanFilter(
        field_name="vlans",
        label="Has vlans",
    )
    has_clusters = RelatedMembershipBooleanFilter(
        field_name="clusters",
        label="Has clusters",
    )
    time_zone = django_filters.MultipleChoiceFilter(
        choices=[(str(obj), name) for obj, name in TimeZoneField().choices],
        label="Time zone",
        null_value="",
    )

    class Meta:
        model = Site
        fields = [
            "asn",
            "circuit_terminations",
            "clusters",
            "comments",
            "contact_email",
            "contact_name",
            "contact_phone",
            "description",
            "facility",
            "id",
            "latitude",
            "longitude",
            "name",
            "physical_address",
            "prefixes",
            "racks",
            "shipping_address",
            "slug",
            "vlans",
            "tags",
        ]


class LocationTypeFilterSet(NautobotFilterSet, NameSlugSearchFilterSet):
    parent = NaturalKeyOrPKMultipleChoiceFilter(
        queryset=LocationType.objects.all(),
        label="Parent location type (slug or ID)",
    )
    content_types = ContentTypeMultipleChoiceFilter(
        choices=FeatureQuery("locations").get_choices,
    )

    class Meta:
        model = LocationType
        fields = ["id", "name", "slug", "description", "nestable"]


class LocationFilterSet(NautobotFilterSet, StatusModelFilterSetMixin, TenancyModelFilterSetMixin):
    q = SearchFilter(
        filter_predicates={
            "name": "icontains",
            "facility": "icontains",
            "description": "icontains",
            "physical_address": "icontains",
            "shipping_address": "icontains",
            "contact_name": "icontains",
            "contact_phone": "icontains",
            "contact_email": "icontains",
            "comments": "icontains",
            "asn": {
                "lookup_expr": "exact",
                "preprocessor": int,  # asn expects an int
            },
        },
    )
    location_type = NaturalKeyOrPKMultipleChoiceFilter(
        queryset=LocationType.objects.all(),
        label="Location type (slug or ID)",
    )
    parent = NaturalKeyOrPKMultipleChoiceFilter(
        queryset=Location.objects.all(),
        label="Parent location (slug or ID)",
    )
    subtree = NaturalKeyOrPKMultipleChoiceFilter(
        queryset=Location.objects.all(),
        label="Location(s) and descendants thereof (slug or ID)",
        method="_subtree",
    )
    child_location_type = NaturalKeyOrPKMultipleChoiceFilter(
        method="_child_location_type",
        queryset=LocationType.objects.all(),
        label="Child location type (slug or ID)",
    )
    site = NaturalKeyOrPKMultipleChoiceFilter(
        queryset=Site.objects.all(),
        label="Site (slug or ID)",
    )
    base_site = NaturalKeyOrPKMultipleChoiceFilter(
        queryset=Site.objects.all(),
        label="Base location's site (slug or ID)",
        method="_base_site",
    )
    content_type = ContentTypeMultipleChoiceFilter(
        field_name="location_type__content_types",
        choices=FeatureQuery("locations").get_choices,
    )
<<<<<<< HEAD
    has_circuit_terminations = RelatedMembershipBooleanFilter(
        field_name="circuit_terminations",
        label="Has circuit terminations",
    )
    devices = NaturalKeyOrPKMultipleChoiceFilter(
        queryset=Device.objects.all(),
        to_field_name="name",
        label="Devices (name or ID)",
    )
    has_devices = RelatedMembershipBooleanFilter(
        field_name="devices",
        label="Has devices",
    )
    # The reverse relation here is misnamed as `powerpanel`, but fixing it would be a breaking API change.
    # 2.0 TODO: fix the reverse relation name, at which point this filter can be deleted here and added to Meta.fields.
    power_panels = NaturalKeyOrPKMultipleChoiceFilter(
        field_name="powerpanels",
        to_field_name="name",
        queryset=PowerPanel.objects.all(),
        label="Power panels (name or ID)",
    )
    has_power_panels = RelatedMembershipBooleanFilter(
        field_name="powerpanels",
        label="Has power panels",
    )
    rack_groups = NaturalKeyOrPKMultipleChoiceFilter(
        queryset=RackGroup.objects.all(),
        label="Rack groups (slug or ID)",
    )
    has_rack_groups = RelatedMembershipBooleanFilter(
        field_name="rack_groups",
        label="Has rack groups",
    )
    has_racks = RelatedMembershipBooleanFilter(
        field_name="racks",
        label="Has racks",
    )
    racks = NaturalKeyOrPKMultipleChoiceFilter(
        queryset=Rack.objects.all(),
        to_field_name="name",
        label="Rack (name or ID)",
    )
    has_prefixes = RelatedMembershipBooleanFilter(
        field_name="prefixes",
        label="Has prefixes",
    )
    vlan_groups = NaturalKeyOrPKMultipleChoiceFilter(
        queryset=VLANGroup.objects.all(),
        label="Vlan groups (slug or ID)",
    )
    has_vlan_groups = RelatedMembershipBooleanFilter(
        field_name="vlan_groups",
        label="Has vlan groups",
    )
    has_vlans = RelatedMembershipBooleanFilter(
        field_name="vlans",
        label="Has vlans",
    )
    vlans = NaturalKeyOrPKMultipleChoiceFilter(
        to_field_name="vid",
        queryset=VLAN.objects.all(),
        label="Tagged VLANs (VID or ID)",
    )
    has_clusters = RelatedMembershipBooleanFilter(
        field_name="clusters",
        label="Has clusters",
    )
    clusters = NaturalKeyOrPKMultipleChoiceFilter(
        queryset=Cluster.objects.all(),
        to_field_name="name",
        label="Clusters (name or ID)",
    )
    time_zone = django_filters.MultipleChoiceFilter(
        choices=[(str(obj), name) for obj, name in TimeZoneField().choices],
        label="Time zone",
        null_value="",
    )
    tag = TagFilter()

    class Meta:
        model = Location
        fields = [
            "id",
            "name",
            "slug",
            "description",
            "asn",
            "circuit_terminations",
            "comments",
            "contact_email",
            "contact_name",
            "contact_phone",
            "facility",
            "latitude",
            "longitude",
            "physical_address",
            "prefixes",
            "shipping_address",
        ]
=======

    class Meta:
        model = Location
        fields = ["id", "name", "slug", "description", "tags"]
>>>>>>> 3c05ea99

    def generate_query__base_site(self, value):
        """Helper method used by DynamicGroups and by _base_site() method."""
        if value:
            max_depth = Location.objects.with_tree_fields().extra(order_by=["-__tree.tree_depth"]).first().tree_depth
            filter_name = "site__in"
            params = Q(**{filter_name: value})
            for _i in range(max_depth):
                filter_name = f"parent__{filter_name}"
                params |= Q(**{filter_name: value})
            return params
        return Q()

    @extend_schema_field({"type": "string"})
    def _base_site(self, queryset, name, value):
        """FilterSet method for getting Locations that are assigned to a given Site(s) or descended from one that is."""
        params = self.generate_query__base_site(value)
        return queryset.filter(params)

    def generate_query__child_location_type(self, value):
        """Helper method used by DynamicGroups and by _child_location_type() method."""
        if value:
            # Locations whose location type is a parent of value, or whose location type *is* value but can be nested
            return Q(location_type__children__in=value) | Q(location_type__in=value, location_type__nestable=True)
        return Q()

    @extend_schema_field({"type": "string"})
    def _child_location_type(self, queryset, name, value):
        """FilterSet method for getting Locations that can have a child of the given LocationType(s)."""
        params = self.generate_query__child_location_type(value)
        return queryset.filter(params)

    def generate_query__subtree(self, value):
        """Helper method used by DynamicGroups and by _subtree() method."""
        if value:
            max_depth = Location.objects.with_tree_fields().extra(order_by=["-__tree.tree_depth"]).first().tree_depth
            params = Q(pk__in=[v.pk for v in value])
            filter_name = "in"
            for _i in range(max_depth):
                filter_name = f"parent__{filter_name}"
                params |= Q(**{filter_name: value})
            return params
        return Q()

    @extend_schema_field({"type": "string"})
    def _subtree(self, queryset, name, value):
        """FilterSet method for getting Locations that are or are descended from a given Location(s)."""
        params = self.generate_query__subtree(value)
        return queryset.filter(params)


class RackGroupFilterSet(NautobotFilterSet, LocatableModelFilterSetMixin, NameSlugSearchFilterSet):
    parent = NaturalKeyOrPKMultipleChoiceFilter(
        queryset=RackGroup.objects.all(),
        label="Parent (slug or ID)",
    )
    children = NaturalKeyOrPKMultipleChoiceFilter(
        queryset=RackGroup.objects.all(),
        label="Children (slug or ID)",
    )
    has_children = RelatedMembershipBooleanFilter(
        field_name="children",
        label="Has children",
    )
    # TODO: solve https://github.com/nautobot/nautobot/issues/2875 to use this filter correctly
    power_panels = NaturalKeyOrPKMultipleChoiceFilter(
        field_name="powerpanel",
        to_field_name="name",
        queryset=PowerPanel.objects.all(),
        label="Power panels (name or ID)",
    )
    has_power_panels = RelatedMembershipBooleanFilter(
        field_name="powerpanel",
        label="Has power panels",
    )
    has_racks = RelatedMembershipBooleanFilter(
        field_name="racks",
        label="Has racks",
    )

    class Meta:
        model = RackGroup
        fields = ["id", "name", "slug", "description", "racks"]


class RackRoleFilterSet(NautobotFilterSet, NameSlugSearchFilterSet):
    has_racks = RelatedMembershipBooleanFilter(
        field_name="racks",
        label="Has racks",
    )

    class Meta:
        model = RackRole
        fields = ["id", "name", "slug", "color", "description", "racks"]


class RackFilterSet(
    NautobotFilterSet,
    LocatableModelFilterSetMixin,
    TenancyModelFilterSetMixin,
    StatusModelFilterSetMixin,
):
    q = SearchFilter(
        filter_predicates={
            "name": "icontains",
            "facility_id": "icontains",
            "serial": {
                "lookup_expr": "icontains",
                "preprocessor": str.strip,
            },
            "asset_tag": {
                "lookup_expr": "icontains",
                "preprocessor": str.strip,
            },
            "comments": "icontains",
        },
    )
    group = TreeNodeMultipleChoiceFilter(
        queryset=RackGroup.objects.all(),
        field_name="group",
        label="Rack group (slug or ID)",
    )
    type = django_filters.MultipleChoiceFilter(choices=RackTypeChoices)
    width = django_filters.MultipleChoiceFilter(choices=RackWidthChoices)
    role = NaturalKeyOrPKMultipleChoiceFilter(queryset=RackRole.objects.all(), label="Role (slug or ID)")
    serial = MultiValueCharFilter(lookup_expr="iexact", label="Serial Number")
    has_devices = RelatedMembershipBooleanFilter(
        field_name="devices",
        label="Has devices",
    )
    # The reverse relation here is misnamed as `powerfeed`, but fixing it would be a breaking API change.
    # 2.0 TODO: fix the reverse relation name, at which point this filter can be deleted here and added to Meta.fields.
    # TODO: solve https://github.com/nautobot/nautobot/issues/2875 to use this filter correctly
    power_feeds = NaturalKeyOrPKMultipleChoiceFilter(
        field_name="powerfeed",
        to_field_name="name",
        queryset=PowerFeed.objects.all(),
        label="Power feeds (name or ID)",
    )
    has_power_feeds = RelatedMembershipBooleanFilter(
        field_name="powerfeed",
        label="Has power feeds",
    )
    has_reservations = RelatedMembershipBooleanFilter(
        field_name="reservations",
        label="Has reservations",
    )

    class Meta:
        model = Rack
        fields = [
            "id",
            "name",
            "facility_id",
            "asset_tag",
            "u_height",
            "desc_units",
            "outer_width",
            "outer_depth",
            "outer_unit",
            "comments",
            "devices",
            "reservations",
            "tags",
        ]


class RackReservationFilterSet(NautobotFilterSet, TenancyModelFilterSetMixin):
    q = SearchFilter(
        filter_predicates={
            "rack__name": "icontains",
            "rack__facility_id": "icontains",
            "user__username": "icontains",
            "description": "icontains",
        },
    )
    site = NaturalKeyOrPKMultipleChoiceFilter(
        field_name="rack__site",
        queryset=Site.objects.all(),
        label="Site (slug or ID)",
    )
    group = TreeNodeMultipleChoiceFilter(
        queryset=RackGroup.objects.all(),
        field_name="rack__group",
        label="Rack group (slug or ID)",
    )
    user = NaturalKeyOrPKMultipleChoiceFilter(
        queryset=get_user_model().objects.all(),
        to_field_name="username",
        label="User (username or ID)",
    )
    # TODO: solve https://github.com/nautobot/nautobot/issues/2875 to use this filter correctly
    rack = NaturalKeyOrPKMultipleChoiceFilter(
        queryset=Rack.objects.all(),
        to_field_name="name",
        label="Rack (name or ID)",
    )

    class Meta:
        model = RackReservation
        fields = ["id", "created", "description", "tags"]


class ManufacturerFilterSet(NautobotFilterSet, NameSlugSearchFilterSet):
    # TODO: solve https://github.com/nautobot/nautobot/issues/2875 to use this filter correctly
    inventory_items = NaturalKeyOrPKMultipleChoiceFilter(
        queryset=InventoryItem.objects.all(),
        to_field_name="name",
        label="Inventory items (name or ID)",
    )
    has_inventory_items = RelatedMembershipBooleanFilter(
        field_name="inventory_items",
        label="Has inventory items",
    )
    device_types = NaturalKeyOrPKMultipleChoiceFilter(
        queryset=DeviceType.objects.all(),
        label="Device types (slug or ID)",
    )
    has_device_types = RelatedMembershipBooleanFilter(
        field_name="device_types",
        label="Has device types",
    )
    platforms = NaturalKeyOrPKMultipleChoiceFilter(
        queryset=Platform.objects.all(),
        label="Platforms (slug or ID)",
    )
    has_platforms = RelatedMembershipBooleanFilter(
        field_name="platforms",
        label="Has platforms",
    )

    class Meta:
        model = Manufacturer
        fields = ["id", "name", "slug", "description"]


class DeviceTypeFilterSet(NautobotFilterSet):
    q = SearchFilter(
        filter_predicates={
            "manufacturer__name": "icontains",
            "model": "icontains",
            "part_number": "icontains",
            "comments": "icontains",
        },
    )
    manufacturer = NaturalKeyOrPKMultipleChoiceFilter(
        queryset=Manufacturer.objects.all(), label="Manufacturer (slug or ID)"
    )
    console_ports = django_filters.BooleanFilter(
        method="_console_ports",
        label="Has console ports",
    )
    console_server_ports = django_filters.BooleanFilter(
        method="_console_server_ports",
        label="Has console server ports",
    )
    power_ports = django_filters.BooleanFilter(
        method="_power_ports",
        label="Has power ports",
    )
    power_outlets = django_filters.BooleanFilter(
        method="_power_outlets",
        label="Has power outlets",
    )
    interfaces = django_filters.BooleanFilter(
        method="_interfaces",
        label="Has interfaces",
    )
    pass_through_ports = django_filters.BooleanFilter(
        method="_pass_through_ports",
        label="Has pass-through ports",
    )
    device_bays = django_filters.BooleanFilter(
        method="_device_bays",
        label="Has device bays",
    )
    has_instances = RelatedMembershipBooleanFilter(
        field_name="instances",
        label="Has instances",
    )
    # TODO: solve https://github.com/nautobot/nautobot/issues/2875 to use this filter correctly
    console_port_templates = NaturalKeyOrPKMultipleChoiceFilter(
        field_name="consoleporttemplates",
        to_field_name="name",
        queryset=ConsolePortTemplate.objects.all(),
        label="Console port templates (name or ID)",
    )
    has_console_port_templates = RelatedMembershipBooleanFilter(
        field_name="consoleporttemplates",
        label="Has console port templates",
    )
    # TODO: solve https://github.com/nautobot/nautobot/issues/2875 to use this filter correctly
    console_server_port_templates = NaturalKeyOrPKMultipleChoiceFilter(
        field_name="consoleserverporttemplates",
        to_field_name="name",
        queryset=ConsoleServerPortTemplate.objects.all(),
        label="Console server port templates (name or ID)",
    )
    has_console_server_port_templates = RelatedMembershipBooleanFilter(
        field_name="consoleserverporttemplates",
        label="Has console server port templates",
    )
    # TODO: solve https://github.com/nautobot/nautobot/issues/2875 to use this filter correctly
    power_port_templates = NaturalKeyOrPKMultipleChoiceFilter(
        field_name="powerporttemplates",
        to_field_name="name",
        queryset=PowerPortTemplate.objects.all(),
        label="Power port templates (name or ID)",
    )
    has_power_port_templates = RelatedMembershipBooleanFilter(
        field_name="powerporttemplates",
        label="Has power port templates",
    )
    # TODO: solve https://github.com/nautobot/nautobot/issues/2875 to use this filter correctly
    power_outlet_templates = NaturalKeyOrPKMultipleChoiceFilter(
        field_name="poweroutlettemplates",
        to_field_name="name",
        queryset=PowerOutletTemplate.objects.all(),
        label="Power outlet templates (name or ID)",
    )
    has_power_outlet_templates = RelatedMembershipBooleanFilter(
        field_name="poweroutlettemplates",
        label="Has power outlet templates",
    )
    # TODO: solve https://github.com/nautobot/nautobot/issues/2875 to use this filter correctly
    interface_templates = NaturalKeyOrPKMultipleChoiceFilter(
        field_name="interfacetemplates",
        to_field_name="name",
        queryset=InterfaceTemplate.objects.all(),
        label="Interface templates (name or ID)",
    )
    has_interface_templates = RelatedMembershipBooleanFilter(
        field_name="interfacetemplates",
        label="Has interface templates",
    )
    # TODO: solve https://github.com/nautobot/nautobot/issues/2875 to use this filter correctly
    front_port_templates = NaturalKeyOrPKMultipleChoiceFilter(
        field_name="frontporttemplates",
        to_field_name="name",
        queryset=FrontPortTemplate.objects.all(),
        label="Front port templates (name or ID)",
    )
    has_front_port_templates = RelatedMembershipBooleanFilter(
        field_name="frontporttemplates",
        label="Has front port templates",
    )
    # TODO: solve https://github.com/nautobot/nautobot/issues/2875 to use this filter correctly
    rear_port_templates = NaturalKeyOrPKMultipleChoiceFilter(
        field_name="rearporttemplates",
        to_field_name="name",
        queryset=RearPortTemplate.objects.all(),
        label="Rear port templates (name or ID)",
    )
    has_rear_port_templates = RelatedMembershipBooleanFilter(
        field_name="rearporttemplates",
        label="Has rear port templates",
    )
    # TODO: solve https://github.com/nautobot/nautobot/issues/2875 to use this filter correctly
    device_bay_templates = NaturalKeyOrPKMultipleChoiceFilter(
        field_name="devicebaytemplates",
        to_field_name="name",
        queryset=DeviceBayTemplate.objects.all(),
        label="Device bay templates (name or ID)",
    )
    has_device_bay_templates = RelatedMembershipBooleanFilter(
        field_name="devicebaytemplates",
        label="Has device bay templates",
    )

    class Meta:
        model = DeviceType
        fields = [
            "id",
            "model",
            "slug",
            "part_number",
            "u_height",
            "is_full_depth",
            "subdevice_role",
            "comments",
            "instances",
            "tags",
        ]

    def _console_ports(self, queryset, name, value):
        return queryset.exclude(consoleporttemplates__isnull=value)

    def _console_server_ports(self, queryset, name, value):
        return queryset.exclude(consoleserverporttemplates__isnull=value)

    def _power_ports(self, queryset, name, value):
        return queryset.exclude(powerporttemplates__isnull=value)

    def _power_outlets(self, queryset, name, value):
        return queryset.exclude(poweroutlettemplates__isnull=value)

    def _interfaces(self, queryset, name, value):
        return queryset.exclude(interfacetemplates__isnull=value)

    def _pass_through_ports(self, queryset, name, value):
        return queryset.exclude(frontporttemplates__isnull=value, rearporttemplates__isnull=value)

    def _device_bays(self, queryset, name, value):
        return queryset.exclude(devicebaytemplates__isnull=value)


# TODO: remove in 2.2
@class_deprecated_in_favor_of(DeviceComponentTemplateModelFilterSetMixin)
class DeviceTypeComponentFilterSet(DeviceComponentTemplateModelFilterSetMixin):
    pass


class ConsolePortTemplateFilterSet(BaseFilterSet, DeviceComponentTemplateModelFilterSetMixin):
    class Meta:
        model = ConsolePortTemplate
        fields = ["type"]


class ConsoleServerPortTemplateFilterSet(BaseFilterSet, DeviceComponentTemplateModelFilterSetMixin):
    class Meta:
        model = ConsoleServerPortTemplate
        fields = ["type"]


class PowerPortTemplateFilterSet(BaseFilterSet, DeviceComponentTemplateModelFilterSetMixin):
    # TODO: solve https://github.com/nautobot/nautobot/issues/2875 to use this filter correctly
    power_outlet_templates = NaturalKeyOrPKMultipleChoiceFilter(
        field_name="poweroutlet_templates",
        to_field_name="name",
        queryset=PowerOutletTemplate.objects.all(),
        label="Power outlet templates (name or ID)",
    )
    has_power_outlet_templates = RelatedMembershipBooleanFilter(
        field_name="poweroutlet_templates",
        label="Has power outlet templates",
    )

    class Meta:
        model = PowerPortTemplate
        fields = [
            "type",
            "maximum_draw",
            "allocated_draw",
        ]


class PowerOutletTemplateFilterSet(BaseFilterSet, DeviceComponentTemplateModelFilterSetMixin):
    # TODO: solve https://github.com/nautobot/nautobot/issues/2875 to use this filter correctly
    power_port_template = NaturalKeyOrPKMultipleChoiceFilter(
        field_name="power_port",
        to_field_name="name",
        queryset=PowerPortTemplate.objects.all(),
        label="Power port template (name or ID)",
    )

    class Meta:
        model = PowerOutletTemplate
        fields = ["type", "feed_leg"]


class InterfaceTemplateFilterSet(BaseFilterSet, DeviceComponentTemplateModelFilterSetMixin):
    class Meta:
        model = InterfaceTemplate
        fields = ["type", "mgmt_only"]


class FrontPortTemplateFilterSet(BaseFilterSet, DeviceComponentTemplateModelFilterSetMixin):
    rear_port_template = django_filters.ModelMultipleChoiceFilter(
        field_name="rear_port",
        queryset=RearPortTemplate.objects.all(),
        label="Rear port template",
    )

    class Meta:
        model = FrontPortTemplate
        fields = ["type", "rear_port_position"]


class RearPortTemplateFilterSet(BaseFilterSet, DeviceComponentTemplateModelFilterSetMixin):
    front_port_templates = django_filters.ModelMultipleChoiceFilter(
        field_name="frontport_templates",
        queryset=FrontPortTemplate.objects.all(),
        label="Front port templates",
    )
    has_front_port_templates = RelatedMembershipBooleanFilter(
        field_name="frontport_templates",
        label="Has front port templates",
    )

    class Meta:
        model = RearPortTemplate
        fields = ["type", "positions"]


class DeviceBayTemplateFilterSet(BaseFilterSet, DeviceComponentTemplateModelFilterSetMixin):
    class Meta:
        model = DeviceBayTemplate
        fields = []


class DeviceRoleFilterSet(NautobotFilterSet, NameSlugSearchFilterSet):
    has_devices = RelatedMembershipBooleanFilter(
        field_name="devices",
        label="Has devices",
    )
    has_virtual_machines = RelatedMembershipBooleanFilter(
        field_name="virtual_machines",
        label="Has virtual machines",
    )

    class Meta:
        model = DeviceRole
        fields = ["id", "name", "slug", "color", "vm_role", "description", "devices", "virtual_machines"]


class PlatformFilterSet(NautobotFilterSet, NameSlugSearchFilterSet):
    manufacturer = NaturalKeyOrPKMultipleChoiceFilter(
        queryset=Manufacturer.objects.all(), label="Manufacturer (slug or ID)"
    )
    has_devices = RelatedMembershipBooleanFilter(
        field_name="devices",
        label="Has devices",
    )
    has_virtual_machines = RelatedMembershipBooleanFilter(
        field_name="virtual_machines",
        label="Has virtual machines",
    )

    class Meta:
        model = Platform
        fields = [
            "id",
            "name",
            "slug",
            "napalm_driver",
            "description",
            "napalm_args",
            "devices",
            "virtual_machines",
        ]


class DeviceFilterSet(
    NautobotFilterSet,
    LocatableModelFilterSetMixin,
    TenancyModelFilterSetMixin,
    LocalContextModelFilterSetMixin,
    StatusModelFilterSetMixin,
):
    q = SearchFilter(
        filter_predicates={
            "name": "icontains",
            "serial": {
                "lookup_expr": "icontains",
                "preprocessor": str.strip,
            },
            "inventoryitems__serial": {
                "lookup_expr": "icontains",
                "preprocessor": str.strip,
            },
            "asset_tag": {
                "lookup_expr": "icontains",
                "preprocessor": str.strip,
            },
            "comments": "icontains",
        },
    )
    manufacturer = NaturalKeyOrPKMultipleChoiceFilter(
        field_name="device_type__manufacturer", queryset=Manufacturer.objects.all(), label="Manufacturer (slug or ID)"
    )
    device_type = NaturalKeyOrPKMultipleChoiceFilter(
        queryset=DeviceType.objects.all(),
        label="Device type (slug or ID)",
    )
    role = NaturalKeyOrPKMultipleChoiceFilter(
        field_name="device_role", queryset=DeviceRole.objects.all(), label="Device Role (slug or ID)"
    )
    platform = NaturalKeyOrPKMultipleChoiceFilter(queryset=Platform.objects.all(), label="Platform (slug or ID)")
    rack_group = TreeNodeMultipleChoiceFilter(
        queryset=RackGroup.objects.all(),
        field_name="rack__group",
        label="Rack group (slug or ID)",
    )
    # TODO: solve https://github.com/nautobot/nautobot/issues/2875 to use this filter correctly
    rack = NaturalKeyOrPKMultipleChoiceFilter(
        queryset=Rack.objects.all(),
        to_field_name="name",
        label="Rack (name or ID)",
    )
    # TODO: solve https://github.com/nautobot/nautobot/issues/2875 to use this filter correctly
    cluster = NaturalKeyOrPKMultipleChoiceFilter(
        queryset=Cluster.objects.all(),
        to_field_name="name",
        label="VM cluster (name or ID)",
    )
    is_full_depth = django_filters.BooleanFilter(
        field_name="device_type__is_full_depth",
        label="Is full depth",
    )
    mac_address = MultiValueMACAddressFilter(
        field_name="interfaces__mac_address",
        label="MAC address",
    )
    serial = MultiValueCharFilter(lookup_expr="iexact")
    has_primary_ip = django_filters.BooleanFilter(
        method="_has_primary_ip",
        label="Has a primary IP",
    )
    secrets_group = NaturalKeyOrPKMultipleChoiceFilter(
        queryset=SecretsGroup.objects.all(),
        label="Secrets group (slug or ID)",
    )
    # TODO: solve https://github.com/nautobot/nautobot/issues/2875 to use this filter correctly
    virtual_chassis = NaturalKeyOrPKMultipleChoiceFilter(
        queryset=VirtualChassis.objects.all(),
        to_field_name="name",
        label="Virtual chassis (name or ID)",
    )
    is_virtual_chassis_member = RelatedMembershipBooleanFilter(
        field_name="virtual_chassis",
        label="Is a virtual chassis member",
    )
    device_redundancy_group = NaturalKeyOrPKMultipleChoiceFilter(
        field_name="device_redundancy_group",
        queryset=DeviceRedundancyGroup.objects.all(),
        label="Device Redundancy Groups (slug or ID)",
    )
    virtual_chassis_member = is_virtual_chassis_member
    has_console_ports = RelatedMembershipBooleanFilter(
        field_name="consoleports",
        label="Has console ports",
    )
    # TODO Remove this filter definition and add it to Meta.fields after resolving https://github.com/nautobot/nautobot/issues/2520
    console_ports = django_filters.ModelMultipleChoiceFilter(
        field_name="consoleports",
        queryset=ConsolePort.objects.all(),
        label="Console Ports",
    )
    has_console_server_ports = RelatedMembershipBooleanFilter(
        field_name="consoleserverports",
        label="Has console server ports",
    )
    # TODO Remove this filter definition and add it to Meta.fields after resolving https://github.com/nautobot/nautobot/issues/2520
    console_server_ports = django_filters.ModelMultipleChoiceFilter(
        queryset=ConsoleServerPort.objects.all(),
        field_name="consoleserverports",
        label="Console Server Ports",
    )
    has_power_ports = RelatedMembershipBooleanFilter(
        field_name="powerports",
        label="Has power ports",
    )
    # TODO Remove this filter definition and add it to Meta.fields after resolving https://github.com/nautobot/nautobot/issues/2520
    power_ports = django_filters.ModelMultipleChoiceFilter(
        queryset=PowerPort.objects.all(),
        field_name="powerports",
        label="Power Ports",
    )
    has_power_outlets = RelatedMembershipBooleanFilter(
        field_name="poweroutlets",
        label="Has power outlets",
    )
    # TODO Remove this filter definition and add it to Meta.fields after resolving https://github.com/nautobot/nautobot/issues/2520
    power_outlets = django_filters.ModelMultipleChoiceFilter(
        queryset=PowerOutlet.objects.all(),
        field_name="poweroutlets",
        label="Power Outlets",
    )
    has_interfaces = RelatedMembershipBooleanFilter(
        field_name="interfaces",
        label="Has interfaces",
    )
    has_front_ports = RelatedMembershipBooleanFilter(
        field_name="frontports",
        label="Has front ports",
    )
    # TODO Remove this filter definition and add it to Meta.fields after resolving https://github.com/nautobot/nautobot/issues/2520
    front_ports = django_filters.ModelMultipleChoiceFilter(
        queryset=FrontPort.objects.all(),
        field_name="frontports",
        label="Front Port",
    )
    has_rear_ports = RelatedMembershipBooleanFilter(
        field_name="rearports",
        label="Has rear ports",
    )
    # TODO Remove this filter definition and add it to Meta.fields after resolving https://github.com/nautobot/nautobot/issues/2520
    rear_ports = django_filters.ModelMultipleChoiceFilter(
        queryset=RearPort.objects.all(),
        field_name="rearports",
        label="Rear Port",
    )
    has_device_bays = RelatedMembershipBooleanFilter(
        field_name="devicebays",
        label="Has device bays",
    )
    # TODO Remove this filter definition and add it to Meta.fields after resolving https://github.com/nautobot/nautobot/issues/2520
    device_bays = django_filters.ModelMultipleChoiceFilter(
        queryset=DeviceBay.objects.all(),
        field_name="devicebays",
        label="Device Bays",
    )

    class Meta:
        model = Device
        fields = [
            "id",
            "name",
            "asset_tag",
            "face",
            "position",
            "vc_position",
            "vc_priority",
            "device_redundancy_group_priority",
            "tags",
            "interfaces",
        ]

    def generate_query__has_primary_ip(self, value):
        query = Q(primary_ip4__isnull=False) | Q(primary_ip6__isnull=False)
        if not value:
            return ~query
        return query

    def _has_primary_ip(self, queryset, name, value):
        params = self.generate_query__has_primary_ip(value)
        return queryset.filter(params)


# TODO: remove in 2.2
@class_deprecated_in_favor_of(DeviceComponentModelFilterSetMixin)
class DeviceComponentFilterSet(DeviceComponentModelFilterSetMixin):
    pass


# TODO: remove in 2.2
@class_deprecated_in_favor_of(CableTerminationModelFilterSetMixin)
class CableTerminationFilterSet(CableTerminationModelFilterSetMixin):
    pass


# TODO: remove in 2.2
@class_deprecated_in_favor_of(PathEndpointModelFilterSetMixin)
class PathEndpointFilterSet(PathEndpointModelFilterSetMixin):
    pass


class ConsolePortFilterSet(
    BaseFilterSet,
    DeviceComponentModelFilterSetMixin,
    CableTerminationModelFilterSetMixin,
    PathEndpointModelFilterSetMixin,
):
    type = django_filters.MultipleChoiceFilter(choices=ConsolePortTypeChoices, null_value=None)

    class Meta:
        model = ConsolePort
        fields = ["id", "name", "description", "label", "tags"]


class ConsoleServerPortFilterSet(
    BaseFilterSet,
    DeviceComponentModelFilterSetMixin,
    CableTerminationModelFilterSetMixin,
    PathEndpointModelFilterSetMixin,
):
    type = django_filters.MultipleChoiceFilter(choices=ConsolePortTypeChoices, null_value=None)

    class Meta:
        model = ConsoleServerPort
        fields = ["id", "name", "description", "label", "tags"]


class PowerPortFilterSet(
    BaseFilterSet,
    DeviceComponentModelFilterSetMixin,
    CableTerminationModelFilterSetMixin,
    PathEndpointModelFilterSetMixin,
):
    type = django_filters.MultipleChoiceFilter(choices=PowerPortTypeChoices, null_value=None)
    # TODO: solve https://github.com/nautobot/nautobot/issues/2875 to use this filter correctly
    power_outlets = NaturalKeyOrPKMultipleChoiceFilter(
        field_name="poweroutlets",
        to_field_name="name",
        queryset=PowerOutlet.objects.all(),
        label="Power outlets (name or ID)",
    )
    has_power_outlets = RelatedMembershipBooleanFilter(
        field_name="poweroutlets",
        label="Has power outlets",
    )

    class Meta:
        model = PowerPort
        fields = ["id", "name", "maximum_draw", "allocated_draw", "description", "label", "tags"]


class PowerOutletFilterSet(
    BaseFilterSet,
    DeviceComponentModelFilterSetMixin,
    CableTerminationModelFilterSetMixin,
    PathEndpointModelFilterSetMixin,
):
    type = django_filters.MultipleChoiceFilter(choices=PowerOutletTypeChoices, null_value=None)
    power_port = django_filters.ModelMultipleChoiceFilter(
        field_name="power_port",
        queryset=PowerPort.objects.all(),
        label="Power port",
    )

    class Meta:
        model = PowerOutlet
        fields = ["id", "name", "feed_leg", "description", "label", "tags"]


class InterfaceFilterSet(
    BaseFilterSet,
    DeviceComponentModelFilterSetMixin,
    CableTerminationModelFilterSetMixin,
    PathEndpointModelFilterSetMixin,
    StatusModelFilterSetMixin,
):
    # Override device and device_id filters from DeviceComponentModelFilterSetMixin to
    # match against any peer virtual chassis members
    device = MultiValueCharFilter(
        method="filter_device",
        field_name="name",
        label="Device (name)",
    )
    device_id = MultiValueUUIDFilter(
        method="filter_device_id",
        field_name="pk",
        label="Device (ID)",
    )
    device_with_common_vc = django_filters.UUIDFilter(
        method="filter_device_common_vc_id",
        field_name="pk",
        label="Virtual Chassis member Device (ID)",
    )
    kind = django_filters.CharFilter(
        method="filter_kind",
        label="Kind of interface",
    )
    # TODO: solve https://github.com/nautobot/nautobot/issues/2875 to use this filter correctly
    parent_interface = NaturalKeyOrPKMultipleChoiceFilter(
        queryset=Interface.objects.all(),
        to_field_name="name",
        label="Parent interface (name or ID)",
    )
    # TODO: solve https://github.com/nautobot/nautobot/issues/2875 to use this filter correctly
    bridge = NaturalKeyOrPKMultipleChoiceFilter(
        queryset=Interface.objects.all(),
        to_field_name="name",
        label="Bridge interface (name or ID)",
    )
    # TODO: solve https://github.com/nautobot/nautobot/issues/2875 to use this filter correctly
    lag = NaturalKeyOrPKMultipleChoiceFilter(
        to_field_name="name",
        queryset=Interface.objects.filter(type=InterfaceTypeChoices.TYPE_LAG),
        label="LAG interface (name or ID)",
    )
    untagged_vlan = NaturalKeyOrPKMultipleChoiceFilter(
        to_field_name="vid",
        queryset=VLAN.objects.all(),
        label="Untagged VLAN (VID or ID)",
    )
    tagged_vlans = NaturalKeyOrPKMultipleChoiceFilter(
        to_field_name="vid",
        queryset=VLAN.objects.all(),
        label="Tagged VLANs (VID or ID)",
    )
    has_tagged_vlans = RelatedMembershipBooleanFilter(
        field_name="tagged_vlans",
        label="Has tagged VLANs",
    )
    # TODO: solve https://github.com/nautobot/nautobot/issues/2875 to use this filter correctly
    child_interfaces = NaturalKeyOrPKMultipleChoiceFilter(
        queryset=Interface.objects.all(),
        to_field_name="name",
        label="Child interfaces (name or ID)",
    )
    has_child_interfaces = RelatedMembershipBooleanFilter(
        field_name="child_interfaces",
        label="Has child interfaces",
    )
    # TODO: solve https://github.com/nautobot/nautobot/issues/2875 to use this filter correctly
    bridged_interfaces = NaturalKeyOrPKMultipleChoiceFilter(
        to_field_name="name",
        queryset=Interface.objects.all(),
        label="Bridged interfaces (name or ID)",
    )
    has_bridged_interfaces = RelatedMembershipBooleanFilter(
        field_name="bridged_interfaces",
        label="Has bridged interfaces",
    )
    # TODO: solve https://github.com/nautobot/nautobot/issues/2875 to use this filter correctly
    member_interfaces = NaturalKeyOrPKMultipleChoiceFilter(
        to_field_name="name",
        queryset=Interface.objects.all(),
        label="Member interfaces (name or ID)",
    )
    has_member_interfaces = RelatedMembershipBooleanFilter(
        field_name="member_interfaces",
        label="Has member interfaces",
    )
    mac_address = MultiValueMACAddressFilter()
    vlan_id = django_filters.CharFilter(method="filter_vlan_id", label="Assigned VLAN")
    vlan = django_filters.NumberFilter(method="filter_vlan", label="Assigned VID")
    type = django_filters.MultipleChoiceFilter(choices=InterfaceTypeChoices, null_value=None)

    class Meta:
        model = Interface
        fields = [
            "id",
            "name",
            "type",
            "enabled",
            "mtu",
            "mgmt_only",
            "mode",
            "description",
            "label",
            "tags",
        ]

    def filter_device(self, queryset, name, value):
        try:
            devices = Device.objects.filter(**{f"{name}__in": value})
            vc_interface_ids = []
            for device in devices:
                vc_interface_ids.extend(device.vc_interfaces.values_list("id", flat=True))
            return queryset.filter(pk__in=vc_interface_ids)
        except Device.DoesNotExist:
            return queryset.none()

    def filter_device_id(self, queryset, name, id_list):
        # Include interfaces belonging to peer virtual chassis members
        vc_interface_ids = []
        try:
            devices = Device.objects.filter(pk__in=id_list)
            for device in devices:
                vc_interface_ids += device.vc_interfaces.values_list("id", flat=True)
            return queryset.filter(pk__in=vc_interface_ids)
        except Device.DoesNotExist:
            return queryset.none()

    def filter_device_common_vc_id(self, queryset, name, value):
        # Include interfaces that share common virtual chassis
        try:
            device = Device.objects.get(pk=value)
            return queryset.filter(pk__in=device.common_vc_interfaces.values_list("pk", flat=True))
        except Device.DoesNotExist:
            return queryset.none()

    def filter_vlan_id(self, queryset, name, value):
        value = value.strip()
        if not value:
            return queryset
        return queryset.filter(Q(untagged_vlan_id=value) | Q(tagged_vlans=value))

    def filter_vlan(self, queryset, name, value):
        value = str(value).strip()
        if not value:
            return queryset
        return queryset.filter(Q(untagged_vlan_id__vid=value) | Q(tagged_vlans__vid=value))

    def filter_kind(self, queryset, name, value):
        value = value.strip().lower()
        return {
            "physical": queryset.exclude(type__in=NONCONNECTABLE_IFACE_TYPES),
            "virtual": queryset.filter(type__in=VIRTUAL_IFACE_TYPES),
            "wireless": queryset.filter(type__in=WIRELESS_IFACE_TYPES),
        }.get(value, queryset.none())


class FrontPortFilterSet(BaseFilterSet, DeviceComponentModelFilterSetMixin, CableTerminationModelFilterSetMixin):
    # TODO: solve https://github.com/nautobot/nautobot/issues/2875 to use this filter correctly
    rear_port = NaturalKeyOrPKMultipleChoiceFilter(
        field_name="rear_port",
        to_field_name="name",
        queryset=RearPort.objects.all(),
        label="Rear port (name or ID)",
    )

    class Meta:
        model = FrontPort
        fields = ["id", "name", "type", "description", "label", "rear_port_position", "tags"]


class RearPortFilterSet(BaseFilterSet, DeviceComponentModelFilterSetMixin, CableTerminationModelFilterSetMixin):
    front_ports = NaturalKeyOrPKMultipleChoiceFilter(
        field_name="frontports",
        to_field_name="name",
        queryset=FrontPort.objects.all(),
        label="Front ports (name or ID)",
    )
    has_front_ports = RelatedMembershipBooleanFilter(
        field_name="frontports",
        label="Has front ports",
    )

    class Meta:
        model = RearPort
        fields = ["id", "name", "type", "positions", "description", "label", "tags"]


class DeviceBayFilterSet(BaseFilterSet, DeviceComponentModelFilterSetMixin):
    # TODO: solve https://github.com/nautobot/nautobot/issues/2875 to use this filter correctly
    installed_device = NaturalKeyOrPKMultipleChoiceFilter(
        field_name="installed_device",
        to_field_name="name",
        queryset=Device.objects.all(),
        label="Installed device (name or ID)",
    )

    class Meta:
        model = DeviceBay
        fields = ["id", "name", "description", "label", "tags"]


class InventoryItemFilterSet(BaseFilterSet, DeviceComponentModelFilterSetMixin):
    q = SearchFilter(
        filter_predicates={
            "name": "icontains",
            "part_id": "icontains",
            "serial": {
                "lookup_expr": "icontains",
                "preprocessor": str.strip,
            },
            "asset_tag": {
                "lookup_expr": "icontains",
                "preprocessor": str.strip,
            },
            "description": "icontains",
        },
    )
    region = TreeNodeMultipleChoiceFilter(
        queryset=Region.objects.all(),
        field_name="device__site__region",
        label="Region (slug or ID)",
    )
    site = NaturalKeyOrPKMultipleChoiceFilter(
        field_name="device__site",
        queryset=Site.objects.all(),
        label="Site (slug or ID)",
    )
    # TODO: solve https://github.com/nautobot/nautobot/issues/2875 to use this filter correctly
    device = NaturalKeyOrPKMultipleChoiceFilter(
        queryset=Device.objects.all(),
        to_field_name="name",
        label="Device (name or ID)",
    )
    # TODO: solve https://github.com/nautobot/nautobot/issues/2875 to use this filter correctly
    parent = NaturalKeyOrPKMultipleChoiceFilter(
        queryset=InventoryItem.objects.all(),
        to_field_name="name",
        label="Parent items (name or ID)",
    )
    manufacturer = NaturalKeyOrPKMultipleChoiceFilter(
        queryset=Manufacturer.objects.all(),
        label="Manufacturer (slug or ID)",
    )
    # TODO: solve https://github.com/nautobot/nautobot/issues/2875 to use this filter correctly
    child_items = NaturalKeyOrPKMultipleChoiceFilter(
        queryset=InventoryItem.objects.all(),
        to_field_name="name",
        label="Child items (name or ID)",
    )
    has_child_items = RelatedMembershipBooleanFilter(
        field_name="child_items",
        label="Has child items",
    )
    serial = MultiValueCharFilter(lookup_expr="iexact")

    class Meta:
        model = InventoryItem
        fields = ["id", "name", "part_id", "asset_tag", "discovered", "description", "label", "tags"]


class VirtualChassisFilterSet(NautobotFilterSet):
    q = SearchFilter(
        filter_predicates={
            "name": "icontains",
            "members__name": "icontains",
            "domain": "icontains",
        },
    )
    # TODO: solve https://github.com/nautobot/nautobot/issues/2875 to use this filter correctly
    master = NaturalKeyOrPKMultipleChoiceFilter(
        queryset=Device.objects.all(),
        to_field_name="name",
        label="Master (name or ID)",
    )
    region = TreeNodeMultipleChoiceFilter(
        queryset=Region.objects.all(),
        field_name="master__site__region",
        label="Region (slug or ID)",
    )
    site = NaturalKeyOrPKMultipleChoiceFilter(
        field_name="master__site",
        queryset=Site.objects.all(),
        label="Site (slug or ID)",
    )
    tenant = NaturalKeyOrPKMultipleChoiceFilter(
        field_name="master__tenant",
        queryset=Tenant.objects.all(),
        label="Tenant (slug or ID)",
    )
    # TODO: solve https://github.com/nautobot/nautobot/issues/2875 to use this filter correctly
    members = NaturalKeyOrPKMultipleChoiceFilter(
        to_field_name="name",
        queryset=Device.objects.all(),
        label="Device members (name or ID)",
    )
    has_members = RelatedMembershipBooleanFilter(
        field_name="members",
        label="Has device members",
    )

    class Meta:
        model = VirtualChassis
        fields = ["id", "domain", "name", "tags"]


class CableFilterSet(NautobotFilterSet, StatusModelFilterSetMixin):
    q = SearchFilter(filter_predicates={"label": "icontains"})
    type = django_filters.MultipleChoiceFilter(choices=CableTypeChoices)
    color = MultiValueCharFilter()
    device_id = MultiValueUUIDFilter(method="filter_device", label="Device (ID)")
    device = MultiValueCharFilter(method="filter_device", field_name="device__name", label="Device (name)")
    rack_id = MultiValueUUIDFilter(method="filter_device", field_name="device__rack_id", label="Rack (ID)")
    rack = MultiValueCharFilter(method="filter_device", field_name="device__rack__name", label="Rack (name)")
    site_id = MultiValueUUIDFilter(method="filter_device", field_name="device__site_id", label="Site (ID)")
    site = MultiValueCharFilter(method="filter_device", field_name="device__site__slug", label="Site (name)")
    region_id = MultiValueUUIDFilter(method="filter_device", field_name="device__site__region_id", label="Region (ID)")
    region = MultiValueCharFilter(
        method="filter_device", field_name="device__site__region__slug", label="Region (name)"
    )
    tenant_id = MultiValueUUIDFilter(method="filter_device", field_name="device__tenant_id", label="Tenant (ID)")
    tenant = MultiValueCharFilter(method="filter_device", field_name="device__tenant__slug", label="Tenant (name)")
    termination_a_type = ContentTypeMultipleChoiceFilter(
        choices=FeatureQuery("cable_terminations").get_choices,
        conjoined=False,
    )
    termination_b_type = ContentTypeMultipleChoiceFilter(
        choices=FeatureQuery("cable_terminations").get_choices,
        conjoined=False,
    )

    class Meta:
        model = Cable
        fields = [
            "id",
            "label",
            "length",
            "length_unit",
            "termination_a_id",
            "termination_b_id",
            "tags",
        ]

    def filter_device(self, queryset, name, value):
        queryset = queryset.filter(
            Q(**{f"_termination_a_{name}__in": value}) | Q(**{f"_termination_b_{name}__in": value})
        )
        return queryset


class ConnectionFilterSetMixin:
    def filter_site(self, queryset, name, value):
        if not value.strip():
            return queryset
        return queryset.filter(device__site__slug=value)

    def filter_device(self, queryset, name, value):
        if not value:
            return queryset
        return queryset.filter(**{f"{name}__in": value})


# TODO: remove in 2.2
@class_deprecated_in_favor_of(ConnectionFilterSetMixin)
class ConnectionFilterSet(ConnectionFilterSetMixin):
    pass


class ConsoleConnectionFilterSet(ConnectionFilterSetMixin, BaseFilterSet):
    site = django_filters.CharFilter(
        method="filter_site",
        label="Site (slug)",
    )
    device_id = MultiValueUUIDFilter(method="filter_device", label="Device (ID)")
    device = MultiValueCharFilter(method="filter_device", field_name="device__name", label="Device (name)")

    class Meta:
        model = ConsolePort
        fields = ["name"]


class PowerConnectionFilterSet(ConnectionFilterSetMixin, BaseFilterSet):
    site = django_filters.CharFilter(
        method="filter_site",
        label="Site (slug)",
    )
    device_id = MultiValueUUIDFilter(method="filter_device", label="Device (ID)")
    device = MultiValueCharFilter(method="filter_device", field_name="device__name", label="Device (name)")

    class Meta:
        model = PowerPort
        fields = ["name"]


class InterfaceConnectionFilterSet(ConnectionFilterSetMixin, BaseFilterSet):
    site = django_filters.CharFilter(
        method="filter_site",
        label="Site (slug)",
    )
    device_id = MultiValueUUIDFilter(method="filter_device", label="Device (ID)")
    device = MultiValueCharFilter(method="filter_device", field_name="device__name", label="Device (name)")

    class Meta:
        model = Interface
        fields = []


class PowerPanelFilterSet(NautobotFilterSet, LocatableModelFilterSetMixin):
    q = SearchFilter(filter_predicates={"name": "icontains"})
    rack_group = TreeNodeMultipleChoiceFilter(
        queryset=RackGroup.objects.all(),
        label="Rack group (slug or ID)",
    )
    # TODO: solve https://github.com/nautobot/nautobot/issues/2875 to use this filter correctly
    power_feeds = NaturalKeyOrPKMultipleChoiceFilter(
        field_name="powerfeeds",
        to_field_name="name",
        queryset=PowerFeed.objects.all(),
        label="Power feeds (name or ID)",
    )
    has_power_feeds = RelatedMembershipBooleanFilter(
        field_name="powerfeeds",
        label="Has power feeds",
    )

    class Meta:
        model = PowerPanel
        fields = ["id", "name", "tags"]


class PowerFeedFilterSet(
    NautobotFilterSet, CableTerminationModelFilterSetMixin, PathEndpointModelFilterSetMixin, StatusModelFilterSetMixin
):
    q = SearchFilter(filter_predicates={"name": "icontains", "comments": "icontains"})
    region = TreeNodeMultipleChoiceFilter(
        queryset=Region.objects.all(),
        field_name="power_panel__site__region",
        label="Region (slug or ID)",
    )
    site = NaturalKeyOrPKMultipleChoiceFilter(
        field_name="power_panel__site",
        queryset=Site.objects.all(),
        label="Site (slug or ID)",
    )
    # TODO: solve https://github.com/nautobot/nautobot/issues/2875 to use this filter correctly
    power_panel = NaturalKeyOrPKMultipleChoiceFilter(
        queryset=PowerPanel.objects.all(),
        to_field_name="name",
        label="Power panel (name or ID)",
    )
    # TODO: solve https://github.com/nautobot/nautobot/issues/2875 to use this filter correctly
    rack = NaturalKeyOrPKMultipleChoiceFilter(
        queryset=Rack.objects.all(),
        to_field_name="name",
        label="Rack (name or ID)",
    )

    class Meta:
        model = PowerFeed
        fields = [
            "id",
            "name",
            "status",
            "type",
            "supply",
            "phase",
            "voltage",
            "amperage",
            "max_utilization",
            "comments",
            "available_power",
            "tags",
        ]


class DeviceRedundancyGroupFilterSet(NautobotFilterSet, StatusModelFilterSetMixin, NameSlugSearchFilterSet):
    q = SearchFilter(filter_predicates={"name": "icontains", "comments": "icontains"})
    secrets_group = NaturalKeyOrPKMultipleChoiceFilter(
        field_name="secrets_group",
        queryset=SecretsGroup.objects.all(),
        to_field_name="slug",
        label="Secrets group",
    )

    class Meta:
        model = DeviceRedundancyGroup
        fields = ["id", "name", "slug", "failover_strategy", "tags"]<|MERGE_RESOLUTION|>--- conflicted
+++ resolved
@@ -342,7 +342,6 @@
         field_name="location_type__content_types",
         choices=FeatureQuery("locations").get_choices,
     )
-<<<<<<< HEAD
     has_circuit_terminations = RelatedMembershipBooleanFilter(
         field_name="circuit_terminations",
         label="Has circuit terminations",
@@ -420,7 +419,6 @@
         label="Time zone",
         null_value="",
     )
-    tag = TagFilter()
 
     class Meta:
         model = Location
@@ -441,13 +439,8 @@
             "physical_address",
             "prefixes",
             "shipping_address",
+            "tags",
         ]
-=======
-
-    class Meta:
-        model = Location
-        fields = ["id", "name", "slug", "description", "tags"]
->>>>>>> 3c05ea99
 
     def generate_query__base_site(self, value):
         """Helper method used by DynamicGroups and by _base_site() method."""

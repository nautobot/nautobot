from collections import OrderedDict
from copy import deepcopy
import logging
import re
import uuid

from django.contrib import messages
from django.contrib.contenttypes.models import ContentType
from django.core.exceptions import ObjectDoesNotExist, PermissionDenied, ValidationError
from django.core.paginator import EmptyPage, PageNotAnInteger
from django.db import IntegrityError, transaction
from django.db.models import F, Prefetch
from django.forms import (
    modelformset_factory,
    ModelMultipleChoiceField,
    MultipleHiddenInput,
)
from django.shortcuts import get_object_or_404, HttpResponse, redirect, render
from django.template.loader import render_to_string
from django.urls import reverse
from django.utils.encoding import iri_to_uri
from django.utils.functional import cached_property
from django.utils.html import format_html
from django.utils.http import url_has_allowed_host_and_scheme
from django.views.generic import View
from django_tables2 import RequestConfig
from rest_framework.decorators import action
from rest_framework.exceptions import MethodNotAllowed
from rest_framework.response import Response

from nautobot.circuits.models import Circuit
from nautobot.cloud.tables import CloudAccountTable
from nautobot.core.choices import ButtonColorChoices
from nautobot.core.exceptions import AbortTransaction
from nautobot.core.forms import BulkRenameForm, ConfirmationForm, ImportForm, restrict_form_fields
from nautobot.core.models.querysets import count_related
from nautobot.core.templatetags import helpers
from nautobot.core.templatetags.helpers import has_perms
from nautobot.core.ui import object_detail
from nautobot.core.ui.choices import SectionChoices
from nautobot.core.utils.lookup import get_form_for_model
from nautobot.core.utils.permissions import get_permission_for_model
from nautobot.core.utils.requests import normalize_querydict
from nautobot.core.views import generic
from nautobot.core.views.mixins import (
    GetReturnURLMixin,
    ObjectBulkDestroyViewMixin,
    ObjectBulkUpdateViewMixin,
    ObjectChangeLogViewMixin,
    ObjectDestroyViewMixin,
    ObjectDetailViewMixin,
    ObjectEditViewMixin,
    ObjectListViewMixin,
    ObjectNotesViewMixin,
    ObjectPermissionRequiredMixin,
)
from nautobot.core.views.paginator import EnhancedPaginator, get_paginate_count
from nautobot.core.views.viewsets import NautobotUIViewSet
from nautobot.dcim.choices import LocationDataToContactActionChoices
from nautobot.dcim.forms import LocationMigrateDataToContactForm
from nautobot.extras.models import Contact, ContactAssociation, Role, Status, Team
from nautobot.extras.views import ObjectChangeLogView, ObjectConfigContextView, ObjectDynamicGroupsView
from nautobot.ipam.models import IPAddress, Prefix, Service, VLAN
from nautobot.ipam.tables import InterfaceIPAddressTable, InterfaceVLANTable, VRFDeviceAssignmentTable, VRFTable
from nautobot.virtualization.models import VirtualMachine
from nautobot.virtualization.tables import VirtualMachineTable
from nautobot.wireless.forms import ControllerManagedDeviceGroupWirelessNetworkFormSet
from nautobot.wireless.models import (
    ControllerManagedDeviceGroupRadioProfileAssignment,
    ControllerManagedDeviceGroupWirelessNetworkAssignment,
)
from nautobot.wireless.tables import (
    ControllerManagedDeviceGroupRadioProfileAssignmentTable,
    ControllerManagedDeviceGroupWirelessNetworkAssignmentTable,
    RadioProfileTable,
)

from . import filters, forms, tables
from .api import serializers
from .choices import DeviceFaceChoices
from .constants import NONCONNECTABLE_IFACE_TYPES
from .models import (
    Cable,
    CablePath,
    ConsolePort,
    ConsolePortTemplate,
    ConsoleServerPort,
    ConsoleServerPortTemplate,
    Controller,
    ControllerManagedDeviceGroup,
    Device,
    DeviceBay,
    DeviceBayTemplate,
    DeviceFamily,
    DeviceRedundancyGroup,
    DeviceType,
    FrontPort,
    FrontPortTemplate,
    Interface,
    InterfaceRedundancyGroup,
    InterfaceRedundancyGroupAssociation,
    InterfaceTemplate,
    InventoryItem,
    Location,
    LocationType,
    Manufacturer,
    Module,
    ModuleBay,
    ModuleBayTemplate,
    ModuleType,
    PathEndpoint,
    Platform,
    PowerFeed,
    PowerOutlet,
    PowerOutletTemplate,
    PowerPanel,
    PowerPort,
    PowerPortTemplate,
    Rack,
    RackGroup,
    RackReservation,
    RearPort,
    RearPortTemplate,
    SoftwareImageFile,
    SoftwareVersion,
    VirtualChassis,
    VirtualDeviceContext,
)

logger = logging.getLogger(__name__)


class BulkDisconnectView(GetReturnURLMixin, ObjectPermissionRequiredMixin, View):
    """
    An extendable view for disconnection console/power/interface components in bulk.
    """

    queryset = None
    template_name = "dcim/bulk_disconnect.html"

    def __init__(self, *args, **kwargs):
        super().__init__(*args, **kwargs)

        # Create a new Form class from ConfirmationForm
        class _Form(ConfirmationForm):
            pk = ModelMultipleChoiceField(queryset=self.queryset, widget=MultipleHiddenInput())

        self.form = _Form

    def get_required_permission(self):
        return get_permission_for_model(self.queryset.model, "change")

    def post(self, request):
        selected_objects = []
        return_url = self.get_return_url(request)

        if "_confirm" in request.POST:
            form = self.form(request.POST)

            if form.is_valid():
                with transaction.atomic():
                    count = 0
                    for obj in self.queryset.filter(pk__in=form.cleaned_data["pk"]):
                        if obj.cable is None:
                            continue
                        obj.cable.delete()
                        count += 1

                messages.success(
                    request,
                    f"Disconnected {count} {self.queryset.model._meta.verbose_name_plural}",
                )

                return redirect(return_url)

        else:
            form = self.form(initial={"pk": request.POST.getlist("pk")})
            selected_objects = self.queryset.filter(pk__in=form.initial["pk"])

        return render(
            request,
            self.template_name,
            {
                "form": form,
                "obj_type_plural": self.queryset.model._meta.verbose_name_plural,
                "selected_objects": selected_objects,
                "return_url": return_url,
            },
        )


class BaseDeviceComponentsBulkRenameView(generic.BulkRenameView):
    def get_selected_objects_parents_name(self, selected_objects):
        selected_object = selected_objects.first()
        if selected_object and selected_object.device:
            return selected_object.device.display
        if selected_object and selected_object.module:
            return selected_object.module.display
        return ""


class BaseDeviceComponentTemplatesBulkRenameView(generic.BulkRenameView):
    def get_selected_objects_parents_name(self, selected_objects):
        selected_object = selected_objects.first()
        if selected_object and selected_object.device_type:
            return selected_object.device_type.display
        if selected_object and selected_object.module_type:
            return selected_object.module_type.display
        return ""


#
# LocationTypes
#


class LocationTypeUIViewSet(NautobotUIViewSet):
    queryset = LocationType.objects.all()
    filterset_class = filters.LocationTypeFilterSet
    filterset_form_class = forms.LocationTypeFilterForm
    table_class = tables.LocationTypeTable
    form_class = forms.LocationTypeForm
    bulk_update_form_class = forms.LocationTypeBulkEditForm
    serializer_class = serializers.LocationSerializer

    object_detail_content = object_detail.ObjectDetailContent(
        panels=(
            object_detail.ObjectFieldsPanel(
                section=SectionChoices.LEFT_HALF,
                weight=100,
                fields="__all__",
            ),
            object_detail.ObjectsTablePanel(
                weight=100,
                table_class=tables.LocationTypeTable,
                table_filter="parent",
                table_title="Child Location Type(s)",
            ),
            object_detail.ObjectsTablePanel(
                weight=200,
                table_class=tables.LocationTable,
                table_title="Location(s) of this Type",
                table_filter="location_type",
                exclude_columns=["location_type"],
            ),
        ),
    )


#
# Locations
#


class LocationListView(generic.ObjectListView):
    queryset = Location.objects.all()
    filterset = filters.LocationFilterSet
    filterset_form = forms.LocationFilterForm
    table = tables.LocationTable


class LocationView(generic.ObjectView):
    # We aren't accessing tree fields anywhere so this is safe (note that `parent` itself is a normal foreign
    # key, not a tree field). If we ever do access tree fields, this will perform worse, because django will
    # automatically issue a second query (similar to behavior for
    # https://docs.djangoproject.com/en/3.2/ref/models/querysets/#django.db.models.query.QuerySet.only)
    queryset = Location.objects.without_tree_fields().all()

    def get_extra_context(self, request, instance):
        related_locations = (
            instance.descendants(include_self=True).restrict(request.user, "view").values_list("pk", flat=True)
        )
        stats = {
            "rack_count": Rack.objects.restrict(request.user, "view").filter(location__in=related_locations).count(),
            "device_count": Device.objects.restrict(request.user, "view")
            .filter(location__in=related_locations)
            .count(),
            "prefix_count": Prefix.objects.restrict(request.user, "view")
            .filter(locations__in=related_locations)
            .count(),
            "vlan_count": VLAN.objects.restrict(request.user, "view")
            .filter(locations__in=related_locations)
            .distinct()
            .count(),
            "circuit_count": Circuit.objects.restrict(request.user, "view")
            .filter(circuit_terminations__location__in=related_locations)
            .count(),
            "vm_count": VirtualMachine.objects.restrict(request.user, "view")
            .filter(cluster__location__in=related_locations)
            .count(),
        }
        rack_groups = (
            RackGroup.objects.annotate(rack_count=count_related(Rack, "rack_group"))
            .restrict(request.user, "view")
            .filter(location__in=related_locations)
        )
        children = (
            Location.objects.restrict(request.user, "view")
            # We aren't accessing tree fields anywhere so this is safe (note that `parent` itself is a normal foreign
            # key, not a tree field). If we ever do access tree fields, this will perform worse, because django will
            # automatically issue a second query (similar to behavior for
            # https://docs.djangoproject.com/en/3.2/ref/models/querysets/#django.db.models.query.QuerySet.only)
            .without_tree_fields()
            .filter(parent=instance)
            .select_related("parent", "location_type")
        )

        children_table = tables.LocationTable(children, hide_hierarchy_ui=True)

        paginate = {
            "paginator_class": EnhancedPaginator,
            "per_page": get_paginate_count(request),
        }
        RequestConfig(request, paginate).configure(children_table)

        return {
            "children_table": children_table,
            "rack_groups": rack_groups,
            "stats": stats,
            "contact_association_permission": ["extras.add_contactassociation"],
            # show the button if any of these fields have non-empty value.
            "show_convert_to_contact_button": instance.contact_name or instance.contact_phone or instance.contact_email,
            **super().get_extra_context(request, instance),
        }


class LocationEditView(generic.ObjectEditView):
    queryset = Location.objects.all()
    model_form = forms.LocationForm
    template_name = "dcim/location_edit.html"


class LocationDeleteView(generic.ObjectDeleteView):
    queryset = Location.objects.all()


class LocationBulkEditView(generic.BulkEditView):
    queryset = Location.objects.select_related("location_type", "parent", "tenant")
    filterset = filters.LocationFilterSet
    table = tables.LocationTable
    form = forms.LocationBulkEditForm


class LocationBulkImportView(generic.BulkImportView):  # 3.0 TODO: remove, unused
    queryset = Location.objects.all()
    table = tables.LocationTable


class LocationBulkDeleteView(generic.BulkDeleteView):
    queryset = Location.objects.select_related("location_type", "parent", "tenant")
    filterset = filters.LocationFilterSet
    table = tables.LocationTable


class MigrateLocationDataToContactView(generic.ObjectEditView):
    queryset = Location.objects.all()
    model_form = LocationMigrateDataToContactForm
    template_name = "dcim/location_migrate_data_to_contact.html"

    def get(self, request, *args, **kwargs):
        obj = self.alter_obj(self.get_object(kwargs), request, args, kwargs)

        initial_data = normalize_querydict(request.GET, form_class=self.model_form)
        # remove status from the location itself
        initial_data["status"] = None
        initial_data["location"] = obj.pk

        # populate contact tab fields initial data
        initial_data["name"] = obj.contact_name
        initial_data["phone"] = obj.contact_phone
        initial_data["email"] = obj.contact_email
        form = self.model_form(instance=obj, initial=initial_data)
        restrict_form_fields(form, request.user)
        return render(
            request,
            self.template_name,
            {
                "obj": obj,
                "obj_type": self.queryset.model._meta.verbose_name,
                "form": form,
                "return_url": self.get_return_url(request, obj),
                "editing": obj.present_in_database,
                "active_tab": "assign",
                **self.get_extra_context(request, obj),
            },
        )

    def post(self, request, *args, **kwargs):
        obj = self.alter_obj(self.get_object(kwargs), request, args, kwargs)
        form = self.model_form(data=request.POST, files=request.FILES, instance=obj)
        restrict_form_fields(form, request.user)

        associated_object_id = obj.pk
        associated_object_content_type = ContentType.objects.get_for_model(Location)
        migrate_action = request.POST.get("action")
        try:
            with transaction.atomic():
                if not has_perms(request.user, ["extras.add_contactassociation"]):
                    raise PermissionDenied(
                        "ObjectPermission extras.add_contactassociation is needed to perform this action"
                    )
                contact = None
                team = None
                if migrate_action == LocationDataToContactActionChoices.CREATE_AND_ASSIGN_NEW_CONTACT:
                    if not has_perms(request.user, ["extras.add_contact"]):
                        raise PermissionDenied("ObjectPermission extras.add_contact is needed to perform this action")
                    contact = Contact(
                        name=request.POST.get("name"),
                        phone=request.POST.get("phone"),
                        email=request.POST.get("email"),
                    )
                    contact.validated_save()
                    # Trigger permission check
                    Contact.objects.restrict(request.user, "view").get(pk=contact.pk)
                elif migrate_action == LocationDataToContactActionChoices.CREATE_AND_ASSIGN_NEW_TEAM:
                    if not has_perms(request.user, ["extras.add_team"]):
                        raise PermissionDenied("ObjectPermission extras.add_team is needed to perform this action")
                    team = Team(
                        name=request.POST.get("name"),
                        phone=request.POST.get("phone"),
                        email=request.POST.get("email"),
                    )
                    team.validated_save()
                    # Trigger permission check
                    Team.objects.restrict(request.user, "view").get(pk=team.pk)
                elif migrate_action == LocationDataToContactActionChoices.ASSOCIATE_EXISTING_CONTACT:
                    contact = Contact.objects.restrict(request.user, "view").get(pk=request.POST.get("contact"))
                elif migrate_action == LocationDataToContactActionChoices.ASSOCIATE_EXISTING_TEAM:
                    team = Team.objects.restrict(request.user, "view").get(pk=request.POST.get("team"))
                else:
                    raise ValueError(f"Invalid action {migrate_action} passed from the form")

                association = ContactAssociation(
                    contact=contact,
                    team=team,
                    associated_object_type=associated_object_content_type,
                    associated_object_id=associated_object_id,
                    status=Status.objects.get(pk=request.POST.get("status")),
                    role=Role.objects.get(pk=request.POST.get("role")),
                )
                association.validated_save()
                # Trigger permission check
                ContactAssociation.objects.restrict(request.user, "view").get(pk=association.pk)

                # Clear out contact fields from location
                location = self.get_object(kwargs)
                location.contact_name = ""
                location.contact_phone = ""
                location.contact_email = ""
                location.validated_save()

                object_created = not form.instance.present_in_database

            self.successful_post(request, obj, object_created, logger)

            return_url = request.POST.get("return_url")
            if url_has_allowed_host_and_scheme(url=return_url, allowed_hosts=request.get_host()):
                return redirect(iri_to_uri(return_url))
            else:
                return redirect(self.get_return_url(request, obj))

        except ObjectDoesNotExist:
            msg = "Object save failed due to object-level permissions violation"
            logger.debug(msg)
            form.add_error(None, msg)
        except PermissionDenied as e:
            msg = e
            logger.debug(msg)
            form.add_error(None, msg)
        except ValueError:
            msg = f"Invalid action {action} passed from the form"
            logger.debug(msg)
            form.add_error(None, msg)

        return render(
            request,
            self.template_name,
            {
                "obj": obj,
                "obj_type": self.queryset.model._meta.verbose_name,
                "form": form,
                "return_url": self.get_return_url(request, obj),
                "editing": obj.present_in_database,
                **self.get_extra_context(request, obj),
            },
        )


#
# Rack groups
#


class RackGroupUIViewSet(NautobotUIViewSet):
    bulk_update_form_class = forms.RackGroupBulkEditForm
    filterset_class = filters.RackGroupFilterSet
    filterset_form_class = forms.RackGroupFilterForm
    form_class = forms.RackGroupForm
    serializer_class = serializers.RackGroupSerializer
    table_class = tables.RackGroupTable
    queryset = RackGroup.objects.all()

    object_detail_content = object_detail.ObjectDetailContent(
        panels=[
            object_detail.ObjectFieldsPanel(
                label="Rack Group",
                section=SectionChoices.LEFT_HALF,
                weight=100,
                fields=["description", "parent", "location"],
                value_transforms={
                    "location": [helpers.render_ancestor_hierarchy],
                },
            ),
            object_detail.ObjectsTablePanel(
                section=SectionChoices.FULL_WIDTH,
                weight=200,
                related_field_name="rack_group",
                context_table_key="rack_table",
            ),
        ]
    )

    def get_extra_context(self, request, instance):
        context = super().get_extra_context(request, instance)

        if self.action == "retrieve" and instance:
            racks = (
                Rack.objects.restrict(request.user, "view")
                .filter(rack_group__in=instance.descendants(include_self=True))
                .select_related("role", "location", "tenant")
            )

            rack_table = tables.RackTable(racks)
            rack_table.columns.hide("rack_group")

            paginate = {
                "paginator_class": EnhancedPaginator,
                "per_page": get_paginate_count(request),
            }
            RequestConfig(request, paginate).configure(rack_table)

            context["rack_table"] = rack_table

        return context


#
# Racks
#


class RackListView(generic.ObjectListView):
    queryset = Rack.objects.all()
    filterset = filters.RackFilterSet
    filterset_form = forms.RackFilterForm
    table = tables.RackDetailTable


class RackElevationListView(generic.ObjectListView):
    """
    Display a set of rack elevations side-by-side.
    """

    queryset = Rack.objects.select_related("role")
    non_filter_params = (
        *generic.ObjectListView.non_filter_params,
        "face",  # render front or rear of racks?
        "reverse",  # control of ordering
    )
    filterset = filters.RackFilterSet
    filterset_form = forms.RackFilterForm
    action_buttons = []
    template_name = "dcim/rack_elevation_list.html"

    def extra_context(self):
        racks = self.queryset
        request = self.request
        total_count = racks.count()

        # Determine ordering
        racks_reverse = bool(request.GET.get("reverse", False))
        if racks_reverse:
            racks = racks.reverse()

        # Pagination
        per_page = get_paginate_count(request)
        page_number = request.GET.get("page", 1)
        paginator = EnhancedPaginator(racks, per_page)
        try:
            page = paginator.page(page_number)
        except PageNotAnInteger:
            page = paginator.page(1)
        except EmptyPage:
            page = paginator.page(paginator.num_pages)

        # Determine rack face
        rack_face = request.GET.get("face", DeviceFaceChoices.FACE_FRONT)
        if rack_face not in DeviceFaceChoices.values():
            rack_face = DeviceFaceChoices.FACE_FRONT

        return {
            "paginator": paginator,
            "page": page,
            "total_count": total_count,
            "reverse": racks_reverse,
            "rack_face": rack_face,
            "title": "Rack Elevation",
            "list_url": "dcim:rack_elevation_list",
        }


class RackView(generic.ObjectView):
    queryset = Rack.objects.select_related("location", "tenant__tenant_group", "rack_group", "role")

    def get_extra_context(self, request, instance):
        # Get 0U and child devices located within the rack
        nonracked_devices = Device.objects.filter(rack=instance, position__isnull=True).select_related(
            "device_type__manufacturer"
        )

        peer_racks = Rack.objects.restrict(request.user, "view").filter(location=instance.location)

        if instance.rack_group:
            peer_racks = peer_racks.filter(rack_group=instance.rack_group)
        else:
            peer_racks = peer_racks.filter(rack_group__isnull=True)
        next_rack = peer_racks.filter(name__gt=instance.name).order_by("name").first()
        prev_rack = peer_racks.filter(name__lt=instance.name).order_by("-name").first()

        reservations = RackReservation.objects.restrict(request.user, "view").filter(rack=instance)
        power_feeds = (
            PowerFeed.objects.restrict(request.user, "view").filter(rack=instance).select_related("power_panel")
        )

        device_count = Device.objects.restrict(request.user, "view").filter(rack=instance).count()

        return {
            "device_count": device_count,
            "reservations": reservations,
            "power_feeds": power_feeds,
            "nonracked_devices": nonracked_devices,
            "next_rack": next_rack,
            "prev_rack": prev_rack,
            **super().get_extra_context(request, instance),
        }


class RackEditView(generic.ObjectEditView):
    queryset = Rack.objects.all()
    model_form = forms.RackForm
    template_name = "dcim/rack_edit.html"


class RackDeleteView(generic.ObjectDeleteView):
    queryset = Rack.objects.all()


class RackBulkImportView(generic.BulkImportView):  # 3.0 TODO: remove, unused
    queryset = Rack.objects.all()
    table = tables.RackTable


class RackBulkEditView(generic.BulkEditView):
    queryset = Rack.objects.all()
    filterset = filters.RackFilterSet
    table = tables.RackTable
    form = forms.RackBulkEditForm


class RackBulkDeleteView(generic.BulkDeleteView):
    queryset = Rack.objects.all()
    filterset = filters.RackFilterSet
    table = tables.RackTable


#
# Rack reservations
#


class RackReservationUIViewSet(NautobotUIViewSet):
    bulk_update_form_class = forms.RackReservationBulkEditForm
    filterset_class = filters.RackReservationFilterSet
    filterset_form_class = forms.RackReservationFilterForm
    form_class = forms.RackReservationForm
    serializer_class = serializers.RackReservationSerializer
    table_class = tables.RackReservationTable
    queryset = RackReservation.objects.all()

    object_detail_content = object_detail.ObjectDetailContent(
        panels=(
            object_detail.KeyValueTablePanel(
                section=SectionChoices.LEFT_HALF,
                weight=100,
                label="Rack",
                context_data_key="rack_data",
            ),
            object_detail.ObjectFieldsPanel(
                section=SectionChoices.LEFT_HALF,
                weight=100,
                label="Reservation Details",
                fields=["unit_list", "tenant", "user", "description"],
            ),
            object_detail.Panel(
                section=SectionChoices.RIGHT_HALF,
                weight=100,
                template_path="dcim/rack_elevation.html",
            ),
        ),
    )

    def get_extra_context(self, request, instance):
        context = super().get_extra_context(request, instance)
        if self.action == "retrieve":
            context["rack_data"] = self.get_rack_context(instance)
        return context

    def get_rack_context(self, instance):
        rack = getattr(instance, "rack", None)
        if not rack:
            return {}

        return {
            "location": rack.location,
            "rack_group": rack.rack_group,
            "rack": rack,
        }

    def get_object(self):
        obj = super().get_object()

        if not obj.present_in_database:
            obj.user = self.request.user

            rack_id = self.request.GET.get("rack")
            if rack_id:
                obj.rack = get_object_or_404(Rack, pk=rack_id)

        return obj


#
# Manufacturers
#


class ManufacturerUIViewSet(NautobotUIViewSet):
    bulk_update_form_class = forms.ManufacturerBulkEditForm
    filterset_class = filters.ManufacturerFilterSet
    filterset_form_class = forms.ManufacturerFilterForm
    form_class = forms.ManufacturerForm
    serializer_class = serializers.ManufacturerSerializer
    table_class = tables.ManufacturerTable
    queryset = Manufacturer.objects.all()

    # Object detail content with devices and cloud accounts related to the manufacturer
    object_detail_content = object_detail.ObjectDetailContent(
        panels=(
            object_detail.ObjectFieldsPanel(
                weight=100,
                section=SectionChoices.LEFT_HALF,
                fields="__all__",
            ),
            object_detail.ObjectsTablePanel(
                weight=100,
                section=SectionChoices.FULL_WIDTH,
                table_class=tables.DeviceTable,
                table_filter="device_type__manufacturer",
                related_field_name="manufacturer",
                exclude_columns=["manufacturer"],
            ),
            object_detail.ObjectsTablePanel(
                weight=100,
                section=SectionChoices.FULL_WIDTH,
                table_class=CloudAccountTable,
                table_filter="provider",
                exclude_columns=["provider"],
            ),
        ),
    )


#
# Device types
#
class DeviceTypeUIViewSet(NautobotUIViewSet):
    bulk_update_form_class = forms.DeviceTypeBulkEditForm
    filterset_class = filters.DeviceTypeFilterSet
    filterset_form_class = forms.DeviceTypeFilterForm
    form_class = forms.DeviceTypeForm
    serializer_class = serializers.DeviceTypeSerializer
    table_class = tables.DeviceTypeTable
    queryset = DeviceType.objects.select_related("manufacturer").prefetch_related("software_image_files")

    def get_extra_context(self, request, instance):
        if self.action != "retrieve":
            return {}
        instance_count = Device.objects.restrict(request.user).filter(device_type=instance).count()

        # Component tables
        consoleport_table = tables.ConsolePortTemplateTable(
            ConsolePortTemplate.objects.restrict(request.user, "view").filter(device_type=instance),
            orderable=False,
        )
        consoleserverport_table = tables.ConsoleServerPortTemplateTable(
            ConsoleServerPortTemplate.objects.restrict(request.user, "view").filter(device_type=instance),
            orderable=False,
        )
        powerport_table = tables.PowerPortTemplateTable(
            PowerPortTemplate.objects.restrict(request.user, "view").filter(device_type=instance),
            orderable=False,
        )
        poweroutlet_table = tables.PowerOutletTemplateTable(
            PowerOutletTemplate.objects.restrict(request.user, "view").filter(device_type=instance),
            orderable=False,
        )
        interface_table = tables.InterfaceTemplateTable(
            list(InterfaceTemplate.objects.restrict(request.user, "view").filter(device_type=instance)),
            orderable=False,
        )
        front_port_table = tables.FrontPortTemplateTable(
            FrontPortTemplate.objects.restrict(request.user, "view").filter(device_type=instance),
            orderable=False,
        )
        rear_port_table = tables.RearPortTemplateTable(
            RearPortTemplate.objects.restrict(request.user, "view").filter(device_type=instance),
            orderable=False,
        )
        devicebay_table = tables.DeviceBayTemplateTable(
            DeviceBayTemplate.objects.restrict(request.user, "view").filter(device_type=instance),
            orderable=False,
        )
        modulebay_table = tables.ModuleBayTemplateTable(
            ModuleBayTemplate.objects.restrict(request.user, "view").filter(device_type=instance),
            orderable=False,
        )
        if request.user.has_perm("dcim.change_devicetype"):
            consoleport_table.columns.show("pk")
            consoleserverport_table.columns.show("pk")
            powerport_table.columns.show("pk")
            poweroutlet_table.columns.show("pk")
            interface_table.columns.show("pk")
            front_port_table.columns.show("pk")
            rear_port_table.columns.show("pk")
            devicebay_table.columns.show("pk")
            modulebay_table.columns.show("pk")

        software_image_files_table = tables.SoftwareImageFileTable(
            instance.software_image_files.restrict(request.user, "view").annotate(
                device_type_count=count_related(DeviceType, "software_image_files"),
            ),
            orderable=False,
            exclude=["actions", "tags"],
        )

        return {
            "instance_count": instance_count,
            "consoleport_table": consoleport_table,
            "consoleserverport_table": consoleserverport_table,
            "powerport_table": powerport_table,
            "poweroutlet_table": poweroutlet_table,
            "interface_table": interface_table,
            "front_port_table": front_port_table,
            "rear_port_table": rear_port_table,
            "devicebay_table": devicebay_table,
            "modulebay_table": modulebay_table,
            "software_image_files_table": software_image_files_table,
            **super().get_extra_context(request, instance),
        }


class DeviceTypeImportView(generic.ObjectImportView):
    additional_permissions = [
        "dcim.add_devicetype",
        "dcim.add_consoleporttemplate",
        "dcim.add_consoleserverporttemplate",
        "dcim.add_powerporttemplate",
        "dcim.add_poweroutlettemplate",
        "dcim.add_interfacetemplate",
        "dcim.add_frontporttemplate",
        "dcim.add_rearporttemplate",
        "dcim.add_devicebaytemplate",
        "dcim.add_modulebaytemplate",
    ]
    queryset = DeviceType.objects.all()
    model_form = forms.DeviceTypeImportForm
    related_object_forms = OrderedDict(
        (
            ("console-ports", forms.ConsolePortTemplateImportForm),
            ("console-server-ports", forms.ConsoleServerPortTemplateImportForm),
            ("power-ports", forms.PowerPortTemplateImportForm),
            ("power-outlets", forms.PowerOutletTemplateImportForm),
            ("interfaces", forms.InterfaceTemplateImportForm),
            ("rear-ports", forms.RearPortTemplateImportForm),
            ("front-ports", forms.FrontPortTemplateImportForm),
            ("device-bays", forms.DeviceBayTemplateImportForm),
            ("module-bays", forms.ModuleBayTemplateImportForm),
        )
    )


#
# Module types
#


class ModuleTypeUIViewSet(
    ObjectDetailViewMixin,
    ObjectListViewMixin,
    ObjectEditViewMixin,
    ObjectDestroyViewMixin,
    ObjectBulkDestroyViewMixin,
    ObjectBulkUpdateViewMixin,
    ObjectChangeLogViewMixin,
    ObjectNotesViewMixin,
):
    queryset = ModuleType.objects.all()
    filterset_class = filters.ModuleTypeFilterSet
    filterset_form_class = forms.ModuleTypeFilterForm
    form_class = forms.ModuleTypeForm
    import_model_form = forms.ModuleTypeImportForm
    bulk_update_form_class = forms.ModuleTypeBulkEditForm
    serializer_class = serializers.ModuleTypeSerializer
    table_class = tables.ModuleTypeTable
    related_object_forms = {
        "console-ports": forms.ConsolePortTemplateImportForm,
        "console-server-ports": forms.ConsoleServerPortTemplateImportForm,
        "power-ports": forms.PowerPortTemplateImportForm,
        "power-outlets": forms.PowerOutletTemplateImportForm,
        "interfaces": forms.InterfaceTemplateImportForm,
        "rear-ports": forms.RearPortTemplateImportForm,
        "front-ports": forms.FrontPortTemplateImportForm,
        "module-bays": forms.ModuleBayTemplateImportForm,
    }

    def get_required_permission(self):
        view_action = self.get_action()
        if view_action == "import_view":
            return [
                *self.get_permissions_for_model(ModuleType, ["add"]),
                *self.get_permissions_for_model(ConsolePortTemplate, ["add"]),
                *self.get_permissions_for_model(ConsoleServerPortTemplate, ["add"]),
                *self.get_permissions_for_model(PowerPortTemplate, ["add"]),
                *self.get_permissions_for_model(PowerOutletTemplate, ["add"]),
                *self.get_permissions_for_model(InterfaceTemplate, ["add"]),
                *self.get_permissions_for_model(FrontPortTemplate, ["add"]),
                *self.get_permissions_for_model(RearPortTemplate, ["add"]),
                *self.get_permissions_for_model(ModuleBayTemplate, ["add"]),
            ]

        return super().get_required_permission()

    def get_extra_context(self, request, instance):
        if not instance:
            return {}

        instance_count = Module.objects.restrict(request.user).filter(module_type=instance).count()

        # Component tables
        consoleport_table = tables.ConsolePortTemplateTable(
            ConsolePortTemplate.objects.restrict(request.user, "view").filter(module_type=instance),
            orderable=False,
        )
        consoleserverport_table = tables.ConsoleServerPortTemplateTable(
            ConsoleServerPortTemplate.objects.restrict(request.user, "view").filter(module_type=instance),
            orderable=False,
        )
        powerport_table = tables.PowerPortTemplateTable(
            PowerPortTemplate.objects.restrict(request.user, "view").filter(module_type=instance),
            orderable=False,
        )
        poweroutlet_table = tables.PowerOutletTemplateTable(
            PowerOutletTemplate.objects.restrict(request.user, "view").filter(module_type=instance),
            orderable=False,
        )
        interface_table = tables.InterfaceTemplateTable(
            list(InterfaceTemplate.objects.restrict(request.user, "view").filter(module_type=instance)),
            orderable=False,
        )
        front_port_table = tables.FrontPortTemplateTable(
            FrontPortTemplate.objects.restrict(request.user, "view").filter(module_type=instance),
            orderable=False,
        )
        rear_port_table = tables.RearPortTemplateTable(
            RearPortTemplate.objects.restrict(request.user, "view").filter(module_type=instance),
            orderable=False,
        )
        modulebay_table = tables.ModuleBayTemplateTable(
            ModuleBayTemplate.objects.restrict(request.user, "view").filter(module_type=instance),
            orderable=False,
        )
        if request.user.has_perm("dcim.change_moduletype"):
            consoleport_table.columns.show("pk")
            consoleserverport_table.columns.show("pk")
            powerport_table.columns.show("pk")
            poweroutlet_table.columns.show("pk")
            interface_table.columns.show("pk")
            front_port_table.columns.show("pk")
            rear_port_table.columns.show("pk")
            modulebay_table.columns.show("pk")

        return {
            "instance_count": instance_count,
            "consoleport_table": consoleport_table,
            "consoleserverport_table": consoleserverport_table,
            "powerport_table": powerport_table,
            "poweroutlet_table": poweroutlet_table,
            "interface_table": interface_table,
            "front_port_table": front_port_table,
            "rear_port_table": rear_port_table,
            "modulebay_table": modulebay_table,
        }

    @action(
        detail=False,
        methods=["GET", "POST"],
        url_name="import",
        url_path="import",
    )
    def import_view(self, request, *args, **kwargs):
        if request.method == "POST":
            form = ImportForm(request.POST)

            if form.is_valid():
                self.logger.debug("Import form validation was successful")

                # Initialize model form
                data = form.cleaned_data["data"]
                model_form = self.import_model_form(data)
                restrict_form_fields(model_form, request.user)

                # Assign default values for any fields which were not specified. We have to do this manually because passing
                # 'initial=' to the form on initialization merely sets default values for the widgets. Since widgets are not
                # used for YAML/JSON import, we first bind the imported data normally, then update the form's data with the
                # applicable field defaults as needed prior to form validation.
                for field_name, field in model_form.fields.items():
                    if field_name not in data and hasattr(field, "initial"):
                        model_form.data[field_name] = field.initial

                if model_form.is_valid():
                    try:
                        with transaction.atomic():
                            # Save the primary object
                            obj = model_form.save()

                            # Enforce object-level permissions
                            self.queryset.get(pk=obj.pk)

                            self.logger.debug(f"Created {obj} (PK: {obj.pk})")

                            # Iterate through the related object forms (if any), validating and saving each instance.
                            for (
                                field_name,
                                related_object_form,
                            ) in self.related_object_forms.items():
                                self.logger.debug(f"Processing form for related objects: {related_object_form}")

                                related_obj_pks = []
                                for i, rel_obj_data in enumerate(data.get(field_name, [])):
                                    # add parent object key to related object data
                                    rel_obj_data[obj._meta.verbose_name.replace(" ", "_")] = str(obj.pk)
                                    f = related_object_form(rel_obj_data)

                                    for subfield_name, field in f.fields.items():
                                        if subfield_name not in rel_obj_data and hasattr(field, "initial"):
                                            f.data[subfield_name] = field.initial

                                    if f.is_valid():
                                        related_obj = f.save()
                                        related_obj_pks.append(related_obj.pk)
                                    else:
                                        # Replicate errors on the related object form to the primary form for display
                                        for subfield_name, errors in f.errors.items():
                                            for err in errors:
                                                err_msg = f"{field_name}[{i}] {subfield_name}: {err}"
                                                model_form.add_error(None, err_msg)
                                        raise AbortTransaction()

                                # Enforce object-level permissions on related objects
                                model = related_object_form.Meta.model
                                if model.objects.filter(pk__in=related_obj_pks).count() != len(related_obj_pks):
                                    raise ObjectDoesNotExist

                    except AbortTransaction:
                        pass

                    except ObjectDoesNotExist:
                        msg = "Object creation failed due to object-level permissions violation"
                        self.logger.debug(msg)
                        model_form.add_error(None, msg)

                if not model_form.errors:
                    self.logger.info(f"Import object {obj} (PK: {obj.pk})")
                    messages.success(
                        request,
                        format_html('Imported object: <a href="{}">{}</a>', obj.get_absolute_url(), obj),
                    )

                    if "_addanother" in request.POST:
                        return redirect(request.get_full_path())

                    return_url = form.cleaned_data.get("return_url")
                    if url_has_allowed_host_and_scheme(url=return_url, allowed_hosts=request.get_host()):
                        return redirect(iri_to_uri(return_url))
                    else:
                        return redirect(self.get_return_url(request, obj))

                else:
                    self.logger.debug("Model form validation failed")

                    # Replicate model form errors for display
                    for field, errors in model_form.errors.items():
                        for err in errors:
                            if field == "__all__":
                                form.add_error(None, err)
                            else:
                                form.add_error(None, f"{field}: {err}")

            else:
                self.logger.debug("Import form validation failed")

        else:
            form = ImportForm()

        return Response(
            {
                "template": "generic/object_import.html",
                "form": form,
            }
        )


#
# Console port templates
#


class ConsolePortTemplateCreateView(generic.ComponentCreateView):
    queryset = ConsolePortTemplate.objects.all()
    form = forms.ConsolePortTemplateCreateForm
    model_form = forms.ConsolePortTemplateForm
    template_name = "dcim/device_component_add.html"


class ConsolePortTemplateEditView(generic.ObjectEditView):
    queryset = ConsolePortTemplate.objects.all()
    model_form = forms.ConsolePortTemplateForm


class ConsolePortTemplateDeleteView(generic.ObjectDeleteView):
    queryset = ConsolePortTemplate.objects.all()


class ConsolePortTemplateBulkEditView(generic.BulkEditView):
    queryset = ConsolePortTemplate.objects.all()
    table = tables.ConsolePortTemplateTable
    form = forms.ConsolePortTemplateBulkEditForm
    filterset = filters.ConsolePortTemplateFilterSet


class ConsolePortTemplateBulkRenameView(BaseDeviceComponentTemplatesBulkRenameView):
    queryset = ConsolePortTemplate.objects.all()


class ConsolePortTemplateBulkDeleteView(generic.BulkDeleteView):
    queryset = ConsolePortTemplate.objects.all()
    table = tables.ConsolePortTemplateTable
    filterset = filters.ConsolePortTemplateFilterSet


#
# Console server port templates
#


class ConsoleServerPortTemplateCreateView(generic.ComponentCreateView):
    queryset = ConsoleServerPortTemplate.objects.all()
    form = forms.ConsoleServerPortTemplateCreateForm
    model_form = forms.ConsoleServerPortTemplateForm
    template_name = "dcim/device_component_add.html"


class ConsoleServerPortTemplateEditView(generic.ObjectEditView):
    queryset = ConsoleServerPortTemplate.objects.all()
    model_form = forms.ConsoleServerPortTemplateForm


class ConsoleServerPortTemplateDeleteView(generic.ObjectDeleteView):
    queryset = ConsoleServerPortTemplate.objects.all()


class ConsoleServerPortTemplateBulkEditView(generic.BulkEditView):
    queryset = ConsoleServerPortTemplate.objects.all()
    table = tables.ConsoleServerPortTemplateTable
    form = forms.ConsoleServerPortTemplateBulkEditForm
    filterset = filters.ConsoleServerPortTemplateFilterSet


class ConsoleServerPortTemplateBulkRenameView(BaseDeviceComponentTemplatesBulkRenameView):
    queryset = ConsoleServerPortTemplate.objects.all()


class ConsoleServerPortTemplateBulkDeleteView(generic.BulkDeleteView):
    queryset = ConsoleServerPortTemplate.objects.all()
    table = tables.ConsoleServerPortTemplateTable
    filterset = filters.ConsoleServerPortTemplateFilterSet


#
# Power port templates
#


class PowerPortTemplateCreateView(generic.ComponentCreateView):
    queryset = PowerPortTemplate.objects.all()
    form = forms.PowerPortTemplateCreateForm
    model_form = forms.PowerPortTemplateForm
    template_name = "dcim/device_component_add.html"


class PowerPortTemplateEditView(generic.ObjectEditView):
    queryset = PowerPortTemplate.objects.all()
    model_form = forms.PowerPortTemplateForm


class PowerPortTemplateDeleteView(generic.ObjectDeleteView):
    queryset = PowerPortTemplate.objects.all()


class PowerPortTemplateBulkEditView(generic.BulkEditView):
    queryset = PowerPortTemplate.objects.all()
    table = tables.PowerPortTemplateTable
    form = forms.PowerPortTemplateBulkEditForm
    filterset = filters.PowerPortTemplateFilterSet


class PowerPortTemplateBulkRenameView(BaseDeviceComponentTemplatesBulkRenameView):
    queryset = PowerPortTemplate.objects.all()


class PowerPortTemplateBulkDeleteView(generic.BulkDeleteView):
    queryset = PowerPortTemplate.objects.all()
    table = tables.PowerPortTemplateTable
    filterset = filters.PowerPortTemplateFilterSet


#
# Power outlet templates
#


class PowerOutletTemplateCreateView(generic.ComponentCreateView):
    queryset = PowerOutletTemplate.objects.all()
    form = forms.PowerOutletTemplateCreateForm
    model_form = forms.PowerOutletTemplateForm
    template_name = "dcim/device_component_add.html"


class PowerOutletTemplateEditView(generic.ObjectEditView):
    queryset = PowerOutletTemplate.objects.all()
    model_form = forms.PowerOutletTemplateForm


class PowerOutletTemplateDeleteView(generic.ObjectDeleteView):
    queryset = PowerOutletTemplate.objects.all()


class PowerOutletTemplateBulkEditView(generic.BulkEditView):
    queryset = PowerOutletTemplate.objects.all()
    table = tables.PowerOutletTemplateTable
    form = forms.PowerOutletTemplateBulkEditForm
    filterset = filters.PowerOutletTemplateFilterSet


class PowerOutletTemplateBulkRenameView(BaseDeviceComponentTemplatesBulkRenameView):
    queryset = PowerOutletTemplate.objects.all()


class PowerOutletTemplateBulkDeleteView(generic.BulkDeleteView):
    queryset = PowerOutletTemplate.objects.all()
    table = tables.PowerOutletTemplateTable
    filterset = filters.PowerOutletTemplateFilterSet


#
# Interface templates
#


class InterfaceTemplateCreateView(generic.ComponentCreateView):
    queryset = InterfaceTemplate.objects.all()
    form = forms.InterfaceTemplateCreateForm
    model_form = forms.InterfaceTemplateForm


class InterfaceTemplateEditView(generic.ObjectEditView):
    queryset = InterfaceTemplate.objects.all()
    model_form = forms.InterfaceTemplateForm


class InterfaceTemplateDeleteView(generic.ObjectDeleteView):
    queryset = InterfaceTemplate.objects.all()


class InterfaceTemplateBulkEditView(generic.BulkEditView):
    queryset = InterfaceTemplate.objects.all()
    table = tables.InterfaceTemplateTable
    form = forms.InterfaceTemplateBulkEditForm
    filterset = filters.InterfaceTemplateFilterSet


class InterfaceTemplateBulkRenameView(BaseDeviceComponentTemplatesBulkRenameView):
    queryset = InterfaceTemplate.objects.all()


class InterfaceTemplateBulkDeleteView(generic.BulkDeleteView):
    queryset = InterfaceTemplate.objects.all()
    table = tables.InterfaceTemplateTable
    filterset = filters.InterfaceTemplateFilterSet


#
# Front port templates
#


class FrontPortTemplateCreateView(generic.ComponentCreateView):
    queryset = FrontPortTemplate.objects.all()
    form = forms.FrontPortTemplateCreateForm
    model_form = forms.FrontPortTemplateForm


class FrontPortTemplateEditView(generic.ObjectEditView):
    queryset = FrontPortTemplate.objects.all()
    model_form = forms.FrontPortTemplateForm


class FrontPortTemplateDeleteView(generic.ObjectDeleteView):
    queryset = FrontPortTemplate.objects.all()


class FrontPortTemplateBulkEditView(generic.BulkEditView):
    queryset = FrontPortTemplate.objects.all()
    table = tables.FrontPortTemplateTable
    form = forms.FrontPortTemplateBulkEditForm
    filterset = filters.FrontPortTemplateFilterSet


class FrontPortTemplateBulkRenameView(BaseDeviceComponentTemplatesBulkRenameView):
    queryset = FrontPortTemplate.objects.all()


class FrontPortTemplateBulkDeleteView(generic.BulkDeleteView):
    queryset = FrontPortTemplate.objects.all()
    table = tables.FrontPortTemplateTable
    filterset = filters.FrontPortTemplateFilterSet


#
# Rear port templates
#


class RearPortTemplateCreateView(generic.ComponentCreateView):
    queryset = RearPortTemplate.objects.all()
    form = forms.RearPortTemplateCreateForm
    model_form = forms.RearPortTemplateForm


class RearPortTemplateEditView(generic.ObjectEditView):
    queryset = RearPortTemplate.objects.all()
    model_form = forms.RearPortTemplateForm


class RearPortTemplateDeleteView(generic.ObjectDeleteView):
    queryset = RearPortTemplate.objects.all()


class RearPortTemplateBulkEditView(generic.BulkEditView):
    queryset = RearPortTemplate.objects.all()
    table = tables.RearPortTemplateTable
    form = forms.RearPortTemplateBulkEditForm
    filterset = filters.RearPortTemplateFilterSet


class RearPortTemplateBulkRenameView(BaseDeviceComponentTemplatesBulkRenameView):
    queryset = RearPortTemplate.objects.all()


class RearPortTemplateBulkDeleteView(generic.BulkDeleteView):
    queryset = RearPortTemplate.objects.all()
    table = tables.RearPortTemplateTable
    filterset = filters.RearPortTemplateFilterSet


#
# Device bay templates
#


class DeviceBayTemplateCreateView(generic.ComponentCreateView):
    queryset = DeviceBayTemplate.objects.all()
    form = forms.DeviceBayTemplateCreateForm
    model_form = forms.DeviceBayTemplateForm


class DeviceBayTemplateEditView(generic.ObjectEditView):
    queryset = DeviceBayTemplate.objects.all()
    model_form = forms.DeviceBayTemplateForm


class DeviceBayTemplateDeleteView(generic.ObjectDeleteView):
    queryset = DeviceBayTemplate.objects.all()


class DeviceBayTemplateBulkEditView(generic.BulkEditView):
    queryset = DeviceBayTemplate.objects.all()
    table = tables.DeviceBayTemplateTable
    form = forms.DeviceBayTemplateBulkEditForm
    filterset = filters.DeviceBayTemplateFilterSet


class DeviceBayTemplateBulkRenameView(BaseDeviceComponentTemplatesBulkRenameView):
    queryset = DeviceBayTemplate.objects.all()


class DeviceBayTemplateBulkDeleteView(generic.BulkDeleteView):
    queryset = DeviceBayTemplate.objects.all()
    table = tables.DeviceBayTemplateTable
    filterset = filters.DeviceBayTemplateFilterSet


#
# Module bay templates
#


class ModuleBayCommonViewSetMixin:
    """NautobotUIViewSet for ModuleBay views to handle templated create and bulk rename views."""

    def create(self, request, *args, **kwargs):
        if request.method == "POST":
            return self.perform_create(request, *args, **kwargs)

        form = self.create_form_class(initial=request.GET)
        model_form = self.model_form_class(request.GET)

        return Response(
            {
                "template": self.create_template_name,
                "component_type": self.queryset.model._meta.verbose_name,
                "model_form": model_form,
                "form": form,
                "return_url": self.get_return_url(request),
            },
        )

    def perform_create(self, request, *args, **kwargs):
        form = self.create_form_class(
            request.POST,
            initial=normalize_querydict(request.GET, form_class=self.create_form_class),
        )
        model_form = self.model_form_class(
            request.POST,
            initial=normalize_querydict(request.GET, form_class=self.model_form_class),
        )

        if form.is_valid():
            new_components = []
            data = deepcopy(request.POST)

            names = form.cleaned_data["name_pattern"]
            labels = form.cleaned_data.get("label_pattern")
            positions = form.cleaned_data.get("position_pattern")
            for i, name in enumerate(names):
                label = labels[i] if labels else None
                position = positions[i] if positions else None
                # Initialize the individual component form
                data["name"] = name
                data["label"] = label
                data["position"] = position
                component_form = self.model_form_class(
                    data,
                    initial=normalize_querydict(request.GET, form_class=self.model_form_class),
                )
                if component_form.is_valid():
                    new_components.append(component_form)
                else:
                    for field, errors in component_form.errors.as_data().items():
                        # Assign errors on the child form's name/position/label field to *_pattern fields on the parent form
                        if field.endswith("_pattern"):
                            field = field[:-8]
                        for e in errors:
                            err_str = ", ".join(e)
                            form.add_error(field, f"{name}: {err_str}")

            if not form.errors:
                try:
                    with transaction.atomic():
                        # Create the new components
                        new_objs = []
                        for component_form in new_components:
                            obj = component_form.save()
                            new_objs.append(obj)

                        # Enforce object-level permissions
                        if self.get_queryset().filter(pk__in=[obj.pk for obj in new_objs]).count() != len(new_objs):
                            raise ObjectDoesNotExist

                    messages.success(
                        request,
                        f"Added {len(new_components)} {self.queryset.model._meta.verbose_name_plural}",
                    )
                    if "_addanother" in request.POST:
                        return redirect(request.get_full_path())
                    else:
                        return redirect(self.get_return_url(request))

                except ObjectDoesNotExist:
                    msg = "Component creation failed due to object-level permissions violation"
                    form.add_error(None, msg)

        return Response(
            {
                "template": self.create_template_name,
                "component_type": self.queryset.model._meta.verbose_name,
                "form": form,
                "model_form": model_form,
                "return_url": self.get_return_url(request),
            },
        )

    def _bulk_rename(self, request, *args, **kwargs):
        # TODO: This shouldn't be needed but default behavior of custom actions that don't support "GET" is broken
        if request.method != "POST":
            raise MethodNotAllowed(request.method)

        query_pks = request.POST.getlist("pk")
        selected_objects = self.get_queryset().filter(pk__in=query_pks) if query_pks else None

        # Create a new Form class from BulkRenameForm
        class _Form(BulkRenameForm):
            pk = ModelMultipleChoiceField(queryset=self.get_queryset(), widget=MultipleHiddenInput())

        # selected_objects would return False; if no query_pks or invalid query_pks
        if not selected_objects:
            messages.warning(request, f"No valid {self.queryset.model._meta.verbose_name_plural} were selected.")
            return redirect(self.get_return_url(request))

        if "_preview" in request.POST or "_apply" in request.POST:
            form = _Form(request.POST, initial={"pk": query_pks})
            if form.is_valid():
                try:
                    with transaction.atomic():
                        renamed_pks = []
                        for obj in selected_objects:
                            find = form.cleaned_data["find"]
                            replace = form.cleaned_data["replace"]
                            if form.cleaned_data["use_regex"]:
                                try:
                                    obj.new_name = re.sub(find, replace, obj.name)
                                # Catch regex group reference errors
                                except re.error:
                                    obj.new_name = obj.name
                            else:
                                obj.new_name = obj.name.replace(find, replace)
                            renamed_pks.append(obj.pk)

                        if "_apply" in request.POST:
                            for obj in selected_objects:
                                obj.name = obj.new_name
                                obj.save()

                            # Enforce constrained permissions
                            if self.get_queryset().filter(pk__in=renamed_pks).count() != len(selected_objects):
                                raise ObjectDoesNotExist

                            messages.success(
                                request,
                                f"Renamed {len(selected_objects)} {self.queryset.model._meta.verbose_name_plural}",
                            )
                            return redirect(self.get_return_url(request))

                except ObjectDoesNotExist:
                    msg = "Object update failed due to object-level permissions violation"
                    form.add_error(None, msg)

        else:
            form = _Form(initial={"pk": query_pks})

        return Response(
            {
                "template": "generic/object_bulk_rename.html",
                "form": form,
                "obj_type_plural": self.queryset.model._meta.verbose_name_plural,
                "selected_objects": selected_objects,
                "return_url": self.get_return_url(request),
                "parent_name": self.get_selected_objects_parents_name(selected_objects),
            }
        )


class ModuleBayTemplateUIViewSet(
    ModuleBayCommonViewSetMixin,
    ObjectEditViewMixin,
    ObjectDestroyViewMixin,
    ObjectBulkDestroyViewMixin,
    ObjectBulkUpdateViewMixin,
):
    queryset = ModuleBayTemplate.objects.all()
    filterset_class = filters.ModuleBayTemplateFilterSet
    bulk_update_form_class = forms.ModuleBayTemplateBulkEditForm
    create_form_class = forms.ModuleBayTemplateCreateForm
    form_class = forms.ModuleBayTemplateForm
    model_form_class = forms.ModuleBayTemplateForm
    serializer_class = serializers.ModuleBayTemplateSerializer
    table_class = tables.ModuleBayTemplateTable
    create_template_name = "dcim/device_component_add.html"

    def get_selected_objects_parents_name(self, selected_objects):
        selected_object = selected_objects.first()
        if selected_object:
            parent = selected_object.device_type or selected_object.module_type
            return parent.display
        return ""

    @action(detail=False, methods=["GET", "POST"], url_path="rename", url_name="bulk_rename")
    def bulk_rename(self, request, *args, **kwargs):
        return self._bulk_rename(request, *args, **kwargs)


#
# Platforms
#


class PlatformCustomKeyValueTablePanel(object_detail.KeyValueTablePanel):
    """
    Custom panel that overrides the default key rendering logic
    to always return the literal key without any formatting or transformation.

    This bypasses the default behavior in the parent class, which might
    format or localize the key.
    """

    def render_key(self, key, value, context):
        # Always render the raw key as-is, ignoring any parent logic
        return key


class PlatformUIViewSet(NautobotUIViewSet):
    bulk_update_form_class = forms.PlatformBulkEditForm
    filterset_class = filters.PlatformFilterSet
    filterset_form_class = forms.PlatformFilterForm
    form_class = forms.PlatformForm
    serializer_class = serializers.PlatformSerializer
    table_class = tables.PlatformTable
    queryset = Platform.objects.all()

    object_detail_content = object_detail.ObjectDetailContent(
        panels=(
            object_detail.ObjectFieldsPanel(
                weight=100,
                section=SectionChoices.LEFT_HALF,
                fields=["description", "manufacturer", "napalm_driver", "napalm_args", "network_driver"],
            ),
            PlatformCustomKeyValueTablePanel(
                weight=100,
                section=SectionChoices.RIGHT_HALF,
                context_data_key="network_driver_tool_names",
                label="Network Driver Mappings",
            ),
            object_detail.ObjectsTablePanel(
                weight=100,
                section=SectionChoices.FULL_WIDTH,
                table_class=tables.DeviceTable,
                table_filter="platform",
                exclude_columns=["platform"],
            ),
        ),
    )

    def get_extra_context(self, request, instance):
        context = super().get_extra_context(request, instance)
        if self.action == "retrieve":
            context["network_driver_tool_names"] = instance.fetch_network_driver_mappings()
        return context


#
# Devices
#


class DeviceListView(generic.ObjectListView):
    queryset = Device.objects.select_related(
        "device_type__manufacturer",  # Needed for __str__() on device_type
    )
    filterset = filters.DeviceFilterSet
    filterset_form = forms.DeviceFilterForm
    table = tables.DeviceTable
    template_name = "dcim/device_list.html"


class DeviceView(generic.ObjectView):
    queryset = Device.objects.select_related(
        "cluster__cluster_group",
        "controller_managed_device_group__controller",
        "device_redundancy_group",
        "device_type__device_family",
        "location",
        "platform",
        "primary_ip4",
        "primary_ip6",
        "rack__rack_group",
        "role",
        "secrets_group",
        "software_version",
        "status",
        "tenant__tenant_group",
    ).prefetch_related("images", "software_image_files")

    object_detail_content = object_detail.ObjectDetailContent(
        extra_buttons=(
            object_detail.DropdownButton(
                weight=100,
                color=ButtonColorChoices.BLUE,
                label="Add Components",
                attributes={"id": "device-add-components-button"},
                icon="mdi-plus-thick",
                required_permissions=["dcim.change_device"],
                children=(
                    object_detail.Button(
                        weight=100,
                        link_name="dcim:device_consoleports_add",
                        label="Console Ports",
                        icon="mdi-console",
                        required_permissions=["dcim.add_consoleport"],
                    ),
                    object_detail.Button(
                        weight=200,
                        link_name="dcim:device_consoleserverports_add",
                        label="Console Server Ports",
                        icon="mdi-console-network-outline",
                        required_permissions=["dcim.add_consoleserverport"],
                    ),
                    object_detail.Button(
                        weight=300,
                        link_name="dcim:device_powerports_add",
                        label="Power Ports",
                        icon="mdi-power-plug-outline",
                        required_permissions=["dcim.add_powerport"],
                    ),
                    object_detail.Button(
                        weight=400,
                        link_name="dcim:device_poweroutlets_add",
                        label="Power Outlets",
                        icon="mdi-power-socket",
                        required_permissions=["dcim.add_poweroutlet"],
                    ),
                    object_detail.Button(
                        weight=500,
                        link_name="dcim:device_interfaces_add",
                        label="Interfaces",
                        icon="mdi-ethernet",
                        required_permissions=["dcim.add_interface"],
                    ),
                    object_detail.Button(
                        weight=600,
                        link_name="dcim:device_frontports_add",
                        label="Front Ports",
                        icon="mdi-square-rounded-outline",
                        required_permissions=["dcim.add_frontport"],
                    ),
                    object_detail.Button(
                        weight=700,
                        link_name="dcim:device_rearports_add",
                        label="Rear Ports",
                        icon="mdi-square-rounded-outline",
                        required_permissions=["dcim.add_rearport"],
                    ),
                    object_detail.Button(
                        weight=800,
                        link_name="dcim:device_devicebays_add",
                        label="Device Bays",
                        icon="mdi-circle-outline",
                        required_permissions=["dcim.add_devicebay"],
                    ),
                    object_detail.Button(
                        weight=900,
                        link_name="dcim:device_modulebays_add",
                        label="Module Bays",
                        icon="mdi-tray",
                        required_permissions=["dcim.add_modulebay"],
                    ),
                    object_detail.Button(
                        weight=1000,
                        link_name="dcim:device_inventoryitems_add",
                        label="Inventory Items",
                        icon="mdi-invoice-list-outline",
                        required_permissions=["dcim.add_inventoryitem"],
                    ),
                ),
            ),
        ),
        panels=(),  # not yet ported over due to complexity of this template
        # TODO
        #     ObjectFieldsPanel(
        #         weight=100,
        #         section=SectionChoices.LEFT_HALF,
        #         fields=["location", "rack", "position", "face", "tenant", "device_type", "serial", "asset_tag"],
        #         # TODO add device_type.device_family, device_type.u_height,
        #     ),
        #     TODO: Virtual Chassis panel
        #     ObjectFieldsPanel(
        #         weight=110,
        #         section=SectionChoices.LEFT_HALF,
        #         label="Virtual Chassis",
        #     ),
        #     ObjectFieldsPanel(
        #         weight=120,
        #         section=SectionChoices.LEFT_HALF,
        #         label="Management",
        #         fields=["role", "platform", "status", "primary_ip4", "primary_ip6", "secrets_group", "device_redundancy_group", "controller_managed_device_group", "software_version"],
        #     ),
        #     TODO: power utilization panel
        #     ObjectsTablePanel(
        #       weight=100,
        #       section=SectionChoices.RIGHT_HALF,
        #       table_title="Power Utilization",
        #       table_class=???,
        #       table_filter="device",
        #     ),
        #     ObjectsTablePanel(
        #         weight=100,
        #         section=SectionChoices.RIGHT_HALF,
        #         table_title="Assigned VRFs",
        #         table_class=VRFDeviceAssignmentTable,
        #         table_filter="device",
        #         exclude_columns=["virtual_machine", "device"],
        #     ),
        #     TODO: services panel
        #     ObjectsTablePanel(
        #         weight=200,
        #         section=SectionChoices.RIGHT_HALF,
        #         table_class=???,
        #         table_filter="device",
        #     ),
        #     TODO: images panel
        #     ObjectsTablePanel(
        #         weight=300,
        #         section=SectionChoices.RIGHT_HALF,
        #         table_class=???,
        #         table_filter="device",
        #     ),
        #     ObjectsTablePanel(
        #         weight=100,
        #         section=SectionChoices.FULL_WIDTH,
        #         table_class=tables.VirtualDeviceContextTable,
        #         table_filter="device",
        #         select_related_fields=["tenant", "primary_ip4", "primary_ip6"],
        #         exclude_columns=["device"],
        #     ),
        # ),
    )

    def get_extra_context(self, request, instance):
        # VirtualChassis members
        if instance.virtual_chassis is not None:
            vc_members = (
                Device.objects.restrict(request.user, "view")
                .filter(virtual_chassis=instance.virtual_chassis)
                .order_by("vc_position")
            )
        else:
            vc_members = []

        # Services
        services = Service.objects.restrict(request.user, "view").filter(device=instance)

        # VRF assignments
        vrf_assignments = instance.vrf_assignments.restrict(request.user, "view")
        vrf_table = VRFDeviceAssignmentTable(vrf_assignments)

        # Software images
        if instance.software_version is not None:
            software_version_images = instance.software_version.software_image_files.restrict(
                request.user, "view"
            ).filter(device_types=instance.device_type)
            if not software_version_images.exists():
                software_version_images = instance.software_version.software_image_files.restrict(
                    request.user, "view"
                ).filter(default_image=True)
        else:
            software_version_images = []

        modulebay_count = instance.module_bays.count()
        module_count = instance.module_bays.filter(installed_module__isnull=False).count()

        vdcs = instance.virtual_device_contexts.restrict(request.user).select_related(
            "tenant", "primary_ip4", "primary_ip6"
        )
        vdcs_table = tables.VirtualDeviceContextTable(vdcs, orderable=False, exclude=("device",))
        vdc_url = reverse("dcim:virtualdevicecontext_add")
        return_url = instance.get_absolute_url()
        vdcs_table_add_url = f"{vdc_url}?device={instance.id}&return_url={return_url}"

        paginate = {
            "paginator_class": EnhancedPaginator,
            "per_page": get_paginate_count(request),
        }
        RequestConfig(request, paginate).configure(vdcs_table)

        return {
            **super().get_extra_context(request, instance),
            "services": services,
            "software_version_images": software_version_images,
            "vc_members": vc_members,
            "vrf_table": vrf_table,
            "active_tab": "device",
            "modulebay_count": modulebay_count,
            "module_count": f"{module_count}/{modulebay_count}",
            "vdcs_table": vdcs_table,
            "vdcs_table_add_url": vdcs_table_add_url,
        }


class DeviceComponentTabView(generic.ObjectView):
    queryset = Device.objects.all()

    def get_extra_context(self, request, instance):
        modulebay_count = instance.module_bays.count()
        module_count = instance.module_bays.filter(installed_module__isnull=False).count()

        return {
            "modulebay_count": modulebay_count,
            "module_count": f"{module_count}/{modulebay_count}",
        }


class DeviceConsolePortsView(DeviceComponentTabView):
    queryset = Device.objects.all()
    template_name = "dcim/device/consoleports.html"

    def get_extra_context(self, request, instance):
        consoleports = (
            instance.all_console_ports.restrict(request.user, "view")
            .select_related("cable")
            .prefetch_related("_path__destination")
        )
        consoleport_table = tables.DeviceModuleConsolePortTable(data=consoleports, user=request.user, orderable=False)
        if request.user.has_perm("dcim.change_consoleport") or request.user.has_perm("dcim.delete_consoleport"):
            consoleport_table.columns.show("pk")

        return {
            **super().get_extra_context(request, instance),
            "consoleport_table": consoleport_table,
            "active_tab": "console-ports",
        }


class DeviceConsoleServerPortsView(DeviceComponentTabView):
    queryset = Device.objects.all()
    template_name = "dcim/device/consoleserverports.html"

    def get_extra_context(self, request, instance):
        consoleserverports = (
            instance.all_console_server_ports.restrict(request.user, "view")
            .select_related("cable")
            .prefetch_related("_path__destination")
        )
        consoleserverport_table = tables.DeviceModuleConsoleServerPortTable(
            data=consoleserverports, user=request.user, orderable=False
        )
        if request.user.has_perm("dcim.change_consoleserverport") or request.user.has_perm(
            "dcim.delete_consoleserverport"
        ):
            consoleserverport_table.columns.show("pk")

        return {
            **super().get_extra_context(request, instance),
            "consoleserverport_table": consoleserverport_table,
            "active_tab": "console-server-ports",
        }


class DevicePowerPortsView(DeviceComponentTabView):
    queryset = Device.objects.all()
    template_name = "dcim/device/powerports.html"

    def get_extra_context(self, request, instance):
        powerports = (
            instance.all_power_ports.restrict(request.user, "view")
            .select_related("cable")
            .prefetch_related("_path__destination")
        )
        powerport_table = tables.DeviceModulePowerPortTable(data=powerports, user=request.user, orderable=False)
        if request.user.has_perm("dcim.change_powerport") or request.user.has_perm("dcim.delete_powerport"):
            powerport_table.columns.show("pk")

        return {
            **super().get_extra_context(request, instance),
            "powerport_table": powerport_table,
            "active_tab": "power-ports",
        }


class DevicePowerOutletsView(DeviceComponentTabView):
    queryset = Device.objects.all()
    template_name = "dcim/device/poweroutlets.html"

    def get_extra_context(self, request, instance):
        poweroutlets = (
            instance.all_power_outlets.restrict(request.user, "view")
            .select_related("cable", "power_port")
            .prefetch_related("_path__destination")
        )
        poweroutlet_table = tables.DeviceModulePowerOutletTable(data=poweroutlets, user=request.user, orderable=False)
        if request.user.has_perm("dcim.change_poweroutlet") or request.user.has_perm("dcim.delete_poweroutlet"):
            poweroutlet_table.columns.show("pk")

        return {
            **super().get_extra_context(request, instance),
            "poweroutlet_table": poweroutlet_table,
            "active_tab": "power-outlets",
        }


class DeviceInterfacesView(DeviceComponentTabView):
    queryset = Device.objects.all()
    template_name = "dcim/device/interfaces.html"

    def get_extra_context(self, request, instance):
        interfaces = (
            instance.vc_interfaces.restrict(request.user, "view")
            .prefetch_related(
                Prefetch("ip_addresses", queryset=IPAddress.objects.restrict(request.user)),
                Prefetch("member_interfaces", queryset=Interface.objects.restrict(request.user)),
                "_path__destination",
                "tags",
            )
            .select_related("lag", "cable")
            .order_by("_name")
        )
        interface_table = tables.DeviceModuleInterfaceTable(data=interfaces, user=request.user, orderable=False)
        if VirtualChassis.objects.filter(master=instance).exists():
            interface_table.columns.show("device")
        if request.user.has_perm("dcim.change_interface") or request.user.has_perm("dcim.delete_interface"):
            interface_table.columns.show("pk")

        return {
            **super().get_extra_context(request, instance),
            "interface_table": interface_table,
            "active_tab": "interfaces",
        }


class DeviceFrontPortsView(DeviceComponentTabView):
    queryset = Device.objects.all()
    template_name = "dcim/device/frontports.html"

    def get_extra_context(self, request, instance):
        frontports = instance.all_front_ports.restrict(request.user, "view").select_related("cable", "rear_port")
        frontport_table = tables.DeviceModuleFrontPortTable(data=frontports, user=request.user, orderable=False)
        if request.user.has_perm("dcim.change_frontport") or request.user.has_perm("dcim.delete_frontport"):
            frontport_table.columns.show("pk")

        return {
            **super().get_extra_context(request, instance),
            "frontport_table": frontport_table,
            "active_tab": "front-ports",
        }


class DeviceRearPortsView(DeviceComponentTabView):
    queryset = Device.objects.all()
    template_name = "dcim/device/rearports.html"

    def get_extra_context(self, request, instance):
        rearports = instance.all_rear_ports.restrict(request.user, "view").select_related("cable")
        rearport_table = tables.DeviceModuleRearPortTable(data=rearports, user=request.user, orderable=False)
        if request.user.has_perm("dcim.change_rearport") or request.user.has_perm("dcim.delete_rearport"):
            rearport_table.columns.show("pk")

        return {
            **super().get_extra_context(request, instance),
            "rearport_table": rearport_table,
            "active_tab": "rear-ports",
        }


class DeviceDeviceBaysView(DeviceComponentTabView):
    queryset = Device.objects.all()
    template_name = "dcim/device/devicebays.html"

    def get_extra_context(self, request, instance):
        devicebays = (
            DeviceBay.objects.restrict(request.user, "view")
            .filter(device=instance)
            .select_related(
                "installed_device__device_type__manufacturer",
            )
        )
        devicebay_table = tables.DeviceDeviceBayTable(data=devicebays, user=request.user, orderable=False)
        if request.user.has_perm("dcim.change_devicebay") or request.user.has_perm("dcim.delete_devicebay"):
            devicebay_table.columns.show("pk")

        return {
            **super().get_extra_context(request, instance),
            "devicebay_table": devicebay_table,
            "active_tab": "device-bays",
        }


class DeviceModuleBaysView(DeviceComponentTabView):
    queryset = Device.objects.all()
    template_name = "dcim/device/modulebays.html"

    def get_extra_context(self, request, instance):
        # note: Device modules tab shouldn't show descendant modules until a proper tree view is implemented
        modulebays = (
            ModuleBay.objects.restrict(request.user, "view")
            .filter(parent_device=instance)
            .prefetch_related("installed_module__status", "installed_module")
        )
        modulebay_table = tables.DeviceModuleBayTable(data=modulebays, user=request.user, orderable=False)
        if request.user.has_perm("dcim.change_modulebay") or request.user.has_perm("dcim.delete_modulebay"):
            modulebay_table.columns.show("pk")

        return {
            **super().get_extra_context(request, instance),
            "modulebay_table": modulebay_table,
            "active_tab": "module-bays",
        }


class DeviceInventoryView(generic.ObjectView):
    queryset = Device.objects.all()
    template_name = "dcim/device/inventory.html"

    def get_extra_context(self, request, instance):
        inventoryitems = (
            InventoryItem.objects.restrict(request.user, "view").filter(device=instance).select_related("manufacturer")
        )
        inventoryitem_table = tables.DeviceInventoryItemTable(data=inventoryitems, user=request.user, orderable=False)
        if request.user.has_perm("dcim.change_inventoryitem") or request.user.has_perm("dcim.delete_inventoryitem"):
            inventoryitem_table.columns.show("pk")

        return {
            "inventoryitem_table": inventoryitem_table,
            "active_tab": "inventory",
        }


class DeviceStatusView(generic.ObjectView):
    additional_permissions = ["dcim.napalm_read_device"]
    queryset = Device.objects.all()
    template_name = "dcim/device/status.html"

    def get_extra_context(self, request, instance):
        return {
            "active_tab": "status",
        }


class DeviceLLDPNeighborsView(generic.ObjectView):
    additional_permissions = ["dcim.napalm_read_device"]
    queryset = Device.objects.all()
    template_name = "dcim/device/lldp_neighbors.html"

    def get_extra_context(self, request, instance):
        interfaces = (
            instance.all_interfaces.restrict(request.user, "view")
            .prefetch_related("_path__destination")
            .exclude(type__in=NONCONNECTABLE_IFACE_TYPES)
        )

        return {
            "interfaces": interfaces,
            "active_tab": "lldp-neighbors",
        }


class DeviceConfigView(generic.ObjectView):
    additional_permissions = ["dcim.napalm_read_device"]
    queryset = Device.objects.all()
    template_name = "dcim/device/config.html"

    def get_extra_context(self, request, instance):
        return {
            "active_tab": "config",
        }


class DeviceConfigContextView(ObjectConfigContextView):
    base_template = "dcim/device/base.html"

    @cached_property
    def queryset(self):  # pylint: disable=method-hidden
        """
        A cached_property rather than a class attribute because annotate_config_context_data() is unsafe at import time.
        """
        return Device.objects.annotate_config_context_data()


class DeviceChangeLogView(ObjectChangeLogView):
    base_template = "dcim/device/base.html"


class DeviceDynamicGroupsView(ObjectDynamicGroupsView):  # 3.0 TODO: remove, deprecated in 2.3
    base_template = "dcim/device/base.html"


class DeviceEditView(generic.ObjectEditView):
    queryset = Device.objects.all()
    model_form = forms.DeviceForm
    template_name = "dcim/device_edit.html"


class DeviceDeleteView(generic.ObjectDeleteView):
    queryset = Device.objects.all()


class DeviceBulkImportView(generic.BulkImportView):  # 3.0 TODO: remove, unused
    queryset = Device.objects.all()
    table = tables.DeviceImportTable


class DeviceBulkEditView(generic.BulkEditView):
    queryset = Device.objects.select_related(
        "tenant",
        "location",
        "rack",
        "role",
        "device_type__manufacturer",
        "secrets_group",
        "device_redundancy_group",
        "controller_managed_device_group",
    )
    filterset = filters.DeviceFilterSet
    table = tables.DeviceTable
    form = forms.DeviceBulkEditForm


class DeviceBulkDeleteView(generic.BulkDeleteView):
    queryset = Device.objects.select_related("tenant", "location", "rack", "role", "device_type__manufacturer")
    filterset = filters.DeviceFilterSet
    table = tables.DeviceTable


class DeviceWirelessView(generic.ObjectView):
    queryset = Device.objects.all()
    template_name = "dcim/device/wireless.html"

    def get_extra_context(self, request, instance):
        controller_managed_device_group = instance.controller_managed_device_group
        wireless_networks = ControllerManagedDeviceGroupWirelessNetworkAssignment.objects.filter(
            controller_managed_device_group=controller_managed_device_group
        ).select_related("wireless_network", "controller_managed_device_group", "vlan")
        wireless_networks_table = ControllerManagedDeviceGroupWirelessNetworkAssignmentTable(
            data=wireless_networks, user=request.user, orderable=False
        )
        wireless_networks_table.columns.hide("controller_managed_device_group")
        wireless_networks_table.columns.hide("controller")
        RequestConfig(
            request, paginate={"paginator_class": EnhancedPaginator, "per_page": get_paginate_count(request)}
        ).configure(wireless_networks_table)

        radio_profiles = ControllerManagedDeviceGroupRadioProfileAssignment.objects.filter(
            controller_managed_device_group=controller_managed_device_group
        ).select_related("radio_profile", "controller_managed_device_group")
        radio_profiles_table = ControllerManagedDeviceGroupRadioProfileAssignmentTable(
            data=radio_profiles, user=request.user, orderable=False
        )
        radio_profiles_table.columns.hide("controller_managed_device_group")
        RequestConfig(
            request, paginate={"paginator_class": EnhancedPaginator, "per_page": get_paginate_count(request)}
        ).configure(radio_profiles_table)

        return {
            "wireless_networks_table": wireless_networks_table,
            "radio_profiles_table": radio_profiles_table,
            "active_tab": "wireless",
        }


#
# Modules
#


class BulkComponentCreateUIViewSetMixin:
    def _bulk_component_create(self, request, component_queryset, bulk_component_form, parent_field=None):
        parent_model_name = self.queryset.model._meta.verbose_name_plural
        if parent_field is None:
            parent_field = self.queryset.model._meta.model_name
        model_name = component_queryset.model._meta.verbose_name_plural
        model = component_queryset.model
        component_create_form = get_form_for_model(model)

        # Are we editing *all* objects in the queryset or just a selected subset?
        if request.POST.get("_all") and self.filterset is not None:
            pk_list = [obj.pk for obj in self.filterset(request.GET, self.get_queryset().only("pk")).qs]
        else:
            pk_list = request.POST.getlist("pk")

        selected_objects = self.get_queryset().filter(pk__in=pk_list)
        if not selected_objects:
            messages.warning(
                request,
                f"No {parent_model_name} were selected.",
            )
            return redirect(self.get_return_url(request))
        table = self.table_class(selected_objects)

        if "_create" in request.POST:
            form = bulk_component_form(model, request.POST)

            if form.is_valid():
                new_components = []
                data = deepcopy(form.cleaned_data)

                try:
                    with transaction.atomic():
                        for obj in data["pk"]:
                            names = data["name_pattern"]
                            labels = data["label_pattern"] if "label_pattern" in data else None
                            for i, name in enumerate(names):
                                label = labels[i] if labels else None

                                component_data = {
                                    parent_field: obj.pk,
                                    "name": name,
                                    "label": label,
                                }
                                component_data.update(data)
                                component_form = component_create_form(component_data)
                                if component_form.is_valid():
                                    instance = component_form.save()
                                    new_components.append(instance)
                                else:
                                    for (
                                        field,
                                        errors,
                                    ) in component_form.errors.as_data().items():
                                        for e in errors:
                                            err_str = ", ".join(e)
                                            form.add_error(
                                                field,
                                                f"{obj} {name}: {err_str}",
                                            )

                        # Enforce object-level permissions
                        if component_queryset.filter(pk__in=[obj.pk for obj in new_components]).count() != len(
                            new_components
                        ):
                            raise ObjectDoesNotExist

                except IntegrityError:
                    pass

                except ObjectDoesNotExist:
                    msg = "Component creation failed due to object-level permissions violation"
                    form.add_error(None, msg)

                if not form.errors:
                    msg = f"Added {len(new_components)} {model_name} to {len(form.cleaned_data['pk'])} {parent_model_name}."
                    messages.success(request, msg)

                    return redirect(self.get_return_url(request))

        else:
            form = bulk_component_form(model, initial={"pk": pk_list})

        return Response(
            {
                "template": "generic/object_bulk_add_component.html",
                "form": form,
                "parent_model_name": parent_model_name,
                "model_name": model_name,
                "table": table,
                "return_url": self.get_return_url(request),
            },
        )


class ModuleUIViewSet(BulkComponentCreateUIViewSetMixin, NautobotUIViewSet):
    queryset = Module.objects.all()
    filterset_class = filters.ModuleFilterSet
    filterset_form_class = forms.ModuleFilterForm
    form_class = forms.ModuleForm
    bulk_update_form_class = forms.ModuleBulkEditForm
    serializer_class = serializers.ModuleSerializer
    table_class = tables.ModuleTable
    component_model = None

    def get_action(self):
        if self.component_model:
            method = self.request.method.lower()
            if method == "get":
                return "view"
            else:
                return "change"

        return super().get_action()

    def get_required_permission(self):
        # TODO: standardize a pattern for permissions enforcement on custom actions
        if self.component_model:
            model = self.component_model
            method = self.request.method.lower()
            if method == "get":
                component_action = "view"
                permissions = [*self.get_permissions_for_model(model, [component_action]), "dcim.view_module"]
            elif self.action.startswith("bulk_add"):
                component_action = "add"
                permissions = [*self.get_permissions_for_model(model, [component_action]), "dcim.change_module"]
            else:
                component_action = "change"
                permissions = [*self.get_permissions_for_model(model, [component_action]), "dcim.change_module"]

            return permissions

        return super().get_required_permission()

    def get_extra_context(self, request, instance):
        context = super().get_extra_context(request, instance)
        if instance:
            context["modulebay_count"] = instance.module_bays.count()
            populated_module_count = instance.module_bays.filter(installed_module__isnull=False).count()
            context["module_count"] = f"{populated_module_count}/{context['modulebay_count']}"
        if self.action in ["create", "update"]:
            context["active_parent_tab"] = self._get_edit_view_active_parent_tab(request)
        return context

    def _get_edit_view_active_parent_tab(self, request):
        active_parent_tab = "device"
        form_class = self.get_form_class()
        form = form_class(
            data=request.POST,
            files=request.FILES,
            initial=normalize_querydict(request.GET, form_class=form_class),
            instance=self.get_object(),
        )
        if form["parent_module_bay_module"].initial:
            active_parent_tab = "module"
        elif form["location"].initial:
            active_parent_tab = "location"

        return active_parent_tab

    @action(detail=True, url_path="console-ports", component_model=ConsolePort)
    def consoleports(self, request, *args, **kwargs):
        instance = self.get_object()
        consoleports = (
            instance.console_ports.restrict(request.user, "view")
            .select_related("cable")
            .prefetch_related("_path__destination")
        )
        consoleport_table = tables.DeviceModuleConsolePortTable(data=consoleports, user=request.user, orderable=False)
        if request.user.has_perm("dcim.change_consoleport") or request.user.has_perm("dcim.delete_consoleport"):
            consoleport_table.columns.show("pk")

        return Response(
            {
                "consoleport_table": consoleport_table,
                "active_tab": "console-ports",
            }
        )

    @action(detail=True, url_path="console-server-ports", component_model=ConsoleServerPort)
    def consoleserverports(self, request, *args, **kwargs):
        instance = self.get_object()
        consoleserverports = (
            instance.console_server_ports.restrict(request.user, "view")
            .select_related("cable")
            .prefetch_related("_path__destination")
        )
        consoleserverport_table = tables.DeviceModuleConsoleServerPortTable(
            data=consoleserverports, user=request.user, orderable=False, parent_module=instance
        )
        if request.user.has_perm("dcim.change_consoleserverport") or request.user.has_perm(
            "dcim.delete_consoleserverport"
        ):
            consoleserverport_table.columns.show("pk")

        return Response(
            {
                "consoleserverport_table": consoleserverport_table,
                "active_tab": "console-server-ports",
            }
        )

    @action(detail=True, url_path="power-ports", component_model=PowerPort)
    def powerports(self, request, *args, **kwargs):
        instance = self.get_object()
        powerports = (
            instance.power_ports.restrict(request.user, "view")
            .select_related("cable")
            .prefetch_related("_path__destination")
        )
        powerport_table = tables.DeviceModulePowerPortTable(
            data=powerports, user=request.user, orderable=False, parent_module=instance
        )
        if request.user.has_perm("dcim.change_powerport") or request.user.has_perm("dcim.delete_powerport"):
            powerport_table.columns.show("pk")

        return Response(
            {
                "powerport_table": powerport_table,
                "active_tab": "power-ports",
            }
        )

    @action(detail=True, url_path="power-outlets", component_model=PowerOutlet)
    def poweroutlets(self, request, *args, **kwargs):
        instance = self.get_object()
        poweroutlets = (
            instance.power_outlets.restrict(request.user, "view")
            .select_related("cable", "power_port")
            .prefetch_related("_path__destination")
        )
        poweroutlet_table = tables.DeviceModulePowerOutletTable(
            data=poweroutlets, user=request.user, orderable=False, parent_module=instance
        )
        if request.user.has_perm("dcim.change_poweroutlet") or request.user.has_perm("dcim.delete_poweroutlet"):
            poweroutlet_table.columns.show("pk")

        return Response(
            {
                "poweroutlet_table": poweroutlet_table,
                "active_tab": "power-outlets",
            }
        )

    @action(detail=True, component_model=Interface)
    def interfaces(self, request, *args, **kwargs):
        instance = self.get_object()
        interfaces = (
            instance.interfaces.restrict(request.user, "view")
            .prefetch_related(
                Prefetch("ip_addresses", queryset=IPAddress.objects.restrict(request.user)),
                Prefetch("member_interfaces", queryset=Interface.objects.restrict(request.user)),
                "_path__destination",
                "tags",
            )
            .select_related("lag", "cable")
        )
        interface_table = tables.DeviceModuleInterfaceTable(
            data=interfaces, user=request.user, orderable=False, parent_module=instance
        )
        if request.user.has_perm("dcim.change_interface") or request.user.has_perm("dcim.delete_interface"):
            interface_table.columns.show("pk")

        return Response(
            {
                "interface_table": interface_table,
                "active_tab": "interfaces",
            }
        )

    @action(detail=True, url_path="front-ports", component_model=FrontPort)
    def frontports(self, request, *args, **kwargs):
        instance = self.get_object()
        frontports = instance.front_ports.restrict(request.user, "view").select_related("cable", "rear_port")
        frontport_table = tables.DeviceModuleFrontPortTable(
            data=frontports, user=request.user, orderable=False, parent_module=instance
        )
        if request.user.has_perm("dcim.change_frontport") or request.user.has_perm("dcim.delete_frontport"):
            frontport_table.columns.show("pk")

        return Response(
            {
                "frontport_table": frontport_table,
                "active_tab": "front-ports",
            },
        )

    @action(detail=True, url_path="rear-ports", component_model=RearPort)
    def rearports(self, request, *args, **kwargs):
        instance = self.get_object()
        rearports = instance.rear_ports.restrict(request.user, "view").select_related("cable")
        rearport_table = tables.DeviceModuleRearPortTable(
            data=rearports, user=request.user, orderable=False, parent_module=instance
        )
        if request.user.has_perm("dcim.change_rearport") or request.user.has_perm("dcim.delete_rearport"):
            rearport_table.columns.show("pk")

        return Response(
            {
                "rearport_table": rearport_table,
                "active_tab": "rear-ports",
            }
        )

    @action(detail=True, url_path="module-bays", component_model=ModuleBay)
    def modulebays(self, request, *args, **kwargs):
        instance = self.get_object()
        modulebays = instance.module_bays.restrict(request.user, "view").prefetch_related(
            "installed_module__status", "installed_module"
        )
        modulebay_table = tables.ModuleModuleBayTable(data=modulebays, user=request.user, orderable=False)
        if request.user.has_perm("dcim.change_modulebay") or request.user.has_perm("dcim.delete_modulebay"):
            modulebay_table.columns.show("pk")

        return Response(
            {
                "modulebay_table": modulebay_table,
                "active_tab": "module-bays",
            }
        )

    @action(
        detail=False,
        methods=["POST"],
        url_path="console-ports/add",
        url_name="bulk_add_consoleport",
        component_model=ConsolePort,
    )
    def bulk_add_consoleport(self, request, *args, **kwargs):
        return self._bulk_component_create(
            request=request,
            component_queryset=ConsolePort.objects.all(),
            bulk_component_form=forms.ModuleConsolePortBulkCreateForm,
        )

    @action(
        detail=False,
        methods=["POST"],
        url_path="console-server-ports/add",
        url_name="bulk_add_consoleserverport",
        component_model=ConsoleServerPort,
    )
    def bulk_add_consoleserverport(self, request, *args, **kwargs):
        return self._bulk_component_create(
            request=request,
            component_queryset=ConsoleServerPort.objects.all(),
            bulk_component_form=forms.ModuleConsoleServerPortBulkCreateForm,
        )

    @action(
        detail=False,
        methods=["POST"],
        url_path="power-ports/add",
        url_name="bulk_add_powerport",
        component_model=PowerPort,
    )
    def bulk_add_powerport(self, request, *args, **kwargs):
        return self._bulk_component_create(
            request=request,
            component_queryset=PowerPort.objects.all(),
            bulk_component_form=forms.ModulePowerPortBulkCreateForm,
        )

    @action(
        detail=False,
        methods=["POST"],
        url_path="power-outlets/add",
        url_name="bulk_add_poweroutlet",
        component_model=PowerOutlet,
    )
    def bulk_add_poweroutlet(self, request, *args, **kwargs):
        return self._bulk_component_create(
            request=request,
            component_queryset=PowerOutlet.objects.all(),
            bulk_component_form=forms.ModulePowerOutletBulkCreateForm,
        )

    @action(
        detail=False,
        methods=["POST"],
        url_path="interfaces/add",
        url_name="bulk_add_interface",
        component_model=Interface,
    )
    def bulk_add_interface(self, request, *args, **kwargs):
        return self._bulk_component_create(
            request=request,
            component_queryset=Interface.objects.all(),
            bulk_component_form=forms.ModuleInterfaceBulkCreateForm,
        )

    @action(
        detail=False,
        methods=["POST"],
        url_path="rear-ports/add",
        url_name="bulk_add_rearport",
        component_model=RearPort,
    )
    def bulk_add_rearport(self, request, *args, **kwargs):
        return self._bulk_component_create(
            request=request,
            component_queryset=RearPort.objects.all(),
            bulk_component_form=forms.ModuleRearPortBulkCreateForm,
        )

    @action(
        detail=False,
        methods=["POST"],
        url_path="module-bays/add",
        url_name="bulk_add_modulebay",
        component_model=ModuleBay,
    )
    def bulk_add_modulebay(self, request, *args, **kwargs):
        return self._bulk_component_create(
            request=request,
            component_queryset=ModuleBay.objects.all(),
            bulk_component_form=forms.ModuleModuleBayBulkCreateForm,
            parent_field="parent_module",
        )


#
# Console ports
#


class ConsolePortListView(generic.ObjectListView):
    queryset = ConsolePort.objects.all()
    filterset = filters.ConsolePortFilterSet
    filterset_form = forms.ConsolePortFilterForm
    table = tables.ConsolePortTable
    action_buttons = ("import", "export")


class ConsolePortView(generic.ObjectView):
    queryset = ConsolePort.objects.all()

    def get_extra_context(self, request, instance):
        return {
            "device_breadcrumb_url": "dcim:device_consoleports",
            "module_breadcrumb_url": "dcim:module_consoleports",
            **super().get_extra_context(request, instance),
        }


class ConsolePortCreateView(generic.ComponentCreateView):
    queryset = ConsolePort.objects.all()
    form = forms.ConsolePortCreateForm
    model_form = forms.ConsolePortForm


class ConsolePortEditView(generic.ObjectEditView):
    queryset = ConsolePort.objects.all()
    model_form = forms.ConsolePortForm
    template_name = "dcim/device_component_edit.html"


class ConsolePortDeleteView(generic.ObjectDeleteView):
    queryset = ConsolePort.objects.all()


class ConsolePortBulkImportView(generic.BulkImportView):  # 3.0 TODO: remove, unused
    queryset = ConsolePort.objects.all()
    table = tables.ConsolePortTable


class ConsolePortBulkEditView(generic.BulkEditView):
    queryset = ConsolePort.objects.all()
    filterset = filters.ConsolePortFilterSet
    table = tables.ConsolePortTable
    form = forms.ConsolePortBulkEditForm


class ConsolePortBulkRenameView(BaseDeviceComponentsBulkRenameView):
    queryset = ConsolePort.objects.all()


class ConsolePortBulkDisconnectView(BulkDisconnectView):
    queryset = ConsolePort.objects.all()


class ConsolePortBulkDeleteView(generic.BulkDeleteView):
    queryset = ConsolePort.objects.all()
    filterset = filters.ConsolePortFilterSet
    table = tables.ConsolePortTable


#
# Console server ports
#


class ConsoleServerPortListView(generic.ObjectListView):
    queryset = ConsoleServerPort.objects.all()
    filterset = filters.ConsoleServerPortFilterSet
    filterset_form = forms.ConsoleServerPortFilterForm
    table = tables.ConsoleServerPortTable
    action_buttons = ("import", "export")


class ConsoleServerPortView(generic.ObjectView):
    queryset = ConsoleServerPort.objects.all()

    def get_extra_context(self, request, instance):
        return {
            "device_breadcrumb_url": "dcim:device_consoleserverports",
            "module_breadcrumb_url": "dcim:module_consoleserverports",
            **super().get_extra_context(request, instance),
        }


class ConsoleServerPortCreateView(generic.ComponentCreateView):
    queryset = ConsoleServerPort.objects.all()
    form = forms.ConsoleServerPortCreateForm
    model_form = forms.ConsoleServerPortForm


class ConsoleServerPortEditView(generic.ObjectEditView):
    queryset = ConsoleServerPort.objects.all()
    model_form = forms.ConsoleServerPortForm
    template_name = "dcim/device_component_edit.html"


class ConsoleServerPortDeleteView(generic.ObjectDeleteView):
    queryset = ConsoleServerPort.objects.all()


class ConsoleServerPortBulkImportView(generic.BulkImportView):  # 3.0 TODO: remove, unused
    queryset = ConsoleServerPort.objects.all()
    table = tables.ConsoleServerPortTable


class ConsoleServerPortBulkEditView(generic.BulkEditView):
    queryset = ConsoleServerPort.objects.all()
    filterset = filters.ConsoleServerPortFilterSet
    table = tables.ConsoleServerPortTable
    form = forms.ConsoleServerPortBulkEditForm


class ConsoleServerPortBulkRenameView(BaseDeviceComponentsBulkRenameView):
    queryset = ConsoleServerPort.objects.all()


class ConsoleServerPortBulkDisconnectView(BulkDisconnectView):
    queryset = ConsoleServerPort.objects.all()


class ConsoleServerPortBulkDeleteView(generic.BulkDeleteView):
    queryset = ConsoleServerPort.objects.all()
    filterset = filters.ConsoleServerPortFilterSet
    table = tables.ConsoleServerPortTable


#
# Power ports
#


class PowerPortListView(generic.ObjectListView):
    queryset = PowerPort.objects.all()
    filterset = filters.PowerPortFilterSet
    filterset_form = forms.PowerPortFilterForm
    table = tables.PowerPortTable
    action_buttons = ("import", "export")


class PowerPortView(generic.ObjectView):
    queryset = PowerPort.objects.all()

    def get_extra_context(self, request, instance):
        return {
            "device_breadcrumb_url": "dcim:device_powerports",
            "module_breadcrumb_url": "dcim:module_powerports",
            **super().get_extra_context(request, instance),
        }


class PowerPortCreateView(generic.ComponentCreateView):
    queryset = PowerPort.objects.all()
    form = forms.PowerPortCreateForm
    model_form = forms.PowerPortForm


class PowerPortEditView(generic.ObjectEditView):
    queryset = PowerPort.objects.all()
    model_form = forms.PowerPortForm
    template_name = "dcim/device_component_edit.html"


class PowerPortDeleteView(generic.ObjectDeleteView):
    queryset = PowerPort.objects.all()


class PowerPortBulkImportView(generic.BulkImportView):  # 3.0 TODO: remove, unused
    queryset = PowerPort.objects.all()
    table = tables.PowerPortTable


class PowerPortBulkEditView(generic.BulkEditView):
    queryset = PowerPort.objects.all()
    filterset = filters.PowerPortFilterSet
    table = tables.PowerPortTable
    form = forms.PowerPortBulkEditForm


class PowerPortBulkRenameView(BaseDeviceComponentsBulkRenameView):
    queryset = PowerPort.objects.all()


class PowerPortBulkDisconnectView(BulkDisconnectView):
    queryset = PowerPort.objects.all()


class PowerPortBulkDeleteView(generic.BulkDeleteView):
    queryset = PowerPort.objects.all()
    filterset = filters.PowerPortFilterSet
    table = tables.PowerPortTable


#
# Power outlets
#


class PowerOutletListView(generic.ObjectListView):
    queryset = PowerOutlet.objects.all()
    filterset = filters.PowerOutletFilterSet
    filterset_form = forms.PowerOutletFilterForm
    table = tables.PowerOutletTable
    action_buttons = ("import", "export")


class PowerOutletView(generic.ObjectView):
    queryset = PowerOutlet.objects.all()

    def get_extra_context(self, request, instance):
        return {
            "device_breadcrumb_url": "dcim:device_poweroutlets",
            "module_breadcrumb_url": "dcim:module_poweroutlets",
            **super().get_extra_context(request, instance),
        }


class PowerOutletCreateView(generic.ComponentCreateView):
    queryset = PowerOutlet.objects.all()
    form = forms.PowerOutletCreateForm
    model_form = forms.PowerOutletForm


class PowerOutletEditView(generic.ObjectEditView):
    queryset = PowerOutlet.objects.all()
    model_form = forms.PowerOutletForm
    template_name = "dcim/device_component_edit.html"


class PowerOutletDeleteView(generic.ObjectDeleteView):
    queryset = PowerOutlet.objects.all()


class PowerOutletBulkImportView(generic.BulkImportView):  # 3.0 TODO: remove, unused
    queryset = PowerOutlet.objects.all()
    table = tables.PowerOutletTable


class PowerOutletBulkEditView(generic.BulkEditView):
    queryset = PowerOutlet.objects.all()
    filterset = filters.PowerOutletFilterSet
    table = tables.PowerOutletTable
    form = forms.PowerOutletBulkEditForm


class PowerOutletBulkRenameView(BaseDeviceComponentsBulkRenameView):
    queryset = PowerOutlet.objects.all()


class PowerOutletBulkDisconnectView(BulkDisconnectView):
    queryset = PowerOutlet.objects.all()


class PowerOutletBulkDeleteView(generic.BulkDeleteView):
    queryset = PowerOutlet.objects.all()
    filterset = filters.PowerOutletFilterSet
    table = tables.PowerOutletTable


#
# Interfaces
#


class InterfaceListView(generic.ObjectListView):
    queryset = Interface.objects.all()
    filterset = filters.InterfaceFilterSet
    filterset_form = forms.InterfaceFilterForm
    table = tables.InterfaceTable
    action_buttons = ("import", "export")


class InterfaceView(generic.ObjectView):
    queryset = Interface.objects.all()

    def get_extra_context(self, request, instance):
        # Get assigned IP addresses
        ipaddress_table = InterfaceIPAddressTable(
            # data=instance.ip_addresses.restrict(request.user, "view").select_related("vrf", "tenant"),
            data=instance.ip_addresses.restrict(request.user, "view").select_related("tenant"),
            orderable=False,
        )

        # Get child interfaces
        child_interfaces = instance.child_interfaces.restrict(request.user, "view")
        child_interfaces_tables = tables.InterfaceTable(child_interfaces, orderable=False, exclude=("device",))

        # Get assigned VLANs and annotate whether each is tagged or untagged
        vlans = []
        if instance.untagged_vlan is not None:
            vlans.append(instance.untagged_vlan)
            vlans[0].tagged = False

        for vlan in (
            instance.tagged_vlans.restrict(request.user)
            .annotate(location_count=count_related(Location, "vlans"))
            .select_related("vlan_group", "tenant", "role")
        ):
            vlan.tagged = True
            vlans.append(vlan)
        vlan_table = InterfaceVLANTable(interface=instance, data=vlans, orderable=False)

        redundancy_table = self._get_interface_redundancy_groups_table(request, instance)
        virtual_device_contexts_table = tables.VirtualDeviceContextTable(
            instance.virtual_device_contexts.restrict(request.user, "view").select_related(
                "device", "tenant", "primary_ip4", "primary_ip6"
            ),
            orderable=False,
            exclude=("device",),
        )

        return {
            "ipaddress_table": ipaddress_table,
            "vlan_table": vlan_table,
            "device_breadcrumb_url": "dcim:device_interfaces",
            "module_breadcrumb_url": "dcim:module_interfaces",
            "child_interfaces_table": child_interfaces_tables,
            "redundancy_table": redundancy_table,
            "virtual_device_contexts_table": virtual_device_contexts_table,
            **super().get_extra_context(request, instance),
        }

    def _get_interface_redundancy_groups_table(self, request, instance):
        """Return a table of assigned Interface Redundancy Groups."""
        queryset = instance.interface_redundancy_group_associations.restrict(request.user)
        queryset = queryset.select_related("interface_redundancy_group")
        queryset = queryset.order_by("interface_redundancy_group", "priority")
        column_sequence = (
            "interface_redundancy_group",
            "priority",
            "interface_redundancy_group__status",
            "interface_redundancy_group__protocol",
            "interface_redundancy_group__protocol_group_id",
            "interface_redundancy_group__virtual_ip",
        )
        table = tables.InterfaceRedundancyGroupAssociationTable(
            data=queryset,
            sequence=column_sequence,
            orderable=False,
        )
        for field in column_sequence:
            table.columns.show(field)
        return table


class InterfaceCreateView(generic.ComponentCreateView):
    queryset = Interface.objects.all()
    form = forms.InterfaceCreateForm
    model_form = forms.InterfaceForm


class InterfaceEditView(generic.ObjectEditView):
    queryset = Interface.objects.all()
    model_form = forms.InterfaceForm
    template_name = "dcim/interface_edit.html"


class InterfaceDeleteView(generic.ObjectDeleteView):
    queryset = Interface.objects.all()
    template_name = "dcim/device_interface_delete.html"


class InterfaceBulkImportView(generic.BulkImportView):  # 3.0 TODO: remove, unused
    queryset = Interface.objects.all()
    table = tables.InterfaceTable


class InterfaceBulkEditView(generic.BulkEditView):
    queryset = Interface.objects.all()
    filterset = filters.InterfaceFilterSet
    table = tables.InterfaceTable
    form = forms.InterfaceBulkEditForm


class InterfaceBulkRenameView(BaseDeviceComponentsBulkRenameView):
    queryset = Interface.objects.all()


class InterfaceBulkDisconnectView(BulkDisconnectView):
    queryset = Interface.objects.all()


class InterfaceBulkDeleteView(generic.BulkDeleteView):
    queryset = Interface.objects.all()
    filterset = filters.InterfaceFilterSet
    table = tables.InterfaceTable
    template_name = "dcim/interface_bulk_delete.html"


#
# Front ports
#


class FrontPortListView(generic.ObjectListView):
    queryset = FrontPort.objects.all()
    filterset = filters.FrontPortFilterSet
    filterset_form = forms.FrontPortFilterForm
    table = tables.FrontPortTable
    action_buttons = ("import", "export")


class FrontPortView(generic.ObjectView):
    queryset = FrontPort.objects.all()

    def get_extra_context(self, request, instance):
        return {
            "device_breadcrumb_url": "dcim:device_frontports",
            "module_breadcrumb_url": "dcim:module_frontports",
            **super().get_extra_context(request, instance),
        }


class FrontPortCreateView(generic.ComponentCreateView):
    queryset = FrontPort.objects.all()
    form = forms.FrontPortCreateForm
    model_form = forms.FrontPortForm


class FrontPortEditView(generic.ObjectEditView):
    queryset = FrontPort.objects.all()
    model_form = forms.FrontPortForm
    template_name = "dcim/device_component_edit.html"


class FrontPortDeleteView(generic.ObjectDeleteView):
    queryset = FrontPort.objects.all()


class FrontPortBulkImportView(generic.BulkImportView):  # 3.0 TODO: remove, unused
    queryset = FrontPort.objects.all()
    table = tables.FrontPortTable


class FrontPortBulkEditView(generic.BulkEditView):
    queryset = FrontPort.objects.all()
    filterset = filters.FrontPortFilterSet
    table = tables.FrontPortTable
    form = forms.FrontPortBulkEditForm


class FrontPortBulkRenameView(BaseDeviceComponentsBulkRenameView):
    queryset = FrontPort.objects.all()


class FrontPortBulkDisconnectView(BulkDisconnectView):
    queryset = FrontPort.objects.all()


class FrontPortBulkDeleteView(generic.BulkDeleteView):
    queryset = FrontPort.objects.all()
    filterset = filters.FrontPortFilterSet
    table = tables.FrontPortTable


#
# Rear ports
#


class RearPortListView(generic.ObjectListView):
    queryset = RearPort.objects.all()
    filterset = filters.RearPortFilterSet
    filterset_form = forms.RearPortFilterForm
    table = tables.RearPortTable
    action_buttons = ("import", "export")


class RearPortView(generic.ObjectView):
    queryset = RearPort.objects.all()

    def get_extra_context(self, request, instance):
        return {
            "device_breadcrumb_url": "dcim:device_rearports",
            "module_breadcrumb_url": "dcim:module_rearports",
            **super().get_extra_context(request, instance),
        }


class RearPortCreateView(generic.ComponentCreateView):
    queryset = RearPort.objects.all()
    form = forms.RearPortCreateForm
    model_form = forms.RearPortForm


class RearPortEditView(generic.ObjectEditView):
    queryset = RearPort.objects.all()
    model_form = forms.RearPortForm
    template_name = "dcim/device_component_edit.html"


class RearPortDeleteView(generic.ObjectDeleteView):
    queryset = RearPort.objects.all()


class RearPortBulkImportView(generic.BulkImportView):  # 3.0 TODO: remove, unused
    queryset = RearPort.objects.all()
    table = tables.RearPortTable


class RearPortBulkEditView(generic.BulkEditView):
    queryset = RearPort.objects.all()
    filterset = filters.RearPortFilterSet
    table = tables.RearPortTable
    form = forms.RearPortBulkEditForm


class RearPortBulkRenameView(BaseDeviceComponentsBulkRenameView):
    queryset = RearPort.objects.all()


class RearPortBulkDisconnectView(BulkDisconnectView):
    queryset = RearPort.objects.all()


class RearPortBulkDeleteView(generic.BulkDeleteView):
    queryset = RearPort.objects.all()
    filterset = filters.RearPortFilterSet
    table = tables.RearPortTable


#
# Device bays
#


class DeviceBayListView(generic.ObjectListView):
    queryset = DeviceBay.objects.all()
    filterset = filters.DeviceBayFilterSet
    filterset_form = forms.DeviceBayFilterForm
    table = tables.DeviceBayTable
    action_buttons = ("import", "export")


class DeviceBayView(generic.ObjectView):
    queryset = DeviceBay.objects.all()

    def get_extra_context(self, request, instance):
        return {"device_breadcrumb_url": "dcim:device_devicebays", **super().get_extra_context(request, instance)}


class DeviceBayCreateView(generic.ComponentCreateView):
    queryset = DeviceBay.objects.all()
    form = forms.DeviceBayCreateForm
    model_form = forms.DeviceBayForm


class DeviceBayEditView(generic.ObjectEditView):
    queryset = DeviceBay.objects.all()
    model_form = forms.DeviceBayForm
    template_name = "dcim/device_component_edit.html"


class DeviceBayDeleteView(generic.ObjectDeleteView):
    queryset = DeviceBay.objects.all()


class DeviceBayPopulateView(generic.ObjectEditView):
    queryset = DeviceBay.objects.all()

    def get(self, request, *args, **kwargs):
        device_bay = get_object_or_404(self.queryset, pk=kwargs["pk"])
        form = forms.PopulateDeviceBayForm(device_bay)

        return render(
            request,
            "dcim/devicebay_populate.html",
            {
                "device_bay": device_bay,
                "form": form,
                "return_url": self.get_return_url(request, device_bay),
            },
        )

    def post(self, request, *args, **kwargs):
        device_bay = get_object_or_404(self.queryset, pk=kwargs["pk"])
        form = forms.PopulateDeviceBayForm(device_bay, request.POST)

        if form.is_valid():
            device_bay.installed_device = form.cleaned_data["installed_device"]
            device_bay.save()
            messages.success(
                request,
                f"Added {device_bay.installed_device} to {device_bay}.",
            )

            return redirect("dcim:device_devicebays", pk=device_bay.device.pk)

        return render(
            request,
            "dcim/devicebay_populate.html",
            {
                "device_bay": device_bay,
                "form": form,
                "return_url": self.get_return_url(request, device_bay),
            },
        )


class DeviceBayDepopulateView(generic.ObjectEditView):
    queryset = DeviceBay.objects.all()

    def get(self, request, *args, **kwargs):
        device_bay = get_object_or_404(self.queryset, pk=kwargs["pk"])
        form = ConfirmationForm()

        return render(
            request,
            "dcim/devicebay_depopulate.html",
            {
                "device_bay": device_bay,
                "form": form,
                "return_url": self.get_return_url(request, device_bay),
            },
        )

    def post(self, request, *args, **kwargs):
        device_bay = get_object_or_404(self.queryset, pk=kwargs["pk"])
        form = ConfirmationForm(request.POST)

        if form.is_valid():
            removed_device = device_bay.installed_device
            device_bay.installed_device = None
            device_bay.save()
            messages.success(
                request,
                f"Removed {removed_device} from {device_bay}.",
            )

            return redirect("dcim:device_devicebays", pk=device_bay.device.pk)

        return render(
            request,
            "dcim/devicebay_depopulate.html",
            {
                "device_bay": device_bay,
                "form": form,
                "return_url": self.get_return_url(request, device_bay),
            },
        )


class DeviceBayBulkImportView(generic.BulkImportView):  # 3.0 TODO: remove, unused
    queryset = DeviceBay.objects.all()
    table = tables.DeviceBayTable


class DeviceBayBulkEditView(generic.BulkEditView):
    queryset = DeviceBay.objects.all()
    filterset = filters.DeviceBayFilterSet
    table = tables.DeviceBayTable
    form = forms.DeviceBayBulkEditForm


class DeviceBayBulkRenameView(BaseDeviceComponentsBulkRenameView):
    queryset = DeviceBay.objects.all()


class DeviceBayBulkDeleteView(generic.BulkDeleteView):
    queryset = DeviceBay.objects.all()
    filterset = filters.DeviceBayFilterSet
    table = tables.DeviceBayTable


#
# Module bays
#


class ModuleBayUIViewSet(ModuleBayCommonViewSetMixin, NautobotUIViewSet):
    queryset = ModuleBay.objects.all()
    filterset_class = filters.ModuleBayFilterSet
    filterset_form_class = forms.ModuleBayFilterForm
    bulk_update_form_class = forms.ModuleBayBulkEditForm
    create_form_class = forms.ModuleBayCreateForm
    form_class = forms.ModuleBayForm
    model_form_class = forms.ModuleBayForm
    serializer_class = serializers.ModuleBaySerializer
    table_class = tables.ModuleBayTable
    create_template_name = "dcim/device_component_add.html"

    object_detail_content = object_detail.ObjectDetailContent(
        panels=(
            object_detail.ObjectFieldsPanel(
                weight=100,
                section=SectionChoices.LEFT_HALF,
                fields="__all__",
                hide_if_unset=("parent_device", "parent_module"),
            ),
            object_detail.ObjectFieldsPanel(
                weight=100,
                section=SectionChoices.RIGHT_HALF,
                context_object_key="installed_module_data",
                label="Installed Module",
            ),
        )
    )

    def get_extra_context(self, request, instance):
        context = super().get_extra_context(request, instance)

        if instance:
            # Set breadcrumbs always
            context.update(
                {
                    "device_breadcrumb_url": "dcim:device_modulebays",
                    "module_breadcrumb_url": "dcim:module_modulebays",
                }
            )

            # Add installed module context
            context["installed_module_data"] = self._get_installed_module_context(instance)

        return context

    def _get_installed_module_context(self, instance):
        return getattr(instance, "installed_module", None)

    def get_selected_objects_parents_name(self, selected_objects):
        selected_object = selected_objects.first()
        if selected_object:
            parent = selected_object.parent_device or selected_object.parent_module
            return parent.display
        return ""

    @action(detail=False, methods=["GET", "POST"], url_path="rename", url_name="bulk_rename")
    def bulk_rename(self, request, *args, **kwargs):
        return self._bulk_rename(request, *args, **kwargs)


#
# Inventory items
#


class InventoryItemListView(generic.ObjectListView):
    queryset = InventoryItem.objects.all()
    filterset = filters.InventoryItemFilterSet
    filterset_form = forms.InventoryItemFilterForm
    table = tables.InventoryItemTable
    action_buttons = ("import", "export")


class InventoryItemView(generic.ObjectView):
    queryset = InventoryItem.objects.all().select_related("device", "manufacturer", "software_version")

    def get_extra_context(self, request, instance):
        # Software images
        if instance.software_version is not None:
            software_version_images = instance.software_version.software_image_files.restrict(request.user, "view")
        else:
            software_version_images = []

        return {
            "device_breadcrumb_url": "dcim:device_inventory",
            "software_version_images": software_version_images,
            **super().get_extra_context(request, instance),
        }


class InventoryItemEditView(generic.ObjectEditView):
    queryset = InventoryItem.objects.all()
    model_form = forms.InventoryItemForm
    template_name = "dcim/inventoryitem_edit.html"


class InventoryItemCreateView(generic.ComponentCreateView):
    queryset = InventoryItem.objects.all()
    form = forms.InventoryItemCreateForm
    model_form = forms.InventoryItemForm
    template_name = "dcim/inventoryitem_add.html"


class InventoryItemDeleteView(generic.ObjectDeleteView):
    queryset = InventoryItem.objects.all()


class InventoryItemBulkImportView(generic.BulkImportView):  # 3.0 TODO: remove, unused
    queryset = InventoryItem.objects.all()
    table = tables.InventoryItemTable


class InventoryItemBulkEditView(generic.BulkEditView):
    queryset = InventoryItem.objects.select_related("device", "manufacturer")
    filterset = filters.InventoryItemFilterSet
    table = tables.InventoryItemTable
    form = forms.InventoryItemBulkEditForm


class InventoryItemBulkRenameView(BaseDeviceComponentsBulkRenameView):
    queryset = InventoryItem.objects.all()


class InventoryItemBulkDeleteView(generic.BulkDeleteView):
    queryset = InventoryItem.objects.select_related("device", "manufacturer")
    table = tables.InventoryItemTable
    template_name = "dcim/inventoryitem_bulk_delete.html"
    filterset = filters.InventoryItemFilterSet


#
# Bulk Device component creation
#


class DeviceBulkAddConsolePortView(generic.BulkComponentCreateView):
    parent_model = Device
    parent_field = "device"
    form = forms.ConsolePortBulkCreateForm
    queryset = ConsolePort.objects.all()
    model_form = forms.ConsolePortForm
    filterset = filters.DeviceFilterSet
    table = tables.DeviceTable
    default_return_url = "dcim:device_list"


class DeviceBulkAddConsoleServerPortView(generic.BulkComponentCreateView):
    parent_model = Device
    parent_field = "device"
    form = forms.ConsoleServerPortBulkCreateForm
    queryset = ConsoleServerPort.objects.all()
    model_form = forms.ConsoleServerPortForm
    filterset = filters.DeviceFilterSet
    table = tables.DeviceTable
    default_return_url = "dcim:device_list"


class DeviceBulkAddPowerPortView(generic.BulkComponentCreateView):
    parent_model = Device
    parent_field = "device"
    form = forms.PowerPortBulkCreateForm
    queryset = PowerPort.objects.all()
    model_form = forms.PowerPortForm
    filterset = filters.DeviceFilterSet
    table = tables.DeviceTable
    default_return_url = "dcim:device_list"


class DeviceBulkAddPowerOutletView(generic.BulkComponentCreateView):
    parent_model = Device
    parent_field = "device"
    form = forms.PowerOutletBulkCreateForm
    queryset = PowerOutlet.objects.all()
    model_form = forms.PowerOutletForm
    filterset = filters.DeviceFilterSet
    table = tables.DeviceTable
    default_return_url = "dcim:device_list"


class DeviceBulkAddInterfaceView(generic.BulkComponentCreateView):
    parent_model = Device
    parent_field = "device"
    form = forms.InterfaceBulkCreateForm
    queryset = Interface.objects.all()
    model_form = forms.InterfaceForm
    filterset = filters.DeviceFilterSet
    table = tables.DeviceTable
    default_return_url = "dcim:device_list"


# class DeviceBulkAddFrontPortView(generic.BulkComponentCreateView):
#     parent_model = Device
#     parent_field = 'device'
#     form = forms.FrontPortBulkCreateForm
#     queryset = FrontPort.objects.all()
#     model_form = forms.FrontPortForm
#     filterset = filters.DeviceFilterSet
#     table = tables.DeviceTable
#     default_return_url = 'dcim:device_list'


class DeviceBulkAddRearPortView(generic.BulkComponentCreateView):
    parent_model = Device
    parent_field = "device"
    form = forms.RearPortBulkCreateForm
    queryset = RearPort.objects.all()
    model_form = forms.RearPortForm
    filterset = filters.DeviceFilterSet
    table = tables.DeviceTable
    default_return_url = "dcim:device_list"


class DeviceBulkAddDeviceBayView(generic.BulkComponentCreateView):
    parent_model = Device
    parent_field = "device"
    form = forms.DeviceBayBulkCreateForm
    queryset = DeviceBay.objects.all()
    model_form = forms.DeviceBayForm
    filterset = filters.DeviceFilterSet
    table = tables.DeviceTable
    default_return_url = "dcim:device_list"


class DeviceBulkAddModuleBayView(generic.BulkComponentCreateView):
    parent_model = Device
    parent_field = "parent_device"
    form = forms.ModuleBayBulkCreateForm
    queryset = ModuleBay.objects.all()
    model_form = forms.ModuleBayForm
    filterset = filters.DeviceFilterSet
    table = tables.DeviceTable
    default_return_url = "dcim:device_list"


class DeviceBulkAddInventoryItemView(generic.BulkComponentCreateView):
    parent_model = Device
    parent_field = "device"
    form = forms.InventoryItemBulkCreateForm
    queryset = InventoryItem.objects.all()
    model_form = forms.InventoryItemForm
    filterset = filters.DeviceFilterSet
    table = tables.DeviceTable
    default_return_url = "dcim:device_list"


#
# Cables
#


class CableListView(generic.ObjectListView):
    queryset = Cable.objects.all()
    filterset = filters.CableFilterSet
    filterset_form = forms.CableFilterForm
    table = tables.CableTable
    action_buttons = ("import", "export")


class CableView(generic.ObjectView):
    queryset = Cable.objects.all()


class PathTraceView(generic.ObjectView):
    """
    Trace a cable path beginning from the given path endpoint (origin).
    """

    additional_permissions = ["dcim.view_cable"]
    template_name = "dcim/cable_trace.html"

    def dispatch(self, request, *args, **kwargs):
        model = kwargs.pop("model")
        self.queryset = model.objects.all()

        return super().dispatch(request, *args, **kwargs)

    def get_extra_context(self, request, instance):
        related_paths = []

        # If tracing a PathEndpoint, locate the CablePath (if one exists) by its origin
        if isinstance(instance, PathEndpoint):
            path = instance._path

        # Otherwise, find all CablePaths which traverse the specified object
        else:
            related_paths = CablePath.objects.filter(path__contains=instance).prefetch_related("origin")
            # Check for specification of a particular path (when tracing pass-through ports)

            cablepath_id = request.GET.get("cablepath_id")
            if cablepath_id is not None:
                try:
                    path_id = uuid.UUID(cablepath_id)
                except (AttributeError, TypeError, ValueError):
                    path_id = None
                try:
                    path = related_paths.get(pk=path_id)
                except CablePath.DoesNotExist:
                    path = related_paths.first()
            else:
                path = related_paths.first()

        return {
            "path": path,
            "related_paths": related_paths,
            "total_length": path.get_total_length() if path else None,
            **super().get_extra_context(request, instance),
        }


class CableCreateView(generic.ObjectEditView):
    queryset = Cable.objects.all()
    template_name = "dcim/cable_connect.html"

    def dispatch(self, request, *args, **kwargs):
        # Set the model_form class based on the type of component being connected
        self.model_form = {
            "console-port": forms.ConnectCableToConsolePortForm,
            "console-server-port": forms.ConnectCableToConsoleServerPortForm,
            "power-port": forms.ConnectCableToPowerPortForm,
            "power-outlet": forms.ConnectCableToPowerOutletForm,
            "interface": forms.ConnectCableToInterfaceForm,
            "front-port": forms.ConnectCableToFrontPortForm,
            "rear-port": forms.ConnectCableToRearPortForm,
            "power-feed": forms.ConnectCableToPowerFeedForm,
            "circuit-termination": forms.ConnectCableToCircuitTerminationForm,
        }.get(kwargs.get("termination_b_type"), None)

        return super().dispatch(request, *args, **kwargs)

    def alter_obj(self, obj, request, url_args, url_kwargs):
        termination_a_type = url_kwargs.get("termination_a_type")
        termination_a_id = url_kwargs.get("termination_a_id")
        termination_b_type_name = url_kwargs.get("termination_b_type")
        self.termination_b_type = ContentType.objects.get(model=termination_b_type_name.replace("-", ""))

        # Initialize Cable termination attributes
        obj.termination_a = termination_a_type.objects.get(pk=termination_a_id)
        obj.termination_b_type = self.termination_b_type

        return obj

    def get(self, request, *args, **kwargs):
        if self.model_form is None:
            return HttpResponse(status_code=400)

        obj = self.alter_obj(self.get_object(kwargs), request, args, kwargs)

        # Parse initial data manually to avoid setting field values as lists
        initial_data = {k: request.GET[k] for k in request.GET}

        # Set initial location and rack based on side A termination (if not already set)
        termination_a_location = getattr(obj.termination_a.parent, "location", None)
        if "termination_b_location" not in initial_data:
            initial_data["termination_b_location"] = termination_a_location
        if "termination_b_rack" not in initial_data:
            initial_data["termination_b_rack"] = getattr(obj.termination_a.parent, "rack", None)

        form = self.model_form(exclude_id=kwargs.get("termination_a_id"), instance=obj, initial=initial_data)

        # the following builds up a CSS query selector to match all drop-downs
        # in the termination_b form except the termination_b_id. this is necessary to reset the termination_b_id
        # drop-down whenever any of these drop-downs' values changes. this cannot be hardcoded because the form is
        # selected dynamically and therefore the fields change depending on the value of termination_b_type (L2358)
        js_select_onchange_query = ", ".join(
            [
                f"select#id_{field_name}"
                for field_name, field in form.fields.items()
                # include all termination_b_* fields:
                if field_name.startswith("termination_b")
                # exclude termination_b_id:
                and field_name != "termination_b_id"
                # include only HTML select fields:
                and field.widget.input_type == "select"
            ]
        )
        return render(
            request,
            self.template_name,
            {
                "obj": obj,
                "obj_type": Cable._meta.verbose_name,
                "termination_b_type": self.termination_b_type.name,
                "form": form,
                "return_url": self.get_return_url(request, obj),
                "js_select_onchange_query": js_select_onchange_query,
            },
        )


class CableEditView(generic.ObjectEditView):
    queryset = Cable.objects.all()
    model_form = forms.CableForm
    template_name = "dcim/cable_edit.html"


class CableDeleteView(generic.ObjectDeleteView):
    queryset = Cable.objects.all()


class CableBulkImportView(generic.BulkImportView):  # 3.0 TODO: remove, unused
    queryset = Cable.objects.all()
    table = tables.CableTable


class CableBulkEditView(generic.BulkEditView):
    queryset = Cable.objects.prefetch_related("termination_a", "termination_b")
    filterset = filters.CableFilterSet
    table = tables.CableTable
    form = forms.CableBulkEditForm


class CableBulkDeleteView(generic.BulkDeleteView):
    queryset = Cable.objects.prefetch_related("termination_a", "termination_b")
    filterset = filters.CableFilterSet
    table = tables.CableTable


#
# Connections
#


class ConnectionsListView(generic.ObjectListView):
    pass


class ConsoleConnectionsListView(ConnectionsListView):
    queryset = ConsolePort.objects.filter(_path__isnull=False)
    filterset = filters.ConsoleConnectionFilterSet
    filterset_form = forms.ConsoleConnectionFilterForm
    table = tables.ConsoleConnectionTable
    template_name = "dcim/console_port_connection_list.html"
    action_buttons = ("export",)

    def extra_context(self):
        return {
            "title": "Console Connections",
            "list_url": "dcim:console_connections_list",
            "search_form": None,  # ConsoleConnectionFilterSet do not support q filter
        }


class PowerConnectionsListView(ConnectionsListView):
    queryset = PowerPort.objects.filter(_path__isnull=False)
    filterset = filters.PowerConnectionFilterSet
    filterset_form = forms.PowerConnectionFilterForm
    table = tables.PowerConnectionTable
    template_name = "dcim/power_port_connection_list.html"
    action_buttons = ("export",)

    def extra_context(self):
        return {
            "title": "Power Connections",
            "list_url": "dcim:power_connections_list",
            "search_form": None,  # PowerConnectionFilterSet do not support q filter
        }


class InterfaceConnectionsListView(ConnectionsListView):
    queryset = None  # This gets set initially in init (See `get_queryset()`)
    filterset = filters.InterfaceConnectionFilterSet
    filterset_form = forms.InterfaceConnectionFilterForm
    table = tables.InterfaceConnectionTable
    template_name = "dcim/interface_connection_list.html"
    action_buttons = ("export",)

    def __init__(self, *args, **kwargs):
        super().__init__(*args, **kwargs)
        self.get_queryset()  # Populate self.queryset after init.

    def get_queryset(self):
        """
        This is a required so that the call to `ContentType.objects.get_for_model` does not result in a circular import.
        """
        qs = Interface.objects.filter(_path__isnull=False).exclude(
            # If an Interface is connected to another Interface, avoid returning both (A, B) and (B, A)
            # Unfortunately we can't use something consistent to pick which pair to exclude (such as device or name)
            # as _path.destination is a GenericForeignKey without a corresponding GenericRelation and so cannot be
            # used for reverse querying.
            # The below at least ensures uniqueness, but doesn't guarantee whether we get (A, B) or (B, A)
            # TODO: this is very problematic when filtering the view via FilterSet - if the filterset matches (A), then
            #       the connection will appear in the table, but if it only matches (B) then the connection will not!
            _path__destination_type=ContentType.objects.get_for_model(Interface),
            pk__lt=F("_path__destination_id"),
        )
        if self.queryset is None:
            self.queryset = qs

        return self.queryset

    def extra_context(self):
        return {
            "title": "Interface Connections",
            "list_url": "dcim:interface_connections_list",
            "search_form": None,  # InterfaceConnectionFilterSet do not support q filter
        }


#
# Virtual chassis
#


class VirtualChassisListView(generic.ObjectListView):
    queryset = VirtualChassis.objects.all()
    table = tables.VirtualChassisTable
    filterset = filters.VirtualChassisFilterSet
    filterset_form = forms.VirtualChassisFilterForm


class VirtualChassisView(generic.ObjectView):
    queryset = VirtualChassis.objects.all()

    def get_extra_context(self, request, instance):
        members = Device.objects.restrict(request.user).filter(virtual_chassis=instance)

        return {"members": members, **super().get_extra_context(request, instance)}


class VirtualChassisCreateView(generic.ObjectEditView):
    queryset = VirtualChassis.objects.all()
    model_form = forms.VirtualChassisCreateForm
    template_name = "dcim/virtualchassis_add.html"


class VirtualChassisEditView(ObjectPermissionRequiredMixin, GetReturnURLMixin, View):
    queryset = VirtualChassis.objects.all()

    def get_required_permission(self):
        return "dcim.change_virtualchassis"

    def get(self, request, pk):
        virtual_chassis = get_object_or_404(self.queryset, pk=pk)
        VCMemberFormSet = modelformset_factory(
            model=Device,
            form=forms.DeviceVCMembershipForm,
            formset=forms.BaseVCMemberFormSet,
            extra=0,
        )
        members_queryset = virtual_chassis.members.select_related("rack").order_by("vc_position")

        vc_form = forms.VirtualChassisForm(instance=virtual_chassis)
        vc_form.fields["master"].queryset = members_queryset
        formset = VCMemberFormSet(queryset=members_queryset)

        return render(
            request,
            "dcim/virtualchassis_edit.html",
            {
                "vc_form": vc_form,
                "formset": formset,
                "return_url": self.get_return_url(request, virtual_chassis),
            },
        )

    def post(self, request, pk):
        virtual_chassis = get_object_or_404(self.queryset, pk=pk)
        VCMemberFormSet = modelformset_factory(
            model=Device,
            form=forms.DeviceVCMembershipForm,
            formset=forms.BaseVCMemberFormSet,
            extra=0,
        )
        members_queryset = virtual_chassis.members.select_related("rack").order_by("vc_position")

        vc_form = forms.VirtualChassisForm(request.POST, instance=virtual_chassis)
        vc_form.fields["master"].queryset = members_queryset
        formset = VCMemberFormSet(request.POST, queryset=members_queryset)

        if vc_form.is_valid() and formset.is_valid():
            with transaction.atomic():
                # Save the VirtualChassis
                vc_form.save()

                # Nullify the vc_position of each member first to allow reordering without raising an IntegrityError on
                # duplicate positions. Then save each member instance.
                members = formset.save(commit=False)
                devices = Device.objects.filter(pk__in=[m.pk for m in members])
                for device in devices:
                    device.vc_position = None
                    device.save()
                for member in members:
                    member.save()

            return redirect(virtual_chassis.get_absolute_url())

        return render(
            request,
            "dcim/virtualchassis_edit.html",
            {
                "vc_form": vc_form,
                "formset": formset,
                "return_url": self.get_return_url(request, virtual_chassis),
            },
        )


class VirtualChassisDeleteView(generic.ObjectDeleteView):
    queryset = VirtualChassis.objects.all()


class VirtualChassisAddMemberView(ObjectPermissionRequiredMixin, GetReturnURLMixin, View):
    queryset = VirtualChassis.objects.all()

    def get_required_permission(self):
        return "dcim.change_virtualchassis"

    def get(self, request, pk):
        virtual_chassis = get_object_or_404(self.queryset, pk=pk)

        initial_data = {k: request.GET[k] for k in request.GET}
        member_select_form = forms.VCMemberSelectForm(initial=initial_data)
        membership_form = forms.DeviceVCMembershipForm(initial=initial_data)

        return render(
            request,
            "dcim/virtualchassis_add_member.html",
            {
                "virtual_chassis": virtual_chassis,
                "member_select_form": member_select_form,
                "membership_form": membership_form,
                "return_url": self.get_return_url(request, virtual_chassis),
            },
        )

    def post(self, request, pk):
        virtual_chassis = get_object_or_404(self.queryset, pk=pk)

        member_select_form = forms.VCMemberSelectForm(request.POST)

        if member_select_form.is_valid():
            device = member_select_form.cleaned_data["device"]
            device.virtual_chassis = virtual_chassis
            data = {k: request.POST[k] for k in ["vc_position", "vc_priority"]}
            membership_form = forms.DeviceVCMembershipForm(data=data, validate_vc_position=True, instance=device)

            if membership_form.is_valid():
                membership_form.save()
                msg = format_html('Added member <a href="{}">{}</a>', device.get_absolute_url(), device)
                messages.success(request, msg)

                if "_addanother" in request.POST:
                    return redirect(request.get_full_path())

                return redirect(self.get_return_url(request, device))

        else:
            membership_form = forms.DeviceVCMembershipForm(data=request.POST)

        return render(
            request,
            "dcim/virtualchassis_add_member.html",
            {
                "virtual_chassis": virtual_chassis,
                "member_select_form": member_select_form,
                "membership_form": membership_form,
                "return_url": self.get_return_url(request, virtual_chassis),
            },
        )


class VirtualChassisRemoveMemberView(ObjectPermissionRequiredMixin, GetReturnURLMixin, View):
    queryset = Device.objects.all()

    def get_required_permission(self):
        return "dcim.change_device"

    def get(self, request, pk):
        device = get_object_or_404(self.queryset, pk=pk, virtual_chassis__isnull=False)
        form = ConfirmationForm(initial=request.GET)

        return render(
            request,
            "dcim/virtualchassis_remove_member.html",
            {
                "device": device,
                "form": form,
                "return_url": self.get_return_url(request, device),
            },
        )

    def post(self, request, pk):
        device = get_object_or_404(self.queryset, pk=pk, virtual_chassis__isnull=False)
        form = ConfirmationForm(request.POST)

        # Protect master device from being removed
        virtual_chassis = VirtualChassis.objects.filter(master=device).first()
        if virtual_chassis is not None:
            msg = format_html("Unable to remove master device {} from the virtual chassis.", device)
            messages.error(request, msg)
            return redirect(device.get_absolute_url())

        if form.is_valid():
            devices = Device.objects.filter(pk=device.pk)
            for device in devices:
                device.virtual_chassis = None
                device.vc_position = None
                device.vc_priority = None
                device.save()

            msg = f"Removed {device} from virtual chassis {device.virtual_chassis}"
            messages.success(request, msg)

            return redirect(self.get_return_url(request, device))

        return render(
            request,
            "dcim/virtualchassis_remove_member.html",
            {
                "device": device,
                "form": form,
                "return_url": self.get_return_url(request, device),
            },
        )


class VirtualChassisBulkImportView(generic.BulkImportView):  # 3.0 TODO: remove, unused
    queryset = VirtualChassis.objects.all()
    table = tables.VirtualChassisTable


class VirtualChassisBulkEditView(generic.BulkEditView):
    queryset = VirtualChassis.objects.all()
    filterset = filters.VirtualChassisFilterSet
    table = tables.VirtualChassisTable
    form = forms.VirtualChassisBulkEditForm


class VirtualChassisBulkDeleteView(generic.BulkDeleteView):
    queryset = VirtualChassis.objects.all()
    filterset = filters.VirtualChassisFilterSet
    table = tables.VirtualChassisTable


#
# Power panels
#


class PowerPanelUIViewSet(NautobotUIViewSet):
    bulk_update_form_class = forms.PowerPanelBulkEditForm
    filterset_class = filters.PowerPanelFilterSet
    filterset_form_class = forms.PowerPanelFilterForm
    form_class = forms.PowerPanelForm
    serializer_class = serializers.PowerPanelSerializer
    table_class = tables.PowerPanelTable
    queryset = PowerPanel.objects.all()

    object_detail_content = object_detail.ObjectDetailContent(
        panels=(
            object_detail.ObjectFieldsPanel(
                section=SectionChoices.LEFT_HALF,
                weight=100,
                fields=[
                    "name",
                    "location",
                    "rack_group",
                ],
            ),
            object_detail.ObjectsTablePanel(
                section=SectionChoices.FULL_WIDTH,
                weight=100,
                table_class=tables.PowerFeedTable,
                table_filter="power_panel",
                table_title="Connected Feeds",
                exclude_columns=["power_panel"],
                add_button_route=None,
            ),
        )
    )


#
# Power feeds
#


class PowerFeedUIViewSet(NautobotUIViewSet):
    bulk_update_form_class = forms.PowerFeedBulkEditForm
    filterset_class = filters.PowerFeedFilterSet
    form_class = forms.PowerFeedForm
    filterset_form_class = forms.PowerFeedFilterForm
    queryset = PowerFeed.objects.all()
    serializer_class = serializers.PowerFeedSerializer
    table_class = tables.PowerFeedTable

    @staticmethod
    def _render_utilization_graph(value):
        if not value or not isinstance(value, tuple) or len(value) != 2:
            return helpers.placeholder(None)
        allocated, available = value
        if available <= 0:
            return f"{allocated}VA / {available}VA"
        graph_html = render_to_string(
            "utilities/templatetags/utilization_graph.html",
            helpers.utilization_graph_raw_data(allocated, available),
        )
        return format_html("{}VA / {}VA {}", allocated, available, graph_html)

    object_detail_content = object_detail.ObjectDetailContent(
        panels=(
            object_detail.KeyValueTablePanel(
                section=SectionChoices.LEFT_HALF,
                weight=100,
                label="Power Feed",
<<<<<<< HEAD
                context_data_key="powerfeed_data",
=======
                context_data_key="powerfeed_connected_data",
>>>>>>> 0d0fc701
                value_transforms={
                    "Power Panel": [helpers.hyperlinked_object],
                    "Rack": [helpers.hyperlinked_object],
                    "Type": [helpers.placeholder],
                    "Status": [helpers.hyperlinked_object_with_color],
                    "Connected Device": [helpers.mark_safe],
<<<<<<< HEAD
                    "Utilization (Allocated)": [_render_utilization_graph],
=======
                    "Utilization (Allocated)": [lambda v: PowerFeedUIViewSet._render_utilization_graph(v)],
>>>>>>> 0d0fc701
                },
            ),
            object_detail.ObjectFieldsPanel(
                section=SectionChoices.LEFT_HALF,
                weight=200,
                label="Electrical Characteristics",
                fields=["supply", "voltage", "amperage", "phase", "max_utilization"],
                value_transforms={
                    "voltage": [lambda v: f"{v}V" if v is not None else helpers.placeholder(v)],
                    "amperage": [lambda a: f"{a}A" if a is not None else helpers.placeholder(a)],
                    "max_utilization": [lambda p: f"{p}%" if p is not None else helpers.placeholder(p)],
                },
            ),
            object_detail.KeyValueTablePanel(
                section=SectionChoices.RIGHT_HALF,
                weight=300,
                label="Connection",
                context_data_key="connection_data",
                value_transforms={
                    "Cable": [helpers.mark_safe],
                    "Device": [helpers.hyperlinked_object],
                    "Module": [helpers.hyperlinked_object],
                    "Power Port": [helpers.hyperlinked_object],
                    "Type": [helpers.placeholder],
                    "Description": [helpers.placeholder],
<<<<<<< HEAD
                    "Path Status": [helpers.placeholder],
=======
                    "Path Status": [helpers.mark_safe],
>>>>>>> 0d0fc701
                    "Connection": [helpers.mark_safe],
                },
            ),
        )
    )

    def get_extra_context(self, request, instance):
        context = super().get_extra_context(request, instance)
        if not instance or self.action != "retrieve":
            return context

<<<<<<< HEAD
        context["powerfeed_data"] = {
            "Power Panel": instance.power_panel,
            "Rack": instance.rack,
            "Type": instance.get_type_display(),
            "Status": instance.status,
            "Connected Device": self._get_connected_device_html(instance),
            "Utilization (Allocated)": self._get_utilization_data(instance),
        }

        context["connection_data"] = helpers.get_powerfeed_connection_data(request, instance)
        return context

=======
        powerfeed_data = {
            "Power Panel": getattr(instance, "power_panel", None),
            "Rack": instance.rack,
            "Type": instance.get_type_display(),
            "Status": getattr(instance, "status", None),
            **self._get_connected_device_data(instance),
        }

        context["powerfeed_connected_data"] = powerfeed_data
        context["connection_data"] = self._get_connection_data(request, instance)
        return context

    def _get_connected_device_data(self, instance):
        return {
            "Connected Device": self._get_connected_device_html(instance),
            "Utilization (Allocated)": self._get_utilization_data(instance),
        }

>>>>>>> 0d0fc701
    def _get_connected_device_html(self, instance):
        endpoint = getattr(instance, "connected_endpoint", None)
        if endpoint and endpoint.parent:
            parent = helpers.hyperlinked_object(endpoint.parent)
            return format_html("{} ({})", parent, endpoint)
<<<<<<< HEAD
        return None
=======
        return None  # Handled as placeholder by panel
>>>>>>> 0d0fc701

    def _get_utilization_data(self, instance):
        endpoint = getattr(instance, "connected_endpoint", None)
        if not endpoint or not hasattr(endpoint, "get_power_draw"):
            return None
<<<<<<< HEAD
        utilization = endpoint.get_power_draw()
        if not utilization or "allocated" not in utilization:
            return None
        allocated = utilization["allocated"]
        available = instance.available_power or 0
        return (allocated, available)
=======

        utilization = endpoint.get_power_draw()
        if not utilization or "allocated" not in utilization:
            return None

        allocated = utilization["allocated"]
        available = instance.available_power or 0
        return (allocated, available)

    @staticmethod
    def _render_utilization_graph(value):
        if not value or not isinstance(value, tuple) or len(value) != 2:
            return helpers.placeholder(None)
        allocated, available = value
        if available <= 0:
            return f"{allocated}VA / {available}VA"
        graph_html = render_to_string(
            "utilities/templatetags/utilization_graph.html",
            helpers.utilization_graph_raw_data(allocated, available),
        )
        return format_html("{}VA / {}VA {}", allocated, available, graph_html)

    def _get_connection_data(self, request, instance):
        if not instance:
            return {}

        if instance.cable:
            trace_url = reverse("dcim:powerfeed_trace", kwargs={"pk": instance.pk})
            cable_html = format_html(
                '{} <a href="{}" class="btn btn-primary btn-xs" title="Trace">'
                '<i class="mdi mdi-transit-connection-variant"></i></a>',
                helpers.hyperlinked_object(instance.cable),
                trace_url,
            )

            endpoint = getattr(instance, "connected_endpoint", None)
            endpoint_data = {}
            if endpoint:
                endpoint_type = "Device" if getattr(endpoint, "device", None) else "Module"
                endpoint_obj = getattr(endpoint, "device", None) or getattr(endpoint, "module", None)

                endpoint_data = {
                    endpoint_type: endpoint_obj,
                    "Power Port": endpoint,
                    "Type": endpoint.get_type_display() if hasattr(endpoint, "get_type_display") else None,
                    "Description": endpoint.description,
                    "Path Status": format_html(
                        '<span class="label label-{}">{}</span>',
                        "success" if getattr(instance.path, "is_active", False) else "danger",
                        "Reachable" if getattr(instance.path, "is_active", False) else "Not Reachable",
                    ),
                }

            return {
                "Cable": cable_html,
                **endpoint_data,
            }

        if request.user.has_perm("dcim.add_cable"):
            connect_url = (
                reverse(
                    "dcim:powerfeed_connect",
                    kwargs={"termination_a_id": instance.pk, "termination_b_type": "power-port"},
                )
                + f"?return_url={instance.get_absolute_url()}"
            )
            connect_link = format_html(
                '<a href="{}" class="btn btn-primary btn-sm pull-right">'
                '<span class="mdi mdi-ethernet-cable" aria-hidden="true"></span> Connect</a>',
                connect_url,
            )
            return {"Connection": format_html("Not connected {}", connect_link)}

        return {"Connection": "Not connected"}
>>>>>>> 0d0fc701


class DeviceRedundancyGroupUIViewSet(NautobotUIViewSet):
    bulk_update_form_class = forms.DeviceRedundancyGroupBulkEditForm
    filterset_class = filters.DeviceRedundancyGroupFilterSet
    filterset_form_class = forms.DeviceRedundancyGroupFilterForm
    form_class = forms.DeviceRedundancyGroupForm
    queryset = DeviceRedundancyGroup.objects.all()
    serializer_class = serializers.DeviceRedundancyGroupSerializer
    table_class = tables.DeviceRedundancyGroupTable

    object_detail_content = object_detail.ObjectDetailContent(
        panels=(
            object_detail.ObjectFieldsPanel(
                section=SectionChoices.LEFT_HALF,
                weight=100,
                fields="__all__",
            ),
            object_detail.ObjectsTablePanel(
                section=SectionChoices.FULL_WIDTH,
                weight=100,
                table_class=tables.ControllerTable,
                table_attribute="controllers_sorted",
                related_field_name="controller_device_redundancy_group",
            ),
            object_detail.ObjectsTablePanel(
                section=SectionChoices.FULL_WIDTH,
                weight=200,
                table_class=tables.DeviceTable,
                table_attribute="devices_sorted",
                related_field_name="device_redundancy_group",
                include_columns=[
                    "device_redundancy_group_priority",
                ],
            ),
        )
    )


class InterfaceRedundancyGroupUIViewSet(NautobotUIViewSet):
    """ViewSet for the InterfaceRedundancyGroup model."""

    bulk_update_form_class = forms.InterfaceRedundancyGroupBulkEditForm
    filterset_class = filters.InterfaceRedundancyGroupFilterSet
    filterset_form_class = forms.InterfaceRedundancyGroupFilterForm
    form_class = forms.InterfaceRedundancyGroupForm
    queryset = InterfaceRedundancyGroup.objects.all()
    serializer_class = serializers.InterfaceRedundancyGroupSerializer
    table_class = tables.InterfaceRedundancyGroupTable
    lookup_field = "pk"

    def get_extra_context(self, request, instance):
        """Return additional panels for display."""
        context = super().get_extra_context(request, instance)
        if instance and self.action == "retrieve":
            interface_table = self._get_interface_redundancy_groups_table(request, instance)
            context["interface_table"] = interface_table
        return context

    def _get_interface_redundancy_groups_table(self, request, instance):
        """Return a table of assigned Interfaces."""
        queryset = instance.interface_redundancy_group_associations.restrict(request.user)
        queryset = queryset.prefetch_related("interface")
        queryset = queryset.order_by("priority")
        column_sequence = (
            "interface__device",
            "interface",
            "priority",
            "interface__status",
            "interface__enabled",
            "interface__ip_addresses",
            "interface__type",
            "interface__description",
            "interface__label",
        )
        table = tables.InterfaceRedundancyGroupAssociationTable(
            data=queryset,
            sequence=column_sequence,
            orderable=False,
        )
        for column_name in column_sequence:
            table.columns.show(column_name)
        return table


class InterfaceRedundancyGroupAssociationUIViewSet(ObjectEditViewMixin, ObjectDestroyViewMixin):
    queryset = InterfaceRedundancyGroupAssociation.objects.all()
    form_class = forms.InterfaceRedundancyGroupAssociationForm
    template_name = "dcim/interfaceredundancygroupassociation_create.html"
    lookup_field = "pk"


class DeviceFamilyUIViewSet(NautobotUIViewSet):
    filterset_class = filters.DeviceFamilyFilterSet
    filterset_form_class = forms.DeviceFamilyFilterForm
    form_class = forms.DeviceFamilyForm
    bulk_update_form_class = forms.DeviceFamilyBulkEditForm
    queryset = DeviceFamily.objects.all()
    serializer_class = serializers.DeviceFamilySerializer
    table_class = tables.DeviceFamilyTable
    lookup_field = "pk"
    object_detail_content = object_detail.ObjectDetailContent(
        panels=(
            object_detail.ObjectFieldsPanel(
                weight=100,
                section=SectionChoices.LEFT_HALF,
                fields="__all__",
            ),
            object_detail.ObjectsTablePanel(
                weight=100,
                section=SectionChoices.FULL_WIDTH,
                table_class=tables.DeviceTypeTable,
                table_filter="device_family",
                select_related_fields=["manufacturer"],
                exclude_columns=["device_family"],
            ),
            object_detail.ObjectsTablePanel(
                weight=200,
                section=SectionChoices.FULL_WIDTH,
                table_class=tables.DeviceTable,
                table_filter="device_type__device_family",
                related_field_name="device_family",
                exclude_columns=["device_family"],
            ),
        )
    )


#
# Software image files
#


class SoftwareImageFileUIViewSet(NautobotUIViewSet):
    filterset_class = filters.SoftwareImageFileFilterSet
    filterset_form_class = forms.SoftwareImageFileFilterForm
    form_class = forms.SoftwareImageFileForm
    bulk_update_form_class = forms.SoftwareImageFileBulkEditForm
    queryset = SoftwareImageFile.objects.all()
    serializer_class = serializers.SoftwareImageFileSerializer
    table_class = tables.SoftwareImageFileTable

    object_detail_content = object_detail.ObjectDetailContent(
        panels=(
            object_detail.ObjectFieldsPanel(
                section=SectionChoices.LEFT_HALF,
                weight=100,
                fields="__all__",
            ),
        ),
        extra_tabs=(
            object_detail.DistinctViewTab(
                weight=700,
                tab_id="device_types",
                url_name="dcim:softwareimagefile_device_types",
                label="Device Types",
                related_object_attribute="device_types",
                panels=(
                    object_detail.ObjectsTablePanel(
                        section=SectionChoices.FULL_WIDTH,
                        weight=100,
                        table_class=tables.DeviceTypeTable,
                        table_filter="software_image_files",
                        tab_id="device_types",
                        add_button_route=None,
                    ),
                ),
            ),
            object_detail.DistinctViewTab(
                weight=800,
                tab_id="devices",
                url_name="dcim:softwareimagefile_devices",
                label="Devices",
                related_object_attribute="devices",
                panels=(
                    object_detail.ObjectsTablePanel(
                        section=SectionChoices.FULL_WIDTH,
                        weight=100,
                        table_class=tables.DeviceTable,
                        table_filter="software_image_files",
                        tab_id="devices",
                        table_title="Devices overridden to use this file",
                        add_button_route=None,
                    ),
                ),
            ),
            object_detail.DistinctViewTab(
                weight=900,
                tab_id="inventory_items",
                url_name="dcim:softwareimagefile_inventory_items",
                label="Inventory Items",
                related_object_attribute="inventory_items",
                panels=(
                    object_detail.ObjectsTablePanel(
                        section=SectionChoices.FULL_WIDTH,
                        weight=100,
                        table_class=tables.InventoryItemTable,
                        table_filter="software_image_files",
                        tab_id="inventory_items",
                        table_title="Inventory items overridden to use this file",
                        add_button_route=None,
                    ),
                ),
            ),
            object_detail.DistinctViewTab(
                weight=1000,
                tab_id="virtual_machines",
                url_name="dcim:softwareimagefile_virtual_machines",
                label="Virtual Machines",
                related_object_attribute="virtual_machines",
                panels=(
                    object_detail.ObjectsTablePanel(
                        section=SectionChoices.FULL_WIDTH,
                        weight=100,
                        table_class=VirtualMachineTable,
                        table_filter="software_image_files",
                        tab_id="virtual_machines",
                        table_title="Virtual machines overridden to use this file",
                        add_button_route=None,
                    ),
                ),
            ),
        ),
    )

    @action(detail=True, url_path="device-types", url_name="device_types")
    def device_types(self, request, *args, **kwargs):
        return Response({})

    @action(detail=True, url_path="devices")
    def devices(self, request, *args, **kwargs):
        return Response({})

    @action(detail=True, url_path="inventory-items", url_name="inventory_items")
    def inventory_items(self, request, *args, **kwargs):
        return Response({})

    @action(detail=True, url_path="virtual-machines", url_name="virtual_machines")
    def virtual_machines(self, request, *args, **kwargs):
        return Response({})


class SoftwareVersionUIViewSet(NautobotUIViewSet):
    filterset_class = filters.SoftwareVersionFilterSet
    filterset_form_class = forms.SoftwareVersionFilterForm
    form_class = forms.SoftwareVersionForm
    bulk_update_form_class = forms.SoftwareVersionBulkEditForm
    queryset = SoftwareVersion.objects.all()
    serializer_class = serializers.SoftwareVersionSerializer
    table_class = tables.SoftwareVersionTable
    object_detail_content = object_detail.ObjectDetailContent(
        panels=(
            object_detail.ObjectFieldsPanel(
                weight=100,
                section=SectionChoices.LEFT_HALF,
                fields="__all__",
            ),
            object_detail.StatsPanel(
                weight=100,
                label="Stats",
                section=SectionChoices.RIGHT_HALF,
                filter_name="software_version",
                related_models=[SoftwareImageFile, Device, InventoryItem, VirtualMachine],
            ),
        )
    )


#
# Controllers
#


class ControllerUIViewSet(NautobotUIViewSet):
    filterset_class = filters.ControllerFilterSet
    filterset_form_class = forms.ControllerFilterForm
    form_class = forms.ControllerForm
    bulk_update_form_class = forms.ControllerBulkEditForm
    queryset = Controller.objects.all()
    serializer_class = serializers.ControllerSerializer
    table_class = tables.ControllerTable
    template_name = "dcim/controller_create.html"

    def get_extra_context(self, request, instance):
        context = super().get_extra_context(request, instance)

        if self.action == "retrieve" and instance:
            devices = Device.objects.restrict(request.user).filter(controller_managed_device_group__controller=instance)
            devices_table = tables.DeviceTable(devices)
            devices_table.columns.show("controller_managed_device_group")
            devices_table.columns.show("capabilities")
            devices_table.sequence = ("name", "controller_managed_device_group", "capabilities", "...")

            paginate = {
                "paginator_class": EnhancedPaginator,
                "per_page": get_paginate_count(request),
            }
            RequestConfig(request, paginate).configure(devices_table)

            context["devices_table"] = devices_table

        return context

    @action(detail=True, url_path="wireless-networks", url_name="wirelessnetworks", methods=["get"])
    def wirelessnetworks(self, request, *args, **kwargs):
        instance = self.get_object()
        controller_managed_device_groups = instance.controller_managed_device_groups.restrict(
            request.user, "view"
        ).values_list("pk", flat=True)
        wireless_networks = ControllerManagedDeviceGroupWirelessNetworkAssignment.objects.filter(
            controller_managed_device_group__in=list(controller_managed_device_groups)
        ).select_related("wireless_network")
        wireless_networks_table = ControllerManagedDeviceGroupWirelessNetworkAssignmentTable(
            data=wireless_networks, user=request.user, orderable=False
        )
        wireless_networks_table.columns.hide("controller")

        RequestConfig(
            request, paginate={"paginator_class": EnhancedPaginator, "per_page": get_paginate_count(request)}
        ).configure(wireless_networks_table)

        return Response(
            {
                "wireless_networks_table": wireless_networks_table,
                "active_tab": "wireless-networks",
            }
        )

    def get_action(self):
        "Treat Wireless Networks as the same detail view for permission purposes."
        return "view" if self.action == "wirelessnetworks" else super().get_action()


class ControllerManagedDeviceGroupUIViewSet(NautobotUIViewSet):
    filterset_class = filters.ControllerManagedDeviceGroupFilterSet
    filterset_form_class = forms.ControllerManagedDeviceGroupFilterForm
    form_class = forms.ControllerManagedDeviceGroupForm
    bulk_update_form_class = forms.ControllerManagedDeviceGroupBulkEditForm
    queryset = ControllerManagedDeviceGroup.objects.all()
    serializer_class = serializers.ControllerManagedDeviceGroupSerializer
    table_class = tables.ControllerManagedDeviceGroupTable
    template_name = "dcim/controllermanageddevicegroup_create.html"

    def get_extra_context(self, request, instance):
        context = super().get_extra_context(request, instance)

        if self.action == "retrieve" and instance:
            devices = instance.devices.restrict(request.user)
            devices_table = tables.DeviceTable(devices)

            paginate = {
                "paginator_class": EnhancedPaginator,
                "per_page": get_paginate_count(request),
            }
            RequestConfig(request, paginate).configure(devices_table)

            context["devices_table"] = devices_table

            # Wireless Networks
            wireless_networks = instance.wireless_network_assignments.restrict(request.user, "view")
            wireless_networks_table = ControllerManagedDeviceGroupWirelessNetworkAssignmentTable(wireless_networks)
            wireless_networks_table.columns.hide("controller_managed_device_group")
            wireless_networks_table.columns.hide("controller")
            RequestConfig(
                request, paginate={"paginator_class": EnhancedPaginator, "per_page": get_paginate_count(request)}
            ).configure(wireless_networks_table)
            context["wireless_networks_table"] = wireless_networks_table
            context["wireless_networks_count"] = wireless_networks.count()

            # Radio Profiles
            radio_profiles = instance.radio_profiles.restrict(request.user, "view")
            radio_profiles_table = RadioProfileTable(radio_profiles)
            RequestConfig(
                request, paginate={"paginator_class": EnhancedPaginator, "per_page": get_paginate_count(request)}
            ).configure(radio_profiles_table)
            context["radio_profiles_table"] = radio_profiles_table
            context["radio_profiles_count"] = radio_profiles.count()

        if self.action in ["create", "update"]:
            context["wireless_networks"] = ControllerManagedDeviceGroupWirelessNetworkFormSet(
                instance=instance,
                data=request.POST if request.method == "POST" else None,
            )

        return context

    def form_save(self, form, **kwargs):
        obj = super().form_save(form, **kwargs)

        ctx = self.get_extra_context(self.request, obj)
        wireless_networks = ctx.get("wireless_networks")
        if wireless_networks.is_valid():
            wireless_networks.save()
        else:
            raise ValidationError(wireless_networks.errors)

        return obj


#
# Virtual Device Context
#


class VirtualDeviceContextUIViewSet(NautobotUIViewSet):
    filterset_class = filters.VirtualDeviceContextFilterSet
    filterset_form_class = forms.VirtualDeviceContextFilterForm
    form_class = forms.VirtualDeviceContextForm
    bulk_update_form_class = forms.VirtualDeviceContextBulkEditForm
    queryset = VirtualDeviceContext.objects.all()
    serializer_class = serializers.VirtualDeviceContextSerializer
    table_class = tables.VirtualDeviceContextTable
    object_detail_content = object_detail.ObjectDetailContent(
        panels=(
            object_detail.ObjectFieldsPanel(
                section=SectionChoices.LEFT_HALF,
                weight=100,
                fields="__all__",
            ),
            object_detail.ObjectsTablePanel(
                weight=200,
                table_class=tables.InterfaceTable,
                table_attribute="interfaces",
                related_field_name="virtual_device_contexts",
                section=SectionChoices.FULL_WIDTH,
                exclude_columns=["device"],
            ),
            object_detail.ObjectsTablePanel(
                weight=300,
                table_class=VRFTable,
                table_attribute="vrfs",
                related_field_name="virtual_device_contexts",
                section=SectionChoices.FULL_WIDTH,
            ),
        ),
    )<|MERGE_RESOLUTION|>--- conflicted
+++ resolved
@@ -4190,22 +4190,14 @@
                 section=SectionChoices.LEFT_HALF,
                 weight=100,
                 label="Power Feed",
-<<<<<<< HEAD
                 context_data_key="powerfeed_data",
-=======
-                context_data_key="powerfeed_connected_data",
->>>>>>> 0d0fc701
                 value_transforms={
                     "Power Panel": [helpers.hyperlinked_object],
                     "Rack": [helpers.hyperlinked_object],
                     "Type": [helpers.placeholder],
                     "Status": [helpers.hyperlinked_object_with_color],
                     "Connected Device": [helpers.mark_safe],
-<<<<<<< HEAD
                     "Utilization (Allocated)": [_render_utilization_graph],
-=======
-                    "Utilization (Allocated)": [lambda v: PowerFeedUIViewSet._render_utilization_graph(v)],
->>>>>>> 0d0fc701
                 },
             ),
             object_detail.ObjectFieldsPanel(
@@ -4231,11 +4223,7 @@
                     "Power Port": [helpers.hyperlinked_object],
                     "Type": [helpers.placeholder],
                     "Description": [helpers.placeholder],
-<<<<<<< HEAD
                     "Path Status": [helpers.placeholder],
-=======
-                    "Path Status": [helpers.mark_safe],
->>>>>>> 0d0fc701
                     "Connection": [helpers.mark_safe],
                 },
             ),
@@ -4247,7 +4235,6 @@
         if not instance or self.action != "retrieve":
             return context
 
-<<<<<<< HEAD
         context["powerfeed_data"] = {
             "Power Panel": instance.power_panel,
             "Rack": instance.rack,
@@ -4260,124 +4247,23 @@
         context["connection_data"] = helpers.get_powerfeed_connection_data(request, instance)
         return context
 
-=======
-        powerfeed_data = {
-            "Power Panel": getattr(instance, "power_panel", None),
-            "Rack": instance.rack,
-            "Type": instance.get_type_display(),
-            "Status": getattr(instance, "status", None),
-            **self._get_connected_device_data(instance),
-        }
-
-        context["powerfeed_connected_data"] = powerfeed_data
-        context["connection_data"] = self._get_connection_data(request, instance)
-        return context
-
-    def _get_connected_device_data(self, instance):
-        return {
-            "Connected Device": self._get_connected_device_html(instance),
-            "Utilization (Allocated)": self._get_utilization_data(instance),
-        }
-
->>>>>>> 0d0fc701
     def _get_connected_device_html(self, instance):
         endpoint = getattr(instance, "connected_endpoint", None)
         if endpoint and endpoint.parent:
             parent = helpers.hyperlinked_object(endpoint.parent)
             return format_html("{} ({})", parent, endpoint)
-<<<<<<< HEAD
         return None
-=======
-        return None  # Handled as placeholder by panel
->>>>>>> 0d0fc701
 
     def _get_utilization_data(self, instance):
         endpoint = getattr(instance, "connected_endpoint", None)
         if not endpoint or not hasattr(endpoint, "get_power_draw"):
             return None
-<<<<<<< HEAD
         utilization = endpoint.get_power_draw()
         if not utilization or "allocated" not in utilization:
             return None
         allocated = utilization["allocated"]
         available = instance.available_power or 0
         return (allocated, available)
-=======
-
-        utilization = endpoint.get_power_draw()
-        if not utilization or "allocated" not in utilization:
-            return None
-
-        allocated = utilization["allocated"]
-        available = instance.available_power or 0
-        return (allocated, available)
-
-    @staticmethod
-    def _render_utilization_graph(value):
-        if not value or not isinstance(value, tuple) or len(value) != 2:
-            return helpers.placeholder(None)
-        allocated, available = value
-        if available <= 0:
-            return f"{allocated}VA / {available}VA"
-        graph_html = render_to_string(
-            "utilities/templatetags/utilization_graph.html",
-            helpers.utilization_graph_raw_data(allocated, available),
-        )
-        return format_html("{}VA / {}VA {}", allocated, available, graph_html)
-
-    def _get_connection_data(self, request, instance):
-        if not instance:
-            return {}
-
-        if instance.cable:
-            trace_url = reverse("dcim:powerfeed_trace", kwargs={"pk": instance.pk})
-            cable_html = format_html(
-                '{} <a href="{}" class="btn btn-primary btn-xs" title="Trace">'
-                '<i class="mdi mdi-transit-connection-variant"></i></a>',
-                helpers.hyperlinked_object(instance.cable),
-                trace_url,
-            )
-
-            endpoint = getattr(instance, "connected_endpoint", None)
-            endpoint_data = {}
-            if endpoint:
-                endpoint_type = "Device" if getattr(endpoint, "device", None) else "Module"
-                endpoint_obj = getattr(endpoint, "device", None) or getattr(endpoint, "module", None)
-
-                endpoint_data = {
-                    endpoint_type: endpoint_obj,
-                    "Power Port": endpoint,
-                    "Type": endpoint.get_type_display() if hasattr(endpoint, "get_type_display") else None,
-                    "Description": endpoint.description,
-                    "Path Status": format_html(
-                        '<span class="label label-{}">{}</span>',
-                        "success" if getattr(instance.path, "is_active", False) else "danger",
-                        "Reachable" if getattr(instance.path, "is_active", False) else "Not Reachable",
-                    ),
-                }
-
-            return {
-                "Cable": cable_html,
-                **endpoint_data,
-            }
-
-        if request.user.has_perm("dcim.add_cable"):
-            connect_url = (
-                reverse(
-                    "dcim:powerfeed_connect",
-                    kwargs={"termination_a_id": instance.pk, "termination_b_type": "power-port"},
-                )
-                + f"?return_url={instance.get_absolute_url()}"
-            )
-            connect_link = format_html(
-                '<a href="{}" class="btn btn-primary btn-sm pull-right">'
-                '<span class="mdi mdi-ethernet-cable" aria-hidden="true"></span> Connect</a>',
-                connect_url,
-            )
-            return {"Connection": format_html("Not connected {}", connect_link)}
-
-        return {"Connection": "Not connected"}
->>>>>>> 0d0fc701
 
 
 class DeviceRedundancyGroupUIViewSet(NautobotUIViewSet):

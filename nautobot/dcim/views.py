from collections import OrderedDict
from copy import deepcopy
import logging
import re
import uuid

from django.contrib import messages
from django.contrib.contenttypes.models import ContentType
from django.core.exceptions import ObjectDoesNotExist, PermissionDenied, ValidationError
from django.core.paginator import EmptyPage, PageNotAnInteger
from django.db import IntegrityError, transaction
from django.db.models import F, Prefetch
from django.forms import (
    modelformset_factory,
    ModelMultipleChoiceField,
    MultipleHiddenInput,
)
from django.shortcuts import get_object_or_404, HttpResponse, redirect, render
from django.template.loader import render_to_string
from django.urls import reverse
from django.utils.encoding import iri_to_uri
from django.utils.functional import cached_property
from django.utils.html import format_html
from django.utils.http import url_has_allowed_host_and_scheme
from django.views.generic import View
from django_tables2 import RequestConfig
from rest_framework.decorators import action
from rest_framework.exceptions import MethodNotAllowed
from rest_framework.response import Response

from nautobot.circuits.models import Circuit
from nautobot.cloud.tables import CloudAccountTable
from nautobot.core.choices import ButtonColorChoices
from nautobot.core.exceptions import AbortTransaction
from nautobot.core.forms import BulkRenameForm, ConfirmationForm, ImportForm, restrict_form_fields
from nautobot.core.models.querysets import count_related
from nautobot.core.templatetags import helpers
from nautobot.core.templatetags.helpers import has_perms
from nautobot.core.ui import object_detail
from nautobot.core.ui.choices import SectionChoices
from nautobot.core.utils.lookup import get_form_for_model
from nautobot.core.utils.permissions import get_permission_for_model
from nautobot.core.utils.requests import normalize_querydict
from nautobot.core.views import generic
from nautobot.core.views.mixins import (
    GetReturnURLMixin,
    ObjectBulkDestroyViewMixin,
    ObjectBulkUpdateViewMixin,
    ObjectChangeLogViewMixin,
    ObjectDestroyViewMixin,
    ObjectDetailViewMixin,
    ObjectEditViewMixin,
    ObjectListViewMixin,
    ObjectNotesViewMixin,
    ObjectPermissionRequiredMixin,
)
from nautobot.core.views.paginator import EnhancedPaginator, get_paginate_count
from nautobot.core.views.viewsets import NautobotUIViewSet
from nautobot.dcim.choices import LocationDataToContactActionChoices
from nautobot.dcim.forms import LocationMigrateDataToContactForm
from nautobot.extras.models import Contact, ContactAssociation, Role, Status, Team
from nautobot.extras.views import ObjectChangeLogView, ObjectConfigContextView, ObjectDynamicGroupsView
from nautobot.ipam.models import IPAddress, Prefix, Service, VLAN
from nautobot.ipam.tables import InterfaceIPAddressTable, InterfaceVLANTable, VRFDeviceAssignmentTable, VRFTable
from nautobot.virtualization.models import VirtualMachine
from nautobot.virtualization.tables import VirtualMachineTable
from nautobot.wireless.forms import ControllerManagedDeviceGroupWirelessNetworkFormSet
from nautobot.wireless.models import (
    ControllerManagedDeviceGroupRadioProfileAssignment,
    ControllerManagedDeviceGroupWirelessNetworkAssignment,
)
from nautobot.wireless.tables import (
    BaseControllerManagedDeviceGroupWirelessNetworkAssignmentTable,
    ControllerManagedDeviceGroupRadioProfileAssignmentTable,
    DeviceGroupWirelessNetworkTable,
    RadioProfileTable,
)

from . import filters, forms, tables
from .api import serializers
from .choices import DeviceFaceChoices
from .constants import NONCONNECTABLE_IFACE_TYPES
from .models import (
    Cable,
    CablePath,
    ConsolePort,
    ConsolePortTemplate,
    ConsoleServerPort,
    ConsoleServerPortTemplate,
    Controller,
    ControllerManagedDeviceGroup,
    Device,
    DeviceBay,
    DeviceBayTemplate,
    DeviceFamily,
    DeviceRedundancyGroup,
    DeviceType,
    FrontPort,
    FrontPortTemplate,
    Interface,
    InterfaceRedundancyGroup,
    InterfaceRedundancyGroupAssociation,
    InterfaceTemplate,
    InventoryItem,
    Location,
    LocationType,
    Manufacturer,
    Module,
    ModuleBay,
    ModuleBayTemplate,
    ModuleFamily,
    ModuleType,
    PathEndpoint,
    Platform,
    PowerFeed,
    PowerOutlet,
    PowerOutletTemplate,
    PowerPanel,
    PowerPort,
    PowerPortTemplate,
    Rack,
    RackGroup,
    RackReservation,
    RearPort,
    RearPortTemplate,
    SoftwareImageFile,
    SoftwareVersion,
    VirtualChassis,
    VirtualDeviceContext,
)

logger = logging.getLogger(__name__)


class BulkDisconnectView(GetReturnURLMixin, ObjectPermissionRequiredMixin, View):
    """
    An extendable view for disconnection console/power/interface components in bulk.
    """

    queryset = None
    template_name = "dcim/bulk_disconnect.html"

    def __init__(self, *args, **kwargs):
        super().__init__(*args, **kwargs)

        # Create a new Form class from ConfirmationForm
        class _Form(ConfirmationForm):
            pk = ModelMultipleChoiceField(queryset=self.queryset, widget=MultipleHiddenInput())

        self.form = _Form

    def get_required_permission(self):
        return get_permission_for_model(self.queryset.model, "change")

    def post(self, request):
        selected_objects = []
        return_url = self.get_return_url(request)

        if "_confirm" in request.POST:
            form = self.form(request.POST)

            if form.is_valid():
                with transaction.atomic():
                    count = 0
                    for obj in self.queryset.filter(pk__in=form.cleaned_data["pk"]):
                        if obj.cable is None:
                            continue
                        obj.cable.delete()
                        count += 1

                messages.success(
                    request,
                    f"Disconnected {count} {self.queryset.model._meta.verbose_name_plural}",
                )

                return redirect(return_url)

        else:
            form = self.form(initial={"pk": request.POST.getlist("pk")})
            selected_objects = self.queryset.filter(pk__in=form.initial["pk"])

        return render(
            request,
            self.template_name,
            {
                "form": form,
                "obj_type_plural": self.queryset.model._meta.verbose_name_plural,
                "selected_objects": selected_objects,
                "return_url": return_url,
            },
        )


class BaseDeviceComponentsBulkRenameView(generic.BulkRenameView):
    def get_selected_objects_parents_name(self, selected_objects):
        selected_object = selected_objects.first()
        if selected_object and selected_object.device:
            return selected_object.device.display
        if selected_object and selected_object.module:
            return selected_object.module.display
        return ""


class BaseDeviceComponentTemplatesBulkRenameView(generic.BulkRenameView):
    def get_selected_objects_parents_name(self, selected_objects):
        selected_object = selected_objects.first()
        if selected_object and selected_object.device_type:
            return selected_object.device_type.display
        if selected_object and selected_object.module_type:
            return selected_object.module_type.display
        return ""


#
# LocationTypes
#


class LocationTypeUIViewSet(NautobotUIViewSet):
    queryset = LocationType.objects.all()
    filterset_class = filters.LocationTypeFilterSet
    filterset_form_class = forms.LocationTypeFilterForm
    table_class = tables.LocationTypeTable
    form_class = forms.LocationTypeForm
    bulk_update_form_class = forms.LocationTypeBulkEditForm
    serializer_class = serializers.LocationSerializer

    object_detail_content = object_detail.ObjectDetailContent(
        panels=(
            object_detail.ObjectFieldsPanel(
                section=SectionChoices.LEFT_HALF,
                weight=100,
                fields="__all__",
            ),
            object_detail.ObjectsTablePanel(
                weight=100,
                table_class=tables.LocationTypeTable,
                table_filter="parent",
                table_title="Child Location Type(s)",
            ),
            object_detail.ObjectsTablePanel(
                weight=200,
                table_class=tables.LocationTable,
                table_title="Location(s) of this Type",
                table_filter="location_type",
                exclude_columns=["location_type"],
            ),
        ),
    )


#
# Locations
#


class LocationUIViewSet(NautobotUIViewSet):
    # We aren't accessing tree fields anywhere so this is safe (note that `parent` itself is a normal foreign
    # key, not a tree field). If we ever do access tree fields, this will perform worse, because django will
    # automatically issue a second query (similar to behavior for
    # https://docs.djangoproject.com/en/3.2/ref/models/querysets/#django.db.models.query.QuerySet.only)
    queryset = Location.objects.without_tree_fields().select_related("location_type", "parent", "tenant")
    filterset_class = filters.LocationFilterSet
    filterset_form_class = forms.LocationFilterForm
    table_class = tables.LocationTable
    form_class = forms.LocationForm
    bulk_update_form_class = forms.LocationBulkEditForm
    serializer_class = serializers.LocationSerializer

    def get_extra_context(self, request, instance):
        if instance is None:
            return super().get_extra_context(request, instance)
        related_locations = (
            instance.descendants(include_self=True).restrict(request.user, "view").values_list("pk", flat=True)
        )
        stats = {
            "rack_count": Rack.objects.restrict(request.user, "view").filter(location__in=related_locations).count(),
            "device_count": Device.objects.restrict(request.user, "view")
            .filter(location__in=related_locations)
            .count(),
            "prefix_count": Prefix.objects.restrict(request.user, "view")
            .filter(locations__in=related_locations)
            .count(),
            "vlan_count": VLAN.objects.restrict(request.user, "view")
            .filter(locations__in=related_locations)
            .distinct()
            .count(),
            "circuit_count": Circuit.objects.restrict(request.user, "view")
            .filter(circuit_terminations__location__in=related_locations)
            .count(),
            "vm_count": VirtualMachine.objects.restrict(request.user, "view")
            .filter(cluster__location__in=related_locations)
            .count(),
        }
        rack_groups = (
            RackGroup.objects.annotate(rack_count=count_related(Rack, "rack_group"))
            .restrict(request.user, "view")
            .filter(location__in=related_locations)
        )
        children = (
            Location.objects.restrict(request.user, "view")
            # We aren't accessing tree fields anywhere so this is safe (note that `parent` itself is a normal foreign
            # key, not a tree field). If we ever do access tree fields, this will perform worse, because django will
            # automatically issue a second query (similar to behavior for
            # https://docs.djangoproject.com/en/3.2/ref/models/querysets/#django.db.models.query.QuerySet.only)
            .without_tree_fields()
            .filter(parent=instance)
            .select_related("parent", "location_type")
        )

        children_table = tables.LocationTable(children, hide_hierarchy_ui=True)
        paginate = {
            "paginator_class": EnhancedPaginator,
            "per_page": get_paginate_count(request),
        }
        RequestConfig(request, paginate).configure(children_table)

        return {
            "children_table": children_table,
            "rack_groups": rack_groups,
            "stats": stats,
            "contact_association_permission": ["extras.add_contactassociation"],
            # show the button if any of these fields have non-empty value.
            "show_convert_to_contact_button": instance.contact_name or instance.contact_phone or instance.contact_email,
            **super().get_extra_context(request, instance),
        }


class MigrateLocationDataToContactView(generic.ObjectEditView):
    queryset = Location.objects.all()
    model_form = LocationMigrateDataToContactForm
    template_name = "dcim/location_migrate_data_to_contact.html"

    def get(self, request, *args, **kwargs):
        obj = self.alter_obj(self.get_object(kwargs), request, args, kwargs)

        initial_data = normalize_querydict(request.GET, form_class=self.model_form)
        # remove status from the location itself
        initial_data["status"] = None
        initial_data["location"] = obj.pk

        # populate contact tab fields initial data
        initial_data["name"] = obj.contact_name
        initial_data["phone"] = obj.contact_phone
        initial_data["email"] = obj.contact_email
        form = self.model_form(instance=obj, initial=initial_data)
        restrict_form_fields(form, request.user)
        return render(
            request,
            self.template_name,
            {
                "obj": obj,
                "obj_type": self.queryset.model._meta.verbose_name,
                "form": form,
                "return_url": self.get_return_url(request, obj),
                "editing": obj.present_in_database,
                "active_tab": "assign",
                **self.get_extra_context(request, obj),
            },
        )

    def post(self, request, *args, **kwargs):
        obj = self.alter_obj(self.get_object(kwargs), request, args, kwargs)
        form = self.model_form(data=request.POST, files=request.FILES, instance=obj)
        restrict_form_fields(form, request.user)

        associated_object_id = obj.pk
        associated_object_content_type = ContentType.objects.get_for_model(Location)
        migrate_action = request.POST.get("action")
        try:
            with transaction.atomic():
                if not has_perms(request.user, ["extras.add_contactassociation"]):
                    raise PermissionDenied(
                        "ObjectPermission extras.add_contactassociation is needed to perform this action"
                    )
                contact = None
                team = None
                if migrate_action == LocationDataToContactActionChoices.CREATE_AND_ASSIGN_NEW_CONTACT:
                    if not has_perms(request.user, ["extras.add_contact"]):
                        raise PermissionDenied("ObjectPermission extras.add_contact is needed to perform this action")
                    contact = Contact(
                        name=request.POST.get("name"),
                        phone=request.POST.get("phone"),
                        email=request.POST.get("email"),
                    )
                    contact.validated_save()
                    # Trigger permission check
                    Contact.objects.restrict(request.user, "view").get(pk=contact.pk)
                elif migrate_action == LocationDataToContactActionChoices.CREATE_AND_ASSIGN_NEW_TEAM:
                    if not has_perms(request.user, ["extras.add_team"]):
                        raise PermissionDenied("ObjectPermission extras.add_team is needed to perform this action")
                    team = Team(
                        name=request.POST.get("name"),
                        phone=request.POST.get("phone"),
                        email=request.POST.get("email"),
                    )
                    team.validated_save()
                    # Trigger permission check
                    Team.objects.restrict(request.user, "view").get(pk=team.pk)
                elif migrate_action == LocationDataToContactActionChoices.ASSOCIATE_EXISTING_CONTACT:
                    contact = Contact.objects.restrict(request.user, "view").get(pk=request.POST.get("contact"))
                elif migrate_action == LocationDataToContactActionChoices.ASSOCIATE_EXISTING_TEAM:
                    team = Team.objects.restrict(request.user, "view").get(pk=request.POST.get("team"))
                else:
                    raise ValueError(f"Invalid action {migrate_action} passed from the form")

                association = ContactAssociation(
                    contact=contact,
                    team=team,
                    associated_object_type=associated_object_content_type,
                    associated_object_id=associated_object_id,
                    status=Status.objects.get(pk=request.POST.get("status")),
                    role=Role.objects.get(pk=request.POST.get("role")),
                )
                association.validated_save()
                # Trigger permission check
                ContactAssociation.objects.restrict(request.user, "view").get(pk=association.pk)

                # Clear out contact fields from location
                location = self.get_object(kwargs)
                location.contact_name = ""
                location.contact_phone = ""
                location.contact_email = ""
                location.validated_save()

                object_created = not form.instance.present_in_database

            self.successful_post(request, obj, object_created, logger)

            return_url = request.POST.get("return_url")
            if url_has_allowed_host_and_scheme(url=return_url, allowed_hosts=request.get_host()):
                return redirect(iri_to_uri(return_url))
            else:
                return redirect(self.get_return_url(request, obj))

        except ObjectDoesNotExist:
            msg = "Object save failed due to object-level permissions violation"
            logger.debug(msg)
            form.add_error(None, msg)
        except PermissionDenied as e:
            msg = e
            logger.debug(msg)
            form.add_error(None, msg)
        except ValueError:
            msg = f"Invalid action {action} passed from the form"
            logger.debug(msg)
            form.add_error(None, msg)

        return render(
            request,
            self.template_name,
            {
                "obj": obj,
                "obj_type": self.queryset.model._meta.verbose_name,
                "form": form,
                "return_url": self.get_return_url(request, obj),
                "editing": obj.present_in_database,
                **self.get_extra_context(request, obj),
            },
        )


#
# Rack groups
#


class RackGroupUIViewSet(NautobotUIViewSet):
    bulk_update_form_class = forms.RackGroupBulkEditForm
    filterset_class = filters.RackGroupFilterSet
    filterset_form_class = forms.RackGroupFilterForm
    form_class = forms.RackGroupForm
    serializer_class = serializers.RackGroupSerializer
    table_class = tables.RackGroupTable
    queryset = RackGroup.objects.all()

    object_detail_content = object_detail.ObjectDetailContent(
        panels=[
            object_detail.ObjectFieldsPanel(
                label="Rack Group",
                section=SectionChoices.LEFT_HALF,
                weight=100,
                fields=["description", "parent", "location"],
                value_transforms={
                    "location": [helpers.render_ancestor_hierarchy],
                },
            ),
            object_detail.ObjectsTablePanel(
                section=SectionChoices.FULL_WIDTH,
                weight=200,
                related_field_name="rack_group",
                context_table_key="rack_table",
            ),
        ]
    )

    def get_extra_context(self, request, instance):
        context = super().get_extra_context(request, instance)

        if self.action == "retrieve" and instance:
            racks = (
                Rack.objects.restrict(request.user, "view")
                .filter(rack_group__in=instance.descendants(include_self=True))
                .select_related("role", "location", "tenant")
            )

            rack_table = tables.RackTable(racks)
            rack_table.columns.hide("rack_group")

            paginate = {
                "paginator_class": EnhancedPaginator,
                "per_page": get_paginate_count(request),
            }
            RequestConfig(request, paginate).configure(rack_table)

            context["rack_table"] = rack_table

        return context


#
# Racks
#


class RackListView(generic.ObjectListView):
    queryset = Rack.objects.all()
    filterset = filters.RackFilterSet
    filterset_form = forms.RackFilterForm
    table = tables.RackDetailTable


class RackElevationListView(generic.ObjectListView):
    """
    Display a set of rack elevations side-by-side.
    """

    queryset = Rack.objects.select_related("role")
    non_filter_params = (
        *generic.ObjectListView.non_filter_params,
        "face",  # render front or rear of racks?
        "reverse",  # control of ordering
    )
    filterset = filters.RackFilterSet
    filterset_form = forms.RackFilterForm
    action_buttons = []
    template_name = "dcim/rack_elevation_list.html"

    def extra_context(self):
        racks = self.queryset
        request = self.request
        total_count = racks.count()

        # Determine ordering
        racks_reverse = bool(request.GET.get("reverse", False))
        if racks_reverse:
            racks = racks.reverse()

        # Pagination
        per_page = get_paginate_count(request)
        page_number = request.GET.get("page", 1)
        paginator = EnhancedPaginator(racks, per_page)
        try:
            page = paginator.page(page_number)
        except PageNotAnInteger:
            page = paginator.page(1)
        except EmptyPage:
            page = paginator.page(paginator.num_pages)

        # Determine rack face
        rack_face = request.GET.get("face", DeviceFaceChoices.FACE_FRONT)
        if rack_face not in DeviceFaceChoices.values():
            rack_face = DeviceFaceChoices.FACE_FRONT

        return {
            "paginator": paginator,
            "page": page,
            "total_count": total_count,
            "reverse": racks_reverse,
            "rack_face": rack_face,
            "title": "Rack Elevation",
            "list_url": "dcim:rack_elevation_list",
        }


class RackView(generic.ObjectView):
    queryset = Rack.objects.select_related("location", "tenant__tenant_group", "rack_group", "role")

    def get_extra_context(self, request, instance):
        # Get 0U and child devices located within the rack
        nonracked_devices = Device.objects.filter(rack=instance, position__isnull=True).select_related(
            "device_type__manufacturer"
        )

        peer_racks = Rack.objects.restrict(request.user, "view").filter(location=instance.location)

        if instance.rack_group:
            peer_racks = peer_racks.filter(rack_group=instance.rack_group)
        else:
            peer_racks = peer_racks.filter(rack_group__isnull=True)
        next_rack = peer_racks.filter(name__gt=instance.name).order_by("name").first()
        prev_rack = peer_racks.filter(name__lt=instance.name).order_by("-name").first()

        reservations = RackReservation.objects.restrict(request.user, "view").filter(rack=instance)
        power_feeds = (
            PowerFeed.objects.restrict(request.user, "view").filter(rack=instance).select_related("power_panel")
        )

        device_count = Device.objects.restrict(request.user, "view").filter(rack=instance).count()

        return {
            "device_count": device_count,
            "reservations": reservations,
            "power_feeds": power_feeds,
            "nonracked_devices": nonracked_devices,
            "next_rack": next_rack,
            "prev_rack": prev_rack,
            **super().get_extra_context(request, instance),
        }


class RackEditView(generic.ObjectEditView):
    queryset = Rack.objects.all()
    model_form = forms.RackForm
    template_name = "dcim/rack_edit.html"


class RackDeleteView(generic.ObjectDeleteView):
    queryset = Rack.objects.all()


class RackBulkImportView(generic.BulkImportView):  # 3.0 TODO: remove, unused
    queryset = Rack.objects.all()
    table = tables.RackTable


class RackBulkEditView(generic.BulkEditView):
    queryset = Rack.objects.all()
    filterset = filters.RackFilterSet
    table = tables.RackTable
    form = forms.RackBulkEditForm


class RackBulkDeleteView(generic.BulkDeleteView):
    queryset = Rack.objects.all()
    filterset = filters.RackFilterSet
    table = tables.RackTable


#
# Rack reservations
#


class RackReservationUIViewSet(NautobotUIViewSet):
    bulk_update_form_class = forms.RackReservationBulkEditForm
    filterset_class = filters.RackReservationFilterSet
    filterset_form_class = forms.RackReservationFilterForm
    form_class = forms.RackReservationForm
    serializer_class = serializers.RackReservationSerializer
    table_class = tables.RackReservationTable
    queryset = RackReservation.objects.all()

    object_detail_content = object_detail.ObjectDetailContent(
        panels=(
            object_detail.KeyValueTablePanel(
                section=SectionChoices.LEFT_HALF,
                weight=100,
                label="Rack",
                context_data_key="rack_data",
            ),
            object_detail.ObjectFieldsPanel(
                section=SectionChoices.LEFT_HALF,
                weight=100,
                label="Reservation Details",
                fields=["unit_list", "tenant", "user", "description"],
            ),
            object_detail.Panel(
                section=SectionChoices.RIGHT_HALF,
                weight=100,
                template_path="dcim/rack_elevation.html",
            ),
        ),
    )

    def get_extra_context(self, request, instance):
        context = super().get_extra_context(request, instance)
        if self.action == "retrieve":
            context["rack_data"] = self.get_rack_context(instance)
        return context

    def get_rack_context(self, instance):
        rack = getattr(instance, "rack", None)
        if not rack:
            return {}

        return {
            "location": rack.location,
            "rack_group": rack.rack_group,
            "rack": rack,
        }

    def get_object(self):
        obj = super().get_object()

        if not obj.present_in_database:
            obj.user = self.request.user

            rack_id = self.request.GET.get("rack")
            if rack_id:
                obj.rack = get_object_or_404(Rack, pk=rack_id)

        return obj


#
# Manufacturers
#


class ManufacturerUIViewSet(NautobotUIViewSet):
    bulk_update_form_class = forms.ManufacturerBulkEditForm
    filterset_class = filters.ManufacturerFilterSet
    filterset_form_class = forms.ManufacturerFilterForm
    form_class = forms.ManufacturerForm
    serializer_class = serializers.ManufacturerSerializer
    table_class = tables.ManufacturerTable
    queryset = Manufacturer.objects.all()

    # Object detail content with devices and cloud accounts related to the manufacturer
    object_detail_content = object_detail.ObjectDetailContent(
        panels=(
            object_detail.ObjectFieldsPanel(
                weight=100,
                section=SectionChoices.LEFT_HALF,
                fields="__all__",
            ),
            object_detail.ObjectsTablePanel(
                weight=100,
                section=SectionChoices.FULL_WIDTH,
                table_class=tables.DeviceTable,
                table_filter="device_type__manufacturer",
                related_field_name="manufacturer",
                exclude_columns=["manufacturer"],
            ),
            object_detail.ObjectsTablePanel(
                weight=100,
                section=SectionChoices.FULL_WIDTH,
                table_class=CloudAccountTable,
                table_filter="provider",
                exclude_columns=["provider"],
            ),
        ),
    )


#
# Device types
#
class DeviceTypeUIViewSet(NautobotUIViewSet):
    bulk_update_form_class = forms.DeviceTypeBulkEditForm
    filterset_class = filters.DeviceTypeFilterSet
    filterset_form_class = forms.DeviceTypeFilterForm
    form_class = forms.DeviceTypeForm
    serializer_class = serializers.DeviceTypeSerializer
    table_class = tables.DeviceTypeTable
    queryset = DeviceType.objects.select_related("manufacturer").prefetch_related("software_image_files")

    def get_extra_context(self, request, instance):
        if self.action != "retrieve":
            return {}
        instance_count = Device.objects.restrict(request.user).filter(device_type=instance).count()

        # Component tables
        consoleport_table = tables.ConsolePortTemplateTable(
            ConsolePortTemplate.objects.restrict(request.user, "view").filter(device_type=instance),
            orderable=False,
        )
        consoleserverport_table = tables.ConsoleServerPortTemplateTable(
            ConsoleServerPortTemplate.objects.restrict(request.user, "view").filter(device_type=instance),
            orderable=False,
        )
        powerport_table = tables.PowerPortTemplateTable(
            PowerPortTemplate.objects.restrict(request.user, "view").filter(device_type=instance),
            orderable=False,
        )
        poweroutlet_table = tables.PowerOutletTemplateTable(
            PowerOutletTemplate.objects.restrict(request.user, "view").filter(device_type=instance),
            orderable=False,
        )
        interface_table = tables.InterfaceTemplateTable(
            list(InterfaceTemplate.objects.restrict(request.user, "view").filter(device_type=instance)),
            orderable=False,
        )
        front_port_table = tables.FrontPortTemplateTable(
            FrontPortTemplate.objects.restrict(request.user, "view").filter(device_type=instance),
            orderable=False,
        )
        rear_port_table = tables.RearPortTemplateTable(
            RearPortTemplate.objects.restrict(request.user, "view").filter(device_type=instance),
            orderable=False,
        )
        devicebay_table = tables.DeviceBayTemplateTable(
            DeviceBayTemplate.objects.restrict(request.user, "view").filter(device_type=instance),
            orderable=False,
        )
        modulebay_table = tables.ModuleBayTemplateTable(
            ModuleBayTemplate.objects.restrict(request.user, "view").filter(device_type=instance),
            orderable=False,
        )
        if request.user.has_perm("dcim.change_devicetype"):
            consoleport_table.columns.show("pk")
            consoleserverport_table.columns.show("pk")
            powerport_table.columns.show("pk")
            poweroutlet_table.columns.show("pk")
            interface_table.columns.show("pk")
            front_port_table.columns.show("pk")
            rear_port_table.columns.show("pk")
            devicebay_table.columns.show("pk")
            modulebay_table.columns.show("pk")

        software_image_files_table = tables.SoftwareImageFileTable(
            instance.software_image_files.restrict(request.user, "view").annotate(
                device_type_count=count_related(DeviceType, "software_image_files"),
            ),
            orderable=False,
            exclude=["actions", "tags"],
        )

        return {
            "instance_count": instance_count,
            "consoleport_table": consoleport_table,
            "consoleserverport_table": consoleserverport_table,
            "powerport_table": powerport_table,
            "poweroutlet_table": poweroutlet_table,
            "interface_table": interface_table,
            "front_port_table": front_port_table,
            "rear_port_table": rear_port_table,
            "devicebay_table": devicebay_table,
            "modulebay_table": modulebay_table,
            "software_image_files_table": software_image_files_table,
            **super().get_extra_context(request, instance),
        }


class DeviceTypeImportView(generic.ObjectImportView):
    additional_permissions = [
        "dcim.add_devicetype",
        "dcim.add_consoleporttemplate",
        "dcim.add_consoleserverporttemplate",
        "dcim.add_powerporttemplate",
        "dcim.add_poweroutlettemplate",
        "dcim.add_interfacetemplate",
        "dcim.add_frontporttemplate",
        "dcim.add_rearporttemplate",
        "dcim.add_devicebaytemplate",
        "dcim.add_modulebaytemplate",
    ]
    queryset = DeviceType.objects.all()
    model_form = forms.DeviceTypeImportForm
    related_object_forms = OrderedDict(
        (
            ("console-ports", forms.ConsolePortTemplateImportForm),
            ("console-server-ports", forms.ConsoleServerPortTemplateImportForm),
            ("power-ports", forms.PowerPortTemplateImportForm),
            ("power-outlets", forms.PowerOutletTemplateImportForm),
            ("interfaces", forms.InterfaceTemplateImportForm),
            ("rear-ports", forms.RearPortTemplateImportForm),
            ("front-ports", forms.FrontPortTemplateImportForm),
            ("device-bays", forms.DeviceBayTemplateImportForm),
            ("module-bays", forms.ModuleBayTemplateImportForm),
        )
    )


#
# Module types
#


class ModuleTypeUIViewSet(
    ObjectDetailViewMixin,
    ObjectListViewMixin,
    ObjectEditViewMixin,
    ObjectDestroyViewMixin,
    ObjectBulkDestroyViewMixin,
    ObjectBulkUpdateViewMixin,
    ObjectChangeLogViewMixin,
    ObjectNotesViewMixin,
):
    queryset = ModuleType.objects.all()
    filterset_class = filters.ModuleTypeFilterSet
    filterset_form_class = forms.ModuleTypeFilterForm
    form_class = forms.ModuleTypeForm
    import_model_form = forms.ModuleTypeImportForm
    bulk_update_form_class = forms.ModuleTypeBulkEditForm
    serializer_class = serializers.ModuleTypeSerializer
    table_class = tables.ModuleTypeTable
    related_object_forms = {
        "console-ports": forms.ConsolePortTemplateImportForm,
        "console-server-ports": forms.ConsoleServerPortTemplateImportForm,
        "power-ports": forms.PowerPortTemplateImportForm,
        "power-outlets": forms.PowerOutletTemplateImportForm,
        "interfaces": forms.InterfaceTemplateImportForm,
        "rear-ports": forms.RearPortTemplateImportForm,
        "front-ports": forms.FrontPortTemplateImportForm,
        "module-bays": forms.ModuleBayTemplateImportForm,
    }

    def get_required_permission(self):
        view_action = self.get_action()
        if view_action == "import_view":
            return [
                *self.get_permissions_for_model(ModuleType, ["add"]),
                *self.get_permissions_for_model(ConsolePortTemplate, ["add"]),
                *self.get_permissions_for_model(ConsoleServerPortTemplate, ["add"]),
                *self.get_permissions_for_model(PowerPortTemplate, ["add"]),
                *self.get_permissions_for_model(PowerOutletTemplate, ["add"]),
                *self.get_permissions_for_model(InterfaceTemplate, ["add"]),
                *self.get_permissions_for_model(FrontPortTemplate, ["add"]),
                *self.get_permissions_for_model(RearPortTemplate, ["add"]),
                *self.get_permissions_for_model(ModuleBayTemplate, ["add"]),
            ]

        return super().get_required_permission()

    def get_extra_context(self, request, instance):
        if not instance:
            return {}

        instance_count = Module.objects.restrict(request.user).filter(module_type=instance).count()

        # Component tables
        consoleport_table = tables.ConsolePortTemplateTable(
            ConsolePortTemplate.objects.restrict(request.user, "view").filter(module_type=instance),
            orderable=False,
        )
        consoleserverport_table = tables.ConsoleServerPortTemplateTable(
            ConsoleServerPortTemplate.objects.restrict(request.user, "view").filter(module_type=instance),
            orderable=False,
        )
        powerport_table = tables.PowerPortTemplateTable(
            PowerPortTemplate.objects.restrict(request.user, "view").filter(module_type=instance),
            orderable=False,
        )
        poweroutlet_table = tables.PowerOutletTemplateTable(
            PowerOutletTemplate.objects.restrict(request.user, "view").filter(module_type=instance),
            orderable=False,
        )
        interface_table = tables.InterfaceTemplateTable(
            list(InterfaceTemplate.objects.restrict(request.user, "view").filter(module_type=instance)),
            orderable=False,
        )
        front_port_table = tables.FrontPortTemplateTable(
            FrontPortTemplate.objects.restrict(request.user, "view").filter(module_type=instance),
            orderable=False,
        )
        rear_port_table = tables.RearPortTemplateTable(
            RearPortTemplate.objects.restrict(request.user, "view").filter(module_type=instance),
            orderable=False,
        )
        modulebay_table = tables.ModuleBayTemplateTable(
            ModuleBayTemplate.objects.restrict(request.user, "view").filter(module_type=instance),
            orderable=False,
        )
        if request.user.has_perm("dcim.change_moduletype"):
            consoleport_table.columns.show("pk")
            consoleserverport_table.columns.show("pk")
            powerport_table.columns.show("pk")
            poweroutlet_table.columns.show("pk")
            interface_table.columns.show("pk")
            front_port_table.columns.show("pk")
            rear_port_table.columns.show("pk")
            modulebay_table.columns.show("pk")

        return {
            "instance_count": instance_count,
            "consoleport_table": consoleport_table,
            "consoleserverport_table": consoleserverport_table,
            "powerport_table": powerport_table,
            "poweroutlet_table": poweroutlet_table,
            "interface_table": interface_table,
            "front_port_table": front_port_table,
            "rear_port_table": rear_port_table,
            "modulebay_table": modulebay_table,
        }

    @action(
        detail=False,
        methods=["GET", "POST"],
        url_name="import",
        url_path="import",
    )
    def import_view(self, request, *args, **kwargs):
        if request.method == "POST":
            form = ImportForm(request.POST)

            if form.is_valid():
                self.logger.debug("Import form validation was successful")

                # Initialize model form
                data = form.cleaned_data["data"]
                model_form = self.import_model_form(data)
                restrict_form_fields(model_form, request.user)

                # Assign default values for any fields which were not specified. We have to do this manually because passing
                # 'initial=' to the form on initialization merely sets default values for the widgets. Since widgets are not
                # used for YAML/JSON import, we first bind the imported data normally, then update the form's data with the
                # applicable field defaults as needed prior to form validation.
                for field_name, field in model_form.fields.items():
                    if field_name not in data and hasattr(field, "initial"):
                        model_form.data[field_name] = field.initial

                if model_form.is_valid():
                    try:
                        with transaction.atomic():
                            # Save the primary object
                            obj = model_form.save()

                            # Enforce object-level permissions
                            self.queryset.get(pk=obj.pk)

                            self.logger.debug(f"Created {obj} (PK: {obj.pk})")

                            # Iterate through the related object forms (if any), validating and saving each instance.
                            for (
                                field_name,
                                related_object_form,
                            ) in self.related_object_forms.items():
                                self.logger.debug(f"Processing form for related objects: {related_object_form}")

                                related_obj_pks = []
                                for i, rel_obj_data in enumerate(data.get(field_name, [])):
                                    # add parent object key to related object data
                                    rel_obj_data[obj._meta.verbose_name.replace(" ", "_")] = str(obj.pk)
                                    f = related_object_form(rel_obj_data)

                                    for subfield_name, field in f.fields.items():
                                        if subfield_name not in rel_obj_data and hasattr(field, "initial"):
                                            f.data[subfield_name] = field.initial

                                    if f.is_valid():
                                        related_obj = f.save()
                                        related_obj_pks.append(related_obj.pk)
                                    else:
                                        # Replicate errors on the related object form to the primary form for display
                                        for subfield_name, errors in f.errors.items():
                                            for err in errors:
                                                err_msg = f"{field_name}[{i}] {subfield_name}: {err}"
                                                model_form.add_error(None, err_msg)
                                        raise AbortTransaction()

                                # Enforce object-level permissions on related objects
                                model = related_object_form.Meta.model
                                if model.objects.filter(pk__in=related_obj_pks).count() != len(related_obj_pks):
                                    raise ObjectDoesNotExist

                    except AbortTransaction:
                        pass

                    except ObjectDoesNotExist:
                        msg = "Object creation failed due to object-level permissions violation"
                        self.logger.debug(msg)
                        model_form.add_error(None, msg)

                if not model_form.errors:
                    self.logger.info(f"Import object {obj} (PK: {obj.pk})")
                    messages.success(
                        request,
                        format_html('Imported object: <a href="{}">{}</a>', obj.get_absolute_url(), obj),
                    )

                    if "_addanother" in request.POST:
                        return redirect(request.get_full_path())

                    return_url = form.cleaned_data.get("return_url")
                    if url_has_allowed_host_and_scheme(url=return_url, allowed_hosts=request.get_host()):
                        return redirect(iri_to_uri(return_url))
                    else:
                        return redirect(self.get_return_url(request, obj))

                else:
                    self.logger.debug("Model form validation failed")

                    # Replicate model form errors for display
                    for field, errors in model_form.errors.items():
                        for err in errors:
                            if field == "__all__":
                                form.add_error(None, err)
                            else:
                                form.add_error(None, f"{field}: {err}")

            else:
                self.logger.debug("Import form validation failed")

        else:
            form = ImportForm()

        return Response(
            {
                "template": "generic/object_import.html",
                "form": form,
            }
        )


#
# Console port templates
#


class ConsolePortTemplateCreateView(generic.ComponentCreateView):
    queryset = ConsolePortTemplate.objects.all()
    form = forms.ConsolePortTemplateCreateForm
    model_form = forms.ConsolePortTemplateForm
    template_name = "dcim/device_component_add.html"


class ConsolePortTemplateEditView(generic.ObjectEditView):
    queryset = ConsolePortTemplate.objects.all()
    model_form = forms.ConsolePortTemplateForm


class ConsolePortTemplateDeleteView(generic.ObjectDeleteView):
    queryset = ConsolePortTemplate.objects.all()


class ConsolePortTemplateBulkEditView(generic.BulkEditView):
    queryset = ConsolePortTemplate.objects.all()
    table = tables.ConsolePortTemplateTable
    form = forms.ConsolePortTemplateBulkEditForm
    filterset = filters.ConsolePortTemplateFilterSet


class ConsolePortTemplateBulkRenameView(BaseDeviceComponentTemplatesBulkRenameView):
    queryset = ConsolePortTemplate.objects.all()


class ConsolePortTemplateBulkDeleteView(generic.BulkDeleteView):
    queryset = ConsolePortTemplate.objects.all()
    table = tables.ConsolePortTemplateTable
    filterset = filters.ConsolePortTemplateFilterSet


#
# Console server port templates
#


class ConsoleServerPortTemplateCreateView(generic.ComponentCreateView):
    queryset = ConsoleServerPortTemplate.objects.all()
    form = forms.ConsoleServerPortTemplateCreateForm
    model_form = forms.ConsoleServerPortTemplateForm
    template_name = "dcim/device_component_add.html"


class ConsoleServerPortTemplateEditView(generic.ObjectEditView):
    queryset = ConsoleServerPortTemplate.objects.all()
    model_form = forms.ConsoleServerPortTemplateForm


class ConsoleServerPortTemplateDeleteView(generic.ObjectDeleteView):
    queryset = ConsoleServerPortTemplate.objects.all()


class ConsoleServerPortTemplateBulkEditView(generic.BulkEditView):
    queryset = ConsoleServerPortTemplate.objects.all()
    table = tables.ConsoleServerPortTemplateTable
    form = forms.ConsoleServerPortTemplateBulkEditForm
    filterset = filters.ConsoleServerPortTemplateFilterSet


class ConsoleServerPortTemplateBulkRenameView(BaseDeviceComponentTemplatesBulkRenameView):
    queryset = ConsoleServerPortTemplate.objects.all()


class ConsoleServerPortTemplateBulkDeleteView(generic.BulkDeleteView):
    queryset = ConsoleServerPortTemplate.objects.all()
    table = tables.ConsoleServerPortTemplateTable
    filterset = filters.ConsoleServerPortTemplateFilterSet


#
# Power port templates
#


class PowerPortTemplateCreateView(generic.ComponentCreateView):
    queryset = PowerPortTemplate.objects.all()
    form = forms.PowerPortTemplateCreateForm
    model_form = forms.PowerPortTemplateForm
    template_name = "dcim/device_component_add.html"


class PowerPortTemplateEditView(generic.ObjectEditView):
    queryset = PowerPortTemplate.objects.all()
    model_form = forms.PowerPortTemplateForm


class PowerPortTemplateDeleteView(generic.ObjectDeleteView):
    queryset = PowerPortTemplate.objects.all()


class PowerPortTemplateBulkEditView(generic.BulkEditView):
    queryset = PowerPortTemplate.objects.all()
    table = tables.PowerPortTemplateTable
    form = forms.PowerPortTemplateBulkEditForm
    filterset = filters.PowerPortTemplateFilterSet


class PowerPortTemplateBulkRenameView(BaseDeviceComponentTemplatesBulkRenameView):
    queryset = PowerPortTemplate.objects.all()


class PowerPortTemplateBulkDeleteView(generic.BulkDeleteView):
    queryset = PowerPortTemplate.objects.all()
    table = tables.PowerPortTemplateTable
    filterset = filters.PowerPortTemplateFilterSet


#
# Power outlet templates
#


class PowerOutletTemplateCreateView(generic.ComponentCreateView):
    queryset = PowerOutletTemplate.objects.all()
    form = forms.PowerOutletTemplateCreateForm
    model_form = forms.PowerOutletTemplateForm
    template_name = "dcim/device_component_add.html"


class PowerOutletTemplateEditView(generic.ObjectEditView):
    queryset = PowerOutletTemplate.objects.all()
    model_form = forms.PowerOutletTemplateForm


class PowerOutletTemplateDeleteView(generic.ObjectDeleteView):
    queryset = PowerOutletTemplate.objects.all()


class PowerOutletTemplateBulkEditView(generic.BulkEditView):
    queryset = PowerOutletTemplate.objects.all()
    table = tables.PowerOutletTemplateTable
    form = forms.PowerOutletTemplateBulkEditForm
    filterset = filters.PowerOutletTemplateFilterSet


class PowerOutletTemplateBulkRenameView(BaseDeviceComponentTemplatesBulkRenameView):
    queryset = PowerOutletTemplate.objects.all()


class PowerOutletTemplateBulkDeleteView(generic.BulkDeleteView):
    queryset = PowerOutletTemplate.objects.all()
    table = tables.PowerOutletTemplateTable
    filterset = filters.PowerOutletTemplateFilterSet


#
# Interface templates
#


class InterfaceTemplateCreateView(generic.ComponentCreateView):
    queryset = InterfaceTemplate.objects.all()
    form = forms.InterfaceTemplateCreateForm
    model_form = forms.InterfaceTemplateForm


class InterfaceTemplateEditView(generic.ObjectEditView):
    queryset = InterfaceTemplate.objects.all()
    model_form = forms.InterfaceTemplateForm


class InterfaceTemplateDeleteView(generic.ObjectDeleteView):
    queryset = InterfaceTemplate.objects.all()


class InterfaceTemplateBulkEditView(generic.BulkEditView):
    queryset = InterfaceTemplate.objects.all()
    table = tables.InterfaceTemplateTable
    form = forms.InterfaceTemplateBulkEditForm
    filterset = filters.InterfaceTemplateFilterSet


class InterfaceTemplateBulkRenameView(BaseDeviceComponentTemplatesBulkRenameView):
    queryset = InterfaceTemplate.objects.all()


class InterfaceTemplateBulkDeleteView(generic.BulkDeleteView):
    queryset = InterfaceTemplate.objects.all()
    table = tables.InterfaceTemplateTable
    filterset = filters.InterfaceTemplateFilterSet


#
# Front port templates
#


class FrontPortTemplateCreateView(generic.ComponentCreateView):
    queryset = FrontPortTemplate.objects.all()
    form = forms.FrontPortTemplateCreateForm
    model_form = forms.FrontPortTemplateForm


class FrontPortTemplateEditView(generic.ObjectEditView):
    queryset = FrontPortTemplate.objects.all()
    model_form = forms.FrontPortTemplateForm


class FrontPortTemplateDeleteView(generic.ObjectDeleteView):
    queryset = FrontPortTemplate.objects.all()


class FrontPortTemplateBulkEditView(generic.BulkEditView):
    queryset = FrontPortTemplate.objects.all()
    table = tables.FrontPortTemplateTable
    form = forms.FrontPortTemplateBulkEditForm
    filterset = filters.FrontPortTemplateFilterSet


class FrontPortTemplateBulkRenameView(BaseDeviceComponentTemplatesBulkRenameView):
    queryset = FrontPortTemplate.objects.all()


class FrontPortTemplateBulkDeleteView(generic.BulkDeleteView):
    queryset = FrontPortTemplate.objects.all()
    table = tables.FrontPortTemplateTable
    filterset = filters.FrontPortTemplateFilterSet


#
# Rear port templates
#


class RearPortTemplateCreateView(generic.ComponentCreateView):
    queryset = RearPortTemplate.objects.all()
    form = forms.RearPortTemplateCreateForm
    model_form = forms.RearPortTemplateForm


class RearPortTemplateEditView(generic.ObjectEditView):
    queryset = RearPortTemplate.objects.all()
    model_form = forms.RearPortTemplateForm


class RearPortTemplateDeleteView(generic.ObjectDeleteView):
    queryset = RearPortTemplate.objects.all()


class RearPortTemplateBulkEditView(generic.BulkEditView):
    queryset = RearPortTemplate.objects.all()
    table = tables.RearPortTemplateTable
    form = forms.RearPortTemplateBulkEditForm
    filterset = filters.RearPortTemplateFilterSet


class RearPortTemplateBulkRenameView(BaseDeviceComponentTemplatesBulkRenameView):
    queryset = RearPortTemplate.objects.all()


class RearPortTemplateBulkDeleteView(generic.BulkDeleteView):
    queryset = RearPortTemplate.objects.all()
    table = tables.RearPortTemplateTable
    filterset = filters.RearPortTemplateFilterSet


#
# Device bay templates
#


class DeviceBayTemplateCreateView(generic.ComponentCreateView):
    queryset = DeviceBayTemplate.objects.all()
    form = forms.DeviceBayTemplateCreateForm
    model_form = forms.DeviceBayTemplateForm


class DeviceBayTemplateEditView(generic.ObjectEditView):
    queryset = DeviceBayTemplate.objects.all()
    model_form = forms.DeviceBayTemplateForm


class DeviceBayTemplateDeleteView(generic.ObjectDeleteView):
    queryset = DeviceBayTemplate.objects.all()


class DeviceBayTemplateBulkEditView(generic.BulkEditView):
    queryset = DeviceBayTemplate.objects.all()
    table = tables.DeviceBayTemplateTable
    form = forms.DeviceBayTemplateBulkEditForm
    filterset = filters.DeviceBayTemplateFilterSet


class DeviceBayTemplateBulkRenameView(BaseDeviceComponentTemplatesBulkRenameView):
    queryset = DeviceBayTemplate.objects.all()


class DeviceBayTemplateBulkDeleteView(generic.BulkDeleteView):
    queryset = DeviceBayTemplate.objects.all()
    table = tables.DeviceBayTemplateTable
    filterset = filters.DeviceBayTemplateFilterSet


#
# Module bay templates
#


class ModuleBayCommonViewSetMixin:
    """NautobotUIViewSet for ModuleBay views to handle templated create and bulk rename views."""

    def create(self, request, *args, **kwargs):
        if request.method == "POST":
            return self.perform_create(request, *args, **kwargs)

        form = self.create_form_class(initial=request.GET)
        model_form = self.model_form_class(request.GET)

        return Response(
            {
                "template": self.create_template_name,
                "component_type": self.queryset.model._meta.verbose_name,
                "model_form": model_form,
                "form": form,
                "return_url": self.get_return_url(request),
            },
        )

    def perform_create(self, request, *args, **kwargs):
        form = self.create_form_class(
            request.POST,
            initial=normalize_querydict(request.GET, form_class=self.create_form_class),
        )
        model_form = self.model_form_class(
            request.POST,
            initial=normalize_querydict(request.GET, form_class=self.model_form_class),
        )

        if form.is_valid():
            new_components = []
            data = deepcopy(request.POST)

            names = form.cleaned_data["name_pattern"]
            labels = form.cleaned_data.get("label_pattern")
            positions = form.cleaned_data.get("position_pattern")
            for i, name in enumerate(names):
                label = labels[i] if labels else None
                position = positions[i] if positions else None
                # Initialize the individual component form
                data["name"] = name
                data["label"] = label
                data["position"] = position
                component_form = self.model_form_class(
                    data,
                    initial=normalize_querydict(request.GET, form_class=self.model_form_class),
                )
                if component_form.is_valid():
                    new_components.append(component_form)
                else:
                    for field, errors in component_form.errors.as_data().items():
                        # Assign errors on the child form's name/position/label field to *_pattern fields on the parent form
                        if field.endswith("_pattern"):
                            field = field[:-8]
                        for e in errors:
                            err_str = ", ".join(e)
                            form.add_error(field, f"{name}: {err_str}")

            if not form.errors:
                try:
                    with transaction.atomic():
                        # Create the new components
                        new_objs = []
                        for component_form in new_components:
                            obj = component_form.save()
                            new_objs.append(obj)

                        # Enforce object-level permissions
                        if self.get_queryset().filter(pk__in=[obj.pk for obj in new_objs]).count() != len(new_objs):
                            raise ObjectDoesNotExist

                    messages.success(
                        request,
                        f"Added {len(new_components)} {self.queryset.model._meta.verbose_name_plural}",
                    )
                    if "_addanother" in request.POST:
                        return redirect(request.get_full_path())
                    else:
                        return redirect(self.get_return_url(request))

                except ObjectDoesNotExist:
                    msg = "Component creation failed due to object-level permissions violation"
                    form.add_error(None, msg)

        return Response(
            {
                "template": self.create_template_name,
                "component_type": self.queryset.model._meta.verbose_name,
                "form": form,
                "model_form": model_form,
                "return_url": self.get_return_url(request),
            },
        )

    def _bulk_rename(self, request, *args, **kwargs):
        # TODO: This shouldn't be needed but default behavior of custom actions that don't support "GET" is broken
        if request.method != "POST":
            raise MethodNotAllowed(request.method)

        query_pks = request.POST.getlist("pk")
        selected_objects = self.get_queryset().filter(pk__in=query_pks) if query_pks else None

        # Create a new Form class from BulkRenameForm
        class _Form(BulkRenameForm):
            pk = ModelMultipleChoiceField(queryset=self.get_queryset(), widget=MultipleHiddenInput())

        # selected_objects would return False; if no query_pks or invalid query_pks
        if not selected_objects:
            messages.warning(request, f"No valid {self.queryset.model._meta.verbose_name_plural} were selected.")
            return redirect(self.get_return_url(request))

        if "_preview" in request.POST or "_apply" in request.POST:
            form = _Form(request.POST, initial={"pk": query_pks})
            if form.is_valid():
                try:
                    with transaction.atomic():
                        renamed_pks = []
                        for obj in selected_objects:
                            find = form.cleaned_data["find"]
                            replace = form.cleaned_data["replace"]
                            if form.cleaned_data["use_regex"]:
                                try:
                                    obj.new_name = re.sub(find, replace, obj.name)
                                # Catch regex group reference errors
                                except re.error:
                                    obj.new_name = obj.name
                            else:
                                obj.new_name = obj.name.replace(find, replace)
                            renamed_pks.append(obj.pk)

                        if "_apply" in request.POST:
                            for obj in selected_objects:
                                obj.name = obj.new_name
                                obj.save()

                            # Enforce constrained permissions
                            if self.get_queryset().filter(pk__in=renamed_pks).count() != len(selected_objects):
                                raise ObjectDoesNotExist

                            messages.success(
                                request,
                                f"Renamed {len(selected_objects)} {self.queryset.model._meta.verbose_name_plural}",
                            )
                            return redirect(self.get_return_url(request))

                except ObjectDoesNotExist:
                    msg = "Object update failed due to object-level permissions violation"
                    form.add_error(None, msg)

        else:
            form = _Form(initial={"pk": query_pks})

        return Response(
            {
                "template": "generic/object_bulk_rename.html",
                "form": form,
                "obj_type_plural": self.queryset.model._meta.verbose_name_plural,
                "selected_objects": selected_objects,
                "return_url": self.get_return_url(request),
                "parent_name": self.get_selected_objects_parents_name(selected_objects),
            }
        )


class ModuleBayTemplateUIViewSet(
    ModuleBayCommonViewSetMixin,
    ObjectEditViewMixin,
    ObjectDestroyViewMixin,
    ObjectBulkDestroyViewMixin,
    ObjectBulkUpdateViewMixin,
):
    queryset = ModuleBayTemplate.objects.all()
    filterset_class = filters.ModuleBayTemplateFilterSet
    bulk_update_form_class = forms.ModuleBayTemplateBulkEditForm
    create_form_class = forms.ModuleBayTemplateCreateForm
    form_class = forms.ModuleBayTemplateForm
    model_form_class = forms.ModuleBayTemplateForm
    serializer_class = serializers.ModuleBayTemplateSerializer
    table_class = tables.ModuleBayTemplateTable
    create_template_name = "dcim/device_component_add.html"

    def get_selected_objects_parents_name(self, selected_objects):
        selected_object = selected_objects.first()
        if selected_object:
            parent = selected_object.device_type or selected_object.module_type
            return parent.display
        return ""

    @action(
        detail=False,
        methods=["GET", "POST"],
        url_path="rename",
        url_name="bulk_rename",
        custom_view_base_action="change",
        custom_view_additional_permissions=["dcim.change_modulebaytemplate"],
    )
    def bulk_rename(self, request, *args, **kwargs):
        return self._bulk_rename(request, *args, **kwargs)


#
# Platforms
#


class PlatformCustomKeyValueTablePanel(object_detail.KeyValueTablePanel):
    """
    Custom panel that overrides the default key rendering logic
    to always return the literal key without any formatting or transformation.

    This bypasses the default behavior in the parent class, which might
    format or localize the key.
    """

    def render_key(self, key, value, context):
        # Always render the raw key as-is, ignoring any parent logic
        return key


class PlatformUIViewSet(NautobotUIViewSet):
    bulk_update_form_class = forms.PlatformBulkEditForm
    filterset_class = filters.PlatformFilterSet
    filterset_form_class = forms.PlatformFilterForm
    form_class = forms.PlatformForm
    serializer_class = serializers.PlatformSerializer
    table_class = tables.PlatformTable
    queryset = Platform.objects.all()

    object_detail_content = object_detail.ObjectDetailContent(
        panels=(
            object_detail.ObjectFieldsPanel(
                weight=100,
                section=SectionChoices.LEFT_HALF,
                fields=["description", "manufacturer", "napalm_driver", "napalm_args", "network_driver"],
            ),
            PlatformCustomKeyValueTablePanel(
                weight=100,
                section=SectionChoices.RIGHT_HALF,
                context_data_key="network_driver_tool_names",
                label="Network Driver Mappings",
            ),
            object_detail.ObjectsTablePanel(
                weight=100,
                section=SectionChoices.FULL_WIDTH,
                table_class=tables.DeviceTable,
                table_filter="platform",
                exclude_columns=["platform"],
            ),
        ),
    )

    def get_extra_context(self, request, instance):
        context = super().get_extra_context(request, instance)
        if self.action == "retrieve":
            context["network_driver_tool_names"] = instance.fetch_network_driver_mappings()
        return context


#
# Devices
#


class DeviceListView(generic.ObjectListView):
    queryset = Device.objects.select_related(
        "device_type__manufacturer",  # Needed for __str__() on device_type
    )
    filterset = filters.DeviceFilterSet
    filterset_form = forms.DeviceFilterForm
    table = tables.DeviceTable
    template_name = "dcim/device_list.html"


class DeviceView(generic.ObjectView):
    queryset = Device.objects.select_related(
        "cluster__cluster_group",
        "controller_managed_device_group__controller",
        "device_redundancy_group",
        "device_type__device_family",
        "location",
        "platform",
        "primary_ip4",
        "primary_ip6",
        "rack__rack_group",
        "role",
        "secrets_group",
        "software_version",
        "status",
        "tenant__tenant_group",
    ).prefetch_related("images", "software_image_files")

    object_detail_content = object_detail.ObjectDetailContent(
        extra_buttons=(
            object_detail.DropdownButton(
                weight=100,
                color=ButtonColorChoices.BLUE,
                label="Add Components",
                attributes={"id": "device-add-components-button"},
                icon="mdi-plus-thick",
                required_permissions=["dcim.change_device"],
                children=(
                    object_detail.Button(
                        weight=100,
                        link_name="dcim:device_consoleports_add",
                        label="Console Ports",
                        icon="mdi-console",
                        required_permissions=["dcim.add_consoleport"],
                    ),
                    object_detail.Button(
                        weight=200,
                        link_name="dcim:device_consoleserverports_add",
                        label="Console Server Ports",
                        icon="mdi-console-network-outline",
                        required_permissions=["dcim.add_consoleserverport"],
                    ),
                    object_detail.Button(
                        weight=300,
                        link_name="dcim:device_powerports_add",
                        label="Power Ports",
                        icon="mdi-power-plug-outline",
                        required_permissions=["dcim.add_powerport"],
                    ),
                    object_detail.Button(
                        weight=400,
                        link_name="dcim:device_poweroutlets_add",
                        label="Power Outlets",
                        icon="mdi-power-socket",
                        required_permissions=["dcim.add_poweroutlet"],
                    ),
                    object_detail.Button(
                        weight=500,
                        link_name="dcim:device_interfaces_add",
                        label="Interfaces",
                        icon="mdi-ethernet",
                        required_permissions=["dcim.add_interface"],
                    ),
                    object_detail.Button(
                        weight=600,
                        link_name="dcim:device_frontports_add",
                        label="Front Ports",
                        icon="mdi-square-rounded-outline",
                        required_permissions=["dcim.add_frontport"],
                    ),
                    object_detail.Button(
                        weight=700,
                        link_name="dcim:device_rearports_add",
                        label="Rear Ports",
                        icon="mdi-square-rounded-outline",
                        required_permissions=["dcim.add_rearport"],
                    ),
                    object_detail.Button(
                        weight=800,
                        link_name="dcim:device_devicebays_add",
                        label="Device Bays",
                        icon="mdi-circle-outline",
                        required_permissions=["dcim.add_devicebay"],
                    ),
                    object_detail.Button(
                        weight=900,
                        link_name="dcim:device_modulebays_add",
                        label="Module Bays",
                        icon="mdi-tray",
                        required_permissions=["dcim.add_modulebay"],
                    ),
                    object_detail.Button(
                        weight=1000,
                        link_name="dcim:device_inventoryitems_add",
                        label="Inventory Items",
                        icon="mdi-invoice-list-outline",
                        required_permissions=["dcim.add_inventoryitem"],
                    ),
                ),
            ),
        ),
        panels=(),  # not yet ported over due to complexity of this template
        # TODO
        #     ObjectFieldsPanel(
        #         weight=100,
        #         section=SectionChoices.LEFT_HALF,
        #         fields=["location", "rack", "position", "face", "tenant", "device_type", "serial", "asset_tag"],
        #         # TODO add device_type.device_family, device_type.u_height,
        #     ),
        #     TODO: Virtual Chassis panel
        #     ObjectFieldsPanel(
        #         weight=110,
        #         section=SectionChoices.LEFT_HALF,
        #         label="Virtual Chassis",
        #     ),
        #     ObjectFieldsPanel(
        #         weight=120,
        #         section=SectionChoices.LEFT_HALF,
        #         label="Management",
        #         fields=["role", "platform", "status", "primary_ip4", "primary_ip6", "secrets_group", "device_redundancy_group", "controller_managed_device_group", "software_version"],
        #     ),
        #     TODO: power utilization panel
        #     ObjectsTablePanel(
        #       weight=100,
        #       section=SectionChoices.RIGHT_HALF,
        #       table_title="Power Utilization",
        #       table_class=???,
        #       table_filter="device",
        #     ),
        #     ObjectsTablePanel(
        #         weight=100,
        #         section=SectionChoices.RIGHT_HALF,
        #         table_title="Assigned VRFs",
        #         table_class=VRFDeviceAssignmentTable,
        #         table_filter="device",
        #         exclude_columns=["virtual_machine", "device"],
        #     ),
        #     TODO: services panel
        #     ObjectsTablePanel(
        #         weight=200,
        #         section=SectionChoices.RIGHT_HALF,
        #         table_class=???,
        #         table_filter="device",
        #     ),
        #     TODO: images panel
        #     ObjectsTablePanel(
        #         weight=300,
        #         section=SectionChoices.RIGHT_HALF,
        #         table_class=???,
        #         table_filter="device",
        #     ),
        #     ObjectsTablePanel(
        #         weight=100,
        #         section=SectionChoices.FULL_WIDTH,
        #         table_class=tables.VirtualDeviceContextTable,
        #         table_filter="device",
        #         select_related_fields=["tenant", "primary_ip4", "primary_ip6"],
        #         exclude_columns=["device"],
        #     ),
        # ),
    )

    def get_extra_context(self, request, instance):
        # VirtualChassis members
        if instance.virtual_chassis is not None:
            vc_members = (
                Device.objects.restrict(request.user, "view")
                .filter(virtual_chassis=instance.virtual_chassis)
                .order_by("vc_position")
            )
        else:
            vc_members = []

        # Services
        services = Service.objects.restrict(request.user, "view").filter(device=instance)

        # VRF assignments
        vrf_assignments = instance.vrf_assignments.restrict(request.user, "view")
        vrf_table = VRFDeviceAssignmentTable(vrf_assignments)

        # Software images
        if instance.software_version is not None:
            software_version_images = instance.software_version.software_image_files.restrict(
                request.user, "view"
            ).filter(device_types=instance.device_type)
            if not software_version_images.exists():
                software_version_images = instance.software_version.software_image_files.restrict(
                    request.user, "view"
                ).filter(default_image=True)
        else:
            software_version_images = []

        modulebay_count = instance.module_bays.count()
        module_count = instance.module_bays.filter(installed_module__isnull=False).count()

        vdcs = instance.virtual_device_contexts.restrict(request.user).select_related(
            "tenant", "primary_ip4", "primary_ip6"
        )
        vdcs_table = tables.VirtualDeviceContextTable(vdcs, orderable=False, exclude=("device",))
        vdc_url = reverse("dcim:virtualdevicecontext_add")
        return_url = instance.get_absolute_url()
        vdcs_table_add_url = f"{vdc_url}?device={instance.id}&return_url={return_url}"

        paginate = {
            "paginator_class": EnhancedPaginator,
            "per_page": get_paginate_count(request),
        }
        RequestConfig(request, paginate).configure(vdcs_table)

        return {
            **super().get_extra_context(request, instance),
            "services": services,
            "software_version_images": software_version_images,
            "vc_members": vc_members,
            "vrf_table": vrf_table,
            "active_tab": "device",
            "modulebay_count": modulebay_count,
            "module_count": f"{module_count}/{modulebay_count}",
            "vdcs_table": vdcs_table,
            "vdcs_table_add_url": vdcs_table_add_url,
        }


class DeviceComponentTabView(generic.ObjectView):
    queryset = Device.objects.all()

    def get_extra_context(self, request, instance):
        modulebay_count = instance.module_bays.count()
        module_count = instance.module_bays.filter(installed_module__isnull=False).count()

        return {
            "modulebay_count": modulebay_count,
            "module_count": f"{module_count}/{modulebay_count}",
        }


class DeviceConsolePortsView(DeviceComponentTabView):
    queryset = Device.objects.all()
    template_name = "dcim/device/consoleports.html"

    def get_extra_context(self, request, instance):
        consoleports = (
            instance.all_console_ports.restrict(request.user, "view")
            .select_related("cable")
            .prefetch_related("_path__destination")
        )
        consoleport_table = tables.DeviceModuleConsolePortTable(data=consoleports, user=request.user, orderable=False)
        if request.user.has_perm("dcim.change_consoleport") or request.user.has_perm("dcim.delete_consoleport"):
            consoleport_table.columns.show("pk")

        return {
            **super().get_extra_context(request, instance),
            "consoleport_table": consoleport_table,
            "active_tab": "console-ports",
        }


class DeviceConsoleServerPortsView(DeviceComponentTabView):
    queryset = Device.objects.all()
    template_name = "dcim/device/consoleserverports.html"

    def get_extra_context(self, request, instance):
        consoleserverports = (
            instance.all_console_server_ports.restrict(request.user, "view")
            .select_related("cable")
            .prefetch_related("_path__destination")
        )
        consoleserverport_table = tables.DeviceModuleConsoleServerPortTable(
            data=consoleserverports, user=request.user, orderable=False
        )
        if request.user.has_perm("dcim.change_consoleserverport") or request.user.has_perm(
            "dcim.delete_consoleserverport"
        ):
            consoleserverport_table.columns.show("pk")

        return {
            **super().get_extra_context(request, instance),
            "consoleserverport_table": consoleserverport_table,
            "active_tab": "console-server-ports",
        }


class DevicePowerPortsView(DeviceComponentTabView):
    queryset = Device.objects.all()
    template_name = "dcim/device/powerports.html"

    def get_extra_context(self, request, instance):
        powerports = (
            instance.all_power_ports.restrict(request.user, "view")
            .select_related("cable")
            .prefetch_related("_path__destination")
        )
        powerport_table = tables.DeviceModulePowerPortTable(data=powerports, user=request.user, orderable=False)
        if request.user.has_perm("dcim.change_powerport") or request.user.has_perm("dcim.delete_powerport"):
            powerport_table.columns.show("pk")

        return {
            **super().get_extra_context(request, instance),
            "powerport_table": powerport_table,
            "active_tab": "power-ports",
        }


class DevicePowerOutletsView(DeviceComponentTabView):
    queryset = Device.objects.all()
    template_name = "dcim/device/poweroutlets.html"

    def get_extra_context(self, request, instance):
        poweroutlets = (
            instance.all_power_outlets.restrict(request.user, "view")
            .select_related("cable", "power_port")
            .prefetch_related("_path__destination")
        )
        poweroutlet_table = tables.DeviceModulePowerOutletTable(data=poweroutlets, user=request.user, orderable=False)
        if request.user.has_perm("dcim.change_poweroutlet") or request.user.has_perm("dcim.delete_poweroutlet"):
            poweroutlet_table.columns.show("pk")

        return {
            **super().get_extra_context(request, instance),
            "poweroutlet_table": poweroutlet_table,
            "active_tab": "power-outlets",
        }


class DeviceInterfacesView(DeviceComponentTabView):
    queryset = Device.objects.all()
    template_name = "dcim/device/interfaces.html"

    def get_extra_context(self, request, instance):
        interfaces = (
            instance.vc_interfaces.restrict(request.user, "view")
            .prefetch_related(
                Prefetch("ip_addresses", queryset=IPAddress.objects.restrict(request.user)),
                Prefetch("member_interfaces", queryset=Interface.objects.restrict(request.user)),
                "_path__destination",
                "tags",
            )
            .select_related("lag", "cable")
            .order_by("_name")
        )
        interface_table = tables.DeviceModuleInterfaceTable(data=interfaces, user=request.user, orderable=False)
        if VirtualChassis.objects.filter(master=instance).exists():
            interface_table.columns.show("device")
        if request.user.has_perm("dcim.change_interface") or request.user.has_perm("dcim.delete_interface"):
            interface_table.columns.show("pk")

        return {
            **super().get_extra_context(request, instance),
            "interface_table": interface_table,
            "active_tab": "interfaces",
        }


class DeviceFrontPortsView(DeviceComponentTabView):
    queryset = Device.objects.all()
    template_name = "dcim/device/frontports.html"

    def get_extra_context(self, request, instance):
        frontports = instance.all_front_ports.restrict(request.user, "view").select_related("cable", "rear_port")
        frontport_table = tables.DeviceModuleFrontPortTable(data=frontports, user=request.user, orderable=False)
        if request.user.has_perm("dcim.change_frontport") or request.user.has_perm("dcim.delete_frontport"):
            frontport_table.columns.show("pk")

        return {
            **super().get_extra_context(request, instance),
            "frontport_table": frontport_table,
            "active_tab": "front-ports",
        }


class DeviceRearPortsView(DeviceComponentTabView):
    queryset = Device.objects.all()
    template_name = "dcim/device/rearports.html"

    def get_extra_context(self, request, instance):
        rearports = instance.all_rear_ports.restrict(request.user, "view").select_related("cable")
        rearport_table = tables.DeviceModuleRearPortTable(data=rearports, user=request.user, orderable=False)
        if request.user.has_perm("dcim.change_rearport") or request.user.has_perm("dcim.delete_rearport"):
            rearport_table.columns.show("pk")

        return {
            **super().get_extra_context(request, instance),
            "rearport_table": rearport_table,
            "active_tab": "rear-ports",
        }


class DeviceDeviceBaysView(DeviceComponentTabView):
    queryset = Device.objects.all()
    template_name = "dcim/device/devicebays.html"

    def get_extra_context(self, request, instance):
        devicebays = (
            DeviceBay.objects.restrict(request.user, "view")
            .filter(device=instance)
            .select_related(
                "installed_device__device_type__manufacturer",
            )
        )
        devicebay_table = tables.DeviceDeviceBayTable(data=devicebays, user=request.user, orderable=False)
        if request.user.has_perm("dcim.change_devicebay") or request.user.has_perm("dcim.delete_devicebay"):
            devicebay_table.columns.show("pk")

        return {
            **super().get_extra_context(request, instance),
            "devicebay_table": devicebay_table,
            "active_tab": "device-bays",
        }


class DeviceModuleBaysView(DeviceComponentTabView):
    queryset = Device.objects.all()
    template_name = "dcim/device/modulebays.html"

    def get_extra_context(self, request, instance):
        # note: Device modules tab shouldn't show descendant modules until a proper tree view is implemented
        modulebays = (
            ModuleBay.objects.restrict(request.user, "view")
            .filter(parent_device=instance)
            .prefetch_related("installed_module__status", "installed_module")
        )
        modulebay_table = tables.DeviceModuleBayTable(data=modulebays, user=request.user, orderable=False)
        if request.user.has_perm("dcim.change_modulebay") or request.user.has_perm("dcim.delete_modulebay"):
            modulebay_table.columns.show("pk")

        return {
            **super().get_extra_context(request, instance),
            "modulebay_table": modulebay_table,
            "active_tab": "module-bays",
        }


class DeviceInventoryView(generic.ObjectView):
    queryset = Device.objects.all()
    template_name = "dcim/device/inventory.html"

    def get_extra_context(self, request, instance):
        inventoryitems = (
            InventoryItem.objects.restrict(request.user, "view").filter(device=instance).select_related("manufacturer")
        )
        inventoryitem_table = tables.DeviceInventoryItemTable(data=inventoryitems, user=request.user, orderable=False)
        if request.user.has_perm("dcim.change_inventoryitem") or request.user.has_perm("dcim.delete_inventoryitem"):
            inventoryitem_table.columns.show("pk")

        return {
            "inventoryitem_table": inventoryitem_table,
            "active_tab": "inventory",
        }


class DeviceStatusView(generic.ObjectView):
    additional_permissions = ["dcim.napalm_read_device"]
    queryset = Device.objects.all()
    template_name = "dcim/device/status.html"

    def get_extra_context(self, request, instance):
        return {
            "active_tab": "status",
        }


class DeviceLLDPNeighborsView(generic.ObjectView):
    additional_permissions = ["dcim.napalm_read_device"]
    queryset = Device.objects.all()
    template_name = "dcim/device/lldp_neighbors.html"

    def get_extra_context(self, request, instance):
        interfaces = (
            instance.all_interfaces.restrict(request.user, "view")
            .prefetch_related("_path__destination")
            .exclude(type__in=NONCONNECTABLE_IFACE_TYPES)
        )

        return {
            "interfaces": interfaces,
            "active_tab": "lldp-neighbors",
        }


class DeviceConfigView(generic.ObjectView):
    additional_permissions = ["dcim.napalm_read_device"]
    queryset = Device.objects.all()
    template_name = "dcim/device/config.html"

    def get_extra_context(self, request, instance):
        return {
            "active_tab": "config",
        }


class DeviceConfigContextView(ObjectConfigContextView):
    base_template = "dcim/device/base.html"

    @cached_property
    def queryset(self):  # pylint: disable=method-hidden
        """
        A cached_property rather than a class attribute because annotate_config_context_data() is unsafe at import time.
        """
        return Device.objects.annotate_config_context_data()


class DeviceChangeLogView(ObjectChangeLogView):
    base_template = "dcim/device/base.html"


class DeviceDynamicGroupsView(ObjectDynamicGroupsView):  # 3.0 TODO: remove, deprecated in 2.3
    base_template = "dcim/device/base.html"


class DeviceEditView(generic.ObjectEditView):
    queryset = Device.objects.all()
    model_form = forms.DeviceForm
    template_name = "dcim/device_edit.html"


class DeviceDeleteView(generic.ObjectDeleteView):
    queryset = Device.objects.all()


class DeviceBulkImportView(generic.BulkImportView):  # 3.0 TODO: remove, unused
    queryset = Device.objects.all()
    table = tables.DeviceImportTable


class DeviceBulkEditView(generic.BulkEditView):
    queryset = Device.objects.select_related(
        "tenant",
        "location",
        "rack",
        "role",
        "device_type__manufacturer",
        "secrets_group",
        "device_redundancy_group",
        "controller_managed_device_group",
    )
    filterset = filters.DeviceFilterSet
    table = tables.DeviceTable
    form = forms.DeviceBulkEditForm


class DeviceBulkDeleteView(generic.BulkDeleteView):
    queryset = Device.objects.select_related("tenant", "location", "rack", "role", "device_type__manufacturer")
    filterset = filters.DeviceFilterSet
    table = tables.DeviceTable


class DeviceWirelessView(generic.ObjectView):
    queryset = Device.objects.all()
    template_name = "dcim/device/wireless.html"

    def get_extra_context(self, request, instance):
        controller_managed_device_group = instance.controller_managed_device_group
        wireless_networks = ControllerManagedDeviceGroupWirelessNetworkAssignment.objects.filter(
            controller_managed_device_group=controller_managed_device_group
        ).select_related("wireless_network", "controller_managed_device_group", "vlan")
        wireless_networks_table = BaseControllerManagedDeviceGroupWirelessNetworkAssignmentTable(
            data=wireless_networks, user=request.user, orderable=False
        )
        wireless_networks_table.columns.hide("controller_managed_device_group")
        wireless_networks_table.columns.hide("controller")
        RequestConfig(
            request, paginate={"paginator_class": EnhancedPaginator, "per_page": get_paginate_count(request)}
        ).configure(wireless_networks_table)

        radio_profiles = ControllerManagedDeviceGroupRadioProfileAssignment.objects.filter(
            controller_managed_device_group=controller_managed_device_group
        ).select_related("radio_profile", "controller_managed_device_group")
        radio_profiles_table = ControllerManagedDeviceGroupRadioProfileAssignmentTable(
            data=radio_profiles, user=request.user, orderable=False
        )
        radio_profiles_table.columns.hide("controller_managed_device_group")
        RequestConfig(
            request, paginate={"paginator_class": EnhancedPaginator, "per_page": get_paginate_count(request)}
        ).configure(radio_profiles_table)

        return {
            "wireless_networks_table": wireless_networks_table,
            "radio_profiles_table": radio_profiles_table,
            "active_tab": "wireless",
        }


#
# Modules
#


class BulkComponentCreateUIViewSetMixin:
    def _bulk_component_create(self, request, component_queryset, bulk_component_form, parent_field=None):
        parent_model_name = self.queryset.model._meta.verbose_name_plural
        if parent_field is None:
            parent_field = self.queryset.model._meta.model_name
        model_name = component_queryset.model._meta.verbose_name_plural
        model = component_queryset.model
        component_create_form = get_form_for_model(model)

        # Are we editing *all* objects in the queryset or just a selected subset?
        if request.POST.get("_all") and self.filterset is not None:
            pk_list = [obj.pk for obj in self.filterset(request.GET, self.get_queryset().only("pk")).qs]
        else:
            pk_list = request.POST.getlist("pk")

        selected_objects = self.get_queryset().filter(pk__in=pk_list)
        if not selected_objects:
            messages.warning(
                request,
                f"No {parent_model_name} were selected.",
            )
            return redirect(self.get_return_url(request))
        table = self.table_class(selected_objects)

        if "_create" in request.POST:
            form = bulk_component_form(model, request.POST)

            if form.is_valid():
                new_components = []
                data = deepcopy(form.cleaned_data)

                try:
                    with transaction.atomic():
                        for obj in data["pk"]:
                            names = data["name_pattern"]
                            labels = data["label_pattern"] if "label_pattern" in data else None
                            for i, name in enumerate(names):
                                label = labels[i] if labels else None

                                component_data = {
                                    parent_field: obj.pk,
                                    "name": name,
                                    "label": label,
                                }
                                component_data.update(data)
                                component_form = component_create_form(component_data)
                                if component_form.is_valid():
                                    instance = component_form.save()
                                    new_components.append(instance)
                                else:
                                    for (
                                        field,
                                        errors,
                                    ) in component_form.errors.as_data().items():
                                        for e in errors:
                                            err_str = ", ".join(e)
                                            form.add_error(
                                                field,
                                                f"{obj} {name}: {err_str}",
                                            )

                        # Enforce object-level permissions
                        if component_queryset.filter(pk__in=[obj.pk for obj in new_components]).count() != len(
                            new_components
                        ):
                            raise ObjectDoesNotExist

                except IntegrityError:
                    pass

                except ObjectDoesNotExist:
                    msg = "Component creation failed due to object-level permissions violation"
                    form.add_error(None, msg)

                if not form.errors:
                    msg = f"Added {len(new_components)} {model_name} to {len(form.cleaned_data['pk'])} {parent_model_name}."
                    messages.success(request, msg)

                    return redirect(self.get_return_url(request))

        else:
            form = bulk_component_form(model, initial={"pk": pk_list})

        return Response(
            {
                "template": "generic/object_bulk_add_component.html",
                "form": form,
                "parent_model_name": parent_model_name,
                "model_name": model_name,
                "table": table,
                "return_url": self.get_return_url(request),
            },
        )


class ModuleUIViewSet(BulkComponentCreateUIViewSetMixin, NautobotUIViewSet):
    queryset = Module.objects.all()
    filterset_class = filters.ModuleFilterSet
    filterset_form_class = forms.ModuleFilterForm
    form_class = forms.ModuleForm
    bulk_update_form_class = forms.ModuleBulkEditForm
    serializer_class = serializers.ModuleSerializer
    table_class = tables.ModuleTable
    component_model = None

    def get_extra_context(self, request, instance):
        context = super().get_extra_context(request, instance)
        if instance:
            context["modulebay_count"] = instance.module_bays.count()
            populated_module_count = instance.module_bays.filter(installed_module__isnull=False).count()
            context["module_count"] = f"{populated_module_count}/{context['modulebay_count']}"
        if self.action in ["create", "update"]:
            context["active_parent_tab"] = self._get_edit_view_active_parent_tab(request)
        return context

    def _get_edit_view_active_parent_tab(self, request):
        active_parent_tab = "device"
        form_class = self.get_form_class()
        form = form_class(
            data=request.POST,
            files=request.FILES,
            initial=normalize_querydict(request.GET, form_class=form_class),
            instance=self.get_object(),
        )
        if form["parent_module_bay_module"].initial:
            active_parent_tab = "module"
        elif form["location"].initial:
            active_parent_tab = "location"

        return active_parent_tab

    @action(
        detail=True,
        url_path="console-ports",
        component_model=ConsolePort,
        custom_view_base_action="view",
        custom_view_additional_permissions=["dcim.view_consoleport"],
    )
    def consoleports(self, request, *args, **kwargs):
        instance = self.get_object()
        consoleports = (
            instance.console_ports.restrict(request.user, "view")
            .select_related("cable")
            .prefetch_related("_path__destination")
        )
        consoleport_table = tables.DeviceModuleConsolePortTable(data=consoleports, user=request.user, orderable=False)
        if request.user.has_perm("dcim.change_consoleport") or request.user.has_perm("dcim.delete_consoleport"):
            consoleport_table.columns.show("pk")

        return Response(
            {
                "consoleport_table": consoleport_table,
                "active_tab": "console-ports",
            }
        )

    @action(
        detail=True,
        url_path="console-server-ports",
        component_model=ConsoleServerPort,
        custom_view_base_action="view",
        custom_view_additional_permissions=["dcim.view_consoleserverport"],
    )
    def consoleserverports(self, request, *args, **kwargs):
        instance = self.get_object()
        consoleserverports = (
            instance.console_server_ports.restrict(request.user, "view")
            .select_related("cable")
            .prefetch_related("_path__destination")
        )
        consoleserverport_table = tables.DeviceModuleConsoleServerPortTable(
            data=consoleserverports, user=request.user, orderable=False, parent_module=instance
        )
        if request.user.has_perm("dcim.change_consoleserverport") or request.user.has_perm(
            "dcim.delete_consoleserverport"
        ):
            consoleserverport_table.columns.show("pk")

        return Response(
            {
                "consoleserverport_table": consoleserverport_table,
                "active_tab": "console-server-ports",
            }
        )

    @action(
        detail=True,
        url_path="power-ports",
        component_model=PowerPort,
        custom_view_base_action="view",
        custom_view_additional_permissions=["dcim.view_powerport"],
    )
    def powerports(self, request, *args, **kwargs):
        instance = self.get_object()
        powerports = (
            instance.power_ports.restrict(request.user, "view")
            .select_related("cable")
            .prefetch_related("_path__destination")
        )
        powerport_table = tables.DeviceModulePowerPortTable(
            data=powerports, user=request.user, orderable=False, parent_module=instance
        )
        if request.user.has_perm("dcim.change_powerport") or request.user.has_perm("dcim.delete_powerport"):
            powerport_table.columns.show("pk")

        return Response(
            {
                "powerport_table": powerport_table,
                "active_tab": "power-ports",
            }
        )

    @action(
        detail=True,
        url_path="power-outlets",
        component_model=PowerOutlet,
        custom_view_base_action="view",
        custom_view_additional_permissions=["dcim.view_poweroutlet"],
    )
    def poweroutlets(self, request, *args, **kwargs):
        instance = self.get_object()
        poweroutlets = (
            instance.power_outlets.restrict(request.user, "view")
            .select_related("cable", "power_port")
            .prefetch_related("_path__destination")
        )
        poweroutlet_table = tables.DeviceModulePowerOutletTable(
            data=poweroutlets, user=request.user, orderable=False, parent_module=instance
        )
        if request.user.has_perm("dcim.change_poweroutlet") or request.user.has_perm("dcim.delete_poweroutlet"):
            poweroutlet_table.columns.show("pk")

        return Response(
            {
                "poweroutlet_table": poweroutlet_table,
                "active_tab": "power-outlets",
            }
        )

    @action(
        detail=True,
        component_model=Interface,
        custom_view_base_action="view",
        custom_view_additional_permissions=["dcim.view_interface"],
    )
    def interfaces(self, request, *args, **kwargs):
        instance = self.get_object()
        interfaces = (
            instance.interfaces.restrict(request.user, "view")
            .prefetch_related(
                Prefetch("ip_addresses", queryset=IPAddress.objects.restrict(request.user)),
                Prefetch("member_interfaces", queryset=Interface.objects.restrict(request.user)),
                "_path__destination",
                "tags",
            )
            .select_related("lag", "cable")
        )
        interface_table = tables.DeviceModuleInterfaceTable(
            data=interfaces, user=request.user, orderable=False, parent_module=instance
        )
        if request.user.has_perm("dcim.change_interface") or request.user.has_perm("dcim.delete_interface"):
            interface_table.columns.show("pk")

        return Response(
            {
                "interface_table": interface_table,
                "active_tab": "interfaces",
            }
        )

    @action(
        detail=True,
        url_path="front-ports",
        component_model=FrontPort,
        custom_view_base_action="view",
        custom_view_additional_permissions=["dcim.view_frontport"],
    )
    def frontports(self, request, *args, **kwargs):
        instance = self.get_object()
        frontports = instance.front_ports.restrict(request.user, "view").select_related("cable", "rear_port")
        frontport_table = tables.DeviceModuleFrontPortTable(
            data=frontports, user=request.user, orderable=False, parent_module=instance
        )
        if request.user.has_perm("dcim.change_frontport") or request.user.has_perm("dcim.delete_frontport"):
            frontport_table.columns.show("pk")

        return Response(
            {
                "frontport_table": frontport_table,
                "active_tab": "front-ports",
            },
        )

    @action(
        detail=True,
        url_path="rear-ports",
        component_model=RearPort,
        custom_view_base_action="view",
        custom_view_additional_permissions=["dcim.view_rearport"],
    )
    def rearports(self, request, *args, **kwargs):
        instance = self.get_object()
        rearports = instance.rear_ports.restrict(request.user, "view").select_related("cable")
        rearport_table = tables.DeviceModuleRearPortTable(
            data=rearports, user=request.user, orderable=False, parent_module=instance
        )
        if request.user.has_perm("dcim.change_rearport") or request.user.has_perm("dcim.delete_rearport"):
            rearport_table.columns.show("pk")

        return Response(
            {
                "rearport_table": rearport_table,
                "active_tab": "rear-ports",
            }
        )

    @action(
        detail=True,
        url_path="module-bays",
        component_model=ModuleBay,
        custom_view_base_action="view",
        custom_view_additional_permissions=["dcim.view_modulebay"],
    )
    def modulebays(self, request, *args, **kwargs):
        instance = self.get_object()
        modulebays = instance.module_bays.restrict(request.user, "view").prefetch_related(
            "installed_module__status", "installed_module"
        )
        modulebay_table = tables.ModuleModuleBayTable(data=modulebays, user=request.user, orderable=False)
        if request.user.has_perm("dcim.change_modulebay") or request.user.has_perm("dcim.delete_modulebay"):
            modulebay_table.columns.show("pk")

        return Response(
            {
                "modulebay_table": modulebay_table,
                "active_tab": "module-bays",
            }
        )

    @action(
        detail=False,
        methods=["POST"],
        url_path="console-ports/add",
        url_name="bulk_add_consoleport",
        component_model=ConsolePort,
        custom_view_base_action="change",
        custom_view_additional_permissions=["dcim.add_consoleport"],
    )
    def bulk_add_consoleport(self, request, *args, **kwargs):
        return self._bulk_component_create(
            request=request,
            component_queryset=ConsolePort.objects.all(),
            bulk_component_form=forms.ModuleConsolePortBulkCreateForm,
        )

    @action(
        detail=False,
        methods=["POST"],
        url_path="console-server-ports/add",
        url_name="bulk_add_consoleserverport",
        component_model=ConsoleServerPort,
        custom_view_base_action="change",
        custom_view_additional_permissions=["dcim.add_consoleserverport"],
    )
    def bulk_add_consoleserverport(self, request, *args, **kwargs):
        return self._bulk_component_create(
            request=request,
            component_queryset=ConsoleServerPort.objects.all(),
            bulk_component_form=forms.ModuleConsoleServerPortBulkCreateForm,
        )

    @action(
        detail=False,
        methods=["POST"],
        url_path="power-ports/add",
        url_name="bulk_add_powerport",
        component_model=PowerPort,
        custom_view_base_action="change",
        custom_view_additional_permissions=["dcim.add_powerport"],
    )
    def bulk_add_powerport(self, request, *args, **kwargs):
        return self._bulk_component_create(
            request=request,
            component_queryset=PowerPort.objects.all(),
            bulk_component_form=forms.ModulePowerPortBulkCreateForm,
        )

    @action(
        detail=False,
        methods=["POST"],
        url_path="power-outlets/add",
        url_name="bulk_add_poweroutlet",
        component_model=PowerOutlet,
        custom_view_base_action="change",
        custom_view_additional_permissions=["dcim.add_poweroutlet"],
    )
    def bulk_add_poweroutlet(self, request, *args, **kwargs):
        return self._bulk_component_create(
            request=request,
            component_queryset=PowerOutlet.objects.all(),
            bulk_component_form=forms.ModulePowerOutletBulkCreateForm,
        )

    @action(
        detail=False,
        methods=["POST"],
        url_path="interfaces/add",
        url_name="bulk_add_interface",
        component_model=Interface,
        custom_view_base_action="change",
        custom_view_additional_permissions=["dcim.add_interface"],
    )
    def bulk_add_interface(self, request, *args, **kwargs):
        return self._bulk_component_create(
            request=request,
            component_queryset=Interface.objects.all(),
            bulk_component_form=forms.ModuleInterfaceBulkCreateForm,
        )

    @action(
        detail=False,
        methods=["POST"],
        url_path="rear-ports/add",
        url_name="bulk_add_rearport",
        component_model=RearPort,
        custom_view_base_action="change",
        custom_view_additional_permissions=["dcim.add_rearport"],
    )
    def bulk_add_rearport(self, request, *args, **kwargs):
        return self._bulk_component_create(
            request=request,
            component_queryset=RearPort.objects.all(),
            bulk_component_form=forms.ModuleRearPortBulkCreateForm,
        )

    @action(
        detail=False,
        methods=["POST"],
        url_path="module-bays/add",
        url_name="bulk_add_modulebay",
        component_model=ModuleBay,
        custom_view_base_action="change",
        custom_view_additional_permissions=["dcim.add_modulebay"],
    )
    def bulk_add_modulebay(self, request, *args, **kwargs):
        return self._bulk_component_create(
            request=request,
            component_queryset=ModuleBay.objects.all(),
            bulk_component_form=forms.ModuleModuleBayBulkCreateForm,
            parent_field="parent_module",
        )


#
# Console ports
#


class ConsolePortListView(generic.ObjectListView):
    queryset = ConsolePort.objects.all()
    filterset = filters.ConsolePortFilterSet
    filterset_form = forms.ConsolePortFilterForm
    table = tables.ConsolePortTable
    action_buttons = ("import", "export")


class ConsolePortView(generic.ObjectView):
    queryset = ConsolePort.objects.all()

    def get_extra_context(self, request, instance):
        return {
            "device_breadcrumb_url": "dcim:device_consoleports",
            "module_breadcrumb_url": "dcim:module_consoleports",
            **super().get_extra_context(request, instance),
        }


class ConsolePortCreateView(generic.ComponentCreateView):
    queryset = ConsolePort.objects.all()
    form = forms.ConsolePortCreateForm
    model_form = forms.ConsolePortForm


class ConsolePortEditView(generic.ObjectEditView):
    queryset = ConsolePort.objects.all()
    model_form = forms.ConsolePortForm
    template_name = "dcim/device_component_edit.html"


class ConsolePortDeleteView(generic.ObjectDeleteView):
    queryset = ConsolePort.objects.all()


class ConsolePortBulkImportView(generic.BulkImportView):  # 3.0 TODO: remove, unused
    queryset = ConsolePort.objects.all()
    table = tables.ConsolePortTable


class ConsolePortBulkEditView(generic.BulkEditView):
    queryset = ConsolePort.objects.all()
    filterset = filters.ConsolePortFilterSet
    table = tables.ConsolePortTable
    form = forms.ConsolePortBulkEditForm


class ConsolePortBulkRenameView(BaseDeviceComponentsBulkRenameView):
    queryset = ConsolePort.objects.all()


class ConsolePortBulkDisconnectView(BulkDisconnectView):
    queryset = ConsolePort.objects.all()


class ConsolePortBulkDeleteView(generic.BulkDeleteView):
    queryset = ConsolePort.objects.all()
    filterset = filters.ConsolePortFilterSet
    table = tables.ConsolePortTable


#
# Console server ports
#


class ConsoleServerPortListView(generic.ObjectListView):
    queryset = ConsoleServerPort.objects.all()
    filterset = filters.ConsoleServerPortFilterSet
    filterset_form = forms.ConsoleServerPortFilterForm
    table = tables.ConsoleServerPortTable
    action_buttons = ("import", "export")


class ConsoleServerPortView(generic.ObjectView):
    queryset = ConsoleServerPort.objects.all()

    def get_extra_context(self, request, instance):
        return {
            "device_breadcrumb_url": "dcim:device_consoleserverports",
            "module_breadcrumb_url": "dcim:module_consoleserverports",
            **super().get_extra_context(request, instance),
        }


class ConsoleServerPortCreateView(generic.ComponentCreateView):
    queryset = ConsoleServerPort.objects.all()
    form = forms.ConsoleServerPortCreateForm
    model_form = forms.ConsoleServerPortForm


class ConsoleServerPortEditView(generic.ObjectEditView):
    queryset = ConsoleServerPort.objects.all()
    model_form = forms.ConsoleServerPortForm
    template_name = "dcim/device_component_edit.html"


class ConsoleServerPortDeleteView(generic.ObjectDeleteView):
    queryset = ConsoleServerPort.objects.all()


class ConsoleServerPortBulkImportView(generic.BulkImportView):  # 3.0 TODO: remove, unused
    queryset = ConsoleServerPort.objects.all()
    table = tables.ConsoleServerPortTable


class ConsoleServerPortBulkEditView(generic.BulkEditView):
    queryset = ConsoleServerPort.objects.all()
    filterset = filters.ConsoleServerPortFilterSet
    table = tables.ConsoleServerPortTable
    form = forms.ConsoleServerPortBulkEditForm


class ConsoleServerPortBulkRenameView(BaseDeviceComponentsBulkRenameView):
    queryset = ConsoleServerPort.objects.all()


class ConsoleServerPortBulkDisconnectView(BulkDisconnectView):
    queryset = ConsoleServerPort.objects.all()


class ConsoleServerPortBulkDeleteView(generic.BulkDeleteView):
    queryset = ConsoleServerPort.objects.all()
    filterset = filters.ConsoleServerPortFilterSet
    table = tables.ConsoleServerPortTable


#
# Power ports
#


class PowerPortListView(generic.ObjectListView):
    queryset = PowerPort.objects.all()
    filterset = filters.PowerPortFilterSet
    filterset_form = forms.PowerPortFilterForm
    table = tables.PowerPortTable
    action_buttons = ("import", "export")


class PowerPortView(generic.ObjectView):
    queryset = PowerPort.objects.all()

    def get_extra_context(self, request, instance):
        return {
            "device_breadcrumb_url": "dcim:device_powerports",
            "module_breadcrumb_url": "dcim:module_powerports",
            **super().get_extra_context(request, instance),
        }


class PowerPortCreateView(generic.ComponentCreateView):
    queryset = PowerPort.objects.all()
    form = forms.PowerPortCreateForm
    model_form = forms.PowerPortForm


class PowerPortEditView(generic.ObjectEditView):
    queryset = PowerPort.objects.all()
    model_form = forms.PowerPortForm
    template_name = "dcim/device_component_edit.html"


class PowerPortDeleteView(generic.ObjectDeleteView):
    queryset = PowerPort.objects.all()


class PowerPortBulkImportView(generic.BulkImportView):  # 3.0 TODO: remove, unused
    queryset = PowerPort.objects.all()
    table = tables.PowerPortTable


class PowerPortBulkEditView(generic.BulkEditView):
    queryset = PowerPort.objects.all()
    filterset = filters.PowerPortFilterSet
    table = tables.PowerPortTable
    form = forms.PowerPortBulkEditForm


class PowerPortBulkRenameView(BaseDeviceComponentsBulkRenameView):
    queryset = PowerPort.objects.all()


class PowerPortBulkDisconnectView(BulkDisconnectView):
    queryset = PowerPort.objects.all()


class PowerPortBulkDeleteView(generic.BulkDeleteView):
    queryset = PowerPort.objects.all()
    filterset = filters.PowerPortFilterSet
    table = tables.PowerPortTable


#
# Power outlets
#


class PowerOutletListView(generic.ObjectListView):
    queryset = PowerOutlet.objects.all()
    filterset = filters.PowerOutletFilterSet
    filterset_form = forms.PowerOutletFilterForm
    table = tables.PowerOutletTable
    action_buttons = ("import", "export")


class PowerOutletView(generic.ObjectView):
    queryset = PowerOutlet.objects.all()

    def get_extra_context(self, request, instance):
        return {
            "device_breadcrumb_url": "dcim:device_poweroutlets",
            "module_breadcrumb_url": "dcim:module_poweroutlets",
            **super().get_extra_context(request, instance),
        }


class PowerOutletCreateView(generic.ComponentCreateView):
    queryset = PowerOutlet.objects.all()
    form = forms.PowerOutletCreateForm
    model_form = forms.PowerOutletForm


class PowerOutletEditView(generic.ObjectEditView):
    queryset = PowerOutlet.objects.all()
    model_form = forms.PowerOutletForm
    template_name = "dcim/device_component_edit.html"


class PowerOutletDeleteView(generic.ObjectDeleteView):
    queryset = PowerOutlet.objects.all()


class PowerOutletBulkImportView(generic.BulkImportView):  # 3.0 TODO: remove, unused
    queryset = PowerOutlet.objects.all()
    table = tables.PowerOutletTable


class PowerOutletBulkEditView(generic.BulkEditView):
    queryset = PowerOutlet.objects.all()
    filterset = filters.PowerOutletFilterSet
    table = tables.PowerOutletTable
    form = forms.PowerOutletBulkEditForm


class PowerOutletBulkRenameView(BaseDeviceComponentsBulkRenameView):
    queryset = PowerOutlet.objects.all()


class PowerOutletBulkDisconnectView(BulkDisconnectView):
    queryset = PowerOutlet.objects.all()


class PowerOutletBulkDeleteView(generic.BulkDeleteView):
    queryset = PowerOutlet.objects.all()
    filterset = filters.PowerOutletFilterSet
    table = tables.PowerOutletTable


#
# Interfaces
#


class InterfaceListView(generic.ObjectListView):
    queryset = Interface.objects.all()
    filterset = filters.InterfaceFilterSet
    filterset_form = forms.InterfaceFilterForm
    table = tables.InterfaceTable
    action_buttons = ("import", "export")


class InterfaceView(generic.ObjectView):
    queryset = Interface.objects.all()

    def get_extra_context(self, request, instance):
        # Get assigned IP addresses
        ipaddress_table = InterfaceIPAddressTable(
            # data=instance.ip_addresses.restrict(request.user, "view").select_related("vrf", "tenant"),
            data=instance.ip_addresses.restrict(request.user, "view").select_related("tenant"),
            orderable=False,
        )

        # Get child interfaces
        child_interfaces = instance.child_interfaces.restrict(request.user, "view")
        child_interfaces_tables = tables.InterfaceTable(child_interfaces, orderable=False, exclude=("device",))

        # Get assigned VLANs and annotate whether each is tagged or untagged
        vlans = []
        if instance.untagged_vlan is not None:
            vlans.append(instance.untagged_vlan)
            vlans[0].tagged = False

        for vlan in (
            instance.tagged_vlans.restrict(request.user)
            .annotate(location_count=count_related(Location, "vlans"))
            .select_related("vlan_group", "tenant", "role")
        ):
            vlan.tagged = True
            vlans.append(vlan)
        vlan_table = InterfaceVLANTable(interface=instance, data=vlans, orderable=False)

        redundancy_table = self._get_interface_redundancy_groups_table(request, instance)
        virtual_device_contexts_table = tables.VirtualDeviceContextTable(
            instance.virtual_device_contexts.restrict(request.user, "view").select_related(
                "device", "tenant", "primary_ip4", "primary_ip6"
            ),
            orderable=False,
            exclude=("device",),
        )

        return {
            "ipaddress_table": ipaddress_table,
            "vlan_table": vlan_table,
            "device_breadcrumb_url": "dcim:device_interfaces",
            "module_breadcrumb_url": "dcim:module_interfaces",
            "child_interfaces_table": child_interfaces_tables,
            "redundancy_table": redundancy_table,
            "virtual_device_contexts_table": virtual_device_contexts_table,
            **super().get_extra_context(request, instance),
        }

    def _get_interface_redundancy_groups_table(self, request, instance):
        """Return a table of assigned Interface Redundancy Groups."""
        queryset = instance.interface_redundancy_group_associations.restrict(request.user)
        queryset = queryset.select_related("interface_redundancy_group")
        queryset = queryset.order_by("interface_redundancy_group", "priority")
        column_sequence = (
            "interface_redundancy_group",
            "priority",
            "interface_redundancy_group__status",
            "interface_redundancy_group__protocol",
            "interface_redundancy_group__protocol_group_id",
            "interface_redundancy_group__virtual_ip",
        )
        table = tables.InterfaceRedundancyGroupAssociationTable(
            data=queryset,
            sequence=column_sequence,
            orderable=False,
        )
        for field in column_sequence:
            table.columns.show(field)
        return table


class InterfaceCreateView(generic.ComponentCreateView):
    queryset = Interface.objects.all()
    form = forms.InterfaceCreateForm
    model_form = forms.InterfaceForm


class InterfaceEditView(generic.ObjectEditView):
    queryset = Interface.objects.all()
    model_form = forms.InterfaceForm
    template_name = "dcim/interface_edit.html"


class InterfaceDeleteView(generic.ObjectDeleteView):
    queryset = Interface.objects.all()
    template_name = "dcim/device_interface_delete.html"


class InterfaceBulkImportView(generic.BulkImportView):  # 3.0 TODO: remove, unused
    queryset = Interface.objects.all()
    table = tables.InterfaceTable


class InterfaceBulkEditView(generic.BulkEditView):
    queryset = Interface.objects.all()
    filterset = filters.InterfaceFilterSet
    table = tables.InterfaceTable
    form = forms.InterfaceBulkEditForm


class InterfaceBulkRenameView(BaseDeviceComponentsBulkRenameView):
    queryset = Interface.objects.all()


class InterfaceBulkDisconnectView(BulkDisconnectView):
    queryset = Interface.objects.all()


class InterfaceBulkDeleteView(generic.BulkDeleteView):
    queryset = Interface.objects.all()
    filterset = filters.InterfaceFilterSet
    table = tables.InterfaceTable
    template_name = "dcim/interface_bulk_delete.html"


#
# Front ports
#


class FrontPortListView(generic.ObjectListView):
    queryset = FrontPort.objects.all()
    filterset = filters.FrontPortFilterSet
    filterset_form = forms.FrontPortFilterForm
    table = tables.FrontPortTable
    action_buttons = ("import", "export")


class FrontPortView(generic.ObjectView):
    queryset = FrontPort.objects.all()

    def get_extra_context(self, request, instance):
        return {
            "device_breadcrumb_url": "dcim:device_frontports",
            "module_breadcrumb_url": "dcim:module_frontports",
            **super().get_extra_context(request, instance),
        }


class FrontPortCreateView(generic.ComponentCreateView):
    queryset = FrontPort.objects.all()
    form = forms.FrontPortCreateForm
    model_form = forms.FrontPortForm


class FrontPortEditView(generic.ObjectEditView):
    queryset = FrontPort.objects.all()
    model_form = forms.FrontPortForm
    template_name = "dcim/device_component_edit.html"


class FrontPortDeleteView(generic.ObjectDeleteView):
    queryset = FrontPort.objects.all()


class FrontPortBulkImportView(generic.BulkImportView):  # 3.0 TODO: remove, unused
    queryset = FrontPort.objects.all()
    table = tables.FrontPortTable


class FrontPortBulkEditView(generic.BulkEditView):
    queryset = FrontPort.objects.all()
    filterset = filters.FrontPortFilterSet
    table = tables.FrontPortTable
    form = forms.FrontPortBulkEditForm


class FrontPortBulkRenameView(BaseDeviceComponentsBulkRenameView):
    queryset = FrontPort.objects.all()


class FrontPortBulkDisconnectView(BulkDisconnectView):
    queryset = FrontPort.objects.all()


class FrontPortBulkDeleteView(generic.BulkDeleteView):
    queryset = FrontPort.objects.all()
    filterset = filters.FrontPortFilterSet
    table = tables.FrontPortTable


#
# Rear ports
#


class RearPortListView(generic.ObjectListView):
    queryset = RearPort.objects.all()
    filterset = filters.RearPortFilterSet
    filterset_form = forms.RearPortFilterForm
    table = tables.RearPortTable
    action_buttons = ("import", "export")


class RearPortView(generic.ObjectView):
    queryset = RearPort.objects.all()

    def get_extra_context(self, request, instance):
        return {
            "device_breadcrumb_url": "dcim:device_rearports",
            "module_breadcrumb_url": "dcim:module_rearports",
            **super().get_extra_context(request, instance),
        }


class RearPortCreateView(generic.ComponentCreateView):
    queryset = RearPort.objects.all()
    form = forms.RearPortCreateForm
    model_form = forms.RearPortForm


class RearPortEditView(generic.ObjectEditView):
    queryset = RearPort.objects.all()
    model_form = forms.RearPortForm
    template_name = "dcim/device_component_edit.html"


class RearPortDeleteView(generic.ObjectDeleteView):
    queryset = RearPort.objects.all()


class RearPortBulkImportView(generic.BulkImportView):  # 3.0 TODO: remove, unused
    queryset = RearPort.objects.all()
    table = tables.RearPortTable


class RearPortBulkEditView(generic.BulkEditView):
    queryset = RearPort.objects.all()
    filterset = filters.RearPortFilterSet
    table = tables.RearPortTable
    form = forms.RearPortBulkEditForm


class RearPortBulkRenameView(BaseDeviceComponentsBulkRenameView):
    queryset = RearPort.objects.all()


class RearPortBulkDisconnectView(BulkDisconnectView):
    queryset = RearPort.objects.all()


class RearPortBulkDeleteView(generic.BulkDeleteView):
    queryset = RearPort.objects.all()
    filterset = filters.RearPortFilterSet
    table = tables.RearPortTable


#
# Device bays
#


class DeviceBayListView(generic.ObjectListView):
    queryset = DeviceBay.objects.all()
    filterset = filters.DeviceBayFilterSet
    filterset_form = forms.DeviceBayFilterForm
    table = tables.DeviceBayTable
    action_buttons = ("import", "export")


class DeviceBayView(generic.ObjectView):
    queryset = DeviceBay.objects.all()

    def get_extra_context(self, request, instance):
        return {"device_breadcrumb_url": "dcim:device_devicebays", **super().get_extra_context(request, instance)}


class DeviceBayCreateView(generic.ComponentCreateView):
    queryset = DeviceBay.objects.all()
    form = forms.DeviceBayCreateForm
    model_form = forms.DeviceBayForm


class DeviceBayEditView(generic.ObjectEditView):
    queryset = DeviceBay.objects.all()
    model_form = forms.DeviceBayForm
    template_name = "dcim/device_component_edit.html"


class DeviceBayDeleteView(generic.ObjectDeleteView):
    queryset = DeviceBay.objects.all()


class DeviceBayPopulateView(generic.ObjectEditView):
    queryset = DeviceBay.objects.all()

    def get(self, request, *args, **kwargs):
        device_bay = get_object_or_404(self.queryset, pk=kwargs["pk"])
        form = forms.PopulateDeviceBayForm(device_bay)

        return render(
            request,
            "dcim/devicebay_populate.html",
            {
                "device_bay": device_bay,
                "form": form,
                "return_url": self.get_return_url(request, device_bay),
            },
        )

    def post(self, request, *args, **kwargs):
        device_bay = get_object_or_404(self.queryset, pk=kwargs["pk"])
        form = forms.PopulateDeviceBayForm(device_bay, request.POST)

        if form.is_valid():
            device_bay.installed_device = form.cleaned_data["installed_device"]
            device_bay.save()
            messages.success(
                request,
                f"Added {device_bay.installed_device} to {device_bay}.",
            )

            return redirect("dcim:device_devicebays", pk=device_bay.device.pk)

        return render(
            request,
            "dcim/devicebay_populate.html",
            {
                "device_bay": device_bay,
                "form": form,
                "return_url": self.get_return_url(request, device_bay),
            },
        )


class DeviceBayDepopulateView(generic.ObjectEditView):
    queryset = DeviceBay.objects.all()

    def get(self, request, *args, **kwargs):
        device_bay = get_object_or_404(self.queryset, pk=kwargs["pk"])
        form = ConfirmationForm()

        return render(
            request,
            "dcim/devicebay_depopulate.html",
            {
                "device_bay": device_bay,
                "form": form,
                "return_url": self.get_return_url(request, device_bay),
            },
        )

    def post(self, request, *args, **kwargs):
        device_bay = get_object_or_404(self.queryset, pk=kwargs["pk"])
        form = ConfirmationForm(request.POST)

        if form.is_valid():
            removed_device = device_bay.installed_device
            device_bay.installed_device = None
            device_bay.save()
            messages.success(
                request,
                f"Removed {removed_device} from {device_bay}.",
            )

            return redirect("dcim:device_devicebays", pk=device_bay.device.pk)

        return render(
            request,
            "dcim/devicebay_depopulate.html",
            {
                "device_bay": device_bay,
                "form": form,
                "return_url": self.get_return_url(request, device_bay),
            },
        )


class DeviceBayBulkImportView(generic.BulkImportView):  # 3.0 TODO: remove, unused
    queryset = DeviceBay.objects.all()
    table = tables.DeviceBayTable


class DeviceBayBulkEditView(generic.BulkEditView):
    queryset = DeviceBay.objects.all()
    filterset = filters.DeviceBayFilterSet
    table = tables.DeviceBayTable
    form = forms.DeviceBayBulkEditForm


class DeviceBayBulkRenameView(BaseDeviceComponentsBulkRenameView):
    queryset = DeviceBay.objects.all()


class DeviceBayBulkDeleteView(generic.BulkDeleteView):
    queryset = DeviceBay.objects.all()
    filterset = filters.DeviceBayFilterSet
    table = tables.DeviceBayTable


#
# Module bays
#


class ModuleBayUIViewSet(ModuleBayCommonViewSetMixin, NautobotUIViewSet):
    queryset = ModuleBay.objects.all()
    filterset_class = filters.ModuleBayFilterSet
    filterset_form_class = forms.ModuleBayFilterForm
    bulk_update_form_class = forms.ModuleBayBulkEditForm
    create_form_class = forms.ModuleBayCreateForm
    form_class = forms.ModuleBayForm
    model_form_class = forms.ModuleBayForm
    serializer_class = serializers.ModuleBaySerializer
    table_class = tables.ModuleBayTable
    create_template_name = "dcim/device_component_add.html"
    object_detail_content = object_detail.ObjectDetailContent(
        panels=(
            object_detail.ObjectFieldsPanel(
                weight=100,
                section=SectionChoices.LEFT_HALF,
                fields="__all__",
                hide_if_unset=("parent_device", "parent_module"),
            ),
            object_detail.ObjectFieldsPanel(
                weight=100,
                section=SectionChoices.RIGHT_HALF,
                context_object_key="installed_module_data",
                label="Installed Module",
            ),
        )
    )

    def get_extra_context(self, request, instance):
        context = super().get_extra_context(request, instance)

        if instance:
            # Set breadcrumbs always
            context.update(
                {
                    "device_breadcrumb_url": "dcim:device_modulebays",
                    "module_breadcrumb_url": "dcim:module_modulebays",
                }
            )

            # Add installed module context
            context["installed_module_data"] = self._get_installed_module_context(instance)

        return context

    def _get_installed_module_context(self, instance):
        return getattr(instance, "installed_module", None)

    def get_selected_objects_parents_name(self, selected_objects):
        selected_object = selected_objects.first()
        if selected_object:
            parent = selected_object.parent_device or selected_object.parent_module
            return parent.display
        return ""

    @action(
        detail=False,
        methods=["GET", "POST"],
        url_path="rename",
        url_name="bulk_rename",
        custom_view_base_action="change",
        custom_view_additional_permissions=["dcim.change_modulebay"],
    )
    def bulk_rename(self, request, *args, **kwargs):
        return self._bulk_rename(request, *args, **kwargs)


#
# Inventory items
#


class InventoryItemListView(generic.ObjectListView):
    queryset = InventoryItem.objects.all()
    filterset = filters.InventoryItemFilterSet
    filterset_form = forms.InventoryItemFilterForm
    table = tables.InventoryItemTable
    action_buttons = ("import", "export")


class InventoryItemView(generic.ObjectView):
    queryset = InventoryItem.objects.all().select_related("device", "manufacturer", "software_version")

    def get_extra_context(self, request, instance):
        # Software images
        if instance.software_version is not None:
            software_version_images = instance.software_version.software_image_files.restrict(request.user, "view")
        else:
            software_version_images = []

        return {
            "device_breadcrumb_url": "dcim:device_inventory",
            "software_version_images": software_version_images,
            **super().get_extra_context(request, instance),
        }


class InventoryItemEditView(generic.ObjectEditView):
    queryset = InventoryItem.objects.all()
    model_form = forms.InventoryItemForm
    template_name = "dcim/inventoryitem_edit.html"


class InventoryItemCreateView(generic.ComponentCreateView):
    queryset = InventoryItem.objects.all()
    form = forms.InventoryItemCreateForm
    model_form = forms.InventoryItemForm
    template_name = "dcim/inventoryitem_add.html"


class InventoryItemDeleteView(generic.ObjectDeleteView):
    queryset = InventoryItem.objects.all()


class InventoryItemBulkImportView(generic.BulkImportView):  # 3.0 TODO: remove, unused
    queryset = InventoryItem.objects.all()
    table = tables.InventoryItemTable


class InventoryItemBulkEditView(generic.BulkEditView):
    queryset = InventoryItem.objects.select_related("device", "manufacturer")
    filterset = filters.InventoryItemFilterSet
    table = tables.InventoryItemTable
    form = forms.InventoryItemBulkEditForm


class InventoryItemBulkRenameView(BaseDeviceComponentsBulkRenameView):
    queryset = InventoryItem.objects.all()


class InventoryItemBulkDeleteView(generic.BulkDeleteView):
    queryset = InventoryItem.objects.select_related("device", "manufacturer")
    table = tables.InventoryItemTable
    template_name = "dcim/inventoryitem_bulk_delete.html"
    filterset = filters.InventoryItemFilterSet


#
# Bulk Device component creation
#


class DeviceBulkAddConsolePortView(generic.BulkComponentCreateView):
    parent_model = Device
    parent_field = "device"
    form = forms.ConsolePortBulkCreateForm
    queryset = ConsolePort.objects.all()
    model_form = forms.ConsolePortForm
    filterset = filters.DeviceFilterSet
    table = tables.DeviceTable
    default_return_url = "dcim:device_list"


class DeviceBulkAddConsoleServerPortView(generic.BulkComponentCreateView):
    parent_model = Device
    parent_field = "device"
    form = forms.ConsoleServerPortBulkCreateForm
    queryset = ConsoleServerPort.objects.all()
    model_form = forms.ConsoleServerPortForm
    filterset = filters.DeviceFilterSet
    table = tables.DeviceTable
    default_return_url = "dcim:device_list"


class DeviceBulkAddPowerPortView(generic.BulkComponentCreateView):
    parent_model = Device
    parent_field = "device"
    form = forms.PowerPortBulkCreateForm
    queryset = PowerPort.objects.all()
    model_form = forms.PowerPortForm
    filterset = filters.DeviceFilterSet
    table = tables.DeviceTable
    default_return_url = "dcim:device_list"


class DeviceBulkAddPowerOutletView(generic.BulkComponentCreateView):
    parent_model = Device
    parent_field = "device"
    form = forms.PowerOutletBulkCreateForm
    queryset = PowerOutlet.objects.all()
    model_form = forms.PowerOutletForm
    filterset = filters.DeviceFilterSet
    table = tables.DeviceTable
    default_return_url = "dcim:device_list"


class DeviceBulkAddInterfaceView(generic.BulkComponentCreateView):
    parent_model = Device
    parent_field = "device"
    form = forms.InterfaceBulkCreateForm
    queryset = Interface.objects.all()
    model_form = forms.InterfaceForm
    filterset = filters.DeviceFilterSet
    table = tables.DeviceTable
    default_return_url = "dcim:device_list"


# class DeviceBulkAddFrontPortView(generic.BulkComponentCreateView):
#     parent_model = Device
#     parent_field = 'device'
#     form = forms.FrontPortBulkCreateForm
#     queryset = FrontPort.objects.all()
#     model_form = forms.FrontPortForm
#     filterset = filters.DeviceFilterSet
#     table = tables.DeviceTable
#     default_return_url = 'dcim:device_list'


class DeviceBulkAddRearPortView(generic.BulkComponentCreateView):
    parent_model = Device
    parent_field = "device"
    form = forms.RearPortBulkCreateForm
    queryset = RearPort.objects.all()
    model_form = forms.RearPortForm
    filterset = filters.DeviceFilterSet
    table = tables.DeviceTable
    default_return_url = "dcim:device_list"


class DeviceBulkAddDeviceBayView(generic.BulkComponentCreateView):
    parent_model = Device
    parent_field = "device"
    form = forms.DeviceBayBulkCreateForm
    queryset = DeviceBay.objects.all()
    model_form = forms.DeviceBayForm
    filterset = filters.DeviceFilterSet
    table = tables.DeviceTable
    default_return_url = "dcim:device_list"


class DeviceBulkAddModuleBayView(generic.BulkComponentCreateView):
    parent_model = Device
    parent_field = "parent_device"
    form = forms.ModuleBayBulkCreateForm
    queryset = ModuleBay.objects.all()
    model_form = forms.ModuleBayForm
    filterset = filters.DeviceFilterSet
    table = tables.DeviceTable
    default_return_url = "dcim:device_list"


class DeviceBulkAddInventoryItemView(generic.BulkComponentCreateView):
    parent_model = Device
    parent_field = "device"
    form = forms.InventoryItemBulkCreateForm
    queryset = InventoryItem.objects.all()
    model_form = forms.InventoryItemForm
    filterset = filters.DeviceFilterSet
    table = tables.DeviceTable
    default_return_url = "dcim:device_list"


#
# Cables
#


class CableListView(generic.ObjectListView):
    queryset = Cable.objects.all()
    filterset = filters.CableFilterSet
    filterset_form = forms.CableFilterForm
    table = tables.CableTable
    action_buttons = ("import", "export")


class CableView(generic.ObjectView):
    queryset = Cable.objects.all()


class PathTraceView(generic.ObjectView):
    """
    Trace a cable path beginning from the given path endpoint (origin).
    """

    additional_permissions = ["dcim.view_cable"]
    template_name = "dcim/cable_trace.html"

    def dispatch(self, request, *args, **kwargs):
        model = kwargs.pop("model")
        self.queryset = model.objects.all()

        return super().dispatch(request, *args, **kwargs)

    def get_extra_context(self, request, instance):
        related_paths = []

        # If tracing a PathEndpoint, locate the CablePath (if one exists) by its origin
        if isinstance(instance, PathEndpoint):
            path = instance._path

        # Otherwise, find all CablePaths which traverse the specified object
        else:
            related_paths = CablePath.objects.filter(path__contains=instance).prefetch_related("origin")
            # Check for specification of a particular path (when tracing pass-through ports)

            cablepath_id = request.GET.get("cablepath_id")
            if cablepath_id is not None:
                try:
                    path_id = uuid.UUID(cablepath_id)
                except (AttributeError, TypeError, ValueError):
                    path_id = None
                try:
                    path = related_paths.get(pk=path_id)
                except CablePath.DoesNotExist:
                    path = related_paths.first()
            else:
                path = related_paths.first()

        return {
            "path": path,
            "related_paths": related_paths,
            "total_length": path.get_total_length() if path else None,
            **super().get_extra_context(request, instance),
        }


class CableCreateView(generic.ObjectEditView):
    queryset = Cable.objects.all()
    template_name = "dcim/cable_connect.html"

    def dispatch(self, request, *args, **kwargs):
        # Set the model_form class based on the type of component being connected
        self.model_form = {
            "console-port": forms.ConnectCableToConsolePortForm,
            "console-server-port": forms.ConnectCableToConsoleServerPortForm,
            "power-port": forms.ConnectCableToPowerPortForm,
            "power-outlet": forms.ConnectCableToPowerOutletForm,
            "interface": forms.ConnectCableToInterfaceForm,
            "front-port": forms.ConnectCableToFrontPortForm,
            "rear-port": forms.ConnectCableToRearPortForm,
            "power-feed": forms.ConnectCableToPowerFeedForm,
            "circuit-termination": forms.ConnectCableToCircuitTerminationForm,
        }.get(kwargs.get("termination_b_type"), None)

        return super().dispatch(request, *args, **kwargs)

    def alter_obj(self, obj, request, url_args, url_kwargs):
        termination_a_type = url_kwargs.get("termination_a_type")
        termination_a_id = url_kwargs.get("termination_a_id")
        termination_b_type_name = url_kwargs.get("termination_b_type")
        self.termination_b_type = ContentType.objects.get(model=termination_b_type_name.replace("-", ""))

        # Initialize Cable termination attributes
        obj.termination_a = termination_a_type.objects.get(pk=termination_a_id)
        obj.termination_b_type = self.termination_b_type

        return obj

    def get(self, request, *args, **kwargs):
        if self.model_form is None:
            return HttpResponse(status_code=400)

        obj = self.alter_obj(self.get_object(kwargs), request, args, kwargs)

        # Parse initial data manually to avoid setting field values as lists
        initial_data = {k: request.GET[k] for k in request.GET}

        # Set initial location and rack based on side A termination (if not already set)
        termination_a_location = getattr(obj.termination_a.parent, "location", None)
        if "termination_b_location" not in initial_data:
            initial_data["termination_b_location"] = termination_a_location
        if "termination_b_rack" not in initial_data:
            initial_data["termination_b_rack"] = getattr(obj.termination_a.parent, "rack", None)

        form = self.model_form(exclude_id=kwargs.get("termination_a_id"), instance=obj, initial=initial_data)

        # the following builds up a CSS query selector to match all drop-downs
        # in the termination_b form except the termination_b_id. this is necessary to reset the termination_b_id
        # drop-down whenever any of these drop-downs' values changes. this cannot be hardcoded because the form is
        # selected dynamically and therefore the fields change depending on the value of termination_b_type (L2358)
        js_select_onchange_query = ", ".join(
            [
                f"select#id_{field_name}"
                for field_name, field in form.fields.items()
                # include all termination_b_* fields:
                if field_name.startswith("termination_b")
                # exclude termination_b_id:
                and field_name != "termination_b_id"
                # include only HTML select fields:
                and field.widget.input_type == "select"
            ]
        )
        return render(
            request,
            self.template_name,
            {
                "obj": obj,
                "obj_type": Cable._meta.verbose_name,
                "termination_b_type": self.termination_b_type.name,
                "form": form,
                "return_url": self.get_return_url(request, obj),
                "js_select_onchange_query": js_select_onchange_query,
            },
        )


class CableEditView(generic.ObjectEditView):
    queryset = Cable.objects.all()
    model_form = forms.CableForm
    template_name = "dcim/cable_edit.html"


class CableDeleteView(generic.ObjectDeleteView):
    queryset = Cable.objects.all()


class CableBulkImportView(generic.BulkImportView):  # 3.0 TODO: remove, unused
    queryset = Cable.objects.all()
    table = tables.CableTable


class CableBulkEditView(generic.BulkEditView):
    queryset = Cable.objects.prefetch_related("termination_a", "termination_b")
    filterset = filters.CableFilterSet
    table = tables.CableTable
    form = forms.CableBulkEditForm


class CableBulkDeleteView(generic.BulkDeleteView):
    queryset = Cable.objects.prefetch_related("termination_a", "termination_b")
    filterset = filters.CableFilterSet
    table = tables.CableTable


#
# Connections
#


class ConnectionsListView(generic.ObjectListView):
    pass


class ConsoleConnectionsListView(ConnectionsListView):
    queryset = ConsolePort.objects.filter(_path__isnull=False)
    filterset = filters.ConsoleConnectionFilterSet
    filterset_form = forms.ConsoleConnectionFilterForm
    table = tables.ConsoleConnectionTable
    template_name = "dcim/console_port_connection_list.html"
    action_buttons = ("export",)

    def extra_context(self):
        return {
            "title": "Console Connections",
            "list_url": "dcim:console_connections_list",
            "search_form": None,  # ConsoleConnectionFilterSet do not support q filter
        }


class PowerConnectionsListView(ConnectionsListView):
    queryset = PowerPort.objects.filter(_path__isnull=False)
    filterset = filters.PowerConnectionFilterSet
    filterset_form = forms.PowerConnectionFilterForm
    table = tables.PowerConnectionTable
    template_name = "dcim/power_port_connection_list.html"
    action_buttons = ("export",)

    def extra_context(self):
        return {
            "title": "Power Connections",
            "list_url": "dcim:power_connections_list",
            "search_form": None,  # PowerConnectionFilterSet do not support q filter
        }


class InterfaceConnectionsListView(ConnectionsListView):
    queryset = None  # This gets set initially in init (See `get_queryset()`)
    filterset = filters.InterfaceConnectionFilterSet
    filterset_form = forms.InterfaceConnectionFilterForm
    table = tables.InterfaceConnectionTable
    template_name = "dcim/interface_connection_list.html"
    action_buttons = ("export",)

    def __init__(self, *args, **kwargs):
        super().__init__(*args, **kwargs)
        self.get_queryset()  # Populate self.queryset after init.

    def get_queryset(self):
        """
        This is a required so that the call to `ContentType.objects.get_for_model` does not result in a circular import.
        """
        qs = Interface.objects.filter(_path__isnull=False).exclude(
            # If an Interface is connected to another Interface, avoid returning both (A, B) and (B, A)
            # Unfortunately we can't use something consistent to pick which pair to exclude (such as device or name)
            # as _path.destination is a GenericForeignKey without a corresponding GenericRelation and so cannot be
            # used for reverse querying.
            # The below at least ensures uniqueness, but doesn't guarantee whether we get (A, B) or (B, A)
            # TODO: this is very problematic when filtering the view via FilterSet - if the filterset matches (A), then
            #       the connection will appear in the table, but if it only matches (B) then the connection will not!
            _path__destination_type=ContentType.objects.get_for_model(Interface),
            pk__lt=F("_path__destination_id"),
        )
        if self.queryset is None:
            self.queryset = qs

        return self.queryset

    def extra_context(self):
        return {
            "title": "Interface Connections",
            "list_url": "dcim:interface_connections_list",
            "search_form": None,  # InterfaceConnectionFilterSet do not support q filter
        }


#
# Virtual chassis
#


class VirtualChassisListView(generic.ObjectListView):
    queryset = VirtualChassis.objects.all()
    table = tables.VirtualChassisTable
    filterset = filters.VirtualChassisFilterSet
    filterset_form = forms.VirtualChassisFilterForm


class VirtualChassisView(generic.ObjectView):
    queryset = VirtualChassis.objects.all()

    def get_extra_context(self, request, instance):
        members = Device.objects.restrict(request.user).filter(virtual_chassis=instance)

        return {"members": members, **super().get_extra_context(request, instance)}


class VirtualChassisCreateView(generic.ObjectEditView):
    queryset = VirtualChassis.objects.all()
    model_form = forms.VirtualChassisCreateForm
    template_name = "dcim/virtualchassis_add.html"


class VirtualChassisEditView(ObjectPermissionRequiredMixin, GetReturnURLMixin, View):
    queryset = VirtualChassis.objects.all()

    def get_required_permission(self):
        return "dcim.change_virtualchassis"

    def get(self, request, pk):
        virtual_chassis = get_object_or_404(self.queryset, pk=pk)
        VCMemberFormSet = modelformset_factory(
            model=Device,
            form=forms.DeviceVCMembershipForm,
            formset=forms.BaseVCMemberFormSet,
            extra=0,
        )
        members_queryset = virtual_chassis.members.select_related("rack").order_by("vc_position")

        vc_form = forms.VirtualChassisForm(instance=virtual_chassis)
        vc_form.fields["master"].queryset = members_queryset
        formset = VCMemberFormSet(queryset=members_queryset)

        return render(
            request,
            "dcim/virtualchassis_edit.html",
            {
                "vc_form": vc_form,
                "formset": formset,
                "return_url": self.get_return_url(request, virtual_chassis),
            },
        )

    def post(self, request, pk):
        virtual_chassis = get_object_or_404(self.queryset, pk=pk)
        VCMemberFormSet = modelformset_factory(
            model=Device,
            form=forms.DeviceVCMembershipForm,
            formset=forms.BaseVCMemberFormSet,
            extra=0,
        )
        members_queryset = virtual_chassis.members.select_related("rack").order_by("vc_position")

        vc_form = forms.VirtualChassisForm(request.POST, instance=virtual_chassis)
        vc_form.fields["master"].queryset = members_queryset
        formset = VCMemberFormSet(request.POST, queryset=members_queryset)

        if vc_form.is_valid() and formset.is_valid():
            with transaction.atomic():
                # Save the VirtualChassis
                vc_form.save()

                # Nullify the vc_position of each member first to allow reordering without raising an IntegrityError on
                # duplicate positions. Then save each member instance.
                members = formset.save(commit=False)
                devices = Device.objects.filter(pk__in=[m.pk for m in members])
                for device in devices:
                    device.vc_position = None
                    device.save()
                for member in members:
                    member.save()

            return redirect(virtual_chassis.get_absolute_url())

        return render(
            request,
            "dcim/virtualchassis_edit.html",
            {
                "vc_form": vc_form,
                "formset": formset,
                "return_url": self.get_return_url(request, virtual_chassis),
            },
        )


class VirtualChassisDeleteView(generic.ObjectDeleteView):
    queryset = VirtualChassis.objects.all()


class VirtualChassisAddMemberView(ObjectPermissionRequiredMixin, GetReturnURLMixin, View):
    queryset = VirtualChassis.objects.all()

    def get_required_permission(self):
        return "dcim.change_virtualchassis"

    def get(self, request, pk):
        virtual_chassis = get_object_or_404(self.queryset, pk=pk)

        initial_data = {k: request.GET[k] for k in request.GET}
        member_select_form = forms.VCMemberSelectForm(initial=initial_data)
        membership_form = forms.DeviceVCMembershipForm(initial=initial_data)

        return render(
            request,
            "dcim/virtualchassis_add_member.html",
            {
                "virtual_chassis": virtual_chassis,
                "member_select_form": member_select_form,
                "membership_form": membership_form,
                "return_url": self.get_return_url(request, virtual_chassis),
            },
        )

    def post(self, request, pk):
        virtual_chassis = get_object_or_404(self.queryset, pk=pk)

        member_select_form = forms.VCMemberSelectForm(request.POST)

        if member_select_form.is_valid():
            device = member_select_form.cleaned_data["device"]
            device.virtual_chassis = virtual_chassis
            data = {k: request.POST[k] for k in ["vc_position", "vc_priority"]}
            membership_form = forms.DeviceVCMembershipForm(data=data, validate_vc_position=True, instance=device)

            if membership_form.is_valid():
                membership_form.save()
                msg = format_html('Added member <a href="{}">{}</a>', device.get_absolute_url(), device)
                messages.success(request, msg)

                if "_addanother" in request.POST:
                    return redirect(request.get_full_path())

                return redirect(self.get_return_url(request, device))

        else:
            membership_form = forms.DeviceVCMembershipForm(data=request.POST)

        return render(
            request,
            "dcim/virtualchassis_add_member.html",
            {
                "virtual_chassis": virtual_chassis,
                "member_select_form": member_select_form,
                "membership_form": membership_form,
                "return_url": self.get_return_url(request, virtual_chassis),
            },
        )


class VirtualChassisRemoveMemberView(ObjectPermissionRequiredMixin, GetReturnURLMixin, View):
    queryset = Device.objects.all()

    def get_required_permission(self):
        return "dcim.change_device"

    def get(self, request, pk):
        device = get_object_or_404(self.queryset, pk=pk, virtual_chassis__isnull=False)
        form = ConfirmationForm(initial=request.GET)

        return render(
            request,
            "dcim/virtualchassis_remove_member.html",
            {
                "device": device,
                "form": form,
                "return_url": self.get_return_url(request, device),
            },
        )

    def post(self, request, pk):
        device = get_object_or_404(self.queryset, pk=pk, virtual_chassis__isnull=False)
        form = ConfirmationForm(request.POST)

        # Protect master device from being removed
        virtual_chassis = VirtualChassis.objects.filter(master=device).first()
        if virtual_chassis is not None:
            msg = format_html("Unable to remove master device {} from the virtual chassis.", device)
            messages.error(request, msg)
            return redirect(device.get_absolute_url())

        if form.is_valid():
            devices = Device.objects.filter(pk=device.pk)
            for device in devices:
                device.virtual_chassis = None
                device.vc_position = None
                device.vc_priority = None
                device.save()

            msg = f"Removed {device} from virtual chassis {device.virtual_chassis}"
            messages.success(request, msg)

            return redirect(self.get_return_url(request, device))

        return render(
            request,
            "dcim/virtualchassis_remove_member.html",
            {
                "device": device,
                "form": form,
                "return_url": self.get_return_url(request, device),
            },
        )


class VirtualChassisBulkImportView(generic.BulkImportView):  # 3.0 TODO: remove, unused
    queryset = VirtualChassis.objects.all()
    table = tables.VirtualChassisTable


class VirtualChassisBulkEditView(generic.BulkEditView):
    queryset = VirtualChassis.objects.all()
    filterset = filters.VirtualChassisFilterSet
    table = tables.VirtualChassisTable
    form = forms.VirtualChassisBulkEditForm


class VirtualChassisBulkDeleteView(generic.BulkDeleteView):
    queryset = VirtualChassis.objects.all()
    filterset = filters.VirtualChassisFilterSet
    table = tables.VirtualChassisTable


#
# Power panels
#


class PowerPanelUIViewSet(NautobotUIViewSet):
    bulk_update_form_class = forms.PowerPanelBulkEditForm
    filterset_class = filters.PowerPanelFilterSet
    filterset_form_class = forms.PowerPanelFilterForm
    form_class = forms.PowerPanelForm
    serializer_class = serializers.PowerPanelSerializer
    table_class = tables.PowerPanelTable
    queryset = PowerPanel.objects.all()

    object_detail_content = object_detail.ObjectDetailContent(
        panels=(
            object_detail.ObjectFieldsPanel(
                section=SectionChoices.LEFT_HALF,
                weight=100,
                fields=[
                    "name",
                    "location",
                    "rack_group",
                ],
            ),
            object_detail.ObjectsTablePanel(
                section=SectionChoices.FULL_WIDTH,
                weight=100,
                table_class=tables.PowerFeedTable,
                table_filter="power_panel",
                table_title="Connected Feeds",
                exclude_columns=["power_panel"],
                add_button_route=None,
            ),
        )
    )


#
# Power feeds
#


class CustomPowerFeedKeyValueTablePanel(object_detail.KeyValueTablePanel):
    """Custom panel to render PowerFeed utilization graph cleanly."""

    def render_value(self, key, value, context):
        if key == "Utilization (Allocated)":
            if not value or not isinstance(value, tuple) or len(value) != 2:
                return helpers.placeholder(None)
            allocated, available = value
            if available <= 0:
                return f"{allocated}VA / {available}VA"
            graph_html = render_to_string(
                "utilities/templatetags/utilization_graph.html",
                helpers.utilization_graph_raw_data(allocated, available),
            )
            return format_html("{}VA / {}VA {}", allocated, available, graph_html)

        # Fall back to default behavior for everything else
        return super().render_value(key, value, context)


class PowerFeedUIViewSet(NautobotUIViewSet):
    bulk_update_form_class = forms.PowerFeedBulkEditForm
    filterset_class = filters.PowerFeedFilterSet
    form_class = forms.PowerFeedForm
    filterset_form_class = forms.PowerFeedFilterForm
    queryset = PowerFeed.objects.all()
    serializer_class = serializers.PowerFeedSerializer
    table_class = tables.PowerFeedTable

    object_detail_content = object_detail.ObjectDetailContent(
        panels=(
            CustomPowerFeedKeyValueTablePanel(
                section=SectionChoices.LEFT_HALF,
                weight=100,
                label="Power Feed",
                context_data_key="powerfeed_data",
            ),
            object_detail.ObjectFieldsPanel(
                section=SectionChoices.LEFT_HALF,
                weight=200,
                label="Electrical Characteristics",
                fields=["supply", "voltage", "amperage", "phase", "max_utilization"],
                value_transforms={
                    "voltage": [lambda v: f"{v}V" if v is not None else helpers.placeholder(v)],
                    "amperage": [lambda a: f"{a}A" if a is not None else helpers.placeholder(a)],
                    "max_utilization": [lambda p: f"{p}%" if p is not None else helpers.placeholder(p)],
                },
            ),
            object_detail.KeyValueTablePanel(
                section=SectionChoices.RIGHT_HALF,
                weight=300,
                label="Connection",
                context_data_key="connection_data",
            ),
        )
    )

    def get_extra_context(self, request, instance):
        context = super().get_extra_context(request, instance)
        if not instance or self.action != "retrieve":
            return context

        context["powerfeed_data"] = {
            "Power Panel": instance.power_panel,
            "Rack": instance.rack,
            "Type": self._get_type_html(instance),  # Render Type with HTML label
            "Status": instance.status,
            "Connected Device": self._get_connected_device_html(instance),
            "Utilization (Allocated)": self._get_utilization_data(instance),
        }

        context["connection_data"] = self._get_connection_data(request, instance)
        return context

    def _get_type_html(self, instance):
        """
        Render the PowerFeed type as a label with the appropriate CSS class.
        """

        type_class = instance.get_type_class()
        return format_html('<span class="label label-{}">{}</span>', type_class, instance.get_type_display())

    def _get_connected_device_html(self, instance):
        endpoint = getattr(instance, "connected_endpoint", None)
        if endpoint and endpoint.parent:
            parent = helpers.hyperlinked_object(endpoint.parent)
            return format_html("{} ({})", parent, endpoint)
        return None

    def _get_utilization_data(self, instance):
        endpoint = getattr(instance, "connected_endpoint", None)
        if not endpoint or not hasattr(endpoint, "get_power_draw"):
            return None
        utilization = endpoint.get_power_draw()
        if not utilization or "allocated" not in utilization:
            return None
        allocated = utilization["allocated"]
        available = instance.available_power or 0
        return (allocated, available)

    def _get_connection_data(self, request, instance):
        if not instance:
            return {}

        if instance.cable:
            trace_url = reverse("dcim:powerfeed_trace", kwargs={"pk": instance.pk})
            cable_html = format_html(
                '{} <a href="{}" class="btn btn-primary btn-xs" title="Trace">'
                '<i class="mdi mdi-transit-connection-variant"></i></a>',
                helpers.hyperlinked_object(instance.cable),
                trace_url,
            )

            endpoint = getattr(instance, "connected_endpoint", None)
            endpoint_data = {}

            if endpoint:
                endpoint_obj = getattr(endpoint, "device", None) or getattr(endpoint, "module", None)
                # Removed the unused 'path' variable
                endpoint_data = {
                    "Device" if getattr(endpoint, "device", None) else "Module": endpoint_obj,
                    "Power Port": endpoint,
                    "Type": endpoint.get_type_display() if hasattr(endpoint, "get_type_display") else None,
                    "Description": endpoint.description,
                    "Path Status": self._get_path_status_html(instance),  # Render Path Status dynamically
                }

            return {
                "Cable": cable_html,
                **endpoint_data,
            }

        if request.user.has_perm("dcim.add_cable"):
            connect_url = (
                reverse(
                    "dcim:powerfeed_connect",
                    kwargs={"termination_a_id": instance.pk, "termination_b_type": "power-port"},
                )
                + f"?return_url={instance.get_absolute_url()}"
            )
            connect_link = format_html(
                '<a href="{}" class="btn btn-primary btn-sm pull-right">'
                '<span class="mdi mdi-ethernet-cable" aria-hidden="true"></span> Connect</a>',
                connect_url,
            )
            return {"Connection": format_html("Not connected {}", connect_link)}

        return {"Connection": "Not connected"}

    def _get_path_status_html(self, instance):
        """
        Render the Path Status as a label based on the path status (active or not).
        """
        path_status = (
            '<span class="label label-success">Reachable</span>'
            if getattr(instance, "path", None) and instance.path.is_active
            else '<span class="label label-danger">Not Reachable</span>'
        )
        return format_html(path_status)  # Safely render HTML


class DeviceRedundancyGroupUIViewSet(NautobotUIViewSet):
    bulk_update_form_class = forms.DeviceRedundancyGroupBulkEditForm
    filterset_class = filters.DeviceRedundancyGroupFilterSet
    filterset_form_class = forms.DeviceRedundancyGroupFilterForm
    form_class = forms.DeviceRedundancyGroupForm
    queryset = DeviceRedundancyGroup.objects.all()
    serializer_class = serializers.DeviceRedundancyGroupSerializer
    table_class = tables.DeviceRedundancyGroupTable

    object_detail_content = object_detail.ObjectDetailContent(
        panels=(
            object_detail.ObjectFieldsPanel(
                section=SectionChoices.LEFT_HALF,
                weight=100,
                fields="__all__",
            ),
            object_detail.ObjectsTablePanel(
                section=SectionChoices.FULL_WIDTH,
                weight=100,
                table_class=tables.ControllerTable,
                table_attribute="controllers_sorted",
                related_field_name="controller_device_redundancy_group",
            ),
            object_detail.ObjectsTablePanel(
                section=SectionChoices.FULL_WIDTH,
                weight=200,
                table_class=tables.DeviceTable,
                table_attribute="devices_sorted",
                related_field_name="device_redundancy_group",
                include_columns=[
                    "device_redundancy_group_priority",
                ],
            ),
        )
    )


class InterfaceRedundancyGroupUIViewSet(NautobotUIViewSet):
    """ViewSet for the InterfaceRedundancyGroup model."""

    bulk_update_form_class = forms.InterfaceRedundancyGroupBulkEditForm
    filterset_class = filters.InterfaceRedundancyGroupFilterSet
    filterset_form_class = forms.InterfaceRedundancyGroupFilterForm
    form_class = forms.InterfaceRedundancyGroupForm
    queryset = InterfaceRedundancyGroup.objects.all()
    serializer_class = serializers.InterfaceRedundancyGroupSerializer
    table_class = tables.InterfaceRedundancyGroupTable
    lookup_field = "pk"

    object_detail_content = object_detail.ObjectDetailContent(
        panels=(
            object_detail.ObjectFieldsPanel(
                weight=100,
                section=SectionChoices.LEFT_HALF,
                fields="__all__",
            ),
            object_detail.ObjectsTablePanel(
                weight=200,
                section=SectionChoices.FULL_WIDTH,
                table_class=tables.InterfaceRedundancyGroupAssociationTable,
                table_attribute="interface_redundancy_group_associations",
                prefetch_related_fields=["interface"],
                order_by_fields=["priority"],
                table_title="Interfaces",
                related_field_name="interface_redundancy_group",
                include_columns=[
                    "interface__device",
                    "interface",
                    "interface__status",
                    "interface__enabled",
                    "interface__ip_addresses",
                    "interface__type",
                    "interface__description",
                    "interface__label",
                ],
            ),
        ),
    )


class InterfaceRedundancyGroupAssociationUIViewSet(ObjectEditViewMixin, ObjectDestroyViewMixin):
    queryset = InterfaceRedundancyGroupAssociation.objects.all()
    form_class = forms.InterfaceRedundancyGroupAssociationForm
    template_name = "dcim/interfaceredundancygroupassociation_create.html"
    lookup_field = "pk"


class ModuleFamilyUIViewSet(NautobotUIViewSet):
    """ViewSet for the ModuleFamily model."""

    filterset_class = filters.ModuleFamilyFilterSet
    filterset_form_class = forms.ModuleFamilyFilterForm
    form_class = forms.ModuleFamilyForm
    bulk_update_form_class = forms.ModuleFamilyBulkEditForm
    queryset = ModuleFamily.objects.all()
    serializer_class = serializers.ModuleFamilySerializer
    table_class = tables.ModuleFamilyTable
    lookup_field = "pk"

    def get_extra_context(self, request, instance):
        context = super().get_extra_context(request, instance)
        if not instance:
            return context

        if self.action == "retrieve":
            module_types = (
                ModuleType.objects.restrict(request.user, "view")
                .filter(module_family=instance)
                .select_related("manufacturer")
            )
            module_type_table = tables.ModuleTypeTable(module_types, orderable=False)

            module_bays = (
                ModuleBay.objects.restrict(request.user, "view")
                .filter(module_family=instance)
                .select_related("parent_device", "parent_module")
            )
            module_bay_table = tables.ModuleBayTable(module_bays, orderable=False)

            paginate = {
                "paginator_class": EnhancedPaginator,
                "per_page": get_paginate_count(request),
            }
            RequestConfig(request, paginate).configure(module_type_table)
            RequestConfig(request, paginate).configure(module_bay_table)

            context["module_type_table"] = module_type_table
            context["module_bay_table"] = module_bay_table

        return context


class DeviceFamilyUIViewSet(NautobotUIViewSet):
    filterset_class = filters.DeviceFamilyFilterSet
    filterset_form_class = forms.DeviceFamilyFilterForm
    form_class = forms.DeviceFamilyForm
    bulk_update_form_class = forms.DeviceFamilyBulkEditForm
    queryset = DeviceFamily.objects.all()
    serializer_class = serializers.DeviceFamilySerializer
    table_class = tables.DeviceFamilyTable
    lookup_field = "pk"
    object_detail_content = object_detail.ObjectDetailContent(
        panels=(
            object_detail.ObjectFieldsPanel(
                weight=100,
                section=SectionChoices.LEFT_HALF,
                fields="__all__",
            ),
            object_detail.ObjectsTablePanel(
                weight=100,
                section=SectionChoices.FULL_WIDTH,
                table_class=tables.DeviceTypeTable,
                table_filter="device_family",
                select_related_fields=["manufacturer"],
                exclude_columns=["device_family"],
            ),
            object_detail.ObjectsTablePanel(
                weight=200,
                section=SectionChoices.FULL_WIDTH,
                table_class=tables.DeviceTable,
                table_filter="device_type__device_family",
                related_field_name="device_family",
                exclude_columns=["device_family"],
            ),
        )
    )


#
# Software image files
#


class SoftwareImageFileUIViewSet(NautobotUIViewSet):
    filterset_class = filters.SoftwareImageFileFilterSet
    filterset_form_class = forms.SoftwareImageFileFilterForm
    form_class = forms.SoftwareImageFileForm
    bulk_update_form_class = forms.SoftwareImageFileBulkEditForm
    queryset = SoftwareImageFile.objects.all()
    serializer_class = serializers.SoftwareImageFileSerializer
    table_class = tables.SoftwareImageFileTable
    object_detail_content = object_detail.ObjectDetailContent(
        panels=(
            object_detail.ObjectFieldsPanel(
                section=SectionChoices.LEFT_HALF,
                weight=100,
                fields="__all__",
            ),
        ),
        extra_tabs=(
            object_detail.DistinctViewTab(
                weight=700,
                tab_id="device_types",
                url_name="dcim:softwareimagefile_device_types",
                label="Device Types",
                related_object_attribute="device_types",
                panels=(
                    object_detail.ObjectsTablePanel(
                        section=SectionChoices.FULL_WIDTH,
                        weight=100,
                        table_class=tables.DeviceTypeTable,
                        table_filter="software_image_files",
                        tab_id="device_types",
                        add_button_route=None,
                    ),
                ),
            ),
            object_detail.DistinctViewTab(
                weight=800,
                tab_id="devices",
                url_name="dcim:softwareimagefile_devices",
                label="Devices",
                related_object_attribute="devices",
                panels=(
                    object_detail.ObjectsTablePanel(
                        section=SectionChoices.FULL_WIDTH,
                        weight=100,
                        table_class=tables.DeviceTable,
                        table_filter="software_image_files",
                        tab_id="devices",
                        table_title="Devices overridden to use this file",
                        add_button_route=None,
                    ),
                ),
            ),
            object_detail.DistinctViewTab(
                weight=900,
                tab_id="inventory_items",
                url_name="dcim:softwareimagefile_inventory_items",
                label="Inventory Items",
                related_object_attribute="inventory_items",
                panels=(
                    object_detail.ObjectsTablePanel(
                        section=SectionChoices.FULL_WIDTH,
                        weight=100,
                        table_class=tables.InventoryItemTable,
                        table_filter="software_image_files",
                        tab_id="inventory_items",
                        table_title="Inventory items overridden to use this file",
                        add_button_route=None,
                    ),
                ),
            ),
            object_detail.DistinctViewTab(
                weight=1000,
                tab_id="virtual_machines",
                url_name="dcim:softwareimagefile_virtual_machines",
                label="Virtual Machines",
                related_object_attribute="virtual_machines",
                panels=(
                    object_detail.ObjectsTablePanel(
                        section=SectionChoices.FULL_WIDTH,
                        weight=100,
                        table_class=VirtualMachineTable,
                        table_filter="software_image_files",
                        tab_id="virtual_machines",
                        table_title="Virtual machines overridden to use this file",
                        add_button_route=None,
                    ),
                ),
            ),
        ),
    )

    @action(
        detail=True,
        url_path="device-types",
        url_name="device_types",
        custom_view_base_action="view",
        custom_view_additional_permissions=["dcim.view_devicetype"],
    )
    def device_types(self, request, *args, **kwargs):
        return Response({})

    @action(
        detail=True,
        url_path="devices",
        custom_view_base_action="view",
        custom_view_additional_permissions=["dcim.view_device"],
    )
    def devices(self, request, *args, **kwargs):
        return Response({})

    @action(
        detail=True,
        url_path="inventory-items",
        url_name="inventory_items",
        custom_view_base_action="view",
        custom_view_additional_permissions=["dcim.view_inventoryitem"],
    )
    def inventory_items(self, request, *args, **kwargs):
        return Response({})

    @action(
        detail=True,
        url_path="virtual-machines",
        url_name="virtual_machines",
        custom_view_base_action="view",
        custom_view_additional_permissions=["virtualization.view_virtualmachine"],
    )
    def virtual_machines(self, request, *args, **kwargs):
        return Response({})


class SoftwareVersionUIViewSet(NautobotUIViewSet):
    filterset_class = filters.SoftwareVersionFilterSet
    filterset_form_class = forms.SoftwareVersionFilterForm
    form_class = forms.SoftwareVersionForm
    bulk_update_form_class = forms.SoftwareVersionBulkEditForm
    queryset = SoftwareVersion.objects.all()
    serializer_class = serializers.SoftwareVersionSerializer
    table_class = tables.SoftwareVersionTable
    object_detail_content = object_detail.ObjectDetailContent(
        panels=(
            object_detail.ObjectFieldsPanel(
                weight=100,
                section=SectionChoices.LEFT_HALF,
                fields="__all__",
            ),
            object_detail.StatsPanel(
                weight=100,
                label="Stats",
                section=SectionChoices.RIGHT_HALF,
                filter_name="software_version",
                related_models=[SoftwareImageFile, Device, InventoryItem, VirtualMachine],
            ),
        )
    )


#
# Controllers
#


class ControllerUIViewSet(NautobotUIViewSet):
    filterset_class = filters.ControllerFilterSet
    filterset_form_class = forms.ControllerFilterForm
    form_class = forms.ControllerForm
    bulk_update_form_class = forms.ControllerBulkEditForm
    queryset = Controller.objects.all()
    serializer_class = serializers.ControllerSerializer
    table_class = tables.ControllerTable
    template_name = "dcim/controller_create.html"

<<<<<<< HEAD
    object_detail_content = object_detail.ObjectDetailContent(
        panels=(
            object_detail.ObjectFieldsPanel(
                section=SectionChoices.LEFT_HALF,
                weight=100,
                fields="__all__",
                value_transforms={
                    "capabilities": [helpers.label_list],
                },
                exclude_fields=[
                    "external_integration",
                    "controller_device",
                    "controller_device_redundancy_group",
                ],
            ),
            object_detail.ObjectFieldsPanel(
                section=SectionChoices.RIGHT_HALF,
                weight=200,
                label="Integration",
                fields=[
                    "external_integration",
                    "controller_device",
                    "controller_device_redundancy_group",
                ],
            ),
            object_detail.ObjectsTablePanel(
                section=SectionChoices.FULL_WIDTH,
                weight=100,
                table_class=tables.DeviceTable,
                table_title="Managed Devices",
                table_filter="controller_managed_device_group__controller",
                include_columns=[
                    "capabilities",
                    "controller_managed_device_group",
                    "manufacturer",
                ],
                related_field_name="controller",
                add_button_route=None,
            ),
        ),
        extra_tabs=(
            object_detail.DistinctViewTab(
                weight=700,
                tab_id="wireless_networks",
                url_name="dcim:controller_wireless_networks",
                label="Wireless Networks",
                related_object_attribute="wireless_network_assignments",
                panels=(
                    object_detail.ObjectsTablePanel(
                        section=SectionChoices.FULL_WIDTH,
                        weight=100,
                        table_title="Wireless Networks",
                        table_class=BaseControllerManagedDeviceGroupWirelessNetworkAssignmentTable,
                        table_filter="controller_managed_device_group__controller",
                        tab_id="wireless_networks",
                        add_button_route=None,
                        select_related_fields=["wireless_network"],
                        exclude_columns=["controller"],
                        include_paginator=True,
                    ),
                ),
            ),
        ),
    )
=======
    def get_extra_context(self, request, instance):
        context = super().get_extra_context(request, instance)

        if self.action == "retrieve" and instance:
            devices = Device.objects.restrict(request.user).filter(controller_managed_device_group__controller=instance)
            devices_table = tables.DeviceTable(devices)
            devices_table.columns.show("controller_managed_device_group")
            devices_table.columns.show("capabilities")
            devices_table.sequence = ("name", "controller_managed_device_group", "capabilities", "...")

            paginate = {
                "paginator_class": EnhancedPaginator,
                "per_page": get_paginate_count(request),
            }
            RequestConfig(request, paginate).configure(devices_table)

            context["devices_table"] = devices_table

        return context

    @action(
        detail=True,
        url_path="wireless-networks",
        url_name="wirelessnetworks",
        methods=["get"],
        custom_view_base_action="view",
        custom_view_additional_permissions=["wireless.view_controllermanageddevicegroupwirelessnetworkassignment"],
    )
    def wirelessnetworks(self, request, *args, **kwargs):
        instance = self.get_object()
        controller_managed_device_groups = instance.controller_managed_device_groups.restrict(
            request.user, "view"
        ).values_list("pk", flat=True)
        wireless_networks = ControllerManagedDeviceGroupWirelessNetworkAssignment.objects.filter(
            controller_managed_device_group__in=list(controller_managed_device_groups)
        ).select_related("wireless_network")
        wireless_networks_table = ControllerManagedDeviceGroupWirelessNetworkAssignmentTable(
            data=wireless_networks, user=request.user, orderable=False
        )
        wireless_networks_table.columns.hide("controller")
>>>>>>> d5ee7412

    @action(detail=True, url_path="wireless-networks", url_name="wireless_networks", methods=["get"])
    def wireless_networks(self, request, *args, **kwargs):
        return Response({})

    def get_required_permission(self):
        view_action = self.get_action()
        if view_action == "wireless_networks":
            return ["dcim.view_controller"]
        return super().get_required_permission()

<<<<<<< HEAD
    def get_queryset(self):
        if self.action in ["wireless_networks"]:
            return self.queryset.restrict(self.request.user, "view")
        return super().get_queryset()

=======
>>>>>>> d5ee7412

class ControllerManagedDeviceGroupUIViewSet(NautobotUIViewSet):
    filterset_class = filters.ControllerManagedDeviceGroupFilterSet
    filterset_form_class = forms.ControllerManagedDeviceGroupFilterForm
    form_class = forms.ControllerManagedDeviceGroupForm
    bulk_update_form_class = forms.ControllerManagedDeviceGroupBulkEditForm
    queryset = ControllerManagedDeviceGroup.objects.all()
    serializer_class = serializers.ControllerManagedDeviceGroupSerializer
    table_class = tables.ControllerManagedDeviceGroupTable
    template_name = "dcim/controllermanageddevicegroup_create.html"
    object_detail_content = object_detail.ObjectDetailContent(
        panels=(
            object_detail.ObjectFieldsPanel(
                section=SectionChoices.LEFT_HALF,
                weight=100,
                fields="__all__",
                value_transforms={
                    "capabilities": [helpers.label_list],
                },
            ),
            object_detail.ObjectsTablePanel(
                section=SectionChoices.FULL_WIDTH,
                weight=100,
                table_class=tables.DeviceTable,
                table_filter="controller_managed_device_group",
                add_button_route=None,
            ),
        ),
        extra_tabs=(
            object_detail.DistinctViewTab(
                weight=800,
                tab_id="wireless_networks",
                label="Wireless Networks",
                url_name="dcim:controllermanageddevicegroup_wireless_networks",
                related_object_attribute="wireless_network_assignments",
                panels=(
                    object_detail.ObjectsTablePanel(
                        section=SectionChoices.FULL_WIDTH,
                        weight=100,
                        table_title="Wireless Networks",
                        table_class=DeviceGroupWirelessNetworkTable,
                        table_filter="controller_managed_device_group",
                        related_field_name="controller_managed_device_groups",
                        tab_id="wireless_networks",
                        add_button_route=None,
                        exclude_columns=["controller_managed_device_group", "controller"],
                    ),
                ),
            ),
            object_detail.DistinctViewTab(
                weight=900,
                tab_id="radio_profiles",
                label="Radio Profiles",
                url_name="dcim:controllermanageddevicegroup_radio_profiles",
                related_object_attribute="radio_profiles",
                panels=(
                    object_detail.ObjectsTablePanel(
                        section=SectionChoices.FULL_WIDTH,
                        weight=100,
                        table_title="Radio Profiles",
                        table_class=RadioProfileTable,
                        table_filter="controller_managed_device_groups",
                        tab_id="radio_profiles",
                        add_button_route=None,
                    ),
                ),
            ),
        ),
    )

    @action(
        detail=True,
        url_path="wireless-networks",
        url_name="wireless_networks",
        custom_view_base_action="view",
        custom_view_additional_permissions=["wireless.view_controllermanageddevicegroupwirelessnetworkassignment"],
    )
    def wireless_networks(self, request, *args, **kwargs):
        return Response({})

    @action(
        detail=True,
        url_path="radio-profiles",
        url_name="radio_profiles",
        custom_view_base_action="view",
        custom_view_additional_permissions=["wireless.view_radioprofile"],
    )
    def radio_profiles(self, request, *args, **kwargs):
        return Response({})

    def get_extra_context(self, request, instance):
        context = super().get_extra_context(request, instance)
        if self.action in ["create", "update"]:
            context["wireless_networks"] = ControllerManagedDeviceGroupWirelessNetworkFormSet(
                instance=instance,
                data=request.POST if request.method == "POST" else None,
            )

        return context

    def form_save(self, form, **kwargs):
        obj = super().form_save(form, **kwargs)

        ctx = self.get_extra_context(self.request, obj)
        wireless_networks = ctx.get("wireless_networks")
        if wireless_networks.is_valid():
            wireless_networks.save()
        else:
            raise ValidationError(wireless_networks.errors)

        return obj


#
# Virtual Device Context
#


class VirtualDeviceContextUIViewSet(NautobotUIViewSet):
    filterset_class = filters.VirtualDeviceContextFilterSet
    filterset_form_class = forms.VirtualDeviceContextFilterForm
    form_class = forms.VirtualDeviceContextForm
    bulk_update_form_class = forms.VirtualDeviceContextBulkEditForm
    queryset = VirtualDeviceContext.objects.all()
    serializer_class = serializers.VirtualDeviceContextSerializer
    table_class = tables.VirtualDeviceContextTable
    object_detail_content = object_detail.ObjectDetailContent(
        panels=(
            object_detail.ObjectFieldsPanel(
                section=SectionChoices.LEFT_HALF,
                weight=100,
                fields="__all__",
            ),
            object_detail.ObjectsTablePanel(
                weight=200,
                table_class=tables.InterfaceTable,
                table_attribute="interfaces",
                related_field_name="virtual_device_contexts",
                section=SectionChoices.FULL_WIDTH,
                exclude_columns=["device"],
            ),
            object_detail.ObjectsTablePanel(
                weight=300,
                table_class=VRFTable,
                table_attribute="vrfs",
                related_field_name="virtual_device_contexts",
                section=SectionChoices.FULL_WIDTH,
            ),
        ),
    )<|MERGE_RESOLUTION|>--- conflicted
+++ resolved
@@ -4687,7 +4687,6 @@
     table_class = tables.ControllerTable
     template_name = "dcim/controller_create.html"
 
-<<<<<<< HEAD
     object_detail_content = object_detail.ObjectDetailContent(
         panels=(
             object_detail.ObjectFieldsPanel(
@@ -4752,50 +4751,15 @@
             ),
         ),
     )
-=======
-    def get_extra_context(self, request, instance):
-        context = super().get_extra_context(request, instance)
-
-        if self.action == "retrieve" and instance:
-            devices = Device.objects.restrict(request.user).filter(controller_managed_device_group__controller=instance)
-            devices_table = tables.DeviceTable(devices)
-            devices_table.columns.show("controller_managed_device_group")
-            devices_table.columns.show("capabilities")
-            devices_table.sequence = ("name", "controller_managed_device_group", "capabilities", "...")
-
-            paginate = {
-                "paginator_class": EnhancedPaginator,
-                "per_page": get_paginate_count(request),
-            }
-            RequestConfig(request, paginate).configure(devices_table)
-
-            context["devices_table"] = devices_table
-
-        return context
 
     @action(
         detail=True,
         url_path="wireless-networks",
-        url_name="wirelessnetworks",
+        url_name="wireless_networks",
         methods=["get"],
         custom_view_base_action="view",
         custom_view_additional_permissions=["wireless.view_controllermanageddevicegroupwirelessnetworkassignment"],
     )
-    def wirelessnetworks(self, request, *args, **kwargs):
-        instance = self.get_object()
-        controller_managed_device_groups = instance.controller_managed_device_groups.restrict(
-            request.user, "view"
-        ).values_list("pk", flat=True)
-        wireless_networks = ControllerManagedDeviceGroupWirelessNetworkAssignment.objects.filter(
-            controller_managed_device_group__in=list(controller_managed_device_groups)
-        ).select_related("wireless_network")
-        wireless_networks_table = ControllerManagedDeviceGroupWirelessNetworkAssignmentTable(
-            data=wireless_networks, user=request.user, orderable=False
-        )
-        wireless_networks_table.columns.hide("controller")
->>>>>>> d5ee7412
-
-    @action(detail=True, url_path="wireless-networks", url_name="wireless_networks", methods=["get"])
     def wireless_networks(self, request, *args, **kwargs):
         return Response({})
 
@@ -4805,14 +4769,11 @@
             return ["dcim.view_controller"]
         return super().get_required_permission()
 
-<<<<<<< HEAD
     def get_queryset(self):
         if self.action in ["wireless_networks"]:
             return self.queryset.restrict(self.request.user, "view")
         return super().get_queryset()
 
-=======
->>>>>>> d5ee7412
 
 class ControllerManagedDeviceGroupUIViewSet(NautobotUIViewSet):
     filterset_class = filters.ControllerManagedDeviceGroupFilterSet

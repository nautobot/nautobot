import uuid
from collections import OrderedDict, namedtuple

from django.contrib import messages
from django.contrib.contenttypes.models import ContentType
from django.core.paginator import EmptyPage, PageNotAnInteger
from django.db import transaction
from django.db.models import F, Prefetch
from django.forms import (
    ModelMultipleChoiceField,
    MultipleHiddenInput,
    modelformset_factory,
)
from django.shortcuts import get_object_or_404, redirect, render
from django.utils.html import escape
from django.utils.safestring import mark_safe
from django.views.generic import View
from django_tables2 import RequestConfig

from nautobot.circuits.models import Circuit
from nautobot.core.views import generic
from nautobot.core.views.viewsets import NautobotUIViewSet
from nautobot.extras.views import ObjectChangeLogView, ObjectConfigContextView, ObjectDynamicGroupsView
from nautobot.ipam.models import IPAddress, Prefix, Service, VLAN
from nautobot.ipam.tables import InterfaceIPAddressTable, InterfaceVLANTable
from nautobot.utilities.forms import ConfirmationForm
from nautobot.utilities.paginator import EnhancedPaginator, get_paginate_count
from nautobot.utilities.permissions import get_permission_for_model
from nautobot.utilities.utils import csv_format, count_related
from nautobot.utilities.views import GetReturnURLMixin, ObjectPermissionRequiredMixin
from nautobot.virtualization.models import VirtualMachine
from . import filters, forms, tables
from .api import serializers
from .choices import DeviceFaceChoices
from .constants import NONCONNECTABLE_IFACE_TYPES
from .models import (
    Cable,
    CablePath,
    ConsolePort,
    ConsolePortTemplate,
    ConsoleServerPort,
    ConsoleServerPortTemplate,
    Device,
    DeviceBay,
    DeviceBayTemplate,
    DeviceRedundancyGroup,
    DeviceRole,
    DeviceType,
    FrontPort,
    FrontPortTemplate,
    Interface,
    InterfaceTemplate,
    InventoryItem,
    Location,
    LocationType,
    Manufacturer,
    PathEndpoint,
    Platform,
    PowerFeed,
    PowerOutlet,
    PowerOutletTemplate,
    PowerPanel,
    PowerPort,
    PowerPortTemplate,
    Rack,
    RackGroup,
    RackReservation,
    RackRole,
    RearPort,
    RearPortTemplate,
    Region,
    Site,
    VirtualChassis,
)


class BulkDisconnectView(GetReturnURLMixin, ObjectPermissionRequiredMixin, View):
    """
    An extendable view for disconnection console/power/interface components in bulk.
    """

    queryset = None
    template_name = "dcim/bulk_disconnect.html"

    def __init__(self, *args, **kwargs):
        super().__init__(*args, **kwargs)

        # Create a new Form class from ConfirmationForm
        class _Form(ConfirmationForm):
            pk = ModelMultipleChoiceField(queryset=self.queryset, widget=MultipleHiddenInput())

        self.form = _Form

    def get_required_permission(self):
        return get_permission_for_model(self.queryset.model, "change")

    def post(self, request):

        selected_objects = []
        return_url = self.get_return_url(request)

        if "_confirm" in request.POST:
            form = self.form(request.POST)

            if form.is_valid():

                with transaction.atomic():

                    count = 0
                    for obj in self.queryset.filter(pk__in=form.cleaned_data["pk"]):
                        if obj.cable is None:
                            continue
                        obj.cable.delete()
                        count += 1

                messages.success(
                    request,
                    f"Disconnected {count} {self.queryset.model._meta.verbose_name_plural}",
                )

                return redirect(return_url)

        else:
            form = self.form(initial={"pk": request.POST.getlist("pk")})
            selected_objects = self.queryset.filter(pk__in=form.initial["pk"])

        return render(
            request,
            self.template_name,
            {
                "form": form,
                "obj_type_plural": self.queryset.model._meta.verbose_name_plural,
                "selected_objects": selected_objects,
                "return_url": return_url,
            },
        )


#
# Regions
#


class RegionListView(generic.ObjectListView):
    queryset = Region.objects.add_related_count(Region.objects.all(), Site, "region", "site_count", cumulative=True)
    filterset = filters.RegionFilterSet
    filterset_form = forms.RegionFilterForm
    table = tables.RegionTable


class RegionView(generic.ObjectView):
    queryset = Region.objects.all()

    def get_extra_context(self, request, instance):

        # Sites
        # v2 TODO(jathan): Replace prefetch_related with select_related
        sites = (
            Site.objects.restrict(request.user, "view")
            .filter(region__in=instance.get_descendants(include_self=True))
            .prefetch_related("parent", "region", "tenant")
        )

        sites_table = tables.SiteTable(sites)

        paginate = {
            "paginator_class": EnhancedPaginator,
            "per_page": get_paginate_count(request),
        }
        RequestConfig(request, paginate).configure(sites_table)

        return {
            "sites_table": sites_table,
        }


class RegionEditView(generic.ObjectEditView):
    queryset = Region.objects.all()
    model_form = forms.RegionForm


class RegionDeleteView(generic.ObjectDeleteView):
    queryset = Region.objects.all()


class RegionBulkImportView(generic.BulkImportView):
    queryset = Region.objects.all()
    model_form = forms.RegionCSVForm
    table = tables.RegionTable


class RegionBulkDeleteView(generic.BulkDeleteView):
    queryset = Region.objects.add_related_count(Region.objects.all(), Site, "region", "site_count", cumulative=True)
    filterset = filters.RegionFilterSet
    table = tables.RegionTable


#
# Sites
#


class SiteListView(generic.ObjectListView):
    queryset = Site.objects.all()
    filterset = filters.SiteFilterSet
    filterset_form = forms.SiteFilterForm
    table = tables.SiteTable


class SiteView(generic.ObjectView):
    # v2 TODO(jathan): Replace prefetch_related with select_related
    queryset = Site.objects.prefetch_related("region", "tenant__group")

    def get_extra_context(self, request, instance):
        stats = {
            "rack_count": Rack.objects.restrict(request.user, "view").filter(site=instance).count(),
            "device_count": Device.objects.restrict(request.user, "view").filter(site=instance).count(),
            "prefix_count": Prefix.objects.restrict(request.user, "view").filter(site=instance).count(),
            "vlan_count": VLAN.objects.restrict(request.user, "view").filter(site=instance).count(),
            "circuit_count": Circuit.objects.restrict(request.user, "view").filter(terminations__site=instance).count(),
            "vm_count": VirtualMachine.objects.restrict(request.user, "view").filter(cluster__site=instance).count(),
        }
        rack_groups = (
            RackGroup.objects.add_related_count(RackGroup.objects.all(), Rack, "group", "rack_count", cumulative=True)
            .restrict(request.user, "view")
            .filter(site=instance)
        )
        # v2 TODO(jathan): Replace prefetch_related with select_related
        locations = (
            Location.objects.restrict(request.user, "view")
            .filter(site=instance)
            .prefetch_related("parent", "location_type")
        )

        locations_table = tables.LocationTable(locations)

        paginate = {
            "paginator_class": EnhancedPaginator,
            "per_page": get_paginate_count(request),
        }
        RequestConfig(request, paginate).configure(locations_table)

        return {
            "locations_table": locations_table,
            "stats": stats,
            "rack_groups": rack_groups,
        }


class SiteEditView(generic.ObjectEditView):
    queryset = Site.objects.all()
    model_form = forms.SiteForm
    template_name = "dcim/site_edit.html"


class SiteDeleteView(generic.ObjectDeleteView):
    queryset = Site.objects.all()


class SiteBulkImportView(generic.BulkImportView):
    queryset = Site.objects.all()
    model_form = forms.SiteCSVForm
    table = tables.SiteTable


class SiteBulkEditView(generic.BulkEditView):
    # v2 TODO(jathan): Replace prefetch_related with select_related
    queryset = Site.objects.prefetch_related("region", "tenant")
    filterset = filters.SiteFilterSet
    table = tables.SiteTable
    form = forms.SiteBulkEditForm


class SiteBulkDeleteView(generic.BulkDeleteView):
    # v2 TODO(jathan): Replace prefetch_related with select_related
    queryset = Site.objects.prefetch_related("region", "tenant")
    filterset = filters.SiteFilterSet
    table = tables.SiteTable


#
# LocationTypes
#


class LocationTypeListView(generic.ObjectListView):
    queryset = LocationType.objects.with_tree_fields()
    filterset = filters.LocationTypeFilterSet
    filterset_form = forms.LocationTypeFilterForm
    table = tables.LocationTypeTable


class LocationTypeView(generic.ObjectView):
    queryset = LocationType.objects.all()

    def get_extra_context(self, request, instance):
        # v2 TODO(jathan): Replace prefetch_related with select_related
        children = (
            LocationType.objects.restrict(request.user, "view").filter(parent=instance).prefetch_related("parent")
        )
        # v2 TODO(jathan): Replace prefetch_related with select_related
        locations = (
            Location.objects.restrict(request.user, "view")
            .filter(location_type=instance)
            .prefetch_related("parent", "location_type")
        )

        children_table = tables.LocationTypeTable(children)
        locations_table = tables.LocationTable(locations)
        locations_table.columns.hide("location_type")

        paginate = {
            "paginator_class": EnhancedPaginator,
            "per_page": get_paginate_count(request),
        }
        RequestConfig(request, paginate).configure(children_table)
        RequestConfig(request, paginate).configure(locations_table)

        return {
            "children_table": children_table,
            "locations_table": locations_table,
        }


class LocationTypeEditView(generic.ObjectEditView):
    queryset = LocationType.objects.all()
    model_form = forms.LocationTypeForm


class LocationTypeDeleteView(generic.ObjectDeleteView):
    queryset = LocationType.objects.all()


class LocationTypeBulkImportView(generic.BulkImportView):
    queryset = LocationType.objects.all()
    model_form = forms.LocationTypeCSVForm
    table = tables.LocationTypeTable


class LocationTypeBulkDeleteView(generic.BulkDeleteView):
    queryset = LocationType.objects.all()
    filterset = filters.LocationTypeFilterSet
    table = tables.LocationTypeTable


#
# Locations
#


class LocationListView(generic.ObjectListView):
    # v2 TODO(jathan): Replace prefetch_related with select_related
    queryset = Location.objects.prefetch_related("location_type", "parent", "site", "tenant")
    filterset = filters.LocationFilterSet
    filterset_form = forms.LocationFilterForm
    table = tables.LocationTable


class LocationView(generic.ObjectView):
    queryset = Location.objects.all()

    def get_extra_context(self, request, instance):
        related_locations = (
            instance.descendants(include_self=True).restrict(request.user, "view").values_list("pk", flat=True)
        )
        stats = {
            "rack_count": Rack.objects.restrict(request.user, "view").filter(location__in=related_locations).count(),
            "device_count": Device.objects.restrict(request.user, "view")
            .filter(location__in=related_locations)
            .count(),
            "prefix_count": Prefix.objects.restrict(request.user, "view")
            .filter(location__in=related_locations)
            .count(),
            "vlan_count": VLAN.objects.restrict(request.user, "view").filter(location__in=related_locations).count(),
            "circuit_count": Circuit.objects.restrict(request.user, "view")
            .filter(terminations__location__in=related_locations)
            .count(),
            "vm_count": VirtualMachine.objects.restrict(request.user, "view")
            .filter(cluster__location__in=related_locations)
            .count(),
        }
        rack_groups = (
            RackGroup.objects.add_related_count(RackGroup.objects.all(), Rack, "group", "rack_count", cumulative=True)
            .restrict(request.user, "view")
            .filter(location__in=related_locations)
        )
        # v2 TODO(jathan): Replace prefetch_related with select_related
        children = (
            Location.objects.restrict(request.user, "view")
            .filter(parent=instance)
            .prefetch_related("parent", "location_type")
        )

        children_table = tables.LocationTable(children)

        paginate = {
            "paginator_class": EnhancedPaginator,
            "per_page": get_paginate_count(request),
        }
        RequestConfig(request, paginate).configure(children_table)

        return {
            "children_table": children_table,
            "rack_groups": rack_groups,
            "stats": stats,
        }


class LocationEditView(generic.ObjectEditView):
    queryset = Location.objects.all()
    model_form = forms.LocationForm
    template_name = "dcim/location_edit.html"


class LocationDeleteView(generic.ObjectDeleteView):
    queryset = Location.objects.all()


class LocationBulkEditView(generic.BulkEditView):
    # v2 TODO(jathan): Replace prefetch_related with select_related
    queryset = Location.objects.prefetch_related("location_type", "parent", "site", "tenant")
    filterset = filters.LocationFilterSet
    table = tables.LocationTable
    form = forms.LocationBulkEditForm


class LocationBulkImportView(generic.BulkImportView):
    queryset = Location.objects.all()
    model_form = forms.LocationCSVForm
    table = tables.LocationTable


class LocationBulkDeleteView(generic.BulkDeleteView):
    # v2 TODO(jathan): Replace prefetch_related with select_related
    queryset = Location.objects.prefetch_related("location_type", "parent", "site", "tenant")
    filterset = filters.LocationFilterSet
    table = tables.LocationTable


#
# Rack groups
#


class RackGroupListView(generic.ObjectListView):
    queryset = RackGroup.objects.add_related_count(
        RackGroup.objects.all(), Rack, "group", "rack_count", cumulative=True
    )
    filterset = filters.RackGroupFilterSet
    filterset_form = forms.RackGroupFilterForm
    table = tables.RackGroupTable


class RackGroupView(generic.ObjectView):
    queryset = RackGroup.objects.all()

    def get_extra_context(self, request, instance):

        # Racks
        # v2 TODO(jathan): Replace prefetch_related with select_related
        racks = (
            Rack.objects.restrict(request.user, "view")
            .filter(group__in=instance.get_descendants(include_self=True))
            .prefetch_related("role", "site", "tenant")
        )

        rack_table = tables.RackTable(racks)
        rack_table.columns.hide("group")

        paginate = {
            "paginator_class": EnhancedPaginator,
            "per_page": get_paginate_count(request),
        }
        RequestConfig(request, paginate).configure(rack_table)

        return {
            "rack_table": rack_table,
        }


class RackGroupEditView(generic.ObjectEditView):
    queryset = RackGroup.objects.all()
    model_form = forms.RackGroupForm


class RackGroupDeleteView(generic.ObjectDeleteView):
    queryset = RackGroup.objects.all()


class RackGroupBulkImportView(generic.BulkImportView):
    queryset = RackGroup.objects.all()
    model_form = forms.RackGroupCSVForm
    table = tables.RackGroupTable


class RackGroupBulkDeleteView(generic.BulkDeleteView):
    # v2 TODO(jathan): Replace prefetch_related with select_related
    queryset = RackGroup.objects.add_related_count(
        RackGroup.objects.all(), Rack, "group", "rack_count", cumulative=True
    ).prefetch_related("site")
    filterset = filters.RackGroupFilterSet
    table = tables.RackGroupTable


#
# Rack roles
#


class RackRoleListView(generic.ObjectListView):
    queryset = RackRole.objects.annotate(rack_count=count_related(Rack, "role"))
    filterset = filters.RackRoleFilterSet
    table = tables.RackRoleTable


class RackRoleView(generic.ObjectView):
    queryset = RackRole.objects.all()

    def get_extra_context(self, request, instance):

        # Racks
        # v2 TODO(jathan): Replace prefetch_related with select_related
        racks = (
            Rack.objects.restrict(request.user, "view")
            .filter(role=instance)
            .prefetch_related("group", "site", "tenant")
        )

        rack_table = tables.RackTable(racks)
        rack_table.columns.hide("role")

        paginate = {
            "paginator_class": EnhancedPaginator,
            "per_page": get_paginate_count(request),
        }
        RequestConfig(request, paginate).configure(rack_table)

        return {
            "rack_table": rack_table,
        }


class RackRoleEditView(generic.ObjectEditView):
    queryset = RackRole.objects.all()
    model_form = forms.RackRoleForm


class RackRoleDeleteView(generic.ObjectDeleteView):
    queryset = RackRole.objects.all()


class RackRoleBulkImportView(generic.BulkImportView):
    queryset = RackRole.objects.all()
    model_form = forms.RackRoleCSVForm
    table = tables.RackRoleTable


class RackRoleBulkDeleteView(generic.BulkDeleteView):
    queryset = RackRole.objects.annotate(rack_count=count_related(Rack, "role"))
    table = tables.RackRoleTable


#
# Racks
#


class RackListView(generic.ObjectListView):
    # v2 TODO(jathan): Replace prefetch_related with select_related
    queryset = Rack.objects.prefetch_related("site", "group", "tenant", "role", "devices__device_type").annotate(
        device_count=count_related(Device, "rack")
    )
    filterset = filters.RackFilterSet
    filterset_form = forms.RackFilterForm
    table = tables.RackDetailTable


class RackElevationListView(generic.ObjectListView):
    """
    Display a set of rack elevations side-by-side.
    """

    # v2 TODO(jathan): Replace prefetch_related with select_related
    queryset = Rack.objects.prefetch_related("role")
    non_filter_params = (
        *generic.ObjectListView.non_filter_params,
        "face",  # render front or rear of racks?
        "reverse",  # control of ordering
    )

    def get(self, request):
        filter_params = self.get_filter_params(request)
        filterset = filters.RackFilterSet(filter_params, self.queryset)
        if filterset.is_valid():
            racks = filterset.qs
        else:
            messages.error(
                request,
                mark_safe(f"Invalid filters were specified: {filterset.errors}"),
            )
            racks = filterset.qs.none()

        total_count = racks.count()

        # Determine ordering
        reverse = bool(request.GET.get("reverse", False))
        if reverse:
            racks = racks.reverse()

        # Pagination
        per_page = get_paginate_count(request)
        page_number = request.GET.get("page", 1)
        paginator = EnhancedPaginator(racks, per_page)
        try:
            page = paginator.page(page_number)
        except PageNotAnInteger:
            page = paginator.page(1)
        except EmptyPage:
            page = paginator.page(paginator.num_pages)

        # Determine rack face
        rack_face = request.GET.get("face", DeviceFaceChoices.FACE_FRONT)
        if rack_face not in DeviceFaceChoices.values():
            rack_face = DeviceFaceChoices.FACE_FRONT

        return render(
            request,
            "dcim/rack_elevation_list.html",
            {
                "paginator": paginator,
                "page": page,
                "total_count": total_count,
                "reverse": reverse,
                "rack_face": rack_face,
                "filter_form": forms.RackElevationFilterForm(filter_params),
            },
        )


class RackView(generic.ObjectView):
    # v2 TODO(jathan): Replace prefetch_related with select_related
    queryset = Rack.objects.prefetch_related("site__region", "tenant__group", "group", "role")

    def get_extra_context(self, request, instance):
        # Get 0U and child devices located within the rack
        # v2 TODO(jathan): Replace prefetch_related with select_related
        nonracked_devices = Device.objects.filter(rack=instance, position__isnull=True).prefetch_related(
            "device_type__manufacturer"
        )

        peer_racks = Rack.objects.restrict(request.user, "view").filter(site=instance.site)

        if instance.group:
            peer_racks = peer_racks.filter(group=instance.group)
        else:
            peer_racks = peer_racks.filter(group__isnull=True)
        next_rack = peer_racks.filter(name__gt=instance.name).order_by("name").first()
        prev_rack = peer_racks.filter(name__lt=instance.name).order_by("-name").first()

        reservations = RackReservation.objects.restrict(request.user, "view").filter(rack=instance)
        # v2 TODO(jathan): Replace prefetch_related with select_related
        power_feeds = (
            PowerFeed.objects.restrict(request.user, "view").filter(rack=instance).prefetch_related("power_panel")
        )

        device_count = Device.objects.restrict(request.user, "view").filter(rack=instance).count()

        return {
            "device_count": device_count,
            "reservations": reservations,
            "power_feeds": power_feeds,
            "nonracked_devices": nonracked_devices,
            "next_rack": next_rack,
            "prev_rack": prev_rack,
        }


class RackEditView(generic.ObjectEditView):
    queryset = Rack.objects.all()
    model_form = forms.RackForm
    template_name = "dcim/rack_edit.html"


class RackDeleteView(generic.ObjectDeleteView):
    queryset = Rack.objects.all()


class RackBulkImportView(generic.BulkImportView):
    queryset = Rack.objects.all()
    model_form = forms.RackCSVForm
    table = tables.RackTable


class RackBulkEditView(generic.BulkEditView):
    # v2 TODO(jathan): Replace prefetch_related with select_related
    queryset = Rack.objects.prefetch_related("site", "group", "tenant", "role")
    filterset = filters.RackFilterSet
    table = tables.RackTable
    form = forms.RackBulkEditForm


class RackBulkDeleteView(generic.BulkDeleteView):
    # v2 TODO(jathan): Replace prefetch_related with select_related
    queryset = Rack.objects.prefetch_related("site", "group", "tenant", "role")
    filterset = filters.RackFilterSet
    table = tables.RackTable


#
# Rack reservations
#


class RackReservationListView(generic.ObjectListView):
    queryset = RackReservation.objects.all()
    filterset = filters.RackReservationFilterSet
    filterset_form = forms.RackReservationFilterForm
    table = tables.RackReservationTable


class RackReservationView(generic.ObjectView):
    # v2 TODO(jathan): Replace prefetch_related with select_related
    queryset = RackReservation.objects.prefetch_related("rack")


class RackReservationEditView(generic.ObjectEditView):
    queryset = RackReservation.objects.all()
    model_form = forms.RackReservationForm
    template_name = "dcim/rackreservation_edit.html"

    def alter_obj(self, obj, request, args, kwargs):
        if not obj.present_in_database:
            if "rack" in request.GET:
                obj.rack = get_object_or_404(Rack, pk=request.GET.get("rack"))
            obj.user = request.user
        return obj


class RackReservationDeleteView(generic.ObjectDeleteView):
    queryset = RackReservation.objects.all()


class RackReservationImportView(generic.BulkImportView):
    queryset = RackReservation.objects.all()
    model_form = forms.RackReservationCSVForm
    table = tables.RackReservationTable

    def _save_obj(self, obj_form, request):
        """
        Assign the currently authenticated user to the RackReservation.
        """
        instance = obj_form.save(commit=False)
        instance.user = request.user
        instance.save()

        return instance


class RackReservationBulkEditView(generic.BulkEditView):
    # v2 TODO(jathan): Replace prefetch_related with select_related
    queryset = RackReservation.objects.prefetch_related("rack", "user")
    filterset = filters.RackReservationFilterSet
    table = tables.RackReservationTable
    form = forms.RackReservationBulkEditForm


class RackReservationBulkDeleteView(generic.BulkDeleteView):
    # v2 TODO(jathan): Replace prefetch_related with select_related
    queryset = RackReservation.objects.prefetch_related("rack", "user")
    filterset = filters.RackReservationFilterSet
    table = tables.RackReservationTable


#
# Manufacturers
#


class ManufacturerListView(generic.ObjectListView):
    queryset = Manufacturer.objects.annotate(
        devicetype_count=count_related(DeviceType, "manufacturer"),
        inventoryitem_count=count_related(InventoryItem, "manufacturer"),
        platform_count=count_related(Platform, "manufacturer"),
    )
    filterset = filters.ManufacturerFilterSet
    table = tables.ManufacturerTable


class ManufacturerView(generic.ObjectView):
    queryset = Manufacturer.objects.all()

    def get_extra_context(self, request, instance):

        # Devices
        # v2 TODO(jathan): Replace prefetch_related with select_related
        devices = (
            Device.objects.restrict(request.user, "view")
            .filter(device_type__manufacturer=instance)
            .prefetch_related("status", "site", "tenant", "device_role", "rack", "device_type")
        )

        device_table = tables.DeviceTable(devices)

        paginate = {
            "paginator_class": EnhancedPaginator,
            "per_page": get_paginate_count(request),
        }
        RequestConfig(request, paginate).configure(device_table)

        return {
            "device_table": device_table,
        }


class ManufacturerEditView(generic.ObjectEditView):
    queryset = Manufacturer.objects.all()
    model_form = forms.ManufacturerForm


class ManufacturerDeleteView(generic.ObjectDeleteView):
    queryset = Manufacturer.objects.all()


class ManufacturerBulkImportView(generic.BulkImportView):
    queryset = Manufacturer.objects.all()
    model_form = forms.ManufacturerCSVForm
    table = tables.ManufacturerTable


class ManufacturerBulkDeleteView(generic.BulkDeleteView):
    queryset = Manufacturer.objects.annotate(devicetype_count=count_related(DeviceType, "manufacturer"))
    table = tables.ManufacturerTable


#
# Device types
#


class DeviceTypeListView(generic.ObjectListView):
    # v2 TODO(jathan): Replace prefetch_related with select_related
    queryset = DeviceType.objects.prefetch_related("manufacturer").annotate(
        instance_count=count_related(Device, "device_type")
    )
    filterset = filters.DeviceTypeFilterSet
    filterset_form = forms.DeviceTypeFilterForm
    table = tables.DeviceTypeTable


class DeviceTypeView(generic.ObjectView):
    # v2 TODO(jathan): Replace prefetch_related with select_related
    queryset = DeviceType.objects.prefetch_related("manufacturer")

    def get_extra_context(self, request, instance):
        instance_count = Device.objects.restrict(request.user).filter(device_type=instance).count()

        # Component tables
        consoleport_table = tables.ConsolePortTemplateTable(
            ConsolePortTemplate.objects.restrict(request.user, "view").filter(device_type=instance),
            orderable=False,
        )
        consoleserverport_table = tables.ConsoleServerPortTemplateTable(
            ConsoleServerPortTemplate.objects.restrict(request.user, "view").filter(device_type=instance),
            orderable=False,
        )
        powerport_table = tables.PowerPortTemplateTable(
            PowerPortTemplate.objects.restrict(request.user, "view").filter(device_type=instance),
            orderable=False,
        )
        poweroutlet_table = tables.PowerOutletTemplateTable(
            PowerOutletTemplate.objects.restrict(request.user, "view").filter(device_type=instance),
            orderable=False,
        )
        interface_table = tables.InterfaceTemplateTable(
            list(InterfaceTemplate.objects.restrict(request.user, "view").filter(device_type=instance)),
            orderable=False,
        )
        front_port_table = tables.FrontPortTemplateTable(
            FrontPortTemplate.objects.restrict(request.user, "view").filter(device_type=instance),
            orderable=False,
        )
        rear_port_table = tables.RearPortTemplateTable(
            RearPortTemplate.objects.restrict(request.user, "view").filter(device_type=instance),
            orderable=False,
        )
        devicebay_table = tables.DeviceBayTemplateTable(
            DeviceBayTemplate.objects.restrict(request.user, "view").filter(device_type=instance),
            orderable=False,
        )
        if request.user.has_perm("dcim.change_devicetype"):
            consoleport_table.columns.show("pk")
            consoleserverport_table.columns.show("pk")
            powerport_table.columns.show("pk")
            poweroutlet_table.columns.show("pk")
            interface_table.columns.show("pk")
            front_port_table.columns.show("pk")
            rear_port_table.columns.show("pk")
            devicebay_table.columns.show("pk")

        return {
            "instance_count": instance_count,
            "consoleport_table": consoleport_table,
            "consoleserverport_table": consoleserverport_table,
            "powerport_table": powerport_table,
            "poweroutlet_table": poweroutlet_table,
            "interface_table": interface_table,
            "front_port_table": front_port_table,
            "rear_port_table": rear_port_table,
            "devicebay_table": devicebay_table,
        }


class DeviceTypeEditView(generic.ObjectEditView):
    queryset = DeviceType.objects.all()
    model_form = forms.DeviceTypeForm
    template_name = "dcim/devicetype_edit.html"


class DeviceTypeDeleteView(generic.ObjectDeleteView):
    queryset = DeviceType.objects.all()


class DeviceTypeImportView(generic.ObjectImportView):
    additional_permissions = [
        "dcim.add_devicetype",
        "dcim.add_consoleporttemplate",
        "dcim.add_consoleserverporttemplate",
        "dcim.add_powerporttemplate",
        "dcim.add_poweroutlettemplate",
        "dcim.add_interfacetemplate",
        "dcim.add_frontporttemplate",
        "dcim.add_rearporttemplate",
        "dcim.add_devicebaytemplate",
    ]
    queryset = DeviceType.objects.all()
    model_form = forms.DeviceTypeImportForm
    related_object_forms = OrderedDict(
        (
            ("console-ports", forms.ConsolePortTemplateImportForm),
            ("console-server-ports", forms.ConsoleServerPortTemplateImportForm),
            ("power-ports", forms.PowerPortTemplateImportForm),
            ("power-outlets", forms.PowerOutletTemplateImportForm),
            ("interfaces", forms.InterfaceTemplateImportForm),
            ("rear-ports", forms.RearPortTemplateImportForm),
            ("front-ports", forms.FrontPortTemplateImportForm),
            ("device-bays", forms.DeviceBayTemplateImportForm),
        )
    )


class DeviceTypeBulkEditView(generic.BulkEditView):
    # v2 TODO(jathan): Replace prefetch_related with select_related
    queryset = DeviceType.objects.prefetch_related("manufacturer").annotate(
        instance_count=count_related(Device, "device_type")
    )
    filterset = filters.DeviceTypeFilterSet
    table = tables.DeviceTypeTable
    form = forms.DeviceTypeBulkEditForm


class DeviceTypeBulkDeleteView(generic.BulkDeleteView):
    # v2 TODO(jathan): Replace prefetch_related with select_related
    queryset = DeviceType.objects.prefetch_related("manufacturer").annotate(
        instance_count=count_related(Device, "device_type")
    )
    filterset = filters.DeviceTypeFilterSet
    table = tables.DeviceTypeTable


#
# Console port templates
#


class ConsolePortTemplateCreateView(generic.ComponentCreateView):
    queryset = ConsolePortTemplate.objects.all()
    form = forms.ConsolePortTemplateCreateForm
    model_form = forms.ConsolePortTemplateForm
    template_name = "dcim/device_component_add.html"


class ConsolePortTemplateEditView(generic.ObjectEditView):
    queryset = ConsolePortTemplate.objects.all()
    model_form = forms.ConsolePortTemplateForm


class ConsolePortTemplateDeleteView(generic.ObjectDeleteView):
    queryset = ConsolePortTemplate.objects.all()


class ConsolePortTemplateBulkEditView(generic.BulkEditView):
    queryset = ConsolePortTemplate.objects.all()
    table = tables.ConsolePortTemplateTable
    form = forms.ConsolePortTemplateBulkEditForm


class ConsolePortTemplateBulkRenameView(generic.BulkRenameView):
    queryset = ConsolePortTemplate.objects.all()


class ConsolePortTemplateBulkDeleteView(generic.BulkDeleteView):
    queryset = ConsolePortTemplate.objects.all()
    table = tables.ConsolePortTemplateTable


#
# Console server port templates
#


class ConsoleServerPortTemplateCreateView(generic.ComponentCreateView):
    queryset = ConsoleServerPortTemplate.objects.all()
    form = forms.ConsoleServerPortTemplateCreateForm
    model_form = forms.ConsoleServerPortTemplateForm
    template_name = "dcim/device_component_add.html"


class ConsoleServerPortTemplateEditView(generic.ObjectEditView):
    queryset = ConsoleServerPortTemplate.objects.all()
    model_form = forms.ConsoleServerPortTemplateForm


class ConsoleServerPortTemplateDeleteView(generic.ObjectDeleteView):
    queryset = ConsoleServerPortTemplate.objects.all()


class ConsoleServerPortTemplateBulkEditView(generic.BulkEditView):
    queryset = ConsoleServerPortTemplate.objects.all()
    table = tables.ConsoleServerPortTemplateTable
    form = forms.ConsoleServerPortTemplateBulkEditForm


class ConsoleServerPortTemplateBulkRenameView(generic.BulkRenameView):
    queryset = ConsoleServerPortTemplate.objects.all()


class ConsoleServerPortTemplateBulkDeleteView(generic.BulkDeleteView):
    queryset = ConsoleServerPortTemplate.objects.all()
    table = tables.ConsoleServerPortTemplateTable


#
# Power port templates
#


class PowerPortTemplateCreateView(generic.ComponentCreateView):
    queryset = PowerPortTemplate.objects.all()
    form = forms.PowerPortTemplateCreateForm
    model_form = forms.PowerPortTemplateForm
    template_name = "dcim/device_component_add.html"


class PowerPortTemplateEditView(generic.ObjectEditView):
    queryset = PowerPortTemplate.objects.all()
    model_form = forms.PowerPortTemplateForm


class PowerPortTemplateDeleteView(generic.ObjectDeleteView):
    queryset = PowerPortTemplate.objects.all()


class PowerPortTemplateBulkEditView(generic.BulkEditView):
    queryset = PowerPortTemplate.objects.all()
    table = tables.PowerPortTemplateTable
    form = forms.PowerPortTemplateBulkEditForm


class PowerPortTemplateBulkRenameView(generic.BulkRenameView):
    queryset = PowerPortTemplate.objects.all()


class PowerPortTemplateBulkDeleteView(generic.BulkDeleteView):
    queryset = PowerPortTemplate.objects.all()
    table = tables.PowerPortTemplateTable


#
# Power outlet templates
#


class PowerOutletTemplateCreateView(generic.ComponentCreateView):
    queryset = PowerOutletTemplate.objects.all()
    form = forms.PowerOutletTemplateCreateForm
    model_form = forms.PowerOutletTemplateForm
    template_name = "dcim/device_component_add.html"


class PowerOutletTemplateEditView(generic.ObjectEditView):
    queryset = PowerOutletTemplate.objects.all()
    model_form = forms.PowerOutletTemplateForm


class PowerOutletTemplateDeleteView(generic.ObjectDeleteView):
    queryset = PowerOutletTemplate.objects.all()


class PowerOutletTemplateBulkEditView(generic.BulkEditView):
    queryset = PowerOutletTemplate.objects.all()
    table = tables.PowerOutletTemplateTable
    form = forms.PowerOutletTemplateBulkEditForm


class PowerOutletTemplateBulkRenameView(generic.BulkRenameView):
    queryset = PowerOutletTemplate.objects.all()


class PowerOutletTemplateBulkDeleteView(generic.BulkDeleteView):
    queryset = PowerOutletTemplate.objects.all()
    table = tables.PowerOutletTemplateTable


#
# Interface templates
#


class InterfaceTemplateCreateView(generic.ComponentCreateView):
    queryset = InterfaceTemplate.objects.all()
    form = forms.InterfaceTemplateCreateForm
    model_form = forms.InterfaceTemplateForm
    template_name = "dcim/device_component_add.html"


class InterfaceTemplateEditView(generic.ObjectEditView):
    queryset = InterfaceTemplate.objects.all()
    model_form = forms.InterfaceTemplateForm


class InterfaceTemplateDeleteView(generic.ObjectDeleteView):
    queryset = InterfaceTemplate.objects.all()


class InterfaceTemplateBulkEditView(generic.BulkEditView):
    queryset = InterfaceTemplate.objects.all()
    table = tables.InterfaceTemplateTable
    form = forms.InterfaceTemplateBulkEditForm


class InterfaceTemplateBulkRenameView(generic.BulkRenameView):
    queryset = InterfaceTemplate.objects.all()


class InterfaceTemplateBulkDeleteView(generic.BulkDeleteView):
    queryset = InterfaceTemplate.objects.all()
    table = tables.InterfaceTemplateTable


#
# Front port templates
#


class FrontPortTemplateCreateView(generic.ComponentCreateView):
    queryset = FrontPortTemplate.objects.all()
    form = forms.FrontPortTemplateCreateForm
    model_form = forms.FrontPortTemplateForm
    template_name = "dcim/device_component_add.html"


class FrontPortTemplateEditView(generic.ObjectEditView):
    queryset = FrontPortTemplate.objects.all()
    model_form = forms.FrontPortTemplateForm


class FrontPortTemplateDeleteView(generic.ObjectDeleteView):
    queryset = FrontPortTemplate.objects.all()


class FrontPortTemplateBulkEditView(generic.BulkEditView):
    queryset = FrontPortTemplate.objects.all()
    table = tables.FrontPortTemplateTable
    form = forms.FrontPortTemplateBulkEditForm


class FrontPortTemplateBulkRenameView(generic.BulkRenameView):
    queryset = FrontPortTemplate.objects.all()


class FrontPortTemplateBulkDeleteView(generic.BulkDeleteView):
    queryset = FrontPortTemplate.objects.all()
    table = tables.FrontPortTemplateTable


#
# Rear port templates
#


class RearPortTemplateCreateView(generic.ComponentCreateView):
    queryset = RearPortTemplate.objects.all()
    form = forms.RearPortTemplateCreateForm
    model_form = forms.RearPortTemplateForm
    template_name = "dcim/device_component_add.html"


class RearPortTemplateEditView(generic.ObjectEditView):
    queryset = RearPortTemplate.objects.all()
    model_form = forms.RearPortTemplateForm


class RearPortTemplateDeleteView(generic.ObjectDeleteView):
    queryset = RearPortTemplate.objects.all()


class RearPortTemplateBulkEditView(generic.BulkEditView):
    queryset = RearPortTemplate.objects.all()
    table = tables.RearPortTemplateTable
    form = forms.RearPortTemplateBulkEditForm


class RearPortTemplateBulkRenameView(generic.BulkRenameView):
    queryset = RearPortTemplate.objects.all()


class RearPortTemplateBulkDeleteView(generic.BulkDeleteView):
    queryset = RearPortTemplate.objects.all()
    table = tables.RearPortTemplateTable


#
# Device bay templates
#


class DeviceBayTemplateCreateView(generic.ComponentCreateView):
    queryset = DeviceBayTemplate.objects.all()
    form = forms.DeviceBayTemplateCreateForm
    model_form = forms.DeviceBayTemplateForm
    template_name = "dcim/device_component_add.html"


class DeviceBayTemplateEditView(generic.ObjectEditView):
    queryset = DeviceBayTemplate.objects.all()
    model_form = forms.DeviceBayTemplateForm


class DeviceBayTemplateDeleteView(generic.ObjectDeleteView):
    queryset = DeviceBayTemplate.objects.all()


class DeviceBayTemplateBulkEditView(generic.BulkEditView):
    queryset = DeviceBayTemplate.objects.all()
    table = tables.DeviceBayTemplateTable
    form = forms.DeviceBayTemplateBulkEditForm


class DeviceBayTemplateBulkRenameView(generic.BulkRenameView):
    queryset = DeviceBayTemplate.objects.all()


class DeviceBayTemplateBulkDeleteView(generic.BulkDeleteView):
    queryset = DeviceBayTemplate.objects.all()
    table = tables.DeviceBayTemplateTable


#
# Device roles
#


class DeviceRoleListView(generic.ObjectListView):
    queryset = DeviceRole.objects.annotate(
        device_count=count_related(Device, "device_role"),
        vm_count=count_related(VirtualMachine, "role"),
    )
    filterset = filters.DeviceRoleFilterSet
    table = tables.DeviceRoleTable


class DeviceRoleView(generic.ObjectView):
    queryset = DeviceRole.objects.all()

    def get_extra_context(self, request, instance):

        # Devices
        # v2 TODO(jathan): Replace prefetch_related with select_related
        devices = (
            Device.objects.restrict(request.user, "view")
            .filter(device_role=instance)
            .prefetch_related("status", "site", "tenant", "rack", "device_type")
        )

        device_table = tables.DeviceTable(devices)
        device_table.columns.hide("device_role")

        paginate = {
            "paginator_class": EnhancedPaginator,
            "per_page": get_paginate_count(request),
        }
        RequestConfig(request, paginate).configure(device_table)

        return {
            "device_table": device_table,
        }


class DeviceRoleEditView(generic.ObjectEditView):
    queryset = DeviceRole.objects.all()
    model_form = forms.DeviceRoleForm


class DeviceRoleDeleteView(generic.ObjectDeleteView):
    queryset = DeviceRole.objects.all()


class DeviceRoleBulkImportView(generic.BulkImportView):
    queryset = DeviceRole.objects.all()
    model_form = forms.DeviceRoleCSVForm
    table = tables.DeviceRoleTable


class DeviceRoleBulkDeleteView(generic.BulkDeleteView):
    queryset = DeviceRole.objects.all()
    table = tables.DeviceRoleTable


#
# Platforms
#


class PlatformListView(generic.ObjectListView):
    queryset = Platform.objects.annotate(
        device_count=count_related(Device, "platform"),
        vm_count=count_related(VirtualMachine, "platform"),
    )
    filterset = filters.PlatformFilterSet
    table = tables.PlatformTable


class PlatformView(generic.ObjectView):
    queryset = Platform.objects.all()

    def get_extra_context(self, request, instance):

        # Devices
        # v2 TODO(jathan): Replace prefetch_related with select_related
        devices = (
            Device.objects.restrict(request.user, "view")
            .filter(platform=instance)
            .prefetch_related("status", "site", "tenant", "rack", "device_type", "device_role")
        )

        device_table = tables.DeviceTable(devices)

        paginate = {
            "paginator_class": EnhancedPaginator,
            "per_page": get_paginate_count(request),
        }
        RequestConfig(request, paginate).configure(device_table)

        return {
            "device_table": device_table,
        }


class PlatformEditView(generic.ObjectEditView):
    queryset = Platform.objects.all()
    model_form = forms.PlatformForm


class PlatformDeleteView(generic.ObjectDeleteView):
    queryset = Platform.objects.all()


class PlatformBulkImportView(generic.BulkImportView):
    queryset = Platform.objects.all()
    model_form = forms.PlatformCSVForm
    table = tables.PlatformTable


class PlatformBulkDeleteView(generic.BulkDeleteView):
    queryset = Platform.objects.all()
    table = tables.PlatformTable


#
# Devices
#


class DeviceListView(generic.ObjectListView):
    queryset = Device.objects.all()
    filterset = filters.DeviceFilterSet
    filterset_form = forms.DeviceFilterForm
    table = tables.DeviceTable
    template_name = "dcim/device_list.html"


class DeviceView(generic.ObjectView):
    # v2 TODO(jathan): Replace prefetch_related with select_related
    queryset = Device.objects.prefetch_related(
        "site__region",
        "rack__group",
        "tenant__group",
        "device_role",
        "platform",
        "primary_ip4",
        "primary_ip6",
        "status",
    )

    def get_extra_context(self, request, instance):
        # VirtualChassis members
        if instance.virtual_chassis is not None:
            vc_members = (
                Device.objects.restrict(request.user, "view")
                .filter(virtual_chassis=instance.virtual_chassis)
                .order_by("vc_position")
            )
        else:
            vc_members = []

        # Services
        services = Service.objects.restrict(request.user, "view").filter(device=instance)

        return {
            "services": services,
            "vc_members": vc_members,
            "active_tab": "device",
        }


class DeviceConsolePortsView(generic.ObjectView):
    queryset = Device.objects.all()
    template_name = "dcim/device/consoleports.html"

    def get_extra_context(self, request, instance):
        # v2 TODO(jathan): Replace prefetch_related with select_related
        consoleports = (
            ConsolePort.objects.restrict(request.user, "view")
            .filter(device=instance)
            .prefetch_related(
                "cable",
                "_path__destination",
            )
        )
        consoleport_table = tables.DeviceConsolePortTable(data=consoleports, user=request.user, orderable=False)
        if request.user.has_perm("dcim.change_consoleport") or request.user.has_perm("dcim.delete_consoleport"):
            consoleport_table.columns.show("pk")

        return {
            "consoleport_table": consoleport_table,
            "active_tab": "console-ports",
        }


class DeviceConsoleServerPortsView(generic.ObjectView):
    queryset = Device.objects.all()
    template_name = "dcim/device/consoleserverports.html"

    def get_extra_context(self, request, instance):
        # v2 TODO(jathan): Replace prefetch_related with select_related
        consoleserverports = (
            ConsoleServerPort.objects.restrict(request.user, "view")
            .filter(device=instance)
            .prefetch_related(
                "cable",
                "_path__destination",
            )
        )
        consoleserverport_table = tables.DeviceConsoleServerPortTable(
            data=consoleserverports, user=request.user, orderable=False
        )
        if request.user.has_perm("dcim.change_consoleserverport") or request.user.has_perm(
            "dcim.delete_consoleserverport"
        ):
            consoleserverport_table.columns.show("pk")

        return {
            "consoleserverport_table": consoleserverport_table,
            "active_tab": "console-server-ports",
        }


class DevicePowerPortsView(generic.ObjectView):
    queryset = Device.objects.all()
    template_name = "dcim/device/powerports.html"

    def get_extra_context(self, request, instance):
        # v2 TODO(jathan): Replace prefetch_related with select_related
        powerports = (
            PowerPort.objects.restrict(request.user, "view")
            .filter(device=instance)
            .prefetch_related(
                "cable",
                "_path__destination",
            )
        )
        powerport_table = tables.DevicePowerPortTable(data=powerports, user=request.user, orderable=False)
        if request.user.has_perm("dcim.change_powerport") or request.user.has_perm("dcim.delete_powerport"):
            powerport_table.columns.show("pk")

        return {
            "powerport_table": powerport_table,
            "active_tab": "power-ports",
        }


class DevicePowerOutletsView(generic.ObjectView):
    queryset = Device.objects.all()
    template_name = "dcim/device/poweroutlets.html"

    def get_extra_context(self, request, instance):
        # v2 TODO(jathan): Replace prefetch_related with select_related
        poweroutlets = (
            PowerOutlet.objects.restrict(request.user, "view")
            .filter(device=instance)
            .prefetch_related(
                "cable",
                "power_port",
                "_path__destination",
            )
        )
        poweroutlet_table = tables.DevicePowerOutletTable(data=poweroutlets, user=request.user, orderable=False)
        if request.user.has_perm("dcim.change_poweroutlet") or request.user.has_perm("dcim.delete_poweroutlet"):
            poweroutlet_table.columns.show("pk")

        return {
            "poweroutlet_table": poweroutlet_table,
            "active_tab": "power-outlets",
        }


class DeviceInterfacesView(generic.ObjectView):
    queryset = Device.objects.all()
    template_name = "dcim/device/interfaces.html"

    def get_extra_context(self, request, instance):
        # v2 TODO(jathan): Replace prefetch_related with select_related (except
        # tags/ip_address/member_interfaces: m2m)
        interfaces = instance.vc_interfaces.restrict(request.user, "view").prefetch_related(
            Prefetch("ip_addresses", queryset=IPAddress.objects.restrict(request.user)),
            Prefetch("member_interfaces", queryset=Interface.objects.restrict(request.user)),
            "lag",
            "cable",
            "_path__destination",
            "tags",
        )
        interface_table = tables.DeviceInterfaceTable(data=interfaces, user=request.user, orderable=False)
        if VirtualChassis.objects.filter(master=instance).exists():
            interface_table.columns.show("device")
        if request.user.has_perm("dcim.change_interface") or request.user.has_perm("dcim.delete_interface"):
            interface_table.columns.show("pk")

        return {
            "interface_table": interface_table,
            "active_tab": "interfaces",
        }


class DeviceFrontPortsView(generic.ObjectView):
    queryset = Device.objects.all()
    template_name = "dcim/device/frontports.html"

    def get_extra_context(self, request, instance):
        # v2 TODO(jathan): Replace prefetch_related with select_related
        frontports = (
            FrontPort.objects.restrict(request.user, "view")
            .filter(device=instance)
            .prefetch_related(
                "rear_port",
                "cable",
            )
        )
        frontport_table = tables.DeviceFrontPortTable(data=frontports, user=request.user, orderable=False)
        if request.user.has_perm("dcim.change_frontport") or request.user.has_perm("dcim.delete_frontport"):
            frontport_table.columns.show("pk")

        return {
            "frontport_table": frontport_table,
            "active_tab": "front-ports",
        }


class DeviceRearPortsView(generic.ObjectView):
    queryset = Device.objects.all()
    template_name = "dcim/device/rearports.html"

    def get_extra_context(self, request, instance):
        # v2 TODO(jathan): Replace prefetch_related with select_related
        rearports = RearPort.objects.restrict(request.user, "view").filter(device=instance).prefetch_related("cable")
        rearport_table = tables.DeviceRearPortTable(data=rearports, user=request.user, orderable=False)
        if request.user.has_perm("dcim.change_rearport") or request.user.has_perm("dcim.delete_rearport"):
            rearport_table.columns.show("pk")

        return {
            "rearport_table": rearport_table,
            "active_tab": "rear-ports",
        }


class DeviceDeviceBaysView(generic.ObjectView):
    queryset = Device.objects.all()
    template_name = "dcim/device/devicebays.html"

    def get_extra_context(self, request, instance):
        # v2 TODO(jathan): Replace prefetch_related with select_related
        devicebays = (
            DeviceBay.objects.restrict(request.user, "view")
            .filter(device=instance)
            .prefetch_related(
                "installed_device__device_type__manufacturer",
            )
        )
        devicebay_table = tables.DeviceDeviceBayTable(data=devicebays, user=request.user, orderable=False)
        if request.user.has_perm("dcim.change_devicebay") or request.user.has_perm("dcim.delete_devicebay"):
            devicebay_table.columns.show("pk")

        return {
            "devicebay_table": devicebay_table,
            "active_tab": "device-bays",
        }


class DeviceInventoryView(generic.ObjectView):
    queryset = Device.objects.all()
    template_name = "dcim/device/inventory.html"

    def get_extra_context(self, request, instance):
        # v2 TODO(jathan): Replace prefetch_related with select_related
        inventoryitems = (
            InventoryItem.objects.restrict(request.user, "view")
            .filter(device=instance)
            .prefetch_related("manufacturer")
        )
        inventoryitem_table = tables.DeviceInventoryItemTable(data=inventoryitems, user=request.user, orderable=False)
        if request.user.has_perm("dcim.change_inventoryitem") or request.user.has_perm("dcim.delete_inventoryitem"):
            inventoryitem_table.columns.show("pk")

        return {
            "inventoryitem_table": inventoryitem_table,
            "active_tab": "inventory",
        }


class DeviceStatusView(generic.ObjectView):
    additional_permissions = ["dcim.napalm_read_device"]
    queryset = Device.objects.all()
    template_name = "dcim/device/status.html"

    def get_extra_context(self, request, instance):
        return {
            "active_tab": "status",
        }


class DeviceLLDPNeighborsView(generic.ObjectView):
    additional_permissions = ["dcim.napalm_read_device"]
    queryset = Device.objects.all()
    template_name = "dcim/device/lldp_neighbors.html"

    def get_extra_context(self, request, instance):
        # v2 TODO(jathan): Replace prefetch_related with select_related
        interfaces = (
            instance.vc_interfaces.restrict(request.user, "view")
            .prefetch_related("_path__destination")
            .exclude(type__in=NONCONNECTABLE_IFACE_TYPES)
        )

        return {
            "interfaces": interfaces,
            "active_tab": "lldp-neighbors",
        }


class DeviceConfigView(generic.ObjectView):
    additional_permissions = ["dcim.napalm_read_device"]
    queryset = Device.objects.all()
    template_name = "dcim/device/config.html"

    def get_extra_context(self, request, instance):
        return {
            "active_tab": "config",
        }


class DeviceConfigContextView(ObjectConfigContextView):
    queryset = Device.objects.annotate_config_context_data()
    base_template = "dcim/device/base.html"


class DeviceChangeLogView(ObjectChangeLogView):
    base_template = "dcim/device/base.html"


class DeviceDynamicGroupsView(ObjectDynamicGroupsView):
    base_template = "dcim/device/base.html"


class DeviceEditView(generic.ObjectEditView):
    queryset = Device.objects.all()
    model_form = forms.DeviceForm
    template_name = "dcim/device_edit.html"


class DeviceDeleteView(generic.ObjectDeleteView):
    queryset = Device.objects.all()


class DeviceBulkImportView(generic.BulkImportView):
    queryset = Device.objects.all()
    model_form = forms.DeviceCSVForm
    table = tables.DeviceImportTable
    template_name = "dcim/device_import.html"


class ChildDeviceBulkImportView(generic.BulkImportView):
    queryset = Device.objects.all()
    model_form = forms.ChildDeviceCSVForm
    table = tables.DeviceImportTable
    template_name = "dcim/device_import_child.html"

    def _save_obj(self, obj_form, request):

        obj = obj_form.save()

        # Save the reverse relation to the parent device bay
        device_bay = obj.parent_bay
        device_bay.installed_device = obj
        device_bay.save()

        return obj


class DeviceBulkEditView(generic.BulkEditView):
    # v2 TODO(jathan): Replace prefetch_related with select_related
    queryset = Device.objects.prefetch_related(
        "tenant", "site", "rack", "device_role", "device_type__manufacturer", "secrets_group", "device_redundancy_group"
    )
    filterset = filters.DeviceFilterSet
    table = tables.DeviceTable
    form = forms.DeviceBulkEditForm


class DeviceBulkDeleteView(generic.BulkDeleteView):
    # v2 TODO(jathan): Replace prefetch_related with select_related
    queryset = Device.objects.prefetch_related("tenant", "site", "rack", "device_role", "device_type__manufacturer")
    filterset = filters.DeviceFilterSet
    table = tables.DeviceTable


#
# Console ports
#


class ConsolePortListView(generic.ObjectListView):
    queryset = ConsolePort.objects.all()
    filterset = filters.ConsolePortFilterSet
    filterset_form = forms.ConsolePortFilterForm
    table = tables.ConsolePortTable
    action_buttons = ("import", "export")


class ConsolePortView(generic.ObjectView):
    queryset = ConsolePort.objects.all()

    def get_extra_context(self, request, instance):
        return {"breadcrumb_url": "dcim:device_consoleports"}


class ConsolePortCreateView(generic.ComponentCreateView):
    queryset = ConsolePort.objects.all()
    form = forms.ConsolePortCreateForm
    model_form = forms.ConsolePortForm
    template_name = "dcim/device_component_add.html"


class ConsolePortEditView(generic.ObjectEditView):
    queryset = ConsolePort.objects.all()
    model_form = forms.ConsolePortForm
    template_name = "dcim/device_component_edit.html"


class ConsolePortDeleteView(generic.ObjectDeleteView):
    queryset = ConsolePort.objects.all()


class ConsolePortBulkImportView(generic.BulkImportView):
    queryset = ConsolePort.objects.all()
    model_form = forms.ConsolePortCSVForm
    table = tables.ConsolePortTable


class ConsolePortBulkEditView(generic.BulkEditView):
    queryset = ConsolePort.objects.all()
    filterset = filters.ConsolePortFilterSet
    table = tables.ConsolePortTable
    form = forms.ConsolePortBulkEditForm


class ConsolePortBulkRenameView(generic.BulkRenameView):
    queryset = ConsolePort.objects.all()


class ConsolePortBulkDisconnectView(BulkDisconnectView):
    queryset = ConsolePort.objects.all()


class ConsolePortBulkDeleteView(generic.BulkDeleteView):
    queryset = ConsolePort.objects.all()
    filterset = filters.ConsolePortFilterSet
    table = tables.ConsolePortTable


#
# Console server ports
#


class ConsoleServerPortListView(generic.ObjectListView):
    queryset = ConsoleServerPort.objects.all()
    filterset = filters.ConsoleServerPortFilterSet
    filterset_form = forms.ConsoleServerPortFilterForm
    table = tables.ConsoleServerPortTable
    action_buttons = ("import", "export")


class ConsoleServerPortView(generic.ObjectView):
    queryset = ConsoleServerPort.objects.all()

    def get_extra_context(self, request, instance):
        return {"breadcrumb_url": "dcim:device_consoleserverports"}


class ConsoleServerPortCreateView(generic.ComponentCreateView):
    queryset = ConsoleServerPort.objects.all()
    form = forms.ConsoleServerPortCreateForm
    model_form = forms.ConsoleServerPortForm
    template_name = "dcim/device_component_add.html"


class ConsoleServerPortEditView(generic.ObjectEditView):
    queryset = ConsoleServerPort.objects.all()
    model_form = forms.ConsoleServerPortForm
    template_name = "dcim/device_component_edit.html"


class ConsoleServerPortDeleteView(generic.ObjectDeleteView):
    queryset = ConsoleServerPort.objects.all()


class ConsoleServerPortBulkImportView(generic.BulkImportView):
    queryset = ConsoleServerPort.objects.all()
    model_form = forms.ConsoleServerPortCSVForm
    table = tables.ConsoleServerPortTable


class ConsoleServerPortBulkEditView(generic.BulkEditView):
    queryset = ConsoleServerPort.objects.all()
    filterset = filters.ConsoleServerPortFilterSet
    table = tables.ConsoleServerPortTable
    form = forms.ConsoleServerPortBulkEditForm


class ConsoleServerPortBulkRenameView(generic.BulkRenameView):
    queryset = ConsoleServerPort.objects.all()


class ConsoleServerPortBulkDisconnectView(BulkDisconnectView):
    queryset = ConsoleServerPort.objects.all()


class ConsoleServerPortBulkDeleteView(generic.BulkDeleteView):
    queryset = ConsoleServerPort.objects.all()
    filterset = filters.ConsoleServerPortFilterSet
    table = tables.ConsoleServerPortTable


#
# Power ports
#


class PowerPortListView(generic.ObjectListView):
    queryset = PowerPort.objects.all()
    filterset = filters.PowerPortFilterSet
    filterset_form = forms.PowerPortFilterForm
    table = tables.PowerPortTable
    action_buttons = ("import", "export")


class PowerPortView(generic.ObjectView):
    queryset = PowerPort.objects.all()

    def get_extra_context(self, request, instance):
        return {"breadcrumb_url": "dcim:device_powerports"}


class PowerPortCreateView(generic.ComponentCreateView):
    queryset = PowerPort.objects.all()
    form = forms.PowerPortCreateForm
    model_form = forms.PowerPortForm
    template_name = "dcim/device_component_add.html"


class PowerPortEditView(generic.ObjectEditView):
    queryset = PowerPort.objects.all()
    model_form = forms.PowerPortForm
    template_name = "dcim/device_component_edit.html"


class PowerPortDeleteView(generic.ObjectDeleteView):
    queryset = PowerPort.objects.all()


class PowerPortBulkImportView(generic.BulkImportView):
    queryset = PowerPort.objects.all()
    model_form = forms.PowerPortCSVForm
    table = tables.PowerPortTable


class PowerPortBulkEditView(generic.BulkEditView):
    queryset = PowerPort.objects.all()
    filterset = filters.PowerPortFilterSet
    table = tables.PowerPortTable
    form = forms.PowerPortBulkEditForm


class PowerPortBulkRenameView(generic.BulkRenameView):
    queryset = PowerPort.objects.all()


class PowerPortBulkDisconnectView(BulkDisconnectView):
    queryset = PowerPort.objects.all()


class PowerPortBulkDeleteView(generic.BulkDeleteView):
    queryset = PowerPort.objects.all()
    filterset = filters.PowerPortFilterSet
    table = tables.PowerPortTable


#
# Power outlets
#


class PowerOutletListView(generic.ObjectListView):
    queryset = PowerOutlet.objects.all()
    filterset = filters.PowerOutletFilterSet
    filterset_form = forms.PowerOutletFilterForm
    table = tables.PowerOutletTable
    action_buttons = ("import", "export")


class PowerOutletView(generic.ObjectView):
    queryset = PowerOutlet.objects.all()

    def get_extra_context(self, request, instance):
        return {"breadcrumb_url": "dcim:device_poweroutlets"}


class PowerOutletCreateView(generic.ComponentCreateView):
    queryset = PowerOutlet.objects.all()
    form = forms.PowerOutletCreateForm
    model_form = forms.PowerOutletForm
    template_name = "dcim/device_component_add.html"


class PowerOutletEditView(generic.ObjectEditView):
    queryset = PowerOutlet.objects.all()
    model_form = forms.PowerOutletForm
    template_name = "dcim/device_component_edit.html"


class PowerOutletDeleteView(generic.ObjectDeleteView):
    queryset = PowerOutlet.objects.all()


class PowerOutletBulkImportView(generic.BulkImportView):
    queryset = PowerOutlet.objects.all()
    model_form = forms.PowerOutletCSVForm
    table = tables.PowerOutletTable


class PowerOutletBulkEditView(generic.BulkEditView):
    queryset = PowerOutlet.objects.all()
    filterset = filters.PowerOutletFilterSet
    table = tables.PowerOutletTable
    form = forms.PowerOutletBulkEditForm


class PowerOutletBulkRenameView(generic.BulkRenameView):
    queryset = PowerOutlet.objects.all()


class PowerOutletBulkDisconnectView(BulkDisconnectView):
    queryset = PowerOutlet.objects.all()


class PowerOutletBulkDeleteView(generic.BulkDeleteView):
    queryset = PowerOutlet.objects.all()
    filterset = filters.PowerOutletFilterSet
    table = tables.PowerOutletTable


#
# Interfaces
#


class InterfaceListView(generic.ObjectListView):
    queryset = Interface.objects.all()
    filterset = filters.InterfaceFilterSet
    filterset_form = forms.InterfaceFilterForm
    table = tables.InterfaceTable
    action_buttons = ("import", "export")


class InterfaceView(generic.ObjectView):
    queryset = Interface.objects.all()

    def get_extra_context(self, request, instance):
        # Get assigned IP addresses
        # v2 TODO(jathan): Replace prefetch_related with select_related
        ipaddress_table = InterfaceIPAddressTable(
            data=instance.ip_addresses.restrict(request.user, "view").prefetch_related("vrf", "tenant"),
            orderable=False,
        )

        # Get child interfaces
        child_interfaces = instance.child_interfaces.restrict(request.user, "view")
        child_interfaces_tables = tables.InterfaceTable(child_interfaces, orderable=False, exclude=("device",))

        # Get assigned VLANs and annotate whether each is tagged or untagged
        vlans = []
        if instance.untagged_vlan is not None:
            vlans.append(instance.untagged_vlan)
            vlans[0].tagged = False

        # v2 TODO(jathan): Replace prefetch_related with select_related
        for vlan in instance.tagged_vlans.restrict(request.user).prefetch_related("site", "group", "tenant", "role"):
            vlan.tagged = True
            vlans.append(vlan)
        vlan_table = InterfaceVLANTable(interface=instance, data=vlans, orderable=False)

        return {
            "ipaddress_table": ipaddress_table,
            "vlan_table": vlan_table,
            "breadcrumb_url": "dcim:device_interfaces",
            "child_interfaces_table": child_interfaces_tables,
        }


class InterfaceCreateView(generic.ComponentCreateView):
    queryset = Interface.objects.all()
    form = forms.InterfaceCreateForm
    model_form = forms.InterfaceForm
    template_name = "dcim/device_component_add.html"


class InterfaceEditView(generic.ObjectEditView):
    queryset = Interface.objects.all()
    model_form = forms.InterfaceForm
    template_name = "dcim/interface_edit.html"


class InterfaceDeleteView(generic.ObjectDeleteView):
    queryset = Interface.objects.all()
    template_name = "dcim/device_interface_delete.html"


class InterfaceBulkImportView(generic.BulkImportView):
    queryset = Interface.objects.all()
    model_form = forms.InterfaceCSVForm
    table = tables.InterfaceTable


class InterfaceBulkEditView(generic.BulkEditView):
    queryset = Interface.objects.all()
    filterset = filters.InterfaceFilterSet
    table = tables.InterfaceTable
    form = forms.InterfaceBulkEditForm


class InterfaceBulkRenameView(generic.BulkRenameView):
    queryset = Interface.objects.all()


class InterfaceBulkDisconnectView(BulkDisconnectView):
    queryset = Interface.objects.all()


class InterfaceBulkDeleteView(generic.BulkDeleteView):
    queryset = Interface.objects.all()
    filterset = filters.InterfaceFilterSet
    table = tables.InterfaceTable
    template_name = "dcim/interface_bulk_delete.html"


#
# Front ports
#


class FrontPortListView(generic.ObjectListView):
    queryset = FrontPort.objects.all()
    filterset = filters.FrontPortFilterSet
    filterset_form = forms.FrontPortFilterForm
    table = tables.FrontPortTable
    action_buttons = ("import", "export")


class FrontPortView(generic.ObjectView):
    queryset = FrontPort.objects.all()

    def get_extra_context(self, request, instance):
        return {"breadcrumb_url": "dcim:device_frontports"}


class FrontPortCreateView(generic.ComponentCreateView):
    queryset = FrontPort.objects.all()
    form = forms.FrontPortCreateForm
    model_form = forms.FrontPortForm
    template_name = "dcim/device_component_add.html"


class FrontPortEditView(generic.ObjectEditView):
    queryset = FrontPort.objects.all()
    model_form = forms.FrontPortForm
    template_name = "dcim/device_component_edit.html"


class FrontPortDeleteView(generic.ObjectDeleteView):
    queryset = FrontPort.objects.all()


class FrontPortBulkImportView(generic.BulkImportView):
    queryset = FrontPort.objects.all()
    model_form = forms.FrontPortCSVForm
    table = tables.FrontPortTable


class FrontPortBulkEditView(generic.BulkEditView):
    queryset = FrontPort.objects.all()
    filterset = filters.FrontPortFilterSet
    table = tables.FrontPortTable
    form = forms.FrontPortBulkEditForm


class FrontPortBulkRenameView(generic.BulkRenameView):
    queryset = FrontPort.objects.all()


class FrontPortBulkDisconnectView(BulkDisconnectView):
    queryset = FrontPort.objects.all()


class FrontPortBulkDeleteView(generic.BulkDeleteView):
    queryset = FrontPort.objects.all()
    filterset = filters.FrontPortFilterSet
    table = tables.FrontPortTable


#
# Rear ports
#


class RearPortListView(generic.ObjectListView):
    queryset = RearPort.objects.all()
    filterset = filters.RearPortFilterSet
    filterset_form = forms.RearPortFilterForm
    table = tables.RearPortTable
    action_buttons = ("import", "export")


class RearPortView(generic.ObjectView):
    queryset = RearPort.objects.all()

    def get_extra_context(self, request, instance):
        return {"breadcrumb_url": "dcim:device_rearports"}


class RearPortCreateView(generic.ComponentCreateView):
    queryset = RearPort.objects.all()
    form = forms.RearPortCreateForm
    model_form = forms.RearPortForm
    template_name = "dcim/device_component_add.html"


class RearPortEditView(generic.ObjectEditView):
    queryset = RearPort.objects.all()
    model_form = forms.RearPortForm
    template_name = "dcim/device_component_edit.html"


class RearPortDeleteView(generic.ObjectDeleteView):
    queryset = RearPort.objects.all()


class RearPortBulkImportView(generic.BulkImportView):
    queryset = RearPort.objects.all()
    model_form = forms.RearPortCSVForm
    table = tables.RearPortTable


class RearPortBulkEditView(generic.BulkEditView):
    queryset = RearPort.objects.all()
    filterset = filters.RearPortFilterSet
    table = tables.RearPortTable
    form = forms.RearPortBulkEditForm


class RearPortBulkRenameView(generic.BulkRenameView):
    queryset = RearPort.objects.all()


class RearPortBulkDisconnectView(BulkDisconnectView):
    queryset = RearPort.objects.all()


class RearPortBulkDeleteView(generic.BulkDeleteView):
    queryset = RearPort.objects.all()
    filterset = filters.RearPortFilterSet
    table = tables.RearPortTable


#
# Device bays
#


class DeviceBayListView(generic.ObjectListView):
    queryset = DeviceBay.objects.all()
    filterset = filters.DeviceBayFilterSet
    filterset_form = forms.DeviceBayFilterForm
    table = tables.DeviceBayTable
    action_buttons = ("import", "export")


class DeviceBayView(generic.ObjectView):
    queryset = DeviceBay.objects.all()

    def get_extra_context(self, request, instance):
        return {"breadcrumb_url": "dcim:device_devicebays"}


class DeviceBayCreateView(generic.ComponentCreateView):
    queryset = DeviceBay.objects.all()
    form = forms.DeviceBayCreateForm
    model_form = forms.DeviceBayForm
    template_name = "dcim/device_component_add.html"


class DeviceBayEditView(generic.ObjectEditView):
    queryset = DeviceBay.objects.all()
    model_form = forms.DeviceBayForm
    template_name = "dcim/device_component_edit.html"


class DeviceBayDeleteView(generic.ObjectDeleteView):
    queryset = DeviceBay.objects.all()


class DeviceBayPopulateView(generic.ObjectEditView):
    queryset = DeviceBay.objects.all()

    def get(self, request, *args, **kwargs):
        device_bay = get_object_or_404(self.queryset, pk=kwargs["pk"])
        form = forms.PopulateDeviceBayForm(device_bay)

        return render(
            request,
            "dcim/devicebay_populate.html",
            {
                "device_bay": device_bay,
                "form": form,
                "return_url": self.get_return_url(request, device_bay),
            },
        )

    def post(self, request, *args, **kwargs):
        device_bay = get_object_or_404(self.queryset, pk=kwargs["pk"])
        form = forms.PopulateDeviceBayForm(device_bay, request.POST)

        if form.is_valid():

            device_bay.installed_device = form.cleaned_data["installed_device"]
            device_bay.save()
            messages.success(
                request,
                f"Added {device_bay.installed_device} to {device_bay}.",
            )

            return redirect("dcim:device", pk=device_bay.device.pk)

        return render(
            request,
            "dcim/devicebay_populate.html",
            {
                "device_bay": device_bay,
                "form": form,
                "return_url": self.get_return_url(request, device_bay),
            },
        )


class DeviceBayDepopulateView(generic.ObjectEditView):
    queryset = DeviceBay.objects.all()

    def get(self, request, *args, **kwargs):
        device_bay = get_object_or_404(self.queryset, pk=kwargs["pk"])
        form = ConfirmationForm()

        return render(
            request,
            "dcim/devicebay_depopulate.html",
            {
                "device_bay": device_bay,
                "form": form,
                "return_url": self.get_return_url(request, device_bay),
            },
        )

    def post(self, request, *args, **kwargs):
        device_bay = get_object_or_404(self.queryset, pk=kwargs["pk"])
        form = ConfirmationForm(request.POST)

        if form.is_valid():

            removed_device = device_bay.installed_device
            device_bay.installed_device = None
            device_bay.save()
            messages.success(
                request,
                f"{removed_device,} has been removed from {device_bay}.",
            )

            return redirect("dcim:device", pk=device_bay.device.pk)

        return render(
            request,
            "dcim/devicebay_depopulate.html",
            {
                "device_bay": device_bay,
                "form": form,
                "return_url": self.get_return_url(request, device_bay),
            },
        )


class DeviceBayBulkImportView(generic.BulkImportView):
    queryset = DeviceBay.objects.all()
    model_form = forms.DeviceBayCSVForm
    table = tables.DeviceBayTable


class DeviceBayBulkEditView(generic.BulkEditView):
    queryset = DeviceBay.objects.all()
    filterset = filters.DeviceBayFilterSet
    table = tables.DeviceBayTable
    form = forms.DeviceBayBulkEditForm


class DeviceBayBulkRenameView(generic.BulkRenameView):
    queryset = DeviceBay.objects.all()


class DeviceBayBulkDeleteView(generic.BulkDeleteView):
    queryset = DeviceBay.objects.all()
    filterset = filters.DeviceBayFilterSet
    table = tables.DeviceBayTable


#
# Inventory items
#


class InventoryItemListView(generic.ObjectListView):
    queryset = InventoryItem.objects.all()
    filterset = filters.InventoryItemFilterSet
    filterset_form = forms.InventoryItemFilterForm
    table = tables.InventoryItemTable
    action_buttons = ("import", "export")


class InventoryItemView(generic.ObjectView):
    queryset = InventoryItem.objects.all()

    def get_extra_context(self, request, instance):
        return {"breadcrumb_url": "dcim:device_inventory"}


class InventoryItemEditView(generic.ObjectEditView):
    queryset = InventoryItem.objects.all()
    model_form = forms.InventoryItemForm


class InventoryItemCreateView(generic.ComponentCreateView):
    queryset = InventoryItem.objects.all()
    form = forms.InventoryItemCreateForm
    model_form = forms.InventoryItemForm
    template_name = "dcim/device_component_add.html"


class InventoryItemDeleteView(generic.ObjectDeleteView):
    queryset = InventoryItem.objects.all()


class InventoryItemBulkImportView(generic.BulkImportView):
    queryset = InventoryItem.objects.all()
    model_form = forms.InventoryItemCSVForm
    table = tables.InventoryItemTable


class InventoryItemBulkEditView(generic.BulkEditView):
    # v2 TODO(jathan): Replace prefetch_related with select_related
    queryset = InventoryItem.objects.prefetch_related("device", "manufacturer")
    filterset = filters.InventoryItemFilterSet
    table = tables.InventoryItemTable
    form = forms.InventoryItemBulkEditForm


class InventoryItemBulkRenameView(generic.BulkRenameView):
    queryset = InventoryItem.objects.all()


class InventoryItemBulkDeleteView(generic.BulkDeleteView):
    # v2 TODO(jathan): Replace prefetch_related with select_related
    queryset = InventoryItem.objects.prefetch_related("device", "manufacturer")
    table = tables.InventoryItemTable
    template_name = "dcim/inventoryitem_bulk_delete.html"


#
# Bulk Device component creation
#


class DeviceBulkAddConsolePortView(generic.BulkComponentCreateView):
    parent_model = Device
    parent_field = "device"
    form = forms.ConsolePortBulkCreateForm
    queryset = ConsolePort.objects.all()
    model_form = forms.ConsolePortForm
    filterset = filters.DeviceFilterSet
    table = tables.DeviceTable
    default_return_url = "dcim:device_list"


class DeviceBulkAddConsoleServerPortView(generic.BulkComponentCreateView):
    parent_model = Device
    parent_field = "device"
    form = forms.ConsoleServerPortBulkCreateForm
    queryset = ConsoleServerPort.objects.all()
    model_form = forms.ConsoleServerPortForm
    filterset = filters.DeviceFilterSet
    table = tables.DeviceTable
    default_return_url = "dcim:device_list"


class DeviceBulkAddPowerPortView(generic.BulkComponentCreateView):
    parent_model = Device
    parent_field = "device"
    form = forms.PowerPortBulkCreateForm
    queryset = PowerPort.objects.all()
    model_form = forms.PowerPortForm
    filterset = filters.DeviceFilterSet
    table = tables.DeviceTable
    default_return_url = "dcim:device_list"


class DeviceBulkAddPowerOutletView(generic.BulkComponentCreateView):
    parent_model = Device
    parent_field = "device"
    form = forms.PowerOutletBulkCreateForm
    queryset = PowerOutlet.objects.all()
    model_form = forms.PowerOutletForm
    filterset = filters.DeviceFilterSet
    table = tables.DeviceTable
    default_return_url = "dcim:device_list"


class DeviceBulkAddInterfaceView(generic.BulkComponentCreateView):
    parent_model = Device
    parent_field = "device"
    form = forms.InterfaceBulkCreateForm
    queryset = Interface.objects.all()
    model_form = forms.InterfaceForm
    filterset = filters.DeviceFilterSet
    table = tables.DeviceTable
    default_return_url = "dcim:device_list"


# class DeviceBulkAddFrontPortView(generic.BulkComponentCreateView):
#     parent_model = Device
#     parent_field = 'device'
#     form = forms.FrontPortBulkCreateForm
#     queryset = FrontPort.objects.all()
#     model_form = forms.FrontPortForm
#     filterset = filters.DeviceFilterSet
#     table = tables.DeviceTable
#     default_return_url = 'dcim:device_list'


class DeviceBulkAddRearPortView(generic.BulkComponentCreateView):
    parent_model = Device
    parent_field = "device"
    form = forms.RearPortBulkCreateForm
    queryset = RearPort.objects.all()
    model_form = forms.RearPortForm
    filterset = filters.DeviceFilterSet
    table = tables.DeviceTable
    default_return_url = "dcim:device_list"


class DeviceBulkAddDeviceBayView(generic.BulkComponentCreateView):
    parent_model = Device
    parent_field = "device"
    form = forms.DeviceBayBulkCreateForm
    queryset = DeviceBay.objects.all()
    model_form = forms.DeviceBayForm
    filterset = filters.DeviceFilterSet
    table = tables.DeviceTable
    default_return_url = "dcim:device_list"


class DeviceBulkAddInventoryItemView(generic.BulkComponentCreateView):
    parent_model = Device
    parent_field = "device"
    form = forms.InventoryItemBulkCreateForm
    queryset = InventoryItem.objects.all()
    model_form = forms.InventoryItemForm
    filterset = filters.DeviceFilterSet
    table = tables.DeviceTable
    default_return_url = "dcim:device_list"


#
# Cables
#


class CableListView(generic.ObjectListView):
    queryset = Cable.objects.all()
    filterset = filters.CableFilterSet
    filterset_form = forms.CableFilterForm
    table = tables.CableTable
    action_buttons = ("import", "export")


class CableView(generic.ObjectView):
    queryset = Cable.objects.all()


class PathTraceView(generic.ObjectView):
    """
    Trace a cable path beginning from the given path endpoint (origin).
    """

    additional_permissions = ["dcim.view_cable"]
    template_name = "dcim/cable_trace.html"

    def dispatch(self, request, *args, **kwargs):
        model = kwargs.pop("model")
        self.queryset = model.objects.all()

        return super().dispatch(request, *args, **kwargs)

    def get_extra_context(self, request, instance):
        related_paths = []

        # If tracing a PathEndpoint, locate the CablePath (if one exists) by its origin
        if isinstance(instance, PathEndpoint):
            path = instance._path

        # Otherwise, find all CablePaths which traverse the specified object
        else:
            # v2 TODO(jathan): Replace prefetch_related with select_related
            related_paths = CablePath.objects.filter(path__contains=instance).prefetch_related("origin")
            # Check for specification of a particular path (when tracing pass-through ports)

            cablepath_id = request.GET.get("cablepath_id")
            if cablepath_id is not None:
                try:
                    path_id = uuid.UUID(cablepath_id)
                except (AttributeError, TypeError, ValueError):
                    path_id = None
                try:
                    path = related_paths.get(pk=path_id)
                except CablePath.DoesNotExist:
                    path = related_paths.first()
            else:
                path = related_paths.first()

        return {
            "path": path,
            "related_paths": related_paths,
            "total_length": path.get_total_length() if path else None,
        }


class CableCreateView(generic.ObjectEditView):
    queryset = Cable.objects.all()
    template_name = "dcim/cable_connect.html"

    def dispatch(self, request, *args, **kwargs):

        # Set the model_form class based on the type of component being connected
        self.model_form = {
            "console-port": forms.ConnectCableToConsolePortForm,
            "console-server-port": forms.ConnectCableToConsoleServerPortForm,
            "power-port": forms.ConnectCableToPowerPortForm,
            "power-outlet": forms.ConnectCableToPowerOutletForm,
            "interface": forms.ConnectCableToInterfaceForm,
            "front-port": forms.ConnectCableToFrontPortForm,
            "rear-port": forms.ConnectCableToRearPortForm,
            "power-feed": forms.ConnectCableToPowerFeedForm,
            "circuit-termination": forms.ConnectCableToCircuitTerminationForm,
        }[kwargs.get("termination_b_type")]

        return super().dispatch(request, *args, **kwargs)

    def alter_obj(self, obj, request, url_args, url_kwargs):
        termination_a_type = url_kwargs.get("termination_a_type")
        termination_a_id = url_kwargs.get("termination_a_id")
        termination_b_type_name = url_kwargs.get("termination_b_type")
        self.termination_b_type = ContentType.objects.get(model=termination_b_type_name.replace("-", ""))

        # Initialize Cable termination attributes
        obj.termination_a = termination_a_type.objects.get(pk=termination_a_id)
        obj.termination_b_type = self.termination_b_type

        return obj

    def get(self, request, *args, **kwargs):
        obj = self.alter_obj(self.get_object(kwargs), request, args, kwargs)

        # Parse initial data manually to avoid setting field values as lists
        initial_data = {k: request.GET[k] for k in request.GET}

        # Set initial site and rack based on side A termination (if not already set)
        termination_a_site = getattr(obj.termination_a.parent, "site", None)
        if termination_a_site and "termination_b_region" not in initial_data:
            initial_data["termination_b_region"] = termination_a_site.region
        if "termination_b_site" not in initial_data:
            initial_data["termination_b_site"] = termination_a_site
        if "termination_b_rack" not in initial_data:
            initial_data["termination_b_rack"] = getattr(obj.termination_a.parent, "rack", None)

        form = self.model_form(exclude_id=kwargs.get("termination_a_id"), instance=obj, initial=initial_data)

        # the following builds up a CSS query selector to match all drop-downs
        # in the termination_b form except the termination_b_id. this is necessary to reset the termination_b_id
        # drop-down whenever any of these drop-downs' values changes. this cannot be hardcoded because the form is
        # selected dynamically and therefore the fields change depending on the value of termination_b_type (L2358)
        js_select_onchange_query = ", ".join(
            [
                f"select#id_{field_name}"
                for field_name, field in form.fields.items()
                # include all termination_b_* fields:
                if field_name.startswith("termination_b")
                # exclude termination_b_id:
                and field_name != "termination_b_id"
                # include only HTML select fields:
                and field.widget.input_type == "select"
            ]
        )
        return render(
            request,
            self.template_name,
            {
                "obj": obj,
                "obj_type": Cable._meta.verbose_name,
                "termination_b_type": self.termination_b_type.name,
                "form": form,
                "return_url": self.get_return_url(request, obj),
                "js_select_onchange_query": js_select_onchange_query,
            },
        )


class CableEditView(generic.ObjectEditView):
    queryset = Cable.objects.all()
    model_form = forms.CableForm
    template_name = "dcim/cable_edit.html"


class CableDeleteView(generic.ObjectDeleteView):
    queryset = Cable.objects.all()


class CableBulkImportView(generic.BulkImportView):
    queryset = Cable.objects.all()
    model_form = forms.CableCSVForm
    table = tables.CableTable


class CableBulkEditView(generic.BulkEditView):
    # v2 TODO(jathan): Replace prefetch_related with select_related
    queryset = Cable.objects.prefetch_related("termination_a", "termination_b")
    filterset = filters.CableFilterSet
    table = tables.CableTable
    form = forms.CableBulkEditForm


class CableBulkDeleteView(generic.BulkDeleteView):
    # v2 TODO(jathan): Replace prefetch_related with select_related
    queryset = Cable.objects.prefetch_related("termination_a", "termination_b")
    filterset = filters.CableFilterSet
    table = tables.CableTable


#
# Connections
#


class ConnectionsListView(generic.ObjectListView):

    CSVRow = namedtuple("CSVRow", ["device", "name", "dest_device", "dest_name", "reachable"])

    def queryset_to_csv_body_data(self):
        """
        The headers may differ from view to view but the formatting of the CSV data is the same.
        """
        csv_body_data = []
        for obj in self.queryset:
            # The connected endpoint may or may not be associated with a Device (e.g., CircuitTerminations are not)
            # and may or may not have a name of its own (e.g., CircuitTerminations do not)
            dest_device = None
            dest_name = None
            if obj.connected_endpoint:
                if hasattr(obj.connected_endpoint, "device"):
                    dest_device = obj.connected_endpoint.device.identifier
                if hasattr(obj.connected_endpoint, "name"):
                    dest_name = obj.connected_endpoint.name

            # In the case where a connection exists between two like endpoints,
            # for consistency of output we want to ensure that it's always represented as
            # ("device a", "interface a", "device b", "interface b") rather than
            # ("device b", "interface b", "device a", "interface a")
            if obj.__class__ == obj.connected_endpoint.__class__ and (
                obj.device.identifier > obj.connected_endpoint.device.identifier
                or (
                    obj.device.identifier == obj.connected_endpoint.device.identifier
                    and obj.name > obj.connected_endpoint.name
                )
            ):
                # Swap the two endpoints around for consistent output as described above
                row = self.CSVRow(
                    device=dest_device,
                    name=dest_name,
                    dest_device=obj.device.identifier,
                    dest_name=obj.name,
                    reachable=str(obj.path.is_active),
                )
            else:
                # Existing order of endpoints is fine and correct
                row = self.CSVRow(
                    device=obj.device.identifier,
                    name=obj.name,
                    dest_device=dest_device,
                    dest_name=dest_name,
                    reachable=str(obj.path.is_active),
                )

            csv_body_data.append(csv_format(row))

        return sorted(csv_body_data)


class ConsoleConnectionsListView(ConnectionsListView):
    queryset = ConsolePort.objects.filter(_path__isnull=False)
    filterset = filters.ConsoleConnectionFilterSet
    filterset_form = forms.ConsoleConnectionFilterForm
    table = tables.ConsoleConnectionTable
    template_name = "dcim/connections_list.html"

    def queryset_to_csv(self):
        csv_data = [
            # Headers
            ",".join(["device", "console_port", "console_server", "port", "reachable"])
        ]
        csv_data.extend(self.queryset_to_csv_body_data())

        return "\n".join(csv_data)

    def extra_context(self):
        return {"title": "Console Connections"}


class PowerConnectionsListView(ConnectionsListView):
    queryset = PowerPort.objects.filter(_path__isnull=False)
    filterset = filters.PowerConnectionFilterSet
    filterset_form = forms.PowerConnectionFilterForm
    table = tables.PowerConnectionTable
    template_name = "dcim/connections_list.html"

    def queryset_to_csv(self):
        csv_data = [
            # Headers
            ",".join(["device", "power_port", "pdu", "outlet", "reachable"])
        ]
        csv_data.extend(self.queryset_to_csv_body_data())

        return "\n".join(csv_data)

    def extra_context(self):
        return {"title": "Power Connections"}


class InterfaceConnectionsListView(ConnectionsListView):
    queryset = None  # This gets set initially in init (See `get_queryset()`)
    filterset = filters.InterfaceConnectionFilterSet
    filterset_form = forms.InterfaceConnectionFilterForm
    table = tables.InterfaceConnectionTable
    template_name = "dcim/connections_list.html"

    def __init__(self, *args, **kwargs):
        super().__init__(*args, **kwargs)
        self.get_queryset()  # Populate self.queryset after init.

    def get_queryset(self):
        """
        This is a required so that the call to `ContentType.objects.get_for_model` does not result in a circular import.
        """
        qs = Interface.objects.filter(_path__isnull=False).exclude(
            # If an Interface is connected to another Interface, avoid returning both (A, B) and (B, A)
            # Unfortunately we can't use something consistent to pick which pair to exclude (such as device or name)
            # as _path.destination is a GenericForeignKey without a corresponding GenericRelation and so cannot be
            # used for reverse querying.
            # The below at least ensures uniqueness, but doesn't guarantee whether we get (A, B) or (B, A);
            # we fix it up to be consistently (A, B) in queryset_to_csv_body_data().
            # TODO: this is very problematic when filtering the view via FilterSet - if the filterset matches (A), then
            #       the connection will appear in the table, but if it only matches (B) then the connection will not!
            _path__destination_type=ContentType.objects.get_for_model(Interface),
            pk__lt=F("_path__destination_id"),
        )
        if self.queryset is None:
            self.queryset = qs

        return self.queryset

    def queryset_to_csv(self):
        csv_data = [
            # Headers
            ",".join(["device_a", "interface_a", "device_b", "interface_b", "reachable"])
        ]
        csv_data.extend(self.queryset_to_csv_body_data())

        return "\n".join(csv_data)

    def extra_context(self):
        return {"title": "Interface Connections"}


#
# Virtual chassis
#


class VirtualChassisListView(generic.ObjectListView):
    # v2 TODO(jathan): Replace prefetch_related with select_related
    queryset = VirtualChassis.objects.prefetch_related("master").annotate(
        member_count=count_related(Device, "virtual_chassis")
    )
    table = tables.VirtualChassisTable
    filterset = filters.VirtualChassisFilterSet
    filterset_form = forms.VirtualChassisFilterForm


class VirtualChassisView(generic.ObjectView):
    queryset = VirtualChassis.objects.all()

    def get_extra_context(self, request, instance):
        members = Device.objects.restrict(request.user).filter(virtual_chassis=instance)

        return {
            "members": members,
        }


class VirtualChassisCreateView(generic.ObjectEditView):
    queryset = VirtualChassis.objects.all()
    model_form = forms.VirtualChassisCreateForm
    template_name = "dcim/virtualchassis_add.html"


class VirtualChassisEditView(ObjectPermissionRequiredMixin, GetReturnURLMixin, View):
    queryset = VirtualChassis.objects.all()

    def get_required_permission(self):
        return "dcim.change_virtualchassis"

    def get(self, request, pk):

        virtual_chassis = get_object_or_404(self.queryset, pk=pk)
        VCMemberFormSet = modelformset_factory(
            model=Device,
            form=forms.DeviceVCMembershipForm,
            formset=forms.BaseVCMemberFormSet,
            extra=0,
        )
        # v2 TODO(jathan): Replace prefetch_related with select_related
        members_queryset = virtual_chassis.members.prefetch_related("rack").order_by("vc_position")

        vc_form = forms.VirtualChassisForm(instance=virtual_chassis)
        vc_form.fields["master"].queryset = members_queryset
        formset = VCMemberFormSet(queryset=members_queryset)

        return render(
            request,
            "dcim/virtualchassis_edit.html",
            {
                "vc_form": vc_form,
                "formset": formset,
                "return_url": self.get_return_url(request, virtual_chassis),
            },
        )

    def post(self, request, pk):

        virtual_chassis = get_object_or_404(self.queryset, pk=pk)
        VCMemberFormSet = modelformset_factory(
            model=Device,
            form=forms.DeviceVCMembershipForm,
            formset=forms.BaseVCMemberFormSet,
            extra=0,
        )
        # v2 TODO(jathan): Replace prefetch_related with select_related
        members_queryset = virtual_chassis.members.prefetch_related("rack").order_by("vc_position")

        vc_form = forms.VirtualChassisForm(request.POST, instance=virtual_chassis)
        vc_form.fields["master"].queryset = members_queryset
        formset = VCMemberFormSet(request.POST, queryset=members_queryset)

        if vc_form.is_valid() and formset.is_valid():

            with transaction.atomic():

                # Save the VirtualChassis
                vc_form.save()

                # Nullify the vc_position of each member first to allow reordering without raising an IntegrityError on
                # duplicate positions. Then save each member instance.
                members = formset.save(commit=False)
                devices = Device.objects.filter(pk__in=[m.pk for m in members])
                for device in devices:
                    device.vc_position = None
                    device.save()
                for member in members:
                    member.save()

            return redirect(virtual_chassis.get_absolute_url())

        return render(
            request,
            "dcim/virtualchassis_edit.html",
            {
                "vc_form": vc_form,
                "formset": formset,
                "return_url": self.get_return_url(request, virtual_chassis),
            },
        )


class VirtualChassisDeleteView(generic.ObjectDeleteView):
    queryset = VirtualChassis.objects.all()


class VirtualChassisAddMemberView(ObjectPermissionRequiredMixin, GetReturnURLMixin, View):
    queryset = VirtualChassis.objects.all()

    def get_required_permission(self):
        return "dcim.change_virtualchassis"

    def get(self, request, pk):

        virtual_chassis = get_object_or_404(self.queryset, pk=pk)

        initial_data = {k: request.GET[k] for k in request.GET}
        member_select_form = forms.VCMemberSelectForm(initial=initial_data)
        membership_form = forms.DeviceVCMembershipForm(initial=initial_data)

        return render(
            request,
            "dcim/virtualchassis_add_member.html",
            {
                "virtual_chassis": virtual_chassis,
                "member_select_form": member_select_form,
                "membership_form": membership_form,
                "return_url": self.get_return_url(request, virtual_chassis),
            },
        )

    def post(self, request, pk):

        virtual_chassis = get_object_or_404(self.queryset, pk=pk)

        member_select_form = forms.VCMemberSelectForm(request.POST)

        if member_select_form.is_valid():

            device = member_select_form.cleaned_data["device"]
            device.virtual_chassis = virtual_chassis
            data = {k: request.POST[k] for k in ["vc_position", "vc_priority"]}
            membership_form = forms.DeviceVCMembershipForm(data=data, validate_vc_position=True, instance=device)

            if membership_form.is_valid():

                membership_form.save()
                msg = f'Added member <a href="{device.get_absolute_url()}">{escape(device)}</a>'
                messages.success(request, mark_safe(msg))

                if "_addanother" in request.POST:
                    return redirect(request.get_full_path())

                return redirect(self.get_return_url(request, device))

        else:

            membership_form = forms.DeviceVCMembershipForm(data=request.POST)

        return render(
            request,
            "dcim/virtualchassis_add_member.html",
            {
                "virtual_chassis": virtual_chassis,
                "member_select_form": member_select_form,
                "membership_form": membership_form,
                "return_url": self.get_return_url(request, virtual_chassis),
            },
        )


class VirtualChassisRemoveMemberView(ObjectPermissionRequiredMixin, GetReturnURLMixin, View):
    queryset = Device.objects.all()

    def get_required_permission(self):
        return "dcim.change_device"

    def get(self, request, pk):

        device = get_object_or_404(self.queryset, pk=pk, virtual_chassis__isnull=False)
        form = ConfirmationForm(initial=request.GET)

        return render(
            request,
            "dcim/virtualchassis_remove_member.html",
            {
                "device": device,
                "form": form,
                "return_url": self.get_return_url(request, device),
            },
        )

    def post(self, request, pk):

        device = get_object_or_404(self.queryset, pk=pk, virtual_chassis__isnull=False)
        form = ConfirmationForm(request.POST)

        # Protect master device from being removed
        virtual_chassis = VirtualChassis.objects.filter(master=device).first()
        if virtual_chassis is not None:
            msg = f"Unable to remove master device {escape(device)} from the virtual chassis."
            messages.error(request, mark_safe(msg))
            return redirect(device.get_absolute_url())

        if form.is_valid():

            devices = Device.objects.filter(pk=device.pk)
            for device in devices:
                device.virtual_chassis = None
                device.vc_position = None
                device.vc_priority = None
                device.save()

            msg = f"Removed {device} from virtual chassis {device.virtual_chassis}"
            messages.success(request, msg)

            return redirect(self.get_return_url(request, device))

        return render(
            request,
            "dcim/virtualchassis_remove_member.html",
            {
                "device": device,
                "form": form,
                "return_url": self.get_return_url(request, device),
            },
        )


class VirtualChassisBulkImportView(generic.BulkImportView):
    queryset = VirtualChassis.objects.all()
    model_form = forms.VirtualChassisCSVForm
    table = tables.VirtualChassisTable


class VirtualChassisBulkEditView(generic.BulkEditView):
    queryset = VirtualChassis.objects.all()
    filterset = filters.VirtualChassisFilterSet
    table = tables.VirtualChassisTable
    form = forms.VirtualChassisBulkEditForm


class VirtualChassisBulkDeleteView(generic.BulkDeleteView):
    queryset = VirtualChassis.objects.all()
    filterset = filters.VirtualChassisFilterSet
    table = tables.VirtualChassisTable


#
# Power panels
#


class PowerPanelListView(generic.ObjectListView):
    # v2 TODO(jathan): Replace prefetch_related with select_related
    queryset = PowerPanel.objects.prefetch_related("site", "rack_group").annotate(
        powerfeed_count=count_related(PowerFeed, "power_panel")
    )
    filterset = filters.PowerPanelFilterSet
    filterset_form = forms.PowerPanelFilterForm
    table = tables.PowerPanelTable


class PowerPanelView(generic.ObjectView):
    queryset = PowerPanel.objects.prefetch_related("site", "rack_group")

    def get_extra_context(self, request, instance):
        # v2 TODO(jathan): Replace prefetch_related with select_related
        power_feeds = PowerFeed.objects.restrict(request.user).filter(power_panel=instance).prefetch_related("rack")
        powerfeed_table = tables.PowerFeedTable(data=power_feeds, orderable=False)
        powerfeed_table.exclude = ["power_panel"]

        return {
            "powerfeed_table": powerfeed_table,
        }


class PowerPanelEditView(generic.ObjectEditView):
    queryset = PowerPanel.objects.all()
    model_form = forms.PowerPanelForm
    template_name = "dcim/powerpanel_edit.html"


class PowerPanelDeleteView(generic.ObjectDeleteView):
    queryset = PowerPanel.objects.all()


class PowerPanelBulkImportView(generic.BulkImportView):
    queryset = PowerPanel.objects.all()
    model_form = forms.PowerPanelCSVForm
    table = tables.PowerPanelTable


class PowerPanelBulkEditView(generic.BulkEditView):
    # v2 TODO(jathan): Replace prefetch_related with select_related
    queryset = PowerPanel.objects.prefetch_related("site", "rack_group")
    filterset = filters.PowerPanelFilterSet
    table = tables.PowerPanelTable
    form = forms.PowerPanelBulkEditForm


class PowerPanelBulkDeleteView(generic.BulkDeleteView):
    # v2 TODO(jathan): Replace prefetch_related with select_related
    queryset = PowerPanel.objects.prefetch_related("site", "rack_group").annotate(
        powerfeed_count=count_related(PowerFeed, "power_panel")
    )
    filterset = filters.PowerPanelFilterSet
    table = tables.PowerPanelTable


#
# Power feeds
#


class PowerFeedListView(generic.ObjectListView):
    queryset = PowerFeed.objects.all()
    filterset = filters.PowerFeedFilterSet
    filterset_form = forms.PowerFeedFilterForm
    table = tables.PowerFeedTable


class PowerFeedView(generic.ObjectView):
    # v2 TODO(jathan): Replace prefetch_related with select_related
    queryset = PowerFeed.objects.prefetch_related("power_panel", "rack")


class PowerFeedEditView(generic.ObjectEditView):
    queryset = PowerFeed.objects.all()
    model_form = forms.PowerFeedForm
    template_name = "dcim/powerfeed_edit.html"


class PowerFeedDeleteView(generic.ObjectDeleteView):
    queryset = PowerFeed.objects.all()


class PowerFeedBulkImportView(generic.BulkImportView):
    queryset = PowerFeed.objects.all()
    model_form = forms.PowerFeedCSVForm
    table = tables.PowerFeedTable


class PowerFeedBulkEditView(generic.BulkEditView):
    # v2 TODO(jathan): Replace prefetch_related with select_related
    queryset = PowerFeed.objects.prefetch_related("power_panel", "rack")
    filterset = filters.PowerFeedFilterSet
    table = tables.PowerFeedTable
    form = forms.PowerFeedBulkEditForm


class PowerFeedBulkDeleteView(generic.BulkDeleteView):
    # v2 TODO(jathan): Replace prefetch_related with select_related
    queryset = PowerFeed.objects.prefetch_related("power_panel", "rack")
    filterset = filters.PowerFeedFilterSet
    table = tables.PowerFeedTable


<<<<<<< HEAD
class ReliabilityGroupEditView(generic.ObjectEditView):
    """ReliabilityGroup create & update views."""

    queryset = models.ReliabilityGroup.objects.all()
    model_form = forms.ReliabilityGroupForm
    template_name = "nautobot_reliability_models/reliabilitygroup_create.html"

    def get_extra_context(self, request, instance):
        """Populates formset."""
        ctx = super().get_extra_context(request, instance)

        formset_kwargs = {"instance": instance}
        if request.POST:
            formset_kwargs["data"] = request.POST

        ctx["members"] = forms.ReliabilityGroupAssociationFormSet(**formset_kwargs)

        return ctx

    def post(self, request, *args, **kwargs):  # pylint: disable=too-many-locals,too-many-branches
        """Overloads post to account for formset."""
        obj = self.alter_obj(self.get_object(kwargs), request, args, kwargs)
        form = self.model_form(data=request.POST, files=request.FILES, instance=obj)
        restrict_form_fields(form, request.user)

        if form.is_valid():
            logger.debug("Form validation was successful")

            try:
                with transaction.atomic():
                    object_created = not form.instance.present_in_database
                    # Obtain the instance, but do not yet `save()` it to the database.
                    obj = form.save(commit=False)

                    ctx = self.get_extra_context(request, obj)

                    # After filters have been set, now we save the object to the database.
                    obj.save()
                    # Check that the new object conforms with any assigned object-level permissions
                    self.queryset.get(pk=obj.pk)

                    # Process the formsets for children
                    members = ctx["members"]
                    if members.is_valid():
                        members.save()
                    else:
                        raise RuntimeError(members.errors)
                verb = "Created" if object_created else "Modified"
                msg = f"{verb} {self.queryset.model._meta.verbose_name}"
                logger.info("%s %s (PK: %s)", msg, obj, obj.pk)
                if hasattr(obj, "get_absolute_url"):
                    msg = f'{msg} <a href="{obj.get_absolute_url()}">{escape(obj)}</a>'
                else:
                    msg = f"{msg} {escape(obj)}"  # nosec
                messages.success(request, mark_safe(msg))  # nosec

                if "_addanother" in request.POST:

                    # If the object has clone_fields, pre-populate a new instance of the form
                    if hasattr(obj, "clone_fields"):
                        url = f"{request.path}?{prepare_cloned_fields(obj)}"
                        return redirect(url)

                    return redirect(request.get_full_path())

                return_url = form.cleaned_data.get("return_url")
                if return_url is not None and is_safe_url(url=return_url, allowed_hosts=request.get_host()):
                    return redirect(return_url)
                return redirect(self.get_return_url(request, obj))

            except ObjectDoesNotExist:
                msg = "Object save failed due to object-level permissions violation."
                logger.debug(msg)
                form.add_error(None, msg)
            except RuntimeError:
                msg = "Errors encountered when saving Dynamic Group associations. See below."
                logger.debug(msg)
                form.add_error(None, msg)
            except ProtectedError as err:
                # e.g. Trying to delete a something that is in use.
                err_msg = err.args[0]
                protected_obj = err.protected_objects[0]
                msg = f"{protected_obj.value}: {err_msg} Please cancel this edit and start again."
                logger.debug(msg)
                form.add_error(None, msg)

        else:
            logger.debug("Form validation failed")

        return render(
            request,
            self.template_name,
            {
                "obj": obj,
                "obj_type": self.queryset.model._meta.verbose_name,
                "form": form,
                "return_url": self.get_return_url(request, obj),
                "editing": obj.present_in_database,
                **self.get_extra_context(request, obj),
            },
        )


class ReliabilityInterfaceGroupUIViewSet(
    mixins.ObjectDetailViewMixin,
    mixins.ObjectListViewMixin,
    mixins.ObjectDestroyViewMixin,
    mixins.ObjectBulkDestroyViewMixin,
    mixins.ObjectBulkUpdateViewMixin,
):
    """ViewSet for the ReliabilityInterfaceGroup model."""

    bulk_update_form_class = forms.ReliabilityInterfaceGroupBulkEditForm
    filterset_class = filters.ReliabilityInterfaceGroupFilterSet
    filterset_form_class = forms.ReliabilityInterfaceGroupFilterForm
    queryset = models.ReliabilityInterfaceGroup.objects.all()
    serializer_class = ReliabilityInterfaceGroupSerializer
    table_class = tables.ReliabilityInterfaceGroupTable
    # action_buttons = ("add",)

    lookup_field = "pk"

    def _process_bulk_create_form(self, form):
        """Bulk creating (CSV import) is not supported."""
        raise NotImplementedError()
=======
class DeviceRedundancyGroupUIViewSet(NautobotUIViewSet):
    bulk_create_form_class = forms.DeviceRedundancyGroupCSVForm
    bulk_update_form_class = forms.DeviceRedundancyGroupBulkEditForm
    filterset_class = filters.DeviceRedundancyGroupFilterSet
    filterset_form_class = forms.DeviceRedundancyGroupFilterForm
    form_class = forms.DeviceRedundancyGroupForm
    queryset = (
        DeviceRedundancyGroup.objects.select_related("status")
        .prefetch_related("members")
        .annotate(member_count=count_related(Device, "device_redundancy_group"))
    )
    serializer_class = serializers.DeviceRedundancyGroupSerializer
    table_class = tables.DeviceRedundancyGroupTable

    def get_extra_context(self, request, instance):
        context = super().get_extra_context(request, instance)

        if self.action == "retrieve" and instance:
            members = instance.members_sorted.restrict(request.user)
            members_table = tables.DeviceTable(members)
            members_table.columns.show("device_redundancy_group_priority")
            context["members_table"] = members_table
        return context
>>>>>>> 5a36478c
<|MERGE_RESOLUTION|>--- conflicted
+++ resolved
@@ -3,9 +3,10 @@
 
 from django.contrib import messages
 from django.contrib.contenttypes.models import ContentType
+from django.core.exceptions import ObjectDoesNotExist
 from django.core.paginator import EmptyPage, PageNotAnInteger
 from django.db import transaction
-from django.db.models import F, Prefetch
+from django.db.models import F, Prefetch, ProtectedError
 from django.forms import (
     ModelMultipleChoiceField,
     MultipleHiddenInput,
@@ -13,6 +14,7 @@
 )
 from django.shortcuts import get_object_or_404, redirect, render
 from django.utils.html import escape
+from django.utils.http import is_safe_url
 from django.utils.safestring import mark_safe
 from django.views.generic import View
 from django_tables2 import RequestConfig
@@ -20,13 +22,20 @@
 from nautobot.circuits.models import Circuit
 from nautobot.core.views import generic
 from nautobot.core.views.viewsets import NautobotUIViewSet
+from nautobot.core.views.mixins import (
+    ObjectDetailViewMixin,
+    ObjectListViewMixin,
+    ObjectDestroyViewMixin,
+    ObjectBulkDestroyViewMixin,
+    ObjectBulkUpdateViewMixin,
+)
 from nautobot.extras.views import ObjectChangeLogView, ObjectConfigContextView, ObjectDynamicGroupsView
 from nautobot.ipam.models import IPAddress, Prefix, Service, VLAN
 from nautobot.ipam.tables import InterfaceIPAddressTable, InterfaceVLANTable
-from nautobot.utilities.forms import ConfirmationForm
+from nautobot.utilities.forms import ConfirmationForm, restrict_form_fields
 from nautobot.utilities.paginator import EnhancedPaginator, get_paginate_count
 from nautobot.utilities.permissions import get_permission_for_model
-from nautobot.utilities.utils import csv_format, count_related
+from nautobot.utilities.utils import csv_format, count_related, prepare_cloned_fields
 from nautobot.utilities.views import GetReturnURLMixin, ObjectPermissionRequiredMixin
 from nautobot.virtualization.models import VirtualMachine
 from . import filters, forms, tables
@@ -49,6 +58,7 @@
     FrontPort,
     FrontPortTemplate,
     Interface,
+    InterfaceRedundancyGroup,
     InterfaceTemplate,
     InventoryItem,
     Location,
@@ -3217,13 +3227,12 @@
     table = tables.PowerFeedTable
 
 
-<<<<<<< HEAD
-class ReliabilityGroupEditView(generic.ObjectEditView):
-    """ReliabilityGroup create & update views."""
-
-    queryset = models.ReliabilityGroup.objects.all()
-    model_form = forms.ReliabilityGroupForm
-    template_name = "nautobot_reliability_models/reliabilitygroup_create.html"
+class InterfaceRedundancyGroupEditView(generic.ObjectEditView):
+    """InterfaceRedundancyGroup create & update views."""
+
+    queryset = InterfaceRedundancyGroup
+    model_form = forms.InterfaceRedundancyGroupForm
+    template_name = "dcim/interfaceredundancygroup_create.html"
 
     def get_extra_context(self, request, instance):
         """Populates formset."""
@@ -3233,7 +3242,7 @@
         if request.POST:
             formset_kwargs["data"] = request.POST
 
-        ctx["members"] = forms.ReliabilityGroupAssociationFormSet(**formset_kwargs)
+        ctx["members"] = forms.InterfaceRedundancyGroupAssociationFormSet(**formset_kwargs)
 
         return ctx
 
@@ -3244,7 +3253,6 @@
         restrict_form_fields(form, request.user)
 
         if form.is_valid():
-            logger.debug("Form validation was successful")
 
             try:
                 with transaction.atomic():
@@ -3267,7 +3275,6 @@
                         raise RuntimeError(members.errors)
                 verb = "Created" if object_created else "Modified"
                 msg = f"{verb} {self.queryset.model._meta.verbose_name}"
-                logger.info("%s %s (PK: %s)", msg, obj, obj.pk)
                 if hasattr(obj, "get_absolute_url"):
                     msg = f'{msg} <a href="{obj.get_absolute_url()}">{escape(obj)}</a>'
                 else:
@@ -3290,22 +3297,19 @@
 
             except ObjectDoesNotExist:
                 msg = "Object save failed due to object-level permissions violation."
-                logger.debug(msg)
                 form.add_error(None, msg)
             except RuntimeError:
                 msg = "Errors encountered when saving Dynamic Group associations. See below."
-                logger.debug(msg)
                 form.add_error(None, msg)
             except ProtectedError as err:
                 # e.g. Trying to delete a something that is in use.
                 err_msg = err.args[0]
                 protected_obj = err.protected_objects[0]
                 msg = f"{protected_obj.value}: {err_msg} Please cancel this edit and start again."
-                logger.debug(msg)
                 form.add_error(None, msg)
 
         else:
-            logger.debug("Form validation failed")
+            form.add_error(None, "Form validation failed")
 
         return render(
             request,
@@ -3321,21 +3325,21 @@
         )
 
 
-class ReliabilityInterfaceGroupUIViewSet(
-    mixins.ObjectDetailViewMixin,
-    mixins.ObjectListViewMixin,
-    mixins.ObjectDestroyViewMixin,
-    mixins.ObjectBulkDestroyViewMixin,
-    mixins.ObjectBulkUpdateViewMixin,
+class InterfaceRedundancyGroupUIViewSet(
+    ObjectDetailViewMixin,
+    ObjectListViewMixin,
+    ObjectDestroyViewMixin,
+    ObjectBulkDestroyViewMixin,
+    ObjectBulkUpdateViewMixin,
 ):
-    """ViewSet for the ReliabilityInterfaceGroup model."""
-
-    bulk_update_form_class = forms.ReliabilityInterfaceGroupBulkEditForm
-    filterset_class = filters.ReliabilityInterfaceGroupFilterSet
-    filterset_form_class = forms.ReliabilityInterfaceGroupFilterForm
-    queryset = models.ReliabilityInterfaceGroup.objects.all()
-    serializer_class = ReliabilityInterfaceGroupSerializer
-    table_class = tables.ReliabilityInterfaceGroupTable
+    """ViewSet for the InterfaceRedundancyGroup model."""
+
+    bulk_update_form_class = forms.InterfaceRedundancyGroupBulkEditForm
+    filterset_class = filters.InterfaceRedundancyGroupFilterSet
+    filterset_form_class = forms.InterfaceRedundancyGroupFilterForm
+    queryset = InterfaceRedundancyGroup.objects.all()
+    serializer_class = serializers.InterfaceRedundancyGroupSerializer
+    table_class = tables.InterfaceRedundancyGroupTable
     # action_buttons = ("add",)
 
     lookup_field = "pk"
@@ -3343,7 +3347,8 @@
     def _process_bulk_create_form(self, form):
         """Bulk creating (CSV import) is not supported."""
         raise NotImplementedError()
-=======
+
+
 class DeviceRedundancyGroupUIViewSet(NautobotUIViewSet):
     bulk_create_form_class = forms.DeviceRedundancyGroupCSVForm
     bulk_update_form_class = forms.DeviceRedundancyGroupBulkEditForm
@@ -3366,5 +3371,4 @@
             members_table = tables.DeviceTable(members)
             members_table.columns.show("device_redundancy_group_priority")
             context["members_table"] = members_table
-        return context
->>>>>>> 5a36478c
+        return context
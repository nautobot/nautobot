import uuid
from collections import OrderedDict, namedtuple

from django.contrib import messages
from django.contrib.contenttypes.models import ContentType
from django.core.paginator import EmptyPage, PageNotAnInteger
from django.db import transaction
from django.db.models import F, Prefetch
from django.forms import (
    ModelMultipleChoiceField,
    MultipleHiddenInput,
    modelformset_factory,
)
from django.shortcuts import get_object_or_404, redirect, render
from django.utils.functional import cached_property
from django.utils.html import escape
from django.utils.safestring import mark_safe
from django.views.generic import View
from django_tables2 import RequestConfig

from nautobot.circuits.models import Circuit
from nautobot.core.views import generic
from nautobot.core.views.viewsets import NautobotUIViewSet
from nautobot.extras.views import ObjectChangeLogView, ObjectConfigContextView, ObjectDynamicGroupsView
from nautobot.ipam.models import IPAddress, Prefix, Service, VLAN
from nautobot.ipam.tables import InterfaceIPAddressTable, InterfaceVLANTable
from nautobot.utilities.forms import ConfirmationForm
from nautobot.utilities.paginator import EnhancedPaginator, get_paginate_count
from nautobot.utilities.permissions import get_permission_for_model
from nautobot.utilities.utils import csv_format, count_related
from nautobot.utilities.views import GetReturnURLMixin, ObjectPermissionRequiredMixin
from nautobot.virtualization.models import VirtualMachine
from . import filters, forms, tables
from .api import serializers
from .choices import DeviceFaceChoices
from .constants import NONCONNECTABLE_IFACE_TYPES
from .models import (
    Cable,
    CablePath,
    ConsolePort,
    ConsolePortTemplate,
    ConsoleServerPort,
    ConsoleServerPortTemplate,
    Device,
    DeviceBay,
    DeviceBayTemplate,
    DeviceRedundancyGroup,
    DeviceType,
    FrontPort,
    FrontPortTemplate,
    Interface,
    InterfaceTemplate,
    InventoryItem,
    Location,
    LocationType,
    Manufacturer,
    PathEndpoint,
    Platform,
    PowerFeed,
    PowerOutlet,
    PowerOutletTemplate,
    PowerPanel,
    PowerPort,
    PowerPortTemplate,
    Rack,
    RackGroup,
    RackReservation,
    RearPort,
    RearPortTemplate,
    Region,
    Site,
    VirtualChassis,
)


class BulkDisconnectView(GetReturnURLMixin, ObjectPermissionRequiredMixin, View):
    """
    An extendable view for disconnection console/power/interface components in bulk.
    """

    queryset = None
    template_name = "dcim/bulk_disconnect.html"

    def __init__(self, *args, **kwargs):
        super().__init__(*args, **kwargs)

        # Create a new Form class from ConfirmationForm
        class _Form(ConfirmationForm):
            pk = ModelMultipleChoiceField(queryset=self.queryset, widget=MultipleHiddenInput())

        self.form = _Form

    def get_required_permission(self):
        return get_permission_for_model(self.queryset.model, "change")

    def post(self, request):

        selected_objects = []
        return_url = self.get_return_url(request)

        if "_confirm" in request.POST:
            form = self.form(request.POST)

            if form.is_valid():

                with transaction.atomic():

                    count = 0
                    for obj in self.queryset.filter(pk__in=form.cleaned_data["pk"]):
                        if obj.cable is None:
                            continue
                        obj.cable.delete()
                        count += 1

                messages.success(
                    request,
                    f"Disconnected {count} {self.queryset.model._meta.verbose_name_plural}",
                )

                return redirect(return_url)

        else:
            form = self.form(initial={"pk": request.POST.getlist("pk")})
            selected_objects = self.queryset.filter(pk__in=form.initial["pk"])

        return render(
            request,
            self.template_name,
            {
                "form": form,
                "obj_type_plural": self.queryset.model._meta.verbose_name_plural,
                "selected_objects": selected_objects,
                "return_url": return_url,
            },
        )


#
# Regions
#


class RegionListView(generic.ObjectListView):
    queryset = Region.objects.annotate(site_count=count_related(Site, "region"))
    filterset = filters.RegionFilterSet
    filterset_form = forms.RegionFilterForm
    table = tables.RegionTable


class RegionView(generic.ObjectView):
    queryset = Region.objects.all()

    def get_extra_context(self, request, instance):

        # Sites
        sites = (
            Site.objects.restrict(request.user, "view")
<<<<<<< HEAD
            .filter(region__in=instance.descendants(include_self=True))
            .prefetch_related("parent", "region", "tenant")
=======
            .filter(region__in=instance.get_descendants(include_self=True))
            .select_related("region", "tenant")
            .prefetch_related("parent")
>>>>>>> 13aff79f
        )

        sites_table = tables.SiteTable(sites)

        paginate = {
            "paginator_class": EnhancedPaginator,
            "per_page": get_paginate_count(request),
        }
        RequestConfig(request, paginate).configure(sites_table)

        return {
            "sites_table": sites_table,
        }


class RegionEditView(generic.ObjectEditView):
    queryset = Region.objects.all()
    model_form = forms.RegionForm


class RegionDeleteView(generic.ObjectDeleteView):
    queryset = Region.objects.all()


class RegionBulkImportView(generic.BulkImportView):
    queryset = Region.objects.all()
    model_form = forms.RegionCSVForm
    table = tables.RegionTable


class RegionBulkDeleteView(generic.BulkDeleteView):
    queryset = Region.objects.annotate(site_count=count_related(Site, "region"))
    filterset = filters.RegionFilterSet
    table = tables.RegionTable


#
# Sites
#


class SiteListView(generic.ObjectListView):
    queryset = Site.objects.all()
    filterset = filters.SiteFilterSet
    filterset_form = forms.SiteFilterForm
    table = tables.SiteTable


class SiteView(generic.ObjectView):
    queryset = Site.objects.select_related("region", "tenant__group")

    def get_extra_context(self, request, instance):
        stats = {
            "rack_count": Rack.objects.restrict(request.user, "view").filter(site=instance).count(),
            "device_count": Device.objects.restrict(request.user, "view").filter(site=instance).count(),
            "prefix_count": Prefix.objects.restrict(request.user, "view").filter(site=instance).count(),
            "vlan_count": VLAN.objects.restrict(request.user, "view").filter(site=instance).count(),
            "circuit_count": Circuit.objects.restrict(request.user, "view").filter(terminations__site=instance).count(),
            "vm_count": VirtualMachine.objects.restrict(request.user, "view").filter(cluster__site=instance).count(),
        }
        rack_groups = (
            RackGroup.objects.annotate(rack_count=count_related(Rack, "group")).restrict(request.user, "view")
            # .filter(site=instance)
        )
        locations = (
            Location.objects.restrict(request.user, "view")
            .filter(site=instance)
            .select_related("parent", "location_type")
        )

        locations_table = tables.LocationTable(locations)

        paginate = {
            "paginator_class": EnhancedPaginator,
            "per_page": get_paginate_count(request),
        }
        RequestConfig(request, paginate).configure(locations_table)

        return {
            "locations_table": locations_table,
            "stats": stats,
            "rack_groups": rack_groups,
        }


class SiteEditView(generic.ObjectEditView):
    queryset = Site.objects.all()
    model_form = forms.SiteForm
    template_name = "dcim/site_edit.html"


class SiteDeleteView(generic.ObjectDeleteView):
    queryset = Site.objects.all()


class SiteBulkImportView(generic.BulkImportView):
    queryset = Site.objects.all()
    model_form = forms.SiteCSVForm
    table = tables.SiteTable


class SiteBulkEditView(generic.BulkEditView):
    queryset = Site.objects.select_related("region", "tenant")
    filterset = filters.SiteFilterSet
    table = tables.SiteTable
    form = forms.SiteBulkEditForm


class SiteBulkDeleteView(generic.BulkDeleteView):
    queryset = Site.objects.select_related("region", "tenant")
    filterset = filters.SiteFilterSet
    table = tables.SiteTable


#
# LocationTypes
#


class LocationTypeListView(generic.ObjectListView):
    queryset = LocationType.objects.with_tree_fields()
    filterset = filters.LocationTypeFilterSet
    filterset_form = forms.LocationTypeFilterForm
    table = tables.LocationTypeTable


class LocationTypeView(generic.ObjectView):
    queryset = LocationType.objects.all()

    def get_extra_context(self, request, instance):
        children = LocationType.objects.restrict(request.user, "view").filter(parent=instance).select_related("parent")
        locations = (
            Location.objects.restrict(request.user, "view")
            .filter(location_type=instance)
            .select_related("parent", "location_type")
        )

        children_table = tables.LocationTypeTable(children)
        locations_table = tables.LocationTable(locations)
        locations_table.columns.hide("location_type")

        paginate = {
            "paginator_class": EnhancedPaginator,
            "per_page": get_paginate_count(request),
        }
        RequestConfig(request, paginate).configure(children_table)
        RequestConfig(request, paginate).configure(locations_table)

        return {
            "children_table": children_table,
            "locations_table": locations_table,
        }


class LocationTypeEditView(generic.ObjectEditView):
    queryset = LocationType.objects.all()
    model_form = forms.LocationTypeForm


class LocationTypeDeleteView(generic.ObjectDeleteView):
    queryset = LocationType.objects.all()


class LocationTypeBulkImportView(generic.BulkImportView):
    queryset = LocationType.objects.all()
    model_form = forms.LocationTypeCSVForm
    table = tables.LocationTypeTable


class LocationTypeBulkDeleteView(generic.BulkDeleteView):
    queryset = LocationType.objects.all()
    filterset = filters.LocationTypeFilterSet
    table = tables.LocationTypeTable


#
# Locations
#


class LocationListView(generic.ObjectListView):
    queryset = Location.objects.select_related("location_type", "parent", "site", "tenant")
    filterset = filters.LocationFilterSet
    filterset_form = forms.LocationFilterForm
    table = tables.LocationTable


class LocationView(generic.ObjectView):
    queryset = Location.objects.all()

    def get_extra_context(self, request, instance):
        related_locations = (
            instance.descendants(include_self=True).restrict(request.user, "view").values_list("pk", flat=True)
        )
        stats = {
            "rack_count": Rack.objects.restrict(request.user, "view").filter(location__in=related_locations).count(),
            "device_count": Device.objects.restrict(request.user, "view")
            .filter(location__in=related_locations)
            .count(),
            "prefix_count": Prefix.objects.restrict(request.user, "view")
            .filter(location__in=related_locations)
            .count(),
            "vlan_count": VLAN.objects.restrict(request.user, "view").filter(location__in=related_locations).count(),
            "circuit_count": Circuit.objects.restrict(request.user, "view")
            .filter(terminations__location__in=related_locations)
            .count(),
            "vm_count": VirtualMachine.objects.restrict(request.user, "view")
            .filter(cluster__location__in=related_locations)
            .count(),
        }
        rack_groups = (
            RackGroup.objects.annotate(rack_count=count_related(Rack, "group"))
            .restrict(request.user, "view")
            .filter(location__in=related_locations)
        )
        children = (
            Location.objects.restrict(request.user, "view")
            .filter(parent=instance)
            .select_related("parent", "location_type")
        )

        children_table = tables.LocationTable(children)

        paginate = {
            "paginator_class": EnhancedPaginator,
            "per_page": get_paginate_count(request),
        }
        RequestConfig(request, paginate).configure(children_table)

        return {
            "children_table": children_table,
            "rack_groups": rack_groups,
            "stats": stats,
        }


class LocationEditView(generic.ObjectEditView):
    queryset = Location.objects.all()
    model_form = forms.LocationForm
    template_name = "dcim/location_edit.html"


class LocationDeleteView(generic.ObjectDeleteView):
    queryset = Location.objects.all()


class LocationBulkEditView(generic.BulkEditView):
    queryset = Location.objects.select_related("location_type", "parent", "site", "tenant")
    filterset = filters.LocationFilterSet
    table = tables.LocationTable
    form = forms.LocationBulkEditForm


class LocationBulkImportView(generic.BulkImportView):
    queryset = Location.objects.all()
    model_form = forms.LocationCSVForm
    table = tables.LocationTable


class LocationBulkDeleteView(generic.BulkDeleteView):
    queryset = Location.objects.select_related("location_type", "parent", "site", "tenant")
    filterset = filters.LocationFilterSet
    table = tables.LocationTable


#
# Rack groups
#


class RackGroupListView(generic.ObjectListView):
    queryset = RackGroup.objects.annotate(rack_count=count_related(Rack, "group"))
    filterset = filters.RackGroupFilterSet
    filterset_form = forms.RackGroupFilterForm
    table = tables.RackGroupTable


class RackGroupView(generic.ObjectView):
    queryset = RackGroup.objects.all()

    def get_extra_context(self, request, instance):

        # Racks
        racks = (
            Rack.objects.restrict(request.user, "view")
<<<<<<< HEAD
            .filter(group__in=instance.descendants(include_self=True))
            .prefetch_related("role", "site", "tenant")
=======
            .filter(group__in=instance.get_descendants(include_self=True))
            .select_related("role", "site", "tenant")
>>>>>>> 13aff79f
        )

        rack_table = tables.RackTable(racks)
        rack_table.columns.hide("group")

        paginate = {
            "paginator_class": EnhancedPaginator,
            "per_page": get_paginate_count(request),
        }
        RequestConfig(request, paginate).configure(rack_table)

        return {
            "rack_table": rack_table,
        }


class RackGroupEditView(generic.ObjectEditView):
    queryset = RackGroup.objects.all()
    model_form = forms.RackGroupForm


class RackGroupDeleteView(generic.ObjectDeleteView):
    queryset = RackGroup.objects.all()


class RackGroupBulkImportView(generic.BulkImportView):
    queryset = RackGroup.objects.all()
    model_form = forms.RackGroupCSVForm
    table = tables.RackGroupTable


class RackGroupBulkDeleteView(generic.BulkDeleteView):
<<<<<<< HEAD
    # v2 TODO(jathan): Replace prefetch_related with select_related
    queryset = RackGroup.objects.annotate(rack_count=count_related(Rack, "group")).prefetch_related("site")
=======
    queryset = RackGroup.objects.add_related_count(
        RackGroup.objects.all(), Rack, "group", "rack_count", cumulative=True
    ).select_related("site")
>>>>>>> 13aff79f
    filterset = filters.RackGroupFilterSet
    table = tables.RackGroupTable


#
<<<<<<< HEAD
=======
# Rack roles
#


class RackRoleListView(generic.ObjectListView):
    queryset = RackRole.objects.annotate(rack_count=count_related(Rack, "role"))
    filterset = filters.RackRoleFilterSet
    table = tables.RackRoleTable


class RackRoleView(generic.ObjectView):
    queryset = RackRole.objects.all()

    def get_extra_context(self, request, instance):

        # Racks
        racks = (
            Rack.objects.restrict(request.user, "view").filter(role=instance).select_related("group", "site", "tenant")
        )

        rack_table = tables.RackTable(racks)
        rack_table.columns.hide("role")

        paginate = {
            "paginator_class": EnhancedPaginator,
            "per_page": get_paginate_count(request),
        }
        RequestConfig(request, paginate).configure(rack_table)

        return {
            "rack_table": rack_table,
        }


class RackRoleEditView(generic.ObjectEditView):
    queryset = RackRole.objects.all()
    model_form = forms.RackRoleForm


class RackRoleDeleteView(generic.ObjectDeleteView):
    queryset = RackRole.objects.all()


class RackRoleBulkImportView(generic.BulkImportView):
    queryset = RackRole.objects.all()
    model_form = forms.RackRoleCSVForm
    table = tables.RackRoleTable


class RackRoleBulkDeleteView(generic.BulkDeleteView):
    queryset = RackRole.objects.annotate(rack_count=count_related(Rack, "role"))
    table = tables.RackRoleTable


#
>>>>>>> 13aff79f
# Racks
#


class RackListView(generic.ObjectListView):
    queryset = (
        Rack.objects.select_related("site", "group", "tenant", "role")
        .prefetch_related("devices__device_type")
        .annotate(device_count=count_related(Device, "rack"))
    )
    filterset = filters.RackFilterSet
    filterset_form = forms.RackFilterForm
    table = tables.RackDetailTable


class RackElevationListView(generic.ObjectListView):
    """
    Display a set of rack elevations side-by-side.
    """

    queryset = Rack.objects.select_related("role")
    non_filter_params = (
        *generic.ObjectListView.non_filter_params,
        "face",  # render front or rear of racks?
        "reverse",  # control of ordering
    )
    filterset = filters.RackFilterSet
    action_buttons = []
    template_name = "dcim/rack_elevation_list.html"

    def extra_context(self):
        racks = self.queryset
        request = self.request
        total_count = racks.count()

        # Determine ordering
        racks_reverse = bool(request.GET.get("reverse", False))
        if racks_reverse:
            racks = racks.reverse()

        # Pagination
        per_page = get_paginate_count(request)
        page_number = request.GET.get("page", 1)
        paginator = EnhancedPaginator(racks, per_page)
        try:
            page = paginator.page(page_number)
        except PageNotAnInteger:
            page = paginator.page(1)
        except EmptyPage:
            page = paginator.page(paginator.num_pages)

        # Determine rack face
        rack_face = request.GET.get("face", DeviceFaceChoices.FACE_FRONT)
        if rack_face not in DeviceFaceChoices.values():
            rack_face = DeviceFaceChoices.FACE_FRONT

        return {
            "paginator": paginator,
            "page": page,
            "total_count": total_count,
            "reverse": racks_reverse,
            "rack_face": rack_face,
            "title": "Rack Elevation",
            "list_url": "dcim:rack_elevation_list",
        }


class RackView(generic.ObjectView):
    queryset = Rack.objects.select_related("site__region", "tenant__group", "group", "role")

    def get_extra_context(self, request, instance):
        # Get 0U and child devices located within the rack
        nonracked_devices = Device.objects.filter(rack=instance, position__isnull=True).select_related(
            "device_type__manufacturer"
        )

        peer_racks = Rack.objects.restrict(request.user, "view").filter(site=instance.site)

        if instance.group:
            peer_racks = peer_racks.filter(group=instance.group)
        else:
            peer_racks = peer_racks.filter(group__isnull=True)
        next_rack = peer_racks.filter(name__gt=instance.name).order_by("name").first()
        prev_rack = peer_racks.filter(name__lt=instance.name).order_by("-name").first()

        reservations = RackReservation.objects.restrict(request.user, "view").filter(rack=instance)
        power_feeds = (
            PowerFeed.objects.restrict(request.user, "view").filter(rack=instance).select_related("power_panel")
        )

        device_count = Device.objects.restrict(request.user, "view").filter(rack=instance).count()

        return {
            "device_count": device_count,
            "reservations": reservations,
            "power_feeds": power_feeds,
            "nonracked_devices": nonracked_devices,
            "next_rack": next_rack,
            "prev_rack": prev_rack,
        }


class RackEditView(generic.ObjectEditView):
    queryset = Rack.objects.all()
    model_form = forms.RackForm
    template_name = "dcim/rack_edit.html"


class RackDeleteView(generic.ObjectDeleteView):
    queryset = Rack.objects.all()


class RackBulkImportView(generic.BulkImportView):
    queryset = Rack.objects.all()
    model_form = forms.RackCSVForm
    table = tables.RackTable


class RackBulkEditView(generic.BulkEditView):
    queryset = Rack.objects.select_related("site", "group", "tenant", "role")
    filterset = filters.RackFilterSet
    table = tables.RackTable
    form = forms.RackBulkEditForm


class RackBulkDeleteView(generic.BulkDeleteView):
    queryset = Rack.objects.select_related("site", "group", "tenant", "role")
    filterset = filters.RackFilterSet
    table = tables.RackTable


#
# Rack reservations
#


class RackReservationListView(generic.ObjectListView):
    queryset = RackReservation.objects.all()
    filterset = filters.RackReservationFilterSet
    filterset_form = forms.RackReservationFilterForm
    table = tables.RackReservationTable


class RackReservationView(generic.ObjectView):
    queryset = RackReservation.objects.select_related("rack")


class RackReservationEditView(generic.ObjectEditView):
    queryset = RackReservation.objects.all()
    model_form = forms.RackReservationForm
    template_name = "dcim/rackreservation_edit.html"

    def alter_obj(self, obj, request, args, kwargs):
        if not obj.present_in_database:
            if "rack" in request.GET:
                obj.rack = get_object_or_404(Rack, pk=request.GET.get("rack"))
            obj.user = request.user
        return obj


class RackReservationDeleteView(generic.ObjectDeleteView):
    queryset = RackReservation.objects.all()


class RackReservationImportView(generic.BulkImportView):
    queryset = RackReservation.objects.all()
    model_form = forms.RackReservationCSVForm
    table = tables.RackReservationTable

    def _save_obj(self, obj_form, request):
        """
        Assign the currently authenticated user to the RackReservation.
        """
        instance = obj_form.save(commit=False)
        instance.user = request.user
        instance.save()

        return instance


class RackReservationBulkEditView(generic.BulkEditView):
    queryset = RackReservation.objects.select_related("rack", "user")
    filterset = filters.RackReservationFilterSet
    table = tables.RackReservationTable
    form = forms.RackReservationBulkEditForm


class RackReservationBulkDeleteView(generic.BulkDeleteView):
    queryset = RackReservation.objects.select_related("rack", "user")
    filterset = filters.RackReservationFilterSet
    table = tables.RackReservationTable


#
# Manufacturers
#


class ManufacturerListView(generic.ObjectListView):
    queryset = Manufacturer.objects.annotate(
        devicetype_count=count_related(DeviceType, "manufacturer"),
        inventoryitem_count=count_related(InventoryItem, "manufacturer"),
        platform_count=count_related(Platform, "manufacturer"),
    )
    filterset = filters.ManufacturerFilterSet
    table = tables.ManufacturerTable


class ManufacturerView(generic.ObjectView):
    queryset = Manufacturer.objects.all()

    def get_extra_context(self, request, instance):

        # Devices
        devices = (
            Device.objects.restrict(request.user, "view")
            .filter(device_type__manufacturer=instance)
<<<<<<< HEAD
            .select_related("status", "site", "tenant", "role", "rack", "device_type")
=======
            .select_related("status", "site", "tenant", "device_role", "rack", "device_type")
>>>>>>> 13aff79f
        )

        device_table = tables.DeviceTable(devices)

        paginate = {
            "paginator_class": EnhancedPaginator,
            "per_page": get_paginate_count(request),
        }
        RequestConfig(request, paginate).configure(device_table)

        return {
            "device_table": device_table,
        }


class ManufacturerEditView(generic.ObjectEditView):
    queryset = Manufacturer.objects.all()
    model_form = forms.ManufacturerForm


class ManufacturerDeleteView(generic.ObjectDeleteView):
    queryset = Manufacturer.objects.all()


class ManufacturerBulkImportView(generic.BulkImportView):
    queryset = Manufacturer.objects.all()
    model_form = forms.ManufacturerCSVForm
    table = tables.ManufacturerTable


class ManufacturerBulkDeleteView(generic.BulkDeleteView):
    queryset = Manufacturer.objects.annotate(devicetype_count=count_related(DeviceType, "manufacturer"))
    table = tables.ManufacturerTable


#
# Device types
#


class DeviceTypeListView(generic.ObjectListView):
    queryset = DeviceType.objects.select_related("manufacturer").annotate(
        instance_count=count_related(Device, "device_type")
    )
    filterset = filters.DeviceTypeFilterSet
    filterset_form = forms.DeviceTypeFilterForm
    table = tables.DeviceTypeTable


class DeviceTypeView(generic.ObjectView):
    queryset = DeviceType.objects.select_related("manufacturer")

    def get_extra_context(self, request, instance):
        instance_count = Device.objects.restrict(request.user).filter(device_type=instance).count()

        # Component tables
        consoleport_table = tables.ConsolePortTemplateTable(
            ConsolePortTemplate.objects.restrict(request.user, "view").filter(device_type=instance),
            orderable=False,
        )
        consoleserverport_table = tables.ConsoleServerPortTemplateTable(
            ConsoleServerPortTemplate.objects.restrict(request.user, "view").filter(device_type=instance),
            orderable=False,
        )
        powerport_table = tables.PowerPortTemplateTable(
            PowerPortTemplate.objects.restrict(request.user, "view").filter(device_type=instance),
            orderable=False,
        )
        poweroutlet_table = tables.PowerOutletTemplateTable(
            PowerOutletTemplate.objects.restrict(request.user, "view").filter(device_type=instance),
            orderable=False,
        )
        interface_table = tables.InterfaceTemplateTable(
            list(InterfaceTemplate.objects.restrict(request.user, "view").filter(device_type=instance)),
            orderable=False,
        )
        front_port_table = tables.FrontPortTemplateTable(
            FrontPortTemplate.objects.restrict(request.user, "view").filter(device_type=instance),
            orderable=False,
        )
        rear_port_table = tables.RearPortTemplateTable(
            RearPortTemplate.objects.restrict(request.user, "view").filter(device_type=instance),
            orderable=False,
        )
        devicebay_table = tables.DeviceBayTemplateTable(
            DeviceBayTemplate.objects.restrict(request.user, "view").filter(device_type=instance),
            orderable=False,
        )
        if request.user.has_perm("dcim.change_devicetype"):
            consoleport_table.columns.show("pk")
            consoleserverport_table.columns.show("pk")
            powerport_table.columns.show("pk")
            poweroutlet_table.columns.show("pk")
            interface_table.columns.show("pk")
            front_port_table.columns.show("pk")
            rear_port_table.columns.show("pk")
            devicebay_table.columns.show("pk")

        return {
            "instance_count": instance_count,
            "consoleport_table": consoleport_table,
            "consoleserverport_table": consoleserverport_table,
            "powerport_table": powerport_table,
            "poweroutlet_table": poweroutlet_table,
            "interface_table": interface_table,
            "front_port_table": front_port_table,
            "rear_port_table": rear_port_table,
            "devicebay_table": devicebay_table,
        }


class DeviceTypeEditView(generic.ObjectEditView):
    queryset = DeviceType.objects.all()
    model_form = forms.DeviceTypeForm
    template_name = "dcim/devicetype_edit.html"


class DeviceTypeDeleteView(generic.ObjectDeleteView):
    queryset = DeviceType.objects.all()


class DeviceTypeImportView(generic.ObjectImportView):
    additional_permissions = [
        "dcim.add_devicetype",
        "dcim.add_consoleporttemplate",
        "dcim.add_consoleserverporttemplate",
        "dcim.add_powerporttemplate",
        "dcim.add_poweroutlettemplate",
        "dcim.add_interfacetemplate",
        "dcim.add_frontporttemplate",
        "dcim.add_rearporttemplate",
        "dcim.add_devicebaytemplate",
    ]
    queryset = DeviceType.objects.all()
    model_form = forms.DeviceTypeImportForm
    related_object_forms = OrderedDict(
        (
            ("console-ports", forms.ConsolePortTemplateImportForm),
            ("console-server-ports", forms.ConsoleServerPortTemplateImportForm),
            ("power-ports", forms.PowerPortTemplateImportForm),
            ("power-outlets", forms.PowerOutletTemplateImportForm),
            ("interfaces", forms.InterfaceTemplateImportForm),
            ("rear-ports", forms.RearPortTemplateImportForm),
            ("front-ports", forms.FrontPortTemplateImportForm),
            ("device-bays", forms.DeviceBayTemplateImportForm),
        )
    )


class DeviceTypeBulkEditView(generic.BulkEditView):
    queryset = DeviceType.objects.select_related("manufacturer").annotate(
        instance_count=count_related(Device, "device_type")
    )
    filterset = filters.DeviceTypeFilterSet
    table = tables.DeviceTypeTable
    form = forms.DeviceTypeBulkEditForm


class DeviceTypeBulkDeleteView(generic.BulkDeleteView):
    queryset = DeviceType.objects.select_related("manufacturer").annotate(
        instance_count=count_related(Device, "device_type")
    )
    filterset = filters.DeviceTypeFilterSet
    table = tables.DeviceTypeTable


#
# Console port templates
#


class ConsolePortTemplateCreateView(generic.ComponentCreateView):
    queryset = ConsolePortTemplate.objects.all()
    form = forms.ConsolePortTemplateCreateForm
    model_form = forms.ConsolePortTemplateForm
    template_name = "dcim/device_component_add.html"


class ConsolePortTemplateEditView(generic.ObjectEditView):
    queryset = ConsolePortTemplate.objects.all()
    model_form = forms.ConsolePortTemplateForm


class ConsolePortTemplateDeleteView(generic.ObjectDeleteView):
    queryset = ConsolePortTemplate.objects.all()


class ConsolePortTemplateBulkEditView(generic.BulkEditView):
    queryset = ConsolePortTemplate.objects.all()
    table = tables.ConsolePortTemplateTable
    form = forms.ConsolePortTemplateBulkEditForm


class ConsolePortTemplateBulkRenameView(generic.BulkRenameView):
    queryset = ConsolePortTemplate.objects.all()


class ConsolePortTemplateBulkDeleteView(generic.BulkDeleteView):
    queryset = ConsolePortTemplate.objects.all()
    table = tables.ConsolePortTemplateTable


#
# Console server port templates
#


class ConsoleServerPortTemplateCreateView(generic.ComponentCreateView):
    queryset = ConsoleServerPortTemplate.objects.all()
    form = forms.ConsoleServerPortTemplateCreateForm
    model_form = forms.ConsoleServerPortTemplateForm
    template_name = "dcim/device_component_add.html"


class ConsoleServerPortTemplateEditView(generic.ObjectEditView):
    queryset = ConsoleServerPortTemplate.objects.all()
    model_form = forms.ConsoleServerPortTemplateForm


class ConsoleServerPortTemplateDeleteView(generic.ObjectDeleteView):
    queryset = ConsoleServerPortTemplate.objects.all()


class ConsoleServerPortTemplateBulkEditView(generic.BulkEditView):
    queryset = ConsoleServerPortTemplate.objects.all()
    table = tables.ConsoleServerPortTemplateTable
    form = forms.ConsoleServerPortTemplateBulkEditForm


class ConsoleServerPortTemplateBulkRenameView(generic.BulkRenameView):
    queryset = ConsoleServerPortTemplate.objects.all()


class ConsoleServerPortTemplateBulkDeleteView(generic.BulkDeleteView):
    queryset = ConsoleServerPortTemplate.objects.all()
    table = tables.ConsoleServerPortTemplateTable


#
# Power port templates
#


class PowerPortTemplateCreateView(generic.ComponentCreateView):
    queryset = PowerPortTemplate.objects.all()
    form = forms.PowerPortTemplateCreateForm
    model_form = forms.PowerPortTemplateForm
    template_name = "dcim/device_component_add.html"


class PowerPortTemplateEditView(generic.ObjectEditView):
    queryset = PowerPortTemplate.objects.all()
    model_form = forms.PowerPortTemplateForm


class PowerPortTemplateDeleteView(generic.ObjectDeleteView):
    queryset = PowerPortTemplate.objects.all()


class PowerPortTemplateBulkEditView(generic.BulkEditView):
    queryset = PowerPortTemplate.objects.all()
    table = tables.PowerPortTemplateTable
    form = forms.PowerPortTemplateBulkEditForm


class PowerPortTemplateBulkRenameView(generic.BulkRenameView):
    queryset = PowerPortTemplate.objects.all()


class PowerPortTemplateBulkDeleteView(generic.BulkDeleteView):
    queryset = PowerPortTemplate.objects.all()
    table = tables.PowerPortTemplateTable


#
# Power outlet templates
#


class PowerOutletTemplateCreateView(generic.ComponentCreateView):
    queryset = PowerOutletTemplate.objects.all()
    form = forms.PowerOutletTemplateCreateForm
    model_form = forms.PowerOutletTemplateForm
    template_name = "dcim/device_component_add.html"


class PowerOutletTemplateEditView(generic.ObjectEditView):
    queryset = PowerOutletTemplate.objects.all()
    model_form = forms.PowerOutletTemplateForm


class PowerOutletTemplateDeleteView(generic.ObjectDeleteView):
    queryset = PowerOutletTemplate.objects.all()


class PowerOutletTemplateBulkEditView(generic.BulkEditView):
    queryset = PowerOutletTemplate.objects.all()
    table = tables.PowerOutletTemplateTable
    form = forms.PowerOutletTemplateBulkEditForm


class PowerOutletTemplateBulkRenameView(generic.BulkRenameView):
    queryset = PowerOutletTemplate.objects.all()


class PowerOutletTemplateBulkDeleteView(generic.BulkDeleteView):
    queryset = PowerOutletTemplate.objects.all()
    table = tables.PowerOutletTemplateTable


#
# Interface templates
#


class InterfaceTemplateCreateView(generic.ComponentCreateView):
    queryset = InterfaceTemplate.objects.all()
    form = forms.InterfaceTemplateCreateForm
    model_form = forms.InterfaceTemplateForm
    template_name = "dcim/device_component_add.html"


class InterfaceTemplateEditView(generic.ObjectEditView):
    queryset = InterfaceTemplate.objects.all()
    model_form = forms.InterfaceTemplateForm


class InterfaceTemplateDeleteView(generic.ObjectDeleteView):
    queryset = InterfaceTemplate.objects.all()


class InterfaceTemplateBulkEditView(generic.BulkEditView):
    queryset = InterfaceTemplate.objects.all()
    table = tables.InterfaceTemplateTable
    form = forms.InterfaceTemplateBulkEditForm


class InterfaceTemplateBulkRenameView(generic.BulkRenameView):
    queryset = InterfaceTemplate.objects.all()


class InterfaceTemplateBulkDeleteView(generic.BulkDeleteView):
    queryset = InterfaceTemplate.objects.all()
    table = tables.InterfaceTemplateTable


#
# Front port templates
#


class FrontPortTemplateCreateView(generic.ComponentCreateView):
    queryset = FrontPortTemplate.objects.all()
    form = forms.FrontPortTemplateCreateForm
    model_form = forms.FrontPortTemplateForm
    template_name = "dcim/device_component_add.html"


class FrontPortTemplateEditView(generic.ObjectEditView):
    queryset = FrontPortTemplate.objects.all()
    model_form = forms.FrontPortTemplateForm


class FrontPortTemplateDeleteView(generic.ObjectDeleteView):
    queryset = FrontPortTemplate.objects.all()


class FrontPortTemplateBulkEditView(generic.BulkEditView):
    queryset = FrontPortTemplate.objects.all()
    table = tables.FrontPortTemplateTable
    form = forms.FrontPortTemplateBulkEditForm


class FrontPortTemplateBulkRenameView(generic.BulkRenameView):
    queryset = FrontPortTemplate.objects.all()


class FrontPortTemplateBulkDeleteView(generic.BulkDeleteView):
    queryset = FrontPortTemplate.objects.all()
    table = tables.FrontPortTemplateTable


#
# Rear port templates
#


class RearPortTemplateCreateView(generic.ComponentCreateView):
    queryset = RearPortTemplate.objects.all()
    form = forms.RearPortTemplateCreateForm
    model_form = forms.RearPortTemplateForm
    template_name = "dcim/device_component_add.html"


class RearPortTemplateEditView(generic.ObjectEditView):
    queryset = RearPortTemplate.objects.all()
    model_form = forms.RearPortTemplateForm


class RearPortTemplateDeleteView(generic.ObjectDeleteView):
    queryset = RearPortTemplate.objects.all()


class RearPortTemplateBulkEditView(generic.BulkEditView):
    queryset = RearPortTemplate.objects.all()
    table = tables.RearPortTemplateTable
    form = forms.RearPortTemplateBulkEditForm


class RearPortTemplateBulkRenameView(generic.BulkRenameView):
    queryset = RearPortTemplate.objects.all()


class RearPortTemplateBulkDeleteView(generic.BulkDeleteView):
    queryset = RearPortTemplate.objects.all()
    table = tables.RearPortTemplateTable


#
# Device bay templates
#


class DeviceBayTemplateCreateView(generic.ComponentCreateView):
    queryset = DeviceBayTemplate.objects.all()
    form = forms.DeviceBayTemplateCreateForm
    model_form = forms.DeviceBayTemplateForm
    template_name = "dcim/device_component_add.html"


class DeviceBayTemplateEditView(generic.ObjectEditView):
    queryset = DeviceBayTemplate.objects.all()
    model_form = forms.DeviceBayTemplateForm


class DeviceBayTemplateDeleteView(generic.ObjectDeleteView):
    queryset = DeviceBayTemplate.objects.all()


class DeviceBayTemplateBulkEditView(generic.BulkEditView):
    queryset = DeviceBayTemplate.objects.all()
    table = tables.DeviceBayTemplateTable
    form = forms.DeviceBayTemplateBulkEditForm


class DeviceBayTemplateBulkRenameView(generic.BulkRenameView):
    queryset = DeviceBayTemplate.objects.all()


class DeviceBayTemplateBulkDeleteView(generic.BulkDeleteView):
    queryset = DeviceBayTemplate.objects.all()
    table = tables.DeviceBayTemplateTable


#
<<<<<<< HEAD
=======
# Device roles
#


class DeviceRoleListView(generic.ObjectListView):
    queryset = DeviceRole.objects.annotate(
        device_count=count_related(Device, "device_role"),
        vm_count=count_related(VirtualMachine, "role"),
    )
    filterset = filters.DeviceRoleFilterSet
    table = tables.DeviceRoleTable


class DeviceRoleView(generic.ObjectView):
    queryset = DeviceRole.objects.all()

    def get_extra_context(self, request, instance):

        # Devices
        devices = (
            Device.objects.restrict(request.user, "view")
            .filter(device_role=instance)
            .select_related("status", "site", "tenant", "rack", "device_type")
        )

        device_table = tables.DeviceTable(devices)
        device_table.columns.hide("device_role")

        paginate = {
            "paginator_class": EnhancedPaginator,
            "per_page": get_paginate_count(request),
        }
        RequestConfig(request, paginate).configure(device_table)

        return {
            "device_table": device_table,
        }


class DeviceRoleEditView(generic.ObjectEditView):
    queryset = DeviceRole.objects.all()
    model_form = forms.DeviceRoleForm


class DeviceRoleDeleteView(generic.ObjectDeleteView):
    queryset = DeviceRole.objects.all()


class DeviceRoleBulkImportView(generic.BulkImportView):
    queryset = DeviceRole.objects.all()
    model_form = forms.DeviceRoleCSVForm
    table = tables.DeviceRoleTable


class DeviceRoleBulkDeleteView(generic.BulkDeleteView):
    queryset = DeviceRole.objects.all()
    table = tables.DeviceRoleTable


#
>>>>>>> 13aff79f
# Platforms
#


class PlatformListView(generic.ObjectListView):
    queryset = Platform.objects.annotate(
        device_count=count_related(Device, "platform"),
        vm_count=count_related(VirtualMachine, "platform"),
    )
    filterset = filters.PlatformFilterSet
    table = tables.PlatformTable


class PlatformView(generic.ObjectView):
    queryset = Platform.objects.all()

    def get_extra_context(self, request, instance):

        # Devices
        devices = (
            Device.objects.restrict(request.user, "view")
            .filter(platform=instance)
<<<<<<< HEAD
            .select_related("status", "site", "tenant", "rack", "device_type", "role")
=======
            .select_related("status", "site", "tenant", "rack", "device_type", "device_role")
>>>>>>> 13aff79f
        )

        device_table = tables.DeviceTable(devices)

        paginate = {
            "paginator_class": EnhancedPaginator,
            "per_page": get_paginate_count(request),
        }
        RequestConfig(request, paginate).configure(device_table)

        return {
            "device_table": device_table,
        }


class PlatformEditView(generic.ObjectEditView):
    queryset = Platform.objects.all()
    model_form = forms.PlatformForm


class PlatformDeleteView(generic.ObjectDeleteView):
    queryset = Platform.objects.all()


class PlatformBulkImportView(generic.BulkImportView):
    queryset = Platform.objects.all()
    model_form = forms.PlatformCSVForm
    table = tables.PlatformTable


class PlatformBulkDeleteView(generic.BulkDeleteView):
    queryset = Platform.objects.all()
    table = tables.PlatformTable


#
# Devices
#


class DeviceListView(generic.ObjectListView):
    queryset = Device.objects.all()
    filterset = filters.DeviceFilterSet
    filterset_form = forms.DeviceFilterForm
    table = tables.DeviceTable
    template_name = "dcim/device_list.html"


class DeviceView(generic.ObjectView):
    queryset = Device.objects.select_related(
        "site__region",
        "rack__group",
        "tenant__group",
        "role",
        "platform",
        "primary_ip4",
        "primary_ip6",
        "status",
    )

    def get_extra_context(self, request, instance):
        # VirtualChassis members
        if instance.virtual_chassis is not None:
            vc_members = (
                Device.objects.restrict(request.user, "view")
                .filter(virtual_chassis=instance.virtual_chassis)
                .order_by("vc_position")
            )
        else:
            vc_members = []

        # Services
        services = Service.objects.restrict(request.user, "view").filter(device=instance)

        return {
            "services": services,
            "vc_members": vc_members,
            "active_tab": "device",
        }


class DeviceConsolePortsView(generic.ObjectView):
    queryset = Device.objects.all()
    template_name = "dcim/device/consoleports.html"

    def get_extra_context(self, request, instance):
        consoleports = (
            ConsolePort.objects.restrict(request.user, "view")
            .filter(device=instance)
            .select_related("cable")
            .prefetch_related("_path__destination")
        )
        consoleport_table = tables.DeviceConsolePortTable(data=consoleports, user=request.user, orderable=False)
        if request.user.has_perm("dcim.change_consoleport") or request.user.has_perm("dcim.delete_consoleport"):
            consoleport_table.columns.show("pk")

        return {
            "consoleport_table": consoleport_table,
            "active_tab": "console-ports",
        }


class DeviceConsoleServerPortsView(generic.ObjectView):
    queryset = Device.objects.all()
    template_name = "dcim/device/consoleserverports.html"

    def get_extra_context(self, request, instance):
        consoleserverports = (
            ConsoleServerPort.objects.restrict(request.user, "view")
            .filter(device=instance)
            .select_related("cable")
            .prefetch_related("_path__destination")
        )
        consoleserverport_table = tables.DeviceConsoleServerPortTable(
            data=consoleserverports, user=request.user, orderable=False
        )
        if request.user.has_perm("dcim.change_consoleserverport") or request.user.has_perm(
            "dcim.delete_consoleserverport"
        ):
            consoleserverport_table.columns.show("pk")

        return {
            "consoleserverport_table": consoleserverport_table,
            "active_tab": "console-server-ports",
        }


class DevicePowerPortsView(generic.ObjectView):
    queryset = Device.objects.all()
    template_name = "dcim/device/powerports.html"

    def get_extra_context(self, request, instance):
        powerports = (
            PowerPort.objects.restrict(request.user, "view")
            .filter(device=instance)
            .select_related("cable")
            .prefetch_related("_path__destination")
        )
        powerport_table = tables.DevicePowerPortTable(data=powerports, user=request.user, orderable=False)
        if request.user.has_perm("dcim.change_powerport") or request.user.has_perm("dcim.delete_powerport"):
            powerport_table.columns.show("pk")

        return {
            "powerport_table": powerport_table,
            "active_tab": "power-ports",
        }


class DevicePowerOutletsView(generic.ObjectView):
    queryset = Device.objects.all()
    template_name = "dcim/device/poweroutlets.html"

    def get_extra_context(self, request, instance):
        poweroutlets = (
            PowerOutlet.objects.restrict(request.user, "view")
            .filter(device=instance)
            .select_related("cable", "power_port")
            .prefetch_related("_path__destination")
        )
        poweroutlet_table = tables.DevicePowerOutletTable(data=poweroutlets, user=request.user, orderable=False)
        if request.user.has_perm("dcim.change_poweroutlet") or request.user.has_perm("dcim.delete_poweroutlet"):
            poweroutlet_table.columns.show("pk")

        return {
            "poweroutlet_table": poweroutlet_table,
            "active_tab": "power-outlets",
        }


class DeviceInterfacesView(generic.ObjectView):
    queryset = Device.objects.all()
    template_name = "dcim/device/interfaces.html"

    def get_extra_context(self, request, instance):
        interfaces = (
            instance.vc_interfaces.restrict(request.user, "view")
            .prefetch_related(
                Prefetch("ip_addresses", queryset=IPAddress.objects.restrict(request.user)),
                Prefetch("member_interfaces", queryset=Interface.objects.restrict(request.user)),
                "_path__destination",
                "tags",
            )
            .select_related("lag", "cable")
        )
        interface_table = tables.DeviceInterfaceTable(data=interfaces, user=request.user, orderable=False)
        if VirtualChassis.objects.filter(master=instance).exists():
            interface_table.columns.show("device")
        if request.user.has_perm("dcim.change_interface") or request.user.has_perm("dcim.delete_interface"):
            interface_table.columns.show("pk")

        return {
            "interface_table": interface_table,
            "active_tab": "interfaces",
        }


class DeviceFrontPortsView(generic.ObjectView):
    queryset = Device.objects.all()
    template_name = "dcim/device/frontports.html"

    def get_extra_context(self, request, instance):
        frontports = (
            FrontPort.objects.restrict(request.user, "view")
            .filter(device=instance)
            .select_related("cable", "rear_port")
        )
        frontport_table = tables.DeviceFrontPortTable(data=frontports, user=request.user, orderable=False)
        if request.user.has_perm("dcim.change_frontport") or request.user.has_perm("dcim.delete_frontport"):
            frontport_table.columns.show("pk")

        return {
            "frontport_table": frontport_table,
            "active_tab": "front-ports",
        }


class DeviceRearPortsView(generic.ObjectView):
    queryset = Device.objects.all()
    template_name = "dcim/device/rearports.html"

    def get_extra_context(self, request, instance):
        rearports = RearPort.objects.restrict(request.user, "view").filter(device=instance).select_related("cable")
        rearport_table = tables.DeviceRearPortTable(data=rearports, user=request.user, orderable=False)
        if request.user.has_perm("dcim.change_rearport") or request.user.has_perm("dcim.delete_rearport"):
            rearport_table.columns.show("pk")

        return {
            "rearport_table": rearport_table,
            "active_tab": "rear-ports",
        }


class DeviceDeviceBaysView(generic.ObjectView):
    queryset = Device.objects.all()
    template_name = "dcim/device/devicebays.html"

    def get_extra_context(self, request, instance):
        devicebays = (
            DeviceBay.objects.restrict(request.user, "view")
            .filter(device=instance)
            .select_related(
                "installed_device__device_type__manufacturer",
            )
        )
        devicebay_table = tables.DeviceDeviceBayTable(data=devicebays, user=request.user, orderable=False)
        if request.user.has_perm("dcim.change_devicebay") or request.user.has_perm("dcim.delete_devicebay"):
            devicebay_table.columns.show("pk")

        return {
            "devicebay_table": devicebay_table,
            "active_tab": "device-bays",
        }


class DeviceInventoryView(generic.ObjectView):
    queryset = Device.objects.all()
    template_name = "dcim/device/inventory.html"

    def get_extra_context(self, request, instance):
        inventoryitems = (
            InventoryItem.objects.restrict(request.user, "view").filter(device=instance).select_related("manufacturer")
        )
        inventoryitem_table = tables.DeviceInventoryItemTable(data=inventoryitems, user=request.user, orderable=False)
        if request.user.has_perm("dcim.change_inventoryitem") or request.user.has_perm("dcim.delete_inventoryitem"):
            inventoryitem_table.columns.show("pk")

        return {
            "inventoryitem_table": inventoryitem_table,
            "active_tab": "inventory",
        }


class DeviceStatusView(generic.ObjectView):
    additional_permissions = ["dcim.napalm_read_device"]
    queryset = Device.objects.all()
    template_name = "dcim/device/status.html"

    def get_extra_context(self, request, instance):
        return {
            "active_tab": "status",
        }


class DeviceLLDPNeighborsView(generic.ObjectView):
    additional_permissions = ["dcim.napalm_read_device"]
    queryset = Device.objects.all()
    template_name = "dcim/device/lldp_neighbors.html"

    def get_extra_context(self, request, instance):
        interfaces = (
            instance.vc_interfaces.restrict(request.user, "view")
            .prefetch_related("_path__destination")
            .exclude(type__in=NONCONNECTABLE_IFACE_TYPES)
        )

        return {
            "interfaces": interfaces,
            "active_tab": "lldp-neighbors",
        }


class DeviceConfigView(generic.ObjectView):
    additional_permissions = ["dcim.napalm_read_device"]
    queryset = Device.objects.all()
    template_name = "dcim/device/config.html"

    def get_extra_context(self, request, instance):
        return {
            "active_tab": "config",
        }


class DeviceConfigContextView(ObjectConfigContextView):
    base_template = "dcim/device/base.html"

    @cached_property
    def queryset(self):  # pylint: disable=method-hidden
        """
        A cached_property rather than a class attribute because annotate_config_context_data() is unsafe at import time.
        """
        return Device.objects.annotate_config_context_data()


class DeviceChangeLogView(ObjectChangeLogView):
    base_template = "dcim/device/base.html"


class DeviceDynamicGroupsView(ObjectDynamicGroupsView):
    base_template = "dcim/device/base.html"


class DeviceEditView(generic.ObjectEditView):
    queryset = Device.objects.all()
    model_form = forms.DeviceForm
    template_name = "dcim/device_edit.html"


class DeviceDeleteView(generic.ObjectDeleteView):
    queryset = Device.objects.all()


class DeviceBulkImportView(generic.BulkImportView):
    queryset = Device.objects.all()
    model_form = forms.DeviceCSVForm
    table = tables.DeviceImportTable
    template_name = "dcim/device_import.html"


class ChildDeviceBulkImportView(generic.BulkImportView):
    queryset = Device.objects.all()
    model_form = forms.ChildDeviceCSVForm
    table = tables.DeviceImportTable
    template_name = "dcim/device_import_child.html"

    def _save_obj(self, obj_form, request):

        obj = obj_form.save()

        # Save the reverse relation to the parent device bay
        device_bay = obj.parent_bay
        device_bay.installed_device = obj
        device_bay.save()

        return obj


class DeviceBulkEditView(generic.BulkEditView):
<<<<<<< HEAD
    # v2 TODO(jathan): Replace prefetch_related with select_related
    queryset = Device.objects.prefetch_related(
        "tenant", "site", "rack", "role", "device_type__manufacturer", "secrets_group", "device_redundancy_group"
=======
    queryset = Device.objects.select_related(
        "tenant", "site", "rack", "device_role", "device_type__manufacturer", "secrets_group", "device_redundancy_group"
>>>>>>> 13aff79f
    )
    filterset = filters.DeviceFilterSet
    table = tables.DeviceTable
    form = forms.DeviceBulkEditForm


class DeviceBulkDeleteView(generic.BulkDeleteView):
<<<<<<< HEAD
    # v2 TODO(jathan): Replace prefetch_related with select_related
    queryset = Device.objects.prefetch_related("tenant", "site", "rack", "role", "device_type__manufacturer")
=======
    queryset = Device.objects.select_related("tenant", "site", "rack", "device_role", "device_type__manufacturer")
>>>>>>> 13aff79f
    filterset = filters.DeviceFilterSet
    table = tables.DeviceTable


#
# Console ports
#


class ConsolePortListView(generic.ObjectListView):
    queryset = ConsolePort.objects.all()
    filterset = filters.ConsolePortFilterSet
    filterset_form = forms.ConsolePortFilterForm
    table = tables.ConsolePortTable
    action_buttons = ("import", "export")


class ConsolePortView(generic.ObjectView):
    queryset = ConsolePort.objects.all()

    def get_extra_context(self, request, instance):
        return {"breadcrumb_url": "dcim:device_consoleports"}


class ConsolePortCreateView(generic.ComponentCreateView):
    queryset = ConsolePort.objects.all()
    form = forms.ConsolePortCreateForm
    model_form = forms.ConsolePortForm
    template_name = "dcim/device_component_add.html"


class ConsolePortEditView(generic.ObjectEditView):
    queryset = ConsolePort.objects.all()
    model_form = forms.ConsolePortForm
    template_name = "dcim/device_component_edit.html"


class ConsolePortDeleteView(generic.ObjectDeleteView):
    queryset = ConsolePort.objects.all()


class ConsolePortBulkImportView(generic.BulkImportView):
    queryset = ConsolePort.objects.all()
    model_form = forms.ConsolePortCSVForm
    table = tables.ConsolePortTable


class ConsolePortBulkEditView(generic.BulkEditView):
    queryset = ConsolePort.objects.all()
    filterset = filters.ConsolePortFilterSet
    table = tables.ConsolePortTable
    form = forms.ConsolePortBulkEditForm


class ConsolePortBulkRenameView(generic.BulkRenameView):
    queryset = ConsolePort.objects.all()


class ConsolePortBulkDisconnectView(BulkDisconnectView):
    queryset = ConsolePort.objects.all()


class ConsolePortBulkDeleteView(generic.BulkDeleteView):
    queryset = ConsolePort.objects.all()
    filterset = filters.ConsolePortFilterSet
    table = tables.ConsolePortTable


#
# Console server ports
#


class ConsoleServerPortListView(generic.ObjectListView):
    queryset = ConsoleServerPort.objects.all()
    filterset = filters.ConsoleServerPortFilterSet
    filterset_form = forms.ConsoleServerPortFilterForm
    table = tables.ConsoleServerPortTable
    action_buttons = ("import", "export")


class ConsoleServerPortView(generic.ObjectView):
    queryset = ConsoleServerPort.objects.all()

    def get_extra_context(self, request, instance):
        return {"breadcrumb_url": "dcim:device_consoleserverports"}


class ConsoleServerPortCreateView(generic.ComponentCreateView):
    queryset = ConsoleServerPort.objects.all()
    form = forms.ConsoleServerPortCreateForm
    model_form = forms.ConsoleServerPortForm
    template_name = "dcim/device_component_add.html"


class ConsoleServerPortEditView(generic.ObjectEditView):
    queryset = ConsoleServerPort.objects.all()
    model_form = forms.ConsoleServerPortForm
    template_name = "dcim/device_component_edit.html"


class ConsoleServerPortDeleteView(generic.ObjectDeleteView):
    queryset = ConsoleServerPort.objects.all()


class ConsoleServerPortBulkImportView(generic.BulkImportView):
    queryset = ConsoleServerPort.objects.all()
    model_form = forms.ConsoleServerPortCSVForm
    table = tables.ConsoleServerPortTable


class ConsoleServerPortBulkEditView(generic.BulkEditView):
    queryset = ConsoleServerPort.objects.all()
    filterset = filters.ConsoleServerPortFilterSet
    table = tables.ConsoleServerPortTable
    form = forms.ConsoleServerPortBulkEditForm


class ConsoleServerPortBulkRenameView(generic.BulkRenameView):
    queryset = ConsoleServerPort.objects.all()


class ConsoleServerPortBulkDisconnectView(BulkDisconnectView):
    queryset = ConsoleServerPort.objects.all()


class ConsoleServerPortBulkDeleteView(generic.BulkDeleteView):
    queryset = ConsoleServerPort.objects.all()
    filterset = filters.ConsoleServerPortFilterSet
    table = tables.ConsoleServerPortTable


#
# Power ports
#


class PowerPortListView(generic.ObjectListView):
    queryset = PowerPort.objects.all()
    filterset = filters.PowerPortFilterSet
    filterset_form = forms.PowerPortFilterForm
    table = tables.PowerPortTable
    action_buttons = ("import", "export")


class PowerPortView(generic.ObjectView):
    queryset = PowerPort.objects.all()

    def get_extra_context(self, request, instance):
        return {"breadcrumb_url": "dcim:device_powerports"}


class PowerPortCreateView(generic.ComponentCreateView):
    queryset = PowerPort.objects.all()
    form = forms.PowerPortCreateForm
    model_form = forms.PowerPortForm
    template_name = "dcim/device_component_add.html"


class PowerPortEditView(generic.ObjectEditView):
    queryset = PowerPort.objects.all()
    model_form = forms.PowerPortForm
    template_name = "dcim/device_component_edit.html"


class PowerPortDeleteView(generic.ObjectDeleteView):
    queryset = PowerPort.objects.all()


class PowerPortBulkImportView(generic.BulkImportView):
    queryset = PowerPort.objects.all()
    model_form = forms.PowerPortCSVForm
    table = tables.PowerPortTable


class PowerPortBulkEditView(generic.BulkEditView):
    queryset = PowerPort.objects.all()
    filterset = filters.PowerPortFilterSet
    table = tables.PowerPortTable
    form = forms.PowerPortBulkEditForm


class PowerPortBulkRenameView(generic.BulkRenameView):
    queryset = PowerPort.objects.all()


class PowerPortBulkDisconnectView(BulkDisconnectView):
    queryset = PowerPort.objects.all()


class PowerPortBulkDeleteView(generic.BulkDeleteView):
    queryset = PowerPort.objects.all()
    filterset = filters.PowerPortFilterSet
    table = tables.PowerPortTable


#
# Power outlets
#


class PowerOutletListView(generic.ObjectListView):
    queryset = PowerOutlet.objects.all()
    filterset = filters.PowerOutletFilterSet
    filterset_form = forms.PowerOutletFilterForm
    table = tables.PowerOutletTable
    action_buttons = ("import", "export")


class PowerOutletView(generic.ObjectView):
    queryset = PowerOutlet.objects.all()

    def get_extra_context(self, request, instance):
        return {"breadcrumb_url": "dcim:device_poweroutlets"}


class PowerOutletCreateView(generic.ComponentCreateView):
    queryset = PowerOutlet.objects.all()
    form = forms.PowerOutletCreateForm
    model_form = forms.PowerOutletForm
    template_name = "dcim/device_component_add.html"


class PowerOutletEditView(generic.ObjectEditView):
    queryset = PowerOutlet.objects.all()
    model_form = forms.PowerOutletForm
    template_name = "dcim/device_component_edit.html"


class PowerOutletDeleteView(generic.ObjectDeleteView):
    queryset = PowerOutlet.objects.all()


class PowerOutletBulkImportView(generic.BulkImportView):
    queryset = PowerOutlet.objects.all()
    model_form = forms.PowerOutletCSVForm
    table = tables.PowerOutletTable


class PowerOutletBulkEditView(generic.BulkEditView):
    queryset = PowerOutlet.objects.all()
    filterset = filters.PowerOutletFilterSet
    table = tables.PowerOutletTable
    form = forms.PowerOutletBulkEditForm


class PowerOutletBulkRenameView(generic.BulkRenameView):
    queryset = PowerOutlet.objects.all()


class PowerOutletBulkDisconnectView(BulkDisconnectView):
    queryset = PowerOutlet.objects.all()


class PowerOutletBulkDeleteView(generic.BulkDeleteView):
    queryset = PowerOutlet.objects.all()
    filterset = filters.PowerOutletFilterSet
    table = tables.PowerOutletTable


#
# Interfaces
#


class InterfaceListView(generic.ObjectListView):
    queryset = Interface.objects.all()
    filterset = filters.InterfaceFilterSet
    filterset_form = forms.InterfaceFilterForm
    table = tables.InterfaceTable
    action_buttons = ("import", "export")


class InterfaceView(generic.ObjectView):
    queryset = Interface.objects.all()

    def get_extra_context(self, request, instance):
        # Get assigned IP addresses
        ipaddress_table = InterfaceIPAddressTable(
            data=instance.ip_addresses.restrict(request.user, "view").select_related("vrf", "tenant"),
            orderable=False,
        )

        # Get child interfaces
        child_interfaces = instance.child_interfaces.restrict(request.user, "view")
        child_interfaces_tables = tables.InterfaceTable(child_interfaces, orderable=False, exclude=("device",))

        # Get assigned VLANs and annotate whether each is tagged or untagged
        vlans = []
        if instance.untagged_vlan is not None:
            vlans.append(instance.untagged_vlan)
            vlans[0].tagged = False

        for vlan in instance.tagged_vlans.restrict(request.user).select_related("site", "group", "tenant", "role"):
            vlan.tagged = True
            vlans.append(vlan)
        vlan_table = InterfaceVLANTable(interface=instance, data=vlans, orderable=False)

        return {
            "ipaddress_table": ipaddress_table,
            "vlan_table": vlan_table,
            "breadcrumb_url": "dcim:device_interfaces",
            "child_interfaces_table": child_interfaces_tables,
        }


class InterfaceCreateView(generic.ComponentCreateView):
    queryset = Interface.objects.all()
    form = forms.InterfaceCreateForm
    model_form = forms.InterfaceForm
    template_name = "dcim/device_component_add.html"


class InterfaceEditView(generic.ObjectEditView):
    queryset = Interface.objects.all()
    model_form = forms.InterfaceForm
    template_name = "dcim/interface_edit.html"


class InterfaceDeleteView(generic.ObjectDeleteView):
    queryset = Interface.objects.all()
    template_name = "dcim/device_interface_delete.html"


class InterfaceBulkImportView(generic.BulkImportView):
    queryset = Interface.objects.all()
    model_form = forms.InterfaceCSVForm
    table = tables.InterfaceTable


class InterfaceBulkEditView(generic.BulkEditView):
    queryset = Interface.objects.all()
    filterset = filters.InterfaceFilterSet
    table = tables.InterfaceTable
    form = forms.InterfaceBulkEditForm


class InterfaceBulkRenameView(generic.BulkRenameView):
    queryset = Interface.objects.all()


class InterfaceBulkDisconnectView(BulkDisconnectView):
    queryset = Interface.objects.all()


class InterfaceBulkDeleteView(generic.BulkDeleteView):
    queryset = Interface.objects.all()
    filterset = filters.InterfaceFilterSet
    table = tables.InterfaceTable
    template_name = "dcim/interface_bulk_delete.html"


#
# Front ports
#


class FrontPortListView(generic.ObjectListView):
    queryset = FrontPort.objects.all()
    filterset = filters.FrontPortFilterSet
    filterset_form = forms.FrontPortFilterForm
    table = tables.FrontPortTable
    action_buttons = ("import", "export")


class FrontPortView(generic.ObjectView):
    queryset = FrontPort.objects.all()

    def get_extra_context(self, request, instance):
        return {"breadcrumb_url": "dcim:device_frontports"}


class FrontPortCreateView(generic.ComponentCreateView):
    queryset = FrontPort.objects.all()
    form = forms.FrontPortCreateForm
    model_form = forms.FrontPortForm
    template_name = "dcim/device_component_add.html"


class FrontPortEditView(generic.ObjectEditView):
    queryset = FrontPort.objects.all()
    model_form = forms.FrontPortForm
    template_name = "dcim/device_component_edit.html"


class FrontPortDeleteView(generic.ObjectDeleteView):
    queryset = FrontPort.objects.all()


class FrontPortBulkImportView(generic.BulkImportView):
    queryset = FrontPort.objects.all()
    model_form = forms.FrontPortCSVForm
    table = tables.FrontPortTable


class FrontPortBulkEditView(generic.BulkEditView):
    queryset = FrontPort.objects.all()
    filterset = filters.FrontPortFilterSet
    table = tables.FrontPortTable
    form = forms.FrontPortBulkEditForm


class FrontPortBulkRenameView(generic.BulkRenameView):
    queryset = FrontPort.objects.all()


class FrontPortBulkDisconnectView(BulkDisconnectView):
    queryset = FrontPort.objects.all()


class FrontPortBulkDeleteView(generic.BulkDeleteView):
    queryset = FrontPort.objects.all()
    filterset = filters.FrontPortFilterSet
    table = tables.FrontPortTable


#
# Rear ports
#


class RearPortListView(generic.ObjectListView):
    queryset = RearPort.objects.all()
    filterset = filters.RearPortFilterSet
    filterset_form = forms.RearPortFilterForm
    table = tables.RearPortTable
    action_buttons = ("import", "export")


class RearPortView(generic.ObjectView):
    queryset = RearPort.objects.all()

    def get_extra_context(self, request, instance):
        return {"breadcrumb_url": "dcim:device_rearports"}


class RearPortCreateView(generic.ComponentCreateView):
    queryset = RearPort.objects.all()
    form = forms.RearPortCreateForm
    model_form = forms.RearPortForm
    template_name = "dcim/device_component_add.html"


class RearPortEditView(generic.ObjectEditView):
    queryset = RearPort.objects.all()
    model_form = forms.RearPortForm
    template_name = "dcim/device_component_edit.html"


class RearPortDeleteView(generic.ObjectDeleteView):
    queryset = RearPort.objects.all()


class RearPortBulkImportView(generic.BulkImportView):
    queryset = RearPort.objects.all()
    model_form = forms.RearPortCSVForm
    table = tables.RearPortTable


class RearPortBulkEditView(generic.BulkEditView):
    queryset = RearPort.objects.all()
    filterset = filters.RearPortFilterSet
    table = tables.RearPortTable
    form = forms.RearPortBulkEditForm


class RearPortBulkRenameView(generic.BulkRenameView):
    queryset = RearPort.objects.all()


class RearPortBulkDisconnectView(BulkDisconnectView):
    queryset = RearPort.objects.all()


class RearPortBulkDeleteView(generic.BulkDeleteView):
    queryset = RearPort.objects.all()
    filterset = filters.RearPortFilterSet
    table = tables.RearPortTable


#
# Device bays
#


class DeviceBayListView(generic.ObjectListView):
    queryset = DeviceBay.objects.all()
    filterset = filters.DeviceBayFilterSet
    filterset_form = forms.DeviceBayFilterForm
    table = tables.DeviceBayTable
    action_buttons = ("import", "export")


class DeviceBayView(generic.ObjectView):
    queryset = DeviceBay.objects.all()

    def get_extra_context(self, request, instance):
        return {"breadcrumb_url": "dcim:device_devicebays"}


class DeviceBayCreateView(generic.ComponentCreateView):
    queryset = DeviceBay.objects.all()
    form = forms.DeviceBayCreateForm
    model_form = forms.DeviceBayForm
    template_name = "dcim/device_component_add.html"


class DeviceBayEditView(generic.ObjectEditView):
    queryset = DeviceBay.objects.all()
    model_form = forms.DeviceBayForm
    template_name = "dcim/device_component_edit.html"


class DeviceBayDeleteView(generic.ObjectDeleteView):
    queryset = DeviceBay.objects.all()


class DeviceBayPopulateView(generic.ObjectEditView):
    queryset = DeviceBay.objects.all()

    def get(self, request, *args, **kwargs):
        device_bay = get_object_or_404(self.queryset, pk=kwargs["pk"])
        form = forms.PopulateDeviceBayForm(device_bay)

        return render(
            request,
            "dcim/devicebay_populate.html",
            {
                "device_bay": device_bay,
                "form": form,
                "return_url": self.get_return_url(request, device_bay),
            },
        )

    def post(self, request, *args, **kwargs):
        device_bay = get_object_or_404(self.queryset, pk=kwargs["pk"])
        form = forms.PopulateDeviceBayForm(device_bay, request.POST)

        if form.is_valid():

            device_bay.installed_device = form.cleaned_data["installed_device"]
            device_bay.save()
            messages.success(
                request,
                f"Added {device_bay.installed_device} to {device_bay}.",
            )

            return redirect("dcim:device", pk=device_bay.device.pk)

        return render(
            request,
            "dcim/devicebay_populate.html",
            {
                "device_bay": device_bay,
                "form": form,
                "return_url": self.get_return_url(request, device_bay),
            },
        )


class DeviceBayDepopulateView(generic.ObjectEditView):
    queryset = DeviceBay.objects.all()

    def get(self, request, *args, **kwargs):
        device_bay = get_object_or_404(self.queryset, pk=kwargs["pk"])
        form = ConfirmationForm()

        return render(
            request,
            "dcim/devicebay_depopulate.html",
            {
                "device_bay": device_bay,
                "form": form,
                "return_url": self.get_return_url(request, device_bay),
            },
        )

    def post(self, request, *args, **kwargs):
        device_bay = get_object_or_404(self.queryset, pk=kwargs["pk"])
        form = ConfirmationForm(request.POST)

        if form.is_valid():

            removed_device = device_bay.installed_device
            device_bay.installed_device = None
            device_bay.save()
            messages.success(
                request,
                f"{removed_device,} has been removed from {device_bay}.",
            )

            return redirect("dcim:device", pk=device_bay.device.pk)

        return render(
            request,
            "dcim/devicebay_depopulate.html",
            {
                "device_bay": device_bay,
                "form": form,
                "return_url": self.get_return_url(request, device_bay),
            },
        )


class DeviceBayBulkImportView(generic.BulkImportView):
    queryset = DeviceBay.objects.all()
    model_form = forms.DeviceBayCSVForm
    table = tables.DeviceBayTable


class DeviceBayBulkEditView(generic.BulkEditView):
    queryset = DeviceBay.objects.all()
    filterset = filters.DeviceBayFilterSet
    table = tables.DeviceBayTable
    form = forms.DeviceBayBulkEditForm


class DeviceBayBulkRenameView(generic.BulkRenameView):
    queryset = DeviceBay.objects.all()


class DeviceBayBulkDeleteView(generic.BulkDeleteView):
    queryset = DeviceBay.objects.all()
    filterset = filters.DeviceBayFilterSet
    table = tables.DeviceBayTable


#
# Inventory items
#


class InventoryItemListView(generic.ObjectListView):
    queryset = InventoryItem.objects.all()
    filterset = filters.InventoryItemFilterSet
    filterset_form = forms.InventoryItemFilterForm
    table = tables.InventoryItemTable
    action_buttons = ("import", "export")


class InventoryItemView(generic.ObjectView):
    queryset = InventoryItem.objects.all()

    def get_extra_context(self, request, instance):
        return {"breadcrumb_url": "dcim:device_inventory"}


class InventoryItemEditView(generic.ObjectEditView):
    queryset = InventoryItem.objects.all()
    model_form = forms.InventoryItemForm


class InventoryItemCreateView(generic.ComponentCreateView):
    queryset = InventoryItem.objects.all()
    form = forms.InventoryItemCreateForm
    model_form = forms.InventoryItemForm
    template_name = "dcim/device_component_add.html"


class InventoryItemDeleteView(generic.ObjectDeleteView):
    queryset = InventoryItem.objects.all()


class InventoryItemBulkImportView(generic.BulkImportView):
    queryset = InventoryItem.objects.all()
    model_form = forms.InventoryItemCSVForm
    table = tables.InventoryItemTable


class InventoryItemBulkEditView(generic.BulkEditView):
    queryset = InventoryItem.objects.select_related("device", "manufacturer")
    filterset = filters.InventoryItemFilterSet
    table = tables.InventoryItemTable
    form = forms.InventoryItemBulkEditForm


class InventoryItemBulkRenameView(generic.BulkRenameView):
    queryset = InventoryItem.objects.all()


class InventoryItemBulkDeleteView(generic.BulkDeleteView):
    queryset = InventoryItem.objects.select_related("device", "manufacturer")
    table = tables.InventoryItemTable
    template_name = "dcim/inventoryitem_bulk_delete.html"


#
# Bulk Device component creation
#


class DeviceBulkAddConsolePortView(generic.BulkComponentCreateView):
    parent_model = Device
    parent_field = "device"
    form = forms.ConsolePortBulkCreateForm
    queryset = ConsolePort.objects.all()
    model_form = forms.ConsolePortForm
    filterset = filters.DeviceFilterSet
    table = tables.DeviceTable
    default_return_url = "dcim:device_list"


class DeviceBulkAddConsoleServerPortView(generic.BulkComponentCreateView):
    parent_model = Device
    parent_field = "device"
    form = forms.ConsoleServerPortBulkCreateForm
    queryset = ConsoleServerPort.objects.all()
    model_form = forms.ConsoleServerPortForm
    filterset = filters.DeviceFilterSet
    table = tables.DeviceTable
    default_return_url = "dcim:device_list"


class DeviceBulkAddPowerPortView(generic.BulkComponentCreateView):
    parent_model = Device
    parent_field = "device"
    form = forms.PowerPortBulkCreateForm
    queryset = PowerPort.objects.all()
    model_form = forms.PowerPortForm
    filterset = filters.DeviceFilterSet
    table = tables.DeviceTable
    default_return_url = "dcim:device_list"


class DeviceBulkAddPowerOutletView(generic.BulkComponentCreateView):
    parent_model = Device
    parent_field = "device"
    form = forms.PowerOutletBulkCreateForm
    queryset = PowerOutlet.objects.all()
    model_form = forms.PowerOutletForm
    filterset = filters.DeviceFilterSet
    table = tables.DeviceTable
    default_return_url = "dcim:device_list"


class DeviceBulkAddInterfaceView(generic.BulkComponentCreateView):
    parent_model = Device
    parent_field = "device"
    form = forms.InterfaceBulkCreateForm
    queryset = Interface.objects.all()
    model_form = forms.InterfaceForm
    filterset = filters.DeviceFilterSet
    table = tables.DeviceTable
    default_return_url = "dcim:device_list"


# class DeviceBulkAddFrontPortView(generic.BulkComponentCreateView):
#     parent_model = Device
#     parent_field = 'device'
#     form = forms.FrontPortBulkCreateForm
#     queryset = FrontPort.objects.all()
#     model_form = forms.FrontPortForm
#     filterset = filters.DeviceFilterSet
#     table = tables.DeviceTable
#     default_return_url = 'dcim:device_list'


class DeviceBulkAddRearPortView(generic.BulkComponentCreateView):
    parent_model = Device
    parent_field = "device"
    form = forms.RearPortBulkCreateForm
    queryset = RearPort.objects.all()
    model_form = forms.RearPortForm
    filterset = filters.DeviceFilterSet
    table = tables.DeviceTable
    default_return_url = "dcim:device_list"


class DeviceBulkAddDeviceBayView(generic.BulkComponentCreateView):
    parent_model = Device
    parent_field = "device"
    form = forms.DeviceBayBulkCreateForm
    queryset = DeviceBay.objects.all()
    model_form = forms.DeviceBayForm
    filterset = filters.DeviceFilterSet
    table = tables.DeviceTable
    default_return_url = "dcim:device_list"


class DeviceBulkAddInventoryItemView(generic.BulkComponentCreateView):
    parent_model = Device
    parent_field = "device"
    form = forms.InventoryItemBulkCreateForm
    queryset = InventoryItem.objects.all()
    model_form = forms.InventoryItemForm
    filterset = filters.DeviceFilterSet
    table = tables.DeviceTable
    default_return_url = "dcim:device_list"


#
# Cables
#


class CableListView(generic.ObjectListView):
    queryset = Cable.objects.all()
    filterset = filters.CableFilterSet
    filterset_form = forms.CableFilterForm
    table = tables.CableTable
    action_buttons = ("import", "export")


class CableView(generic.ObjectView):
    queryset = Cable.objects.all()


class PathTraceView(generic.ObjectView):
    """
    Trace a cable path beginning from the given path endpoint (origin).
    """

    additional_permissions = ["dcim.view_cable"]
    template_name = "dcim/cable_trace.html"

    def dispatch(self, request, *args, **kwargs):
        model = kwargs.pop("model")
        self.queryset = model.objects.all()

        return super().dispatch(request, *args, **kwargs)

    def get_extra_context(self, request, instance):
        related_paths = []

        # If tracing a PathEndpoint, locate the CablePath (if one exists) by its origin
        if isinstance(instance, PathEndpoint):
            path = instance._path

        # Otherwise, find all CablePaths which traverse the specified object
        else:
            related_paths = CablePath.objects.filter(path__contains=instance).prefetch_related("origin")
            # Check for specification of a particular path (when tracing pass-through ports)

            cablepath_id = request.GET.get("cablepath_id")
            if cablepath_id is not None:
                try:
                    path_id = uuid.UUID(cablepath_id)
                except (AttributeError, TypeError, ValueError):
                    path_id = None
                try:
                    path = related_paths.get(pk=path_id)
                except CablePath.DoesNotExist:
                    path = related_paths.first()
            else:
                path = related_paths.first()

        return {
            "path": path,
            "related_paths": related_paths,
            "total_length": path.get_total_length() if path else None,
        }


class CableCreateView(generic.ObjectEditView):
    queryset = Cable.objects.all()
    template_name = "dcim/cable_connect.html"

    def dispatch(self, request, *args, **kwargs):

        # Set the model_form class based on the type of component being connected
        self.model_form = {
            "console-port": forms.ConnectCableToConsolePortForm,
            "console-server-port": forms.ConnectCableToConsoleServerPortForm,
            "power-port": forms.ConnectCableToPowerPortForm,
            "power-outlet": forms.ConnectCableToPowerOutletForm,
            "interface": forms.ConnectCableToInterfaceForm,
            "front-port": forms.ConnectCableToFrontPortForm,
            "rear-port": forms.ConnectCableToRearPortForm,
            "power-feed": forms.ConnectCableToPowerFeedForm,
            "circuit-termination": forms.ConnectCableToCircuitTerminationForm,
        }[kwargs.get("termination_b_type")]

        return super().dispatch(request, *args, **kwargs)

    def alter_obj(self, obj, request, url_args, url_kwargs):
        termination_a_type = url_kwargs.get("termination_a_type")
        termination_a_id = url_kwargs.get("termination_a_id")
        termination_b_type_name = url_kwargs.get("termination_b_type")
        self.termination_b_type = ContentType.objects.get(model=termination_b_type_name.replace("-", ""))

        # Initialize Cable termination attributes
        obj.termination_a = termination_a_type.objects.get(pk=termination_a_id)
        obj.termination_b_type = self.termination_b_type

        return obj

    def get(self, request, *args, **kwargs):
        obj = self.alter_obj(self.get_object(kwargs), request, args, kwargs)

        # Parse initial data manually to avoid setting field values as lists
        initial_data = {k: request.GET[k] for k in request.GET}

        # Set initial site and rack based on side A termination (if not already set)
        termination_a_site = getattr(obj.termination_a.parent, "site", None)
        if termination_a_site and "termination_b_region" not in initial_data:
            initial_data["termination_b_region"] = termination_a_site.region
        if "termination_b_site" not in initial_data:
            initial_data["termination_b_site"] = termination_a_site
        if "termination_b_rack" not in initial_data:
            initial_data["termination_b_rack"] = getattr(obj.termination_a.parent, "rack", None)

        form = self.model_form(exclude_id=kwargs.get("termination_a_id"), instance=obj, initial=initial_data)

        # the following builds up a CSS query selector to match all drop-downs
        # in the termination_b form except the termination_b_id. this is necessary to reset the termination_b_id
        # drop-down whenever any of these drop-downs' values changes. this cannot be hardcoded because the form is
        # selected dynamically and therefore the fields change depending on the value of termination_b_type (L2358)
        js_select_onchange_query = ", ".join(
            [
                f"select#id_{field_name}"
                for field_name, field in form.fields.items()
                # include all termination_b_* fields:
                if field_name.startswith("termination_b")
                # exclude termination_b_id:
                and field_name != "termination_b_id"
                # include only HTML select fields:
                and field.widget.input_type == "select"
            ]
        )
        return render(
            request,
            self.template_name,
            {
                "obj": obj,
                "obj_type": Cable._meta.verbose_name,
                "termination_b_type": self.termination_b_type.name,
                "form": form,
                "return_url": self.get_return_url(request, obj),
                "js_select_onchange_query": js_select_onchange_query,
            },
        )


class CableEditView(generic.ObjectEditView):
    queryset = Cable.objects.all()
    model_form = forms.CableForm
    template_name = "dcim/cable_edit.html"


class CableDeleteView(generic.ObjectDeleteView):
    queryset = Cable.objects.all()


class CableBulkImportView(generic.BulkImportView):
    queryset = Cable.objects.all()
    model_form = forms.CableCSVForm
    table = tables.CableTable


class CableBulkEditView(generic.BulkEditView):
    queryset = Cable.objects.prefetch_related("termination_a", "termination_b")
    filterset = filters.CableFilterSet
    table = tables.CableTable
    form = forms.CableBulkEditForm


class CableBulkDeleteView(generic.BulkDeleteView):
    queryset = Cable.objects.prefetch_related("termination_a", "termination_b")
    filterset = filters.CableFilterSet
    table = tables.CableTable


#
# Connections
#


class ConnectionsListView(generic.ObjectListView):

    CSVRow = namedtuple("CSVRow", ["device", "name", "dest_device", "dest_name", "reachable"])

    def queryset_to_csv_body_data(self):
        """
        The headers may differ from view to view but the formatting of the CSV data is the same.
        """
        csv_body_data = []
        for obj in self.queryset:
            # The connected endpoint may or may not be associated with a Device (e.g., CircuitTerminations are not)
            # and may or may not have a name of its own (e.g., CircuitTerminations do not)
            dest_device = None
            dest_name = None
            if obj.connected_endpoint:
                if hasattr(obj.connected_endpoint, "device"):
                    dest_device = obj.connected_endpoint.device.identifier
                if hasattr(obj.connected_endpoint, "name"):
                    dest_name = obj.connected_endpoint.name

            # In the case where a connection exists between two like endpoints,
            # for consistency of output we want to ensure that it's always represented as
            # ("device a", "interface a", "device b", "interface b") rather than
            # ("device b", "interface b", "device a", "interface a")
            if obj.__class__ == obj.connected_endpoint.__class__ and (
                obj.device.identifier > obj.connected_endpoint.device.identifier
                or (
                    obj.device.identifier == obj.connected_endpoint.device.identifier
                    and obj.name > obj.connected_endpoint.name
                )
            ):
                # Swap the two endpoints around for consistent output as described above
                row = self.CSVRow(
                    device=dest_device,
                    name=dest_name,
                    dest_device=obj.device.identifier,
                    dest_name=obj.name,
                    reachable=str(obj.path.is_active),
                )
            else:
                # Existing order of endpoints is fine and correct
                row = self.CSVRow(
                    device=obj.device.identifier,
                    name=obj.name,
                    dest_device=dest_device,
                    dest_name=dest_name,
                    reachable=str(obj.path.is_active),
                )

            csv_body_data.append(csv_format(row))

        return sorted(csv_body_data)


class ConsoleConnectionsListView(ConnectionsListView):
    queryset = ConsolePort.objects.filter(_path__isnull=False)
    filterset = filters.ConsoleConnectionFilterSet
    filterset_form = forms.ConsoleConnectionFilterForm
    table = tables.ConsoleConnectionTable
    action_buttons = ("export",)

    def queryset_to_csv(self):
        csv_data = [
            # Headers
            ",".join(["device", "console_port", "console_server", "port", "reachable"])
        ]
        csv_data.extend(self.queryset_to_csv_body_data())

        return "\n".join(csv_data)

    def extra_context(self):
        return {
            "title": "Console Connections",
            "list_url": "dcim:console_connections_list",
            "search_form": None,  # ConsoleConnectionFilterSet do not support q filter
        }


class PowerConnectionsListView(ConnectionsListView):
    queryset = PowerPort.objects.filter(_path__isnull=False)
    filterset = filters.PowerConnectionFilterSet
    filterset_form = forms.PowerConnectionFilterForm
    table = tables.PowerConnectionTable
    action_buttons = ("export",)

    def queryset_to_csv(self):
        csv_data = [
            # Headers
            ",".join(["device", "power_port", "pdu", "outlet", "reachable"])
        ]
        csv_data.extend(self.queryset_to_csv_body_data())

        return "\n".join(csv_data)

    def extra_context(self):
        return {
            "title": "Power Connections",
            "list_url": "dcim:power_connections_list",
            "search_form": None,  # PowerConnectionFilterSet do not support q filter
        }


class InterfaceConnectionsListView(ConnectionsListView):
    queryset = None  # This gets set initially in init (See `get_queryset()`)
    filterset = filters.InterfaceConnectionFilterSet
    filterset_form = forms.InterfaceConnectionFilterForm
    table = tables.InterfaceConnectionTable
    action_buttons = ("export",)

    def __init__(self, *args, **kwargs):
        super().__init__(*args, **kwargs)
        self.get_queryset()  # Populate self.queryset after init.

    def get_queryset(self):
        """
        This is a required so that the call to `ContentType.objects.get_for_model` does not result in a circular import.
        """
        qs = Interface.objects.filter(_path__isnull=False).exclude(
            # If an Interface is connected to another Interface, avoid returning both (A, B) and (B, A)
            # Unfortunately we can't use something consistent to pick which pair to exclude (such as device or name)
            # as _path.destination is a GenericForeignKey without a corresponding GenericRelation and so cannot be
            # used for reverse querying.
            # The below at least ensures uniqueness, but doesn't guarantee whether we get (A, B) or (B, A);
            # we fix it up to be consistently (A, B) in queryset_to_csv_body_data().
            # TODO: this is very problematic when filtering the view via FilterSet - if the filterset matches (A), then
            #       the connection will appear in the table, but if it only matches (B) then the connection will not!
            _path__destination_type=ContentType.objects.get_for_model(Interface),
            pk__lt=F("_path__destination_id"),
        )
        if self.queryset is None:
            self.queryset = qs

        return self.queryset

    def queryset_to_csv(self):
        csv_data = [
            # Headers
            ",".join(["device_a", "interface_a", "device_b", "interface_b", "reachable"])
        ]
        csv_data.extend(self.queryset_to_csv_body_data())

        return "\n".join(csv_data)

    def extra_context(self):
        return {
            "title": "Interface Connections",
            "list_url": "dcim:interface_connections_list",
            "search_form": None,  # InterfaceConnectionFilterSet do not support q filter
        }


#
# Virtual chassis
#


class VirtualChassisListView(generic.ObjectListView):
    queryset = VirtualChassis.objects.select_related("master").annotate(
        member_count=count_related(Device, "virtual_chassis")
    )
    table = tables.VirtualChassisTable
    filterset = filters.VirtualChassisFilterSet
    filterset_form = forms.VirtualChassisFilterForm


class VirtualChassisView(generic.ObjectView):
    queryset = VirtualChassis.objects.all()

    def get_extra_context(self, request, instance):
        members = Device.objects.restrict(request.user).filter(virtual_chassis=instance)

        return {
            "members": members,
        }


class VirtualChassisCreateView(generic.ObjectEditView):
    queryset = VirtualChassis.objects.all()
    model_form = forms.VirtualChassisCreateForm
    template_name = "dcim/virtualchassis_add.html"


class VirtualChassisEditView(ObjectPermissionRequiredMixin, GetReturnURLMixin, View):
    queryset = VirtualChassis.objects.all()

    def get_required_permission(self):
        return "dcim.change_virtualchassis"

    def get(self, request, pk):

        virtual_chassis = get_object_or_404(self.queryset, pk=pk)
        VCMemberFormSet = modelformset_factory(
            model=Device,
            form=forms.DeviceVCMembershipForm,
            formset=forms.BaseVCMemberFormSet,
            extra=0,
        )
        members_queryset = virtual_chassis.members.select_related("rack").order_by("vc_position")

        vc_form = forms.VirtualChassisForm(instance=virtual_chassis)
        vc_form.fields["master"].queryset = members_queryset
        formset = VCMemberFormSet(queryset=members_queryset)

        return render(
            request,
            "dcim/virtualchassis_edit.html",
            {
                "vc_form": vc_form,
                "formset": formset,
                "return_url": self.get_return_url(request, virtual_chassis),
            },
        )

    def post(self, request, pk):

        virtual_chassis = get_object_or_404(self.queryset, pk=pk)
        VCMemberFormSet = modelformset_factory(
            model=Device,
            form=forms.DeviceVCMembershipForm,
            formset=forms.BaseVCMemberFormSet,
            extra=0,
        )
        members_queryset = virtual_chassis.members.select_related("rack").order_by("vc_position")

        vc_form = forms.VirtualChassisForm(request.POST, instance=virtual_chassis)
        vc_form.fields["master"].queryset = members_queryset
        formset = VCMemberFormSet(request.POST, queryset=members_queryset)

        if vc_form.is_valid() and formset.is_valid():

            with transaction.atomic():

                # Save the VirtualChassis
                vc_form.save()

                # Nullify the vc_position of each member first to allow reordering without raising an IntegrityError on
                # duplicate positions. Then save each member instance.
                members = formset.save(commit=False)
                devices = Device.objects.filter(pk__in=[m.pk for m in members])
                for device in devices:
                    device.vc_position = None
                    device.save()
                for member in members:
                    member.save()

            return redirect(virtual_chassis.get_absolute_url())

        return render(
            request,
            "dcim/virtualchassis_edit.html",
            {
                "vc_form": vc_form,
                "formset": formset,
                "return_url": self.get_return_url(request, virtual_chassis),
            },
        )


class VirtualChassisDeleteView(generic.ObjectDeleteView):
    queryset = VirtualChassis.objects.all()


class VirtualChassisAddMemberView(ObjectPermissionRequiredMixin, GetReturnURLMixin, View):
    queryset = VirtualChassis.objects.all()

    def get_required_permission(self):
        return "dcim.change_virtualchassis"

    def get(self, request, pk):

        virtual_chassis = get_object_or_404(self.queryset, pk=pk)

        initial_data = {k: request.GET[k] for k in request.GET}
        member_select_form = forms.VCMemberSelectForm(initial=initial_data)
        membership_form = forms.DeviceVCMembershipForm(initial=initial_data)

        return render(
            request,
            "dcim/virtualchassis_add_member.html",
            {
                "virtual_chassis": virtual_chassis,
                "member_select_form": member_select_form,
                "membership_form": membership_form,
                "return_url": self.get_return_url(request, virtual_chassis),
            },
        )

    def post(self, request, pk):

        virtual_chassis = get_object_or_404(self.queryset, pk=pk)

        member_select_form = forms.VCMemberSelectForm(request.POST)

        if member_select_form.is_valid():

            device = member_select_form.cleaned_data["device"]
            device.virtual_chassis = virtual_chassis
            data = {k: request.POST[k] for k in ["vc_position", "vc_priority"]}
            membership_form = forms.DeviceVCMembershipForm(data=data, validate_vc_position=True, instance=device)

            if membership_form.is_valid():

                membership_form.save()
                msg = f'Added member <a href="{device.get_absolute_url()}">{escape(device)}</a>'
                messages.success(request, mark_safe(msg))

                if "_addanother" in request.POST:
                    return redirect(request.get_full_path())

                return redirect(self.get_return_url(request, device))

        else:

            membership_form = forms.DeviceVCMembershipForm(data=request.POST)

        return render(
            request,
            "dcim/virtualchassis_add_member.html",
            {
                "virtual_chassis": virtual_chassis,
                "member_select_form": member_select_form,
                "membership_form": membership_form,
                "return_url": self.get_return_url(request, virtual_chassis),
            },
        )


class VirtualChassisRemoveMemberView(ObjectPermissionRequiredMixin, GetReturnURLMixin, View):
    queryset = Device.objects.all()

    def get_required_permission(self):
        return "dcim.change_device"

    def get(self, request, pk):

        device = get_object_or_404(self.queryset, pk=pk, virtual_chassis__isnull=False)
        form = ConfirmationForm(initial=request.GET)

        return render(
            request,
            "dcim/virtualchassis_remove_member.html",
            {
                "device": device,
                "form": form,
                "return_url": self.get_return_url(request, device),
            },
        )

    def post(self, request, pk):

        device = get_object_or_404(self.queryset, pk=pk, virtual_chassis__isnull=False)
        form = ConfirmationForm(request.POST)

        # Protect master device from being removed
        virtual_chassis = VirtualChassis.objects.filter(master=device).first()
        if virtual_chassis is not None:
            msg = f"Unable to remove master device {escape(device)} from the virtual chassis."
            messages.error(request, mark_safe(msg))
            return redirect(device.get_absolute_url())

        if form.is_valid():

            devices = Device.objects.filter(pk=device.pk)
            for device in devices:
                device.virtual_chassis = None
                device.vc_position = None
                device.vc_priority = None
                device.save()

            msg = f"Removed {device} from virtual chassis {device.virtual_chassis}"
            messages.success(request, msg)

            return redirect(self.get_return_url(request, device))

        return render(
            request,
            "dcim/virtualchassis_remove_member.html",
            {
                "device": device,
                "form": form,
                "return_url": self.get_return_url(request, device),
            },
        )


class VirtualChassisBulkImportView(generic.BulkImportView):
    queryset = VirtualChassis.objects.all()
    model_form = forms.VirtualChassisCSVForm
    table = tables.VirtualChassisTable


class VirtualChassisBulkEditView(generic.BulkEditView):
    queryset = VirtualChassis.objects.all()
    filterset = filters.VirtualChassisFilterSet
    table = tables.VirtualChassisTable
    form = forms.VirtualChassisBulkEditForm


class VirtualChassisBulkDeleteView(generic.BulkDeleteView):
    queryset = VirtualChassis.objects.all()
    filterset = filters.VirtualChassisFilterSet
    table = tables.VirtualChassisTable


#
# Power panels
#


class PowerPanelListView(generic.ObjectListView):
    queryset = PowerPanel.objects.select_related("site", "rack_group").annotate(
        powerfeed_count=count_related(PowerFeed, "power_panel")
    )
    filterset = filters.PowerPanelFilterSet
    filterset_form = forms.PowerPanelFilterForm
    table = tables.PowerPanelTable


class PowerPanelView(generic.ObjectView):
    queryset = PowerPanel.objects.prefetch_related("site", "rack_group")

    def get_extra_context(self, request, instance):
        power_feeds = PowerFeed.objects.restrict(request.user).filter(power_panel=instance).select_related("rack")
        powerfeed_table = tables.PowerFeedTable(data=power_feeds, orderable=False)
        powerfeed_table.exclude = ["power_panel"]

        return {
            "powerfeed_table": powerfeed_table,
        }


class PowerPanelEditView(generic.ObjectEditView):
    queryset = PowerPanel.objects.all()
    model_form = forms.PowerPanelForm
    template_name = "dcim/powerpanel_edit.html"


class PowerPanelDeleteView(generic.ObjectDeleteView):
    queryset = PowerPanel.objects.all()


class PowerPanelBulkImportView(generic.BulkImportView):
    queryset = PowerPanel.objects.all()
    model_form = forms.PowerPanelCSVForm
    table = tables.PowerPanelTable


class PowerPanelBulkEditView(generic.BulkEditView):
    queryset = PowerPanel.objects.select_related("site", "rack_group")
    filterset = filters.PowerPanelFilterSet
    table = tables.PowerPanelTable
    form = forms.PowerPanelBulkEditForm


class PowerPanelBulkDeleteView(generic.BulkDeleteView):
    queryset = PowerPanel.objects.select_related("site", "rack_group").annotate(
        powerfeed_count=count_related(PowerFeed, "power_panel")
    )
    filterset = filters.PowerPanelFilterSet
    table = tables.PowerPanelTable


#
# Power feeds
#


class PowerFeedListView(generic.ObjectListView):
    queryset = PowerFeed.objects.all()
    filterset = filters.PowerFeedFilterSet
    filterset_form = forms.PowerFeedFilterForm
    table = tables.PowerFeedTable


class PowerFeedView(generic.ObjectView):
    queryset = PowerFeed.objects.select_related("power_panel", "rack")


class PowerFeedEditView(generic.ObjectEditView):
    queryset = PowerFeed.objects.all()
    model_form = forms.PowerFeedForm
    template_name = "dcim/powerfeed_edit.html"


class PowerFeedDeleteView(generic.ObjectDeleteView):
    queryset = PowerFeed.objects.all()


class PowerFeedBulkImportView(generic.BulkImportView):
    queryset = PowerFeed.objects.all()
    model_form = forms.PowerFeedCSVForm
    table = tables.PowerFeedTable


class PowerFeedBulkEditView(generic.BulkEditView):
    queryset = PowerFeed.objects.select_related("power_panel", "rack")
    filterset = filters.PowerFeedFilterSet
    table = tables.PowerFeedTable
    form = forms.PowerFeedBulkEditForm


class PowerFeedBulkDeleteView(generic.BulkDeleteView):
    queryset = PowerFeed.objects.select_related("power_panel", "rack")
    filterset = filters.PowerFeedFilterSet
    table = tables.PowerFeedTable


class DeviceRedundancyGroupUIViewSet(NautobotUIViewSet):
    bulk_create_form_class = forms.DeviceRedundancyGroupCSVForm
    bulk_update_form_class = forms.DeviceRedundancyGroupBulkEditForm
    filterset_class = filters.DeviceRedundancyGroupFilterSet
    filterset_form_class = forms.DeviceRedundancyGroupFilterForm
    form_class = forms.DeviceRedundancyGroupForm
    queryset = (
        DeviceRedundancyGroup.objects.select_related("status")
        .prefetch_related("members")
        .annotate(member_count=count_related(Device, "device_redundancy_group"))
    )
    serializer_class = serializers.DeviceRedundancyGroupSerializer
    table_class = tables.DeviceRedundancyGroupTable

    def get_extra_context(self, request, instance):
        context = super().get_extra_context(request, instance)

        if self.action == "retrieve" and instance:
            members = instance.members_sorted.restrict(request.user)
            members_table = tables.DeviceTable(members)
            members_table.columns.show("device_redundancy_group_priority")
            context["members_table"] = members_table
        return context<|MERGE_RESOLUTION|>--- conflicted
+++ resolved
@@ -155,14 +155,9 @@
         # Sites
         sites = (
             Site.objects.restrict(request.user, "view")
-<<<<<<< HEAD
             .filter(region__in=instance.descendants(include_self=True))
-            .prefetch_related("parent", "region", "tenant")
-=======
-            .filter(region__in=instance.get_descendants(include_self=True))
             .select_related("region", "tenant")
             .prefetch_related("parent")
->>>>>>> 13aff79f
         )
 
         sites_table = tables.SiteTable(sites)
@@ -448,13 +443,8 @@
         # Racks
         racks = (
             Rack.objects.restrict(request.user, "view")
-<<<<<<< HEAD
             .filter(group__in=instance.descendants(include_self=True))
-            .prefetch_related("role", "site", "tenant")
-=======
-            .filter(group__in=instance.get_descendants(include_self=True))
             .select_related("role", "site", "tenant")
->>>>>>> 13aff79f
         )
 
         rack_table = tables.RackTable(racks)
@@ -487,77 +477,12 @@
 
 
 class RackGroupBulkDeleteView(generic.BulkDeleteView):
-<<<<<<< HEAD
-    # v2 TODO(jathan): Replace prefetch_related with select_related
-    queryset = RackGroup.objects.annotate(rack_count=count_related(Rack, "group")).prefetch_related("site")
-=======
-    queryset = RackGroup.objects.add_related_count(
-        RackGroup.objects.all(), Rack, "group", "rack_count", cumulative=True
-    ).select_related("site")
->>>>>>> 13aff79f
+    queryset = RackGroup.objects.annotate(rack_count=count_related(Rack, "group")).select_related("site")
     filterset = filters.RackGroupFilterSet
     table = tables.RackGroupTable
 
 
 #
-<<<<<<< HEAD
-=======
-# Rack roles
-#
-
-
-class RackRoleListView(generic.ObjectListView):
-    queryset = RackRole.objects.annotate(rack_count=count_related(Rack, "role"))
-    filterset = filters.RackRoleFilterSet
-    table = tables.RackRoleTable
-
-
-class RackRoleView(generic.ObjectView):
-    queryset = RackRole.objects.all()
-
-    def get_extra_context(self, request, instance):
-
-        # Racks
-        racks = (
-            Rack.objects.restrict(request.user, "view").filter(role=instance).select_related("group", "site", "tenant")
-        )
-
-        rack_table = tables.RackTable(racks)
-        rack_table.columns.hide("role")
-
-        paginate = {
-            "paginator_class": EnhancedPaginator,
-            "per_page": get_paginate_count(request),
-        }
-        RequestConfig(request, paginate).configure(rack_table)
-
-        return {
-            "rack_table": rack_table,
-        }
-
-
-class RackRoleEditView(generic.ObjectEditView):
-    queryset = RackRole.objects.all()
-    model_form = forms.RackRoleForm
-
-
-class RackRoleDeleteView(generic.ObjectDeleteView):
-    queryset = RackRole.objects.all()
-
-
-class RackRoleBulkImportView(generic.BulkImportView):
-    queryset = RackRole.objects.all()
-    model_form = forms.RackRoleCSVForm
-    table = tables.RackRoleTable
-
-
-class RackRoleBulkDeleteView(generic.BulkDeleteView):
-    queryset = RackRole.objects.annotate(rack_count=count_related(Rack, "role"))
-    table = tables.RackRoleTable
-
-
-#
->>>>>>> 13aff79f
 # Racks
 #
 
@@ -775,11 +700,7 @@
         devices = (
             Device.objects.restrict(request.user, "view")
             .filter(device_type__manufacturer=instance)
-<<<<<<< HEAD
             .select_related("status", "site", "tenant", "role", "rack", "device_type")
-=======
-            .select_related("status", "site", "tenant", "device_role", "rack", "device_type")
->>>>>>> 13aff79f
         )
 
         device_table = tables.DeviceTable(devices)
@@ -1235,69 +1156,6 @@
 
 
 #
-<<<<<<< HEAD
-=======
-# Device roles
-#
-
-
-class DeviceRoleListView(generic.ObjectListView):
-    queryset = DeviceRole.objects.annotate(
-        device_count=count_related(Device, "device_role"),
-        vm_count=count_related(VirtualMachine, "role"),
-    )
-    filterset = filters.DeviceRoleFilterSet
-    table = tables.DeviceRoleTable
-
-
-class DeviceRoleView(generic.ObjectView):
-    queryset = DeviceRole.objects.all()
-
-    def get_extra_context(self, request, instance):
-
-        # Devices
-        devices = (
-            Device.objects.restrict(request.user, "view")
-            .filter(device_role=instance)
-            .select_related("status", "site", "tenant", "rack", "device_type")
-        )
-
-        device_table = tables.DeviceTable(devices)
-        device_table.columns.hide("device_role")
-
-        paginate = {
-            "paginator_class": EnhancedPaginator,
-            "per_page": get_paginate_count(request),
-        }
-        RequestConfig(request, paginate).configure(device_table)
-
-        return {
-            "device_table": device_table,
-        }
-
-
-class DeviceRoleEditView(generic.ObjectEditView):
-    queryset = DeviceRole.objects.all()
-    model_form = forms.DeviceRoleForm
-
-
-class DeviceRoleDeleteView(generic.ObjectDeleteView):
-    queryset = DeviceRole.objects.all()
-
-
-class DeviceRoleBulkImportView(generic.BulkImportView):
-    queryset = DeviceRole.objects.all()
-    model_form = forms.DeviceRoleCSVForm
-    table = tables.DeviceRoleTable
-
-
-class DeviceRoleBulkDeleteView(generic.BulkDeleteView):
-    queryset = DeviceRole.objects.all()
-    table = tables.DeviceRoleTable
-
-
-#
->>>>>>> 13aff79f
 # Platforms
 #
 
@@ -1320,11 +1178,7 @@
         devices = (
             Device.objects.restrict(request.user, "view")
             .filter(platform=instance)
-<<<<<<< HEAD
             .select_related("status", "site", "tenant", "rack", "device_type", "role")
-=======
-            .select_related("status", "site", "tenant", "rack", "device_type", "device_role")
->>>>>>> 13aff79f
         )
 
         device_table = tables.DeviceTable(devices)
@@ -1692,14 +1546,8 @@
 
 
 class DeviceBulkEditView(generic.BulkEditView):
-<<<<<<< HEAD
-    # v2 TODO(jathan): Replace prefetch_related with select_related
-    queryset = Device.objects.prefetch_related(
+    queryset = Device.objects.select_related(
         "tenant", "site", "rack", "role", "device_type__manufacturer", "secrets_group", "device_redundancy_group"
-=======
-    queryset = Device.objects.select_related(
-        "tenant", "site", "rack", "device_role", "device_type__manufacturer", "secrets_group", "device_redundancy_group"
->>>>>>> 13aff79f
     )
     filterset = filters.DeviceFilterSet
     table = tables.DeviceTable
@@ -1707,12 +1555,7 @@
 
 
 class DeviceBulkDeleteView(generic.BulkDeleteView):
-<<<<<<< HEAD
-    # v2 TODO(jathan): Replace prefetch_related with select_related
-    queryset = Device.objects.prefetch_related("tenant", "site", "rack", "role", "device_type__manufacturer")
-=======
-    queryset = Device.objects.select_related("tenant", "site", "rack", "device_role", "device_type__manufacturer")
->>>>>>> 13aff79f
+    queryset = Device.objects.select_related("tenant", "site", "rack", "role", "device_type__manufacturer")
     filterset = filters.DeviceFilterSet
     table = tables.DeviceTable
 

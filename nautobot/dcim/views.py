from collections import OrderedDict
from copy import deepcopy
from functools import partial
import logging
import re
import uuid

from django.contrib import messages
from django.contrib.contenttypes.models import ContentType
from django.core.exceptions import ObjectDoesNotExist, PermissionDenied, ValidationError
from django.core.paginator import EmptyPage, PageNotAnInteger
from django.db import IntegrityError, transaction
from django.db.models import F, Prefetch
from django.forms import (
    modelformset_factory,
    ModelMultipleChoiceField,
    MultipleHiddenInput,
)
from django.shortcuts import get_object_or_404, HttpResponse, redirect, render
from django.template import Context
from django.template.loader import render_to_string
from django.urls import NoReverseMatch, reverse
from django.utils.encoding import iri_to_uri
<<<<<<< HEAD
from django.utils.functional import cached_property
from django.utils.html import format_html, format_html_join
=======
from django.utils.html import format_html, mark_safe
>>>>>>> 6d6aadc4
from django.utils.http import url_has_allowed_host_and_scheme, urlencode
from django.views.generic import View
from django_tables2 import RequestConfig
from rest_framework.decorators import action
from rest_framework.exceptions import MethodNotAllowed
from rest_framework.response import Response

from nautobot.circuits.models import Circuit
from nautobot.cloud.tables import CloudAccountTable
from nautobot.core.choices import ButtonColorChoices
from nautobot.core.exceptions import AbortTransaction
from nautobot.core.forms import BulkRenameForm, ConfirmationForm, ImportForm, restrict_form_fields
from nautobot.core.models.querysets import count_related
from nautobot.core.templatetags import helpers
from nautobot.core.templatetags.helpers import has_perms
from nautobot.core.ui import object_detail
from nautobot.core.ui.breadcrumbs import (
    BaseBreadcrumbItem,
    Breadcrumbs,
    InstanceBreadcrumbItem,
    ModelBreadcrumbItem,
    ViewNameBreadcrumbItem,
)
from nautobot.core.ui.bulk_buttons import (
    BulkDeleteButton,
    BulkDisconnectButton,
    BulkEditButton,
    BulkRenameButton,
)
from nautobot.core.ui.choices import SectionChoices
from nautobot.core.ui.titles import Titles
from nautobot.core.utils.lookup import get_form_for_model
from nautobot.core.utils.permissions import get_permission_for_model
from nautobot.core.utils.requests import normalize_querydict
from nautobot.core.views import generic
from nautobot.core.views.mixins import (
    GetReturnURLMixin,
    ObjectBulkDestroyViewMixin,
    ObjectBulkUpdateViewMixin,
    ObjectChangeLogViewMixin,
    ObjectDestroyViewMixin,
    ObjectDetailViewMixin,
    ObjectEditViewMixin,
    ObjectListViewMixin,
    ObjectNotesViewMixin,
    ObjectPermissionRequiredMixin,
)
from nautobot.core.views.paginator import EnhancedPaginator, get_paginate_count
from nautobot.core.views.utils import common_detail_view_context, get_obj_from_context
from nautobot.core.views.viewsets import NautobotUIViewSet
from nautobot.dcim.choices import LocationDataToContactActionChoices
from nautobot.dcim.forms import LocationMigrateDataToContactForm
<<<<<<< HEAD
from nautobot.dcim.utils import get_all_network_driver_mappings
from nautobot.extras.models import Contact, ContactAssociation, Role, Status, Team
from nautobot.extras.tables import DynamicGroupTable, ImageAttachmentTable
from nautobot.extras.views import ObjectChangeLogView, ObjectConfigContextView, ObjectDynamicGroupsView
from nautobot.ipam.models import IPAddress, Prefix, Service, VLAN
from nautobot.ipam.tables import InterfaceIPAddressTable, InterfaceVLANTable, VRFDeviceAssignmentTable, VRFTable
=======
from nautobot.dcim.utils import get_all_network_driver_mappings, render_software_version_and_image_files
from nautobot.extras.models import ConfigContext, Contact, ContactAssociation, Role, Status, Team
from nautobot.extras.tables import DynamicGroupTable, ImageAttachmentTable
from nautobot.ipam.models import IPAddress, Prefix, VLAN
from nautobot.ipam.tables import (
    InterfaceIPAddressTable,
    InterfaceVLANTable,
    ServiceTable,
    VRFDeviceAssignmentTable,
    VRFTable,
)
from nautobot.ipam.utils import render_ip_with_nat
>>>>>>> 6d6aadc4
from nautobot.virtualization.models import VirtualMachine
from nautobot.virtualization.tables import VirtualMachineTable
from nautobot.wireless.forms import ControllerManagedDeviceGroupWirelessNetworkFormSet
from nautobot.wireless.tables import (
    BaseControllerManagedDeviceGroupWirelessNetworkAssignmentTable,
    ControllerManagedDeviceGroupRadioProfileAssignmentTable,
    DeviceGroupWirelessNetworkTable,
    RadioProfileTable,
)

from . import filters, forms, tables
from .api import serializers
from .choices import DeviceFaceChoices
from .constants import NONCONNECTABLE_IFACE_TYPES
from .models import (
    Cable,
    CablePath,
    ConsolePort,
    ConsolePortTemplate,
    ConsoleServerPort,
    ConsoleServerPortTemplate,
    Controller,
    ControllerManagedDeviceGroup,
    Device,
    DeviceBay,
    DeviceBayTemplate,
    DeviceFamily,
    DeviceRedundancyGroup,
    DeviceType,
    FrontPort,
    FrontPortTemplate,
    Interface,
    InterfaceRedundancyGroup,
    InterfaceRedundancyGroupAssociation,
    InterfaceTemplate,
    InventoryItem,
    Location,
    LocationType,
    Manufacturer,
    Module,
    ModuleBay,
    ModuleBayTemplate,
    ModuleFamily,
    ModuleType,
    PathEndpoint,
    Platform,
    PowerFeed,
    PowerOutlet,
    PowerOutletTemplate,
    PowerPanel,
    PowerPort,
    PowerPortTemplate,
    Rack,
    RackGroup,
    RackReservation,
    RearPort,
    RearPortTemplate,
    SoftwareImageFile,
    SoftwareVersion,
    VirtualChassis,
    VirtualDeviceContext,
)

logger = logging.getLogger(__name__)


class BulkDisconnectView(GetReturnURLMixin, ObjectPermissionRequiredMixin, View):
    """
    An extendable view for disconnection console/power/interface components in bulk.
    """

    queryset = None
    template_name = "dcim/bulk_disconnect.html"

    def __init__(self, *args, **kwargs):
        super().__init__(*args, **kwargs)

        # Create a new Form class from ConfirmationForm
        class _Form(ConfirmationForm):
            pk = ModelMultipleChoiceField(queryset=self.queryset, widget=MultipleHiddenInput())

        self.form = _Form

    def get_required_permission(self):
        return get_permission_for_model(self.queryset.model, "change")

    def post(self, request):
        selected_objects = []
        return_url = self.get_return_url(request)

        if "_confirm" in request.POST:
            form = self.form(request.POST)

            if form.is_valid():
                with transaction.atomic():
                    count = 0
                    for obj in self.queryset.filter(pk__in=form.cleaned_data["pk"]):
                        if obj.cable is None:
                            continue
                        obj.cable.delete()
                        count += 1

                messages.success(
                    request,
                    f"Disconnected {count} {self.queryset.model._meta.verbose_name_plural}",
                )

                return redirect(return_url)

        else:
            form = self.form(initial={"pk": request.POST.getlist("pk")})
            selected_objects = self.queryset.filter(pk__in=form.initial["pk"])

        return render(
            request,
            self.template_name,
            {
                "form": form,
                "obj_type_plural": self.queryset.model._meta.verbose_name_plural,
                "selected_objects": selected_objects,
                "return_url": return_url,
            },
        )


class BaseDeviceComponentsBulkRenameView(generic.BulkRenameView):
    def get_selected_objects_parents_name(self, selected_objects):
        selected_object = selected_objects.first()
        if selected_object and selected_object.device:
            return selected_object.device.display
        if selected_object and selected_object.module:
            return selected_object.module.display
        return ""


class BaseDeviceComponentTemplatesBulkRenameView(generic.BulkRenameView):
    def get_selected_objects_parents_name(self, selected_objects):
        selected_object = selected_objects.first()
        if selected_object and selected_object.device_type:
            return selected_object.device_type.display
        if selected_object and selected_object.module_type:
            return selected_object.module_type.display
        return ""


#
# LocationTypes
#


class LocationTypeUIViewSet(NautobotUIViewSet):
    queryset = LocationType.objects.all()
    filterset_class = filters.LocationTypeFilterSet
    filterset_form_class = forms.LocationTypeFilterForm
    table_class = tables.LocationTypeTable
    form_class = forms.LocationTypeForm
    bulk_update_form_class = forms.LocationTypeBulkEditForm
    serializer_class = serializers.LocationSerializer

    object_detail_content = object_detail.ObjectDetailContent(
        panels=(
            object_detail.ObjectFieldsPanel(
                section=SectionChoices.LEFT_HALF,
                weight=100,
                fields="__all__",
            ),
            object_detail.ObjectsTablePanel(
                weight=100,
                table_class=tables.LocationTypeTable,
                table_filter="parent",
                table_title="Child Location Type(s)",
            ),
            object_detail.ObjectsTablePanel(
                weight=200,
                table_class=tables.LocationTable,
                table_title="Location(s) of this Type",
                table_filter="location_type",
                exclude_columns=["location_type"],
            ),
        ),
    )


#
# Locations
#


class RackGroupsFieldsPanel(object_detail.ObjectFieldsPanel):
    def render_rack_row(self, indent_px, url, name, count, elevation_url):
        return format_html(
            """
            <tr>
                <td style="padding-left: {}px">
                    <i class="mdi mdi-folder-open"></i>
                    <a href="{}">{}</a>
                </td>
                <td>{}</td>
                <td class="text-right noprint">
                    <a href="{}" class="btn btn-xs btn-primary" title="View elevations">
                        <i class="mdi mdi-server"></i>
                    </a>
                </td>
            </tr>
            """,
            indent_px,
            url,
            name,
            count,
            elevation_url,
        )

    def render(self, context):
        obj = get_obj_from_context(context, self.context_object_key or "object")
        if not obj:
            return ""

        rack_groups = context.get("rack_groups", [])
        stats = context.get("stats", {})

        rows = []
        for rack_group in rack_groups:
            rows.append(
                self.render_rack_row(
                    getattr(rack_group, "tree_depth", 0) * 8,
                    rack_group.get_absolute_url(),
                    str(rack_group),
                    rack_group.rack_count,
                    f"{reverse('dcim:rack_elevation_list')}?rack_group={rack_group.pk}",
                )
            )

        rows.append(
            self.render_rack_row(
                10,
                "#",
                "All racks",
                stats.get("rack_count", 0),
                f"{reverse('dcim:rack_elevation_list')}?location={obj.pk}",
            )
        )

        return format_html(
            """
            <div class="panel panel-default">
                <div class="panel-heading"><strong>Rack Groups</strong></div>
                <table class="table table-hover panel-body">{}</table>
            </div>
            """,
            format_html_join("", "{}", ((row,) for row in rows)),
        )


class LocationImagesTablePanel(object_detail.ObjectsTablePanel):
    """
    Custom table panel for Location Images that correctly passes `object_id` to reverse().
    """

    def _get_table_add_url(self, context):
        obj = get_obj_from_context(context)
        request = context["request"]
        return_url = context.get("return_url", obj.get_absolute_url())
        if self.tab_id:
            return_url += f"?tab={self.tab_id}"

        if self.add_button_route and request.user.has_perms(self.add_permissions or []):
            try:
                add_route = reverse(self.add_button_route, kwargs={"object_id": str(obj.pk)})
                return f"{add_route}?return_url={return_url}"
            except NoReverseMatch:
                logger.warning(f"Add route `{self.add_button_route}` could not be reversed with object_id={obj.pk}.")

        return None


class LocationObjectFieldsPanel(object_detail.ObjectFieldsPanel):
    FIELD_LABEL_OVERRIDES = {
        "parent": "Hierarchy",
        "asn": "AS Number",
    }

    def render_key(self, key, value, context):
        if key in self.FIELD_LABEL_OVERRIDES:
            return self.FIELD_LABEL_OVERRIDES[key]
        return super().render_key(key, value, context)


class LocationUIViewSet(NautobotUIViewSet):
    # We are only accessing the tree fields from the list view, where `with_tree_fields` is called dynamically
    # depending on whether the hierarchy is shown in the UI (note that `parent` itself is a normal foreign key, not a
    # tree field). If we ever do access tree fields elsewhere, this will perform worse, because django will
    # automatically issue a second query (similar to behavior for
    # https://docs.djangoproject.com/en/3.2/ref/models/querysets/#django.db.models.query.QuerySet.only).
    queryset = Location.objects.without_tree_fields().select_related("location_type", "parent", "tenant")
    filterset_class = filters.LocationFilterSet
    filterset_form_class = forms.LocationFilterForm
    table_class = tables.LocationTable
    form_class = forms.LocationForm
    bulk_update_form_class = forms.LocationBulkEditForm
    serializer_class = serializers.LocationSerializer

    object_detail_content = object_detail.ObjectDetailContent(
        panels=(
            LocationObjectFieldsPanel(
                weight=100,
                section=SectionChoices.LEFT_HALF,
                fields=[
                    "location_type",
                    "status",
                    "parent",
                    "tenant",
                    "facility",
                    "asn",
                    "time_zone",
                    "description",
                ],
                value_transforms={
                    "location_type": [partial(helpers.hyperlinked_object, field="name")],
                    "time_zone": [helpers.format_timezone],
                },
            ),
            object_detail.ObjectFieldsPanel(
                weight=110,
                section=SectionChoices.LEFT_HALF,
                label="Geographical Info",
                fields=[
                    "physical_address",
                    "shipping_address",
                    "gps_coordinates",
                ],
                value_transforms={
                    "physical_address": [helpers.render_address],
                    "shipping_address": [helpers.render_address],
                    "gps_coordinates": [helpers.render_address],
                },
            ),
            object_detail.ObjectFieldsPanel(
                weight=120,
                section=SectionChoices.LEFT_HALF,
                label="Contact Info",
                fields=["contact_name", "contact_phone", "contact_email"],
                value_transforms={
                    "contact_phone": [helpers.hyperlinked_phone_number],
                    "contact_email": [helpers.hyperlinked_email],
                },
                footer_content_template_path="components/panel/footer_convert_to_contact_or_team_record.html",
            ),
            object_detail.StatsPanel(
                weight=100,
                label="Stats",
                section=SectionChoices.RIGHT_HALF,
                filter_name="location",
                related_models=[
                    Rack,
                    Device,
                    Prefix,
                    VLAN,
                    (Circuit, "circuit_terminations__location__in"),
                    (VirtualMachine, "cluster__location__in"),
                ],
            ),
            RackGroupsFieldsPanel(
                label="Rack Groups",
                section=SectionChoices.RIGHT_HALF,
                weight=200,
                context_object_key="object",
            ),
            object_detail.ObjectsTablePanel(
                section=SectionChoices.FULL_WIDTH,
                weight=100,
                table_title="Children",
                table_class=tables.FlatLocationTable,
                table_attribute="children",
                related_field_name="parent",
                order_by_fields=["name"],
            ),
            LocationImagesTablePanel(
                table_title="Images",
                section=SectionChoices.RIGHT_HALF,
                table_class=ImageAttachmentTable,
                table_attribute="image_attachments",
                related_field_name="object_id",
                weight=300,
                add_button_route="dcim:location_add_image",
                add_permissions=["extras.add_imageattachment"],
            ),
        )
    )

    def get_extra_context(self, request, instance):
        if instance is None:
            return super().get_extra_context(request, instance)
<<<<<<< HEAD

        related_locations = (
            instance.descendants(include_self=True).restrict(request.user, "view").values_list("pk", flat=True)
        )
=======
        # This query can get really expensive when there are big location trees in the DB. By casting it to a list we
        # ensure it is only performed once rather than as a subquery for each of the different count stats.
        related_locations = list(
            instance.descendants(include_self=True).restrict(request.user, "view").values_list("pk", flat=True)
        )
        prefix_count_queryset = Prefix.objects.restrict(request.user, "view").filter(locations__in=related_locations)
        vlan_count_queryset = VLAN.objects.restrict(request.user, "view").filter(locations__in=related_locations)
        circuit_count_queryset = Circuit.objects.restrict(request.user, "view").filter(
            circuit_terminations__location__in=related_locations
        )
        # When there is more than one location, the models that can be assigned to more then one location at the same
        # time need to be queried with `distinct`. We are avoiding `distinct` when this is not the case, as it incurs
        # a performance penalty.
        if len(related_locations) > 1:
            prefix_count_queryset = prefix_count_queryset.distinct()
            vlan_count_queryset = vlan_count_queryset.distinct()
            circuit_count_queryset = circuit_count_queryset.distinct()
        stats = {
            "prefix_count": prefix_count_queryset.count(),
            "vlan_count": vlan_count_queryset.count(),
            "circuit_count": circuit_count_queryset.count(),
            "rack_count": Rack.objects.restrict(request.user, "view").filter(location__in=related_locations).count(),
            "device_count": Device.objects.restrict(request.user, "view")
            .filter(location__in=related_locations)
            .count(),
            "vm_count": VirtualMachine.objects.restrict(request.user, "view")
            .filter(cluster__location__in=related_locations)
            .count(),
        }
        rack_groups = (
            RackGroup.objects.annotate(rack_count=count_related(Rack, "rack_group"))
            .restrict(request.user, "view")
            .filter(location__in=related_locations)
        )
        children = (
            Location.objects.restrict(request.user, "view")
            # We aren't accessing tree fields anywhere so this is safe (note that `parent` itself is a normal foreign
            # key, not a tree field). If we ever do access tree fields, this will perform worse, because django will
            # automatically issue a second query (similar to behavior for
            # https://docs.djangoproject.com/en/3.2/ref/models/querysets/#django.db.models.query.QuerySet.only)
            .without_tree_fields()
            .filter(parent=instance)
            .select_related("parent", "location_type")
        )

        children_table = tables.LocationTable(children, hide_hierarchy_ui=True)
        paginate = {
            "paginator_class": EnhancedPaginator,
            "per_page": get_paginate_count(request),
        }
        RequestConfig(request, paginate).configure(children_table)
>>>>>>> 6d6aadc4

        return {
            "rack_groups": RackGroup.objects.annotate(rack_count=count_related(Rack, "rack_group"))
            .restrict(request.user, "view")
            .filter(location__in=related_locations),
            "stats": {
                "rack_count": Rack.objects.restrict(request.user, "view").filter(location__in=related_locations).count()
            },
        }


class MigrateLocationDataToContactView(generic.ObjectEditView):
    queryset = Location.objects.all()
    model_form = LocationMigrateDataToContactForm
    template_name = "dcim/location_migrate_data_to_contact.html"

    def get(self, request, *args, **kwargs):
        obj = self.alter_obj(self.get_object(kwargs), request, args, kwargs)

        initial_data = normalize_querydict(request.GET, form_class=self.model_form)
        # remove status from the location itself
        initial_data["status"] = None
        initial_data["location"] = obj.pk

        # populate contact tab fields initial data
        initial_data["name"] = obj.contact_name
        initial_data["phone"] = obj.contact_phone
        initial_data["email"] = obj.contact_email
        form = self.model_form(instance=obj, initial=initial_data)
        restrict_form_fields(form, request.user)
        return render(
            request,
            self.template_name,
            {
                "obj": obj,
                "obj_type": self.queryset.model._meta.verbose_name,
                "form": form,
                "return_url": self.get_return_url(request, obj),
                "editing": obj.present_in_database,
                "active_tab": "assign",
                **self.get_extra_context(request, obj),
            },
        )

    def post(self, request, *args, **kwargs):
        obj = self.alter_obj(self.get_object(kwargs), request, args, kwargs)
        form = self.model_form(data=request.POST, files=request.FILES, instance=obj)
        restrict_form_fields(form, request.user)

        associated_object_id = obj.pk
        associated_object_content_type = ContentType.objects.get_for_model(Location)
        migrate_action = request.POST.get("action")
        try:
            with transaction.atomic():
                if not has_perms(request.user, ["extras.add_contactassociation"]):
                    raise PermissionDenied(
                        "ObjectPermission extras.add_contactassociation is needed to perform this action"
                    )
                contact = None
                team = None
                if migrate_action == LocationDataToContactActionChoices.CREATE_AND_ASSIGN_NEW_CONTACT:
                    if not has_perms(request.user, ["extras.add_contact"]):
                        raise PermissionDenied("ObjectPermission extras.add_contact is needed to perform this action")
                    contact = Contact(
                        name=request.POST.get("name"),
                        phone=request.POST.get("phone"),
                        email=request.POST.get("email"),
                    )
                    contact.validated_save()
                    # Trigger permission check
                    Contact.objects.restrict(request.user, "view").get(pk=contact.pk)
                elif migrate_action == LocationDataToContactActionChoices.CREATE_AND_ASSIGN_NEW_TEAM:
                    if not has_perms(request.user, ["extras.add_team"]):
                        raise PermissionDenied("ObjectPermission extras.add_team is needed to perform this action")
                    team = Team(
                        name=request.POST.get("name"),
                        phone=request.POST.get("phone"),
                        email=request.POST.get("email"),
                    )
                    team.validated_save()
                    # Trigger permission check
                    Team.objects.restrict(request.user, "view").get(pk=team.pk)
                elif migrate_action == LocationDataToContactActionChoices.ASSOCIATE_EXISTING_CONTACT:
                    contact = Contact.objects.restrict(request.user, "view").get(pk=request.POST.get("contact"))
                elif migrate_action == LocationDataToContactActionChoices.ASSOCIATE_EXISTING_TEAM:
                    team = Team.objects.restrict(request.user, "view").get(pk=request.POST.get("team"))
                else:
                    raise ValueError(f"Invalid action {migrate_action} passed from the form")

                association = ContactAssociation(
                    contact=contact,
                    team=team,
                    associated_object_type=associated_object_content_type,
                    associated_object_id=associated_object_id,
                    status=Status.objects.get(pk=request.POST.get("status")),
                    role=Role.objects.get(pk=request.POST.get("role")),
                )
                association.validated_save()
                # Trigger permission check
                ContactAssociation.objects.restrict(request.user, "view").get(pk=association.pk)

                # Clear out contact fields from location
                location = self.get_object(kwargs)
                location.contact_name = ""
                location.contact_phone = ""
                location.contact_email = ""
                location.validated_save()

                object_created = not form.instance.present_in_database

            self.successful_post(request, obj, object_created, logger)

            return_url = request.POST.get("return_url")
            if url_has_allowed_host_and_scheme(url=return_url, allowed_hosts=request.get_host()):
                return redirect(iri_to_uri(return_url))
            else:
                return redirect(self.get_return_url(request, obj))

        except ObjectDoesNotExist:
            msg = "Object save failed due to object-level permissions violation"
            logger.debug(msg)
            form.add_error(None, msg)
        except PermissionDenied as e:
            msg = e
            logger.debug(msg)
            form.add_error(None, msg)
        except ValueError:
            msg = f"Invalid action {action} passed from the form"
            logger.debug(msg)
            form.add_error(None, msg)

        return render(
            request,
            self.template_name,
            {
                "obj": obj,
                "obj_type": self.queryset.model._meta.verbose_name,
                "form": form,
                "return_url": self.get_return_url(request, obj),
                "editing": obj.present_in_database,
                **self.get_extra_context(request, obj),
            },
        )


#
# Rack groups
#


class RackGroupUIViewSet(NautobotUIViewSet):
    bulk_update_form_class = forms.RackGroupBulkEditForm
    filterset_class = filters.RackGroupFilterSet
    filterset_form_class = forms.RackGroupFilterForm
    form_class = forms.RackGroupForm
    serializer_class = serializers.RackGroupSerializer
    table_class = tables.RackGroupTable
    queryset = RackGroup.objects.all()

    object_detail_content = object_detail.ObjectDetailContent(
        panels=[
            object_detail.ObjectFieldsPanel(
                label="Rack Group",
                section=SectionChoices.LEFT_HALF,
                weight=100,
                fields=["description", "parent", "location"],
                value_transforms={
                    "location": [helpers.render_ancestor_hierarchy],
                },
            ),
            object_detail.ObjectsTablePanel(
                section=SectionChoices.FULL_WIDTH,
                weight=200,
                related_field_name="rack_group",
                context_table_key="rack_table",
            ),
        ]
    )

    def get_extra_context(self, request, instance):
        context = super().get_extra_context(request, instance)

        if self.action == "retrieve" and instance:
            racks = (
                Rack.objects.restrict(request.user, "view")
                # Note this filter - we want the table to include racks assigned to child rack groups as well
                .filter(rack_group__in=instance.descendants(include_self=True))
                .select_related("role", "location", "tenant")
            )

            rack_table = tables.RackTable(racks)
            rack_table.columns.hide("rack_group")

            paginate = {
                "paginator_class": EnhancedPaginator,
                "per_page": get_paginate_count(request),
            }
            RequestConfig(request, paginate).configure(rack_table)

            context["rack_table"] = rack_table

        return context


#
# Racks
#


class RackUIViewSet(NautobotUIViewSet):
    bulk_update_form_class = forms.RackBulkEditForm
    filterset_class = filters.RackFilterSet
    filterset_form_class = forms.RackFilterForm
    form_class = forms.RackForm
    serializer_class = serializers.RackSerializer
    table_class = tables.RackDetailTable
    queryset = Rack.objects.select_related("location", "tenant__tenant_group", "rack_group", "role")

    def get_extra_context(self, request, instance):
        context = super().get_extra_context(request, instance)

        if self.action == "retrieve":
            # Get 0U and child devices located within the rack
            context["nonracked_devices"] = Device.objects.filter(rack=instance, position__isnull=True).select_related(
                "device_type__manufacturer"
            )

            peer_racks = Rack.objects.restrict(request.user, "view").filter(location=instance.location)

            if instance.rack_group:
                peer_racks = peer_racks.filter(rack_group=instance.rack_group)
            else:
                peer_racks = peer_racks.filter(rack_group__isnull=True)

            context["next_rack"] = peer_racks.filter(name__gt=instance.name).order_by("name").first()
            context["prev_rack"] = peer_racks.filter(name__lt=instance.name).order_by("-name").first()

            context["reservations"] = RackReservation.objects.restrict(request.user, "view").filter(rack=instance)
            context["power_feeds"] = (
                PowerFeed.objects.restrict(request.user, "view").filter(rack=instance).select_related("power_panel")
            )
            context["device_count"] = Device.objects.restrict(request.user, "view").filter(rack=instance).count()

        return context


class RackElevationListView(generic.ObjectListView):
    """
    Display a set of rack elevations side-by-side.
    """

    queryset = Rack.objects.select_related("role")
    non_filter_params = (
        *generic.ObjectListView.non_filter_params,
        "face",  # render front or rear of racks?
        "reverse",  # control of ordering
    )
    filterset = filters.RackFilterSet
    filterset_form = forms.RackFilterForm
    action_buttons = []
    template_name = "dcim/rack_elevation_list.html"
    view_titles = Titles(titles={"list": "Rack Elevation"})
    breadcrumbs = Breadcrumbs(
        items={"list": [ViewNameBreadcrumbItem(view_name="dcim:rack_elevation_list", label="Rack Elevation")]}
    )

    def extra_context(self):
        racks = self.queryset
        request = self.request
        total_count = racks.count()

        # Determine ordering
        racks_reverse = bool(request.GET.get("reverse", False))
        if racks_reverse:
            racks = racks.reverse()

        # Pagination
        per_page = get_paginate_count(request)
        page_number = request.GET.get("page", 1)
        paginator = EnhancedPaginator(racks, per_page)
        try:
            page = paginator.page(page_number)
        except PageNotAnInteger:
            page = paginator.page(1)
        except EmptyPage:
            page = paginator.page(paginator.num_pages)

        # Determine rack face
        rack_face = request.GET.get("face", DeviceFaceChoices.FACE_FRONT)
        if rack_face not in DeviceFaceChoices.values():
            rack_face = DeviceFaceChoices.FACE_FRONT

        return {
            "paginator": paginator,
            "page": page,
            "total_count": total_count,
            "reverse": racks_reverse,
            "rack_face": rack_face,
            "title": "Rack Elevation",
            "list_url": "dcim:rack_elevation_list",
        }


#
# Rack reservations
#


class RackReservationUIViewSet(NautobotUIViewSet):
    bulk_update_form_class = forms.RackReservationBulkEditForm
    filterset_class = filters.RackReservationFilterSet
    filterset_form_class = forms.RackReservationFilterForm
    form_class = forms.RackReservationForm
    serializer_class = serializers.RackReservationSerializer
    table_class = tables.RackReservationTable
    queryset = RackReservation.objects.all()

    object_detail_content = object_detail.ObjectDetailContent(
        panels=(
            object_detail.ObjectFieldsPanel(
                section=SectionChoices.LEFT_HALF,
                weight=100,
                label="Rack",
                fields=["rack__location", "rack__rack_group", "rack"],
                key_transforms={
                    "rack__location": "Location",
                    "rack__rack_group": "Rack Group",
                },
            ),
            object_detail.ObjectFieldsPanel(
                section=SectionChoices.LEFT_HALF,
                weight=100,
                label="Reservation Details",
                fields=["unit_list", "tenant", "user", "description"],
            ),
            object_detail.Panel(
                section=SectionChoices.RIGHT_HALF,
                weight=100,
                template_path="dcim/rack_elevation.html",
            ),
        ),
    )

    def get_object(self):
        obj = super().get_object()

        if not obj.present_in_database:
            obj.user = self.request.user

            rack_id = self.request.GET.get("rack")
            if rack_id:
                obj.rack = get_object_or_404(Rack, pk=rack_id)

        return obj


#
# Manufacturers
#


class ManufacturerUIViewSet(NautobotUIViewSet):
    bulk_update_form_class = forms.ManufacturerBulkEditForm
    filterset_class = filters.ManufacturerFilterSet
    filterset_form_class = forms.ManufacturerFilterForm
    form_class = forms.ManufacturerForm
    serializer_class = serializers.ManufacturerSerializer
    table_class = tables.ManufacturerTable
    queryset = Manufacturer.objects.all()

    # Object detail content with devices and cloud accounts related to the manufacturer
    object_detail_content = object_detail.ObjectDetailContent(
        panels=(
            object_detail.ObjectFieldsPanel(
                weight=100,
                section=SectionChoices.LEFT_HALF,
                fields="__all__",
            ),
            object_detail.ObjectsTablePanel(
                weight=100,
                section=SectionChoices.FULL_WIDTH,
                table_class=tables.DeviceTable,
                table_filter="device_type__manufacturer",
                related_field_name="manufacturer",
                exclude_columns=["manufacturer"],
            ),
            object_detail.ObjectsTablePanel(
                weight=100,
                section=SectionChoices.FULL_WIDTH,
                table_class=CloudAccountTable,
                table_filter="provider",
                exclude_columns=["provider"],
            ),
        ),
    )


#
# Device types
#


class DeviceTypeFieldsPanel(object_detail.ObjectFieldsPanel):
    """
    Custom panel for DeviceType that renders front_image and rear_image
    as image previews with links, and falls back to normal rendering for other fields.
    """

    def render_value(self, key, value, context):
        obj = get_obj_from_context(context, self.context_object_key)

        if key in ["front_image", "rear_image"]:
            image = getattr(obj, key, None)
            if image:
                return format_html(
                    '<a href="{}" target="_blank"><img src="{}" alt="{}" class="img-responsive"></a>',
                    image.url,
                    image.url,
                    image.name,
                )
            return format_html('<span class="text-muted">&mdash;</span>')

        return super().render_value(key, value, context)


# --- Bulk Action Button Base Class ---
def bulk_footer_buttons(form_id: str, model):
    """Return all bulk action buttons for a given form+model."""
    return [
        BulkRenameButton(form_id=form_id, model=model),
        BulkEditButton(form_id=form_id, model=model),
        BulkDeleteButton(form_id=form_id, model=model),
    ]


def bulk_cable_termination_footer_buttons(form_id: str, model):
    return [
        BulkRenameButton(form_id=form_id, model=model),
        BulkEditButton(form_id=form_id, model=model),
        BulkDisconnectButton(form_id=form_id, model=model),
        BulkDeleteButton(form_id=form_id, model=model),
    ]


# --- Tab Configuration ---
TAB_CONFIGS = [
    (
        100,
        "interfaces",
        "Interfaces",
        "dcim:devicetype_interfaces",
        "interface_templates",
        tables.InterfaceTemplateTable,
        InterfaceTemplate,
    ),
    (
        200,
        "frontports",
        "Front Ports",
        "dcim:devicetype_frontports",
        "front_port_templates",
        tables.FrontPortTemplateTable,
        FrontPortTemplate,
    ),
    (
        300,
        "rearports",
        "Rear Ports",
        "dcim:devicetype_rearports",
        "rear_port_templates",
        tables.RearPortTemplateTable,
        RearPortTemplate,
    ),
    (
        400,
        "consoleports",
        "Console Ports",
        "dcim:devicetype_consoleports",
        "console_port_templates",
        tables.ConsolePortTemplateTable,
        ConsolePortTemplate,
    ),
    (
        500,
        "consoleserverports",
        "Console Server Ports",
        "dcim:devicetype_consoleserverports",
        "console_server_port_templates",
        tables.ConsoleServerPortTemplateTable,
        ConsoleServerPortTemplate,
    ),
    (
        600,
        "powerports",
        "Power Ports",
        "dcim:devicetype_powerports",
        "power_port_templates",
        tables.PowerPortTemplateTable,
        PowerPortTemplate,
    ),
    (
        700,
        "poweroutlets",
        "Power Outlets",
        "dcim:devicetype_poweroutlets",
        "power_outlet_templates",
        tables.PowerOutletTemplateTable,
        PowerOutletTemplate,
    ),
    (
        800,
        "devicebays",
        "Device Bays",
        "dcim:devicetype_devicebays",
        "device_bay_templates",
        tables.DeviceBayTemplateTable,
        DeviceBayTemplate,
    ),
    (
        900,
        "modulebays",
        "Module Bays",
        "dcim:devicetype_modulebays",
        "module_bay_templates",
        tables.ModuleBayTemplateTable,
        ModuleBayTemplate,
    ),
]


# --- Add Components Button Config ---
ADD_COMPONENTS_CONFIG = [
    (100, "dcim:consoleporttemplate_add", "Console Ports", "mdi-console", ["dcim.add_consoleporttemplate"]),
    (
        200,
        "dcim:consoleserverporttemplate_add",
        "Console Server Ports",
        "mdi-console-network-outline",
        ["dcim.add_consoleserverporttemplate"],
    ),
    (300, "dcim:powerporttemplate_add", "Power Ports", "mdi-power-plug-outline", ["dcim.add_powerporttemplate"]),
    (400, "dcim:poweroutlettemplate_add", "Power Outlets", "mdi-power-socket", ["dcim.add_poweroutlettemplate"]),
    (500, "dcim:interfacetemplate_add", "Interfaces", "mdi-ethernet", ["dcim.add_interfacetemplate"]),
    (600, "dcim:frontporttemplate_add", "Front Ports", "mdi-square-rounded-outline", ["dcim.add_frontporttemplate"]),
    (700, "dcim:rearporttemplate_add", "Rear Ports", "mdi-square-rounded-outline", ["dcim.add_rearporttemplate"]),
    (800, "dcim:devicebaytemplate_add", "Device Bays", "mdi-circle-outline", ["dcim.add_devicebaytemplate"]),
    (900, "dcim:modulebaytemplate_add", "Module Bays", "mdi-tray", ["dcim.add_modulebaytemplate"]),
]


def make_bulk_tab(weight, tab_name, label, url_name, related_attr, table_class, model):
    """Build a bulk-enabled tab."""
    form_id = f"{tab_name}template_form"
    return object_detail.DistinctViewTab(
        weight=weight,
        tab_id=tab_name,
        label=label,
        url_name=url_name,
        related_object_attribute=related_attr,
        hide_if_empty=True,
        panels=(
            object_detail.ObjectsTablePanel(
                section=SectionChoices.FULL_WIDTH,
                weight=100,
                table_title=label,
                table_class=table_class,
                table_filter="device_type",
                tab_id=tab_name,
                enable_bulk_actions=True,
                form_id=form_id,
                footer_buttons=bulk_footer_buttons(form_id=form_id, model=model),
                include_paginator=True,
            ),
        ),
    )


# --- DeviceType UI ViewSet ---
class DeviceTypeUIViewSet(NautobotUIViewSet):
    bulk_update_form_class = forms.DeviceTypeBulkEditForm
    filterset_class = filters.DeviceTypeFilterSet
    filterset_form_class = forms.DeviceTypeFilterForm
    form_class = forms.DeviceTypeForm
    serializer_class = serializers.DeviceTypeSerializer
    table_class = tables.DeviceTypeTable
    queryset = DeviceType.objects.select_related("manufacturer").prefetch_related("software_image_files")

    object_detail_content = object_detail.ObjectDetailContent(
        panels=(
            DeviceTypeFieldsPanel(
                section=SectionChoices.LEFT_HALF,
                weight=100,
                fields="__all__",
            ),
            object_detail.ObjectsTablePanel(
                section=SectionChoices.RIGHT_HALF,
                weight=200,
                table_class=tables.SoftwareImageFileTable,
                table_filter="device_types",
                select_related_fields=["software_version", "status"],
                exclude_columns=["actions", "tags"],
                related_field_name="device_types",
                add_button_route=None,
            ),
            object_detail.ObjectsTablePanel(
                weight=300,
                section=SectionChoices.FULL_WIDTH,
                table_class=tables.DeviceTable,
                table_filter="device_type",
                related_field_name="device_type",
                table_title="Device Instances",
                exclude_columns=["actions", "tags"],
            ),
        ),
        extra_tabs=tuple(make_bulk_tab(*cfg) for cfg in TAB_CONFIGS),
        extra_buttons=(
            object_detail.DropdownButton(
                weight=100,
                color=ButtonColorChoices.BLUE,
                label="Add Components",
                attributes={"id": "device-type-add-components-button"},
                icon="mdi-plus-thick",
                required_permissions=["dcim.change_devicetype"],
                children=tuple(
                    object_detail.Button(
                        weight=weight,
                        link_name=link_name,
                        label=label,
                        icon=icon,
                        required_permissions=perms,
                        link_includes_pk=False,
                    )
                    for weight, link_name, label, icon, perms in ADD_COMPONENTS_CONFIG
                ),
            ),
        ),
    )

    # View actions
    @action(
        detail=True,
        methods=["get"],
        url_path="interfaces",
        custom_view_base_action="view",
        custom_view_additional_permissions=["dcim.view_interfacetemplate"],
    )
    def interfaces(self, request, *args, **kwargs):
        return Response({})

    @action(
        detail=True,
        methods=["get"],
        url_path="front-ports",
        custom_view_base_action="view",
        custom_view_additional_permissions=["dcim.view_frontporttemplate"],
    )
    def frontports(self, request, *args, **kwargs):
        return Response({})

    @action(
        detail=True,
        methods=["get"],
        url_path="rear-ports",
        custom_view_base_action="view",
        custom_view_additional_permissions=["dcim.view_rearporttemplate"],
    )
    def rearports(self, request, *args, **kwargs):
        return Response({})

    @action(
        detail=True,
        methods=["get"],
        url_path="console-ports",
        custom_view_base_action="view",
        custom_view_additional_permissions=["dcim.view_consoleporttemplate"],
    )
    def consoleports(self, request, *args, **kwargs):
        return Response({})

    @action(
        detail=True,
        methods=["get"],
        url_path="console-server-ports",
        custom_view_base_action="view",
        custom_view_additional_permissions=["dcim.view_consoleserverporttemplate"],
    )
    def consoleserverports(self, request, *args, **kwargs):
        return Response({})

    @action(
        detail=True,
        methods=["get"],
        url_path="power-ports",
        custom_view_base_action="view",
        custom_view_additional_permissions=["dcim.view_powerporttemplate"],
    )
    def powerports(self, request, *args, **kwargs):
        return Response({})

    @action(
        detail=True,
        methods=["get"],
        url_path="power-outlets",
        custom_view_base_action="view",
        custom_view_additional_permissions=["dcim.view_poweroutlettemplate"],
    )
    def poweroutlets(self, request, *args, **kwargs):
        return Response({})

    @action(
        detail=True,
        methods=["get"],
        url_path="device-bays",
        custom_view_base_action="view",
        custom_view_additional_permissions=["dcim.view_devicebaytemplate"],
    )
    def devicebays(self, request, *args, **kwargs):
        return Response({})

    @action(
        detail=True,
        methods=["get"],
        url_path="module-bays",
        custom_view_base_action="view",
        custom_view_additional_permissions=["dcim.view_modulebaytemplate"],
    )
    def modulebays(self, request, *args, **kwargs):
        return Response({})


class DeviceTypeImportView(generic.ObjectImportView):
    additional_permissions = [
        "dcim.add_devicetype",
        "dcim.add_consoleporttemplate",
        "dcim.add_consoleserverporttemplate",
        "dcim.add_powerporttemplate",
        "dcim.add_poweroutlettemplate",
        "dcim.add_interfacetemplate",
        "dcim.add_frontporttemplate",
        "dcim.add_rearporttemplate",
        "dcim.add_devicebaytemplate",
        "dcim.add_modulebaytemplate",
    ]
    queryset = DeviceType.objects.all()
    model_form = forms.DeviceTypeImportForm
    related_object_forms = OrderedDict(
        (
            ("console-ports", forms.ConsolePortTemplateImportForm),
            ("console-server-ports", forms.ConsoleServerPortTemplateImportForm),
            ("power-ports", forms.PowerPortTemplateImportForm),
            ("power-outlets", forms.PowerOutletTemplateImportForm),
            ("interfaces", forms.InterfaceTemplateImportForm),
            ("rear-ports", forms.RearPortTemplateImportForm),
            ("front-ports", forms.FrontPortTemplateImportForm),
            ("device-bays", forms.DeviceBayTemplateImportForm),
            ("module-bays", forms.ModuleBayTemplateImportForm),
        )
    )


#
# Module types
#


class ModuleTypeUIViewSet(
    ObjectDetailViewMixin,
    ObjectListViewMixin,
    ObjectEditViewMixin,
    ObjectDestroyViewMixin,
    ObjectBulkDestroyViewMixin,
    ObjectBulkUpdateViewMixin,
    ObjectChangeLogViewMixin,
    ObjectNotesViewMixin,
):
    queryset = ModuleType.objects.all()
    filterset_class = filters.ModuleTypeFilterSet
    filterset_form_class = forms.ModuleTypeFilterForm
    form_class = forms.ModuleTypeForm
    import_model_form = forms.ModuleTypeImportForm
    bulk_update_form_class = forms.ModuleTypeBulkEditForm
    serializer_class = serializers.ModuleTypeSerializer
    table_class = tables.ModuleTypeTable
    related_object_forms = {
        "console-ports": forms.ConsolePortTemplateImportForm,
        "console-server-ports": forms.ConsoleServerPortTemplateImportForm,
        "power-ports": forms.PowerPortTemplateImportForm,
        "power-outlets": forms.PowerOutletTemplateImportForm,
        "interfaces": forms.InterfaceTemplateImportForm,
        "rear-ports": forms.RearPortTemplateImportForm,
        "front-ports": forms.FrontPortTemplateImportForm,
        "module-bays": forms.ModuleBayTemplateImportForm,
    }

    def get_required_permission(self):
        view_action = self.get_action()
        if view_action == "import_view":
            return [
                *self.get_permissions_for_model(ModuleType, ["add"]),
                *self.get_permissions_for_model(ConsolePortTemplate, ["add"]),
                *self.get_permissions_for_model(ConsoleServerPortTemplate, ["add"]),
                *self.get_permissions_for_model(PowerPortTemplate, ["add"]),
                *self.get_permissions_for_model(PowerOutletTemplate, ["add"]),
                *self.get_permissions_for_model(InterfaceTemplate, ["add"]),
                *self.get_permissions_for_model(FrontPortTemplate, ["add"]),
                *self.get_permissions_for_model(RearPortTemplate, ["add"]),
                *self.get_permissions_for_model(ModuleBayTemplate, ["add"]),
            ]

        return super().get_required_permission()

    def get_extra_context(self, request, instance):
        if not instance:
            return {}

        instance_count = Module.objects.restrict(request.user).filter(module_type=instance).count()

        # Component tables
        consoleport_table = tables.ConsolePortTemplateTable(
            ConsolePortTemplate.objects.restrict(request.user, "view").filter(module_type=instance),
            orderable=False,
        )
        consoleserverport_table = tables.ConsoleServerPortTemplateTable(
            ConsoleServerPortTemplate.objects.restrict(request.user, "view").filter(module_type=instance),
            orderable=False,
        )
        powerport_table = tables.PowerPortTemplateTable(
            PowerPortTemplate.objects.restrict(request.user, "view").filter(module_type=instance),
            orderable=False,
        )
        poweroutlet_table = tables.PowerOutletTemplateTable(
            PowerOutletTemplate.objects.restrict(request.user, "view").filter(module_type=instance),
            orderable=False,
        )
        interface_table = tables.InterfaceTemplateTable(
            list(InterfaceTemplate.objects.restrict(request.user, "view").filter(module_type=instance)),
            orderable=False,
        )
        front_port_table = tables.FrontPortTemplateTable(
            FrontPortTemplate.objects.restrict(request.user, "view").filter(module_type=instance),
            orderable=False,
        )
        rear_port_table = tables.RearPortTemplateTable(
            RearPortTemplate.objects.restrict(request.user, "view").filter(module_type=instance),
            orderable=False,
        )
        modulebay_table = tables.ModuleBayTemplateTable(
            ModuleBayTemplate.objects.restrict(request.user, "view").filter(module_type=instance),
            orderable=False,
        )
        if request.user.has_perm("dcim.change_moduletype"):
            consoleport_table.columns.show("pk")
            consoleserverport_table.columns.show("pk")
            powerport_table.columns.show("pk")
            poweroutlet_table.columns.show("pk")
            interface_table.columns.show("pk")
            front_port_table.columns.show("pk")
            rear_port_table.columns.show("pk")
            modulebay_table.columns.show("pk")

        return {
            "instance_count": instance_count,
            "consoleport_table": consoleport_table,
            "consoleserverport_table": consoleserverport_table,
            "powerport_table": powerport_table,
            "poweroutlet_table": poweroutlet_table,
            "interface_table": interface_table,
            "front_port_table": front_port_table,
            "rear_port_table": rear_port_table,
            "modulebay_table": modulebay_table,
        }

    @action(
        detail=False,
        methods=["GET", "POST"],
        url_name="import",
        url_path="import",
    )
    def import_view(self, request, *args, **kwargs):
        if request.method == "POST":
            form = ImportForm(request.POST)

            if form.is_valid():
                self.logger.debug("Import form validation was successful")

                # Initialize model form
                data = form.cleaned_data["data"]
                model_form = self.import_model_form(data)
                restrict_form_fields(model_form, request.user)

                # Assign default values for any fields which were not specified. We have to do this manually because passing
                # 'initial=' to the form on initialization merely sets default values for the widgets. Since widgets are not
                # used for YAML/JSON import, we first bind the imported data normally, then update the form's data with the
                # applicable field defaults as needed prior to form validation.
                for field_name, field in model_form.fields.items():
                    if field_name not in data and hasattr(field, "initial"):
                        model_form.data[field_name] = field.initial

                if model_form.is_valid():
                    try:
                        with transaction.atomic():
                            # Save the primary object
                            obj = model_form.save()

                            # Enforce object-level permissions
                            self.queryset.get(pk=obj.pk)

                            self.logger.debug(f"Created {obj} (PK: {obj.pk})")

                            # Iterate through the related object forms (if any), validating and saving each instance.
                            for (
                                field_name,
                                related_object_form,
                            ) in self.related_object_forms.items():
                                self.logger.debug(f"Processing form for related objects: {related_object_form}")

                                related_obj_pks = []
                                for i, rel_obj_data in enumerate(data.get(field_name, [])):
                                    # add parent object key to related object data
                                    rel_obj_data[obj._meta.verbose_name.replace(" ", "_")] = str(obj.pk)
                                    f = related_object_form(rel_obj_data)

                                    for subfield_name, field in f.fields.items():
                                        if subfield_name not in rel_obj_data and hasattr(field, "initial"):
                                            f.data[subfield_name] = field.initial

                                    if f.is_valid():
                                        related_obj = f.save()
                                        related_obj_pks.append(related_obj.pk)
                                    else:
                                        # Replicate errors on the related object form to the primary form for display
                                        for subfield_name, errors in f.errors.items():
                                            for err in errors:
                                                err_msg = f"{field_name}[{i}] {subfield_name}: {err}"
                                                model_form.add_error(None, err_msg)
                                        raise AbortTransaction()

                                # Enforce object-level permissions on related objects
                                model = related_object_form.Meta.model
                                if model.objects.filter(pk__in=related_obj_pks).count() != len(related_obj_pks):
                                    raise ObjectDoesNotExist

                    except AbortTransaction:
                        pass

                    except ObjectDoesNotExist:
                        msg = "Object creation failed due to object-level permissions violation"
                        self.logger.debug(msg)
                        model_form.add_error(None, msg)

                if not model_form.errors:
                    self.logger.info(f"Import object {obj} (PK: {obj.pk})")
                    messages.success(
                        request,
                        format_html('Imported object: <a href="{}">{}</a>', obj.get_absolute_url(), obj),
                    )

                    if "_addanother" in request.POST:
                        return redirect(request.get_full_path())

                    return_url = form.cleaned_data.get("return_url")
                    if url_has_allowed_host_and_scheme(url=return_url, allowed_hosts=request.get_host()):
                        return redirect(iri_to_uri(return_url))
                    else:
                        return redirect(self.get_return_url(request, obj))

                else:
                    self.logger.debug("Model form validation failed")

                    # Replicate model form errors for display
                    for field, errors in model_form.errors.items():
                        for err in errors:
                            if field == "__all__":
                                form.add_error(None, err)
                            else:
                                form.add_error(None, f"{field}: {err}")

            else:
                self.logger.debug("Import form validation failed")

        else:
            form = ImportForm()

        return Response(
            {
                "template": "generic/object_import.html",
                "form": form,
            }
        )


#
# Console port templates
#


class ConsolePortTemplateCreateView(generic.ComponentCreateView):
    queryset = ConsolePortTemplate.objects.all()
    form = forms.ConsolePortTemplateCreateForm
    model_form = forms.ConsolePortTemplateForm
    template_name = "dcim/device_component_add.html"


class ConsolePortTemplateEditView(generic.ObjectEditView):
    queryset = ConsolePortTemplate.objects.all()
    model_form = forms.ConsolePortTemplateForm


class ConsolePortTemplateDeleteView(generic.ObjectDeleteView):
    queryset = ConsolePortTemplate.objects.all()


class ConsolePortTemplateBulkEditView(generic.BulkEditView):
    queryset = ConsolePortTemplate.objects.all()
    table = tables.ConsolePortTemplateTable
    form = forms.ConsolePortTemplateBulkEditForm
    filterset = filters.ConsolePortTemplateFilterSet


class ConsolePortTemplateBulkRenameView(BaseDeviceComponentTemplatesBulkRenameView):
    queryset = ConsolePortTemplate.objects.all()


class ConsolePortTemplateBulkDeleteView(generic.BulkDeleteView):
    queryset = ConsolePortTemplate.objects.all()
    table = tables.ConsolePortTemplateTable
    filterset = filters.ConsolePortTemplateFilterSet


#
# Console server port templates
#


class ConsoleServerPortTemplateCreateView(generic.ComponentCreateView):
    queryset = ConsoleServerPortTemplate.objects.all()
    form = forms.ConsoleServerPortTemplateCreateForm
    model_form = forms.ConsoleServerPortTemplateForm
    template_name = "dcim/device_component_add.html"


class ConsoleServerPortTemplateEditView(generic.ObjectEditView):
    queryset = ConsoleServerPortTemplate.objects.all()
    model_form = forms.ConsoleServerPortTemplateForm


class ConsoleServerPortTemplateDeleteView(generic.ObjectDeleteView):
    queryset = ConsoleServerPortTemplate.objects.all()


class ConsoleServerPortTemplateBulkEditView(generic.BulkEditView):
    queryset = ConsoleServerPortTemplate.objects.all()
    table = tables.ConsoleServerPortTemplateTable
    form = forms.ConsoleServerPortTemplateBulkEditForm
    filterset = filters.ConsoleServerPortTemplateFilterSet


class ConsoleServerPortTemplateBulkRenameView(BaseDeviceComponentTemplatesBulkRenameView):
    queryset = ConsoleServerPortTemplate.objects.all()


class ConsoleServerPortTemplateBulkDeleteView(generic.BulkDeleteView):
    queryset = ConsoleServerPortTemplate.objects.all()
    table = tables.ConsoleServerPortTemplateTable
    filterset = filters.ConsoleServerPortTemplateFilterSet


#
# Power port templates
#


class PowerPortTemplateCreateView(generic.ComponentCreateView):
    queryset = PowerPortTemplate.objects.all()
    form = forms.PowerPortTemplateCreateForm
    model_form = forms.PowerPortTemplateForm
    template_name = "dcim/device_component_add.html"


class PowerPortTemplateEditView(generic.ObjectEditView):
    queryset = PowerPortTemplate.objects.all()
    model_form = forms.PowerPortTemplateForm


class PowerPortTemplateDeleteView(generic.ObjectDeleteView):
    queryset = PowerPortTemplate.objects.all()


class PowerPortTemplateBulkEditView(generic.BulkEditView):
    queryset = PowerPortTemplate.objects.all()
    table = tables.PowerPortTemplateTable
    form = forms.PowerPortTemplateBulkEditForm
    filterset = filters.PowerPortTemplateFilterSet


class PowerPortTemplateBulkRenameView(BaseDeviceComponentTemplatesBulkRenameView):
    queryset = PowerPortTemplate.objects.all()


class PowerPortTemplateBulkDeleteView(generic.BulkDeleteView):
    queryset = PowerPortTemplate.objects.all()
    table = tables.PowerPortTemplateTable
    filterset = filters.PowerPortTemplateFilterSet


#
# Power outlet templates
#


class PowerOutletTemplateCreateView(generic.ComponentCreateView):
    queryset = PowerOutletTemplate.objects.all()
    form = forms.PowerOutletTemplateCreateForm
    model_form = forms.PowerOutletTemplateForm
    template_name = "dcim/device_component_add.html"


class PowerOutletTemplateEditView(generic.ObjectEditView):
    queryset = PowerOutletTemplate.objects.all()
    model_form = forms.PowerOutletTemplateForm


class PowerOutletTemplateDeleteView(generic.ObjectDeleteView):
    queryset = PowerOutletTemplate.objects.all()


class PowerOutletTemplateBulkEditView(generic.BulkEditView):
    queryset = PowerOutletTemplate.objects.all()
    table = tables.PowerOutletTemplateTable
    form = forms.PowerOutletTemplateBulkEditForm
    filterset = filters.PowerOutletTemplateFilterSet


class PowerOutletTemplateBulkRenameView(BaseDeviceComponentTemplatesBulkRenameView):
    queryset = PowerOutletTemplate.objects.all()


class PowerOutletTemplateBulkDeleteView(generic.BulkDeleteView):
    queryset = PowerOutletTemplate.objects.all()
    table = tables.PowerOutletTemplateTable
    filterset = filters.PowerOutletTemplateFilterSet


#
# Interface templates
#


class InterfaceTemplateCreateView(generic.ComponentCreateView):
    queryset = InterfaceTemplate.objects.all()
    form = forms.InterfaceTemplateCreateForm
    model_form = forms.InterfaceTemplateForm


class InterfaceTemplateEditView(generic.ObjectEditView):
    queryset = InterfaceTemplate.objects.all()
    model_form = forms.InterfaceTemplateForm


class InterfaceTemplateDeleteView(generic.ObjectDeleteView):
    queryset = InterfaceTemplate.objects.all()


class InterfaceTemplateBulkEditView(generic.BulkEditView):
    queryset = InterfaceTemplate.objects.all()
    table = tables.InterfaceTemplateTable
    form = forms.InterfaceTemplateBulkEditForm
    filterset = filters.InterfaceTemplateFilterSet


class InterfaceTemplateBulkRenameView(BaseDeviceComponentTemplatesBulkRenameView):
    queryset = InterfaceTemplate.objects.all()


class InterfaceTemplateBulkDeleteView(generic.BulkDeleteView):
    queryset = InterfaceTemplate.objects.all()
    table = tables.InterfaceTemplateTable
    filterset = filters.InterfaceTemplateFilterSet


#
# Front port templates
#


class FrontPortTemplateCreateView(generic.ComponentCreateView):
    queryset = FrontPortTemplate.objects.all()
    form = forms.FrontPortTemplateCreateForm
    model_form = forms.FrontPortTemplateForm


class FrontPortTemplateEditView(generic.ObjectEditView):
    queryset = FrontPortTemplate.objects.all()
    model_form = forms.FrontPortTemplateForm


class FrontPortTemplateDeleteView(generic.ObjectDeleteView):
    queryset = FrontPortTemplate.objects.all()


class FrontPortTemplateBulkEditView(generic.BulkEditView):
    queryset = FrontPortTemplate.objects.all()
    table = tables.FrontPortTemplateTable
    form = forms.FrontPortTemplateBulkEditForm
    filterset = filters.FrontPortTemplateFilterSet


class FrontPortTemplateBulkRenameView(BaseDeviceComponentTemplatesBulkRenameView):
    queryset = FrontPortTemplate.objects.all()


class FrontPortTemplateBulkDeleteView(generic.BulkDeleteView):
    queryset = FrontPortTemplate.objects.all()
    table = tables.FrontPortTemplateTable
    filterset = filters.FrontPortTemplateFilterSet


#
# Rear port templates
#


class RearPortTemplateCreateView(generic.ComponentCreateView):
    queryset = RearPortTemplate.objects.all()
    form = forms.RearPortTemplateCreateForm
    model_form = forms.RearPortTemplateForm


class RearPortTemplateEditView(generic.ObjectEditView):
    queryset = RearPortTemplate.objects.all()
    model_form = forms.RearPortTemplateForm


class RearPortTemplateDeleteView(generic.ObjectDeleteView):
    queryset = RearPortTemplate.objects.all()


class RearPortTemplateBulkEditView(generic.BulkEditView):
    queryset = RearPortTemplate.objects.all()
    table = tables.RearPortTemplateTable
    form = forms.RearPortTemplateBulkEditForm
    filterset = filters.RearPortTemplateFilterSet


class RearPortTemplateBulkRenameView(BaseDeviceComponentTemplatesBulkRenameView):
    queryset = RearPortTemplate.objects.all()


class RearPortTemplateBulkDeleteView(generic.BulkDeleteView):
    queryset = RearPortTemplate.objects.all()
    table = tables.RearPortTemplateTable
    filterset = filters.RearPortTemplateFilterSet


#
# Device bay templates
#


class DeviceBayTemplateCreateView(generic.ComponentCreateView):
    queryset = DeviceBayTemplate.objects.all()
    form = forms.DeviceBayTemplateCreateForm
    model_form = forms.DeviceBayTemplateForm


class DeviceBayTemplateEditView(generic.ObjectEditView):
    queryset = DeviceBayTemplate.objects.all()
    model_form = forms.DeviceBayTemplateForm


class DeviceBayTemplateDeleteView(generic.ObjectDeleteView):
    queryset = DeviceBayTemplate.objects.all()


class DeviceBayTemplateBulkEditView(generic.BulkEditView):
    queryset = DeviceBayTemplate.objects.all()
    table = tables.DeviceBayTemplateTable
    form = forms.DeviceBayTemplateBulkEditForm
    filterset = filters.DeviceBayTemplateFilterSet


class DeviceBayTemplateBulkRenameView(BaseDeviceComponentTemplatesBulkRenameView):
    queryset = DeviceBayTemplate.objects.all()


class DeviceBayTemplateBulkDeleteView(generic.BulkDeleteView):
    queryset = DeviceBayTemplate.objects.all()
    table = tables.DeviceBayTemplateTable
    filterset = filters.DeviceBayTemplateFilterSet


#
# Module bay templates
#


class ModuleBayCommonViewSetMixin:
    """NautobotUIViewSet for ModuleBay views to handle templated create and bulk rename views."""

    def create(self, request, *args, **kwargs):
        if request.method == "POST":
            return self.perform_create(request, *args, **kwargs)

        form = self.create_form_class(initial=request.GET)
        model_form = self.model_form_class(request.GET)

        return Response(
            {
                "template": self.create_template_name,
                "component_type": self.queryset.model._meta.verbose_name,
                "model_form": model_form,
                "form": form,
                "return_url": self.get_return_url(request),
            },
        )

    def perform_create(self, request, *args, **kwargs):
        form = self.create_form_class(
            request.POST,
            initial=normalize_querydict(request.GET, form_class=self.create_form_class),
        )
        model_form = self.model_form_class(
            request.POST,
            initial=normalize_querydict(request.GET, form_class=self.model_form_class),
        )

        if form.is_valid():
            new_components = []
            data = deepcopy(request.POST)

            names = form.cleaned_data["name_pattern"]
            labels = form.cleaned_data.get("label_pattern")
            positions = form.cleaned_data.get("position_pattern")
            for i, name in enumerate(names):
                label = labels[i] if labels else None
                position = positions[i] if positions else None
                # Initialize the individual component form
                data["name"] = name
                data["label"] = label
                data["position"] = position
                component_form = self.model_form_class(
                    data,
                    initial=normalize_querydict(request.GET, form_class=self.model_form_class),
                )
                if component_form.is_valid():
                    new_components.append(component_form)
                else:
                    for field, errors in component_form.errors.as_data().items():
                        # Assign errors on the child form's name/position/label field to *_pattern fields on the parent form
                        if field.endswith("_pattern"):
                            field = field[:-8]
                        for e in errors:
                            err_str = ", ".join(e)
                            form.add_error(field, f"{name}: {err_str}")

            if not form.errors:
                try:
                    with transaction.atomic():
                        # Create the new components
                        new_objs = []
                        for component_form in new_components:
                            obj = component_form.save()
                            new_objs.append(obj)

                        # Enforce object-level permissions
                        if self.get_queryset().filter(pk__in=[obj.pk for obj in new_objs]).count() != len(new_objs):
                            raise ObjectDoesNotExist

                    messages.success(
                        request,
                        f"Added {len(new_components)} {self.queryset.model._meta.verbose_name_plural}",
                    )
                    if "_addanother" in request.POST:
                        return redirect(request.get_full_path())
                    else:
                        return redirect(self.get_return_url(request))

                except ObjectDoesNotExist:
                    msg = "Component creation failed due to object-level permissions violation"
                    form.add_error(None, msg)

        return Response(
            {
                "template": self.create_template_name,
                "component_type": self.queryset.model._meta.verbose_name,
                "form": form,
                "model_form": model_form,
                "return_url": self.get_return_url(request),
            },
        )

    def _bulk_rename(self, request, *args, **kwargs):
        # TODO: This shouldn't be needed but default behavior of custom actions that don't support "GET" is broken
        if request.method != "POST":
            raise MethodNotAllowed(request.method)

        query_pks = request.POST.getlist("pk")
        selected_objects = self.get_queryset().filter(pk__in=query_pks) if query_pks else None

        # Create a new Form class from BulkRenameForm
        class _Form(BulkRenameForm):
            pk = ModelMultipleChoiceField(queryset=self.get_queryset(), widget=MultipleHiddenInput())

        # selected_objects would return False; if no query_pks or invalid query_pks
        if not selected_objects:
            messages.warning(request, f"No valid {self.queryset.model._meta.verbose_name_plural} were selected.")
            return redirect(self.get_return_url(request))

        if "_preview" in request.POST or "_apply" in request.POST:
            form = _Form(request.POST, initial={"pk": query_pks})
            if form.is_valid():
                try:
                    with transaction.atomic():
                        renamed_pks = []
                        for obj in selected_objects:
                            find = form.cleaned_data["find"]
                            replace = form.cleaned_data["replace"]
                            if form.cleaned_data["use_regex"]:
                                try:
                                    obj.new_name = re.sub(find, replace, obj.name)
                                # Catch regex group reference errors
                                except re.error:
                                    obj.new_name = obj.name
                            else:
                                obj.new_name = obj.name.replace(find, replace)
                            renamed_pks.append(obj.pk)

                        if "_apply" in request.POST:
                            for obj in selected_objects:
                                obj.name = obj.new_name
                                obj.save()

                            # Enforce constrained permissions
                            if self.get_queryset().filter(pk__in=renamed_pks).count() != len(selected_objects):
                                raise ObjectDoesNotExist

                            messages.success(
                                request,
                                f"Renamed {len(selected_objects)} {self.queryset.model._meta.verbose_name_plural}",
                            )
                            return redirect(self.get_return_url(request))

                except ObjectDoesNotExist:
                    msg = "Object update failed due to object-level permissions violation"
                    form.add_error(None, msg)

        else:
            form = _Form(initial={"pk": query_pks})

        return Response(
            {
                "template": "generic/object_bulk_rename.html",
                "form": form,
                "obj_type_plural": self.queryset.model._meta.verbose_name_plural,
                "selected_objects": selected_objects,
                "return_url": self.get_return_url(request),
                "parent_name": self.get_selected_objects_parents_name(selected_objects),
            }
        )


class ModuleBayTemplateUIViewSet(
    ModuleBayCommonViewSetMixin,
    ObjectEditViewMixin,
    ObjectDestroyViewMixin,
    ObjectBulkDestroyViewMixin,
    ObjectBulkUpdateViewMixin,
):
    queryset = ModuleBayTemplate.objects.all()
    filterset_class = filters.ModuleBayTemplateFilterSet
    bulk_update_form_class = forms.ModuleBayTemplateBulkEditForm
    create_form_class = forms.ModuleBayTemplateCreateForm
    form_class = forms.ModuleBayTemplateForm
    model_form_class = forms.ModuleBayTemplateForm
    serializer_class = serializers.ModuleBayTemplateSerializer
    table_class = tables.ModuleBayTemplateTable
    create_template_name = "dcim/device_component_add.html"

    def get_selected_objects_parents_name(self, selected_objects):
        selected_object = selected_objects.first()
        if selected_object:
            parent = selected_object.device_type or selected_object.module_type
            return parent.display
        return ""

    @action(
        detail=False,
        methods=["GET", "POST"],
        url_path="rename",
        url_name="bulk_rename",
        custom_view_base_action="change",
        custom_view_additional_permissions=["dcim.change_modulebaytemplate"],
    )
    def bulk_rename(self, request, *args, **kwargs):
        return self._bulk_rename(request, *args, **kwargs)


#
# Platforms
#


class PlatformCustomKeyValueTablePanel(object_detail.KeyValueTablePanel):
    """
    Custom panel that overrides the default key rendering logic
    to always return the literal key without any formatting or transformation.

    This bypasses the default behavior in the parent class, which might
    format or localize the key.
    """

    def render_key(self, key, value, context):
        # Always render the raw key as-is, ignoring any parent logic
        return key


class PlatformUIViewSet(NautobotUIViewSet):
    bulk_update_form_class = forms.PlatformBulkEditForm
    filterset_class = filters.PlatformFilterSet
    filterset_form_class = forms.PlatformFilterForm
    form_class = forms.PlatformForm
    serializer_class = serializers.PlatformSerializer
    table_class = tables.PlatformTable
    queryset = Platform.objects.all()

    object_detail_content = object_detail.ObjectDetailContent(
        panels=(
            object_detail.ObjectFieldsPanel(
                weight=100,
                section=SectionChoices.LEFT_HALF,
                fields=["description", "manufacturer", "napalm_driver", "napalm_args", "network_driver"],
            ),
            PlatformCustomKeyValueTablePanel(
                weight=100,
                section=SectionChoices.RIGHT_HALF,
                context_data_key="network_driver_tool_names",
                label="Network Driver Mappings",
            ),
            object_detail.ObjectsTablePanel(
                weight=100,
                section=SectionChoices.FULL_WIDTH,
                table_class=tables.DeviceTable,
                table_filter="platform",
                exclude_columns=["platform"],
            ),
        ),
    )

    def get_extra_context(self, request, instance):
        context = super().get_extra_context(request, instance)
        if self.action == "retrieve":
            context["network_driver_tool_names"] = instance.fetch_network_driver_mappings()
        if self.action in ["create", "update"]:
            context["network_driver_names"] = sorted(get_all_network_driver_mappings().keys())
        return context


#
# Devices
#


class DeviceComponentPageMixin:
    """
    This class hold the breadcrumbs paths for Device Components Pages like console ports.
    Depending on whether the component is associated with a device or a module, the appropriate breadcrumb path will be rendered.

    For example:
    - Console Port assigned to the module: Modules / <Module name and link to details> / Console Ports (dcim/modules/<id>/console-ports/) / <Console Port name>
    - Console Port assigned to the device: Devices / <Device name and link to details> / Console Ports (dcim/devices/<id>/console-ports/) / <Console Port name>
    """

    breadcrumbs = Breadcrumbs(
        items={
            "detail": [
                ModelBreadcrumbItem(model=Device, should_render=lambda c: c["object"].device is not None),
                InstanceBreadcrumbItem(
                    instance=lambda c: c["object"].device, should_render=lambda c: c["object"].device is not None
                ),
                ViewNameBreadcrumbItem(
                    view_name_key="device_breadcrumb_url",
                    should_render=lambda c: c["object"].device is not None and c.get("device_breadcrumb_url"),
                    reverse_kwargs=lambda c: {"pk": c["object"].device.pk},
                    label=lambda c: c["object"]._meta.verbose_name_plural,
                ),
                ModelBreadcrumbItem(model=Module, should_render=lambda c: c["object"].device is None),
                InstanceBreadcrumbItem(
                    instance=lambda c: c["object"].module, should_render=lambda c: c["object"].device is None
                ),
                ViewNameBreadcrumbItem(
                    view_name_key="module_breadcrumb_url",
                    should_render=lambda c: c["object"].device is None and c.get("module_breadcrumb_url"),
                    reverse_kwargs=lambda c: {"pk": c["object"].module.pk},
                    label=lambda c: c["object"]._meta.verbose_name_plural,
                ),
            ]
        }
    )
    view_titles = Titles(
        titles={
            "detail": "{% if object.device %}{{ object.device }}{% else %}{{ object.module.display }}{% endif %} / {{ object }}"
        }
    )


class DeviceUIViewSet(NautobotUIViewSet):
    queryset = Device.objects.select_related(
        "device_type__manufacturer",  # Needed for __str__() on device_type
    )
    filterset_class = filters.DeviceFilterSet
    filterset_form_class = forms.DeviceFilterForm
    table_class = tables.DeviceTable
    form_class = forms.DeviceForm
    bulk_update_form_class = forms.DeviceBulkEditForm
    serializer_class = serializers.DeviceSerializer

    breadcrumbs = Breadcrumbs(
        items={
            "detail": [
                ModelBreadcrumbItem(model=Device),
                ModelBreadcrumbItem(
                    model=Device,
                    label=lambda c: c["object"].location,
                    reverse_query_params=lambda c: {"location": c["object"].location.pk},
                ),
                InstanceBreadcrumbItem(
                    instance=lambda c: c["object"].parent_bay.device,
                    should_render=lambda c: hasattr(c["object"], "parent_bay"),
                ),
                BaseBreadcrumbItem(
                    label=lambda c: c["object"].parent_bay, should_render=lambda c: hasattr(c["object"], "parent_bay")
                ),
            ]
        }
    )

    def get_queryset(self):
        queryset = super().get_queryset()
        if self.detail:  # TODO: change to self.action == "retrieve" as a part of addressing NAUTOBOT-1051
            queryset = queryset.select_related(
                "cluster__cluster_group",
                "controller_managed_device_group__controller",
                "device_redundancy_group",
                "device_type__device_family",
                "location",
                "platform",
                "primary_ip4",
                "primary_ip6",
                "rack__rack_group",
                "role",
                "secrets_group",
                "software_version",
                "status",
                "tenant__tenant_group",
                "virtual_chassis",
            ).prefetch_related("images", "software_image_files")
        if self.action == "config_context":
            queryset = queryset.annotate_config_context_data()
        return queryset

    class DeviceDetailContent(object_detail.ObjectDetailContent):
        """
        Override base ObjectDetailContent to render dynamic-groups table as a separate view/tab instead of inline.
        """

        class DeviceDynamicGroupsTextPanel(object_detail.BaseTextPanel):
            """Panel displaying a note about caching of dynamic groups."""

            def __init__(
                self,
                *,
                weight,
                render_as=object_detail.BaseTextPanel.RenderOptions.MARKDOWN,
                label="Dynamic Group caching",
                **kwargs,
            ):
                super().__init__(weight=weight, render_as=render_as, label=label, **kwargs)

            def get_value(self, context):
                dg_list_url = reverse("extras:dynamicgroup_list")
                job_run_url = reverse(
                    "extras:job_run_by_class_path",
                    kwargs={"class_path": "nautobot.core.jobs.groups.RefreshDynamicGroupCaches"},
                )
                return (
                    "Dynamic group membership is cached for performance reasons, "
                    "therefore this page may not always be up-to-date.\n\n"
                    "You can refresh the membership of any specific group by viewing it from the list below or from the "
                    f"[Dynamic Groups list view]({dg_list_url}).\n\n"
                    "You can also refresh the membership of **all** groups by running the "
                    f"[Refresh Dynamic Group Caches job]({job_run_url})."
                )

        def __init__(self, **kwargs):
            super().__init__(**kwargs)
            # Remove inline tab definition
            for tab in list(self._tabs):
                if isinstance(tab, object_detail._ObjectDetailGroupsTab):
                    self._tabs.remove(tab)
            # Add distinct-view tab definition
            self._tabs.append(
                object_detail.DistinctViewTab(
                    weight=object_detail.Tab.WEIGHT_GROUPS_TAB,
                    tab_id="dynamic_groups",
                    label="Dynamic Groups",
                    url_name="dcim:device_dynamicgroups",
                    related_object_attribute="dynamic_groups",
                    panels=(
                        self.DeviceDynamicGroupsTextPanel(weight=100),
                        object_detail.ObjectsTablePanel(
                            weight=200,
                            table_class=DynamicGroupTable,
                            table_attribute="dynamic_groups",
                            exclude_columns=["content_type"],
                            add_button_route=None,
                            related_field_name="member_id",
                            include_paginator=True,
                        ),
                    ),
                )
            )

    class DeviceFieldsPanel(object_detail.ObjectFieldsPanel):
        """
        ObjectFieldsPanel with context-aware rendering of `position`, `device_redundancy_group`, and `software_version`.
        """

        def render_value(self, key, value, context):
            if key == "position":
                instance = get_obj_from_context(context, self.context_object_key)
                try:
                    if instance.parent_bay is not None:
                        parent = instance.parent_bay.device
                        display = format_html(
                            "{} / {}",
                            helpers.hyperlinked_object(parent),
                            helpers.hyperlinked_object(instance.parent_bay),
                        )
                        if parent.position is not None:
                            display += format_html(" (U{} / {})", parent.position, parent.get_face_display())
                        return display
                except DeviceBay.DoesNotExist:
                    pass
                if instance.rack is not None and value is not None:
                    return format_html("U{} / {}", value, instance.get_face_display())
                if instance.rack is not None and instance.device_type.u_height:
                    return mark_safe('<span class="label label-warning">Not racked</span>')
                return helpers.HTML_NONE
            if key == "device_redundancy_group" and value is not None:
                instance = get_obj_from_context(context, self.context_object_key)
                return format_html(
                    '{} <span class="badge badge-default">Priority: {}</span>',
                    helpers.hyperlinked_object(value),
                    instance.device_redundancy_group_priority,
                )
            if key == "software_version":
                instance = get_obj_from_context(context, self.context_object_key)
                return render_software_version_and_image_files(instance, value, context)

            return super().render_value(key, value, context)

    class DeviceVirtualChassisMembersTablePanel(object_detail.ObjectsTablePanel):
        """ObjectsTablePanel that only renders if the device belongs to a virtual-chassis."""

        def should_render(self, context):
            obj = get_obj_from_context(context)
            return obj.virtual_chassis is not None

        def get_extra_context(self, context):
            extra_context = super().get_extra_context(context)
            obj = get_obj_from_context(context)
            extra_context["virtual_chassis"] = obj.virtual_chassis
            extra_context["body_content_table_list_url"] = (
                reverse("dcim:device_list") + "?virtual_chassis=" + str(obj.virtual_chassis.pk)
            )
            return extra_context

    class DevicePowerUtilizationPanel(object_detail.Panel):
        """Panel showing a table of PDU calculated power utilization per power-port on the device."""

        def should_render(self, context):
            """Only render if the device is a PDU, i.e. has both power-ports and power-outlets."""
            instance = get_obj_from_context(context)
            return instance.all_power_ports.exists() and instance.all_power_outlets.exists()

        def render_body_content(self, context):
            """Render a table with one row per power-port and additional rows per leg for three-phase power."""
            instance = get_obj_from_context(context)
            header = mark_safe(
                "<tr><th>Input</th><th>Outlets</th><th>Allocated</th><th>Available</th><th>Utilization</th></tr>"
            )
            body = mark_safe("")
            for powerport in instance.all_power_ports.all():
                utilization = powerport.get_power_draw()
                # Table row for each power-port
                powerfeed = powerport.connected_endpoint
                if powerfeed is not None and powerfeed.available_power:
                    available_power = powerfeed.available_power
                    utilization_data = Context(
                        helpers.utilization_graph_raw_data(utilization["allocated"], powerfeed.available_power)
                    )
                    utilization_graph = object_detail.render_component_template(
                        "utilities/templatetags/utilization_graph.html", utilization_data
                    )
                else:
                    available_power = helpers.HTML_NONE
                    utilization_graph = helpers.HTML_NONE
                body += format_html(
                    "<tr><td>{}</td><td>{}</td><td>{}</td><td>{}</td><td>{}</td></tr>",
                    helpers.hyperlinked_object(powerport),
                    utilization["outlet_count"],
                    utilization["allocated"],
                    available_power,
                    utilization_graph,
                )

                # Indented table row for each leg of a three-phase power-port.
                for leg in utilization["legs"]:
                    if powerfeed is not None and powerfeed.available_power:
                        available_power = powerfeed.available_power / 3
                        utilization_data = Context(
                            helpers.utilization_graph_raw_data(leg["allocated"], powerfeed.available_power / 3)
                        )
                        utilization_graph = object_detail.render_component_template(
                            "utilities/templatetags/utilization_graph.html", utilization_data
                        )
                    else:
                        available_power = helpers.HTML_NONE
                        utilization_graph = helpers.HTML_NONE
                    body += format_html(
                        """<tr><td style="padding-left: 20px">{}</td><td>{}</td><td>{}</td><td>{}</td><td>{}</td></tr>""",
                        f"Leg {leg['name']}",
                        leg["outlet_count"],
                        leg["allocated"],
                        available_power,
                        utilization_graph,
                    )
            return header + body

    class DeviceImageAttachmentsTablePanel(object_detail.ObjectsTablePanel):
        """
        ObjectsTablePanel with a custom _get_table_add_url() implementation.

        Needed because the URL is `/dcim/devices/<pk>/images/add/`, not `extras/image-attachments/add?device=<pk>`.
        """

        def _get_table_add_url(self, context):
            obj = get_obj_from_context(context)
            request = context["request"]
            return_url = context.get("return_url", obj.get_absolute_url())

            if not request.user.has_perms(["extras.add_imageattachment"]):
                return None
            return reverse("dcim:device_add_image", kwargs={"object_id": obj.pk}) + f"?return_url={return_url}"

    class DeviceModuleBaysTab(object_detail.DistinctViewTab):
        """DistinctViewTab for device module-bays; shows both the module and module-bay count as a badge."""

        def render_label(self, context):
            obj = get_obj_from_context(context)
            module_count = obj.module_bays.filter(installed_module__isnull=False).count()
            return format_html(
                "{} {}",
                self.label,
                render_to_string(
                    "utilities/templatetags/badge.html", helpers.badge(f"{module_count}/{self.related_object_count}")
                ),
            )

    class DeviceInterfacesTablePanel(object_detail.ObjectsTablePanel):
        """ObjectsTablePanel for device interfaces; shows the "Device" column if the device is a VirtualChassis master."""

        def get_extra_context(self, context):
            extra_context = super().get_extra_context(context)
            obj = get_obj_from_context(context)
            if VirtualChassis.objects.filter(master=obj).exists():
                extra_context["body_content_table"].columns.show("device")
            return extra_context

    class DeviceWirelessTab(object_detail.DistinctViewTab):
        """
        DistinctViewTab that only renders if the device belongs to a wireless-capable controller_managed_device_group.
        """

        def should_render(self, context):
            if not super().should_render(context):
                return False
            obj = get_obj_from_context(context)
            return (
                obj.controller_managed_device_group is not None
                and "wireless" in obj.controller_managed_device_group.capabilities
            )

    class DeviceNAPALMTab(object_detail.DistinctViewTab):
        """DistinctViewTab for device NAPALM getters; disables the tab if the device/platform isn't set appropriately."""

        def render_label_wrapper(self, context):
            obj = get_obj_from_context(context)
            if obj.platform is None:
                with context.update({"disabled_message": "No platform assigned to this device"}):
                    return super().render_label_wrapper(context)
            if not obj.platform.napalm_driver:
                with context.update({"disabled_message": "No NAPALM driver assigned for this platform"}):
                    return super().render_label_wrapper(context)
            return super().render_label_wrapper(context)

    object_detail_content = DeviceDetailContent(
        extra_buttons=(
            object_detail.DropdownButton(
                weight=100,
                color=ButtonColorChoices.BLUE,
                label="Add Components",
                attributes={"id": "device-add-components-button"},
                icon="mdi-plus-thick",
                required_permissions=["dcim.change_device"],
                children=(
                    object_detail.Button(
                        weight=100,
                        link_name="dcim:device_consoleports_add",
                        label="Console Ports",
                        icon="mdi-console",
                        required_permissions=["dcim.add_consoleport"],
                    ),
                    object_detail.Button(
                        weight=200,
                        link_name="dcim:device_consoleserverports_add",
                        label="Console Server Ports",
                        icon="mdi-console-network-outline",
                        required_permissions=["dcim.add_consoleserverport"],
                    ),
                    object_detail.Button(
                        weight=300,
                        link_name="dcim:device_powerports_add",
                        label="Power Ports",
                        icon="mdi-power-plug-outline",
                        required_permissions=["dcim.add_powerport"],
                    ),
                    object_detail.Button(
                        weight=400,
                        link_name="dcim:device_poweroutlets_add",
                        label="Power Outlets",
                        icon="mdi-power-socket",
                        required_permissions=["dcim.add_poweroutlet"],
                    ),
                    object_detail.Button(
                        weight=500,
                        link_name="dcim:device_interfaces_add",
                        label="Interfaces",
                        icon="mdi-ethernet",
                        required_permissions=["dcim.add_interface"],
                    ),
                    object_detail.Button(
                        weight=600,
                        link_name="dcim:device_frontports_add",
                        label="Front Ports",
                        icon="mdi-square-rounded-outline",
                        required_permissions=["dcim.add_frontport"],
                    ),
                    object_detail.Button(
                        weight=700,
                        link_name="dcim:device_rearports_add",
                        label="Rear Ports",
                        icon="mdi-square-rounded-outline",
                        required_permissions=["dcim.add_rearport"],
                    ),
                    object_detail.Button(
                        weight=800,
                        link_name="dcim:device_devicebays_add",
                        label="Device Bays",
                        icon="mdi-circle-outline",
                        required_permissions=["dcim.add_devicebay"],
                    ),
                    object_detail.Button(
                        weight=900,
                        link_name="dcim:device_modulebays_add",
                        label="Module Bays",
                        icon="mdi-tray",
                        required_permissions=["dcim.add_modulebay"],
                    ),
                    object_detail.Button(
                        weight=1000,
                        link_name="dcim:device_inventoryitems_add",
                        label="Inventory Items",
                        icon="mdi-invoice-list-outline",
                        required_permissions=["dcim.add_inventoryitem"],
                    ),
                ),
            ),
        ),
        panels=(
            DeviceFieldsPanel(
                weight=100,
                section=SectionChoices.LEFT_HALF,
                fields=[
                    "location",
                    "rack",
                    "position",
                    "tenant",
                    "device_type__device_family",
                    "device_type",
                    "serial",
                    "asset_tag",
                ],
                key_transforms={"device_type__device_family": "Device Family"},
                value_transforms={
                    "device_type": [lambda v: format_html("{} ({}U)", helpers.hyperlinked_object(v), v.u_height)],
                },
            ),
            DeviceVirtualChassisMembersTablePanel(
                weight=110,
                section=SectionChoices.LEFT_HALF,
                context_table_key="vc_members_table",
                table_title="Virtual Chassis",
                related_field_name="vc_master",
                show_table_config_button=False,
                add_button_route=None,
                footer_buttons=[
                    object_detail.Button(
                        weight=100,
                        label="View Virtual Chassis",
                        icon="mdi-arrow-right-bold",
                        size="xs",
                        link_name="dcim:virtualchassis",
                        context_object_key="virtual_chassis",
                    ),
                ],
            ),
            DeviceFieldsPanel(
                weight=120,
                section=SectionChoices.LEFT_HALF,
                label="Management",
                fields=[
                    "role",
                    "platform",
                    "status",
                    "primary_ip4",
                    "primary_ip6",
                    "secrets_group",
                    "device_redundancy_group",
                    "controller_managed_device_group",
                    "controller_managed_device_group__controller",
                    "cluster",
                    "software_version",
                ],
                key_transforms={"controller_managed_device_group__controller": "Managed By Controller"},
                value_transforms={
                    "primary_ip4": [render_ip_with_nat],
                    "primary_ip6": [render_ip_with_nat],
                },
                hide_if_unset=["controller_managed_device_group__controller", "cluster"],
            ),
            DevicePowerUtilizationPanel(
                weight=100,
                section=SectionChoices.RIGHT_HALF,
                label="Power Utilization",
                body_wrapper_template_path="components/panel/body_wrapper_generic_table.html",
            ),
            object_detail.ObjectsTablePanel(
                weight=200,
                section=SectionChoices.RIGHT_HALF,
                table_title="Assigned VRFs",
                table_class=VRFDeviceAssignmentTable,
                table_filter="device",
                exclude_columns=["related_object_type", "related_object_name"],
                show_table_config_button=False,
            ),
            object_detail.ObjectsTablePanel(
                weight=300,
                section=SectionChoices.RIGHT_HALF,
                table_title="Services",
                table_class=ServiceTable,
                table_filter="device",
                exclude_columns=["parent"],
                include_columns=["ip_addresses"],
                show_table_config_button=False,
            ),
            DeviceImageAttachmentsTablePanel(
                weight=400,
                section=SectionChoices.RIGHT_HALF,
                table_title="Images",
                table_class=ImageAttachmentTable,
                table_attribute="images",
                related_field_name="device",
                show_table_config_button=False,
            ),
            object_detail.ObjectsTablePanel(
                weight=100,
                section=SectionChoices.FULL_WIDTH,
                table_title="Virtual Device Contexts",
                table_class=tables.VirtualDeviceContextTable,
                table_filter="device",
                exclude_columns=["device"],
                show_table_config_button=False,
            ),
        ),
        extra_tabs=(
            DeviceModuleBaysTab(
                weight=object_detail.Tab.WEIGHT_CHANGELOG_TAB + 100,
                tab_id="module_bays",
                label="Module Bays",
                url_name="dcim:device_modulebays",
                related_object_attribute="module_bays",
                hide_if_empty=True,
                panels=(
                    object_detail.ObjectsTablePanel(
                        weight=100,
                        section=SectionChoices.FULL_WIDTH,
                        table_title="Module Bays",
                        table_class=tables.DeviceModuleBayTable,
                        prefetch_related_fields=["installed_module", "installed_module__status"],
                        table_filter="parent_device",  # TODO: is this right or should we use table_attribute=module_bays?
                        tab_id="module_bays",
                        enable_bulk_actions=True,
                        form_id="module-bays-form",
                        footer_buttons=bulk_footer_buttons(form_id="module-bays-form", model=ModuleBay),
                        include_paginator=True,
                    ),
                ),
            ),
            object_detail.DistinctViewTab(
                weight=object_detail.Tab.WEIGHT_CHANGELOG_TAB + 200,
                tab_id="interfaces",
                label="Interfaces",
                url_name="dcim:device_interfaces",
                related_object_attribute="vc_interfaces",
                hide_if_empty=True,
                panels=(
                    DeviceInterfacesTablePanel(
                        # TODO: .prefetch_related(ip_addresses.restrict, member_interfaces.restrict)
                        weight=100,
                        section=SectionChoices.FULL_WIDTH,
                        table_title="Interfaces",
                        table_class=tables.DeviceModuleInterfaceTable,
                        table_attribute="vc_interfaces",
                        order_by_fields=["_name"],
                        prefetch_related_fields=["_path__destination"],
                        select_related_fields=["cable", "lag"],
                        related_field_name="device",
                        tab_id="interfaces",
                        enable_bulk_actions=True,
                        form_id="interfaces-form",
                        footer_buttons=bulk_cable_termination_footer_buttons(
                            form_id="interfaces-form", model=Interface
                        ),
                        include_paginator=True,
                        header_extra_content_template_path="dcim/inc/device_interface_filter.html",
                    ),
                ),
            ),
            object_detail.DistinctViewTab(
                weight=object_detail.Tab.WEIGHT_CHANGELOG_TAB + 300,
                tab_id="front_ports",
                label="Front Ports",
                url_name="dcim:device_frontports",
                related_object_attribute="all_front_ports",
                hide_if_empty=True,
                panels=(
                    object_detail.ObjectsTablePanel(
                        weight=100,
                        section=SectionChoices.FULL_WIDTH,
                        table_title="Front Ports",
                        table_class=tables.DeviceModuleFrontPortTable,
                        table_attribute="all_front_ports",
                        select_related_fields=["cable", "rear_port"],
                        related_field_name="device",
                        tab_id="front_ports",
                        enable_bulk_actions=True,
                        form_id="front-ports-form",
                        footer_buttons=bulk_cable_termination_footer_buttons(
                            form_id="front-ports-form", model=FrontPort
                        ),
                        include_paginator=True,
                    ),
                ),
            ),
            object_detail.DistinctViewTab(
                weight=object_detail.Tab.WEIGHT_CHANGELOG_TAB + 400,
                tab_id="rear_ports",
                label="Rear Ports",
                url_name="dcim:device_rearports",
                related_object_attribute="all_rear_ports",
                hide_if_empty=True,
                panels=(
                    object_detail.ObjectsTablePanel(
                        weight=100,
                        section=SectionChoices.FULL_WIDTH,
                        table_title="Rear Ports",
                        table_class=tables.DeviceModuleRearPortTable,
                        table_attribute="all_rear_ports",
                        select_related_fields=["cable"],
                        related_field_name="device",
                        tab_id="rear_ports",
                        enable_bulk_actions=True,
                        form_id="rear-ports-form",
                        footer_buttons=bulk_cable_termination_footer_buttons(form_id="rear-ports-form", model=RearPort),
                        include_paginator=True,
                    ),
                ),
            ),
            object_detail.DistinctViewTab(
                weight=object_detail.Tab.WEIGHT_CHANGELOG_TAB + 500,
                tab_id="console_ports",
                label="Console Ports",
                url_name="dcim:device_consoleports",
                related_object_attribute="all_console_ports",
                hide_if_empty=True,
                panels=(
                    object_detail.ObjectsTablePanel(
                        weight=100,
                        section=SectionChoices.FULL_WIDTH,
                        table_title="Console Ports",
                        table_class=tables.DeviceModuleConsolePortTable,
                        table_attribute="all_console_ports",
                        select_related_fields=["cable"],
                        prefetch_related_fields=["_path__destination"],
                        related_field_name="device",
                        tab_id="console_ports",
                        enable_bulk_actions=True,
                        form_id="console-ports-form",
                        footer_buttons=bulk_cable_termination_footer_buttons(
                            form_id="console-ports-form", model=ConsolePort
                        ),
                        include_paginator=True,
                    ),
                ),
            ),
            object_detail.DistinctViewTab(
                weight=object_detail.Tab.WEIGHT_CHANGELOG_TAB + 600,
                tab_id="console_server_ports",
                label="Console Server Ports",
                url_name="dcim:device_consoleserverports",
                related_object_attribute="all_console_server_ports",
                hide_if_empty=True,
                panels=(
                    object_detail.ObjectsTablePanel(
                        weight=100,
                        section=SectionChoices.FULL_WIDTH,
                        table_title="Console Server Ports",
                        table_class=tables.DeviceModuleConsoleServerPortTable,
                        table_attribute="all_console_server_ports",
                        select_related_fields=["cable"],
                        prefetch_related_fields=["_path__destination"],
                        related_field_name="device",
                        tab_id="console_server_ports",
                        enable_bulk_actions=True,
                        form_id="console-server-ports-form",
                        footer_buttons=bulk_cable_termination_footer_buttons(
                            form_id="console-server-ports-form", model=ConsoleServerPort
                        ),
                        include_paginator=True,
                    ),
                ),
            ),
            object_detail.DistinctViewTab(
                weight=object_detail.Tab.WEIGHT_CHANGELOG_TAB + 700,
                tab_id="power_ports",
                label="Power Ports",
                url_name="dcim:device_powerports",
                related_object_attribute="all_power_ports",
                hide_if_empty=True,
                panels=(
                    object_detail.ObjectsTablePanel(
                        weight=100,
                        section=SectionChoices.FULL_WIDTH,
                        table_title="Power Ports",
                        table_class=tables.DeviceModulePowerPortTable,
                        table_attribute="all_power_ports",
                        select_related_fields=["cable"],
                        prefetch_related_fields=["_path__destination"],
                        related_field_name="device",
                        tab_id="power_ports",
                        enable_bulk_actions=True,
                        form_id="power-ports-form",
                        footer_buttons=bulk_cable_termination_footer_buttons(
                            form_id="power-ports-form", model=PowerPort
                        ),
                        include_paginator=True,
                    ),
                ),
            ),
            object_detail.DistinctViewTab(
                weight=object_detail.Tab.WEIGHT_CHANGELOG_TAB + 800,
                tab_id="power_outlets",
                label="Power Outlets",
                url_name="dcim:device_poweroutlets",
                related_object_attribute="all_power_outlets",
                hide_if_empty=True,
                panels=(
                    object_detail.ObjectsTablePanel(
                        weight=100,
                        section=SectionChoices.FULL_WIDTH,
                        table_title="Power Outlets",
                        table_class=tables.DeviceModulePowerOutletTable,
                        table_attribute="all_power_outlets",
                        select_related_fields=["cable", "power_port"],
                        prefetch_related_fields=["_path__destination"],
                        related_field_name="device",
                        tab_id="power_outlets",
                        enable_bulk_actions=True,
                        form_id="power-outlets-form",
                        footer_buttons=bulk_cable_termination_footer_buttons(
                            form_id="power-outlets-form", model=PowerOutlet
                        ),
                        include_paginator=True,
                    ),
                ),
            ),
            object_detail.DistinctViewTab(
                weight=object_detail.Tab.WEIGHT_CHANGELOG_TAB + 900,
                tab_id="device_bays",
                label="Device Bays",
                url_name="dcim:device_devicebays",
                related_object_attribute="device_bays",
                hide_if_empty=True,
                panels=(
                    object_detail.ObjectsTablePanel(
                        weight=100,
                        section=SectionChoices.FULL_WIDTH,
                        table_title="Device Bays",
                        table_class=tables.DeviceDeviceBayTable,
                        select_related_fields=["installed_device__device_type__manufacturer"],
                        table_filter="device",
                        tab_id="device_bays",
                        enable_bulk_actions=True,
                        form_id="device-bays-form",
                        footer_buttons=bulk_footer_buttons(form_id="device-bays-form", model=DeviceBay),
                        include_paginator=True,
                    ),
                ),
            ),
            object_detail.DistinctViewTab(
                weight=object_detail.Tab.WEIGHT_CHANGELOG_TAB + 1000,
                tab_id="inventory",
                label="Inventory",
                url_name="dcim:device_inventory",
                related_object_attribute="inventory_items",
                hide_if_empty=True,
                panels=(
                    object_detail.ObjectsTablePanel(
                        weight=100,
                        section=SectionChoices.FULL_WIDTH,
                        table_title="Inventory Items",
                        table_class=tables.DeviceInventoryItemTable,
                        select_related_fields=["manufacturer"],
                        table_filter="device",
                        tab_id="inventory",
                        enable_bulk_actions=True,
                        form_id="inventory-form",
                        footer_buttons=bulk_footer_buttons(form_id="inventory-form", model=InventoryItem),
                        include_paginator=True,
                    ),
                ),
            ),
            DeviceWirelessTab(
                weight=object_detail.Tab.WEIGHT_CHANGELOG_TAB + 1100,
                tab_id="wireless",
                label="Wireless",
                url_name="dcim:device_wireless",
                related_object_attribute="controller_managed_device_group",
                panels=(
                    object_detail.ObjectFieldsPanel(
                        weight=100,
                        section=SectionChoices.LEFT_HALF,
                        label="Controller Managed Device Group",
                        fields=["controller_managed_device_group", "controller_managed_device_group__controller"],
                        key_transforms={
                            "controller_managed_device_group": "Name",
                            "controller_managed_device_group__controller": "Controller",
                        },
                    ),
                    object_detail.ObjectsTablePanel(
                        weight=200,
                        section=SectionChoices.FULL_WIDTH,
                        table_title="Wireless Networks",
                        table_class=BaseControllerManagedDeviceGroupWirelessNetworkAssignmentTable,
                        table_attribute="wireless_network_assignments",
                        related_field_name="controller_device_redundancy_group",
                        tab_id="wireless",
                        include_paginator=True,
                        exclude_columns=["controller_managed_device_group", "controller"],
                    ),
                    object_detail.ObjectsTablePanel(
                        weight=300,
                        section=SectionChoices.FULL_WIDTH,
                        table_title="Radio Profiles",
                        table_class=ControllerManagedDeviceGroupRadioProfileAssignmentTable,
                        table_attribute="radio_profile_assignments",
                        related_field_name="controller_device_redundancy_group",
                        tab_id="wireless",
                        include_paginator=True,
                        exclude_columns=["controller_managed_device_group"],
                    ),
                ),
            ),
            DeviceNAPALMTab(
                weight=object_detail.Tab.WEIGHT_CHANGELOG_TAB + 1200,
                tab_id="status",
                label="Status",
                url_name="dcim:device_status",
                required_permissions=["dcim.napalm_read_device"],
            ),
            DeviceNAPALMTab(
                weight=object_detail.Tab.WEIGHT_CHANGELOG_TAB + 1300,
                tab_id="lldp_neighbors",
                label="LLDP Neighbors",
                url_name="dcim:device_lldp_neighbors",
                required_permissions=["dcim.napalm_read_device"],
            ),
            DeviceNAPALMTab(
                weight=object_detail.Tab.WEIGHT_CHANGELOG_TAB + 1400,
                tab_id="config",
                label="Configuration",
                url_name="dcim:device_config",
                required_permissions=["dcim.napalm_read_device"],
            ),
            object_detail.DistinctViewTab(
                weight=object_detail.Tab.WEIGHT_CHANGELOG_TAB + 1500,
                tab_id="config_context",
                label="Config Context",
                url_name="dcim:device_configcontext",
                required_permissions=["extras.view_configcontext"],
            ),
        ),
    )

    def get_extra_context(self, request, instance):
        extra_context = super().get_extra_context(request, instance)

        if self.detail:  # TODO: change to `if self.action == "retrieve"` as a part of addressing NAUTOBOT-1051
            # VirtualChassis members
            if instance.virtual_chassis is not None:
                vc_members = (
                    Device.objects.restrict(request.user, "view")
                    .filter(virtual_chassis=instance.virtual_chassis)
                    .order_by("vc_position")
                )
                vc_members_table = tables.VirtualChassisMembersTable(vc_members)
            else:
                vc_members_table = None
            extra_context["vc_members_table"] = vc_members_table

        return extra_context

    @action(
        detail=True,
        url_path="dynamic-groups",
        url_name="dynamicgroups",
        custom_view_base_action="view",
        custom_view_additional_permissions=["extras.view_dynamicgroup"],
    )
    def dynamic_groups(self, request, *args, **kwargs):
        return Response({})

    @action(
        detail=True,
        url_path="console-ports",
        url_name="consoleports",
        custom_view_base_action="view",
        custom_view_additional_permissions=["dcim.view_consoleport"],
    )
    def console_ports(self, request, *args, **kwargs):
        return Response({})

    @action(
        detail=True,
        url_path="console-server-ports",
        url_name="consoleserverports",
        custom_view_base_action="view",
        custom_view_additional_permissions=["dcim.view_consoleserverport"],
    )
    def console_server_ports(self, request, *args, **kwargs):
        return Response({})

    @action(
        detail=True,
        url_path="device-bays",
        url_name="devicebays",
        custom_view_base_action="view",
        custom_view_additional_permissions=["dcim.view_devicebay"],
    )
    def device_bays(self, request, *args, **kwargs):
        return Response({})

    @action(
        detail=True,
        url_path="front-ports",
        url_name="frontports",
        custom_view_base_action="view",
        custom_view_additional_permissions=["dcim.view_frontport"],
    )
    def front_ports(self, request, *args, **kwargs):
        return Response({})

    @action(
        detail=True,
        url_path="interfaces",
        url_name="interfaces",
        custom_view_base_action="view",
        custom_view_additional_permissions=["dcim.view_interface"],
    )
    def interfaces(self, request, *args, **kwargs):
        return Response({})

    @action(
        detail=True,
        url_path="inventory",
        url_name="inventory",
        custom_view_base_action="view",
        custom_view_additional_permissions=["dcim.view_inventoryitem"],
    )
    def inventory(self, request, *args, **kwargs):
        return Response({})

    @action(
        detail=True,
        url_path="module-bays",
        url_name="modulebays",
        custom_view_base_action="view",
        custom_view_additional_permissions=["dcim.view_modulebay"],
    )
    def module_bays(self, request, *args, **kwargs):
        return Response({})

    @action(
        detail=True,
        url_path="power-outlets",
        url_name="poweroutlets",
        custom_view_base_action="view",
        custom_view_additional_permissions=["dcim.view_poweroutlet"],
    )
    def power_outlets(self, request, *args, **kwargs):
        return Response({})

    @action(
        detail=True,
        url_path="power-ports",
        url_name="powerports",
        custom_view_base_action="view",
        custom_view_additional_permissions=["dcim.view_powerport"],
    )
    def power_ports(self, request, *args, **kwargs):
        return Response({})

    @action(
        detail=True,
        url_path="rear-ports",
        url_name="rearports",
        custom_view_base_action="view",
        custom_view_additional_permissions=["dcim.view_rearport"],
    )
    def rear_ports(self, request, *args, **kwargs):
        return Response({})

    @action(
        detail=True,
        url_path="wireless",
        url_name="wireless",
        custom_view_base_action="view",
        custom_view_additional_permissions=["dcim.view_controllermanageddevicegroup"],
    )
    def wireless(self, request, *args, **kwargs):
        return Response({})

    @action(
        detail=True,
        url_path="status",
        url_name="status",
        custom_view_base_action="view",
        custom_view_additional_permissions=["dcim.napalm_read_device"],
    )
    def status(self, request, *args, **kwargs):
        return Response(
            {
                "template": "dcim/device/status.html",
            },
        )

    @action(
        detail=True,
        url_path="lldp-neighbors",
        url_name="lldp_neighbors",
        custom_view_base_action="view",
        custom_view_additional_permissions=["dcim.napalm_read_device"],
    )
    def lldp_neighbors(self, request, *args, **kwargs):
        instance = self.get_object()
        interfaces = (
            instance.all_interfaces.restrict(request.user, "view")
            .prefetch_related("_path__destination")
            .exclude(type__in=NONCONNECTABLE_IFACE_TYPES)
        )
        return Response(
            {
                "template": "dcim/device/lldp_neighbors.html",
                "interfaces": interfaces,
            },
        )

    @action(
        detail=True,
        url_path="config",
        url_name="config",
        custom_view_base_action="view",
        custom_view_additional_permissions=["dcim.napalm_read_device"],
    )
    def config(self, request, *args, **kwargs):
        return Response(
            {
                "template": "dcim/device/config.html",
            },
        )

    @action(
        detail=True,
        url_path="config-context",
        url_name="configcontext",
        custom_view_base_action="view",
        custom_view_additional_permissions=["extras.view_configcontext"],
    )
    def config_context(self, request, *args, **kwargs):
        instance = self.get_object()

        # Determine user's preferred output format
        if request.GET.get("data_format") in ["json", "yaml"]:
            data_format = request.GET.get("data_format")
            if request.user.is_authenticated:
                request.user.set_config("extras.configcontext.format", data_format, commit=True)
        elif request.user.is_authenticated:
            data_format = request.user.get_config("extras.configcontext.format", "json")
        else:
            data_format = "json"

        context = {
            "object": instance,
            "content_type": ContentType.objects.get_for_model(self.queryset.model),
            "verbose_name": self.queryset.model._meta.verbose_name,
            "verbose_name_plural": self.queryset.model._meta.verbose_name_plural,
            "object_detail_content": self.object_detail_content,
            **common_detail_view_context(request, instance),
            "rendered_context": instance.get_config_context(),
            "source_contexts": ConfigContext.objects.restrict(request.user, "view").get_for_object(instance),
            "format": data_format,
            "template": "extras/object_configcontext.html",
            "base_template": "dcim/device.html",
        }

        return Response(context)


#
# Modules
#


class BulkComponentCreateUIViewSetMixin:
    def _bulk_component_create(self, request, component_queryset, bulk_component_form, parent_field=None):
        parent_model_name = self.queryset.model._meta.verbose_name_plural
        if parent_field is None:
            parent_field = self.queryset.model._meta.model_name
        model_name = component_queryset.model._meta.verbose_name_plural
        model = component_queryset.model
        component_create_form = get_form_for_model(model)

        # Are we editing *all* objects in the queryset or just a selected subset?
        if request.POST.get("_all") and self.filterset is not None:
            pk_list = [obj.pk for obj in self.filterset(request.GET, self.get_queryset().only("pk")).qs]
        else:
            pk_list = request.POST.getlist("pk")

        selected_objects = self.get_queryset().filter(pk__in=pk_list)
        if not selected_objects:
            messages.warning(
                request,
                f"No {parent_model_name} were selected.",
            )
            return redirect(self.get_return_url(request))
        table = self.table_class(selected_objects)

        if "_create" in request.POST:
            form = bulk_component_form(model, request.POST)

            if form.is_valid():
                new_components = []
                data = deepcopy(form.cleaned_data)

                try:
                    with transaction.atomic():
                        for obj in data["pk"]:
                            names = data["name_pattern"]
                            labels = data["label_pattern"] if "label_pattern" in data else None
                            for i, name in enumerate(names):
                                label = labels[i] if labels else None

                                component_data = {
                                    parent_field: obj.pk,
                                    "name": name,
                                    "label": label,
                                }
                                component_data.update(data)
                                component_form = component_create_form(component_data)
                                if component_form.is_valid():
                                    instance = component_form.save()
                                    new_components.append(instance)
                                else:
                                    for (
                                        field,
                                        errors,
                                    ) in component_form.errors.as_data().items():
                                        for e in errors:
                                            err_str = ", ".join(e)
                                            form.add_error(
                                                field,
                                                f"{obj} {name}: {err_str}",
                                            )

                        # Enforce object-level permissions
                        if component_queryset.filter(pk__in=[obj.pk for obj in new_components]).count() != len(
                            new_components
                        ):
                            raise ObjectDoesNotExist

                except IntegrityError:
                    pass

                except ObjectDoesNotExist:
                    msg = "Component creation failed due to object-level permissions violation"
                    form.add_error(None, msg)

                if not form.errors:
                    msg = f"Added {len(new_components)} {model_name} to {len(form.cleaned_data['pk'])} {parent_model_name}."
                    messages.success(request, msg)

                    return redirect(self.get_return_url(request))

        else:
            form = bulk_component_form(model, initial={"pk": pk_list})

        return Response(
            {
                "template": "generic/object_bulk_add_component.html",
                "form": form,
                "parent_model_name": parent_model_name,
                "model_name": model_name,
                "table": table,
                "return_url": self.get_return_url(request),
            },
        )


class ModuleUIViewSet(BulkComponentCreateUIViewSetMixin, NautobotUIViewSet):
    queryset = Module.objects.all()
    filterset_class = filters.ModuleFilterSet
    filterset_form_class = forms.ModuleFilterForm
    form_class = forms.ModuleForm
    bulk_update_form_class = forms.ModuleBulkEditForm
    serializer_class = serializers.ModuleSerializer
    table_class = tables.ModuleTable
    component_model = None

    def get_extra_context(self, request, instance):
        context = super().get_extra_context(request, instance)
        if instance:
            context["modulebay_count"] = instance.module_bays.count()
            populated_module_count = instance.module_bays.filter(installed_module__isnull=False).count()
            context["module_count"] = f"{populated_module_count}/{context['modulebay_count']}"
        if self.action in ["create", "update"]:
            context["active_parent_tab"] = self._get_edit_view_active_parent_tab(request)
        return context

    def _get_edit_view_active_parent_tab(self, request):
        active_parent_tab = "device"
        form_class = self.get_form_class()
        form = form_class(
            data=request.POST,
            files=request.FILES,
            initial=normalize_querydict(request.GET, form_class=form_class),
            instance=self.get_object(),
        )
        if form["parent_module_bay_module"].initial:
            active_parent_tab = "module"
        elif form["location"].initial:
            active_parent_tab = "location"

        return active_parent_tab

    @action(
        detail=True,
        url_path="console-ports",
        component_model=ConsolePort,
        custom_view_base_action="view",
        custom_view_additional_permissions=["dcim.view_consoleport"],
    )
    def consoleports(self, request, *args, **kwargs):
        instance = self.get_object()
        consoleports = (
            instance.console_ports.restrict(request.user, "view")
            .select_related("cable")
            .prefetch_related("_path__destination")
        )
        consoleport_table = tables.DeviceModuleConsolePortTable(data=consoleports, user=request.user, orderable=False)
        if request.user.has_perm("dcim.change_consoleport") or request.user.has_perm("dcim.delete_consoleport"):
            consoleport_table.columns.show("pk")

        return Response(
            {
                "consoleport_table": consoleport_table,
                "active_tab": "console-ports",
            }
        )

    @action(
        detail=True,
        url_path="console-server-ports",
        component_model=ConsoleServerPort,
        custom_view_base_action="view",
        custom_view_additional_permissions=["dcim.view_consoleserverport"],
    )
    def consoleserverports(self, request, *args, **kwargs):
        instance = self.get_object()
        consoleserverports = (
            instance.console_server_ports.restrict(request.user, "view")
            .select_related("cable")
            .prefetch_related("_path__destination")
        )
        consoleserverport_table = tables.DeviceModuleConsoleServerPortTable(
            data=consoleserverports, user=request.user, orderable=False, parent_module=instance
        )
        if request.user.has_perm("dcim.change_consoleserverport") or request.user.has_perm(
            "dcim.delete_consoleserverport"
        ):
            consoleserverport_table.columns.show("pk")

        return Response(
            {
                "consoleserverport_table": consoleserverport_table,
                "active_tab": "console-server-ports",
            }
        )

    @action(
        detail=True,
        url_path="power-ports",
        component_model=PowerPort,
        custom_view_base_action="view",
        custom_view_additional_permissions=["dcim.view_powerport"],
    )
    def powerports(self, request, *args, **kwargs):
        instance = self.get_object()
        powerports = (
            instance.power_ports.restrict(request.user, "view")
            .select_related("cable")
            .prefetch_related("_path__destination")
        )
        powerport_table = tables.DeviceModulePowerPortTable(
            data=powerports, user=request.user, orderable=False, parent_module=instance
        )
        if request.user.has_perm("dcim.change_powerport") or request.user.has_perm("dcim.delete_powerport"):
            powerport_table.columns.show("pk")

        return Response(
            {
                "powerport_table": powerport_table,
                "active_tab": "power-ports",
            }
        )

    @action(
        detail=True,
        url_path="power-outlets",
        component_model=PowerOutlet,
        custom_view_base_action="view",
        custom_view_additional_permissions=["dcim.view_poweroutlet"],
    )
    def poweroutlets(self, request, *args, **kwargs):
        instance = self.get_object()
        poweroutlets = (
            instance.power_outlets.restrict(request.user, "view")
            .select_related("cable", "power_port")
            .prefetch_related("_path__destination")
        )
        poweroutlet_table = tables.DeviceModulePowerOutletTable(
            data=poweroutlets, user=request.user, orderable=False, parent_module=instance
        )
        if request.user.has_perm("dcim.change_poweroutlet") or request.user.has_perm("dcim.delete_poweroutlet"):
            poweroutlet_table.columns.show("pk")

        return Response(
            {
                "poweroutlet_table": poweroutlet_table,
                "active_tab": "power-outlets",
            }
        )

    @action(
        detail=True,
        component_model=Interface,
        custom_view_base_action="view",
        custom_view_additional_permissions=["dcim.view_interface"],
    )
    def interfaces(self, request, *args, **kwargs):
        instance = self.get_object()
        interfaces = (
            instance.interfaces.restrict(request.user, "view")
            .prefetch_related(
                Prefetch("ip_addresses", queryset=IPAddress.objects.restrict(request.user)),
                Prefetch("member_interfaces", queryset=Interface.objects.restrict(request.user)),
                "_path__destination",
                "tags",
            )
            .select_related("lag", "cable")
        )
        interface_table = tables.DeviceModuleInterfaceTable(
            data=interfaces, user=request.user, orderable=False, parent_module=instance
        )
        if request.user.has_perm("dcim.change_interface") or request.user.has_perm("dcim.delete_interface"):
            interface_table.columns.show("pk")

        return Response(
            {
                "interface_table": interface_table,
                "active_tab": "interfaces",
            }
        )

    @action(
        detail=True,
        url_path="front-ports",
        component_model=FrontPort,
        custom_view_base_action="view",
        custom_view_additional_permissions=["dcim.view_frontport"],
    )
    def frontports(self, request, *args, **kwargs):
        instance = self.get_object()
        frontports = instance.front_ports.restrict(request.user, "view").select_related("cable", "rear_port")
        frontport_table = tables.DeviceModuleFrontPortTable(
            data=frontports, user=request.user, orderable=False, parent_module=instance
        )
        if request.user.has_perm("dcim.change_frontport") or request.user.has_perm("dcim.delete_frontport"):
            frontport_table.columns.show("pk")

        return Response(
            {
                "frontport_table": frontport_table,
                "active_tab": "front-ports",
            },
        )

    @action(
        detail=True,
        url_path="rear-ports",
        component_model=RearPort,
        custom_view_base_action="view",
        custom_view_additional_permissions=["dcim.view_rearport"],
    )
    def rearports(self, request, *args, **kwargs):
        instance = self.get_object()
        rearports = instance.rear_ports.restrict(request.user, "view").select_related("cable")
        rearport_table = tables.DeviceModuleRearPortTable(
            data=rearports, user=request.user, orderable=False, parent_module=instance
        )
        if request.user.has_perm("dcim.change_rearport") or request.user.has_perm("dcim.delete_rearport"):
            rearport_table.columns.show("pk")

        return Response(
            {
                "rearport_table": rearport_table,
                "active_tab": "rear-ports",
            }
        )

    @action(
        detail=True,
        url_path="module-bays",
        component_model=ModuleBay,
        custom_view_base_action="view",
        custom_view_additional_permissions=["dcim.view_modulebay"],
    )
    def modulebays(self, request, *args, **kwargs):
        instance = self.get_object()
        modulebays = instance.module_bays.restrict(request.user, "view").prefetch_related(
            "installed_module__status", "installed_module"
        )
        modulebay_table = tables.ModuleModuleBayTable(data=modulebays, user=request.user, orderable=False)
        if request.user.has_perm("dcim.change_modulebay") or request.user.has_perm("dcim.delete_modulebay"):
            modulebay_table.columns.show("pk")

        return Response(
            {
                "modulebay_table": modulebay_table,
                "active_tab": "module-bays",
            }
        )

    @action(
        detail=False,
        methods=["POST"],
        url_path="console-ports/add",
        url_name="bulk_add_consoleport",
        component_model=ConsolePort,
        custom_view_base_action="change",
        custom_view_additional_permissions=["dcim.add_consoleport"],
    )
    def bulk_add_consoleport(self, request, *args, **kwargs):
        return self._bulk_component_create(
            request=request,
            component_queryset=ConsolePort.objects.all(),
            bulk_component_form=forms.ModuleConsolePortBulkCreateForm,
        )

    @action(
        detail=False,
        methods=["POST"],
        url_path="console-server-ports/add",
        url_name="bulk_add_consoleserverport",
        component_model=ConsoleServerPort,
        custom_view_base_action="change",
        custom_view_additional_permissions=["dcim.add_consoleserverport"],
    )
    def bulk_add_consoleserverport(self, request, *args, **kwargs):
        return self._bulk_component_create(
            request=request,
            component_queryset=ConsoleServerPort.objects.all(),
            bulk_component_form=forms.ModuleConsoleServerPortBulkCreateForm,
        )

    @action(
        detail=False,
        methods=["POST"],
        url_path="power-ports/add",
        url_name="bulk_add_powerport",
        component_model=PowerPort,
        custom_view_base_action="change",
        custom_view_additional_permissions=["dcim.add_powerport"],
    )
    def bulk_add_powerport(self, request, *args, **kwargs):
        return self._bulk_component_create(
            request=request,
            component_queryset=PowerPort.objects.all(),
            bulk_component_form=forms.ModulePowerPortBulkCreateForm,
        )

    @action(
        detail=False,
        methods=["POST"],
        url_path="power-outlets/add",
        url_name="bulk_add_poweroutlet",
        component_model=PowerOutlet,
        custom_view_base_action="change",
        custom_view_additional_permissions=["dcim.add_poweroutlet"],
    )
    def bulk_add_poweroutlet(self, request, *args, **kwargs):
        return self._bulk_component_create(
            request=request,
            component_queryset=PowerOutlet.objects.all(),
            bulk_component_form=forms.ModulePowerOutletBulkCreateForm,
        )

    @action(
        detail=False,
        methods=["POST"],
        url_path="interfaces/add",
        url_name="bulk_add_interface",
        component_model=Interface,
        custom_view_base_action="change",
        custom_view_additional_permissions=["dcim.add_interface"],
    )
    def bulk_add_interface(self, request, *args, **kwargs):
        return self._bulk_component_create(
            request=request,
            component_queryset=Interface.objects.all(),
            bulk_component_form=forms.ModuleInterfaceBulkCreateForm,
        )

    @action(
        detail=False,
        methods=["POST"],
        url_path="rear-ports/add",
        url_name="bulk_add_rearport",
        component_model=RearPort,
        custom_view_base_action="change",
        custom_view_additional_permissions=["dcim.add_rearport"],
    )
    def bulk_add_rearport(self, request, *args, **kwargs):
        return self._bulk_component_create(
            request=request,
            component_queryset=RearPort.objects.all(),
            bulk_component_form=forms.ModuleRearPortBulkCreateForm,
        )

    @action(
        detail=False,
        methods=["POST"],
        url_path="module-bays/add",
        url_name="bulk_add_modulebay",
        component_model=ModuleBay,
        custom_view_base_action="change",
        custom_view_additional_permissions=["dcim.add_modulebay"],
    )
    def bulk_add_modulebay(self, request, *args, **kwargs):
        return self._bulk_component_create(
            request=request,
            component_queryset=ModuleBay.objects.all(),
            bulk_component_form=forms.ModuleModuleBayBulkCreateForm,
            parent_field="parent_module",
        )


#
# Console ports
#


class ConsolePortListView(generic.ObjectListView):
    queryset = ConsolePort.objects.all()
    filterset = filters.ConsolePortFilterSet
    filterset_form = forms.ConsolePortFilterForm
    table = tables.ConsolePortTable
    action_buttons = ("import", "export")


class ConsolePortView(DeviceComponentPageMixin, generic.ObjectView):
    queryset = ConsolePort.objects.all()

    def get_extra_context(self, request, instance):
        return {
            "device_breadcrumb_url": "dcim:device_consoleports",
            "module_breadcrumb_url": "dcim:module_consoleports",
            **super().get_extra_context(request, instance),
        }


class ConsolePortCreateView(generic.ComponentCreateView):
    queryset = ConsolePort.objects.all()
    form = forms.ConsolePortCreateForm
    model_form = forms.ConsolePortForm


class ConsolePortEditView(generic.ObjectEditView):
    queryset = ConsolePort.objects.all()
    model_form = forms.ConsolePortForm
    template_name = "dcim/device_component_edit.html"


class ConsolePortDeleteView(generic.ObjectDeleteView):
    queryset = ConsolePort.objects.all()


class ConsolePortBulkImportView(generic.BulkImportView):  # 3.0 TODO: remove, unused
    queryset = ConsolePort.objects.all()
    table = tables.ConsolePortTable


class ConsolePortBulkEditView(generic.BulkEditView):
    queryset = ConsolePort.objects.all()
    filterset = filters.ConsolePortFilterSet
    table = tables.ConsolePortTable
    form = forms.ConsolePortBulkEditForm


class ConsolePortBulkRenameView(BaseDeviceComponentsBulkRenameView):
    queryset = ConsolePort.objects.all()


class ConsolePortBulkDisconnectView(BulkDisconnectView):
    queryset = ConsolePort.objects.all()


class ConsolePortBulkDeleteView(generic.BulkDeleteView):
    queryset = ConsolePort.objects.all()
    filterset = filters.ConsolePortFilterSet
    table = tables.ConsolePortTable


#
# Console server ports
#


class ConsoleServerPortListView(generic.ObjectListView):
    queryset = ConsoleServerPort.objects.all()
    filterset = filters.ConsoleServerPortFilterSet
    filterset_form = forms.ConsoleServerPortFilterForm
    table = tables.ConsoleServerPortTable
    action_buttons = ("import", "export")


class ConsoleServerPortView(DeviceComponentPageMixin, generic.ObjectView):
    queryset = ConsoleServerPort.objects.all()

    def get_extra_context(self, request, instance):
        return {
            "device_breadcrumb_url": "dcim:device_consoleserverports",
            "module_breadcrumb_url": "dcim:module_consoleserverports",
            **super().get_extra_context(request, instance),
        }


class ConsoleServerPortCreateView(generic.ComponentCreateView):
    queryset = ConsoleServerPort.objects.all()
    form = forms.ConsoleServerPortCreateForm
    model_form = forms.ConsoleServerPortForm


class ConsoleServerPortEditView(generic.ObjectEditView):
    queryset = ConsoleServerPort.objects.all()
    model_form = forms.ConsoleServerPortForm
    template_name = "dcim/device_component_edit.html"


class ConsoleServerPortDeleteView(generic.ObjectDeleteView):
    queryset = ConsoleServerPort.objects.all()


class ConsoleServerPortBulkImportView(generic.BulkImportView):  # 3.0 TODO: remove, unused
    queryset = ConsoleServerPort.objects.all()
    table = tables.ConsoleServerPortTable


class ConsoleServerPortBulkEditView(generic.BulkEditView):
    queryset = ConsoleServerPort.objects.all()
    filterset = filters.ConsoleServerPortFilterSet
    table = tables.ConsoleServerPortTable
    form = forms.ConsoleServerPortBulkEditForm


class ConsoleServerPortBulkRenameView(BaseDeviceComponentsBulkRenameView):
    queryset = ConsoleServerPort.objects.all()


class ConsoleServerPortBulkDisconnectView(BulkDisconnectView):
    queryset = ConsoleServerPort.objects.all()


class ConsoleServerPortBulkDeleteView(generic.BulkDeleteView):
    queryset = ConsoleServerPort.objects.all()
    filterset = filters.ConsoleServerPortFilterSet
    table = tables.ConsoleServerPortTable


#
# Power ports
#


class PowerPortListView(generic.ObjectListView):
    queryset = PowerPort.objects.all()
    filterset = filters.PowerPortFilterSet
    filterset_form = forms.PowerPortFilterForm
    table = tables.PowerPortTable
    action_buttons = ("import", "export")


class PowerPortView(DeviceComponentPageMixin, generic.ObjectView):
    queryset = PowerPort.objects.all()

    def get_extra_context(self, request, instance):
        return {
            "device_breadcrumb_url": "dcim:device_powerports",
            "module_breadcrumb_url": "dcim:module_powerports",
            **super().get_extra_context(request, instance),
        }


class PowerPortCreateView(generic.ComponentCreateView):
    queryset = PowerPort.objects.all()
    form = forms.PowerPortCreateForm
    model_form = forms.PowerPortForm


class PowerPortEditView(generic.ObjectEditView):
    queryset = PowerPort.objects.all()
    model_form = forms.PowerPortForm
    template_name = "dcim/device_component_edit.html"


class PowerPortDeleteView(generic.ObjectDeleteView):
    queryset = PowerPort.objects.all()


class PowerPortBulkImportView(generic.BulkImportView):  # 3.0 TODO: remove, unused
    queryset = PowerPort.objects.all()
    table = tables.PowerPortTable


class PowerPortBulkEditView(generic.BulkEditView):
    queryset = PowerPort.objects.all()
    filterset = filters.PowerPortFilterSet
    table = tables.PowerPortTable
    form = forms.PowerPortBulkEditForm


class PowerPortBulkRenameView(BaseDeviceComponentsBulkRenameView):
    queryset = PowerPort.objects.all()


class PowerPortBulkDisconnectView(BulkDisconnectView):
    queryset = PowerPort.objects.all()


class PowerPortBulkDeleteView(generic.BulkDeleteView):
    queryset = PowerPort.objects.all()
    filterset = filters.PowerPortFilterSet
    table = tables.PowerPortTable


#
# Power outlets
#


class PowerOutletListView(generic.ObjectListView):
    queryset = PowerOutlet.objects.all()
    filterset = filters.PowerOutletFilterSet
    filterset_form = forms.PowerOutletFilterForm
    table = tables.PowerOutletTable
    action_buttons = ("import", "export")


class PowerOutletView(DeviceComponentPageMixin, generic.ObjectView):
    queryset = PowerOutlet.objects.all()

    def get_extra_context(self, request, instance):
        return {
            "device_breadcrumb_url": "dcim:device_poweroutlets",
            "module_breadcrumb_url": "dcim:module_poweroutlets",
            **super().get_extra_context(request, instance),
        }


class PowerOutletCreateView(generic.ComponentCreateView):
    queryset = PowerOutlet.objects.all()
    form = forms.PowerOutletCreateForm
    model_form = forms.PowerOutletForm


class PowerOutletEditView(generic.ObjectEditView):
    queryset = PowerOutlet.objects.all()
    model_form = forms.PowerOutletForm
    template_name = "dcim/device_component_edit.html"


class PowerOutletDeleteView(generic.ObjectDeleteView):
    queryset = PowerOutlet.objects.all()


class PowerOutletBulkImportView(generic.BulkImportView):  # 3.0 TODO: remove, unused
    queryset = PowerOutlet.objects.all()
    table = tables.PowerOutletTable


class PowerOutletBulkEditView(generic.BulkEditView):
    queryset = PowerOutlet.objects.all()
    filterset = filters.PowerOutletFilterSet
    table = tables.PowerOutletTable
    form = forms.PowerOutletBulkEditForm


class PowerOutletBulkRenameView(BaseDeviceComponentsBulkRenameView):
    queryset = PowerOutlet.objects.all()


class PowerOutletBulkDisconnectView(BulkDisconnectView):
    queryset = PowerOutlet.objects.all()


class PowerOutletBulkDeleteView(generic.BulkDeleteView):
    queryset = PowerOutlet.objects.all()
    filterset = filters.PowerOutletFilterSet
    table = tables.PowerOutletTable


#
# Interfaces
#


class InterfaceListView(generic.ObjectListView):
    queryset = Interface.objects.all()
    filterset = filters.InterfaceFilterSet
    filterset_form = forms.InterfaceFilterForm
    table = tables.InterfaceTable
    action_buttons = ("import", "export")


class InterfaceView(
    DeviceComponentPageMixin,
    generic.ObjectView,
):
    queryset = Interface.objects.all()

    def get_extra_context(self, request, instance):
        # Get assigned IP addresses
        ipaddress_table = InterfaceIPAddressTable(
            # data=instance.ip_addresses.restrict(request.user, "view").select_related("vrf", "tenant"),
            data=instance.ip_addresses.restrict(request.user, "view").select_related("tenant"),
            orderable=False,
        )

        # Get child interfaces
        child_interfaces = instance.child_interfaces.restrict(request.user, "view")
        child_interfaces_tables = tables.InterfaceTable(child_interfaces, orderable=False, exclude=("device",))

        # Get assigned VLANs and annotate whether each is tagged or untagged
        vlans = []
        if instance.untagged_vlan is not None:
            vlans.append(instance.untagged_vlan)
            vlans[0].tagged = False

        for vlan in (
            instance.tagged_vlans.restrict(request.user)
            .annotate(location_count=count_related(Location, "vlans"))
            .select_related("vlan_group", "tenant", "role")
        ):
            vlan.tagged = True
            vlans.append(vlan)
        vlan_table = InterfaceVLANTable(interface=instance, data=vlans, orderable=False)

        redundancy_table = self._get_interface_redundancy_groups_table(request, instance)
        virtual_device_contexts_table = tables.VirtualDeviceContextTable(
            instance.virtual_device_contexts.restrict(request.user, "view").select_related(
                "device", "tenant", "primary_ip4", "primary_ip6"
            ),
            orderable=False,
            exclude=("device",),
        )

        return {
            "ipaddress_table": ipaddress_table,
            "vlan_table": vlan_table,
            "device_breadcrumb_url": "dcim:device_interfaces",
            "module_breadcrumb_url": "dcim:module_interfaces",
            "child_interfaces_table": child_interfaces_tables,
            "redundancy_table": redundancy_table,
            "virtual_device_contexts_table": virtual_device_contexts_table,
            **super().get_extra_context(request, instance),
        }

    def _get_interface_redundancy_groups_table(self, request, instance):
        """Return a table of assigned Interface Redundancy Groups."""
        queryset = instance.interface_redundancy_group_associations.restrict(request.user)
        queryset = queryset.select_related("interface_redundancy_group")
        queryset = queryset.order_by("interface_redundancy_group", "priority")
        column_sequence = (
            "interface_redundancy_group",
            "priority",
            "interface_redundancy_group__status",
            "interface_redundancy_group__protocol",
            "interface_redundancy_group__protocol_group_id",
            "interface_redundancy_group__virtual_ip",
        )
        table = tables.InterfaceRedundancyGroupAssociationTable(
            data=queryset,
            sequence=column_sequence,
            orderable=False,
        )
        for field in column_sequence:
            table.columns.show(field)
        return table


class InterfaceCreateView(generic.ComponentCreateView):
    queryset = Interface.objects.all()
    form = forms.InterfaceCreateForm
    model_form = forms.InterfaceForm


class InterfaceEditView(generic.ObjectEditView):
    queryset = Interface.objects.all()
    model_form = forms.InterfaceForm
    template_name = "dcim/interface_edit.html"


class InterfaceDeleteView(generic.ObjectDeleteView):
    queryset = Interface.objects.all()
    template_name = "dcim/device_interface_delete.html"


class InterfaceBulkImportView(generic.BulkImportView):  # 3.0 TODO: remove, unused
    queryset = Interface.objects.all()
    table = tables.InterfaceTable


class InterfaceBulkEditView(generic.BulkEditView):
    queryset = Interface.objects.all()
    filterset = filters.InterfaceFilterSet
    table = tables.InterfaceTable
    form = forms.InterfaceBulkEditForm


class InterfaceBulkRenameView(BaseDeviceComponentsBulkRenameView):
    queryset = Interface.objects.all()


class InterfaceBulkDisconnectView(BulkDisconnectView):
    queryset = Interface.objects.all()


class InterfaceBulkDeleteView(generic.BulkDeleteView):
    queryset = Interface.objects.all()
    filterset = filters.InterfaceFilterSet
    table = tables.InterfaceTable
    template_name = "dcim/interface_bulk_delete.html"


#
# Front ports
#


class FrontPortListView(generic.ObjectListView):
    queryset = FrontPort.objects.all()
    filterset = filters.FrontPortFilterSet
    filterset_form = forms.FrontPortFilterForm
    table = tables.FrontPortTable
    action_buttons = ("import", "export")


class FrontPortView(DeviceComponentPageMixin, generic.ObjectView):
    queryset = FrontPort.objects.all()

    def get_extra_context(self, request, instance):
        return {
            "device_breadcrumb_url": "dcim:device_frontports",
            "module_breadcrumb_url": "dcim:module_frontports",
            **super().get_extra_context(request, instance),
        }


class FrontPortCreateView(generic.ComponentCreateView):
    queryset = FrontPort.objects.all()
    form = forms.FrontPortCreateForm
    model_form = forms.FrontPortForm


class FrontPortEditView(generic.ObjectEditView):
    queryset = FrontPort.objects.all()
    model_form = forms.FrontPortForm
    template_name = "dcim/device_component_edit.html"


class FrontPortDeleteView(generic.ObjectDeleteView):
    queryset = FrontPort.objects.all()


class FrontPortBulkImportView(generic.BulkImportView):  # 3.0 TODO: remove, unused
    queryset = FrontPort.objects.all()
    table = tables.FrontPortTable


class FrontPortBulkEditView(generic.BulkEditView):
    queryset = FrontPort.objects.all()
    filterset = filters.FrontPortFilterSet
    table = tables.FrontPortTable
    form = forms.FrontPortBulkEditForm


class FrontPortBulkRenameView(BaseDeviceComponentsBulkRenameView):
    queryset = FrontPort.objects.all()


class FrontPortBulkDisconnectView(BulkDisconnectView):
    queryset = FrontPort.objects.all()


class FrontPortBulkDeleteView(generic.BulkDeleteView):
    queryset = FrontPort.objects.all()
    filterset = filters.FrontPortFilterSet
    table = tables.FrontPortTable


#
# Rear ports
#


class RearPortListView(generic.ObjectListView):
    queryset = RearPort.objects.all()
    filterset = filters.RearPortFilterSet
    filterset_form = forms.RearPortFilterForm
    table = tables.RearPortTable
    action_buttons = ("import", "export")


class RearPortView(DeviceComponentPageMixin, generic.ObjectView):
    queryset = RearPort.objects.all()

    def get_extra_context(self, request, instance):
        return {
            "device_breadcrumb_url": "dcim:device_rearports",
            "module_breadcrumb_url": "dcim:module_rearports",
            **super().get_extra_context(request, instance),
        }


class RearPortCreateView(generic.ComponentCreateView):
    queryset = RearPort.objects.all()
    form = forms.RearPortCreateForm
    model_form = forms.RearPortForm


class RearPortEditView(generic.ObjectEditView):
    queryset = RearPort.objects.all()
    model_form = forms.RearPortForm
    template_name = "dcim/device_component_edit.html"


class RearPortDeleteView(generic.ObjectDeleteView):
    queryset = RearPort.objects.all()


class RearPortBulkImportView(generic.BulkImportView):  # 3.0 TODO: remove, unused
    queryset = RearPort.objects.all()
    table = tables.RearPortTable


class RearPortBulkEditView(generic.BulkEditView):
    queryset = RearPort.objects.all()
    filterset = filters.RearPortFilterSet
    table = tables.RearPortTable
    form = forms.RearPortBulkEditForm


class RearPortBulkRenameView(BaseDeviceComponentsBulkRenameView):
    queryset = RearPort.objects.all()


class RearPortBulkDisconnectView(BulkDisconnectView):
    queryset = RearPort.objects.all()


class RearPortBulkDeleteView(generic.BulkDeleteView):
    queryset = RearPort.objects.all()
    filterset = filters.RearPortFilterSet
    table = tables.RearPortTable


#
# Device bays
#


class DeviceBayListView(generic.ObjectListView):
    queryset = DeviceBay.objects.all()
    filterset = filters.DeviceBayFilterSet
    filterset_form = forms.DeviceBayFilterForm
    table = tables.DeviceBayTable
    action_buttons = ("import", "export")


class DeviceBayView(DeviceComponentPageMixin, generic.ObjectView):
    queryset = DeviceBay.objects.all()

    def get_extra_context(self, request, instance):
        return {"device_breadcrumb_url": "dcim:device_devicebays", **super().get_extra_context(request, instance)}


class DeviceBayCreateView(generic.ComponentCreateView):
    queryset = DeviceBay.objects.all()
    form = forms.DeviceBayCreateForm
    model_form = forms.DeviceBayForm


class DeviceBayEditView(generic.ObjectEditView):
    queryset = DeviceBay.objects.all()
    model_form = forms.DeviceBayForm
    template_name = "dcim/device_component_edit.html"


class DeviceBayDeleteView(generic.ObjectDeleteView):
    queryset = DeviceBay.objects.all()


class DeviceBayPopulateView(generic.ObjectEditView):
    queryset = DeviceBay.objects.all()

    def get(self, request, *args, **kwargs):
        device_bay = get_object_or_404(self.queryset, pk=kwargs["pk"])
        form = forms.PopulateDeviceBayForm(device_bay)

        return render(
            request,
            "dcim/devicebay_populate.html",
            {
                "device_bay": device_bay,
                "form": form,
                "return_url": self.get_return_url(request, device_bay),
            },
        )

    def post(self, request, *args, **kwargs):
        device_bay = get_object_or_404(self.queryset, pk=kwargs["pk"])
        form = forms.PopulateDeviceBayForm(device_bay, request.POST)

        if form.is_valid():
            device_bay.installed_device = form.cleaned_data["installed_device"]
            device_bay.save()
            messages.success(
                request,
                f"Added {device_bay.installed_device} to {device_bay}.",
            )

            return redirect("dcim:device_devicebays", pk=device_bay.device.pk)

        return render(
            request,
            "dcim/devicebay_populate.html",
            {
                "device_bay": device_bay,
                "form": form,
                "return_url": self.get_return_url(request, device_bay),
            },
        )


class DeviceBayDepopulateView(generic.ObjectEditView):
    queryset = DeviceBay.objects.all()

    def get(self, request, *args, **kwargs):
        device_bay = get_object_or_404(self.queryset, pk=kwargs["pk"])
        form = ConfirmationForm()

        return render(
            request,
            "dcim/devicebay_depopulate.html",
            {
                "device_bay": device_bay,
                "form": form,
                "return_url": self.get_return_url(request, device_bay),
            },
        )

    def post(self, request, *args, **kwargs):
        device_bay = get_object_or_404(self.queryset, pk=kwargs["pk"])
        form = ConfirmationForm(request.POST)

        if form.is_valid():
            removed_device = device_bay.installed_device
            device_bay.installed_device = None
            device_bay.save()
            messages.success(
                request,
                f"Removed {removed_device} from {device_bay}.",
            )

            return redirect("dcim:device_devicebays", pk=device_bay.device.pk)

        return render(
            request,
            "dcim/devicebay_depopulate.html",
            {
                "device_bay": device_bay,
                "form": form,
                "return_url": self.get_return_url(request, device_bay),
            },
        )


class DeviceBayBulkImportView(generic.BulkImportView):  # 3.0 TODO: remove, unused
    queryset = DeviceBay.objects.all()
    table = tables.DeviceBayTable


class DeviceBayBulkEditView(generic.BulkEditView):
    queryset = DeviceBay.objects.all()
    filterset = filters.DeviceBayFilterSet
    table = tables.DeviceBayTable
    form = forms.DeviceBayBulkEditForm


class DeviceBayBulkRenameView(BaseDeviceComponentsBulkRenameView):
    queryset = DeviceBay.objects.all()


class DeviceBayBulkDeleteView(generic.BulkDeleteView):
    queryset = DeviceBay.objects.all()
    filterset = filters.DeviceBayFilterSet
    table = tables.DeviceBayTable


#
# Module bays
#


class ModuleBayUIViewSet(ModuleBayCommonViewSetMixin, NautobotUIViewSet):
    queryset = ModuleBay.objects.all()
    filterset_class = filters.ModuleBayFilterSet
    filterset_form_class = forms.ModuleBayFilterForm
    bulk_update_form_class = forms.ModuleBayBulkEditForm
    create_form_class = forms.ModuleBayCreateForm
    form_class = forms.ModuleBayForm
    model_form_class = forms.ModuleBayForm
    serializer_class = serializers.ModuleBaySerializer
    table_class = tables.ModuleBayTable
    create_template_name = "dcim/device_component_add.html"
    object_detail_content = object_detail.ObjectDetailContent(
        panels=(
            object_detail.ObjectFieldsPanel(
                weight=100,
                section=SectionChoices.LEFT_HALF,
                fields="__all__",
                hide_if_unset=("parent_device", "parent_module"),
            ),
            object_detail.ObjectFieldsPanel(
                weight=100,
                section=SectionChoices.RIGHT_HALF,
                context_object_key="installed_module_data",
                label="Installed Module",
            ),
        )
    )
    breadcrumbs = Breadcrumbs(
        items={
            "detail": [
                # Breadcrumb path if ModuleBay is linked with device
                ModelBreadcrumbItem(model=Device, should_render=lambda c: c["object"].parent_device),
                InstanceBreadcrumbItem(
                    instance=lambda c: c["object"].parent_device, should_render=lambda c: c["object"].parent_device
                ),
                ViewNameBreadcrumbItem(
                    view_name_key="device_breadcrumb_url",
                    should_render=lambda c: c["object"].parent_device and c.get("device_breadcrumb_url"),
                    reverse_kwargs=lambda c: {"pk": c["object"].parent_device.pk},
                    label=lambda c: c["object"]._meta.verbose_name_plural,
                ),
                # Breadcrumb path if ModuleBay is linked with module
                ModelBreadcrumbItem(model=Module, should_render=lambda c: c["object"].parent_device is None),
                InstanceBreadcrumbItem(
                    instance=lambda c: c["object"].parent_module,
                    should_render=lambda c: c["object"].parent_device is None,
                ),
                ViewNameBreadcrumbItem(
                    view_name_key="module_breadcrumb_url",
                    should_render=lambda c: c["object"].parent_device is None and c.get("module_breadcrumb_url"),
                    reverse_kwargs=lambda c: {"pk": c["object"].parent_module.pk},
                    label=lambda c: c["object"]._meta.verbose_name_plural,
                ),
            ]
        }
    )

    def get_extra_context(self, request, instance):
        context = super().get_extra_context(request, instance)

        if instance:
            # Set breadcrumbs always
            context.update(
                {
                    "device_breadcrumb_url": "dcim:device_modulebays",
                    "module_breadcrumb_url": "dcim:module_modulebays",
                }
            )

            # Add installed module context
            context["installed_module_data"] = self._get_installed_module_context(instance)

        return context

    def _get_installed_module_context(self, instance):
        return getattr(instance, "installed_module", None)

    def get_selected_objects_parents_name(self, selected_objects):
        selected_object = selected_objects.first()
        if selected_object:
            parent = selected_object.parent_device or selected_object.parent_module
            return parent.display
        return ""

    @action(
        detail=False,
        methods=["GET", "POST"],
        url_path="rename",
        url_name="bulk_rename",
        custom_view_base_action="change",
        custom_view_additional_permissions=["dcim.change_modulebay"],
    )
    def bulk_rename(self, request, *args, **kwargs):
        return self._bulk_rename(request, *args, **kwargs)


#
# Inventory items
#


class InventoryItemListView(generic.ObjectListView):
    queryset = InventoryItem.objects.all()
    filterset = filters.InventoryItemFilterSet
    filterset_form = forms.InventoryItemFilterForm
    table = tables.InventoryItemTable
    action_buttons = ("import", "export")


class InventoryItemView(DeviceComponentPageMixin, generic.ObjectView):
    queryset = InventoryItem.objects.all().select_related("device", "manufacturer", "software_version")

    def get_extra_context(self, request, instance):
        # Software images
        if instance.software_version is not None:
            software_version_images = instance.software_version.software_image_files.restrict(request.user, "view")
        else:
            software_version_images = []

        return {
            "device_breadcrumb_url": "dcim:device_inventory",
            "software_version_images": software_version_images,
            **super().get_extra_context(request, instance),
        }


class InventoryItemEditView(generic.ObjectEditView):
    queryset = InventoryItem.objects.all()
    model_form = forms.InventoryItemForm
    template_name = "dcim/inventoryitem_edit.html"


class InventoryItemCreateView(generic.ComponentCreateView):
    queryset = InventoryItem.objects.all()
    form = forms.InventoryItemCreateForm
    model_form = forms.InventoryItemForm
    template_name = "dcim/inventoryitem_add.html"


class InventoryItemDeleteView(generic.ObjectDeleteView):
    queryset = InventoryItem.objects.all()


class InventoryItemBulkImportView(generic.BulkImportView):  # 3.0 TODO: remove, unused
    queryset = InventoryItem.objects.all()
    table = tables.InventoryItemTable


class InventoryItemBulkEditView(generic.BulkEditView):
    queryset = InventoryItem.objects.select_related("device", "manufacturer")
    filterset = filters.InventoryItemFilterSet
    table = tables.InventoryItemTable
    form = forms.InventoryItemBulkEditForm


class InventoryItemBulkRenameView(BaseDeviceComponentsBulkRenameView):
    queryset = InventoryItem.objects.all()


class InventoryItemBulkDeleteView(generic.BulkDeleteView):
    queryset = InventoryItem.objects.select_related("device", "manufacturer")
    table = tables.InventoryItemTable
    template_name = "dcim/inventoryitem_bulk_delete.html"
    filterset = filters.InventoryItemFilterSet


#
# Bulk Device component creation
#


class DeviceBulkAddConsolePortView(generic.BulkComponentCreateView):
    parent_model = Device
    parent_field = "device"
    form = forms.ConsolePortBulkCreateForm
    queryset = ConsolePort.objects.all()
    model_form = forms.ConsolePortForm
    filterset = filters.DeviceFilterSet
    table = tables.DeviceTable
    default_return_url = "dcim:device_list"


class DeviceBulkAddConsoleServerPortView(generic.BulkComponentCreateView):
    parent_model = Device
    parent_field = "device"
    form = forms.ConsoleServerPortBulkCreateForm
    queryset = ConsoleServerPort.objects.all()
    model_form = forms.ConsoleServerPortForm
    filterset = filters.DeviceFilterSet
    table = tables.DeviceTable
    default_return_url = "dcim:device_list"


class DeviceBulkAddPowerPortView(generic.BulkComponentCreateView):
    parent_model = Device
    parent_field = "device"
    form = forms.PowerPortBulkCreateForm
    queryset = PowerPort.objects.all()
    model_form = forms.PowerPortForm
    filterset = filters.DeviceFilterSet
    table = tables.DeviceTable
    default_return_url = "dcim:device_list"


class DeviceBulkAddPowerOutletView(generic.BulkComponentCreateView):
    parent_model = Device
    parent_field = "device"
    form = forms.PowerOutletBulkCreateForm
    queryset = PowerOutlet.objects.all()
    model_form = forms.PowerOutletForm
    filterset = filters.DeviceFilterSet
    table = tables.DeviceTable
    default_return_url = "dcim:device_list"


class DeviceBulkAddInterfaceView(generic.BulkComponentCreateView):
    parent_model = Device
    parent_field = "device"
    form = forms.InterfaceBulkCreateForm
    queryset = Interface.objects.all()
    model_form = forms.InterfaceForm
    filterset = filters.DeviceFilterSet
    table = tables.DeviceTable
    default_return_url = "dcim:device_list"


# class DeviceBulkAddFrontPortView(generic.BulkComponentCreateView):
#     parent_model = Device
#     parent_field = 'device'
#     form = forms.FrontPortBulkCreateForm
#     queryset = FrontPort.objects.all()
#     model_form = forms.FrontPortForm
#     filterset = filters.DeviceFilterSet
#     table = tables.DeviceTable
#     default_return_url = 'dcim:device_list'


class DeviceBulkAddRearPortView(generic.BulkComponentCreateView):
    parent_model = Device
    parent_field = "device"
    form = forms.RearPortBulkCreateForm
    queryset = RearPort.objects.all()
    model_form = forms.RearPortForm
    filterset = filters.DeviceFilterSet
    table = tables.DeviceTable
    default_return_url = "dcim:device_list"


class DeviceBulkAddDeviceBayView(generic.BulkComponentCreateView):
    parent_model = Device
    parent_field = "device"
    form = forms.DeviceBayBulkCreateForm
    queryset = DeviceBay.objects.all()
    model_form = forms.DeviceBayForm
    filterset = filters.DeviceFilterSet
    table = tables.DeviceTable
    default_return_url = "dcim:device_list"


class DeviceBulkAddModuleBayView(generic.BulkComponentCreateView):
    parent_model = Device
    parent_field = "parent_device"
    form = forms.ModuleBayBulkCreateForm
    queryset = ModuleBay.objects.all()
    model_form = forms.ModuleBayForm
    filterset = filters.DeviceFilterSet
    table = tables.DeviceTable
    default_return_url = "dcim:device_list"


class DeviceBulkAddInventoryItemView(generic.BulkComponentCreateView):
    parent_model = Device
    parent_field = "device"
    form = forms.InventoryItemBulkCreateForm
    queryset = InventoryItem.objects.all()
    model_form = forms.InventoryItemForm
    filterset = filters.DeviceFilterSet
    table = tables.DeviceTable
    default_return_url = "dcim:device_list"


#
# Cables
#


class CableListView(generic.ObjectListView):
    queryset = Cable.objects.all()
    filterset = filters.CableFilterSet
    filterset_form = forms.CableFilterForm
    table = tables.CableTable
    action_buttons = ("import", "export")


class CableView(generic.ObjectView):
    queryset = Cable.objects.all()


class PathTraceView(generic.ObjectView):
    """
    Trace a cable path beginning from the given path endpoint (origin).
    """

    additional_permissions = ["dcim.view_cable"]
    template_name = "dcim/cable_trace.html"

    def dispatch(self, request, *args, **kwargs):
        model = kwargs.pop("model")
        self.queryset = model.objects.all()

        return super().dispatch(request, *args, **kwargs)

    def get_extra_context(self, request, instance):
        related_paths = []

        # If tracing a PathEndpoint, locate the CablePath (if one exists) by its origin
        if isinstance(instance, PathEndpoint):
            path = instance._path

        # Otherwise, find all CablePaths which traverse the specified object
        else:
            related_paths = CablePath.objects.filter(path__contains=instance).prefetch_related("origin")
            # Check for specification of a particular path (when tracing pass-through ports)

            cablepath_id = request.GET.get("cablepath_id")
            if cablepath_id is not None:
                try:
                    path_id = uuid.UUID(cablepath_id)
                except (AttributeError, TypeError, ValueError):
                    path_id = None
                try:
                    path = related_paths.get(pk=path_id)
                except CablePath.DoesNotExist:
                    path = related_paths.first()
            else:
                path = related_paths.first()

        return {
            "path": path,
            "related_paths": related_paths,
            "total_length": path.get_total_length() if path else None,
            **super().get_extra_context(request, instance),
        }


class CableCreateView(generic.ObjectEditView):
    queryset = Cable.objects.all()
    template_name = "dcim/cable_connect.html"

    def dispatch(self, request, *args, **kwargs):
        # Set the model_form class based on the type of component being connected
        self.model_form = {
            "console-port": forms.ConnectCableToConsolePortForm,
            "console-server-port": forms.ConnectCableToConsoleServerPortForm,
            "power-port": forms.ConnectCableToPowerPortForm,
            "power-outlet": forms.ConnectCableToPowerOutletForm,
            "interface": forms.ConnectCableToInterfaceForm,
            "front-port": forms.ConnectCableToFrontPortForm,
            "rear-port": forms.ConnectCableToRearPortForm,
            "power-feed": forms.ConnectCableToPowerFeedForm,
            "circuit-termination": forms.ConnectCableToCircuitTerminationForm,
        }.get(kwargs.get("termination_b_type"), None)

        return super().dispatch(request, *args, **kwargs)

    def alter_obj(self, obj, request, url_args, url_kwargs):
        termination_a_type = url_kwargs.get("termination_a_type")
        termination_a_id = url_kwargs.get("termination_a_id")
        termination_b_type_name = url_kwargs.get("termination_b_type")
        self.termination_b_type = ContentType.objects.get(model=termination_b_type_name.replace("-", ""))

        # Initialize Cable termination attributes
        obj.termination_a = termination_a_type.objects.get(pk=termination_a_id)
        obj.termination_b_type = self.termination_b_type

        return obj

    def get(self, request, *args, **kwargs):
        if self.model_form is None:
            return HttpResponse(status_code=400)

        obj = self.alter_obj(self.get_object(kwargs), request, args, kwargs)

        # Parse initial data manually to avoid setting field values as lists
        initial_data = {k: request.GET[k] for k in request.GET}

        # Set initial location and rack based on side A termination (if not already set)
        termination_a_location = getattr(obj.termination_a.parent, "location", None)
        if "termination_b_location" not in initial_data:
            initial_data["termination_b_location"] = termination_a_location
        if "termination_b_rack" not in initial_data:
            initial_data["termination_b_rack"] = getattr(obj.termination_a.parent, "rack", None)

        form = self.model_form(exclude_id=kwargs.get("termination_a_id"), instance=obj, initial=initial_data)

        # the following builds up a CSS query selector to match all drop-downs
        # in the termination_b form except the termination_b_id. this is necessary to reset the termination_b_id
        # drop-down whenever any of these drop-downs' values changes. this cannot be hardcoded because the form is
        # selected dynamically and therefore the fields change depending on the value of termination_b_type (L2358)
        js_select_onchange_query = ", ".join(
            [
                f"select#id_{field_name}"
                for field_name, field in form.fields.items()
                # include all termination_b_* fields:
                if field_name.startswith("termination_b")
                # exclude termination_b_id:
                and field_name != "termination_b_id"
                # include only HTML select fields:
                and field.widget.input_type == "select"
            ]
        )
        return render(
            request,
            self.template_name,
            {
                "obj": obj,
                "obj_type": Cable._meta.verbose_name,
                "termination_b_type": self.termination_b_type.name,
                "form": form,
                "return_url": self.get_return_url(request, obj),
                "js_select_onchange_query": js_select_onchange_query,
            },
        )


class CableEditView(generic.ObjectEditView):
    queryset = Cable.objects.all()
    model_form = forms.CableForm
    template_name = "dcim/cable_edit.html"


class CableDeleteView(generic.ObjectDeleteView):
    queryset = Cable.objects.all()


class CableBulkImportView(generic.BulkImportView):  # 3.0 TODO: remove, unused
    queryset = Cable.objects.all()
    table = tables.CableTable


class CableBulkEditView(generic.BulkEditView):
    queryset = Cable.objects.prefetch_related("termination_a", "termination_b")
    filterset = filters.CableFilterSet
    table = tables.CableTable
    form = forms.CableBulkEditForm


class CableBulkDeleteView(generic.BulkDeleteView):
    queryset = Cable.objects.prefetch_related("termination_a", "termination_b")
    filterset = filters.CableFilterSet
    table = tables.CableTable


#
# Connections
#


class ConnectionsListView(generic.ObjectListView):
    pass


class ConsoleConnectionsListView(ConnectionsListView):
    queryset = ConsolePort.objects.filter(_path__isnull=False)
    filterset = filters.ConsoleConnectionFilterSet
    filterset_form = forms.ConsoleConnectionFilterForm
    table = tables.ConsoleConnectionTable
    template_name = "dcim/console_port_connection_list.html"
    action_buttons = ("export",)
    view_titles = Titles(titles={"list": "Console Connections"})
    breadcrumbs = Breadcrumbs(
        items={"list": [ViewNameBreadcrumbItem(view_name="dcim:console_connections_list", label="Console Connections")]}
    )

    def extra_context(self):
        return {
            "title": "Console Connections",
            "list_url": "dcim:console_connections_list",
            "search_form": None,  # ConsoleConnectionFilterSet do not support q filter
        }


class PowerConnectionsListView(ConnectionsListView):
    queryset = PowerPort.objects.filter(_path__isnull=False)
    filterset = filters.PowerConnectionFilterSet
    filterset_form = forms.PowerConnectionFilterForm
    table = tables.PowerConnectionTable
    template_name = "dcim/power_port_connection_list.html"
    action_buttons = ("export",)
    view_titles = Titles(titles={"list": "Power Connections"})
    breadcrumbs = Breadcrumbs(
        items={"list": [ViewNameBreadcrumbItem(view_name="dcim:power_connections_list", label="Power Connections")]}
    )

    def extra_context(self):
        return {
            "title": "Power Connections",
            "list_url": "dcim:power_connections_list",
            "search_form": None,  # PowerConnectionFilterSet do not support q filter
        }


class InterfaceConnectionsListView(ConnectionsListView):
    queryset = None  # This gets set initially in init (See `get_queryset()`)
    filterset = filters.InterfaceConnectionFilterSet
    filterset_form = forms.InterfaceConnectionFilterForm
    table = tables.InterfaceConnectionTable
    template_name = "dcim/interface_connection_list.html"
    action_buttons = ("export",)
    view_titles = Titles(titles={"list": "Interface Connections"})
    breadcrumbs = Breadcrumbs(
        items={
            "list": [ViewNameBreadcrumbItem(view_name="dcim:interface_connections_list", label="Interface Connections")]
        }
    )

    def __init__(self, *args, **kwargs):
        super().__init__(*args, **kwargs)
        self.get_queryset()  # Populate self.queryset after init.

    def get_queryset(self):
        """
        This is a required so that the call to `ContentType.objects.get_for_model` does not result in a circular import.
        """
        qs = Interface.objects.filter(_path__isnull=False).exclude(
            # If an Interface is connected to another Interface, avoid returning both (A, B) and (B, A)
            # Unfortunately we can't use something consistent to pick which pair to exclude (such as device or name)
            # as _path.destination is a GenericForeignKey without a corresponding GenericRelation and so cannot be
            # used for reverse querying.
            # The below at least ensures uniqueness, but doesn't guarantee whether we get (A, B) or (B, A)
            # TODO: this is very problematic when filtering the view via FilterSet - if the filterset matches (A), then
            #       the connection will appear in the table, but if it only matches (B) then the connection will not!
            _path__destination_type=ContentType.objects.get_for_model(Interface),
            pk__lt=F("_path__destination_id"),
        )
        if self.queryset is None:
            self.queryset = qs

        return self.queryset

    def extra_context(self):
        return {
            "title": "Interface Connections",
            "list_url": "dcim:interface_connections_list",
            "search_form": None,  # InterfaceConnectionFilterSet do not support q filter
        }


#
# Virtual chassis
#


class VirtualChassisUIViewSet(NautobotUIViewSet):
    bulk_update_form_class = forms.VirtualChassisBulkEditForm
    filterset_class = filters.VirtualChassisFilterSet
    filterset_form_class = forms.VirtualChassisFilterForm
    serializer_class = serializers.VirtualChassisSerializer
    table_class = tables.VirtualChassisTable
    queryset = VirtualChassis.objects.all()
    create_form_class = forms.VirtualChassisCreateForm
    update_form_class = forms.VirtualChassisForm

    class MembersObjectsTablePanel(object_detail.ObjectsTablePanel):
        def _get_table_add_url(self, context):
            obj = get_obj_from_context(context)
            request = context["request"]
            return_url = context.get("return_url", obj.get_absolute_url())

            if not request.user.has_perm("dcim.change_virtualchassis"):
                return None

            params = []
            master = obj.master

            if master is not None:
                if master.location is not None:
                    params.append(("location", master.location.pk))

                if master.rack is not None:
                    params.append(("rack", master.rack.pk))

            params.append(("return_url", return_url))
            return reverse("dcim:virtualchassis_add_member", kwargs={"pk": obj.pk}) + "?" + urlencode(params)

    object_detail_content = object_detail.ObjectDetailContent(
        panels=[
            object_detail.ObjectFieldsPanel(
                section=SectionChoices.LEFT_HALF,
                weight=100,
                fields="__all__",
            ),
            MembersObjectsTablePanel(
                section=SectionChoices.RIGHT_HALF,
                weight=100,
                table_class=tables.VirtualChassisMembersTable,
                table_filter="virtual_chassis",
                table_title="Members",
            ),
        ]
    )

    def get_extra_context(self, request, instance):
        context = super().get_extra_context(request, instance)

        if self.action == "update":
            VCMemberFormSet = modelformset_factory(
                model=Device,
                form=forms.DeviceVCMembershipForm,
                formset=forms.BaseVCMemberFormSet,
                extra=0,
            )
            members_queryset = instance.members.select_related("rack").order_by("vc_position")

            if request.method == "POST":
                formset = VCMemberFormSet(request.POST, queryset=members_queryset)
            else:
                formset = VCMemberFormSet(queryset=members_queryset)

            vc_form = forms.VirtualChassisForm(instance=instance)
            vc_form.fields["master"].queryset = members_queryset

            context.update(
                {
                    "formset": formset,
                    "vc_form": vc_form,
                    "return_url": self.get_return_url(request, instance),
                }
            )

        return context

    def form_save(self, form, **kwargs):
        obj = super().form_save(form, **kwargs)

        if self.action == "update":
            context = self.get_extra_context(self.request, obj)
            formset = context.get("formset")

            if formset.is_valid():
                with transaction.atomic():
                    members = formset.save(commit=False)
                    # Nullify the vc_position of each member first to allow reordering without raising an IntegrityError on
                    # duplicate positions. Then save each member instance.
                    Device.objects.filter(pk__in=[m.pk for m in members]).update(vc_position=None)
                    for member in members:
                        member.save()
            else:
                raise ValidationError(formset.errors)

        return obj

    @action(
        detail=True,
        methods=["get", "post"],
        url_path="add-member",
        url_name="add_member",
        custom_view_base_action="change",
        custom_view_additional_permissions=["dcim.change_virtualchassis"],
    )
    def add_member(self, request, pk=None):
        virtual_chassis = self.get_object()

        if request.method == "POST":
            member_select_form = forms.VCMemberSelectForm(request.POST)
            if member_select_form.is_valid():
                device = member_select_form.cleaned_data["device"]
                device.virtual_chassis = virtual_chassis
                data = {k: request.POST[k] for k in ["vc_position", "vc_priority"]}
                membership_form = forms.DeviceVCMembershipForm(data=data, validate_vc_position=True, instance=device)

                if membership_form.is_valid():
                    membership_form.save()
                    msg = format_html('Added member <a href="{}">{}</a>', device.get_absolute_url(), device)
                    messages.success(request, msg)

                    if "_addanother" in request.POST:
                        return redirect(request.get_full_path())
                    return redirect(self.get_return_url(request, device))
            else:
                membership_form = forms.DeviceVCMembershipForm(data=request.POST)
        else:
            initial_data = {k: request.GET[k] for k in request.GET}
            member_select_form = forms.VCMemberSelectForm(initial=initial_data)
            membership_form = forms.DeviceVCMembershipForm(initial=initial_data)

        return render(
            request,
            "dcim/virtualchassis_add_member.html",
            {
                "virtual_chassis": virtual_chassis,
                "member_select_form": member_select_form,
                "membership_form": membership_form,
                "return_url": self.get_return_url(request, virtual_chassis),
            },
        )


class VirtualChassisRemoveMemberView(ObjectPermissionRequiredMixin, GetReturnURLMixin, View):
    queryset = Device.objects.all()

    def get_required_permission(self):
        return "dcim.change_device"

    def get(self, request, pk):
        device = get_object_or_404(self.queryset, pk=pk, virtual_chassis__isnull=False)
        form = ConfirmationForm(initial=request.GET)

        return render(
            request,
            "dcim/virtualchassis_remove_member.html",
            {
                "device": device,
                "form": form,
                "return_url": self.get_return_url(request, device),
            },
        )

    def post(self, request, pk):
        device = get_object_or_404(self.queryset, pk=pk, virtual_chassis__isnull=False)
        form = ConfirmationForm(request.POST)

        # Protect master device from being removed
        virtual_chassis = VirtualChassis.objects.filter(master=device).first()
        if virtual_chassis is not None:
            msg = format_html("Unable to remove master device {} from the virtual chassis.", device)
            messages.error(request, msg)
            return redirect(device.get_absolute_url())

        if form.is_valid():
            devices = Device.objects.filter(pk=device.pk)
            for device in devices:
                device.virtual_chassis = None
                device.vc_position = None
                device.vc_priority = None
                device.save()

            msg = f"Removed {device} from virtual chassis {device.virtual_chassis}"
            messages.success(request, msg)

            return redirect(self.get_return_url(request, device))

        return render(
            request,
            "dcim/virtualchassis_remove_member.html",
            {
                "device": device,
                "form": form,
                "return_url": self.get_return_url(request, device),
            },
        )


#
# Power panels
#


class PowerPanelUIViewSet(NautobotUIViewSet):
    bulk_update_form_class = forms.PowerPanelBulkEditForm
    filterset_class = filters.PowerPanelFilterSet
    filterset_form_class = forms.PowerPanelFilterForm
    form_class = forms.PowerPanelForm
    serializer_class = serializers.PowerPanelSerializer
    table_class = tables.PowerPanelTable
    queryset = PowerPanel.objects.all()

    object_detail_content = object_detail.ObjectDetailContent(
        panels=(
            object_detail.ObjectFieldsPanel(
                section=SectionChoices.LEFT_HALF,
                weight=100,
                fields=[
                    "name",
                    "location",
                    "rack_group",
                    "panel_type",
                    "power_path",
                    "breaker_position_count",
                ],
            ),
            object_detail.ObjectsTablePanel(
                section=SectionChoices.FULL_WIDTH,
                weight=100,
                table_class=tables.PowerFeedTable,
                table_filter="destination_panel",
                table_title="Incoming Feeders",
                exclude_columns=["destination_panel", "cable", "cable_peer", "rack"],
                add_button_route=None,
                paginate=False,
                show_table_config_button=False,
            ),
            object_detail.ObjectsTablePanel(
                section=SectionChoices.FULL_WIDTH,
                weight=200,
                table_class=tables.PowerFeedTable,
                table_filter="power_panel",
                table_title="Connected Feeds",
                exclude_columns=["power_panel"],
                add_button_route=None,
                paginate=False,
                show_table_config_button=False,
            ),
        )
    )


#
# Power feeds
#


class CustomPowerFeedKeyValueTablePanel(object_detail.KeyValueTablePanel):
    """Custom panel to render PowerFeed utilization graph cleanly."""

    def render_value(self, key, value, context):
        if key == "Utilization (Allocated)":
            if not value or not isinstance(value, tuple) or len(value) != 2:
                return helpers.placeholder(None)
            allocated, available = value
            if available <= 0:
                return f"{allocated}VA / {available}VA"
            graph_html = render_to_string(
                "utilities/templatetags/utilization_graph.html",
                helpers.utilization_graph_raw_data(allocated, available),
            )
            return format_html("{}VA / {}VA {}", allocated, available, graph_html)

        # Fall back to default behavior for everything else
        return super().render_value(key, value, context)


class PowerFeedUIViewSet(NautobotUIViewSet):
    bulk_update_form_class = forms.PowerFeedBulkEditForm
    filterset_class = filters.PowerFeedFilterSet
    form_class = forms.PowerFeedForm
    filterset_form_class = forms.PowerFeedFilterForm
    queryset = PowerFeed.objects.all()
    serializer_class = serializers.PowerFeedSerializer
    table_class = tables.PowerFeedTable

    object_detail_content = object_detail.ObjectDetailContent(
        panels=(
            CustomPowerFeedKeyValueTablePanel(
                section=SectionChoices.LEFT_HALF,
                weight=100,
                label="Power Feed",
                context_data_key="powerfeed_data",
            ),
            object_detail.ObjectFieldsPanel(
                section=SectionChoices.LEFT_HALF,
                weight=200,
                label="Electrical Characteristics",
                fields=["supply", "voltage", "amperage", "phase", "max_utilization", "available_power"],
                value_transforms={
                    "voltage": [lambda v: f"{v}V" if v is not None else helpers.placeholder(v)],
                    "amperage": [lambda a: f"{a}A" if a is not None else helpers.placeholder(a)],
                    "max_utilization": [lambda p: f"{p}%" if p is not None else helpers.placeholder(p)],
                    "available_power": [
                        lambda p: f"{((p or 0) / 1000):.1f}kVA" if p is not None else helpers.placeholder(p)
                    ],
                },
            ),
            object_detail.KeyValueTablePanel(
                section=SectionChoices.RIGHT_HALF,
                weight=200,
                label="Breaker Configuration",
                context_data_key="breaker_config_data",
            ),
            object_detail.KeyValueTablePanel(
                section=SectionChoices.RIGHT_HALF,
                weight=300,
                label="Connection",
                context_data_key="connection_data",
            ),
        )
    )

    def get_extra_context(self, request, instance):
        context = super().get_extra_context(request, instance)
        if not instance or self.action != "retrieve":
            return context

        label, value = self._get_connected_target(instance)
        context["powerfeed_data"] = {
            "Power Panel": instance.power_panel,
            "Rack": instance.rack,
            "Power Path": instance.get_power_path_display(),
            "Type": self._get_type_html(instance),  # Render Type with HTML label
            "Status": instance.status,
            label: value,
            "Utilization (Allocated)": self._get_utilization_data(instance),
        }

        context["breaker_config_data"] = {
            "Breaker Position": instance.breaker_position,
            "Breaker Pole Count": instance.get_breaker_pole_count_display(),
            "Occupied Positions": instance.occupied_positions,
            "Phase Designation": instance.phase_designation,
        }

        context["connection_data"] = self._get_connection_data(request, instance)
        return context

    def _get_type_html(self, instance):
        """
        Render the PowerFeed type as a label with the appropriate CSS class.
        """

        type_class = instance.get_type_class()
        return format_html('<span class="label label-{}">{}</span>', type_class, instance.get_type_display())

    def _get_connected_target(self, instance):
        """Return (label, value) for the connected row."""
        if getattr(instance, "destination_panel", None):
            return "Connected Panel", helpers.hyperlinked_object(instance.destination_panel)
        return "Connected Device", self._get_connected_device_html(instance)

    def _get_connected_device_html(self, instance):
        endpoint = getattr(instance, "connected_endpoint", None)
        if endpoint and endpoint.parent:
            parent = helpers.hyperlinked_object(endpoint.parent)
            return format_html("{} ({})", parent, endpoint)
        return None

    def _get_utilization_data(self, instance):
        endpoint = getattr(instance, "connected_endpoint", None)
        if not endpoint or not hasattr(endpoint, "get_power_draw"):
            return None
        utilization = endpoint.get_power_draw()
        if not utilization or "allocated" not in utilization:
            return None
        allocated = utilization["allocated"]
        available = instance.available_power or 0
        return (allocated, available)

    def _get_connection_data(self, request, instance):
        if not instance:
            return {}

        if instance.destination_panel:
            return {
                "Power Panel": instance.destination_panel,
                "Panel Type": instance.destination_panel.get_panel_type_display(),
            }

        if instance.cable:
            trace_url = reverse("dcim:powerfeed_trace", kwargs={"pk": instance.pk})
            cable_html = format_html(
                '{} <a href="{}" class="btn btn-primary btn-xs" title="Trace">'
                '<i class="mdi mdi-transit-connection-variant"></i></a>',
                helpers.hyperlinked_object(instance.cable),
                trace_url,
            )

            endpoint = getattr(instance, "connected_endpoint", None)
            endpoint_data = {}

            if endpoint:
                endpoint_obj = getattr(endpoint, "device", None) or getattr(endpoint, "module", None)
                # Removed the unused 'path' variable
                endpoint_data = {
                    "Device" if getattr(endpoint, "device", None) else "Module": endpoint_obj,
                    "Power Port": endpoint,
                    "Type": endpoint.get_type_display() if hasattr(endpoint, "get_type_display") else None,
                    "Description": endpoint.description,
                    "Path Status": self._get_path_status_html(instance),  # Render Path Status dynamically
                }

            return {
                "Cable": cable_html,
                **endpoint_data,
            }

        if request.user.has_perm("dcim.add_cable"):
            connect_url = (
                reverse(
                    "dcim:powerfeed_connect",
                    kwargs={"termination_a_id": instance.pk, "termination_b_type": "power-port"},
                )
                + f"?return_url={instance.get_absolute_url()}"
            )
            connect_link = format_html(
                '<a href="{}" class="btn btn-primary btn-sm pull-right">'
                '<span class="mdi mdi-ethernet-cable" aria-hidden="true"></span> Connect</a>',
                connect_url,
            )
            return {"Connection": format_html("Not connected {}", connect_link)}

        return {"Connection": "Not connected"}

    def _get_path_status_html(self, instance):
        """
        Render the Path Status as a label based on the path status (active or not).
        """
        path_status = (
            '<span class="label label-success">Reachable</span>'
            if getattr(instance, "path", None) and instance.path.is_active
            else '<span class="label label-danger">Not Reachable</span>'
        )
        return format_html(path_status)  # Safely render HTML


class DeviceRedundancyGroupUIViewSet(NautobotUIViewSet):
    bulk_update_form_class = forms.DeviceRedundancyGroupBulkEditForm
    filterset_class = filters.DeviceRedundancyGroupFilterSet
    filterset_form_class = forms.DeviceRedundancyGroupFilterForm
    form_class = forms.DeviceRedundancyGroupForm
    queryset = DeviceRedundancyGroup.objects.all()
    serializer_class = serializers.DeviceRedundancyGroupSerializer
    table_class = tables.DeviceRedundancyGroupTable

    object_detail_content = object_detail.ObjectDetailContent(
        panels=(
            object_detail.ObjectFieldsPanel(
                section=SectionChoices.LEFT_HALF,
                weight=100,
                fields="__all__",
            ),
            object_detail.ObjectsTablePanel(
                section=SectionChoices.FULL_WIDTH,
                weight=100,
                table_class=tables.ControllerTable,
                table_attribute="controllers_sorted",
                related_field_name="controller_device_redundancy_group",
            ),
            object_detail.ObjectsTablePanel(
                section=SectionChoices.FULL_WIDTH,
                weight=200,
                table_class=tables.DeviceTable,
                table_attribute="devices_sorted",
                related_field_name="device_redundancy_group",
                include_columns=[
                    "device_redundancy_group_priority",
                ],
            ),
        )
    )


class InterfaceRedundancyGroupUIViewSet(NautobotUIViewSet):
    """ViewSet for the InterfaceRedundancyGroup model."""

    bulk_update_form_class = forms.InterfaceRedundancyGroupBulkEditForm
    filterset_class = filters.InterfaceRedundancyGroupFilterSet
    filterset_form_class = forms.InterfaceRedundancyGroupFilterForm
    form_class = forms.InterfaceRedundancyGroupForm
    queryset = InterfaceRedundancyGroup.objects.all()
    serializer_class = serializers.InterfaceRedundancyGroupSerializer
    table_class = tables.InterfaceRedundancyGroupTable
    lookup_field = "pk"

    object_detail_content = object_detail.ObjectDetailContent(
        panels=(
            object_detail.ObjectFieldsPanel(
                weight=100,
                section=SectionChoices.LEFT_HALF,
                fields="__all__",
            ),
            object_detail.ObjectsTablePanel(
                weight=200,
                section=SectionChoices.FULL_WIDTH,
                table_class=tables.InterfaceRedundancyGroupAssociationTable,
                table_attribute="interface_redundancy_group_associations",
                prefetch_related_fields=["interface"],
                order_by_fields=["priority"],
                table_title="Interfaces",
                related_field_name="interface_redundancy_group",
                include_columns=[
                    "interface__device",
                    "interface",
                    "interface__status",
                    "interface__enabled",
                    "interface__ip_addresses",
                    "interface__type",
                    "interface__description",
                    "interface__label",
                ],
            ),
        ),
    )


class InterfaceRedundancyGroupAssociationUIViewSet(ObjectEditViewMixin, ObjectDestroyViewMixin):
    queryset = InterfaceRedundancyGroupAssociation.objects.all()
    form_class = forms.InterfaceRedundancyGroupAssociationForm
    template_name = "dcim/interfaceredundancygroupassociation_create.html"
    lookup_field = "pk"


class ModuleFamilyUIViewSet(NautobotUIViewSet):
    """ViewSet for the ModuleFamily model."""

    filterset_class = filters.ModuleFamilyFilterSet
    filterset_form_class = forms.ModuleFamilyFilterForm
    form_class = forms.ModuleFamilyForm
    bulk_update_form_class = forms.ModuleFamilyBulkEditForm
    queryset = ModuleFamily.objects.all()
    serializer_class = serializers.ModuleFamilySerializer
    table_class = tables.ModuleFamilyTable
    lookup_field = "pk"

    def get_extra_context(self, request, instance):
        context = super().get_extra_context(request, instance)
        if not instance:
            return context

        if self.action == "retrieve":
            module_types = (
                ModuleType.objects.restrict(request.user, "view")
                .filter(module_family=instance)
                .select_related("manufacturer")
            )
            module_type_table = tables.ModuleTypeTable(module_types, orderable=False)

            module_bays = (
                ModuleBay.objects.restrict(request.user, "view")
                .filter(module_family=instance)
                .select_related("parent_device", "parent_module")
            )
            module_bay_table = tables.ModuleBayTable(module_bays, orderable=False)

            paginate = {
                "paginator_class": EnhancedPaginator,
                "per_page": get_paginate_count(request),
            }
            RequestConfig(request, paginate).configure(module_type_table)
            RequestConfig(request, paginate).configure(module_bay_table)

            context["module_type_table"] = module_type_table
            context["module_bay_table"] = module_bay_table

        return context


class DeviceFamilyUIViewSet(NautobotUIViewSet):
    filterset_class = filters.DeviceFamilyFilterSet
    filterset_form_class = forms.DeviceFamilyFilterForm
    form_class = forms.DeviceFamilyForm
    bulk_update_form_class = forms.DeviceFamilyBulkEditForm
    queryset = DeviceFamily.objects.all()
    serializer_class = serializers.DeviceFamilySerializer
    table_class = tables.DeviceFamilyTable
    lookup_field = "pk"
    object_detail_content = object_detail.ObjectDetailContent(
        panels=(
            object_detail.ObjectFieldsPanel(
                weight=100,
                section=SectionChoices.LEFT_HALF,
                fields="__all__",
            ),
            object_detail.ObjectsTablePanel(
                weight=100,
                section=SectionChoices.FULL_WIDTH,
                table_class=tables.DeviceTypeTable,
                table_filter="device_family",
                select_related_fields=["manufacturer"],
                exclude_columns=["device_family"],
            ),
            object_detail.ObjectsTablePanel(
                weight=200,
                section=SectionChoices.FULL_WIDTH,
                table_class=tables.DeviceTable,
                table_filter="device_type__device_family",
                related_field_name="device_family",
                exclude_columns=["device_family"],
            ),
        )
    )


#
# Software image files
#


class SoftwareImageFileUIViewSet(NautobotUIViewSet):
    filterset_class = filters.SoftwareImageFileFilterSet
    filterset_form_class = forms.SoftwareImageFileFilterForm
    form_class = forms.SoftwareImageFileForm
    bulk_update_form_class = forms.SoftwareImageFileBulkEditForm
    queryset = SoftwareImageFile.objects.all()
    serializer_class = serializers.SoftwareImageFileSerializer
    table_class = tables.SoftwareImageFileTable
    object_detail_content = object_detail.ObjectDetailContent(
        panels=(
            object_detail.ObjectFieldsPanel(
                section=SectionChoices.LEFT_HALF,
                weight=100,
                fields="__all__",
            ),
        ),
        extra_tabs=(
            object_detail.DistinctViewTab(
                weight=700,
                tab_id="device_types",
                url_name="dcim:softwareimagefile_device_types",
                label="Device Types",
                related_object_attribute="device_types",
                panels=(
                    object_detail.ObjectsTablePanel(
                        section=SectionChoices.FULL_WIDTH,
                        weight=100,
                        table_class=tables.DeviceTypeTable,
                        table_filter="software_image_files",
                        tab_id="device_types",
                        add_button_route=None,
                        include_paginator=True,
                    ),
                ),
            ),
            object_detail.DistinctViewTab(
                weight=800,
                tab_id="devices",
                url_name="dcim:softwareimagefile_devices",
                label="Devices",
                related_object_attribute="devices",
                panels=(
                    object_detail.ObjectsTablePanel(
                        section=SectionChoices.FULL_WIDTH,
                        weight=100,
                        table_class=tables.DeviceTable,
                        table_filter="software_image_files",
                        tab_id="devices",
                        table_title="Devices overridden to use this file",
                        add_button_route=None,
                        include_paginator=True,
                    ),
                ),
            ),
            object_detail.DistinctViewTab(
                weight=900,
                tab_id="inventory_items",
                url_name="dcim:softwareimagefile_inventory_items",
                label="Inventory Items",
                related_object_attribute="inventory_items",
                panels=(
                    object_detail.ObjectsTablePanel(
                        section=SectionChoices.FULL_WIDTH,
                        weight=100,
                        table_class=tables.InventoryItemTable,
                        table_filter="software_image_files",
                        tab_id="inventory_items",
                        table_title="Inventory items overridden to use this file",
                        add_button_route=None,
                        include_paginator=True,
                    ),
                ),
            ),
            object_detail.DistinctViewTab(
                weight=1000,
                tab_id="virtual_machines",
                url_name="dcim:softwareimagefile_virtual_machines",
                label="Virtual Machines",
                related_object_attribute="virtual_machines",
                panels=(
                    object_detail.ObjectsTablePanel(
                        section=SectionChoices.FULL_WIDTH,
                        weight=100,
                        table_class=VirtualMachineTable,
                        table_filter="software_image_files",
                        tab_id="virtual_machines",
                        table_title="Virtual machines overridden to use this file",
                        add_button_route=None,
                        include_paginator=True,
                    ),
                ),
            ),
        ),
    )

    @action(
        detail=True,
        url_path="device-types",
        url_name="device_types",
        custom_view_base_action="view",
        custom_view_additional_permissions=["dcim.view_devicetype"],
    )
    def device_types(self, request, *args, **kwargs):
        return Response({})

    @action(
        detail=True,
        url_path="devices",
        custom_view_base_action="view",
        custom_view_additional_permissions=["dcim.view_device"],
    )
    def devices(self, request, *args, **kwargs):
        return Response({})

    @action(
        detail=True,
        url_path="inventory-items",
        url_name="inventory_items",
        custom_view_base_action="view",
        custom_view_additional_permissions=["dcim.view_inventoryitem"],
    )
    def inventory_items(self, request, *args, **kwargs):
        return Response({})

    @action(
        detail=True,
        url_path="virtual-machines",
        url_name="virtual_machines",
        custom_view_base_action="view",
        custom_view_additional_permissions=["virtualization.view_virtualmachine"],
    )
    def virtual_machines(self, request, *args, **kwargs):
        return Response({})


class SoftwareVersionUIViewSet(NautobotUIViewSet):
    filterset_class = filters.SoftwareVersionFilterSet
    filterset_form_class = forms.SoftwareVersionFilterForm
    form_class = forms.SoftwareVersionForm
    bulk_update_form_class = forms.SoftwareVersionBulkEditForm
    queryset = SoftwareVersion.objects.all()
    serializer_class = serializers.SoftwareVersionSerializer
    table_class = tables.SoftwareVersionTable
    object_detail_content = object_detail.ObjectDetailContent(
        panels=(
            object_detail.ObjectFieldsPanel(
                weight=100,
                section=SectionChoices.LEFT_HALF,
                fields="__all__",
            ),
            object_detail.StatsPanel(
                weight=100,
                label="Stats",
                section=SectionChoices.RIGHT_HALF,
                filter_name="software_version",
                related_models=[SoftwareImageFile, Device, InventoryItem, VirtualMachine],
            ),
        )
    )


#
# Controllers
#


class ControllerUIViewSet(NautobotUIViewSet):
    filterset_class = filters.ControllerFilterSet
    filterset_form_class = forms.ControllerFilterForm
    form_class = forms.ControllerForm
    bulk_update_form_class = forms.ControllerBulkEditForm
    queryset = Controller.objects.all()
    serializer_class = serializers.ControllerSerializer
    table_class = tables.ControllerTable
    template_name = "dcim/controller_create.html"

    object_detail_content = object_detail.ObjectDetailContent(
        panels=(
            object_detail.ObjectFieldsPanel(
                section=SectionChoices.LEFT_HALF,
                weight=100,
                fields="__all__",
                value_transforms={
                    "capabilities": [helpers.label_list],
                },
                exclude_fields=[
                    "external_integration",
                    "controller_device",
                    "controller_device_redundancy_group",
                ],
            ),
            object_detail.ObjectFieldsPanel(
                section=SectionChoices.RIGHT_HALF,
                weight=200,
                label="Integration",
                fields=[
                    "external_integration",
                    "controller_device",
                    "controller_device_redundancy_group",
                ],
            ),
            object_detail.ObjectsTablePanel(
                section=SectionChoices.FULL_WIDTH,
                weight=100,
                table_class=tables.DeviceTable,
                table_title="Managed Devices",
                table_filter="controller_managed_device_group__controller",
                include_columns=[
                    "capabilities",
                    "controller_managed_device_group",
                    "manufacturer",
                ],
                related_field_name="controller",
                add_button_route=None,
            ),
        ),
        extra_tabs=(
            object_detail.DistinctViewTab(
                weight=700,
                tab_id="wireless_networks",
                url_name="dcim:controller_wirelessnetworks",
                label="Wireless Networks",
                related_object_attribute="wireless_network_assignments",
                panels=(
                    object_detail.ObjectsTablePanel(
                        section=SectionChoices.FULL_WIDTH,
                        weight=100,
                        table_title="Wireless Networks",
                        table_class=BaseControllerManagedDeviceGroupWirelessNetworkAssignmentTable,
                        table_filter="controller_managed_device_group__controller",
                        tab_id="wireless_networks",
                        add_button_route=None,
                        select_related_fields=["wireless_network"],
                        exclude_columns=["controller"],
                        include_paginator=True,
                    ),
                ),
            ),
        ),
    )

    @action(
        detail=True,
        url_path="wireless-networks",
        url_name="wirelessnetworks",
        methods=["get"],
        custom_view_base_action="view",
        custom_view_additional_permissions=["wireless.view_controllermanageddevicegroupwirelessnetworkassignment"],
    )
    def wirelessnetworks(self, request, *args, **kwargs):
        return Response({})


class ControllerManagedDeviceGroupUIViewSet(NautobotUIViewSet):
    filterset_class = filters.ControllerManagedDeviceGroupFilterSet
    filterset_form_class = forms.ControllerManagedDeviceGroupFilterForm
    form_class = forms.ControllerManagedDeviceGroupForm
    bulk_update_form_class = forms.ControllerManagedDeviceGroupBulkEditForm
    queryset = ControllerManagedDeviceGroup.objects.all()
    serializer_class = serializers.ControllerManagedDeviceGroupSerializer
    table_class = tables.ControllerManagedDeviceGroupTable
    template_name = "dcim/controllermanageddevicegroup_create.html"
    object_detail_content = object_detail.ObjectDetailContent(
        panels=(
            object_detail.ObjectFieldsPanel(
                section=SectionChoices.LEFT_HALF,
                weight=100,
                fields="__all__",
                value_transforms={
                    "capabilities": [helpers.label_list],
                },
            ),
            object_detail.ObjectsTablePanel(
                section=SectionChoices.FULL_WIDTH,
                weight=100,
                table_class=tables.DeviceTable,
                table_filter="controller_managed_device_group",
                add_button_route=None,
            ),
        ),
        extra_tabs=(
            object_detail.DistinctViewTab(
                weight=800,
                tab_id="wireless_networks",
                label="Wireless Networks",
                url_name="dcim:controllermanageddevicegroup_wireless_networks",
                related_object_attribute="wireless_network_assignments",
                panels=(
                    object_detail.ObjectsTablePanel(
                        section=SectionChoices.FULL_WIDTH,
                        weight=100,
                        table_title="Wireless Networks",
                        table_class=DeviceGroupWirelessNetworkTable,
                        table_filter="controller_managed_device_group",
                        related_field_name="controller_managed_device_groups",
                        tab_id="wireless_networks",
                        add_button_route=None,
                        exclude_columns=["controller_managed_device_group", "controller"],
                        include_paginator=True,
                    ),
                ),
            ),
            object_detail.DistinctViewTab(
                weight=900,
                tab_id="radio_profiles",
                label="Radio Profiles",
                url_name="dcim:controllermanageddevicegroup_radio_profiles",
                related_object_attribute="radio_profiles",
                panels=(
                    object_detail.ObjectsTablePanel(
                        section=SectionChoices.FULL_WIDTH,
                        weight=100,
                        table_title="Radio Profiles",
                        table_class=RadioProfileTable,
                        table_filter="controller_managed_device_groups",
                        tab_id="radio_profiles",
                        add_button_route=None,
                        include_paginator=True,
                    ),
                ),
            ),
        ),
    )

    @action(
        detail=True,
        url_path="wireless-networks",
        url_name="wireless_networks",
        custom_view_base_action="view",
        custom_view_additional_permissions=["wireless.view_controllermanageddevicegroupwirelessnetworkassignment"],
    )
    def wireless_networks(self, request, *args, **kwargs):
        return Response({})

    @action(
        detail=True,
        url_path="radio-profiles",
        url_name="radio_profiles",
        custom_view_base_action="view",
        custom_view_additional_permissions=["wireless.view_radioprofile"],
    )
    def radio_profiles(self, request, *args, **kwargs):
        return Response({})

    def get_extra_context(self, request, instance):
        context = super().get_extra_context(request, instance)
        if self.action in ["create", "update"]:
            context["wireless_networks"] = ControllerManagedDeviceGroupWirelessNetworkFormSet(
                instance=instance,
                data=request.POST if request.method == "POST" else None,
            )

        return context

    def form_save(self, form, **kwargs):
        obj = super().form_save(form, **kwargs)

        ctx = self.get_extra_context(self.request, obj)
        wireless_networks = ctx.get("wireless_networks")
        if wireless_networks.is_valid():
            wireless_networks.save()
        else:
            raise ValidationError(wireless_networks.errors)

        return obj


#
# Virtual Device Context
#


class VirtualDeviceContextUIViewSet(NautobotUIViewSet):
    filterset_class = filters.VirtualDeviceContextFilterSet
    filterset_form_class = forms.VirtualDeviceContextFilterForm
    form_class = forms.VirtualDeviceContextForm
    bulk_update_form_class = forms.VirtualDeviceContextBulkEditForm
    queryset = VirtualDeviceContext.objects.all()
    serializer_class = serializers.VirtualDeviceContextSerializer
    table_class = tables.VirtualDeviceContextTable
    object_detail_content = object_detail.ObjectDetailContent(
        panels=(
            object_detail.ObjectFieldsPanel(
                section=SectionChoices.LEFT_HALF,
                weight=100,
                fields="__all__",
            ),
            object_detail.ObjectsTablePanel(
                weight=200,
                table_class=tables.InterfaceTable,
                table_attribute="interfaces",
                related_field_name="virtual_device_contexts",
                section=SectionChoices.FULL_WIDTH,
                exclude_columns=["device"],
            ),
            object_detail.ObjectsTablePanel(
                weight=300,
                table_class=VRFTable,
                table_attribute="vrfs",
                related_field_name="virtual_device_contexts",
                section=SectionChoices.FULL_WIDTH,
            ),
        ),
    )<|MERGE_RESOLUTION|>--- conflicted
+++ resolved
@@ -21,12 +21,8 @@
 from django.template.loader import render_to_string
 from django.urls import NoReverseMatch, reverse
 from django.utils.encoding import iri_to_uri
-<<<<<<< HEAD
 from django.utils.functional import cached_property
-from django.utils.html import format_html, format_html_join
-=======
-from django.utils.html import format_html, mark_safe
->>>>>>> 6d6aadc4
+from django.utils.html import format_html, format_html_join, mark_safe
 from django.utils.http import url_has_allowed_host_and_scheme, urlencode
 from django.views.generic import View
 from django_tables2 import RequestConfig
@@ -79,18 +75,11 @@
 from nautobot.core.views.viewsets import NautobotUIViewSet
 from nautobot.dcim.choices import LocationDataToContactActionChoices
 from nautobot.dcim.forms import LocationMigrateDataToContactForm
-<<<<<<< HEAD
-from nautobot.dcim.utils import get_all_network_driver_mappings
-from nautobot.extras.models import Contact, ContactAssociation, Role, Status, Team
+from nautobot.dcim.utils import get_all_network_driver_mappings, render_software_version_and_image_files
+from nautobot.extras.models import ConfigContext, Contact, ContactAssociation, Role, Status, Team
 from nautobot.extras.tables import DynamicGroupTable, ImageAttachmentTable
 from nautobot.extras.views import ObjectChangeLogView, ObjectConfigContextView, ObjectDynamicGroupsView
 from nautobot.ipam.models import IPAddress, Prefix, Service, VLAN
-from nautobot.ipam.tables import InterfaceIPAddressTable, InterfaceVLANTable, VRFDeviceAssignmentTable, VRFTable
-=======
-from nautobot.dcim.utils import get_all_network_driver_mappings, render_software_version_and_image_files
-from nautobot.extras.models import ConfigContext, Contact, ContactAssociation, Role, Status, Team
-from nautobot.extras.tables import DynamicGroupTable, ImageAttachmentTable
-from nautobot.ipam.models import IPAddress, Prefix, VLAN
 from nautobot.ipam.tables import (
     InterfaceIPAddressTable,
     InterfaceVLANTable,
@@ -99,7 +88,6 @@
     VRFTable,
 )
 from nautobot.ipam.utils import render_ip_with_nat
->>>>>>> 6d6aadc4
 from nautobot.virtualization.models import VirtualMachine
 from nautobot.virtualization.tables import VirtualMachineTable
 from nautobot.wireless.forms import ControllerManagedDeviceGroupWirelessNetworkFormSet
@@ -492,12 +480,7 @@
     def get_extra_context(self, request, instance):
         if instance is None:
             return super().get_extra_context(request, instance)
-<<<<<<< HEAD
-
-        related_locations = (
-            instance.descendants(include_self=True).restrict(request.user, "view").values_list("pk", flat=True)
-        )
-=======
+
         # This query can get really expensive when there are big location trees in the DB. By casting it to a list we
         # ensure it is only performed once rather than as a subquery for each of the different count stats.
         related_locations = list(
@@ -549,7 +532,6 @@
             "per_page": get_paginate_count(request),
         }
         RequestConfig(request, paginate).configure(children_table)
->>>>>>> 6d6aadc4
 
         return {
             "rack_groups": RackGroup.objects.annotate(rack_count=count_related(Rack, "rack_group"))

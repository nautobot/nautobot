import logging

from cacheops import invalidate_obj
from django.contrib.contenttypes.models import ContentType
from django.core.exceptions import ValidationError
from django.db.models.signals import m2m_changed, post_save, pre_delete
from django.db import transaction
from django.dispatch import receiver

from .models import (
    Cable,
    CablePath,
    Device,
    PathEndpoint,
    PowerPanel,
    Rack,
    RackGroup,
    VirtualChassis,
    Interface,
)
from .utils import validate_interface_tagged_vlans


def create_cablepath(node, rebuild=True):
    """
    Create CablePaths for all paths originating from the specified node.

    rebuild (bool) - Used to refresh paths where this node is not an endpoint.
    """
    cp = CablePath.from_origin(node)
    if cp:
        try:
            cp.save()
        except Exception as e:
            print(node, node.pk)
            raise e
    if rebuild:
        rebuild_paths(node)


def rebuild_paths(obj):
    """
    Rebuild all CablePaths which traverse the specified node
    """
    cable_paths = CablePath.objects.filter(path__contains=obj)

    with transaction.atomic():
        for cp in cable_paths:
            invalidate_obj(cp.origin)
            cp.delete()
            # Prevent looping back to rebuild_paths during the atomic transaction.
            create_cablepath(cp.origin, rebuild=False)


#
# location/rack/device assignment
#


@receiver(post_save, sender=RackGroup)
<<<<<<< HEAD
def handle_rackgroup_location_change(instance, created, **kwargs):
=======
def handle_rackgroup_site_location_change(instance, created, raw=False, **kwargs):
>>>>>>> a5deb639
    """
    Update child RackGroups, Racks, and PowerPanels if Location assignment has changed.

    We intentionally recurse through each child object instead of calling update() on the QuerySet
    to ensure the proper change records get created for each.

    Note that this is non-trivial for Location changes, since a LocationType that can contain RackGroups
    may or may not be permitted to contain Racks or PowerPanels. If it's not permitted, rather than trying to search
    through child locations to find the "right" one, the best we can do is to raise to raise a ValidationError
    and roll back the changes we made.
    """
<<<<<<< HEAD
    if created:
        return
    with transaction.atomic():
        descendants = instance.location.descendants(include_self=True)
        content_types = instance.location.location_type.content_types.all()
        rack_groups_permitted = ContentType.objects.get_for_model(RackGroup) in content_types
        racks_permitted = ContentType.objects.get_for_model(Rack) in content_types
        power_panels_permitted = ContentType.objects.get_for_model(PowerPanel) in content_types
=======
    if raw:
        return
    if not created:
        if instance.location is not None:
            descendants = instance.location.descendants(include_self=True)
            content_types = instance.location.location_type.content_types.all()
            rack_groups_permitted = ContentType.objects.get_for_model(RackGroup) in content_types
            racks_permitted = ContentType.objects.get_for_model(Rack) in content_types
            power_panels_permitted = ContentType.objects.get_for_model(PowerPanel) in content_types
        else:
            descendants = None
            rack_groups_permitted = False
            racks_permitted = False
            power_panels_permitted = False
>>>>>>> a5deb639

        for rackgroup in instance.children.all():
            if rackgroup.location not in descendants:
                if not rack_groups_permitted:
                    raise ValidationError(
                        {
                            f"location {instance.location.name}": "RackGroups may not associate to locations of type "
                            f'"{instance.location.location_type}"'
                        }
                    )
                rackgroup.location = instance.location
                rackgroup.save()

        for rack in Rack.objects.filter(group=instance):
            if rack.location not in descendants:
                if not racks_permitted:
                    raise ValidationError(
                        {
                            f"location {instance.location.name}": "Racks may not associate to locations of type "
                            f'"{instance.location.location_type}"'
                        }
                    )
                rack.location = instance.location
                rack.save()

        for powerpanel in PowerPanel.objects.filter(rack_group=instance):
            if powerpanel.location not in descendants:
                if not power_panels_permitted:
                    raise ValidationError(
                        {
                            f"location {instance.location.name}": "PowerPanels may not associate to locations of type "
                            f'"{instance.location.location_type}"'
                        }
                    )
                powerpanel.location = instance.location
                powerpanel.save()


@receiver(post_save, sender=Rack)
<<<<<<< HEAD
def handle_rack_location_change(instance, created, **kwargs):
=======
def handle_rack_site_location_change(instance, created, raw=False, **kwargs):
>>>>>>> a5deb639
    """
    Update child Devices if Location assignment has changed.

    Note that this is non-trivial for Location changes, since a LocationType that can contain Racks
    may or may not be permitted to contain Devices. If it's not permitted, rather than trying to search
    through child locations to find the "right" one, the best we can do is to raise a ValidationError
    and roll back the changes we made.
    """
<<<<<<< HEAD
    if created:
        return
    with transaction.atomic():
        devices_permitted = (
            ContentType.objects.get_for_model(Device) in instance.location.location_type.content_types.all()
        )
=======
    if raw:
        return
    if not created:
        if instance.location is not None:
            devices_permitted = (
                ContentType.objects.get_for_model(Device) in instance.location.location_type.content_types.all()
            )
>>>>>>> a5deb639

        for device in Device.objects.filter(rack=instance):
            if device.location != instance.location:
                if not devices_permitted:
                    raise ValidationError(
                        {
                            f"location {instance.location.name}": "Devices may not associate to locations of type "
                            f'"{instance.location.location_type}"'
                        }
                    )
                device.location = instance.location
                device.save()


#
# Virtual chassis
#


@receiver(post_save, sender=VirtualChassis)
def assign_virtualchassis_master(instance, created, raw=False, **kwargs):
    """
    When a VirtualChassis is created, automatically assign its master device (if any) to the VC.
    """
    if raw:
        return
    if created and instance.master:
        master = Device.objects.get(pk=instance.master.pk)
        master.virtual_chassis = instance
        if instance.master.vc_position is None:
            master.vc_position = 1
        master.save()


@receiver(pre_delete, sender=VirtualChassis)
def clear_virtualchassis_members(instance, **kwargs):
    """
    When a VirtualChassis is deleted, nullify the vc_position and vc_priority fields of its prior members.
    """
    devices = Device.objects.filter(virtual_chassis=instance.pk)
    for device in devices:
        device.vc_position = None
        device.vc_priority = None
        device.save()


#
# Cables
#


@receiver(post_save, sender=Cable)
def update_connected_endpoints(instance, created, raw=False, **kwargs):
    """
    When a Cable is saved, check for and update its two connected endpoints
    """
    logger = logging.getLogger("nautobot.dcim.cable")
    if raw:
        logger.debug(f"Skipping endpoint updates for imported cable {instance}")
        return

    # Cache the Cable on its two termination points
    if instance.termination_a.cable != instance:
        logger.debug(f"Updating termination A for cable {instance}")
        instance.termination_a.cable = instance
        instance.termination_a._cable_peer = instance.termination_b
        instance.termination_a.save()
    if instance.termination_b.cable != instance:
        logger.debug(f"Updating termination B for cable {instance}")
        instance.termination_b.cable = instance
        instance.termination_b._cable_peer = instance.termination_a
        instance.termination_b.save()

    # Create/update cable paths
    if created:
        for termination in (instance.termination_a, instance.termination_b):
            if isinstance(termination, PathEndpoint):
                create_cablepath(termination)
            else:
                rebuild_paths(termination)
    elif instance.status != instance._orig_status:
        # We currently don't support modifying either termination of an existing Cable. (This
        # may change in the future.) However, we do need to capture status changes and update
        # any CablePaths accordingly.
        if instance.status != Cable.STATUS_CONNECTED:
            CablePath.objects.filter(path__contains=instance).update(is_active=False)
        else:
            rebuild_paths(instance)


@receiver(pre_delete, sender=Cable)
def nullify_connected_endpoints(instance, **kwargs):
    """
    When a Cable is deleted, check for and update its two connected endpoints
    """
    logger = logging.getLogger("nautobot.dcim.cable")

    # Disassociate the Cable from its termination points
    if instance.termination_a is not None:
        logger.debug(f"Nullifying termination A for cable {instance}")
        instance.termination_a.cable = None
        instance.termination_a._cable_peer = None
        instance.termination_a.save()
    if instance.termination_b is not None:
        logger.debug(f"Nullifying termination B for cable {instance}")
        instance.termination_b.cable = None
        instance.termination_b._cable_peer = None
        instance.termination_b.save()

    # Delete and retrace any dependent cable paths
    for cablepath in CablePath.objects.filter(path__contains=instance):
        cp = CablePath.from_origin(cablepath.origin)
        if cp:
            CablePath.objects.filter(pk=cablepath.pk).update(
                path=cp.path,
                destination_type=ContentType.objects.get_for_model(cp.destination) if cp.destination else None,
                destination_id=cp.destination.pk if cp.destination else None,
                is_active=cp.is_active,
                is_split=cp.is_split,
            )
        else:
            cablepath.delete()


#
# Interface tagged VLAMs
#


@receiver(m2m_changed, sender=Interface.tagged_vlans.through)
def prevent_adding_tagged_vlans_with_incorrect_mode_or_site(sender, instance, action, **kwargs):
    if action != "pre_add":
        return

    validate_interface_tagged_vlans(instance, kwargs["model"], kwargs["pk_set"])<|MERGE_RESOLUTION|>--- conflicted
+++ resolved
@@ -58,11 +58,7 @@
 
 
 @receiver(post_save, sender=RackGroup)
-<<<<<<< HEAD
-def handle_rackgroup_location_change(instance, created, **kwargs):
-=======
-def handle_rackgroup_site_location_change(instance, created, raw=False, **kwargs):
->>>>>>> a5deb639
+def handle_rackgroup_location_change(instance, created, raw=False, **kwargs):
     """
     Update child RackGroups, Racks, and PowerPanels if Location assignment has changed.
 
@@ -74,31 +70,15 @@
     through child locations to find the "right" one, the best we can do is to raise to raise a ValidationError
     and roll back the changes we made.
     """
-<<<<<<< HEAD
-    if created:
-        return
+    if raw or created:
+        return
+
     with transaction.atomic():
         descendants = instance.location.descendants(include_self=True)
         content_types = instance.location.location_type.content_types.all()
         rack_groups_permitted = ContentType.objects.get_for_model(RackGroup) in content_types
         racks_permitted = ContentType.objects.get_for_model(Rack) in content_types
         power_panels_permitted = ContentType.objects.get_for_model(PowerPanel) in content_types
-=======
-    if raw:
-        return
-    if not created:
-        if instance.location is not None:
-            descendants = instance.location.descendants(include_self=True)
-            content_types = instance.location.location_type.content_types.all()
-            rack_groups_permitted = ContentType.objects.get_for_model(RackGroup) in content_types
-            racks_permitted = ContentType.objects.get_for_model(Rack) in content_types
-            power_panels_permitted = ContentType.objects.get_for_model(PowerPanel) in content_types
-        else:
-            descendants = None
-            rack_groups_permitted = False
-            racks_permitted = False
-            power_panels_permitted = False
->>>>>>> a5deb639
 
         for rackgroup in instance.children.all():
             if rackgroup.location not in descendants:
@@ -138,11 +118,7 @@
 
 
 @receiver(post_save, sender=Rack)
-<<<<<<< HEAD
-def handle_rack_location_change(instance, created, **kwargs):
-=======
-def handle_rack_site_location_change(instance, created, raw=False, **kwargs):
->>>>>>> a5deb639
+def handle_rack_location_change(instance, created, raw=False, **kwargs):
     """
     Update child Devices if Location assignment has changed.
 
@@ -151,22 +127,12 @@
     through child locations to find the "right" one, the best we can do is to raise a ValidationError
     and roll back the changes we made.
     """
-<<<<<<< HEAD
-    if created:
+    if raw or created:
         return
     with transaction.atomic():
         devices_permitted = (
             ContentType.objects.get_for_model(Device) in instance.location.location_type.content_types.all()
         )
-=======
-    if raw:
-        return
-    if not created:
-        if instance.location is not None:
-            devices_permitted = (
-                ContentType.objects.get_for_model(Device) in instance.location.location_type.content_types.all()
-            )
->>>>>>> a5deb639
 
         for device in Device.objects.filter(rack=instance):
             if device.location != instance.location:

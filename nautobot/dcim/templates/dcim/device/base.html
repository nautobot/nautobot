{% extends 'generic/object_detail.html' %}
{% load helpers %}
{% load static %}

{% block breadcrumbs %}
            <li><a href="{% url 'dcim:device_list' %}">Devices</a></li>
            <li><a href="{% url 'dcim:device_list' %}?site={{ object.site.slug }}">{{ object.site }}</a></li>
            {% if object.parent_bay %}
                <li><a href="{% url 'dcim:device' pk=object.parent_bay.device.pk %}">{{ object.parent_bay.device }}</a></li>
                <li>{{ object.parent_bay }}</li>
            {% endif %}
            <li><a href="{{ object.get_absolute_url }}">{{ object }}</a></li>
{% endblock breadcrumbs %}

{% block extra_buttons %}
        {% if perms.dcim.change_device %}
            <div class="btn-group">
                <button type="button" class="btn btn-primary dropdown-toggle" data-toggle="dropdown" aria-haspopup="true" aria-expanded="false">
                    <span class="mdi mdi-plus-thick" aria-hidden="true"></span> Add Components <span class="caret"></span>
                </button>
                <ul class="dropdown-menu">
                    {% if perms.dcim.add_consoleport %}
                        <li><a href="{% url 'dcim:consoleport_add' %}?device={{ object.pk }}&return_url={% url 'dcim:device_consoleports' pk=object.pk %}">Console Ports</a></li>
                    {% endif %}
                    {% if perms.dcim.add_consoleserverport %}
                        <li><a href="{% url 'dcim:consoleserverport_add' %}?device={{ object.pk }}&return_url={% url 'dcim:device_consoleserverports' pk=object.pk %}">Console Server Ports</a></li>
                    {% endif %}
                    {% if perms.dcim.add_powerport %}
                        <li><a href="{% url 'dcim:powerport_add' %}?device={{ object.pk }}&return_url={% url 'dcim:device_powerports' pk=object.pk %}">Power Ports</a></li>
                    {% endif %}
                    {% if perms.dcim.add_poweroutlet %}
                        <li><a href="{% url 'dcim:poweroutlet_add' %}?device={{ object.pk }}&return_url={% url 'dcim:device_poweroutlets' pk=object.pk %}">Power Outlets</a></li>
                    {% endif %}
                    {% if perms.dcim.add_interface %}
                        <li><a href="{% url 'dcim:interface_add' %}?device={{ object.pk }}&return_url={% url 'dcim:device_interfaces' pk=object.pk %}">Interfaces</a></li>
                    {% endif %}
                    {% if perms.dcim.add_frontport %}
                        <li><a href="{% url 'dcim:frontport_add' %}?device={{ object.pk }}&return_url={% url 'dcim:device_frontports' pk=object.pk %}">Front Ports</a></li>
                    {% endif %}
                    {% if perms.dcim.add_rearport %}
                        <li><a href="{% url 'dcim:rearport_add' %}?device={{ object.pk }}&return_url={% url 'dcim:device_rearports' pk=object.pk %}">Rear Ports</a></li>
                    {% endif %}
                    {% if perms.dcim.add_devicebay %}
                        <li><a href="{% url 'dcim:devicebay_add' %}?device={{ object.pk }}&return_url={% url 'dcim:device_devicebays' pk=object.pk %}">Device Bays</a></li>
                    {% endif %}
                    {% if perms.dcim.add_inventoryitem %}
                        <li><a href="{% url 'dcim:inventoryitem_add' %}?device={{ object.pk }}&return_url={% url 'dcim:device_inventory' pk=object.pk %}">Inventory Items</a></li>
                    {% endif %}
                </ul>
            </div>
        {% endif %}
{% endblock extra_buttons %}

{% block masthead %}
    <span class="hover_copy">
        <h1 id="devicename">
            {% block title %}{{ object }}{% endblock title %}
            <button class="btn btn-xs btn-default hover_copy_button" data-clipboard-target="#devicename">
                <span class="mdi mdi-content-copy"></span>
            </button>
        </h1>
    </span>
{% endblock masthead %}

{% block extra_nav_tabs %}
        {% with interface_count=object.vc_interfaces.count %}
            {% if interface_count %}
                <li role="presentation" {% if active_tab == 'interfaces' %} class="active"{% endif %}>
                    <a href="{% url 'dcim:device_interfaces' pk=object.pk %}">Interfaces {% badge interface_count %}</a>
                </li>
            {% endif %}
        {% endwith %}
        {% with frontport_count=object.frontports.count %}
            {% if frontport_count %}
                <li role="presentation" {% if active_tab == 'front-ports' %} class="active"{% endif %}>
                    <a href="{% url 'dcim:device_frontports' pk=object.pk %}">Front Ports {% badge frontport_count %}</a>
                </li>
            {% endif %}
        {% endwith %}
        {% with rearport_count=object.rearports.count %}
            {% if rearport_count %}
                <li role="presentation" {% if active_tab == 'rear-ports' %} class="active"{% endif %}>
                    <a href="{% url 'dcim:device_rearports' pk=object.pk %}">Rear Ports {% badge rearport_count %}</a>
                </li>
            {% endif %}
        {% endwith %}
        {% with consoleport_count=object.consoleports.count %}
            {% if consoleport_count %}
                <li role="presentation" {% if active_tab == 'console-ports' %} class="active"{% endif %}>
                    <a href="{% url 'dcim:device_consoleports' pk=object.pk %}">Console Ports {% badge consoleport_count %}</a>
                </li>
            {% endif %}
        {% endwith %}
        {% with consoleserverport_count=object.consoleserverports.count %}
            {% if consoleserverport_count %}
                <li role="presentation" {% if active_tab == 'console-server-ports' %} class="active"{% endif %}>
                    <a href="{% url 'dcim:device_consoleserverports' pk=object.pk %}">Console Server Ports {% badge consoleserverport_count %}</a>
                </li>
            {% endif %}
        {% endwith %}
        {% with powerport_count=object.powerports.count %}
            {% if powerport_count %}
                <li role="presentation" {% if active_tab == 'power-ports' %} class="active"{% endif %}>
                    <a href="{% url 'dcim:device_powerports' pk=object.pk %}">Power Ports {% badge powerport_count %}</a>
                </li>
            {% endif %}
        {% endwith %}
        {% with poweroutlet_count=object.poweroutlets.count %}
            {% if poweroutlet_count %}
                <li role="presentation" {% if active_tab == 'power-outlets' %} class="active"{% endif %}>
                    <a href="{% url 'dcim:device_poweroutlets' pk=object.pk %}">Power Outlets {% badge poweroutlet_count %}</a>
                </li>
            {% endif %}
        {% endwith %}
        {% with devicebay_count=object.devicebays.count %}
            {% if devicebay_count %}
                <li role="presentation" {% if active_tab == 'device-bays' %} class="active"{% endif %}>
                    <a href="{% url 'dcim:device_devicebays' pk=object.pk %}">Device Bays {% badge devicebay_count %}</a>
                </li>
            {% endif %}
        {% endwith %}
        {% with inventoryitem_count=object.inventoryitems.count %}
            {% if inventoryitem_count %}
                <li role="presentation" {% if active_tab == 'inventory' %} class="active"{% endif %}>
                    <a href="{% url 'dcim:device_inventory' pk=object.pk %}">Inventory {% badge inventoryitem_count %}</a>
                </li>
            {% endif %}
        {% endwith %}
        {% if perms.dcim.napalm_read_device %}
            {% if object.status.slug != 'active' %}
                {% include 'dcim/inc/device_napalm_tabs.html' with disabled_message='Device must be in active status' %}
            {% elif not object.platform %}
                {% include 'dcim/inc/device_napalm_tabs.html' with disabled_message='No platform assigned to this device' %}
            {% elif not object.platform.napalm_driver %}
                {% include 'dcim/inc/device_napalm_tabs.html' with disabled_message='No NAPALM driver assigned for this platform' %}
            {% else %}
                {% include 'dcim/inc/device_napalm_tabs.html' %}
            {% endif %}
        {% endif %}
        {% if perms.extras.view_configcontext %}
            <li role="presentation"{% if active_tab == 'config-context' %} class="active"{% endif %}>
                <a href="{% url 'dcim:device_configcontext' pk=object.pk %}">Config Context</a>
            </li>
        {% endif %}
<<<<<<< HEAD
        {% if perms.extras.view_dynamicgroup %}
            {% if object.dynamic_groups %}
            <li role="presentation"{% if request.GET.tab == 'dynamic-groups' %} class="active"{% endif %}>
                <a href="{{ object.get_absolute_url }}#dynamic-groups" onclick="switch_tab(this.href)" aria-controls="advanced" role="tab" data-toggle="tab">
                    Dynamic Groups
                </a>
            </li>
            {% endif %}
        {% endif %}
        {% if perms.extras.view_objectchange %}
            <li role="presentation"{% if active_tab == 'changelog' %} class="active"{% endif %}>
                <a href="{% url 'dcim:device_changelog' pk=object.pk %}">Change Log</a>
            </li>
        {% endif %}
{% endblock nav_tabs %}
=======
{% endblock extra_nav_tabs %}
>>>>>>> da271d10
<|MERGE_RESOLUTION|>--- conflicted
+++ resolved
@@ -142,7 +142,6 @@
                 <a href="{% url 'dcim:device_configcontext' pk=object.pk %}">Config Context</a>
             </li>
         {% endif %}
-<<<<<<< HEAD
         {% if perms.extras.view_dynamicgroup %}
             {% if object.dynamic_groups %}
             <li role="presentation"{% if request.GET.tab == 'dynamic-groups' %} class="active"{% endif %}>
@@ -157,7 +156,4 @@
                 <a href="{% url 'dcim:device_changelog' pk=object.pk %}">Change Log</a>
             </li>
         {% endif %}
-{% endblock nav_tabs %}
-=======
-{% endblock extra_nav_tabs %}
->>>>>>> da271d10
+{% endblock extra_nav_tabs %}
{% extends 'base.html' %}
{% load buttons %}
{% load static %}
{% load custom_links %}
{% load helpers %}
{% load plugins %}

{% block title %}{{ object }}{% endblock %}

{% block header %}
    <div class="row noprint">
        <div class="col-sm-8 col-md-9">
            <ol class="breadcrumb">
                <li><a href="{% url 'dcim:platform_list' %}">Platforms</a></li>
                <li>{{ object }}</li>
            </ol>
        </div>
        <div class="col-sm-4 col-md-3">
            <form action="{% url 'dcim:platform_list' %}" method="get">
                <div class="input-group">
                    <input type="text" name="q" class="form-control" />
                    <span class="input-group-btn">
                        <button type="submit" class="btn btn-primary">
                            <span class="mdi mdi-magnify" aria-hidden="true"></span>
                        </button>
                    </span>
                </div>
            </form>
        </div>
    </div>
    <div class="pull-right noprint">
        {% plugin_buttons object %}
        {% if perms.dcim.add_platform %}
            {% clone_button object %}
        {% endif %}
        {% if perms.dcim.change_platform %}
            {% edit_button object %}
        {% endif %}
        {% if perms.dcim.delete_platform %}
            {% delete_button object %}
        {% endif %}
    </div>
    <h1>{{ object }}</h1>
    {% include 'inc/created_updated.html' %}
    <div class="pull-right noprint">
        {% custom_links object %}
    </div>
    <ul class="nav nav-tabs">
        <li role="presentation"{% if not active_tab %} class="active"{% endif %}>
            <a href="{{ object.get_absolute_url }}">Platform</a>
        </li>
        {% if perms.extras.view_objectchange %}
            <li role="presentation"{% if active_tab == 'changelog' %} class="active"{% endif %}>
                <a href="{% url 'dcim:platform_changelog' slug=object.slug %}">Change Log</a>
            </li>
        {% endif %}
    </ul>
{% endblock %}

{% block content %}
<div class="row">
	<div class="col-md-4">
        <div class="panel panel-default">
            <div class="panel-heading">
                <strong>Platform</strong>
            </div>
            <table class="table table-hover panel-body attr-table">
                <tr>
                    <td>Description</td>
                    <td>{{ object.description|placeholder }}</td>
                </tr>
                <tr>
                    <td>Manufacturer</td>
                    <td>
                        <a href="{{ object.manufacturer.get_absolute_url }}">{{ object.manufacturer|placeholder }}</a>
                    </td>
                </tr>
                <tr>
<<<<<<< HEAD
                    <td>Ansible Connection</td>
                    <td>{{ object.ansible_connection|placeholder }}</td>
                </tr>
                <tr>
                    <td>NAPALM Driver</td>
                    <td>{{ object.napalm_driver|placeholder }}</td>
                </tr>
                <tr>
                    <td>NAPALM Arguments</td>
=======
                    <td>NAPALM driver</td>
                    <td>{{ object.napalm_driver|placeholder }}</td>
                </tr>
                <tr>
                    <td>NAPALM arguments</td>
>>>>>>> 92153d82
                    <td>
                        <pre>
                            {% if object.napalm_args %}
                                {{ object.napalm_args|render_json }}
                            {% endif %}
                        </pre>
                    </td>
                </tr>
                <tr>
                    <td>Devices</td>
                    <td>
                        <a href="{% url 'dcim:device_list' %}?platform={{ object.slug }}">{{ device_table.rows|length }}</a>
                    </td>
                </tr>
            </table>
        </div>
        {% include 'inc/custom_fields_panel.html' %}
        {% include 'inc/relationships_panel.html' %}
        {% plugin_left_page object %}
	</div>
	<div class="col-md-8">
        <div class="panel panel-default">
            <div class="panel-heading">
                <strong>Devices</strong>
            </div>
            {% include 'inc/table.html' with table=device_table %}
            {% if perms.dcim.add_device %}
                <div class="panel-footer text-right noprint">
                    <a href="{% url 'dcim:device_add' %}?platform={{ object.pk }}" class="btn btn-xs btn-primary">
                        <span class="mdi mdi-plus-thick" aria-hidden="true"></span> Add device
                    </a>
                </div>
            {% endif %}
        </div>
    {% include 'inc/paginator.html' with paginator=device_table.paginator page=device_table.page %}
    {% plugin_right_page object %}
    </div>
</div>
<div class="row">
    <div class="col-md-12">
        {% plugin_full_width_page object %}
    </div>
</div>
{% endblock %}<|MERGE_RESOLUTION|>--- conflicted
+++ resolved
@@ -76,23 +76,15 @@
                     </td>
                 </tr>
                 <tr>
-<<<<<<< HEAD
-                    <td>Ansible Connection</td>
+                    <td>Ansible connection</td>
                     <td>{{ object.ansible_connection|placeholder }}</td>
                 </tr>
                 <tr>
-                    <td>NAPALM Driver</td>
-                    <td>{{ object.napalm_driver|placeholder }}</td>
-                </tr>
-                <tr>
-                    <td>NAPALM Arguments</td>
-=======
                     <td>NAPALM driver</td>
                     <td>{{ object.napalm_driver|placeholder }}</td>
                 </tr>
                 <tr>
                     <td>NAPALM arguments</td>
->>>>>>> 92153d82
                     <td>
                         <pre>
                             {% if object.napalm_args %}

--- conflicted
+++ resolved
@@ -1,95 +1,2 @@
 {% extends 'generic/object_retrieve.html' %}
-<<<<<<< HEAD
-{% comment %}3.0 TODO: remove this template, which only exists for backward compatibility with 2.4 and earlier{% endcomment %}
-=======
-{% load helpers %}
-
-{% block extra_nav_tabs %}
-    {% if wireless_networks_count %}
-        <li role="presentation" class="nav-item">
-            <a href="{{ object.get_absolute_url }}#wireless_networks" onclick="switch_tab(this.href, reload=false)" aria-controls="wireless_networks" role="tab" data-toggle="tab" class="nav-link{% if request.GET.tab == 'wireless_networks' %} active{% endif %}">
-                Wireless Networks {% badge wireless_networks_count %}
-            </a>
-        </li>
-    {% endif %}
-    {% if radio_profiles_count %}
-        <li role="presentation" class="nav-item">
-            <a href="{{ object.get_absolute_url }}#radio_profiles" onclick="switch_tab(this.href, reload=false)" aria-controls="radio_profiles" role="tab" data-toggle="tab" class="nav-link{% if request.GET.tab == 'radio_profiles' %} active{% endif %}">
-                Radio Profiles {% badge radio_profiles_count %}
-            </a>
-        </li>
-    {% endif %}
-{% endblock extra_nav_tabs %}
-
-{% block extra_tab_content %}
-    {% if wireless_networks_count %}
-        <div id="wireless_networks" role="tabpanel" class="tab-pane {% if not active_tab and not request.GET.tab or request.GET.tab == "wireless_networks" %}active{% else %}fade{% endif %}">
-            <div class="panel panel-default">
-                <div class="panel-heading">
-                    <strong>Wireless Networks</strong>
-                </div>
-                {% include 'inc/table.html' with table=wireless_networks_table %}
-            </div>
-            {% include 'inc/paginator.html' with paginator=wireless_networks_table.paginator page=wireless_networks_table.page %}
-        </div>
-    {% endif %}
-    {% if radio_profiles_count %}
-        <div id="radio_profiles" role="tabpanel" class="tab-pane {% if not active_tab and not request.GET.tab or request.GET.tab == "radio_profiles" %}active{% else %}fade{% endif %}">
-            <div class="panel panel-default">
-                <div class="panel-heading">
-                    <strong>Radio Profiles</strong>
-                </div>
-                {% include 'panel_table.html' with table=radio_profiles_table %}
-            </div>
-            {% include 'inc/paginator.html' with paginator=radio_profiles_table.paginator page=radio_profiles_table.page %}
-        </div>
-    {% endif %}
-{% endblock extra_tab_content %}
-
-{% block content_left_page %}
-            <div class="panel panel-default">
-                <div class="panel-heading">
-                    <strong>Controller</strong>
-                </div>
-                <div class="table-responsive">
-                    <table class="table table-hover panel-body attr-table">
-                        <tr>
-                            <td>Name</td>
-                            <td>{{ object.name|placeholder }}</td>
-                        </tr>
-                        <tr>
-                            <td>Controller</td>
-                            <td>{{ object.controller|hyperlinked_object }}</td>
-                        </tr>
-                        <tr>
-                            <td>Parent</td>
-                            <td>{{ object.parent|hyperlinked_object }}</td>
-                        </tr>
-                        <tr>
-                            <td>Capabilities</td>
-                            <td>{{ object.get_capabilities_display }}</td>
-                        </tr>
-                        <tr>
-                            <td>Weight</td>
-                            <td>{{ object.weight }}</td>
-                        </tr>
-                        {% include 'inc/tenant_table_row.html' %}
-                        <tr>
-                            <td>Description</td>
-                            <td>{{ object.description|placeholder }}</td>
-                        </tr>
-                    </table>
-                </div>
-            </div>
-{% endblock content_left_page %}
-
-{% block content_full_width_page %}
-        <div class="panel panel-default">
-            <div class="panel-heading">
-                <strong>Devices</strong>
-            </div>
-            {% include 'responsive_table.html' with table=devices_table %}
-        </div>
-        {% include 'inc/paginator.html' with paginator=devices_table.paginator page=devices_table.page %}
-{% endblock content_full_width_page %}
->>>>>>> 5f99657d
+{% comment %}3.0 TODO: remove this template, which only exists for backward compatibility with 2.4 and earlier{% endcomment %}
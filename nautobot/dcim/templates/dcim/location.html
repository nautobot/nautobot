--- conflicted
+++ resolved
@@ -1,254 +1,2 @@
-<<<<<<< HEAD
-{% extends 'generic/object_retrieve.html' %}
-{% load buttons %}
-{% load plugins %}
-{% load helpers %}
-{% load tz %}
-
-{% block extra_breadcrumbs %}
-    {% for ancestor in object.ancestors %}
-        <li class="breadcrumb-item">{{ ancestor|hyperlinked_object:"name"}}</li>
-    {% endfor %}
-{% endblock %}
-
-{% block content_left_page %}
-    <div class="panel panel-default">
-        <div class="panel-heading">
-            <strong>Location</strong>
-        </div>
-        <table class="table table-hover panel-body attr-table">
-            <tr>
-                <td>Location Type</td>
-                <td>{{ object.location_type|hyperlinked_object:"name" }}</td>
-            </tr>
-            <tr>
-                <td>Status</td>
-                <td>
-                    {{ object.status| hyperlinked_object_with_color }}
-                </td>
-            </tr>
-            <tr>
-                <td>Hierarchy</td>
-                <td>
-                    {% include 'dcim/inc/location_hierarchy.html' with location=object %}
-                </td>
-            </tr>
-            {% include 'inc/tenant_table_row.html' %}
-            <tr>
-                <td>Facility</td>
-                <td>{{ object.facility|placeholder }}</td>
-            </tr>
-            <tr>
-                <td>AS Number</td>
-                <td>{{ object.asn|placeholder }}</td>
-            </tr>
-            <tr>
-                <td>Time Zone</td>
-                 <td>
-                    {% if object.time_zone %}
-                        {{ object.time_zone }} (UTC {{ object.time_zone|tzoffset }})<br />
-                        <small class="text-muted">Local time: {% timezone object.time_zone %}{% now "SHORT_DATETIME_FORMAT" %}{% endtimezone %}</small>
-                    {% else %}
-                        <span class="text-muted">&mdash;</span>
-                    {% endif %}
-                </td>
-            </tr>
-            <tr>
-                <td>Description</td>
-                <td>{{ object.description|placeholder }}</td>
-            </tr>
-            <tr>
-                <td>Children</td>
-                <td>
-                    {% if object.location_type.children.all %}
-                        <a href="{% url 'dcim:location_list' %}?parent={{ object.pk }}">{{ children_table.rows|length }}</a>
-                    {% else %}
-                        {{ None|placeholder }}
-                    {% endif %}
-                </td>
-            </tr>
-        </table>
-    </div>
-    <div class="panel panel-default">
-        <div class="panel-heading">
-            <strong>Geographical Info</strong>
-        </div>
-        <table class="table table-hover panel-body attr-table">
-            <tr>
-                <td>Physical Address</td>
-                <td>
-                    {% if object.physical_address %}
-                        <div class="pull-right d-print-none">
-                            <a href="https://maps.google.com/?q={{ object.physical_address|urlencode }}" target="_blank" class="btn btn-primary btn-xs">
-                                <i class="mdi mdi-map-marker"></i> Map it
-                            </a>
-                        </div>
-                        <span>{{ object.physical_address|linebreaksbr }}</span>
-                    {% else %}
-                        <span class="text-muted">&mdash;</span>
-                    {% endif %}
-                </td>
-            </tr>
-            <tr>
-                <td>Shipping Address</td>
-                <td>{{ object.shipping_address|linebreaksbr|placeholder }}</td>
-            </tr>
-            <tr>
-                <td>GPS Coordinates</td>
-                <td>
-                    {% if object.latitude and object.longitude %}
-                        <div class="pull-right d-print-none">
-                            <a href="https://maps.google.com/?q={{ object.latitude }},{{ object.longitude }}" target="_blank" class="btn btn-primary btn-xs">
-                                <i class="mdi mdi-map-marker"></i> Map it
-                            </a>
-                        </div>
-                        <span>{{ object.latitude }}, {{ object.longitude }}</span>
-                    {% else %}
-                        <span class="text-muted">&mdash;</span>
-                    {% endif %}
-                </td>
-            </tr>
-        </table>
-    </div>
-    {% if show_convert_to_contact_button %}
-        <div class="panel panel-default">
-            <div class="panel-heading">
-                <strong>Contact Info</strong>
-            </div>
-            <table class="table table-hover panel-body attr-table">
-                <tr>
-                    <td>Contact Name</td>
-                    <td>{{ object.contact_name|placeholder }}</td>
-                </tr>
-                <tr>
-                    <td>Contact Phone</td>
-                    <td>{{ object.contact_phone|hyperlinked_phone_number }}</td>
-                </tr>
-                <tr>
-                    <td>Contact E-Mail</td>
-                    <td>{{ object.contact_email|hyperlinked_email }}</td>
-                </tr>
-            </table>
-            {% if request.user|has_perms:contact_association_permission %}
-                {% with request.path|add:"?tab=contacts"|urlencode as return_url %}
-                    <div class="panel-footer text-right d-print-none">
-                        <a href="{% url 'dcim:location_migrate_data_to_contact' pk=object.pk %}?return_url={{return_url}}" class="btn btn-primary btn-xs">
-                            <span class="mdi mdi-account-edit" aria-hidden="true"></span>
-                            Convert to contact/team record
-                        </a>
-                    </div>
-                {% endwith %}
-            {% endif %}
-        </div>
-    {% endif %}
-    <div class="panel panel-default">
-        <div class="panel-heading">
-            <strong>Comments</strong>
-        </div>
-        <div class="panel-body nb-rendered-markdown">
-            {% if object.comments %}
-                {{ object.comments|render_markdown }}
-            {% else %}
-                <span class="text-muted">None</span>
-            {% endif %}
-        </div>
-    </div>
-{% endblock content_left_page %}
-
-{% block content_right_page %}
-    <div class="panel panel-default">
-        <div class="panel-heading">
-            <strong>Stats</strong>
-        </div>
-        <div class="panel-body">
-            <div class="col-md-4 text-center">
-                <h2><a href="{% url 'dcim:rack_list' %}?location={{ object.pk }}" class="btn {% if stats.rack_count %}btn-primary{% else %}btn-default{% endif %} btn-lg">{{ stats.rack_count }}</a></h2>
-                <p>Racks</p>
-            </div>
-            <div class="col-md-4 text-center">
-                <h2><a href="{% url 'dcim:device_list' %}?location={{ object.pk }}" class="btn {% if stats.device_count %}btn-primary{% else %}btn-default{% endif %} btn-lg">{{ stats.device_count }}</a></h2>
-                <p>Devices</p>
-            </div>
-            <div class="col-md-4 text-center">
-                <h2><a href="{% url 'ipam:prefix_list' %}?locations={{ object.pk }}" class="btn {% if stats.prefix_count %}btn-primary{% else %}btn-default{% endif %} btn-lg">{{ stats.prefix_count }}</a></h2>
-                <p>Prefixes</p>
-            </div>
-            <div class="col-md-4 text-center">
-                <h2><a href="{% url 'ipam:vlan_list' %}?locations={{ object.pk }}" class="btn {% if stats.vlan_count %}btn-primary{% else %}btn-default{% endif %} btn-lg">{{ stats.vlan_count }}</a></h2>
-                <p>VLANs</p>
-            </div>
-            <div class="col-md-4 text-center">
-                <h2><a href="{% url 'circuits:circuit_list' %}?location={{ object.pk }}" class="btn {% if stats.circuit_count %}btn-primary{% else %}btn-default{% endif %} btn-lg">{{ stats.circuit_count }}</a></h2>
-                <p>Circuits</p>
-            </div>
-            <div class="col-md-4 text-center">
-                <h2><a href="{% url 'virtualization:virtualmachine_list' %}?location={{ object.pk }}" class="btn {% if stats.vm_count %}btn-primary{% else %}btn-default{% endif %} btn-lg">{{ stats.vm_count }}</a></h2>
-                <p>Virtual Machines</p>
-            </div>
-        </div>
-    </div>
-    <div class="panel panel-default">
-        <div class="panel-heading">
-            <strong>Rack Groups</strong>
-        </div>
-        <table class="table table-hover panel-body">
-            {% for rg in rack_groups %}
-                <tr>
-                    <td style="padding-left: {{ rg.tree_depth }}8px"><i class="mdi mdi-folder-open"></i> <a href="{{ rg.get_absolute_url }}">{{ rg }}</a></td>
-                    <td>{{ rg.rack_count }}</td>
-                    <td class="text-right d-print-none">
-                        <a href="{% url 'dcim:rack_elevation_list' %}?rack_group={{ rg.pk }}" class="btn btn-xs btn-primary" title="View elevations">
-                            <i class="mdi mdi-server"></i>
-                        </a>
-                    </td>
-                </tr>
-            {% endfor %}
-            <tr>
-                <td><i class="mdi mdi-folder-open"></i> All racks</td>
-                <td>{{ stats.rack_count }}</td>
-                <td class="text-right d-print-none">
-                    <a href="{% url 'dcim:rack_elevation_list' %}?location={{ object.pk }}" class="btn btn-xs btn-primary" title="View elevations">
-                        <i class="mdi mdi-server"></i>
-                    </a>
-                </td>
-            </tr>
-        </table>
-    </div>
-    <div class="panel panel-default">
-        <div class="panel-heading">
-            <strong>Images</strong>
-        </div>
-        {% include 'inc/image_attachments.html' with images=object.images.all %}
-        {% if perms.extras.add_imageattachment %}
-            <div class="panel-footer text-right d-print-none">
-                <a href="{% url 'dcim:location_add_image' object_id=object.pk %}" class="btn btn-primary btn-xs">
-                    <span class="mdi mdi-plus-thick" aria-hidden="true"></span>
-                    Attach an image
-                </a>
-            </div>
-        {% endif %}
-    </div>
-{% endblock content_right_page %}
-
-{% block content_full_width_page %}
-    {% if object.location_type.children.all %}
-        <div class="panel panel-default">
-            <div class="panel-heading">
-                <strong>Children</strong>
-            </div>
-            {% include 'inc/table.html' with table=children_table %}
-            {% if perms.dcim.add_location %}
-                <div class="panel-footer text-right d-print-none">
-                    <a href="{% url 'dcim:location_add' %}?parent={{ object.pk }}" class="btn btn-xs btn-primary">
-                        <span class="mdi mdi-plus-thick" aria-hidden="true"></span> Add child
-                    </a>
-                </div>
-            {% endif %}
-        </div>
-        {% include 'inc/paginator.html' with paginator=children_table.paginator page=children_table.page %}
-    {% endif %}
-{% endblock content_full_width_page %}
-=======
 {% extends 'dcim/location_retrieve.html' %}
-{% comment %}3.0 TODO: remove this template, which only exists for backward compatibility with 2.4 and earlier{% endcomment %}
->>>>>>> b9ee9663
+{% comment %}3.0 TODO: remove this template, which only exists for backward compatibility with 2.4 and earlier{% endcomment %}
{% extends 'dcim/device/base.html' %}
{% load render_table from django_tables2 %}
{% load buttons %}
{% load static %}
{% load helpers %}
{% load plugins %}

{% block content %}
<style>
    span.ip_hover_button {
        display: none;
    }

    span.ip_hover:hover span.ip_hover_button {
        display: inline;
    }
</style>
    <div class="row">
        <div class="col-md-12">
            <div class="tab-content">
                <div role="tabpanel" class="tab-pane active" id="details">
                    <div class="row">
                        <div class="col-md-6">
                            <div class="panel panel-default">
                                <div class="panel-heading">
                                    <strong>Device</strong>
                                </div>
                                <table class="table table-hover panel-body attr-table">
                                    <tr>
                                        <td>Site</td>
                                        <td>
                                            {% if object.site.region %}
                                                <a href="{{ object.site.region.get_absolute_url }}">{{ object.site.region }}</a> /
                                            {% endif %}
                                            <a href="{% url 'dcim:site' slug=object.site.slug %}">{{ object.site }}</a>
                                        </td>
                                    </tr>
                                    <tr>
                                        <td>Rack</td>
                                        <td>
                                            {% if object.rack %}
                                                {% if object.rack.group %}
                                                    <a href="{{ object.rack.group.get_absolute_url }}">{{ object.rack.group }}</a> /
                                                {% endif %}
                                                <a href="{% url 'dcim:rack' pk=object.rack.pk %}">{{ object.rack }}</a>
                                            {% else %}
                                                <span class="text-muted">None</span>
                                            {% endif %}
                                        </td>
                                    </tr>
                                    <tr>
                                        <td>Position</td>
                                        <td>
                                            {% if object.parent_bay %}
                                                {% with object.parent_bay.device as parent %}
                                                    <a href="{{ parent.get_absolute_url }}">{{ parent }}</a> / {{ object.parent_bay }}
                                                    {% if parent.position %}
                                                        (U{{ parent.position }} / {{ parent.get_face_display }})
                                                    {% endif %}
                                                {% endwith %}
                                            {% elif object.rack and object.position %}
                                                <span>U{{ object.position }} / {{ object.get_face_display }}</span>
                                            {% elif object.rack and object.device_type.u_height %}
                                                <span class="label label-warning">Not racked</span>
                                            {% else %}
                                                <span class="text-muted">&mdash;</span>
                                            {% endif %}
                                        </td>
                                    </tr>
                                    <tr>
                                        <td>Tenant</td>
                                        <td>
                                            {% if object.tenant %}
                                                {% if object.tenant.group %}
                                                    <a href="{{ object.tenant.group.get_absolute_url }}">{{ object.tenant.group }}</a> /
                                                {% endif %}
                                                <a href="{{ object.tenant.get_absolute_url }}">{{ object.tenant }}</a>
                                            {% else %}
                                                <span class="text-muted">None</span>
                                            {% endif %}
                                        </td>
                                    </tr>
                                    <tr>
                                        <td>Device Type</td>
                                        <td>
                                            <span><a href="{% url 'dcim:devicetype' pk=object.device_type.pk %}">{{ object.device_type.display }}</a> ({{ object.device_type.u_height }}U)</span>
                                        </td>
                                    </tr>
                                    <tr>
                                        <td>Serial Number</td>
<<<<<<< HEAD
                                        <td><span class="ip_hover"><span class id="serial_number">{{ object.serial|placeholder }}</span>{% if object.serial %}<span class="ip_hover_button"> <button class="btn btn-inline" data-clipboard-target="#serial_number"><span class="mdi mdi-content-copy"></span></button></span></span>{% endif %}</td>
=======
                                        <td><span id="serial_number">{{ object.serial|placeholder }}</span>{% if object.serial %} <button class="btn btn-xs" data-clipboard-target="#serial_number"><span class="mdi mdi-content-copy"></span></button>{% endif %}</td>
>>>>>>> 4d657b43
                                    </tr>
                                    <tr>
                                        <td>Asset Tag</td>
                                        <td><span>{{ object.asset_tag|placeholder }}</span></td>
                                    </tr>
                                </table>
                            </div>
                            {% if vc_members %}
                                <div class="panel panel-default">
                                    <div class="panel-heading">
                                        <strong>Virtual Chassis</strong>
                                    </div>
                                    <table class="table table-hover panel-body attr-table">
                                        <tr>
                                            <th>Device</th>
                                            <th>Position</th>
                                            <th>Master</th>
                                            <th>Priority</th>
                                        </tr>
                                        {% for vc_member in vc_members %}
                                            <tr{% if vc_member == object %} class="info"{% endif %}>
                                                <td>
                                                    <a href="{{ vc_member.get_absolute_url }}">{{ vc_member }}</a>
                                                </td>
                                                <td><span class="badge badge-default">{{ vc_member.vc_position }}</span></td>
                                                <td>{% if object.virtual_chassis.master == vc_member %}<i class="mdi mdi-check-bold"></i>{% endif %}</td>
                                                <td>{{ vc_member.vc_priority|default:"" }}</td>
                                            </tr>
                                        {% endfor %}
                                    </table>
                                    <div class="panel-footer text-right noprint">
                                        <a href="{{ object.virtual_chassis.get_absolute_url }}" class="btn btn-primary btn-xs">
                                            <span class="mdi mdi-arrow-right-bold" aria-hidden="true"></span> View Virtual Chassis
                                        </a>
                                    </div>
                                </div>
                            {% endif %}
                            <div class="panel panel-default">
                                <div class="panel-heading">
                                    <strong>Management</strong>
                                </div>
                                <table class="table table-hover panel-body attr-table">
                                    <tr>
                                        <td>Role</td>
                                        <td>
                                            <a href="{{ object.device_role.get_absolute_url }}">{{ object.device_role }}</a>
                                        </td>
                                    </tr>
                                    <tr>
                                        <td>Platform</td>
                                        <td>
                                            {% if object.platform %}
                                               <a href="{{ object.platform.get_absolute_url }}">{{ object.platform }}</a>
                                            {% else %}
                                                <span class="text-muted">None</span>
                                            {% endif %}
                                        </td>
                                    </tr>
                                    <tr>
                                        <td>Status</td>
                                        <td>
                                            <span class="label" style="color: {{ object.status.color|fgcolor }}; background-color: #{{ object.status.color }}">{{ object.get_status_display }}</span>
                                        </td>
                                    </tr>
                                    <tr>
                                        <td>Primary IPv4</td>
                                        <td>
                                            {% if object.primary_ip4 %}
<<<<<<< HEAD
                                                <span class="ip_hover">
=======
>>>>>>> 4d657b43
                                                <a href="{% url 'ipam:ipaddress' pk=object.primary_ip4.pk %}" id="ipv4">{{ object.primary_ip4.address.ip }}</a>
                                                {% if object.primary_ip4.nat_inside %}
                                                    <span>(NAT for {{ object.primary_ip4.nat_inside.address.ip }})</span>
                                                {% elif object.primary_ip4.nat_outside %}
                                                    <span>(NAT: {{ object.primary_ip4.nat_outside.address.ip }})</span>
                                                {% endif %}
<<<<<<< HEAD
                                                <span class="ip_hover_button"><button class="btn btn-inline" data-clipboard-target="#ipv4"><span class="mdi mdi-content-copy"></span></button></span></span>
=======
                                                <button class="btn btn-inline" data-clipboard-target="#ipv4"><span class="mdi mdi-content-copy"></span></button>
>>>>>>> 4d657b43
                                            {% else %}
                                                <span class="text-muted">&mdash;</span>
                                            {% endif %}
                                            
                                        </td>
                                    </tr>
                                    <tr>
                                        <td>Primary IPv6</td>
                                        <td>
                                            {% if object.primary_ip6 %}
<<<<<<< HEAD
                                                <span class="ip_hover">
=======
>>>>>>> 4d657b43
                                                <a href="{% url 'ipam:ipaddress' pk=object.primary_ip6.pk %}" id="ipv6">{{ object.primary_ip6.address.ip }}</a>
                                                {% if object.primary_ip6.nat_inside %}
                                                    <span>(NAT for {{ object.primary_ip6.nat_inside.address.ip }})</span>
                                                {% elif object.primary_ip6.nat_outside %}
                                                    <span>(NAT: {{ object.primary_ip6.nat_outside.address.ip }})</span>
                                                {% endif %}
<<<<<<< HEAD
                                                <span class="ip_hover_button"><button class="btn btn-inline" data-clipboard-target="#ipv6"><span class="mdi mdi-content-copy"></span></button></span></span>
=======
                                                <button class="btn btn-xs" data-clipboard-target="#ipv6"><span class="mdi mdi-content-copy"></span></button>
>>>>>>> 4d657b43
                                            {% else %}
                                                <span class="text-muted">&mdash;</span>
                                            {% endif %}
                                        </td>
                                    </tr>
                                    {% if object.cluster %}
                                        <tr>
                                            <td>Cluster</td>
                                            <td>
                                                {% if object.cluster.group %}
                                                    <a href="{{ object.cluster.group.get_absolute_url }}">{{ object.cluster.group }}</a> /
                                                {% endif %}
                                                <a href="{{ object.cluster.get_absolute_url }}">{{ object.cluster }}</a>
                                            </td>
                                        </tr>
                                    {% endif %}
                                </table>
                            </div>
                            {% include 'inc/custom_fields_panel.html' %}
                            {% include 'inc/relationships_panel.html' %}
                            {% include 'extras/inc/tags_panel.html' with tags=object.tags.all url='dcim:device_list' %}
                            <div class="panel panel-default">
                                <div class="panel-heading">
                                    <strong>Comments</strong>
                                </div>
                                <div class="panel-body rendered-markdown">
                                    {% if object.comments %}
                                        {{ object.comments|render_markdown }}
                                    {% else %}
                                        <span class="text-muted">None</span>
                                    {% endif %}
                                </div>
                            </div>
                            {% plugin_left_page object %}
                        </div>
                        <div class="col-md-6">
                            {% if object.powerports.exists and object.poweroutlets.exists %}
                                <div class="panel panel-default">
                                    <div class="panel-heading">
                                        <strong>Power Utilization</strong>
                                    </div>
                                    <table class="table table-hover panel-body">
                                        <tr>
                                            <th>Input</th>
                                            <th>Outlets</th>
                                            <th>Allocated</th>
                                            <th>Available</th>
                                            <th>Utilization</th>
                                        </tr>
                                        {% for powerport in object.powerports.all %}
                                            {% with utilization=powerport.get_power_draw powerfeed=powerport.connected_endpoint %}
                                                <tr>
                                                    <td>{{ powerport }}</td>
                                                    <td>{{ utilization.outlet_count }}</td>
                                                    <td>{{ utilization.allocated }}VA</td>
                                                    {% if powerfeed.available_power %}
                                                        <td>{{ powerfeed.available_power }}VA</td>
                                                        <td>{% utilization_graph_raw_data utilization.allocated powerfeed.available_power %}</td>
                                                    {% else %}
                                                        <td class="text-muted">&mdash;</td>
                                                        <td class="text-muted">&mdash;</td>
                                                    {% endif %}
                                                </tr>
                                                {% for leg in utilization.legs %}
                                                    <tr>
                                                        <td style="padding-left: 20px">Leg {{ leg.name }}</td>
                                                        <td>{{ leg.outlet_count }}</td>
                                                        <td>{{ leg.allocated }}</td>
                                                        <td>{{ powerfeed.available_power|divide:3 }}VA</td>
                                                        {% with phase_available=powerfeed.available_power|divide:3 %}
                                                            <td>{% utilization_graph_raw_data leg.allocated phase_available %}</td>
                                                        {% endwith %}
                                                    </tr>
                                                {% endfor %}
                                            {% endwith %}
                                        {% endfor %}
                                    </table>
                                </div>
                            {% endif %}
                            <div class="panel panel-default">
                                <div class="panel-heading">
                                    <strong>Services</strong>
                                </div>
                                {% if services %}
                                    <table class="table table-hover panel-body">
                                        {% for service in services %}
                                            {% include 'ipam/inc/service.html' %}
                                        {% endfor %}
                                    </table>
                                {% else %}
                                    <div class="panel-body text-muted">
                                        None
                                    </div>
                                {% endif %}
                                {% if perms.ipam.add_service %}
                                    <div class="panel-footer text-right noprint">
                                        <a href="{% url 'dcim:device_service_assign' device=object.pk %}" class="btn btn-xs btn-primary">
                                            <span class="mdi mdi-plus-thick" aria-hidden="true"></span> Assign service
                                        </a>
                                    </div>
                                {% endif %}
                            </div>
                            <div class="panel panel-default">
                                <div class="panel-heading">
                                    <strong>Images</strong>
                                </div>
                                {% include 'inc/image_attachments.html' with images=object.images.all %}
                                {% if perms.extras.add_imageattachment %}
                                    <div class="panel-footer text-right noprint">
                                        <a href="{% url 'dcim:device_add_image' object_id=object.pk %}" class="btn btn-primary btn-xs">
                                            <span class="mdi mdi-plus-thick" aria-hidden="true"></span>
                                            Attach an image
                                        </a>
                                    </div>
                                {% endif %}
                            </div>
                            {% plugin_right_page object %}
                        </div>
                    </div>
                    <div class="row">
                        <div class="col-md-12">
                            {% plugin_full_width_page object %}
                        </div>
                    </div>
                </div>
            </div>
        </div>
    </div>
{% endblock %}<|MERGE_RESOLUTION|>--- conflicted
+++ resolved
@@ -88,11 +88,7 @@
                                     </tr>
                                     <tr>
                                         <td>Serial Number</td>
-<<<<<<< HEAD
-                                        <td><span class="ip_hover"><span class id="serial_number">{{ object.serial|placeholder }}</span>{% if object.serial %}<span class="ip_hover_button"> <button class="btn btn-inline" data-clipboard-target="#serial_number"><span class="mdi mdi-content-copy"></span></button></span></span>{% endif %}</td>
-=======
                                         <td><span id="serial_number">{{ object.serial|placeholder }}</span>{% if object.serial %} <button class="btn btn-xs" data-clipboard-target="#serial_number"><span class="mdi mdi-content-copy"></span></button>{% endif %}</td>
->>>>>>> 4d657b43
                                     </tr>
                                     <tr>
                                         <td>Asset Tag</td>
@@ -161,21 +157,13 @@
                                         <td>Primary IPv4</td>
                                         <td>
                                             {% if object.primary_ip4 %}
-<<<<<<< HEAD
-                                                <span class="ip_hover">
-=======
->>>>>>> 4d657b43
                                                 <a href="{% url 'ipam:ipaddress' pk=object.primary_ip4.pk %}" id="ipv4">{{ object.primary_ip4.address.ip }}</a>
                                                 {% if object.primary_ip4.nat_inside %}
                                                     <span>(NAT for {{ object.primary_ip4.nat_inside.address.ip }})</span>
                                                 {% elif object.primary_ip4.nat_outside %}
                                                     <span>(NAT: {{ object.primary_ip4.nat_outside.address.ip }})</span>
                                                 {% endif %}
-<<<<<<< HEAD
-                                                <span class="ip_hover_button"><button class="btn btn-inline" data-clipboard-target="#ipv4"><span class="mdi mdi-content-copy"></span></button></span></span>
-=======
                                                 <button class="btn btn-inline" data-clipboard-target="#ipv4"><span class="mdi mdi-content-copy"></span></button>
->>>>>>> 4d657b43
                                             {% else %}
                                                 <span class="text-muted">&mdash;</span>
                                             {% endif %}
@@ -186,21 +174,13 @@
                                         <td>Primary IPv6</td>
                                         <td>
                                             {% if object.primary_ip6 %}
-<<<<<<< HEAD
-                                                <span class="ip_hover">
-=======
->>>>>>> 4d657b43
                                                 <a href="{% url 'ipam:ipaddress' pk=object.primary_ip6.pk %}" id="ipv6">{{ object.primary_ip6.address.ip }}</a>
                                                 {% if object.primary_ip6.nat_inside %}
                                                     <span>(NAT for {{ object.primary_ip6.nat_inside.address.ip }})</span>
                                                 {% elif object.primary_ip6.nat_outside %}
                                                     <span>(NAT: {{ object.primary_ip6.nat_outside.address.ip }})</span>
                                                 {% endif %}
-<<<<<<< HEAD
-                                                <span class="ip_hover_button"><button class="btn btn-inline" data-clipboard-target="#ipv6"><span class="mdi mdi-content-copy"></span></button></span></span>
-=======
                                                 <button class="btn btn-xs" data-clipboard-target="#ipv6"><span class="mdi mdi-content-copy"></span></button>
->>>>>>> 4d657b43
                                             {% else %}
                                                 <span class="text-muted">&mdash;</span>
                                             {% endif %}

--- conflicted
+++ resolved
@@ -1,222 +1,2 @@
-<<<<<<< HEAD
 {% extends 'dcim/devicetype_retrieve.html' %}
-{% comment %}3.0 TODO: remove this template, which only exists for backward compatibility with 2.4 and earlier{% endcomment %}
-=======
-{% extends 'generic/object_retrieve.html' %}
-{% load buttons %}
-{% load helpers %}
-{% load plugins %}
-
-{% block extra_breadcrumbs %}
-                <li class="breadcrumb-item"><a href="{% url 'dcim:devicetype_list' %}?manufacturer={{ object.manufacturer.name }}">{{ object.manufacturer }}</a></li>
-{% endblock extra_breadcrumbs %}
-
-{% block extra_buttons %}
-    {% if perms.dcim.change_devicetype %}
-        <div class="btn-group">
-            <button type="button" class="btn btn-primary dropdown-toggle" data-toggle="dropdown" aria-haspopup="true" aria-expanded="false">
-                <span class="mdi mdi-plus-thick" aria-hidden="true"></span> Add Components <span class="caret"></span>
-            </button>
-            <ul class="dropdown-menu">
-                {% if perms.dcim.add_consoleporttemplate %}
-                    <li><a href="{% url 'dcim:consoleporttemplate_add' %}?device_type={{ object.pk }}&return_url={{ object.get_absolute_url }}%3Ftab=consoleports">Console Ports</a></li>
-                {% endif %}
-                {% if perms.dcim.add_consoleserverporttemplate %}
-                    <li><a href="{% url 'dcim:consoleserverporttemplate_add' %}?device_type={{ object.pk }}&return_url={{ object.get_absolute_url }}%3Ftab=consoleserverports">Console Server Ports</a></li>
-                {% endif %}
-                {% if perms.dcim.add_powerporttemplate %}
-                    <li><a href="{% url 'dcim:powerporttemplate_add' %}?device_type={{ object.pk }}&return_url={{ object.get_absolute_url }}%3Ftab=powerports">Power Ports</a></li>
-                {% endif %}
-                {% if perms.dcim.add_poweroutlettemplate %}
-                    <li><a href="{% url 'dcim:poweroutlettemplate_add' %}?device_type={{ object.pk }}&return_url={{ object.get_absolute_url }}%3Ftab=poweroutlets">Power Outlets</a></li>
-                {% endif %}
-                {% if perms.dcim.add_interfacetemplate %}
-                    <li><a href="{% url 'dcim:interfacetemplate_add' %}?device_type={{ object.pk }}&return_url={{ object.get_absolute_url }}%3Ftab=interfaces">Interfaces</a></li>
-                {% endif %}
-                {% if perms.dcim.add_frontporttemplate %}
-                    <li><a href="{% url 'dcim:frontporttemplate_add' %}?device_type={{ object.pk }}&return_url={{ object.get_absolute_url }}%3Ftab=frontports">Front Ports</a></li>
-                {% endif %}
-                {% if perms.dcim.add_rearporttemplate %}
-                    <li><a href="{% url 'dcim:rearporttemplate_add' %}?device_type={{ object.pk }}&return_url={{ object.get_absolute_url }}%3Ftab=rearports">Rear Ports</a></li>
-                {% endif %}
-                {% if perms.dcim.add_devicebaytemplate %}
-                    <li><a href="{% url 'dcim:devicebaytemplate_add' %}?device_type={{ object.pk }}&return_url={{ object.get_absolute_url }}%3Ftab=devicebays">Device Bays</a></li>
-                {% endif %}
-                {% if perms.dcim.add_modulebaytemplate %}
-                    <li><a href="{% url 'dcim:modulebaytemplate_add' %}?device_type={{ object.pk }}&return_url={{ object.get_absolute_url }}%3Ftab=modulebays">Module Bays</a></li>
-                {% endif %}
-            </ul>
-        </div>
-    {% endif %}
-{% endblock extra_buttons %}
-
-{% block title %}{{ object.manufacturer }} {{ object.model }}{% endblock title %}
-
-{% block extra_nav_tabs %}
-        <li role="presentation" {% if request.GET.tab == 'interfaces' %} class="active"{% endif %}>
-            <a href="{{ object.get_absolute_url }}#interfaces" onclick="switch_tab(this.href)" aria-controls="interfaces" role="tab" data-toggle="tab">
-                Interfaces {% badge interface_table.rows|length %}
-            </a>
-        </li>
-        <li role="presentation" {% if request.GET.tab == 'frontports' %} class="active"{% endif %}>
-            <a href="{{ object.get_absolute_url }}#frontports" onclick="switch_tab(this.href)" aria-controls="frontports" role="tab" data-toggle="tab">
-                Front Ports {% badge front_port_table.rows|length %}
-            </a>
-        </li>
-        <li role="presentation" {% if request.GET.tab == 'rearports' %} class="active"{% endif %}>
-            <a href="{{ object.get_absolute_url }}#rearports" onclick="switch_tab(this.href)" aria-controls="rearports" role="tab" data-toggle="tab">
-                Rear Ports {% badge rear_port_table.rows|length %}
-            </a>
-        </li>
-        <li role="presentation" {% if request.GET.tab == 'consoleports' %} class="active"{% endif %}>
-            <a href="{{ object.get_absolute_url }}#consoleports" onclick="switch_tab(this.href)" aria-controls="consoleports" role="tab" data-toggle="tab">
-                Console Ports {% badge consoleport_table.rows|length %}
-            </a>
-        </li>
-        <li role="presentation" {% if request.GET.tab == 'consoleserverports' %} class="active"{% endif %}>
-            <a href="{{ object.get_absolute_url }}#consoleserverports" onclick="switch_tab(this.href)" aria-controls="consoleserverports" role="tab" data-toggle="tab">
-                Console Server Ports {% badge consoleserverport_table.rows|length %}
-            </a>
-        </li>
-        <li role="presentation" {% if request.GET.tab == 'powerports' %} class="active"{% endif %}>
-            <a href="{{ object.get_absolute_url }}#powerports" onclick="switch_tab(this.href)" aria-controls="powerports" role="tab" data-toggle="tab">
-                Power Ports {% badge powerport_table.rows|length %}
-            </a>
-        </li>
-        <li role="presentation" {% if request.GET.tab == 'poweroutlets' %} class="active"{% endif %}>
-            <a href="{{ object.get_absolute_url }}#poweroutlets" onclick="switch_tab(this.href)" aria-controls="poweroutlets" role="tab" data-toggle="tab">
-                Power Outlets {% badge poweroutlet_table.rows|length %}
-            </a>
-        </li>
-        <li role="presentation"{% if request.GET.tab == 'devicebays' %} class="active"{% endif %}>
-            <a href="{{ object.get_absolute_url }}#devicebays" onclick="switch_tab(this.href)" aria-controls="devicebays" role="tab" data-toggle="tab">
-                Device Bays {% badge devicebay_table.rows|length %}
-            </a>
-        </li>
-        <li role="presentation"{% if request.GET.tab == 'modulebays' %} class="active"{% endif %}>
-            <a href="{{ object.get_absolute_url }}#modulebays" onclick="switch_tab(this.href)" aria-controls="modulebays" role="tab" data-toggle="tab">
-                Module Bays {% badge modulebay_table.rows|length %}
-            </a>
-        </li>
-{% endblock extra_nav_tabs %}
-
-{% block content_left_page %}
-            <div class="panel panel-default">
-                <div class="panel-heading">
-                    <strong>Chassis</strong>
-                </div>
-                <table class="table table-hover panel-body attr-table">
-                    <tr>
-                        <td>Manufacturer</td>
-                        <td><a href="{% url 'dcim:devicetype_list' %}?manufacturer={{ object.manufacturer.name }}">{{ object.manufacturer }}</a></td>
-                    </tr>
-                    <tr>
-                        <td>Device Family</td>
-                        <td>
-                            {{ object.device_family | hyperlinked_object }}
-                        </td>
-                    </tr>
-                    <tr>
-                        <td>Model Name</td>
-                        <td>
-                            {{ object.model }}<br/>
-                        </td>
-                    </tr>
-                    <tr>
-                        <td>Part Number</td>
-                        <td>{{ object.part_number|placeholder }}</td>
-                    </tr>
-                    <tr>
-                        <td>Height (U)</td>
-                        <td>{{ object.u_height }}</td>
-                    </tr>
-                    <tr>
-                        <td>Full Depth</td>
-                        <td>{{ object.is_full_depth | render_boolean }}</td>
-                    </tr>
-                    <tr>
-                        <td>Parent/Child</td>
-                        <td>
-                            {{ object.get_subdevice_role_display|placeholder }}
-                        </td>
-                    </tr>
-                    <tr>
-                        <td>Front Image</td>
-                        <td>
-                            {% if object.front_image %}
-                                <a href="{{ object.front_image.url }}">
-                                    <img src="{{ object.front_image.url }}" alt="{{ object.front_image.name }}" class="img-responsive" />
-                                </a>
-                            {% else %}
-                                <span class="text-muted">&mdash;</span>
-                            {% endif %}
-                        </td>
-                    </tr>
-                    <tr>
-                        <td>Rear Image</td>
-                        <td>
-                            {% if object.rear_image %}
-                                <a href="{{ object.rear_image.url }}">
-                                    <img src="{{ object.rear_image.url }}" alt="{{ object.rear_image.name }}" class="img-responsive" />
-                                </a>
-                            {% else %}
-                                <span class="text-muted">&mdash;</span>
-                            {% endif %}
-                        </td>
-                    </tr>
-                    <tr>
-                        <td>Device Instances</td>
-                        <td><a href="{% url 'dcim:device_list' %}?device_type={{ object.pk }}">{{ instance_count }}</a></td>
-                    </tr>
-                </table>
-            </div>
-{% endblock content_left_page %}
-
-{% block content_right_page %}
-            <div class="panel panel-default">
-                <div class="panel-heading">
-                    <strong>Comments</strong>
-                </div>
-                <div class="panel-body rendered-markdown">
-                    {% if object.comments %}
-                        {{ object.comments|render_markdown }}
-                    {% else %}
-                        <span class="text-muted">None</span>
-                    {% endif %}
-                </div>
-            </div>
-            {% if object.software_image_files.count %}
-                {% include 'panel_table.html' with table=software_image_files_table heading='Software Image Files' %}
-            {% endif %}
-{% endblock content_right_page %}
-
-{% block extra_tab_content %}
-                <div role="tabpanel" class="tab-pane {% if request.GET.tab == 'interfaces' %}active{% else %}fade{% endif %}" id="interfaces">
-                    {% include 'dcim/inc/devicetype_component_table.html' with table=interface_table title='Interfaces' tab='interfaces' %}
-                </div>
-                <div role="tabpanel" class="tab-pane {% if request.GET.tab == 'frontports' %}active{% else %}fade{% endif %}" id="frontports">
-                    {% include 'dcim/inc/devicetype_component_table.html' with table=front_port_table title='Front Ports' tab='frontports' %}
-                </div>
-                <div role="tabpanel" class="tab-pane {% if request.GET.tab == 'rearports' %}active{% else %}fade{% endif %}" id="rearports">
-                    {% include 'dcim/inc/devicetype_component_table.html' with table=rear_port_table title='Rear Ports' tab='rearports' %}
-                </div>
-                <div role="tabpanel" class="tab-pane {% if request.GET.tab == 'consoleports' %}active{% else %}fade{% endif %}" id="consoleports">
-                    {% include 'dcim/inc/devicetype_component_table.html' with table=consoleport_table title='Console Ports' tab='consoleports' %}
-                </div>
-                <div role="tabpanel" class="tab-pane {% if request.GET.tab == 'consoleserverports' %}active{% else %}fade{% endif %}" id="consoleserverports">
-                    {% include 'dcim/inc/devicetype_component_table.html' with table=consoleserverport_table title='Console Server Ports' tab='consoleserverports' %}
-                </div>
-                <div role="tabpanel" class="tab-pane {% if request.GET.tab == 'powerports' %}active{% else %}fade{% endif %}" id="powerports">
-                    {% include 'dcim/inc/devicetype_component_table.html' with table=powerport_table title='Power Ports' tab='powerports' %}
-                </div>
-                <div role="tabpanel" class="tab-pane {% if request.GET.tab == 'poweroutlets' %}active{% else %}fade{% endif %}" id="poweroutlets">
-                    {% include 'dcim/inc/devicetype_component_table.html' with table=poweroutlet_table title='Power Outlets' tab='poweroutlets' %}
-                </div>
-                <div role="tabpanel" class="tab-pane {% if request.GET.tab == 'devicebays' %}active{% else %}fade{% endif %}" id="devicebays">
-                    {% include 'dcim/inc/devicetype_component_table.html' with table=devicebay_table title='Device Bays' tab='devicebays' %}
-                </div>
-                <div role="tabpanel" class="tab-pane {% if request.GET.tab == 'modulebays' %}active{% else %}fade{% endif %}" id="modulebays">
-                    {% include 'dcim/inc/devicetype_component_table.html' with table=modulebay_table title='Module Bays' tab='modulebays' %}
-                </div>
-{% endblock extra_tab_content %}
->>>>>>> ab5dffeb
+{% comment %}3.0 TODO: remove this template, which only exists for backward compatibility with 2.4 and earlier{% endcomment %}
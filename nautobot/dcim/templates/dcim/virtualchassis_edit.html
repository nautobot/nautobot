--- conflicted
+++ resolved
@@ -1,104 +1,2 @@
-<<<<<<< HEAD
-{% extends 'base.html' %}
-{% load helpers %}
-{% load form_helpers %}
-
-{% block content %}
-    <form action="" method="post" enctype="multipart/form-data" class="h-100 vstack">
-        {% csrf_token %}
-        {{ pk_form.pk }}
-        {{ formset.management_form }}
-        <div class="row align-content-start flex-fill">
-            <div class="col-lg-8 offset-lg-2 col-md-10 offset-md-1">
-                <h3 class="mb-16">{% block title %}{% if vc_form.instance %}Editing {{ vc_form.instance }}{% else %}New Virtual Chassis{% endif %}{% endblock %}</h3>
-                {% if vc_form.non_field_errors %}
-                    <div class="card border-danger mb-16">
-                        <div class="card-header bg-danger-subtle border-danger text-body">
-                            <strong>Errors</strong>
-                        </div>
-                        <div class="card-body">
-                            {{ vc_form.non_field_errors }}
-                        </div>
-                    </div>
-                {% endif %}
-                <div class="card mb-16">
-                    <div class="card-header"><strong>Virtual Chassis</strong></div>
-                    <div class="card-body">
-                        {% render_field vc_form.name %}
-                        {% render_field vc_form.domain %}
-                        {% render_field vc_form.master %}
-                    </div>
-                </div>
-                {% include 'inc/extras_features_edit_form_fields.html' with form=vc_form %}
-                <div class="card mb-16">
-                    <div class="card-header"><strong>Members</strong></div>
-                    <table class="card-body">
-                        <thead>
-                            <tr>
-                                <th>Device</th>
-                                <th>Rack/Unit</th>
-                                <th>Serial</th>
-                                <th>Position</th>
-                                <th>Priority</th>
-                                <th></th>
-                            </tr>
-                        </thead>
-                        <tbody>
-                            {% for form in formset %}
-                                {% for field in form.hidden_fields %}
-                                    {{ field }}
-                                {% endfor %}
-                                {% with device=form.instance virtual_chassis=vc_form.instance %}
-                                    <tr>
-                                        <td>{{ device|hyperlinked_object }}</td>
-                                        <td>
-                                            {% if device.rack %}
-                                                {{ device.rack }} / {{ device.position }}
-                                            {% else %}
-                                                <span class="text-secondary">&mdash;</span>
-                                            {% endif %}
-                                        </td>
-                                        <td>{{ device.serial|placeholder }}</td>
-                                        <td>
-                                            {{ form.vc_position }}
-                                            {% if form.vc_position.errors %}
-                                                <br /><small class="text-danger">{{ form.vc_position.errors.0 }}</small>
-                                            {% endif %}
-                                        </td>
-                                        <td>
-                                            {{ form.vc_priority }}
-                                            {% if form.vc_priority.errors %}
-                                                <br /><small class="text-danger">{{ form.vc_priority.errors.0 }}</small>
-                                            {% endif %}
-                                        </td>
-                                        <td>
-                                            {% if virtual_chassis.present_in_database %}
-                                                <a href="{% url 'dcim:virtualchassis_remove_member' pk=device.pk %}?return_url={% url 'dcim:virtualchassis_edit' pk=virtual_chassis.pk %}" class="btn btn-danger btn-sm{% if virtual_chassis.master == device %} disabled{% endif %}">
-                                                    <span class="mdi mdi-trash-can-outline" aria-hidden="true"></span>
-                                                </a>
-                                            {% endif %}
-                                        </td>
-                                    </tr>
-                                {% endwith %}
-                            {% endfor %}
-                        </tbody>
-                    </table>
-                </div>
-            </div>
-        </div>
-        <div class="nb-form-sticky-footer">
-            <button type="submit" name="_update" class="btn btn-primary">
-                <span aria-hidden="true" class="mdi mdi-check me-4"></span><!--
-                -->Update
-            </button>
-            <a href="{{ return_url }}" class="btn btn-secondary">
-                <span aria-hidden="true" class="mdi mdi-close me-4"></span><!--
-                -->Cancel
-            </a>
-        </div>
-    </form>
-{% endblock %}
-=======
 {% extends "virtualchassis_update.html" %}
-{% comment %}3.0 TODO: remove this template, which only exists for backward compatibility with 2.4 and earlier{% endcomment %}
->>>>>>> ba2b3028
+{% comment %}3.0 TODO: remove this template, which only exists for backward compatibility with 2.4 and earlier{% endcomment %}
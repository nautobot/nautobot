--- conflicted
+++ resolved
@@ -1,84 +1,2 @@
-<<<<<<< HEAD
 {% extends 'dcim/rackreservation_retrieve.html' %}
-{% comment %}3.0 TODO: remove this template, which only exists for backward compatibility with 2.4 and earlier{% endcomment %}
-=======
-{% extends 'generic/object_retrieve.html' %}
-{% load helpers %}
-{% load static %}
-
-{% block extra_breadcrumbs %}
-                <li class="breadcrumb-item">{{ object.rack|hyperlinked_object }}</li>
-{% endblock extra_breadcrumbs %}
-
-{% block content_left_page %}
-        <div class="panel panel-default">
-            <div class="panel-heading">
-                <strong>Rack</strong>
-            </div>
-            <table class="table table-hover panel-body attr-table">
-                {% with rack=object.rack %}
-                    <tr>
-                        <td>Location</td>
-                        <td>{% include 'dcim/inc/location_hierarchy.html' with location=rack.location %}</td>
-                    </tr>
-                    <tr>
-                        <td>Group</td>
-                        <td>
-                            {% if rack.rack_group %}
-                                <a href="{% url 'dcim:rack_list' %}?location={{ rack.location.pk }}&rack_group={{ rack.rack_group.pk }}">{{ rack.rack_group }}</a>
-                            {% else %}
-                                <span class="text-muted">None</span>
-                            {% endif %}
-                        </td>
-                    </tr>
-                    <tr>
-                        <td>Rack</td>
-                        <td>{{ rack|hyperlinked_object }}</td>
-                    </tr>
-                {% endwith %}
-            </table>
-        </div>
-        <div class="panel panel-default">
-            <div class="panel-heading">
-                <strong>Reservation Details</strong>
-            </div>
-            <table class="table table-hover panel-body attr-table">
-                <tr>
-                    <td>Units</td>
-                    <td>{{ object.unit_list }}</td>
-                </tr>
-                {% include 'inc/tenant_table_row.html' %}
-                <tr>
-                    <td>User</td>
-                    <td>{{ object.user }}</td>
-                </tr>
-                <tr>
-                    <td>Description</td>
-                    <td>{{ object.description }}</td>
-                </tr>
-            </table>
-        </div>
-{% endblock content_left_page %}
-
-{% block content_right_page %}
-        <div class="row" style="margin-bottom: 20px">
-            <div class="col-md-6 col-sm-6 col-xs-12">
-                <div class="rack_header">
-                    <h4>Front</h4>
-                </div>
-                {% include 'dcim/inc/rack_elevation.html' with object=object.rack face='front' %}
-            </div>
-            <div class="col-md-6 col-sm-6 col-xs-12">
-                <div class="rack_header">
-                    <h4>Rear</h4>
-                </div>
-                {% include 'dcim/inc/rack_elevation.html' with object=object.rack face='rear' %}
-            </div>
-        </div>
-{% endblock content_right_page %}
-
-{% block javascript %}
-    {{ block.super }}
-    <script src="{% versioned_static 'js/rack_elevations.js' %}"></script>
-{% endblock javascript %}
->>>>>>> ab5dffeb
+{% comment %}3.0 TODO: remove this template, which only exists for backward compatibility with 2.4 and earlier{% endcomment %}
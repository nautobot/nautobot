--- conflicted
+++ resolved
@@ -2,13 +2,6 @@
 {% load buttons %}
 {% load helpers %}
 
-<<<<<<< HEAD
-=======
-{% block extra_breadcrumbs %}
-    <li><a href="{% url 'dcim:moduletype_list' %}?manufacturer={{ object.manufacturer.name }}">{{ object.manufacturer }}</a></li>
-{% endblock extra_breadcrumbs %}
-
->>>>>>> 9f9867ef
 {% block extra_buttons %}
     {% if perms.dcim.change_moduletype %}
         <div class="btn-group">

--- conflicted
+++ resolved
@@ -2,19 +2,6 @@
 {% load helpers %}
 {% load static %}
 
-<<<<<<< HEAD
-{% block extra_breadcrumbs %}
-    <li class="breadcrumb-item"><a href="{% url 'dcim:rack_list' %}?location={{ object.location.pk }}">{{ object.location }}</a></li>
-    {% if object.rack_group %}
-        {% for rack_group in object.rack_group.ancestors %}
-            <li class="breadcrumb-item">{{ rack_group|hyperlinked_object }}</li>
-        {% endfor %}
-        <li class="breadcrumb-item">{{ object.rack_group|hyperlinked_object }}</li>
-    {% endif %}
-{% endblock extra_breadcrumbs %}
-
-=======
->>>>>>> 0b95600f
 {% block extra_buttons %}
     <a {% if prev_rack %}href="{% url 'dcim:rack' pk=prev_rack.pk %}"{% else %}disabled="disabled"{% endif %} class="btn btn-primary">
         <span class="mdi mdi-chevron-left" aria-hidden="true"></span> Previous Rack

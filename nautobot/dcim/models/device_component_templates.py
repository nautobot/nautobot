from django.contrib.contenttypes.models import ContentType
from django.core.exceptions import ObjectDoesNotExist, ValidationError
from django.core.validators import MaxValueValidator, MinValueValidator
from django.db import models

from nautobot.core.constants import CHARFIELD_MAX_LENGTH
from nautobot.core.models import BaseModel
from nautobot.core.models.fields import ForeignKeyWithAutoRelatedName, NaturalOrderingField
from nautobot.core.models.ordering import naturalize_interface
from nautobot.dcim.choices import (
    ConsolePortTypeChoices,
    InterfaceTypeChoices,
    PortTypeChoices,
    PowerOutletFeedLegChoices,
    PowerOutletTypeChoices,
    PowerPortTypeChoices,
    SubdeviceRoleChoices,
)
from nautobot.dcim.constants import REARPORT_POSITIONS_MAX, REARPORT_POSITIONS_MIN
from nautobot.extras.models import (
    ChangeLoggedModel,
    ContactMixin,
    CustomField,
    CustomFieldModel,
    RelationshipModel,
    StaticGroupMixin,
    Status,
)
from nautobot.extras.utils import extras_features
from nautobot.users.models import SavedViewMixin

from .device_components import (
    ConsolePort,
    ConsoleServerPort,
    DeviceBay,
    FrontPort,
    Interface,
    PowerOutlet,
    PowerPort,
    RearPort,
)

__all__ = (
    "ConsolePortTemplate",
    "ConsoleServerPortTemplate",
    "DeviceBayTemplate",
    "FrontPortTemplate",
    "InterfaceTemplate",
    "PowerOutletTemplate",
    "PowerPortTemplate",
    "RearPortTemplate",
)


<<<<<<< HEAD
class ComponentTemplateModel(
    ChangeLoggedModel,
    CustomFieldModel,
    RelationshipModel,
    SavedViewMixin,
    BaseModel,
=======
# TODO: Changing ComponentTemplateModel to an OrganizationalModel would just involve adding Notes support...
class ComponentTemplateModel(
    ContactMixin, ChangeLoggedModel, CustomFieldModel, RelationshipModel, StaticGroupMixin, BaseModel
>>>>>>> e2f859dd
):
    device_type = ForeignKeyWithAutoRelatedName(to="dcim.DeviceType", on_delete=models.CASCADE)
    name = models.CharField(max_length=CHARFIELD_MAX_LENGTH)
    _name = NaturalOrderingField(target_field="name", max_length=CHARFIELD_MAX_LENGTH, blank=True)
    label = models.CharField(max_length=CHARFIELD_MAX_LENGTH, blank=True, help_text="Physical label")
    description = models.CharField(max_length=CHARFIELD_MAX_LENGTH, blank=True)

    class Meta:
        abstract = True

    def __str__(self):
        if self.label:
            return f"{self.name} ({self.label})"
        return self.name

    def instantiate(self, device):
        """
        Instantiate a new component on the specified Device.
        """
        raise NotImplementedError()

    def to_objectchange(self, action, **kwargs):
        """
        Return a new ObjectChange with the `related_object` pinned to the `device_type` by default.
        """
        try:
            device_type = self.device_type
        except ObjectDoesNotExist:
            # The parent DeviceType has already been deleted
            device_type = None

        return super().to_objectchange(action, related_object=device_type, **kwargs)

    def get_absolute_url(self, api=False):
        # TODO: in the new UI, this should be able to link directly to the object, instead of the device-type.
        if not api:
            return self.device_type.get_absolute_url(api=api)
        return super().get_absolute_url(api=api)

    def instantiate_model(self, model, device, **kwargs):
        """
        Helper method to self.instantiate().
        """
        custom_field_data = {}
        content_type = ContentType.objects.get_for_model(model)
        fields = CustomField.objects.filter(content_types=content_type)
        for field in fields:
            custom_field_data[field.key] = field.default

        return model(
            device=device,
            name=self.name,
            label=self.label,
            description=self.description,
            _custom_field_data=custom_field_data,
            **kwargs,
        )


@extras_features(
    "custom_validators",
)
class ConsolePortTemplate(ComponentTemplateModel):
    """
    A template for a ConsolePort to be created for a new Device.
    """

    type = models.CharField(max_length=50, choices=ConsolePortTypeChoices, blank=True)

    class Meta:
        ordering = ("device_type", "_name")
        unique_together = ("device_type", "name")

    def instantiate(self, device):
        return self.instantiate_model(model=ConsolePort, device=device, type=self.type)


@extras_features(
    "custom_validators",
)
class ConsoleServerPortTemplate(ComponentTemplateModel):
    """
    A template for a ConsoleServerPort to be created for a new Device.
    """

    type = models.CharField(max_length=50, choices=ConsolePortTypeChoices, blank=True)

    class Meta:
        ordering = ("device_type", "_name")
        unique_together = ("device_type", "name")

    def instantiate(self, device):
        return self.instantiate_model(model=ConsoleServerPort, device=device, type=self.type)


@extras_features(
    "custom_validators",
)
class PowerPortTemplate(ComponentTemplateModel):
    """
    A template for a PowerPort to be created for a new Device.
    """

    type = models.CharField(max_length=50, choices=PowerPortTypeChoices, blank=True)
    maximum_draw = models.PositiveSmallIntegerField(
        blank=True,
        null=True,
        validators=[MinValueValidator(1)],
        help_text="Maximum power draw (watts)",
    )
    allocated_draw = models.PositiveSmallIntegerField(
        blank=True,
        null=True,
        validators=[MinValueValidator(1)],
        help_text="Allocated power draw (watts)",
    )

    class Meta:
        ordering = ("device_type", "_name")
        unique_together = ("device_type", "name")

    def instantiate(self, device):
        return self.instantiate_model(
            model=PowerPort,
            device=device,
            type=self.type,
            maximum_draw=self.maximum_draw,
            allocated_draw=self.allocated_draw,
        )

    def clean(self):
        super().clean()

        if self.maximum_draw is not None and self.allocated_draw is not None:
            if self.allocated_draw > self.maximum_draw:
                raise ValidationError(
                    {"allocated_draw": f"Allocated draw cannot exceed the maximum draw ({self.maximum_draw}W)."}
                )


@extras_features(
    "custom_validators",
)
class PowerOutletTemplate(ComponentTemplateModel):
    """
    A template for a PowerOutlet to be created for a new Device.
    """

    type = models.CharField(max_length=50, choices=PowerOutletTypeChoices, blank=True)
    power_port_template = models.ForeignKey(
        to="dcim.PowerPortTemplate",
        on_delete=models.SET_NULL,
        blank=True,
        null=True,
        related_name="power_outlet_templates",
    )
    feed_leg = models.CharField(
        max_length=50,
        choices=PowerOutletFeedLegChoices,
        blank=True,
        help_text="Phase (for three-phase feeds)",
    )

    class Meta:
        ordering = ("device_type", "_name")
        unique_together = ("device_type", "name")

    def clean(self):
        super().clean()

        # Validate power port assignment
        if self.power_port_template and self.power_port_template.device_type != self.device_type:
            raise ValidationError(f"Parent power port ({self.power_port_template}) must belong to the same device type")

    def instantiate(self, device):
        if self.power_port_template:
            power_port = PowerPort.objects.get(device=device, name=self.power_port_template.name)
        else:
            power_port = None
        return self.instantiate_model(
            model=PowerOutlet,
            device=device,
            type=self.type,
            power_port=power_port,
            feed_leg=self.feed_leg,
        )


@extras_features(
    "custom_validators",
)
class InterfaceTemplate(ComponentTemplateModel):
    """
    A template for a physical data interface on a new Device.
    """

    # Override ComponentTemplateModel._name to specify naturalize_interface function
    _name = NaturalOrderingField(
        target_field="name",
        naturalize_function=naturalize_interface,
        max_length=CHARFIELD_MAX_LENGTH,
        blank=True,
    )
    type = models.CharField(max_length=50, choices=InterfaceTypeChoices)
    mgmt_only = models.BooleanField(default=False, verbose_name="Management only")

    class Meta:
        ordering = ("device_type", "_name")
        unique_together = ("device_type", "name")

    def instantiate(self, device):
        try:
            status = Status.objects.get_for_model(Interface).get(name="Active")
        except Status.DoesNotExist:
            status = Status.objects.get_for_model(Interface).first()
        return self.instantiate_model(
            model=Interface,
            device=device,
            type=self.type,
            mgmt_only=self.mgmt_only,
            status=status,
        )


@extras_features(
    "custom_validators",
)
class FrontPortTemplate(ComponentTemplateModel):
    """
    Template for a pass-through port on the front of a new Device.
    """

    type = models.CharField(max_length=50, choices=PortTypeChoices)
    rear_port_template = models.ForeignKey(
        to="dcim.RearPortTemplate",
        on_delete=models.CASCADE,
        related_name="front_port_templates",
    )
    rear_port_position = models.PositiveSmallIntegerField(
        default=1,
        validators=[
            MinValueValidator(REARPORT_POSITIONS_MIN),
            MaxValueValidator(REARPORT_POSITIONS_MAX),
        ],
    )

    class Meta:
        ordering = ("device_type", "_name")
        unique_together = (
            ("device_type", "name"),
            ("rear_port_template", "rear_port_position"),
        )

    def clean(self):
        super().clean()

        # Validate rear port assignment
        if self.rear_port_template.device_type != self.device_type:
            raise ValidationError(f"Rear port ({self.rear_port_template}) must belong to the same device type")

        # Validate rear port position assignment
        if self.rear_port_position > self.rear_port_template.positions:
            raise ValidationError(
                (
                    f"Invalid rear port position ({self.rear_port_position}); "
                    f"rear port {self.rear_port_template.name} has only {self.rear_port_template.positions} positions"
                )
            )

    def instantiate(self, device):
        if self.rear_port_template:
            rear_port = RearPort.objects.get(device=device, name=self.rear_port_template.name)
        else:
            rear_port = None
        return self.instantiate_model(
            model=FrontPort,
            device=device,
            type=self.type,
            rear_port=rear_port,
            rear_port_position=self.rear_port_position,
        )


@extras_features(
    "custom_validators",
)
class RearPortTemplate(ComponentTemplateModel):
    """
    Template for a pass-through port on the rear of a new Device.
    """

    type = models.CharField(max_length=50, choices=PortTypeChoices)
    positions = models.PositiveSmallIntegerField(
        default=1,
        validators=[
            MinValueValidator(REARPORT_POSITIONS_MIN),
            MaxValueValidator(REARPORT_POSITIONS_MAX),
        ],
    )

    class Meta:
        ordering = ("device_type", "_name")
        unique_together = ("device_type", "name")

    def instantiate(self, device):
        return self.instantiate_model(
            model=RearPort,
            device=device,
            type=self.type,
            positions=self.positions,
        )


@extras_features(
    "custom_validators",
)
class DeviceBayTemplate(ComponentTemplateModel):
    """
    A template for a DeviceBay to be created for a new parent Device.
    """

    class Meta:
        ordering = ("device_type", "_name")
        unique_together = ("device_type", "name")

    def instantiate(self, device):
        return self.instantiate_model(model=DeviceBay, device=device)

    def clean(self):
        if self.device_type and self.device_type.subdevice_role != SubdeviceRoleChoices.ROLE_PARENT:
            raise ValidationError(
                f'Subdevice role of device type ({self.device_type}) must be set to "parent" to allow device bays.'
            )<|MERGE_RESOLUTION|>--- conflicted
+++ resolved
@@ -52,18 +52,15 @@
 )
 
 
-<<<<<<< HEAD
+# TODO: Changing ComponentTemplateModel to an OrganizationalModel would just involve adding Notes support...
 class ComponentTemplateModel(
+    ContactMixin,
     ChangeLoggedModel,
     CustomFieldModel,
     RelationshipModel,
     SavedViewMixin,
+    StaticGroupMixin,
     BaseModel,
-=======
-# TODO: Changing ComponentTemplateModel to an OrganizationalModel would just involve adding Notes support...
-class ComponentTemplateModel(
-    ContactMixin, ChangeLoggedModel, CustomFieldModel, RelationshipModel, StaticGroupMixin, BaseModel
->>>>>>> e2f859dd
 ):
     device_type = ForeignKeyWithAutoRelatedName(to="dcim.DeviceType", on_delete=models.CASCADE)
     name = models.CharField(max_length=CHARFIELD_MAX_LENGTH)

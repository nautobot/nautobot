from collections import OrderedDict

from django.contrib.contenttypes.fields import GenericForeignKey, GenericRelation
from django.contrib.contenttypes.models import ContentType
from django.core.exceptions import ValidationError
from django.core.serializers.json import DjangoJSONEncoder
from django.core.validators import MaxValueValidator, MinValueValidator
from django.db import models
from django.db.models import F, ProtectedError, Q
from django.urls import reverse
from django.utils.functional import cached_property, classproperty
from django.utils.html import format_html
import yaml

from nautobot.core.models import BaseManager, RestrictedQuerySet
from nautobot.core.models.fields import NaturalOrderingField
from nautobot.core.models.generics import BaseModel, OrganizationalModel, PrimaryModel
from nautobot.core.models.tree_queries import TreeModel
from nautobot.core.utils.config import get_settings_or_config
from nautobot.dcim.choices import (
    DeviceFaceChoices,
    DeviceRedundancyGroupFailoverStrategyChoices,
    SoftwareImageFileHashingAlgorithmChoices,
    SubdeviceRoleChoices,
)
from nautobot.dcim.utils import get_all_network_driver_mappings
from nautobot.extras.models import ChangeLoggedModel, ConfigContextModel, RoleField, StatusField
from nautobot.extras.querysets import ConfigContextModelQuerySet
from nautobot.extras.utils import extras_features

from .device_components import (
    ConsolePort,
    ConsoleServerPort,
    DeviceBay,
    FrontPort,
    Interface,
    InventoryItem,
    PowerOutlet,
    PowerPort,
    RearPort,
)

__all__ = (
    "Device",
    "DeviceRedundancyGroup",
    "DeviceType",
    "Manufacturer",
    "Platform",
    "VirtualChassis",
)


#
# Device Types
#


@extras_features(
    "custom_validators",
    "export_templates",
    "graphql",
    "webhooks",
)
class Manufacturer(OrganizationalModel):
    """
    A Manufacturer represents a company which produces hardware devices; for example, Juniper or Dell.
    """

    name = models.CharField(max_length=100, unique=True)
    description = models.CharField(max_length=200, blank=True)

    class Meta:
        ordering = ["name"]

    def __str__(self):
        return self.name


@extras_features(
    "custom_links",
    "custom_validators",
    "export_templates",
    "graphql",
    "webhooks",
)
class HardwareFamily(PrimaryModel):
    """
    A Hardware Family is a model that represents a grouping of DeviceTypes.
    """

    name = models.CharField(max_length=100, unique=True)
    description = models.CharField(max_length=200, blank=True)

    class Meta:
        ordering = ["name"]
        verbose_name_plural = "hardware families"

    def __str__(self):
        return self.name


@extras_features("graphql")
class DeviceTypeToSoftwareImageFile(BaseModel, ChangeLoggedModel):
    device_type = models.ForeignKey(
        "dcim.DeviceType", on_delete=models.CASCADE, related_name="software_image_file_mappings"
    )
    software_image_file = models.ForeignKey(
        "dcim.SoftwareImageFile", on_delete=models.PROTECT, related_name="device_type_mappings"
    )
    is_default = models.BooleanField(default=False, help_text="Is the default image for this device type")

    class Meta:
        unique_together = [
            ["device_type", "software_image_file"],
        ]
        verbose_name = "device type to software image file mapping"
        verbose_name_plural = "device type to software image file mappings"

    def clean(self):
        super().clean()

        # Validate that only one default image is set per device type
        if self.is_default:
            current_default = DeviceTypeToSoftwareImageFile.objects.filter(
                device_type=self.device_type, is_default=True
            )
            if current_default.exists() and current_default.first().pk != self.pk:
                raise ValidationError({"is_default": "Only one default image can be set per device type."})

    def __str__(self):
        return f"{self.device_type!s} - {self.software_image_file!s}"


@extras_features(
    "custom_links",
    "custom_validators",
    "export_templates",
    "graphql",
    "webhooks",
)
class DeviceType(PrimaryModel):
    """
    A DeviceType represents a particular make (Manufacturer) and model of device. It specifies rack height and depth, as
    well as high-level functional role(s).

    Each DeviceType can have an arbitrary number of component templates assigned to it, which define console, power, and
    interface objects. For example, a Juniper EX4300-48T DeviceType would have:

      * 1 ConsolePortTemplate
      * 2 PowerPortTemplates
      * 48 InterfaceTemplates

    When a new Device of this type is created, the appropriate console, power, and interface objects (as defined by the
    DeviceType) are automatically created as well.
    """

    manufacturer = models.ForeignKey(to="dcim.Manufacturer", on_delete=models.PROTECT, related_name="device_types")
    hardware_family = models.ForeignKey(
        to="dcim.HardwareFamily",
        on_delete=models.PROTECT,
        related_name="device_types",
        blank=True,
        null=True,
    )
    model = models.CharField(max_length=100)
    part_number = models.CharField(max_length=50, blank=True, help_text="Discrete part number (optional)")
    # 2.0 TODO: Profile filtering on this field if it could benefit from an index
    u_height = models.PositiveSmallIntegerField(default=1, verbose_name="Height (U)")
    # todoindex:
    is_full_depth = models.BooleanField(
        default=True,
        verbose_name="Is full depth",
        help_text="Device consumes both front and rear rack faces",
    )
    # todoindex:
    subdevice_role = models.CharField(
        max_length=50,
        choices=SubdeviceRoleChoices,
        blank=True,
        verbose_name="Parent/child status",
        help_text="Parent devices house child devices in device bays. Leave blank "
        "if this device type is neither a parent nor a child.",
    )
    front_image = models.ImageField(upload_to="devicetype-images", blank=True)
    rear_image = models.ImageField(upload_to="devicetype-images", blank=True)
    software_image_files = models.ManyToManyField(
        to="dcim.SoftwareImageFile",
        through=DeviceTypeToSoftwareImageFile,
        related_name="device_types",
        blank=True,
        verbose_name="Software Image Files",
    )
    comments = models.TextField(blank=True)

    clone_fields = [
        "manufacturer",
        "u_height",
        "is_full_depth",
        "subdevice_role",
    ]

    class Meta:
        ordering = ["manufacturer", "model"]
        unique_together = [
            ["manufacturer", "model"],
        ]

    def __str__(self):
        return self.model

    def __init__(self, *args, **kwargs):
        super().__init__(*args, **kwargs)

        # Save a copy of u_height for validation in clean()
        self._original_u_height = self.u_height if self.present_in_database else 1

        # Save references to the original front/rear images
        self._original_front_image = self.front_image if self.present_in_database else None
        self._original_rear_image = self.rear_image if self.present_in_database else None

    def to_yaml(self):
        data = OrderedDict(
            (
                ("manufacturer", self.manufacturer.name),
                ("model", self.model),
                ("part_number", self.part_number),
                ("u_height", self.u_height),
                ("is_full_depth", self.is_full_depth),
                ("subdevice_role", self.subdevice_role),
                ("comments", self.comments),
            )
        )

        # Component templates
        if self.console_port_templates.exists():
            data["console-ports"] = [
                {
                    "name": c.name,
                    "type": c.type,
                }
                for c in self.console_port_templates.all()
            ]
        if self.console_server_port_templates.exists():
            data["console-server-ports"] = [
                {
                    "name": c.name,
                    "type": c.type,
                }
                for c in self.console_server_port_templates.all()
            ]
        if self.power_port_templates.exists():
            data["power-ports"] = [
                {
                    "name": c.name,
                    "type": c.type,
                    "maximum_draw": c.maximum_draw,
                    "allocated_draw": c.allocated_draw,
                }
                for c in self.power_port_templates.all()
            ]
        if self.power_outlet_templates.exists():
            data["power-outlets"] = [
                {
                    "name": c.name,
                    "type": c.type,
                    "power_port": c.power_port_template.name if c.power_port_template else None,
                    "feed_leg": c.feed_leg,
                }
                for c in self.power_outlet_templates.all()
            ]
        if self.interface_templates.exists():
            data["interfaces"] = [
                {
                    "name": c.name,
                    "type": c.type,
                    "mgmt_only": c.mgmt_only,
                }
                for c in self.interface_templates.all()
            ]
        if self.front_port_templates.exists():
            data["front-ports"] = [
                {
                    "name": c.name,
                    "type": c.type,
                    "rear_port": c.rear_port_template.name,
                    "rear_port_position": c.rear_port_position,
                }
                for c in self.front_port_templates.all()
            ]
        if self.rear_port_templates.exists():
            data["rear-ports"] = [
                {
                    "name": c.name,
                    "type": c.type,
                    "positions": c.positions,
                }
                for c in self.rear_port_templates.all()
            ]
        if self.device_bay_templates.exists():
            data["device-bays"] = [
                {
                    "name": c.name,
                }
                for c in self.device_bay_templates.all()
            ]

        return yaml.dump(dict(data), sort_keys=False, allow_unicode=True)

    def clean(self):
        super().clean()

        # If editing an existing DeviceType to have a larger u_height, first validate that *all* instances of it have
        # room to expand within their racks. This validation will impose a very high performance penalty when there are
        # many instances to check, but increasing the u_height of a DeviceType should be a very rare occurrence.
        if self.present_in_database and self.u_height > self._original_u_height:
            for d in Device.objects.filter(device_type=self, position__isnull=False):
                face_required = None if self.is_full_depth else d.face
                u_available = d.rack.get_available_units(
                    u_height=self.u_height, rack_face=face_required, exclude=[d.pk]
                )
                if d.position not in u_available:
                    raise ValidationError(
                        {
                            "u_height": f"Device {d} in rack {d.rack} does not have sufficient space to accommodate a height of {self.u_height}U"
                        }
                    )

        # If modifying the height of an existing DeviceType to 0U, check for any instances assigned to a rack position.
        elif self.present_in_database and self._original_u_height > 0 and self.u_height == 0:
            racked_instance_count = Device.objects.filter(device_type=self, position__isnull=False).count()
            if racked_instance_count:
                url = f"{reverse('dcim:device_list')}?manufacturer={self.manufacturer_id}&device_type={self.pk}"
                raise ValidationError(
                    {
                        "u_height": format_html(
                            "Unable to set 0U height: "
                            'Found <a href="{}">{} instances</a> already mounted within racks.',
                            url,
                            racked_instance_count,
                        )
                    }
                )

        if (self.subdevice_role != SubdeviceRoleChoices.ROLE_PARENT) and self.device_bay_templates.count():
            raise ValidationError(
                {
                    "subdevice_role": "Must delete all device bay templates associated with this device before "
                    "declassifying it as a parent device."
                }
            )

        if self.u_height and self.subdevice_role == SubdeviceRoleChoices.ROLE_CHILD:
            raise ValidationError({"u_height": "Child device types must be 0U."})

    def save(self, *args, **kwargs):
        super().save(*args, **kwargs)

        # Delete any previously uploaded image files that are no longer in use
        if self._original_front_image and self.front_image != self._original_front_image:
            self._original_front_image.delete(save=False)
        if self._original_rear_image and self.rear_image != self._original_rear_image:
            self._original_rear_image.delete(save=False)

    def delete(self, *args, **kwargs):
        super().delete(*args, **kwargs)

        # Delete any uploaded image files
        if self.front_image:
            self.front_image.delete(save=False)
        if self.rear_image:
            self.rear_image.delete(save=False)

    @property
    def display(self):
        return f"{self.manufacturer.name} {self.model}"

    @property
    def is_parent_device(self):
        return self.subdevice_role == SubdeviceRoleChoices.ROLE_PARENT

    @property
    def is_child_device(self):
        return self.subdevice_role == SubdeviceRoleChoices.ROLE_CHILD


#
# Devices
#


@extras_features("custom_validators", "graphql")
class Platform(OrganizationalModel):
    """
    Platform refers to the software or firmware running on a Device. For example, "Cisco IOS-XR" or "Juniper Junos".

    Nautobot uses Platforms to determine how to interact with devices when pulling inventory data or other information
    by specifying a network driver; `netutils` is then used to derive library-specific driver information from this.
    """

    name = models.CharField(max_length=100, unique=True)
    manufacturer = models.ForeignKey(
        to="dcim.Manufacturer",
        on_delete=models.PROTECT,
        related_name="platforms",
        blank=True,
        null=True,
        help_text="Optionally limit this platform to devices of a certain manufacturer",
    )
    network_driver = models.CharField(
        max_length=100,
        blank=True,
        help_text=(
            "The normalized network driver to use when interacting with devices, e.g. cisco_ios, arista_eos, etc."
            " Library-specific driver names will be derived from this setting as appropriate"
        ),
    )
    napalm_driver = models.CharField(
        max_length=50,
        blank=True,
        verbose_name="NAPALM driver",
        help_text="The name of the NAPALM driver to use when Nautobot internals interact with devices",
    )
    napalm_args = models.JSONField(
        encoder=DjangoJSONEncoder,
        blank=True,
        null=True,
        verbose_name="NAPALM arguments",
        help_text="Additional arguments to pass when initiating the NAPALM driver (JSON format)",
    )
    description = models.CharField(max_length=200, blank=True)

    @cached_property
    def network_driver_mappings(self):
        """Dictionary of library-specific network drivers derived from network_driver by netutils library mapping or NETWORK_DRIVERS setting."""

        network_driver_mappings = get_all_network_driver_mappings()
        return network_driver_mappings.get(self.network_driver, {})

    class Meta:
        ordering = ["name"]

    def __str__(self):
        return self.name


@extras_features(
    "custom_links",
    "custom_validators",
    "dynamic_groups",
    "export_templates",
    "graphql",
    "locations",
    "statuses",
    "webhooks",
)
class Device(PrimaryModel, ConfigContextModel):
    """
    A Device represents a piece of physical hardware. Each Device is assigned a DeviceType,
    Role, and (optionally) a Platform. Device names are not required, however if one is set it must be unique.

    Each Device must be assigned to a Location, and optionally to a Rack within that.
    Associating a device with a particular rack face or unit is optional (for example, vertically mounted PDUs
    do not consume rack units).

    When a new Device is created, console/power/interface/device bay components are created along with it as dictated
    by the component templates assigned to its DeviceType. Components can also be added, modified, or deleted after the
    creation of a Device.
    """

    device_type = models.ForeignKey(to="dcim.DeviceType", on_delete=models.PROTECT, related_name="devices")
    status = StatusField(blank=False, null=False)
    role = RoleField(blank=False, null=False)
    tenant = models.ForeignKey(
        to="tenancy.Tenant",
        on_delete=models.PROTECT,
        related_name="devices",
        blank=True,
        null=True,
    )
    platform = models.ForeignKey(
        to="dcim.Platform",
        on_delete=models.SET_NULL,
        related_name="devices",
        blank=True,
        null=True,
    )
    name = models.CharField(  # noqa: DJ001  # django-nullable-model-string-field -- intentional, see below
        max_length=64,
        blank=True,
        null=True,  # because name is part of uniqueness constraint but is optional
        db_index=True,
    )
    _name = NaturalOrderingField(target_field="name", max_length=100, blank=True, null=True, db_index=True)
    serial = models.CharField(max_length=255, blank=True, verbose_name="Serial number", db_index=True)
    asset_tag = models.CharField(
        max_length=100,
        blank=True,
        null=True,
        unique=True,
        verbose_name="Asset tag",
        help_text="A unique tag used to identify this device",
    )
    location = models.ForeignKey(
        to="dcim.Location",
        on_delete=models.PROTECT,
        related_name="devices",
    )
    rack = models.ForeignKey(
        to="dcim.Rack",
        on_delete=models.PROTECT,
        related_name="devices",
        blank=True,
        null=True,
    )
    # 2.0 TODO: Profile filtering on this field if it could benefit from an index
    position = models.PositiveSmallIntegerField(
        blank=True,
        null=True,
        validators=[MinValueValidator(1)],
        verbose_name="Position (U)",
        help_text="The lowest-numbered unit occupied by the device",
    )
    # todoindex:
    face = models.CharField(max_length=50, blank=True, choices=DeviceFaceChoices, verbose_name="Rack face")
    primary_ip4 = models.ForeignKey(
        to="ipam.IPAddress",
        on_delete=models.SET_NULL,
        related_name="primary_ip4_for",
        blank=True,
        null=True,
        verbose_name="Primary IPv4",
    )
    primary_ip6 = models.ForeignKey(
        to="ipam.IPAddress",
        on_delete=models.SET_NULL,
        related_name="primary_ip6_for",
        blank=True,
        null=True,
        verbose_name="Primary IPv6",
    )
    cluster = models.ForeignKey(
        to="virtualization.Cluster",
        on_delete=models.SET_NULL,
        related_name="devices",
        blank=True,
        null=True,
    )
    virtual_chassis = models.ForeignKey(
        to="VirtualChassis",
        on_delete=models.SET_NULL,
        related_name="members",
        blank=True,
        null=True,
    )
    device_redundancy_group = models.ForeignKey(
        to="dcim.DeviceRedundancyGroup",
        on_delete=models.SET_NULL,
        related_name="devices",
        blank=True,
        null=True,
        verbose_name="Device Redundancy Group",
    )
    device_redundancy_group_priority = models.PositiveSmallIntegerField(
        blank=True,
        null=True,
        validators=[MinValueValidator(1)],
        verbose_name="Device Redundancy Group Priority",
        help_text="The priority the device has in the device redundancy group.",
    )
    software_version = models.ForeignKey(
        to="dcim.SoftwareVersion",
        on_delete=models.PROTECT,
        related_name="devices",
        blank=True,
        null=True,
        help_text="The software version installed on this device",
    )
    # 2.0 TODO: Profile filtering on this field if it could benefit from an index
    vc_position = models.PositiveSmallIntegerField(blank=True, null=True, validators=[MaxValueValidator(255)])
    vc_priority = models.PositiveSmallIntegerField(blank=True, null=True, validators=[MaxValueValidator(255)])
    comments = models.TextField(blank=True)
    images = GenericRelation(to="extras.ImageAttachment")

    secrets_group = models.ForeignKey(
        to="extras.SecretsGroup",
        on_delete=models.SET_NULL,
        related_name="devices",
        default=None,
        blank=True,
        null=True,
    )

    software_image_files = models.ManyToManyField(
        to="dcim.SoftwareImageFile",
        related_name="devices",
        blank=True,
        verbose_name="Software Image Files",
        help_text="Override the software image files associated with the software version for this device",
    )
    controller_device_group = models.ForeignKey(
        to="dcim.ControllerDeviceGroup",
        on_delete=models.SET_NULL,
        related_name="devices",
        blank=True,
        null=True,
    )

    objects = BaseManager.from_queryset(ConfigContextModelQuerySet)()

    clone_fields = [
        "device_type",
        "role",
        "tenant",
        "platform",
        "location",
        "rack",
        "status",
        "cluster",
        "secrets_group",
    ]

    @classproperty  # https://github.com/PyCQA/pylint-django/issues/240
    def natural_key_field_names(cls):  # pylint: disable=no-self-argument
        """
        When DEVICE_NAME_AS_NATURAL_KEY is set in settings or Constance, we use just the `name` for simplicity.
        """
        if get_settings_or_config("DEVICE_NAME_AS_NATURAL_KEY"):
            # opt-in simplified "pseudo-natural-key"
            return ["name"]
        else:
            # true natural-key given current uniqueness constraints
            return ["name", "tenant", "location"]  # location should be last since it's potentially variadic

    class Meta:
        ordering = ("_name",)  # Name may be null
        unique_together = (
            ("location", "tenant", "name"),  # See validate_unique below
            ("rack", "position", "face"),
            ("virtual_chassis", "vc_position"),
        )

    def __str__(self):
        return self.display or super().__str__()

    def validate_unique(self, exclude=None):
        # Check for a duplicate name on a device assigned to the same Location and no Tenant. This is necessary
        # because Django does not consider two NULL fields to be equal, and thus will not trigger a violation
        # of the uniqueness constraint without manual intervention.
        if self.name and hasattr(self, "location") and self.tenant is None:
            if Device.objects.exclude(pk=self.pk).filter(name=self.name, location=self.location, tenant__isnull=True):
                raise ValidationError({"name": "A device with this name already exists."})

        super().validate_unique(exclude)

    def clean(self):
        from nautobot.ipam import models as ipam_models  # circular import workaround

        super().clean()

        # Validate location
        if self.location is not None:
            # TODO: after Location model replaced Site, which was not a hierarchical model, should we allow users to assign a Rack belongs to
            # the parent Location or the child location of `self.location`?

            if self.rack is not None and self.rack.location != self.location:
                raise ValidationError({"rack": f'Rack "{self.rack}" does not belong to location "{self.location}".'})

            # self.cluster is validated somewhat later, see below

            if ContentType.objects.get_for_model(self) not in self.location.location_type.content_types.all():
                raise ValidationError(
                    {"location": f'Devices may not associate to locations of type "{self.location.location_type}".'}
                )

        if self.rack is None:
            if self.face:
                raise ValidationError(
                    {
                        "face": "Cannot select a rack face without assigning a rack.",
                    }
                )
            if self.position:
                raise ValidationError(
                    {
                        "position": "Cannot select a rack position without assigning a rack.",
                    }
                )

        # Validate position/face combination
        if self.position and not self.face:
            raise ValidationError(
                {
                    "face": "Must specify rack face when defining rack position.",
                }
            )

        # Prevent 0U devices from being assigned to a specific position
        if self.position and self.device_type.u_height == 0:
            raise ValidationError(
                {"position": f"A U0 device type ({self.device_type}) cannot be assigned to a rack position."}
            )

        if self.rack:
            try:
                # Child devices cannot be assigned to a rack face/unit
                if self.device_type.is_child_device and self.face:
                    raise ValidationError(
                        {
                            "face": "Child device types cannot be assigned to a rack face. This is an attribute of the "
                            "parent device."
                        }
                    )
                if self.device_type.is_child_device and self.position:
                    raise ValidationError(
                        {
                            "position": "Child device types cannot be assigned to a rack position. This is an attribute of "
                            "the parent device."
                        }
                    )

                # Validate rack space
                rack_face = self.face if not self.device_type.is_full_depth else None
                exclude_list = [self.pk] if self.present_in_database else []
                available_units = self.rack.get_available_units(
                    u_height=self.device_type.u_height,
                    rack_face=rack_face,
                    exclude=exclude_list,
                )
                if self.position and self.position not in available_units:
                    raise ValidationError(
                        {
                            "position": f"U{self.position} is already occupied or does not have sufficient space to "
                            f"accommodate this device type: {self.device_type} ({self.device_type.u_height}U)"
                        }
                    )

            except DeviceType.DoesNotExist:
                pass

        # Validate primary IP addresses
        vc_interfaces = self.vc_interfaces.all()
        for field in ["primary_ip4", "primary_ip6"]:
            ip = getattr(self, field)
            if ip is not None:
                if field == "primary_ip4":
                    if ip.ip_version != 4:
                        raise ValidationError({f"{field}": f"{ip} is not an IPv4 address."})
                else:
                    if ip.ip_version != 6:
                        raise ValidationError({f"{field}": f"{ip} is not an IPv6 address."})
                if ipam_models.IPAddressToInterface.objects.filter(ip_address=ip, interface__in=vc_interfaces).exists():
                    pass
                elif (
                    ip.nat_inside is not None
                    and ipam_models.IPAddressToInterface.objects.filter(
                        ip_address=ip.nat_inside, interface__in=vc_interfaces
                    ).exists()
                ):
                    pass
                else:
                    raise ValidationError(
                        {f"{field}": f"The specified IP address ({ip}) is not assigned to this device."}
                    )

        # Validate manufacturer/platform
        if hasattr(self, "device_type") and self.platform:
            if self.platform.manufacturer and self.platform.manufacturer != self.device_type.manufacturer:
                raise ValidationError(
                    {
                        "platform": (
                            f"The assigned platform is limited to {self.platform.manufacturer} device types, "
                            f"but this device's type belongs to {self.device_type.manufacturer}."
                        )
                    }
                )

        # A Device can only be assigned to a Cluster in the same location or parent location, if any
        if (
            self.cluster is not None
            and self.location is not None
            and self.cluster.location is not None
            and self.cluster.location not in self.location.ancestors(include_self=True)
        ):
            raise ValidationError(
                {"cluster": f"The assigned cluster belongs to a location that does not include {self.location}."}
            )

        # Validate virtual chassis assignment
        if self.virtual_chassis and self.vc_position is None:
            raise ValidationError(
                {"vc_position": "A device assigned to a virtual chassis must have its position defined."}
            )

        # Validate device isn't being removed from a virtual chassis when it is the master
        if not self.virtual_chassis and self.present_in_database:
            existing_virtual_chassis = Device.objects.get(id=self.id).virtual_chassis
            if existing_virtual_chassis and existing_virtual_chassis.master == self:
                raise ValidationError(
                    {
                        "virtual_chassis": f"The master device for the virtual chassis ({ existing_virtual_chassis}) may not be removed"
                    }
                )

        # Validate device is a member of a device redundancy group if it has a device redundancy group priority set
        if self.device_redundancy_group_priority is not None and self.device_redundancy_group is None:
            raise ValidationError(
                {
                    "device_redundancy_group_priority": "Must assign a redundancy group when defining a redundancy group priority."
                }
            )

        # Validate device software version has a software image file that matches the device's device type
        if (
            self.software_version is not None
            and not self.software_version.software_image_files.filter(device_types=self.device_type).exists()
        ):
            raise ValidationError(
                {
                    "software_version": (
                        f"No software image files in version '{self.software_version}' are "
                        f"associated with device type {self.device_type}."
                    )
                }
            )

    def save(self, *args, **kwargs):
        is_new = not self.present_in_database

        super().save(*args, **kwargs)

        # If this is a new Device, instantiate all related components per the DeviceType definition
        if is_new:
            self.create_components()

        # Update Location and Rack assignment for any child Devices
        devices = Device.objects.filter(parent_bay__device=self)
        for device in devices:
            device.location = self.location
            device.rack = self.rack
            device.save()

    def create_components(self):
        """Create device components from the device type definition."""
        # The order of these is significant as
        # - PowerOutlet depends on PowerPort
        # - FrontPort depends on FrontPort
        component_models = [
            (ConsolePort, self.device_type.console_port_templates.all()),
            (ConsoleServerPort, self.device_type.console_server_port_templates.all()),
            (PowerPort, self.device_type.power_port_templates.all()),
            (PowerOutlet, self.device_type.power_outlet_templates.all()),
            (Interface, self.device_type.interface_templates.all()),
            (RearPort, self.device_type.rear_port_templates.all()),
            (FrontPort, self.device_type.front_port_templates.all()),
            (DeviceBay, self.device_type.device_bay_templates.all()),
        ]
        instantiated_components = []
        for model, templates in component_models:
            model.objects.bulk_create([x.instantiate(self) for x in templates])
        return instantiated_components

    @property
    def display(self):
        if self.name:
            return self.name
        elif self.virtual_chassis:
            return f"{self.virtual_chassis.name}:{self.vc_position} ({self.pk})"
        elif self.device_type:
            return f"{self.device_type.manufacturer} {self.device_type.model} ({self.pk})"
        else:
            return ""  # Device has not yet been created

    @property
    def identifier(self):
        """
        Return the device name if set; otherwise return the Device's primary key as {pk}
        """
        if self.name is not None:
            return self.name
        return f"{{{self.pk}}}"

    @property
    def primary_ip(self):
        if get_settings_or_config("PREFER_IPV4") and self.primary_ip4:
            return self.primary_ip4
        elif self.primary_ip6:
            return self.primary_ip6
        elif self.primary_ip4:
            return self.primary_ip4
        else:
            return None

    def get_vc_master(self):
        """
        If this Device is a VirtualChassis member, return the VC master. Otherwise, return None.
        """
        return self.virtual_chassis.master if self.virtual_chassis else None

    @property
    def vc_interfaces(self):
        """
        Return a QuerySet matching all Interfaces assigned to this Device or, if this Device is a VC master, to another
        Device belonging to the same VirtualChassis.
        """
        filter_q = Q(device=self)
        if self.virtual_chassis and self.virtual_chassis.master == self:
            filter_q |= Q(device__virtual_chassis=self.virtual_chassis, mgmt_only=False)
        return Interface.objects.filter(filter_q)

    @property
    def common_vc_interfaces(self):
        """
        Return a QuerySet matching all Interfaces assigned to this Device or,
        if this Device belongs to a VirtualChassis, it returns all interfaces belonging Devices with same VirtualChassis
        """
        if self.virtual_chassis:
            return self.virtual_chassis.member_interfaces
        return self.interfaces

    def get_cables(self, pk_list=False):
        """
        Return a QuerySet or PK list matching all Cables connected to a component of this Device.
        """
        from .cables import Cable

        cable_pks = []
        for component_model in [
            ConsolePort,
            ConsoleServerPort,
            PowerPort,
            PowerOutlet,
            Interface,
            FrontPort,
            RearPort,
        ]:
            cable_pks += component_model.objects.filter(device=self, cable__isnull=False).values_list(
                "cable", flat=True
            )
        if pk_list:
            return cable_pks
        return Cable.objects.filter(pk__in=cable_pks)

    def get_children(self):
        """
        Return the set of child Devices installed in DeviceBays within this Device.
        """
        return Device.objects.filter(parent_bay__device=self.pk)


#
# Virtual chassis
#


@extras_features(
    "custom_links",
    "custom_validators",
    "export_templates",
    "graphql",
    "webhooks",
)
class VirtualChassis(PrimaryModel):
    """
    A collection of Devices which operate with a shared control plane (e.g. a switch stack).
    """

    master = models.OneToOneField(
        to="Device",
        on_delete=models.PROTECT,
        related_name="vc_master_for",
        blank=True,
        null=True,
    )
    name = models.CharField(max_length=64, unique=True)
    domain = models.CharField(max_length=30, blank=True)

    natural_key_field_names = ["name"]

    class Meta:
        ordering = ["name"]
        verbose_name_plural = "virtual chassis"

    def __str__(self):
        return self.name

    @property
    def member_interfaces(self):
        """Return a list of Interfaces common to all member devices."""
        return Interface.objects.filter(pk__in=self.members.values_list("interfaces", flat=True))

    def clean(self):
        super().clean()

        # Verify that the selected master device has been assigned to this VirtualChassis. (Skip when creating a new
        # VirtualChassis.)
        if self.present_in_database and self.master and self.master not in self.members.all():
            raise ValidationError(
                {"master": f"The selected master ({self.master}) is not assigned to this virtual chassis."}
            )

    def delete(self, *args, **kwargs):
        # Check for LAG interfaces split across member chassis
        interfaces = Interface.objects.filter(device__in=self.members.all(), lag__isnull=False).exclude(
            lag__device=F("device")
        )
        if interfaces:
            raise ProtectedError(
                f"Unable to delete virtual chassis {self}. There are member interfaces which form a cross-chassis LAG",
                interfaces,
            )

        return super().delete(*args, **kwargs)


@extras_features(
    "custom_links",
    "custom_validators",
    "dynamic_groups",
    "export_templates",
    "graphql",
    "statuses",
    "webhooks",
)
class DeviceRedundancyGroup(PrimaryModel):
    """
    A DeviceRedundancyGroup represents a logical grouping of physical hardware for the purposes of high-availability.
    """

    name = models.CharField(max_length=100, unique=True)
    status = StatusField(blank=False, null=False)
    description = models.CharField(max_length=200, blank=True)

    failover_strategy = models.CharField(
        max_length=50,
        blank=True,
        choices=DeviceRedundancyGroupFailoverStrategyChoices,
        verbose_name="Failover strategy",
    )

    comments = models.TextField(blank=True)

    secrets_group = models.ForeignKey(
        to="extras.SecretsGroup",
        on_delete=models.SET_NULL,
        related_name="device_redundancy_groups",
        default=None,
        blank=True,
        null=True,
    )

    clone_fields = [
        "failover_strategy",
        "status",
        "secrets_group",
    ]

    class Meta:
        ordering = ("name",)

    @property
    def devices_sorted(self):
        return self.devices.order_by("device_redundancy_group_priority")

    def __str__(self):
        return self.name


#
# Software image files
#


class SoftwareImageFileQuerySet(RestrictedQuerySet):
    """Queryset for SoftwareImageFile objects."""

    def get_for_object(self, obj):
        """Return all SoftwareImageFiles assigned to the given object."""
        from nautobot.virtualization.models import VirtualMachine

        if isinstance(obj, Device):
            qs = self.filter(software_version__devices=obj)
        elif isinstance(obj, InventoryItem):
            qs = self.filter(software_version__inventory_items=obj)
        elif isinstance(obj, DeviceType):
            qs = self.filter(device_types=obj)
        elif isinstance(obj, VirtualMachine):
            qs = self.filter(software_version__virtual_machines=obj)
        else:
            valid_types = "Device, DeviceType, InventoryItem and VirtualMachine"
            raise TypeError(f"{obj} is not a valid object type. Valid types are {valid_types}.")

        return qs


@extras_features(
    "custom_links",
    "custom_validators",
    "export_templates",
    "graphql",
    "statuses",
    "webhooks",
)
class SoftwareImageFile(PrimaryModel):
    """A software image file for a Device, Virtual Machine or Inventory Item."""

    software_version = models.ForeignKey(
        to="SoftwareVersion",
        on_delete=models.CASCADE,
        related_name="software_image_files",
        verbose_name="Software Version",
    )
    image_file_name = models.CharField(blank=False, max_length=255, verbose_name="Image File Name")
    image_file_checksum = models.CharField(blank=True, max_length=256, verbose_name="Image File Checksum")
    hashing_algorithm = models.CharField(
        choices=SoftwareImageFileHashingAlgorithmChoices,
        blank=True,
        max_length=255,
        verbose_name="Hashing Algorithm",
        help_text="Hashing algorithm for image file checksum",
    )
    image_file_size = models.PositiveBigIntegerField(
        blank=True,
        null=True,
        verbose_name="Image File Size",
        help_text="Image file size in bytes",
    )
    download_url = models.URLField(blank=True, verbose_name="Download URL")
    status = StatusField(blank=False, null=False)

    objects = BaseManager.from_queryset(SoftwareImageFileQuerySet)()

    class Meta:
        ordering = ("software_version", "image_file_name")
        unique_together = ("image_file_name", "software_version")

    def __str__(self):
        return f"{self.software_version} - {self.image_file_name}"

    def delete(self, *args, **kwargs):
        """
        Intercept the ProtectedError for SoftwareImageFiles that are assigned to a DeviceType and provide a better
        error message. Instead of raising an exception on the DeviceTypeToSoftwareImageFile object, raise on the DeviceType.
        """

        try:
            return super().delete(*args, **kwargs)
        except models.ProtectedError as exc:
            protected_device_types = [
                instance.device_type
                for instance in exc.protected_objects
                if isinstance(instance, DeviceTypeToSoftwareImageFile)
            ]
            if protected_device_types:
                raise ProtectedError(
                    "Cannot delete some instances of model 'SoftwareImageFile' because they are "
                    "referenced through protected foreign keys: 'DeviceType.software_image_files'.",
                    protected_device_types,
                ) from exc
            raise exc


class SoftwareVersionQuerySet(RestrictedQuerySet):
    """Queryset for SoftwareVersion objects."""

    def get_for_object(self, obj):
        """Return all SoftwareVersions assigned to the given object."""
        from nautobot.virtualization.models import VirtualMachine

        if isinstance(obj, Device):
            qs = self.filter(devices=obj)
        elif isinstance(obj, InventoryItem):
            qs = self.filter(inventory_items=obj)
        elif isinstance(obj, DeviceType):
            qs = self.filter(software_image_files__device_types=obj)
        elif isinstance(obj, VirtualMachine):
            qs = self.filter(virtual_machines=obj)
        else:
            valid_types = "Device, DeviceType, InventoryItem and VirtualMachine"
            raise TypeError(f"{obj} is not a valid object type. Valid types are {valid_types}.")

        return qs


@extras_features(
    "custom_links",
    "custom_validators",
    "export_templates",
    "graphql",
    "statuses",
    "webhooks",
)
class SoftwareVersion(PrimaryModel):
    """A software version for a Device, Virtual Machine or Inventory Item."""

    platform = models.ForeignKey(to="dcim.Platform", on_delete=models.CASCADE)
    version = models.CharField(max_length=255)
    alias = models.CharField(max_length=255, blank=True, help_text="Optional alternative label for this version")
    release_date = models.DateField(null=True, blank=True, verbose_name="Release Date")
    end_of_support_date = models.DateField(null=True, blank=True, verbose_name="End of Support Date")
    documentation_url = models.URLField(blank=True, verbose_name="Documentation URL")
    long_term_support = models.BooleanField(
        verbose_name="Long Term Support", default=False, help_text="Is a Long Term Support version"
    )
    pre_release = models.BooleanField(verbose_name="Pre-Release", default=False, help_text="Is a Pre-Release version")
    status = StatusField(blank=False, null=False)

    objects = BaseManager.from_queryset(SoftwareVersionQuerySet)()

    class Meta:
        ordering = ("platform", "version", "end_of_support_date", "release_date")
        unique_together = (
            "platform",
            "version",
        )

    def __str__(self):
        if self.alias:
            return self.alias
        return f"{self.platform} - {self.version}"


#
# Controller
#


@extras_features(
    "custom_links",
    "custom_validators",
    "dynamic_groups",
    "export_templates",
    "graphql",
    "locations",
    "statuses",
    "webhooks",
)
class Controller(PrimaryModel, ConfigContextModel):
    """Controller model."""  # TODO: (whitej6) finialize description

    name = models.CharField(max_length=255, unique=True)
    status = StatusField(blank=False, null=False)
    description = models.CharField(max_length=200, blank=True)
    location = models.ForeignKey(
        to="dcim.Location",
        on_delete=models.PROTECT,
        related_name="controllers",
    )
    platform = models.ForeignKey(
        to="dcim.Platform",
        on_delete=models.SET_NULL,
        related_name="controllers",
        blank=True,
        null=True,
    )
    role = RoleField(blank=False, null=False)
    tenant = models.ForeignKey(
        to="tenancy.Tenant",
        on_delete=models.PROTECT,
        related_name="controllers",
        blank=True,
        null=True,
    )
    external_integration = models.ForeignKey(
        to="extras.ExternalIntegration",
        on_delete=models.SET_NULL,
        related_name="controllers",
        blank=True,
        null=True,
    )
    deployed_controller_device = models.ForeignKey(
        to="dcim.Device",
        on_delete=models.SET_NULL,
        related_name="controllers",
        blank=True,
        null=True,
    )
    deployed_controller_group = models.ForeignKey(
        to="dcim.DeviceRedundancyGroup",
        on_delete=models.SET_NULL,
        related_name="controllers",
        blank=True,
        null=True,
    )


@extras_features(
    "custom_links",
    "custom_validators",
    "dynamic_groups",
    "export_templates",
    "graphql",
    "locations",
    "statuses",
    "webhooks",
)
class ControllerDeviceGroup(TreeModel, PrimaryModel, ConfigContextModel):
    """Controller model."""  # TODO: (whitej6) finialize description

    name = models.CharField(max_length=255, unique=True)
    weight = models.PositiveIntegerField(default=1000)
    controller = models.ForeignKey(
        to="dcim.Controller",
        on_delete=models.CASCADE,
        related_name="+",
        blank=False,
        null=False,
    )
<<<<<<< HEAD
=======
    device_group = models.ForeignKey(
        to="dcim.DeviceGroup",
        on_delete=models.CASCADE,
        related_name="+",
        blank=False,
        null=False,
    )
>>>>>>> eaffb46f
<|MERGE_RESOLUTION|>--- conflicted
+++ resolved
@@ -1304,14 +1304,4 @@
         related_name="+",
         blank=False,
         null=False,
-    )
-<<<<<<< HEAD
-=======
-    device_group = models.ForeignKey(
-        to="dcim.DeviceGroup",
-        on_delete=models.CASCADE,
-        related_name="+",
-        blank=False,
-        null=False,
-    )
->>>>>>> eaffb46f
+    )
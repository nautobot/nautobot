from collections import OrderedDict

from django.contrib.contenttypes.fields import GenericRelation
from django.contrib.contenttypes.models import ContentType
from django.core.cache import cache
from django.core.exceptions import ValidationError
from django.core.serializers.json import DjangoJSONEncoder
from django.core.validators import MaxValueValidator, MinValueValidator
from django.db import models
from django.db.models import F, ProtectedError, Q
from django.urls import reverse
from django.utils.functional import cached_property, classproperty
from django.utils.html import format_html, format_html_join
import yaml

from nautobot.core.constants import CHARFIELD_MAX_LENGTH
from nautobot.core.models import BaseManager, RestrictedQuerySet
<<<<<<< HEAD
from nautobot.core.models.fields import NaturalOrderingField, PositiveSmallIntegerField
=======
from nautobot.core.models.fields import JSONArrayField, LaxURLField, NaturalOrderingField
>>>>>>> f540b123
from nautobot.core.models.generics import BaseModel, OrganizationalModel, PrimaryModel
from nautobot.core.models.tree_queries import TreeModel
from nautobot.core.utils.config import get_settings_or_config
from nautobot.dcim.choices import (
    ControllerCapabilitiesChoices,
    DeviceFaceChoices,
    DeviceRedundancyGroupFailoverStrategyChoices,
    SoftwareImageFileHashingAlgorithmChoices,
    SubdeviceRoleChoices,
)
from nautobot.dcim.constants import MODULE_RECURSION_DEPTH_LIMIT
from nautobot.dcim.utils import get_all_network_driver_mappings, get_network_driver_mapping_tool_names
from nautobot.extras.models import ChangeLoggedModel, ConfigContextModel, RoleField, StatusField
from nautobot.extras.querysets import ConfigContextModelQuerySet
from nautobot.extras.utils import extras_features
from nautobot.wireless.models import ControllerManagedDeviceGroupWirelessNetworkAssignment

from .device_components import (
    ConsolePort,
    ConsoleServerPort,
    DeviceBay,
    FrontPort,
    Interface,
    InventoryItem,
    ModuleBay,
    PowerOutlet,
    PowerPort,
    RearPort,
)

__all__ = (
    "Controller",
    "ControllerManagedDeviceGroup",
    "Device",
    "DeviceFamily",
    "DeviceRedundancyGroup",
    "DeviceType",
    "InterfaceVDCAssignment",
    "Manufacturer",
    "Platform",
    "VirtualChassis",
    "VirtualDeviceContext",
)


#
# Device Types
#


@extras_features(
    "custom_validators",
    "export_templates",
    "graphql",
    "webhooks",
)
class Manufacturer(OrganizationalModel):
    """
    A Manufacturer represents a company which produces hardware devices; for example, Juniper or Dell.
    """

    name = models.CharField(max_length=CHARFIELD_MAX_LENGTH, unique=True)
    description = models.CharField(max_length=CHARFIELD_MAX_LENGTH, blank=True)

    class Meta:
        ordering = ["name"]

    def __str__(self):
        return self.name


@extras_features(
    "custom_links",
    "custom_validators",
    "export_templates",
    "graphql",
    "webhooks",
)
class DeviceFamily(PrimaryModel):
    """
    A Device Family is a model that represents a grouping of DeviceTypes.
    """

    name = models.CharField(max_length=CHARFIELD_MAX_LENGTH, unique=True)
    description = models.CharField(max_length=CHARFIELD_MAX_LENGTH, blank=True)

    class Meta:
        ordering = ["name"]
        verbose_name_plural = "device families"

    def __str__(self):
        return self.name


@extras_features("graphql")
class DeviceTypeToSoftwareImageFile(BaseModel, ChangeLoggedModel):
    device_type = models.ForeignKey(
        "dcim.DeviceType", on_delete=models.CASCADE, related_name="software_image_file_mappings"
    )
    software_image_file = models.ForeignKey(
        "dcim.SoftwareImageFile", on_delete=models.PROTECT, related_name="device_type_mappings"
    )
    is_metadata_associable_model = False

    class Meta:
        unique_together = [
            ["device_type", "software_image_file"],
        ]
        verbose_name = "device type to software image file mapping"
        verbose_name_plural = "device type to software image file mappings"

    def __str__(self):
        return f"{self.device_type!s} - {self.software_image_file!s}"


@extras_features(
    "custom_links",
    "custom_validators",
    "export_templates",
    "graphql",
    "webhooks",
)
class DeviceType(PrimaryModel):
    """
    A DeviceType represents a particular make (Manufacturer) and model of device. It specifies rack height and depth, as
    well as high-level functional role(s).

    Each DeviceType can have an arbitrary number of component templates assigned to it, which define console, power, and
    interface objects. For example, a Juniper EX4300-48T DeviceType would have:

      * 1 ConsolePortTemplate
      * 2 PowerPortTemplates
      * 48 InterfaceTemplates

    When a new Device of this type is created, the appropriate console, power, and interface objects (as defined by the
    DeviceType) are automatically created as well.
    """

    manufacturer = models.ForeignKey(to="dcim.Manufacturer", on_delete=models.PROTECT, related_name="device_types")
    device_family = models.ForeignKey(
        to="dcim.DeviceFamily",
        on_delete=models.PROTECT,
        related_name="device_types",
        blank=True,
        null=True,
    )
    model = models.CharField(max_length=CHARFIELD_MAX_LENGTH)
    part_number = models.CharField(
        max_length=CHARFIELD_MAX_LENGTH, blank=True, help_text="Discrete part number (optional)"
    )
    # 2.0 TODO: Profile filtering on this field if it could benefit from an index
    u_height = PositiveSmallIntegerField(default=1, verbose_name="Height (U)")
    # todoindex:
    is_full_depth = models.BooleanField(
        default=True,
        verbose_name="Is full depth",
        help_text="Device consumes both front and rear rack faces",
    )
    # todoindex:
    subdevice_role = models.CharField(
        max_length=50,
        choices=SubdeviceRoleChoices,
        blank=True,
        verbose_name="Parent/child status",
        help_text="Parent devices house child devices in device bays. Leave blank "
        "if this device type is neither a parent nor a child.",
    )
    front_image = models.ImageField(upload_to="devicetype-images", blank=True)
    rear_image = models.ImageField(upload_to="devicetype-images", blank=True)
    software_image_files = models.ManyToManyField(
        to="dcim.SoftwareImageFile",
        through=DeviceTypeToSoftwareImageFile,
        related_name="device_types",
        blank=True,
        verbose_name="Software Image Files",
    )
    comments = models.TextField(blank=True)

    clone_fields = [
        "manufacturer",
        "u_height",
        "is_full_depth",
        "subdevice_role",
    ]

    class Meta:
        ordering = ["manufacturer", "model"]
        unique_together = [
            ["manufacturer", "model"],
        ]

    def __str__(self):
        return self.model

    def __init__(self, *args, **kwargs):
        super().__init__(*args, **kwargs)

        # Save a copy of u_height for validation in clean()
        self._original_u_height = self.u_height if self.present_in_database else 1

        # Save references to the original front/rear images
        self._original_front_image = self.front_image if self.present_in_database else None
        self._original_rear_image = self.rear_image if self.present_in_database else None

    def to_yaml(self):
        data = OrderedDict(
            (
                ("manufacturer", self.manufacturer.name),
                ("model", self.model),
                ("part_number", self.part_number),
                ("u_height", self.u_height),
                ("is_full_depth", self.is_full_depth),
                ("subdevice_role", self.subdevice_role),
                ("comments", self.comments),
            )
        )

        # Component templates
        if self.console_port_templates.exists():
            data["console-ports"] = [
                {
                    "name": c.name,
                    "type": c.type,
                }
                for c in self.console_port_templates.all()
            ]
        if self.console_server_port_templates.exists():
            data["console-server-ports"] = [
                {
                    "name": c.name,
                    "type": c.type,
                }
                for c in self.console_server_port_templates.all()
            ]
        if self.power_port_templates.exists():
            data["power-ports"] = [
                {
                    "name": c.name,
                    "type": c.type,
                    "maximum_draw": c.maximum_draw,
                    "allocated_draw": c.allocated_draw,
                }
                for c in self.power_port_templates.all()
            ]
        if self.power_outlet_templates.exists():
            data["power-outlets"] = [
                {
                    "name": c.name,
                    "type": c.type,
                    "power_port": c.power_port_template.name if c.power_port_template else None,
                    "feed_leg": c.feed_leg,
                }
                for c in self.power_outlet_templates.all()
            ]
        if self.interface_templates.exists():
            data["interfaces"] = [
                {
                    "name": c.name,
                    "type": c.type,
                    "mgmt_only": c.mgmt_only,
                }
                for c in self.interface_templates.all()
            ]
        if self.front_port_templates.exists():
            data["front-ports"] = [
                {
                    "name": c.name,
                    "type": c.type,
                    "rear_port": c.rear_port_template.name,
                    "rear_port_position": c.rear_port_position,
                }
                for c in self.front_port_templates.all()
            ]
        if self.rear_port_templates.exists():
            data["rear-ports"] = [
                {
                    "name": c.name,
                    "type": c.type,
                    "positions": c.positions,
                }
                for c in self.rear_port_templates.all()
            ]
        if self.device_bay_templates.exists():
            data["device-bays"] = [
                {
                    "name": c.name,
                }
                for c in self.device_bay_templates.all()
            ]
        if self.module_bay_templates.exists():
            data["module-bays"] = [
                {
                    "name": c.name,
                    "position": c.position,
                    "label": c.label,
                    "description": c.description,
                }
                for c in self.module_bay_templates.all()
            ]

        return yaml.dump(dict(data), sort_keys=False, allow_unicode=True)

    def clean(self):
        super().clean()

        # If editing an existing DeviceType to have a larger u_height, first validate that *all* instances of it have
        # room to expand within their racks. This validation will impose a very high performance penalty when there are
        # many instances to check, but increasing the u_height of a DeviceType should be a very rare occurrence.
        if self.present_in_database and self.u_height > self._original_u_height:
            for d in Device.objects.filter(device_type=self, position__isnull=False):
                face_required = None if self.is_full_depth else d.face
                u_available = d.rack.get_available_units(
                    u_height=self.u_height, rack_face=face_required, exclude=[d.pk]
                )
                if d.position not in u_available:
                    raise ValidationError(
                        {
                            "u_height": f"Device {d} in rack {d.rack} does not have sufficient space to accommodate a height of {self.u_height}U"
                        }
                    )

        # If modifying the height of an existing DeviceType to 0U, check for any instances assigned to a rack position.
        elif self.present_in_database and self._original_u_height > 0 and self.u_height == 0:
            racked_instance_count = Device.objects.filter(device_type=self, position__isnull=False).count()
            if racked_instance_count:
                url = f"{reverse('dcim:device_list')}?manufacturer={self.manufacturer_id}&device_type={self.pk}"
                raise ValidationError(
                    {
                        "u_height": format_html(
                            "Unable to set 0U height: "
                            'Found <a href="{}">{} instances</a> already mounted within racks.',
                            url,
                            racked_instance_count,
                        )
                    }
                )

        if (self.subdevice_role != SubdeviceRoleChoices.ROLE_PARENT) and self.device_bay_templates.count():
            raise ValidationError(
                {
                    "subdevice_role": "Must delete all device bay templates associated with this device before "
                    "declassifying it as a parent device."
                }
            )

        if self.u_height and self.subdevice_role == SubdeviceRoleChoices.ROLE_CHILD:
            raise ValidationError({"u_height": "Child device types must be 0U."})

    def save(self, *args, **kwargs):
        super().save(*args, **kwargs)

        # Delete any previously uploaded image files that are no longer in use
        if self._original_front_image and self.front_image != self._original_front_image:
            self._original_front_image.delete(save=False)
        if self._original_rear_image and self.rear_image != self._original_rear_image:
            self._original_rear_image.delete(save=False)

    def delete(self, *args, **kwargs):
        super().delete(*args, **kwargs)

        # Delete any uploaded image files
        if self.front_image:
            self.front_image.delete(save=False)
        if self.rear_image:
            self.rear_image.delete(save=False)

    @property
    def display(self):
        return f"{self.manufacturer.name} {self.model}"

    @property
    def is_parent_device(self):
        return self.subdevice_role == SubdeviceRoleChoices.ROLE_PARENT

    @property
    def is_child_device(self):
        return self.subdevice_role == SubdeviceRoleChoices.ROLE_CHILD


#
# Devices
#


@extras_features("custom_validators", "graphql")
class Platform(OrganizationalModel):
    """
    Platform refers to the software or firmware running on a Device. For example, "Cisco IOS-XR" or "Juniper Junos".

    Nautobot uses Platforms to determine how to interact with devices when pulling inventory data or other information
    by specifying a network driver; `netutils` is then used to derive library-specific driver information from this.
    """

    name = models.CharField(max_length=CHARFIELD_MAX_LENGTH, unique=True)
    manufacturer = models.ForeignKey(
        to="dcim.Manufacturer",
        on_delete=models.PROTECT,
        related_name="platforms",
        blank=True,
        null=True,
        help_text="Optionally limit this platform to devices of a certain manufacturer",
    )
    network_driver = models.CharField(
        max_length=CHARFIELD_MAX_LENGTH,
        blank=True,
        help_text=(
            "The normalized network driver to use when interacting with devices, e.g. cisco_ios, arista_eos, etc."
            " Library-specific driver names will be derived from this setting as appropriate"
        ),
    )
    napalm_driver = models.CharField(
        max_length=CHARFIELD_MAX_LENGTH,
        blank=True,
        verbose_name="NAPALM driver",
        help_text="The name of the NAPALM driver to use when Nautobot internals interact with devices",
    )
    napalm_args = models.JSONField(
        encoder=DjangoJSONEncoder,
        blank=True,
        null=True,
        verbose_name="NAPALM arguments",
        help_text="Additional arguments to pass when initiating the NAPALM driver (JSON format)",
    )
    description = models.CharField(max_length=CHARFIELD_MAX_LENGTH, blank=True)

    @cached_property
    def network_driver_mappings(self):
        """Dictionary of library-specific network drivers derived from network_driver by netutils library mapping or NETWORK_DRIVERS setting."""

        network_driver_mappings = get_all_network_driver_mappings()
        return network_driver_mappings.get(self.network_driver, {})

    def fetch_network_driver_mappings(self):
        """
        Returns the network driver mappings for this Platform instance.
        If the platform is missing network driver mappings, returns an empty dictionary.
        """
        if not self.network_driver:
            return {}

        tool_names = get_network_driver_mapping_tool_names()
        return {tool_name: self.network_driver_mappings.get(tool_name) for tool_name in tool_names}

    class Meta:
        ordering = ["name"]

    def __str__(self):
        return self.name


@extras_features(
    "custom_links",
    "custom_validators",
    "export_templates",
    "graphql",
    "locations",
    "statuses",
    "webhooks",
)
class Device(PrimaryModel, ConfigContextModel):
    """
    A Device represents a piece of physical hardware. Each Device is assigned a DeviceType,
    Role, and (optionally) a Platform. Device names are not required, however if one is set it must be unique.

    Each Device must be assigned to a Location, and optionally to a Rack within that.
    Associating a device with a particular rack face or unit is optional (for example, vertically mounted PDUs
    do not consume rack units).

    When a new Device is created, console/power/interface/device bay components are created along with it as dictated
    by the component templates assigned to its DeviceType. Components can also be added, modified, or deleted after the
    creation of a Device.
    """

    device_type = models.ForeignKey(to="dcim.DeviceType", on_delete=models.PROTECT, related_name="devices")
    status = StatusField(blank=False, null=False)
    role = RoleField(blank=False, null=False)
    tenant = models.ForeignKey(
        to="tenancy.Tenant",
        on_delete=models.PROTECT,
        related_name="devices",
        blank=True,
        null=True,
    )
    platform = models.ForeignKey(
        to="dcim.Platform",
        on_delete=models.SET_NULL,
        related_name="devices",
        blank=True,
        null=True,
    )
    name = models.CharField(  # noqa: DJ001  # django-nullable-model-string-field -- intentional, see below
        max_length=CHARFIELD_MAX_LENGTH,
        blank=True,
        null=True,  # because name is part of uniqueness constraint but is optional
        db_index=True,
    )
    _name = NaturalOrderingField(
        target_field="name", max_length=CHARFIELD_MAX_LENGTH, blank=True, null=True, db_index=True
    )
    serial = models.CharField(max_length=CHARFIELD_MAX_LENGTH, blank=True, verbose_name="Serial number", db_index=True)
    asset_tag = models.CharField(
        max_length=CHARFIELD_MAX_LENGTH,
        blank=True,
        null=True,
        unique=True,
        verbose_name="Asset tag",
        help_text="A unique tag used to identify this device",
    )
    location = models.ForeignKey(
        to="dcim.Location",
        on_delete=models.PROTECT,
        related_name="devices",
    )
    rack = models.ForeignKey(
        to="dcim.Rack",
        on_delete=models.PROTECT,
        related_name="devices",
        blank=True,
        null=True,
    )
    # 2.0 TODO: Profile filtering on this field if it could benefit from an index
    position = PositiveSmallIntegerField(
        blank=True,
        null=True,
        validators=[MinValueValidator(1)],
        verbose_name="Position (U)",
        help_text="The lowest-numbered unit occupied by the device",
    )
    # todoindex:
    face = models.CharField(max_length=50, blank=True, choices=DeviceFaceChoices, verbose_name="Rack face")
    primary_ip4 = models.ForeignKey(
        to="ipam.IPAddress",
        on_delete=models.SET_NULL,
        related_name="primary_ip4_for",
        blank=True,
        null=True,
        verbose_name="Primary IPv4",
    )
    primary_ip6 = models.ForeignKey(
        to="ipam.IPAddress",
        on_delete=models.SET_NULL,
        related_name="primary_ip6_for",
        blank=True,
        null=True,
        verbose_name="Primary IPv6",
    )
    cluster = models.ForeignKey(
        to="virtualization.Cluster",
        on_delete=models.SET_NULL,
        related_name="devices",
        blank=True,
        null=True,
    )
    virtual_chassis = models.ForeignKey(
        to="VirtualChassis",
        on_delete=models.SET_NULL,
        related_name="members",
        blank=True,
        null=True,
    )
    device_redundancy_group = models.ForeignKey(
        to="dcim.DeviceRedundancyGroup",
        on_delete=models.SET_NULL,
        related_name="devices",
        blank=True,
        null=True,
        verbose_name="Device Redundancy Group",
    )
    device_redundancy_group_priority = PositiveSmallIntegerField(
        blank=True,
        null=True,
        validators=[MinValueValidator(1)],
        verbose_name="Device Redundancy Group Priority",
        help_text="The priority the device has in the device redundancy group.",
    )
    software_version = models.ForeignKey(
        to="dcim.SoftwareVersion",
        on_delete=models.PROTECT,
        related_name="devices",
        blank=True,
        null=True,
        help_text="The software version installed on this device",
    )
    # 2.0 TODO: Profile filtering on this field if it could benefit from an index
    vc_position = PositiveSmallIntegerField(blank=True, null=True, validators=[MaxValueValidator(255)])
    vc_priority = PositiveSmallIntegerField(blank=True, null=True, validators=[MaxValueValidator(255)])
    comments = models.TextField(blank=True)
    images = GenericRelation(to="extras.ImageAttachment")

    secrets_group = models.ForeignKey(
        to="extras.SecretsGroup",
        on_delete=models.SET_NULL,
        related_name="devices",
        default=None,
        blank=True,
        null=True,
    )

    software_image_files = models.ManyToManyField(
        to="dcim.SoftwareImageFile",
        related_name="devices",
        blank=True,
        verbose_name="Software Image Files",
        help_text="Override the software image files associated with the software version for this device",
    )
    controller_managed_device_group = models.ForeignKey(
        to="dcim.ControllerManagedDeviceGroup",
        on_delete=models.SET_NULL,
        related_name="devices",
        blank=True,
        null=True,
    )

    objects = BaseManager.from_queryset(ConfigContextModelQuerySet)()

    clone_fields = [
        "device_type",
        "role",
        "tenant",
        "platform",
        "location",
        "rack",
        "status",
        "cluster",
        "secrets_group",
    ]

    @classproperty  # https://github.com/PyCQA/pylint-django/issues/240
    def natural_key_field_names(cls):  # pylint: disable=no-self-argument
        """
        When DEVICE_NAME_AS_NATURAL_KEY is set in settings or Constance, we use just the `name` for simplicity.
        """
        if get_settings_or_config("DEVICE_NAME_AS_NATURAL_KEY"):
            # opt-in simplified "pseudo-natural-key"
            return ["name"]
        else:
            # true natural-key given current uniqueness constraints
            return ["name", "tenant", "location"]  # location should be last since it's potentially variadic

    class Meta:
        ordering = ("_name",)  # Name may be null
        unique_together = (
            ("location", "tenant", "name"),  # See validate_unique below
            ("rack", "position", "face"),
            ("virtual_chassis", "vc_position"),
        )

    def __str__(self):
        return self.display or super().__str__()

    def validate_unique(self, exclude=None):
        # Check for a duplicate name on a device assigned to the same Location and no Tenant. This is necessary
        # because Django does not consider two NULL fields to be equal, and thus will not trigger a violation
        # of the uniqueness constraint without manual intervention.
        if self.name and hasattr(self, "location") and self.tenant is None:
            if Device.objects.exclude(pk=self.pk).filter(name=self.name, location=self.location, tenant__isnull=True):
                raise ValidationError({"name": "A device with this name already exists."})

        super().validate_unique(exclude)

    def clean(self):
        from nautobot.ipam import models as ipam_models  # circular import workaround

        super().clean()

        # Validate location
        if self.location is not None:
            if self.rack is not None:
                device_location = self.location
                # Rack's location must be a child location or the same location as that of the parent device.
                # Location is a required field on rack.
                rack_location = self.rack.location
                if device_location not in rack_location.ancestors(include_self=True):
                    raise ValidationError(
                        {
                            "rack": f'Rack "{self.rack}" does not belong to location "{self.location}" and its descendants.'
                        }
                    )

            # self.cluster is validated somewhat later, see below

            if ContentType.objects.get_for_model(self) not in self.location.location_type.content_types.all():
                raise ValidationError(
                    {"location": f'Devices may not associate to locations of type "{self.location.location_type}".'}
                )

        if self.rack is None:
            if self.face:
                raise ValidationError(
                    {
                        "face": "Cannot select a rack face without assigning a rack.",
                    }
                )
            if self.position:
                raise ValidationError(
                    {
                        "position": "Cannot select a rack position without assigning a rack.",
                    }
                )

        # Validate position/face combination
        if self.position and not self.face:
            raise ValidationError(
                {
                    "face": "Must specify rack face when defining rack position.",
                }
            )

        # Prevent 0U devices from being assigned to a specific position
        if self.position and self.device_type.u_height == 0:
            raise ValidationError(
                {"position": f"A U0 device type ({self.device_type}) cannot be assigned to a rack position."}
            )

        if self.rack:
            try:
                # Child devices cannot be assigned to a rack face/unit
                if self.device_type.is_child_device and self.face:
                    raise ValidationError(
                        {
                            "face": "Child device types cannot be assigned to a rack face. This is an attribute of the "
                            "parent device."
                        }
                    )
                if self.device_type.is_child_device and self.position:
                    raise ValidationError(
                        {
                            "position": "Child device types cannot be assigned to a rack position. This is an attribute of "
                            "the parent device."
                        }
                    )

                # Validate rack space
                rack_face = self.face if not self.device_type.is_full_depth else None
                exclude_list = [self.pk] if self.present_in_database else []
                available_units = self.rack.get_available_units(
                    u_height=self.device_type.u_height,
                    rack_face=rack_face,
                    exclude=exclude_list,
                )
                if self.position and self.position not in available_units:
                    raise ValidationError(
                        {
                            "position": f"U{self.position} is already occupied or does not have sufficient space to "
                            f"accommodate this device type: {self.device_type} ({self.device_type.u_height}U)"
                        }
                    )

            except DeviceType.DoesNotExist:
                pass

        # Validate primary IP addresses
        all_interfaces = self.all_interfaces.all()
        for field in ["primary_ip4", "primary_ip6"]:
            ip = getattr(self, field)
            if ip is not None:
                if field == "primary_ip4":
                    if ip.ip_version != 4:
                        raise ValidationError({f"{field}": f"{ip} is not an IPv4 address."})
                else:
                    if ip.ip_version != 6:
                        raise ValidationError({f"{field}": f"{ip} is not an IPv6 address."})
                if ipam_models.IPAddressToInterface.objects.filter(
                    ip_address=ip, interface__in=all_interfaces
                ).exists():
                    pass
                elif (
                    ip.nat_inside is not None
                    and ipam_models.IPAddressToInterface.objects.filter(
                        ip_address=ip.nat_inside, interface__in=all_interfaces
                    ).exists()
                ):
                    pass
                else:
                    raise ValidationError(
                        {f"{field}": f"The specified IP address ({ip}) is not assigned to this device."}
                    )

        # Validate manufacturer/platform
        if hasattr(self, "device_type") and self.platform:
            if self.platform.manufacturer and self.platform.manufacturer != self.device_type.manufacturer:
                raise ValidationError(
                    {
                        "platform": (
                            f"The assigned platform is limited to {self.platform.manufacturer} device types, "
                            f"but this device's type belongs to {self.device_type.manufacturer}."
                        )
                    }
                )

        # A Device can only be assigned to a Cluster in the same location or parent location, if any
        if (
            self.cluster is not None
            and self.location is not None
            and self.cluster.location is not None
            and self.cluster.location not in self.location.ancestors(include_self=True)
        ):
            raise ValidationError(
                {"cluster": f"The assigned cluster belongs to a location that does not include {self.location}."}
            )

        # Validate virtual chassis assignment
        if self.virtual_chassis and self.vc_position is None:
            raise ValidationError(
                {"vc_position": "A device assigned to a virtual chassis must have its position defined."}
            )

        # Validate device isn't being removed from a virtual chassis when it is the master
        if not self.virtual_chassis and self.present_in_database:
            existing_virtual_chassis = Device.objects.get(id=self.id).virtual_chassis
            if existing_virtual_chassis and existing_virtual_chassis.master == self:
                raise ValidationError(
                    {
                        "virtual_chassis": f"The master device for the virtual chassis ({existing_virtual_chassis}) may not be removed"
                    }
                )

        # Validate device is a member of a device redundancy group if it has a device redundancy group priority set
        if self.device_redundancy_group_priority is not None and self.device_redundancy_group is None:
            raise ValidationError(
                {
                    "device_redundancy_group_priority": "Must assign a redundancy group when defining a redundancy group priority."
                }
            )

        # If any software image file is specified, validate that
        # each of the software image files belongs to the device's device type or is a default image
        # TODO: this is incorrect as we cannot validate a ManyToMany during clean() - nautobot/nautobot#6344
        for image_file in self.software_image_files.all():
            if not image_file.default_image and self.device_type not in image_file.device_types.all():
                raise ValidationError(
                    {
                        "software_image_files": (
                            f"Software image file {image_file} for version '{image_file.software_version}' is not "
                            f"valid for device type {self.device_type}."
                        )
                    }
                )

    def save(self, *args, **kwargs):
        is_new = not self.present_in_database

        super().save(*args, **kwargs)

        # If this is a new Device, instantiate all related components per the DeviceType definition
        if is_new:
            self.create_components()

        # Update Location and Rack assignment for any child Devices
        devices = Device.objects.filter(parent_bay__device=self)
        for device in devices:
            save_child_device = False
            if device.location != self.location:
                device.location = self.location
                save_child_device = True
            if device.rack != self.rack:
                device.rack = self.rack
                save_child_device = True

            if save_child_device:
                device.save()

    def create_components(self):
        """Create device components from the device type definition."""
        # The order of these is significant as
        # - PowerOutlet depends on PowerPort
        # - FrontPort depends on RearPort
        component_models = [
            (ConsolePort, self.device_type.console_port_templates.all()),
            (ConsoleServerPort, self.device_type.console_server_port_templates.all()),
            (PowerPort, self.device_type.power_port_templates.all()),
            (PowerOutlet, self.device_type.power_outlet_templates.all()),
            (Interface, self.device_type.interface_templates.all()),
            (RearPort, self.device_type.rear_port_templates.all()),
            (FrontPort, self.device_type.front_port_templates.all()),
            (DeviceBay, self.device_type.device_bay_templates.all()),
            (ModuleBay, self.device_type.module_bay_templates.all()),
        ]
        instantiated_components = []
        for model, templates in component_models:
            model.objects.bulk_create([x.instantiate(device=self) for x in templates])
        cache_key = f"nautobot.dcim.device.{self.pk}.has_module_bays"
        cache.delete(cache_key)
        return instantiated_components

    create_components.alters_data = True

    @property
    def display(self):
        if self.name:
            return self.name
        elif self.virtual_chassis:
            return f"{self.virtual_chassis.name}:{self.vc_position} ({self.pk})"
        elif self.device_type:
            return f"{self.device_type.manufacturer} {self.device_type.model} ({self.pk})"
        else:
            return ""  # Device has not yet been created

    @property
    def identifier(self):
        """
        Return the device name if set; otherwise return the Device's primary key as {pk}
        """
        if self.name is not None:
            return self.name
        return f"{{{self.pk}}}"

    @property
    def primary_ip(self):
        if get_settings_or_config("PREFER_IPV4") and self.primary_ip4:
            return self.primary_ip4
        elif self.primary_ip6:
            return self.primary_ip6
        elif self.primary_ip4:
            return self.primary_ip4
        else:
            return None

    def get_vc_master(self):
        """
        If this Device is a VirtualChassis member, return the VC master. Otherwise, return None.
        """
        return self.virtual_chassis.master if self.virtual_chassis else None

    @property
    def is_vc_master(self):
        return self == self.get_vc_master()

    @property
    def vc_interfaces(self):
        """
        Return a QuerySet matching all Interfaces assigned to this Device or, if this Device is a VC master, to another
        Device belonging to the same VirtualChassis.
        """
        qs = self.all_interfaces
        if self.virtual_chassis and self.virtual_chassis.master == self:
            for member in self.virtual_chassis.members.exclude(id=self.id):
                qs |= member.all_interfaces.filter(mgmt_only=False)
        return qs

    @property
    def common_vc_interfaces(self):
        """
        Return a QuerySet matching all Interfaces assigned to this Device or,
        if this Device belongs to a VirtualChassis, it returns all interfaces belonging Devices with same VirtualChassis
        """
        if self.virtual_chassis:
            return self.virtual_chassis.member_interfaces
        return self.all_interfaces

    def get_cables(self, pk_list=False):
        """
        Return a QuerySet or PK list matching all Cables connected to a component of this Device.
        """
        from .cables import Cable

        cable_pks = []
        for component_model in [
            ConsolePort,
            ConsoleServerPort,
            PowerPort,
            PowerOutlet,
            Interface,
            FrontPort,
            RearPort,
        ]:
            cable_pks += component_model.objects.filter(device=self, cable__isnull=False).values_list(
                "cable", flat=True
            )
        if pk_list:
            return cable_pks
        return Cable.objects.filter(pk__in=cable_pks)

    def get_children(self):
        """
        Return the set of child Devices installed in DeviceBays within this Device.
        """
        return Device.objects.filter(parent_bay__device=self.pk)

    @property
    def has_module_bays(self) -> bool:
        """
        Cacheable property for determining whether this Device has any ModuleBays, and therefore may contain Modules.
        """
        cache_key = f"nautobot.dcim.device.{self.pk}.has_module_bays"
        module_bays_exists = cache.get(cache_key)
        if module_bays_exists is None:
            module_bays_exists = self.module_bays.exists()
            cache.set(cache_key, module_bays_exists, timeout=5)
        return module_bays_exists

    @property
    def all_modules(self):
        """
        Return all child Modules installed in ModuleBays within this Device.
        """
        # Supports Device->ModuleBay->Module->ModuleBay->Module->ModuleBay->Module->ModuleBay->Module
        # This query looks for modules that are installed in a module_bay and attached to this device
        # We artificially limit the recursion to 4 levels or we would be stuck in an infinite loop.
        recursion_depth = MODULE_RECURSION_DEPTH_LIMIT
        qs = Module.objects.all()
        if not self.has_module_bays:
            # Short-circuit to avoid an expensive nested query
            return qs.none()
        query = Q()
        for level in range(recursion_depth):
            recursive_query = "parent_module_bay__parent_module__" * level
            query = query | Q(**{f"{recursive_query}parent_module_bay__parent_device": self})
        return qs.filter(query)

    @property
    def all_console_ports(self):
        """
        Return all Console Ports that are installed in the device or in modules that are installed in the device.
        """
        # TODO: These could probably be optimized to reduce the number of joins
        return ConsolePort.objects.filter(Q(device=self) | Q(module__in=self.all_modules))

    @property
    def all_console_server_ports(self):
        """
        Return all Console Server Ports that are installed in the device or in modules that are installed in the device.
        """
        return ConsoleServerPort.objects.filter(Q(device=self) | Q(module__in=self.all_modules))

    @property
    def all_front_ports(self):
        """
        Return all Front Ports that are installed in the device or in modules that are installed in the device.
        """
        return FrontPort.objects.filter(Q(device=self) | Q(module__in=self.all_modules))

    @property
    def all_interfaces(self):
        """
        Return all Interfaces that are installed in the device or in modules that are installed in the device.
        """
        return Interface.objects.filter(Q(device=self) | Q(module__in=self.all_modules))

    @property
    def all_module_bays(self):
        """
        Return all Module Bays that are installed in the device or in modules that are installed in the device.
        """
        return ModuleBay.objects.filter(Q(parent_device=self) | Q(parent_module__in=self.all_modules))

    @property
    def all_power_ports(self):
        """
        Return all Power Ports that are installed in the device or in modules that are installed in the device.
        """
        return PowerPort.objects.filter(Q(device=self) | Q(module__in=self.all_modules))

    @property
    def all_power_outlets(self):
        """
        Return all Power Outlets that are installed in the device or in modules that are installed in the device.
        """
        return PowerOutlet.objects.filter(Q(device=self) | Q(module__in=self.all_modules))

    @property
    def all_rear_ports(self):
        """
        Return all Rear Ports that are installed in the device or in modules that are installed in the device.
        """
        return RearPort.objects.filter(Q(device=self) | Q(module__in=self.all_modules))


#
# Virtual chassis
#


@extras_features(
    "custom_links",
    "custom_validators",
    "export_templates",
    "graphql",
    "webhooks",
)
class VirtualChassis(PrimaryModel):
    """
    A collection of Devices which operate with a shared control plane (e.g. a switch stack).
    """

    master = models.OneToOneField(
        to="Device",
        on_delete=models.PROTECT,
        related_name="vc_master_for",
        blank=True,
        null=True,
    )
    name = models.CharField(max_length=CHARFIELD_MAX_LENGTH, unique=True)
    domain = models.CharField(max_length=CHARFIELD_MAX_LENGTH, blank=True)

    natural_key_field_names = ["name"]

    class Meta:
        ordering = ["name"]
        verbose_name_plural = "virtual chassis"

    def __str__(self):
        return self.name

    @property
    def member_interfaces(self):
        """Return a list of Interfaces common to all member devices."""
        return Interface.objects.filter(pk__in=self.members.values_list("interfaces", flat=True))

    def clean(self):
        super().clean()

        # Verify that the selected master device has been assigned to this VirtualChassis. (Skip when creating a new
        # VirtualChassis.)
        if self.present_in_database and self.master and self.master not in self.members.all():
            raise ValidationError(
                {"master": f"The selected master ({self.master}) is not assigned to this virtual chassis."}
            )

    def delete(self, *args, **kwargs):
        # Check for LAG interfaces split across member chassis
        interfaces = Interface.objects.filter(device__in=self.members.all(), lag__isnull=False).exclude(
            lag__device=F("device")
        )
        if interfaces:
            raise ProtectedError(
                f"Unable to delete virtual chassis {self}. There are member interfaces which form a cross-chassis LAG",
                interfaces,
            )

        return super().delete(*args, **kwargs)


@extras_features(
    "custom_links",
    "custom_validators",
    "export_templates",
    "graphql",
    "statuses",
    "webhooks",
)
class DeviceRedundancyGroup(PrimaryModel):
    """
    A DeviceRedundancyGroup represents a logical grouping of physical hardware for the purposes of high-availability.
    """

    name = models.CharField(max_length=CHARFIELD_MAX_LENGTH, unique=True)
    status = StatusField(blank=False, null=False)
    description = models.CharField(max_length=CHARFIELD_MAX_LENGTH, blank=True)

    failover_strategy = models.CharField(
        max_length=50,
        blank=True,
        choices=DeviceRedundancyGroupFailoverStrategyChoices,
        verbose_name="Failover strategy",
    )

    comments = models.TextField(blank=True)

    secrets_group = models.ForeignKey(
        to="extras.SecretsGroup",
        on_delete=models.SET_NULL,
        related_name="device_redundancy_groups",
        default=None,
        blank=True,
        null=True,
    )

    clone_fields = [
        "failover_strategy",
        "status",
        "secrets_group",
    ]

    class Meta:
        ordering = ("name",)

    @property
    def devices_sorted(self):
        return self.devices.order_by("device_redundancy_group_priority")

    @property
    def controllers_sorted(self):
        return self.controllers.order_by("name")

    def __str__(self):
        return self.name


#
# Software image files
#


class SoftwareImageFileQuerySet(RestrictedQuerySet):
    """Queryset for SoftwareImageFile objects."""

    def get_for_object(self, obj):
        """Return all SoftwareImageFiles assigned to the given object."""
        from nautobot.virtualization.models import VirtualMachine

        if isinstance(obj, Device):
            if obj.software_image_files.exists():
                return obj.software_image_files.all()
            device_type_qs = self.filter(software_version__devices=obj, device_types=obj.device_type)
            if device_type_qs.exists():
                return device_type_qs
            return self.filter(software_version__devices=obj, default_image=True)
        elif isinstance(obj, InventoryItem):
            if obj.software_image_files.exists():
                return obj.software_image_files.all()
            else:
                return self.filter(software_version__inventory_items=obj)
        elif isinstance(obj, DeviceType):
            qs = self.filter(device_types=obj)
        elif isinstance(obj, VirtualMachine):
            if obj.software_image_files.exists():
                return obj.software_image_files.all()
            else:
                qs = self.filter(software_version__virtual_machines=obj)
        else:
            valid_types = "Device, DeviceType, InventoryItem and VirtualMachine"
            raise TypeError(f"{obj} is not a valid object type. Valid types are {valid_types}.")

        return qs


@extras_features(
    "custom_links",
    "custom_validators",
    "export_templates",
    "graphql",
    "statuses",
    "webhooks",
)
class SoftwareImageFile(PrimaryModel):
    """A software image file for a Device, Virtual Machine or Inventory Item."""

    software_version = models.ForeignKey(
        to="SoftwareVersion",
        on_delete=models.CASCADE,
        related_name="software_image_files",
        verbose_name="Software Version",
    )
    image_file_name = models.CharField(blank=False, max_length=CHARFIELD_MAX_LENGTH, verbose_name="Image File Name")
    image_file_checksum = models.CharField(blank=True, max_length=256, verbose_name="Image File Checksum")
    hashing_algorithm = models.CharField(
        choices=SoftwareImageFileHashingAlgorithmChoices,
        blank=True,
        max_length=255,
        verbose_name="Hashing Algorithm",
        help_text="Hashing algorithm for image file checksum",
    )
    image_file_size = models.PositiveBigIntegerField(
        blank=True,
        null=True,
        verbose_name="Image File Size",
        help_text="Image file size in bytes",
    )
    download_url = LaxURLField(blank=True, verbose_name="Download URL")
    external_integration = models.ForeignKey(
        to="extras.ExternalIntegration",
        on_delete=models.PROTECT,
        related_name="software_image_files",
        blank=True,
        null=True,
    )
    default_image = models.BooleanField(
        verbose_name="Default Image", help_text="Is the default image for this software version", default=False
    )
    status = StatusField(blank=False, null=False)

    objects = BaseManager.from_queryset(SoftwareImageFileQuerySet)()

    class Meta:
        ordering = ("software_version", "image_file_name")
        unique_together = ("image_file_name", "software_version")

    def __str__(self):
        return f"{self.software_version} - {self.image_file_name}"

    def delete(self, *args, **kwargs):
        """
        Intercept the ProtectedError for SoftwareImageFiles that are assigned to a DeviceType and provide a better
        error message. Instead of raising an exception on the DeviceTypeToSoftwareImageFile object, raise on the DeviceType.
        """

        try:
            return super().delete(*args, **kwargs)
        except models.ProtectedError as exc:
            protected_device_types = [
                instance.device_type
                for instance in exc.protected_objects
                if isinstance(instance, DeviceTypeToSoftwareImageFile)
            ]
            if protected_device_types:
                raise ProtectedError(
                    "Cannot delete some instances of model 'SoftwareImageFile' because they are "
                    "referenced through protected foreign keys: 'DeviceType.software_image_files'.",
                    protected_device_types,
                ) from exc
            raise exc


class SoftwareVersionQuerySet(RestrictedQuerySet):
    """Queryset for SoftwareVersion objects."""

    def get_for_object(self, obj):
        """Return all SoftwareVersions assigned to the given object."""
        from nautobot.virtualization.models import VirtualMachine

        if isinstance(obj, Device):
            qs = self.filter(devices=obj)
        elif isinstance(obj, InventoryItem):
            qs = self.filter(inventory_items=obj)
        elif isinstance(obj, DeviceType):
            qs = self.filter(software_image_files__device_types=obj)
        elif isinstance(obj, VirtualMachine):
            qs = self.filter(virtual_machines=obj)
        else:
            valid_types = "Device, DeviceType, InventoryItem and VirtualMachine"
            raise TypeError(f"{obj} is not a valid object type. Valid types are {valid_types}.")

        return qs


@extras_features(
    "custom_links",
    "custom_validators",
    "export_templates",
    "graphql",
    "statuses",
    "webhooks",
)
class SoftwareVersion(PrimaryModel):
    """A software version for a Device, Virtual Machine or Inventory Item."""

    platform = models.ForeignKey(to="dcim.Platform", on_delete=models.CASCADE)
    version = models.CharField(max_length=CHARFIELD_MAX_LENGTH)
    alias = models.CharField(
        max_length=CHARFIELD_MAX_LENGTH, blank=True, help_text="Optional alternative label for this version"
    )
    release_date = models.DateField(null=True, blank=True, verbose_name="Release Date")
    end_of_support_date = models.DateField(null=True, blank=True, verbose_name="End of Support Date")
    documentation_url = models.URLField(blank=True, verbose_name="Documentation URL")
    long_term_support = models.BooleanField(
        verbose_name="Long Term Support", default=False, help_text="Is a Long Term Support version"
    )
    pre_release = models.BooleanField(verbose_name="Pre-Release", default=False, help_text="Is a Pre-Release version")
    status = StatusField(blank=False, null=False)

    objects = BaseManager.from_queryset(SoftwareVersionQuerySet)()

    class Meta:
        ordering = ("platform", "version", "end_of_support_date", "release_date")
        unique_together = (
            "platform",
            "version",
        )

    def __str__(self):
        if self.alias:
            return self.alias
        return f"{self.platform} - {self.version}"


#
# Controller
#


@extras_features(
    "custom_links",
    "custom_validators",
    "export_templates",
    "graphql",
    "locations",
    "statuses",
    "webhooks",
)
class Controller(PrimaryModel):
    """Represents an entity that manages or controls one or more devices, acting as a central point of control.

    A Controller can be deployed to a single device or a group of devices represented by a DeviceRedundancyGroup.
    """

    name = models.CharField(max_length=CHARFIELD_MAX_LENGTH, unique=True)
    status = StatusField(blank=False, null=False)
    description = models.CharField(max_length=CHARFIELD_MAX_LENGTH, blank=True)
    location = models.ForeignKey(
        to="dcim.Location",
        on_delete=models.PROTECT,
        related_name="controllers",
    )
    platform = models.ForeignKey(
        to="dcim.Platform",
        on_delete=models.SET_NULL,
        related_name="controllers",
        blank=True,
        null=True,
    )
    role = RoleField(blank=True, null=True)
    capabilities = JSONArrayField(
        base_field=models.CharField(choices=ControllerCapabilitiesChoices),
        blank=True,
        null=True,
        help_text="List of capabilities supported by the controller, these capabilities are used to enhance views in Nautobot.",
    )
    tenant = models.ForeignKey(
        to="tenancy.Tenant",
        on_delete=models.PROTECT,
        related_name="controllers",
        blank=True,
        null=True,
    )
    external_integration = models.ForeignKey(
        to="extras.ExternalIntegration",
        on_delete=models.PROTECT,
        related_name="controllers",
        blank=True,
        null=True,
    )
    controller_device = models.ForeignKey(
        to="dcim.Device",
        on_delete=models.PROTECT,
        related_name="controllers",
        blank=True,
        null=True,
    )
    controller_device_redundancy_group = models.ForeignKey(
        to="dcim.DeviceRedundancyGroup",
        on_delete=models.PROTECT,
        related_name="controllers",
        blank=True,
        null=True,
    )

    class Meta:
        ordering = ("name",)

    def __str__(self):
        return self.name or super().__str__()

    def clean(self):
        super().clean()

        if self.controller_device and self.controller_device_redundancy_group:
            raise ValidationError(
                {
                    "controller_device": ("Cannot assign both a device and a device redundancy group to a controller."),
                },
            )
        if self.location:
            if ContentType.objects.get_for_model(self) not in self.location.location_type.content_types.all():
                raise ValidationError(
                    {"location": f'Controllers may not associate to locations of type "{self.location.location_type}".'}
                )

    def get_capabilities_display(self):
        if not self.capabilities:
            return format_html('<span class="text-muted">&mdash;</span>')
        return format_html_join(" ", '<span class="label label-default">{}</span>', ((v,) for v in self.capabilities))

    @property
    def wireless_network_assignments(self):
        """
        Returns all Controller Managed Device Group Wireless Network Assignment linked to this controller.
        """
        return ControllerManagedDeviceGroupWirelessNetworkAssignment.objects.filter(
            controller_managed_device_group__controller=self
        )


@extras_features(
    "custom_links",
    "custom_validators",
    "export_templates",
    "graphql",
    "webhooks",
)
class ControllerManagedDeviceGroup(TreeModel, PrimaryModel):
    """Represents a mapping of controlled devices to a specific controller.

    This model allows for the organization of controlled devices into hierarchical groups for structured representation.
    """

    name = models.CharField(
        max_length=CHARFIELD_MAX_LENGTH,
        unique=True,
        help_text="Name of the controller device group",
    )
    description = models.CharField(max_length=CHARFIELD_MAX_LENGTH, blank=True)
    weight = models.PositiveIntegerField(
        default=1000,
        help_text="Weight of the controller device group, used to sort the groups within its parent group",
    )
    controller = models.ForeignKey(
        to="dcim.Controller",
        on_delete=models.CASCADE,
        related_name="controller_managed_device_groups",
        blank=False,
        null=False,
        help_text="Controller that manages the devices in this group",
    )
    radio_profiles = models.ManyToManyField(
        to="wireless.RadioProfile",
        related_name="controller_managed_device_groups",
        through="wireless.ControllerManagedDeviceGroupRadioProfileAssignment",
        through_fields=("controller_managed_device_group", "radio_profile"),
        blank=True,
    )
    wireless_networks = models.ManyToManyField(
        to="wireless.WirelessNetwork",
        related_name="controller_managed_device_groups",
        through="wireless.ControllerManagedDeviceGroupWirelessNetworkAssignment",
        through_fields=("controller_managed_device_group", "wireless_network"),
        blank=True,
    )
    capabilities = JSONArrayField(
        base_field=models.CharField(choices=ControllerCapabilitiesChoices),
        blank=True,
        null=True,
        help_text="List of capabilities supported by the controller device group, these capabilities are used to enhance views in Nautobot.",
    )
    tenant = models.ForeignKey(
        to="tenancy.Tenant",
        on_delete=models.PROTECT,
        related_name="controller_managed_device_groups",
        blank=True,
        null=True,
    )

    class Meta:
        ordering = ("weight",)

    def __str__(self):
        return self.name or super().__str__()

    def __init__(self, *args, **kwargs):
        super().__init__(*args, **kwargs)

        self._original_controller = self.controller if self.present_in_database else None
        self._original_parent = self.parent if self.present_in_database else None

    def clean(self):
        super().clean()

        if self.controller == self._original_controller and self.parent == self._original_parent:
            return

        if self.parent and self.controller and self.controller != self.parent.controller:  # pylint: disable=no-member
            raise ValidationError(
                {"controller": "Controller device group must have the same controller as the parent group."}
            )

    def get_capabilities_display(self):
        if not self.capabilities:
            return format_html('<span class="text-muted">&mdash;</span>')
        return format_html_join(" ", '<span class="label label-default">{}</span>', ((v,) for v in self.capabilities))


#
# Modules
#


@extras_features(
    "custom_links",
    "custom_validators",
    "export_templates",
    "graphql",
    "webhooks",
)
class ModuleFamily(PrimaryModel):
    """
    A ModuleFamily represents a classification of ModuleTypes.
    It is used to enforce compatibility between ModuleBays and Modules.
    """

    name = models.CharField(max_length=CHARFIELD_MAX_LENGTH, unique=True)
    description = models.CharField(max_length=CHARFIELD_MAX_LENGTH, blank=True)

    class Meta:
        ordering = ["name"]
        verbose_name_plural = "module families"

    def __str__(self):
        return self.name


# TODO: 5840 - Translate comments field from devicetype library, Nautobot doesn't use that field for ModuleType
@extras_features(
    "custom_links",
    "custom_validators",
    "export_templates",
    "graphql",
    "webhooks",
)
class ModuleType(PrimaryModel):
    """
    A ModuleType represents a particular make (Manufacturer) and model of Module. A Module can represent
    a line card, supervisor, or other interchangeable hardware component within a ModuleBay.

    ModuleType implements a subset of the features of DeviceType.

    Each ModuleType can have an arbitrary number of component templates assigned to it,
    which define console, power, and interface objects. For example, a Cisco WS-SUP720-3B
    ModuleType would have:

      * 1 ConsolePortTemplate
      * 2 InterfaceTemplates

    When a new Module of this type is created, the appropriate console, power, and interface
    objects (as defined by the ModuleType) are automatically created as well.
    """

    manufacturer = models.ForeignKey(to="dcim.Manufacturer", on_delete=models.PROTECT, related_name="module_types")
    module_family = models.ForeignKey(
        to="dcim.ModuleFamily",
        on_delete=models.PROTECT,
        related_name="module_types",
        blank=True,
        null=True,
    )
    model = models.CharField(max_length=CHARFIELD_MAX_LENGTH)
    part_number = models.CharField(
        max_length=CHARFIELD_MAX_LENGTH, blank=True, help_text="Discrete part number (optional)"
    )
    comments = models.TextField(blank=True)

    clone_fields = [
        "manufacturer",
        "module_family",
    ]

    class Meta:
        ordering = ("manufacturer", "model")
        unique_together = [
            ("manufacturer", "model"),
        ]

    def __str__(self):
        return self.model

    def to_yaml(self):
        data = OrderedDict(
            (
                ("manufacturer", self.manufacturer.name),
                ("model", self.model),
                ("part_number", self.part_number),
                ("comments", self.comments),
            )
        )

        # Component templates
        if self.console_port_templates.exists():
            data["console-ports"] = [
                {
                    "name": c.name,
                    "type": c.type,
                }
                for c in self.console_port_templates.all()
            ]
        if self.console_server_port_templates.exists():
            data["console-server-ports"] = [
                {
                    "name": c.name,
                    "type": c.type,
                }
                for c in self.console_server_port_templates.all()
            ]
        if self.power_port_templates.exists():
            data["power-ports"] = [
                {
                    "name": c.name,
                    "type": c.type,
                    "maximum_draw": c.maximum_draw,
                    "allocated_draw": c.allocated_draw,
                }
                for c in self.power_port_templates.all()
            ]
        if self.power_outlet_templates.exists():
            data["power-outlets"] = [
                {
                    "name": c.name,
                    "type": c.type,
                    "power_port": c.power_port_template.name if c.power_port_template else None,
                    "feed_leg": c.feed_leg,
                }
                for c in self.power_outlet_templates.all()
            ]
        if self.interface_templates.exists():
            data["interfaces"] = [
                {
                    "name": c.name,
                    "type": c.type,
                    "mgmt_only": c.mgmt_only,
                }
                for c in self.interface_templates.all()
            ]
        if self.front_port_templates.exists():
            data["front-ports"] = [
                {
                    "name": c.name,
                    "type": c.type,
                    "rear_port": c.rear_port_template.name,
                    "rear_port_position": c.rear_port_position,
                }
                for c in self.front_port_templates.all()
            ]
        if self.rear_port_templates.exists():
            data["rear-ports"] = [
                {
                    "name": c.name,
                    "type": c.type,
                    "positions": c.positions,
                }
                for c in self.rear_port_templates.all()
            ]
        if self.module_bay_templates.exists():
            data["module-bays"] = [
                {
                    "name": c.name,
                    "position": c.position,
                    "label": c.label,
                    "description": c.description,
                }
                for c in self.module_bay_templates.all()
            ]

        return yaml.dump(dict(data), sort_keys=False, allow_unicode=True)

    @property
    def display(self):
        return f"{self.manufacturer.name} {self.model}"


@extras_features(
    "custom_links",
    "custom_validators",
    "export_templates",
    "graphql",
    "locations",
    "statuses",
    "webhooks",
)
class Module(PrimaryModel):
    """
    A Module represents a line card, supervisor, or other interchangeable hardware component within a ModuleBay.
    Each Module is assigned a ModuleType and Status, and optionally a Role and/or Tenant.

    Each Module must be assigned to either a ModuleBay or a Location, but not both.

    When a new Module is created, console, power and interface components are created along with it as dictated
    by the component templates assigned to its ModuleType. Components can also be added, modified, or deleted after
    the creation of a Module.
    """

    module_type = models.ForeignKey(to="dcim.ModuleType", on_delete=models.PROTECT, related_name="modules")
    parent_module_bay = models.OneToOneField(
        to="dcim.ModuleBay",
        on_delete=models.CASCADE,
        related_name="installed_module",
        blank=True,
        null=True,
    )
    status = StatusField()
    role = RoleField(blank=True, null=True)
    tenant = models.ForeignKey(
        to="tenancy.Tenant",
        on_delete=models.PROTECT,
        related_name="modules",
        blank=True,
        null=True,
    )
    serial = models.CharField(  # noqa: DJ001  # django-nullable-model-string-field -- intentional
        max_length=CHARFIELD_MAX_LENGTH,
        blank=True,
        null=True,
        verbose_name="Serial number",
        db_index=True,
    )
    asset_tag = models.CharField(
        max_length=CHARFIELD_MAX_LENGTH,
        blank=True,
        null=True,
        unique=True,
        verbose_name="Asset tag",
        help_text="A unique tag used to identify this module",
    )
    location = models.ForeignKey(
        to="dcim.Location",
        on_delete=models.PROTECT,
        related_name="modules",
        blank=True,
        null=True,
    )
    # TODO: add software support for Modules

    clone_fields = [
        "module_type",
        "role",
        "tenant",
        "location",
        "status",
    ]

    # The recursive nature of this model combined with the fact that it can be a child of a
    # device or location makes our natural key implementation unusable, so just use the pk
    natural_key_field_names = ["pk"]

    class Meta:
        ordering = ("parent_module_bay", "location", "module_type", "asset_tag", "serial")
        constraints = [
            models.UniqueConstraint(
                fields=["module_type", "serial"],
                name="dcim_module_module_type_serial_unique",
            ),
        ]

    def __str__(self):
        serial = f" (Serial: {self.serial})" if self.serial else ""
        asset_tag = f" (Asset Tag: {self.asset_tag})" if self.asset_tag else ""
        return str(self.module_type) + serial + asset_tag

    @property
    def display(self):
        if self.location:
            return f"{self!s} at location {self.location}"
        elif self.parent_module_bay.parent_device is not None:
            return f"{self.module_type!s} installed in {self.parent_module_bay.parent_device.display}"
        else:
            return f"{self.module_type!s} installed in {self.parent_module_bay.parent_module.display}"

    @property
    def device(self):
        """Walk up parent chain to find the Device that this Module is installed in, if one exists."""
        if self.parent_module_bay is None:
            return None
        return self.parent_module_bay.parent

    def clean(self):
        super().clean()

        # Validate that the Module is associated with a Location or a ModuleBay
        if self.parent_module_bay is None and self.location is None:
            raise ValidationError("One of location or parent_module_bay must be set")

        # Validate location
        if self.location is not None:
            if self.parent_module_bay is not None:
                raise ValidationError("Only one of location or parent_module_bay must be set")

            if ContentType.objects.get_for_model(self) not in self.location.location_type.content_types.all():
                raise ValidationError(
                    {"location": f'Modules may not associate to locations of type "{self.location.location_type}".'}
                )

        # Validate module family compatibility
        if self.parent_module_bay and self.parent_module_bay.module_family:
            if self.module_type.module_family != self.parent_module_bay.module_family:
                module_family_name = self.parent_module_bay.module_family.name
                if self.module_type.module_family is None:
                    module_type_family = "not assigned to a family"
                else:
                    module_type_family = f"in the family {self.module_type.module_family.name}"
                raise ValidationError(
                    {
                        "module_type": f"The selected module bay requires a module type in the family {module_family_name}, "
                        f"but the selected module type is {module_type_family}."
                    }
                )

        # Validate module manufacturer constraint
        if self.parent_module_bay and self.parent_module_bay.requires_first_party_modules:
            if self.parent_module_bay.parent_device:
                parent_mfr = self.parent_module_bay.parent_device.device_type.manufacturer
            elif self.parent_module_bay.parent_module:
                parent_mfr = self.parent_module_bay.parent_module.module_type.manufacturer
            else:
                parent_mfr = None
            if parent_mfr and self.module_type.manufacturer != parent_mfr:
                raise ValidationError(
                    {
                        "module_type": "The selected module bay requires a module type from the same manufacturer as the parent device or module"
                    }
                )

    def save(self, *args, **kwargs):
        is_new = not self.present_in_database

        if self.serial == "":
            self.serial = None
        if self.asset_tag == "":
            self.asset_tag = None

        # Prevent creating a Module that is its own ancestor, creating an infinite loop
        parent_module = getattr(self.parent_module_bay, "parent_module", None)
        while parent_module is not None:
            if parent_module == self:
                raise ValidationError("Creating this instance would cause an infinite loop.")
            parent_module = getattr(parent_module.parent_module_bay, "parent_module", None)

        # Keep track of whether the parent module bay has changed so we can update the component names
        parent_module_changed = (
            not is_new and not Module.objects.filter(pk=self.pk, parent_module_bay=self.parent_module_bay).exists()
        )

        super().save(*args, **kwargs)

        # If this is a new Module, instantiate all related components per the ModuleType definition
        if is_new:
            self.create_components()

        # Render component names when this Module is first created or when the parent module bay has changed
        if is_new or parent_module_changed:
            self.render_component_names()

    def create_components(self):
        """Create module components from the module type definition."""
        # The order of these is significant as
        # - PowerOutlet depends on PowerPort
        # - FrontPort depends on RearPort
        component_models = [
            (ConsolePort, self.module_type.console_port_templates.all()),
            (ConsoleServerPort, self.module_type.console_server_port_templates.all()),
            (PowerPort, self.module_type.power_port_templates.all()),
            (PowerOutlet, self.module_type.power_outlet_templates.all()),
            (Interface, self.module_type.interface_templates.all()),
            (RearPort, self.module_type.rear_port_templates.all()),
            (FrontPort, self.module_type.front_port_templates.all()),
            (ModuleBay, self.module_type.module_bay_templates.all()),
        ]
        instantiated_components = []
        for model, templates in component_models:
            model.objects.bulk_create([x.instantiate(device=None, module=self) for x in templates])
        return instantiated_components

    create_components.alters_data = True

    def render_component_names(self):
        """
        Replace the {module}, {module.parent}, {module.parent.parent}, etc. template variables in descendant
        component names with the correct parent module bay positions.
        """

        # disable sorting to improve performance, sorting isn't necessary here
        component_models = [
            self.console_ports.all().order_by(),
            self.console_server_ports.all().order_by(),
            self.power_ports.all().order_by(),
            self.power_outlets.all().order_by(),
            self.interfaces.all().order_by(),
            self.rear_ports.all().order_by(),
            self.front_ports.all().order_by(),
        ]

        for component_qs in component_models:
            for component in component_qs.only("name", "module"):
                component.render_name_template(save=True)

        for child in self.get_children():
            child.render_component_names()

    render_component_names.alters_data = True

    def get_cables(self, pk_list=False):
        """
        Return a QuerySet or PK list matching all Cables connected to any component of this Module.
        """
        from .cables import Cable

        cable_pks = []
        for component_model in [
            ConsolePort,
            ConsoleServerPort,
            PowerPort,
            PowerOutlet,
            Interface,
            FrontPort,
            RearPort,
        ]:
            cable_pks += component_model.objects.filter(module=self, cable__isnull=False).values_list(
                "cable", flat=True
            )
        if pk_list:
            return cable_pks
        return Cable.objects.filter(pk__in=cable_pks)

    def get_children(self):
        """
        Return the set of child Modules installed in ModuleBays within this Module.
        """
        return Module.objects.filter(parent_module_bay__parent_module=self)


#
# Virtual Device Contexts
#


@extras_features(
    "custom_links",
    "custom_validators",
    "export_templates",
    "graphql",
    "statuses",
    "webhooks",
)
class VirtualDeviceContext(PrimaryModel):
    name = models.CharField(max_length=CHARFIELD_MAX_LENGTH)
    device = models.ForeignKey("dcim.Device", on_delete=models.CASCADE, related_name="virtual_device_contexts")
    identifier = models.PositiveSmallIntegerField(
        help_text="Unique identifier provided by the platform being virtualized (Example: Nexus VDC Identifier)",
        blank=True,
        null=True,
    )
    status = StatusField(blank=False, null=False)
    role = RoleField(blank=True, null=True)
    primary_ip4 = models.ForeignKey(
        to="ipam.IPAddress",
        on_delete=models.SET_NULL,
        related_name="ip4_vdcs",
        blank=True,
        null=True,
        verbose_name="Primary IPv4",
    )
    primary_ip6 = models.ForeignKey(
        to="ipam.IPAddress",
        on_delete=models.SET_NULL,
        related_name="ip6_vdcs",
        blank=True,
        null=True,
        verbose_name="Primary IPv6",
    )
    tenant = models.ForeignKey(
        "tenancy.Tenant", on_delete=models.CASCADE, related_name="virtual_device_contexts", blank=True, null=True
    )
    interfaces = models.ManyToManyField(
        blank=True,
        related_name="virtual_device_contexts",
        to="dcim.Interface",
        through="dcim.InterfaceVDCAssignment",
    )
    description = models.CharField(max_length=CHARFIELD_MAX_LENGTH, blank=True)

    class Meta:
        ordering = ("name",)
        unique_together = (("device", "identifier"), ("device", "name"))

    def __str__(self):
        return self.name

    @property
    def primary_ip(self):
        if get_settings_or_config("PREFER_IPV4") and self.primary_ip4:
            return self.primary_ip4
        elif self.primary_ip6:
            return self.primary_ip6
        elif self.primary_ip4:
            return self.primary_ip4
        else:
            return None

    def validate_primary_ips(self):
        for field in ["primary_ip4", "primary_ip6"]:
            ip = getattr(self, field)
            if ip is not None:
                if field == "primary_ip4" and ip.ip_version != 4:
                    raise ValidationError({f"{field}": f"{ip} is not an IPv4 address."})
                if field == "primary_ip6" and ip.ip_version != 6:
                    raise ValidationError({f"{field}": f"{ip} is not an IPv6 address."})
                if not ip.interfaces.filter(device=self.device).exists():
                    raise ValidationError(
                        {f"{field}": f"{ip} is not part of an interface that belongs to this VDC's device."}
                    )
                # Note: The validation for primary IPs `validate_primary_ips` is commented out due to the order in which Django processes form validation with
                # Many-to-Many (M2M) fields. During form saving, Django creates the instance first before assigning the M2M fields (in this case, interfaces).
                # As a result, the primary_ips fields could fail validation at this point because the interfaces are not yet linked to the instance,
                # leading to validation errors.
                # interfaces = self.interfaces.all()
                # if IPAddressToInterface.objects.filter(ip_address=ip, interface__in=interfaces).exists():
                #     pass
                # elif (
                #     ip.nat_inside is None
                #     or not IPAddressToInterface.objects.filter(
                #         ip_address=ip.nat_inside, interface__in=interfaces
                #     ).exists()
                # ):
                #     raise ValidationError(
                #         {f"{field}": f"The specified IP address ({ip}) is not assigned to this Virtual Device Context."}
                #     )

    def clean(self):
        super().clean()
        self.validate_primary_ips()

        # Validate that device is not being modified
        if self.present_in_database:
            vdc = VirtualDeviceContext.objects.get(id=self.id)
            if vdc.device != self.device:
                raise ValidationError({"device": "Virtual Device Context's device cannot be changed once created"})


@extras_features(
    "custom_links",
    "custom_validators",
    "export_templates",
    "graphql",
)
class InterfaceVDCAssignment(BaseModel):
    virtual_device_context = models.ForeignKey(
        VirtualDeviceContext, on_delete=models.CASCADE, related_name="interface_assignments"
    )
    interface = models.ForeignKey(
        Interface, on_delete=models.CASCADE, related_name="virtual_device_context_assignments"
    )

    class Meta:
        unique_together = ["virtual_device_context", "interface"]
        ordering = ["virtual_device_context", "interface"]

    def __str__(self):
        return f"{self.virtual_device_context}: {self.interface}"<|MERGE_RESOLUTION|>--- conflicted
+++ resolved
@@ -15,11 +15,7 @@
 
 from nautobot.core.constants import CHARFIELD_MAX_LENGTH
 from nautobot.core.models import BaseManager, RestrictedQuerySet
-<<<<<<< HEAD
-from nautobot.core.models.fields import NaturalOrderingField, PositiveSmallIntegerField
-=======
-from nautobot.core.models.fields import JSONArrayField, LaxURLField, NaturalOrderingField
->>>>>>> f540b123
+from nautobot.core.models.fields import JSONArrayField, LaxURLField, NaturalOrderingField, PositiveSmallIntegerField
 from nautobot.core.models.generics import BaseModel, OrganizationalModel, PrimaryModel
 from nautobot.core.models.tree_queries import TreeModel
 from nautobot.core.utils.config import get_settings_or_config
@@ -2032,7 +2028,7 @@
 class VirtualDeviceContext(PrimaryModel):
     name = models.CharField(max_length=CHARFIELD_MAX_LENGTH)
     device = models.ForeignKey("dcim.Device", on_delete=models.CASCADE, related_name="virtual_device_contexts")
-    identifier = models.PositiveSmallIntegerField(
+    identifier = PositiveSmallIntegerField(
         help_text="Unique identifier provided by the platform being virtualized (Example: Nexus VDC Identifier)",
         blank=True,
         null=True,

--- conflicted
+++ resolved
@@ -409,16 +409,9 @@
     network_driver = models.CharField(
         max_length=100,
         blank=True,
-<<<<<<< HEAD
         help_text=(
-            "The network driver to use when interacting with devices, e.g. cisco_ios, arista_eos, etc."
+            "The normalized network driver to use when interacting with devices, e.g. cisco_ios, arista_eos, etc."
             " Library-specific driver names will be derived from this setting as appropriate"
-=======
-        help_text=mark_safe(
-            'The <a href="https://netutils.readthedocs.io/en/latest/user/lib_use_cases_lib_mapper/">normalized network driver</a> '
-            "to use when interacting with devices, e.g. <code>cisco_ios</code>, <code>arista_eos</code>, etc.<br>"
-            "Library-specific driver names will be derived from this setting as appropriate"
->>>>>>> 0f707f3e
         ),
     )
     napalm_driver = models.CharField(

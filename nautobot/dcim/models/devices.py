--- conflicted
+++ resolved
@@ -1802,8 +1802,7 @@
         """
         Return the set of child Modules installed in ModuleBays within this Module.
         """
-<<<<<<< HEAD
-        return Module.objects.filter(parent_module_bay__parent_module=self.pk)
+        return Module.objects.filter(parent_module_bay__parent_module=self)
 
     @property
     def modules(self):
@@ -1849,7 +1848,4 @@
 
     @property
     def all_rear_ports(self):
-        return RearPort.objects.filter(module=self) | RearPort.objects.filter(module__in=self.modules)
-=======
-        return Module.objects.filter(parent_module_bay__parent_module=self)
->>>>>>> f2d33c52
+        return RearPort.objects.filter(module=self) | RearPort.objects.filter(module__in=self.modules)
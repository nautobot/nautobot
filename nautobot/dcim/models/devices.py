--- conflicted
+++ resolved
@@ -68,12 +68,6 @@
     def __str__(self):
         return self.name
 
-<<<<<<< HEAD
-=======
-    def get_absolute_url(self):
-        return reverse("dcim:manufacturer", args=[self.pk])
-
->>>>>>> 29348b13
     def to_csv(self):
         return (self.name, self.description)
 
@@ -370,12 +364,6 @@
     def __str__(self):
         return self.name
 
-<<<<<<< HEAD
-=======
-    def get_absolute_url(self):
-        return reverse("dcim:platform", args=[self.pk])
-
->>>>>>> 29348b13
     def to_csv(self):
         return (
             self.name,
@@ -1009,12 +997,6 @@
     def __str__(self):
         return self.name
 
-<<<<<<< HEAD
-=======
-    def get_absolute_url(self):
-        return reverse("dcim:deviceredundancygroup", args=[self.pk])
-
->>>>>>> 29348b13
     def to_csv(self):
         return (
             self.name,

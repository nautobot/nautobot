from collections import OrderedDict

import yaml
from django.contrib.contenttypes.fields import GenericRelation
from django.contrib.contenttypes.models import ContentType
from django.core.exceptions import ValidationError
from django.core.serializers.json import DjangoJSONEncoder
from django.core.validators import MaxValueValidator, MinValueValidator
from django.db import models
from django.db.models import F, ProtectedError, Q
from django.utils.functional import cached_property
from django.urls import reverse
from django.utils.functional import classproperty
from django.utils.safestring import mark_safe

from nautobot.core.models import BaseManager
from nautobot.core.models.fields import NaturalOrderingField
from nautobot.core.models.generics import OrganizationalModel, PrimaryModel
from nautobot.core.utils.config import get_settings_or_config
from nautobot.dcim.choices import DeviceFaceChoices, DeviceRedundancyGroupFailoverStrategyChoices, SubdeviceRoleChoices
<<<<<<< HEAD
from nautobot.extras.models import ConfigContextModel, RoleField, StatusField
from nautobot.extras.querysets import ConfigContextModelQuerySet
from nautobot.extras.utils import extras_features
from .device_components import (
=======
from nautobot.dcim.models.device_components import (
>>>>>>> 56bbb42a
    ConsolePort,
    ConsoleServerPort,
    DeviceBay,
    FrontPort,
    Interface,
    PowerOutlet,
    PowerPort,
    RearPort,
)
from nautobot.dcim.utils import get_all_network_driver_mappings
from nautobot.extras.models import ConfigContextModel, StatusModel
from nautobot.extras.querysets import ConfigContextModelQuerySet
from nautobot.extras.utils import extras_features
from nautobot.core.fields import AutoSlugField
from nautobot.core.models.generics import OrganizationalModel, PrimaryModel
from nautobot.utilities.choices import ColorChoices
from nautobot.utilities.config import get_settings_or_config
from nautobot.utilities.fields import ColorField, NaturalOrderingField


__all__ = (
    "Device",
    "DeviceRedundancyGroup",
    "DeviceType",
    "Manufacturer",
    "Platform",
    "VirtualChassis",
)


#
# Device Types
#


@extras_features(
    "custom_validators",
    "export_templates",
    "graphql",
    "webhooks",
)
class Manufacturer(OrganizationalModel):
    """
    A Manufacturer represents a company which produces hardware devices; for example, Juniper or Dell.
    """

    name = models.CharField(max_length=100, unique=True)
    description = models.CharField(max_length=200, blank=True)

    class Meta:
        ordering = ["name"]

    def __str__(self):
        return self.name


@extras_features(
    "custom_links",
    "custom_validators",
    "export_templates",
    "graphql",
    "webhooks",
)
class DeviceType(PrimaryModel):
    """
    A DeviceType represents a particular make (Manufacturer) and model of device. It specifies rack height and depth, as
    well as high-level functional role(s).

    Each DeviceType can have an arbitrary number of component templates assigned to it, which define console, power, and
    interface objects. For example, a Juniper EX4300-48T DeviceType would have:

      * 1 ConsolePortTemplate
      * 2 PowerPortTemplates
      * 48 InterfaceTemplates

    When a new Device of this type is created, the appropriate console, power, and interface objects (as defined by the
    DeviceType) are automatically created as well.
    """

    manufacturer = models.ForeignKey(to="dcim.Manufacturer", on_delete=models.PROTECT, related_name="device_types")
    model = models.CharField(max_length=100)
    part_number = models.CharField(max_length=50, blank=True, help_text="Discrete part number (optional)")
    # 2.0 TODO: Profile filtering on this field if it could benefit from an index
    u_height = models.PositiveSmallIntegerField(default=1, verbose_name="Height (U)")
    # todoindex:
    is_full_depth = models.BooleanField(
        default=True,
        verbose_name="Is full depth",
        help_text="Device consumes both front and rear rack faces",
    )
    # todoindex:
    subdevice_role = models.CharField(
        max_length=50,
        choices=SubdeviceRoleChoices,
        blank=True,
        verbose_name="Parent/child status",
        help_text="Parent devices house child devices in device bays. Leave blank "
        "if this device type is neither a parent nor a child.",
    )
    front_image = models.ImageField(upload_to="devicetype-images", blank=True)
    rear_image = models.ImageField(upload_to="devicetype-images", blank=True)
    comments = models.TextField(blank=True)

    clone_fields = [
        "manufacturer",
        "u_height",
        "is_full_depth",
        "subdevice_role",
    ]

    class Meta:
        ordering = ["manufacturer", "model"]
        unique_together = [
            ["manufacturer", "model"],
        ]

    def __str__(self):
        return self.model

    def __init__(self, *args, **kwargs):
        super().__init__(*args, **kwargs)

        # Save a copy of u_height for validation in clean()
        self._original_u_height = self.u_height if self.present_in_database else 1

        # Save references to the original front/rear images
        self._original_front_image = self.front_image if self.present_in_database else None
        self._original_rear_image = self.rear_image if self.present_in_database else None

    def to_yaml(self):
        data = OrderedDict(
            (
                ("manufacturer", self.manufacturer.name),
                ("model", self.model),
                ("part_number", self.part_number),
                ("u_height", self.u_height),
                ("is_full_depth", self.is_full_depth),
                ("subdevice_role", self.subdevice_role),
                ("comments", self.comments),
            )
        )

        # Component templates
        if self.console_port_templates.exists():
            data["console-ports"] = [
                {
                    "name": c.name,
                    "type": c.type,
                }
                for c in self.console_port_templates.all()
            ]
        if self.console_server_port_templates.exists():
            data["console-server-ports"] = [
                {
                    "name": c.name,
                    "type": c.type,
                }
                for c in self.console_server_port_templates.all()
            ]
        if self.power_port_templates.exists():
            data["power-ports"] = [
                {
                    "name": c.name,
                    "type": c.type,
                    "maximum_draw": c.maximum_draw,
                    "allocated_draw": c.allocated_draw,
                }
                for c in self.power_port_templates.all()
            ]
        if self.power_outlet_templates.exists():
            data["power-outlets"] = [
                {
                    "name": c.name,
                    "type": c.type,
                    "power_port": c.power_port_template.name if c.power_port_template else None,
                    "feed_leg": c.feed_leg,
                }
                for c in self.power_outlet_templates.all()
            ]
        if self.interface_templates.exists():
            data["interfaces"] = [
                {
                    "name": c.name,
                    "type": c.type,
                    "mgmt_only": c.mgmt_only,
                }
                for c in self.interface_templates.all()
            ]
        if self.front_port_templates.exists():
            data["front-ports"] = [
                {
                    "name": c.name,
                    "type": c.type,
                    "rear_port": c.rear_port_template.name,
                    "rear_port_position": c.rear_port_position,
                }
                for c in self.front_port_templates.all()
            ]
        if self.rear_port_templates.exists():
            data["rear-ports"] = [
                {
                    "name": c.name,
                    "type": c.type,
                    "positions": c.positions,
                }
                for c in self.rear_port_templates.all()
            ]
        if self.device_bay_templates.exists():
            data["device-bays"] = [
                {
                    "name": c.name,
                }
                for c in self.device_bay_templates.all()
            ]

        return yaml.dump(dict(data), sort_keys=False, allow_unicode=True)

    def clean(self):
        super().clean()

        # If editing an existing DeviceType to have a larger u_height, first validate that *all* instances of it have
        # room to expand within their racks. This validation will impose a very high performance penalty when there are
        # many instances to check, but increasing the u_height of a DeviceType should be a very rare occurrence.
        if self.present_in_database and self.u_height > self._original_u_height:
            for d in Device.objects.filter(device_type=self, position__isnull=False):
                face_required = None if self.is_full_depth else d.face
                u_available = d.rack.get_available_units(
                    u_height=self.u_height, rack_face=face_required, exclude=[d.pk]
                )
                if d.position not in u_available:
                    raise ValidationError(
                        {
                            "u_height": f"Device {d} in rack {d.rack} does not have sufficient space to accommodate a height of {self.u_height}U"
                        }
                    )

        # If modifying the height of an existing DeviceType to 0U, check for any instances assigned to a rack position.
        elif self.present_in_database and self._original_u_height > 0 and self.u_height == 0:
            racked_instance_count = Device.objects.filter(device_type=self, position__isnull=False).count()
            if racked_instance_count:
                url = f"{reverse('dcim:device_list')}?manufacturer={self.manufacturer_id}&device_type={self.pk}"
                raise ValidationError(
                    {
                        "u_height": mark_safe(
                            f'Unable to set 0U height: Found <a href="{url}">{racked_instance_count} instances</a> already '
                            f"mounted within racks."
                        )
                    }
                )

        if (self.subdevice_role != SubdeviceRoleChoices.ROLE_PARENT) and self.device_bay_templates.count():
            raise ValidationError(
                {
                    "subdevice_role": "Must delete all device bay templates associated with this device before "
                    "declassifying it as a parent device."
                }
            )

        if self.u_height and self.subdevice_role == SubdeviceRoleChoices.ROLE_CHILD:
            raise ValidationError({"u_height": "Child device types must be 0U."})

    def save(self, *args, **kwargs):
        super().save(*args, **kwargs)

        # Delete any previously uploaded image files that are no longer in use
        if self._original_front_image and self.front_image != self._original_front_image:
            self._original_front_image.delete(save=False)
        if self._original_rear_image and self.rear_image != self._original_rear_image:
            self._original_rear_image.delete(save=False)

    def delete(self, *args, **kwargs):
        super().delete(*args, **kwargs)

        # Delete any uploaded image files
        if self.front_image:
            self.front_image.delete(save=False)
        if self.rear_image:
            self.rear_image.delete(save=False)

    @property
    def display(self):
        return f"{self.manufacturer.name} {self.model}"

    @property
    def is_parent_device(self):
        return self.subdevice_role == SubdeviceRoleChoices.ROLE_PARENT

    @property
    def is_child_device(self):
        return self.subdevice_role == SubdeviceRoleChoices.ROLE_CHILD


#
# Devices
#


@extras_features("custom_validators", "graphql")
class Platform(OrganizationalModel):
    """
    Platform refers to the software or firmware running on a Device. For example, "Cisco IOS-XR" or "Juniper Junos".

    Nautobot uses Platforms to determine how to interact with devices when pulling inventory data or other information
    by specifying a network driver; `netutils` is then used to derive library-specific driver information from this.
    """

    name = models.CharField(max_length=100, unique=True)
    manufacturer = models.ForeignKey(
        to="dcim.Manufacturer",
        on_delete=models.PROTECT,
        related_name="platforms",
        blank=True,
        null=True,
        help_text="Optionally limit this platform to devices of a certain manufacturer",
    )
    network_driver = models.CharField(
        max_length=100,
        blank=True,
        help_text=(
            "The normalized network driver to use when interacting with devices, e.g. cisco_ios, arista_eos, etc."
            " Library-specific driver names will be derived from this setting as appropriate"
        ),
    )
    napalm_driver = models.CharField(
        max_length=50,
        blank=True,
        verbose_name="NAPALM driver",
        help_text="The name of the NAPALM driver to use when Nautobot internals interact with devices",
    )
    napalm_args = models.JSONField(
        encoder=DjangoJSONEncoder,
        blank=True,
        null=True,
        verbose_name="NAPALM arguments",
        help_text="Additional arguments to pass when initiating the NAPALM driver (JSON format)",
    )
    description = models.CharField(max_length=200, blank=True)

<<<<<<< HEAD
=======
    @cached_property
    def network_driver_mappings(self):
        """Dictionary of library-specific network drivers derived from network_driver by netutils library mapping or NETWORK_DRIVERS setting."""

        network_driver_mappings = get_all_network_driver_mappings()
        return network_driver_mappings.get(self.network_driver, {})

    csv_headers = [
        "name",
        "slug",
        "manufacturer",
        "napalm_driver",
        "napalm_args",
        "network_driver",
        "description",
    ]

>>>>>>> 56bbb42a
    class Meta:
        ordering = ["name"]

    def __str__(self):
        return self.name

<<<<<<< HEAD
=======
    def get_absolute_url(self):
        return reverse("dcim:platform", args=[self.slug])

    def to_csv(self):
        return (
            self.name,
            self.slug,
            self.manufacturer.name if self.manufacturer else None,
            self.napalm_driver,
            self.napalm_args,
            self.network_driver,
            self.description,
        )

>>>>>>> 56bbb42a

@extras_features(
    "custom_links",
    "custom_validators",
    "dynamic_groups",
    "export_templates",
    "graphql",
    "locations",
    "statuses",
    "webhooks",
)
class Device(PrimaryModel, ConfigContextModel):
    """
    A Device represents a piece of physical hardware. Each Device is assigned a DeviceType,
    Role, and (optionally) a Platform. Device names are not required, however if one is set it must be unique.

    Each Device must be assigned to a Location, and optionally to a Rack within that.
    Associating a device with a particular rack face or unit is optional (for example, vertically mounted PDUs
    do not consume rack units).

    When a new Device is created, console/power/interface/device bay components are created along with it as dictated
    by the component templates assigned to its DeviceType. Components can also be added, modified, or deleted after the
    creation of a Device.
    """

    device_type = models.ForeignKey(to="dcim.DeviceType", on_delete=models.PROTECT, related_name="devices")
    status = StatusField(blank=False, null=False)
    role = RoleField(blank=False, null=False)
    tenant = models.ForeignKey(
        to="tenancy.Tenant",
        on_delete=models.PROTECT,
        related_name="devices",
        blank=True,
        null=True,
    )
    platform = models.ForeignKey(
        to="dcim.Platform",
        on_delete=models.SET_NULL,
        related_name="devices",
        blank=True,
        null=True,
    )
    name = models.CharField(max_length=64, blank=True, null=True, db_index=True)
    _name = NaturalOrderingField(target_field="name", max_length=100, blank=True, null=True, db_index=True)
    serial = models.CharField(max_length=255, blank=True, verbose_name="Serial number", db_index=True)
    asset_tag = models.CharField(
        max_length=100,
        blank=True,
        null=True,
        unique=True,
        verbose_name="Asset tag",
        help_text="A unique tag used to identify this device",
    )
    location = models.ForeignKey(
        to="dcim.Location",
        on_delete=models.PROTECT,
        related_name="devices",
    )
    rack = models.ForeignKey(
        to="dcim.Rack",
        on_delete=models.PROTECT,
        related_name="devices",
        blank=True,
        null=True,
    )
    # 2.0 TODO: Profile filtering on this field if it could benefit from an index
    position = models.PositiveSmallIntegerField(
        blank=True,
        null=True,
        validators=[MinValueValidator(1)],
        verbose_name="Position (U)",
        help_text="The lowest-numbered unit occupied by the device",
    )
    # todoindex:
    face = models.CharField(max_length=50, blank=True, choices=DeviceFaceChoices, verbose_name="Rack face")
    primary_ip4 = models.ForeignKey(
        to="ipam.IPAddress",
        on_delete=models.SET_NULL,
        related_name="primary_ip4_for",
        blank=True,
        null=True,
        verbose_name="Primary IPv4",
    )
    primary_ip6 = models.ForeignKey(
        to="ipam.IPAddress",
        on_delete=models.SET_NULL,
        related_name="primary_ip6_for",
        blank=True,
        null=True,
        verbose_name="Primary IPv6",
    )
    cluster = models.ForeignKey(
        to="virtualization.Cluster",
        on_delete=models.SET_NULL,
        related_name="devices",
        blank=True,
        null=True,
    )
    virtual_chassis = models.ForeignKey(
        to="VirtualChassis",
        on_delete=models.SET_NULL,
        related_name="members",
        blank=True,
        null=True,
    )
    device_redundancy_group = models.ForeignKey(
        to="dcim.DeviceRedundancyGroup",
        on_delete=models.SET_NULL,
        related_name="devices",
        blank=True,
        null=True,
        verbose_name="Device Redundancy Group",
    )
    device_redundancy_group_priority = models.PositiveSmallIntegerField(
        blank=True,
        null=True,
        validators=[MinValueValidator(1)],
        verbose_name="Device Redundancy Group Priority",
        help_text="The priority the device has in the device redundancy group.",
    )
    # 2.0 TODO: Profile filtering on this field if it could benefit from an index
    vc_position = models.PositiveSmallIntegerField(blank=True, null=True, validators=[MaxValueValidator(255)])
    vc_priority = models.PositiveSmallIntegerField(blank=True, null=True, validators=[MaxValueValidator(255)])
    comments = models.TextField(blank=True)
    images = GenericRelation(to="extras.ImageAttachment")

    secrets_group = models.ForeignKey(
        to="extras.SecretsGroup",
        on_delete=models.SET_NULL,
        related_name="devices",
        default=None,
        blank=True,
        null=True,
    )

    objects = BaseManager.from_queryset(ConfigContextModelQuerySet)()

    clone_fields = [
        "device_type",
        "role",
        "tenant",
        "platform",
        "location",
        "rack",
        "status",
        "cluster",
        "secrets_group",
    ]

    @classproperty  # https://github.com/PyCQA/pylint-django/issues/240
    def natural_key_field_names(cls):  # pylint: disable=no-self-argument
        """
        When DEVICE_NAME_AS_NATURAL_KEY is set in settings or Constance, we use just the `name` for simplicity.
        """
        if get_settings_or_config("DEVICE_NAME_AS_NATURAL_KEY"):
            # opt-in simplified "pseudo-natural-key"
            return ["name"]
        else:
            # true natural-key given current uniqueness constraints
            return ["name", "tenant", "location"]  # location should be last since it's potentially variadic

    class Meta:
        ordering = ("_name",)  # Name may be null
        unique_together = (
            ("location", "tenant", "name"),  # See validate_unique below
            ("rack", "position", "face"),
            ("virtual_chassis", "vc_position"),
        )

    def __str__(self):
        return self.display or super().__str__()

    def validate_unique(self, exclude=None):
<<<<<<< HEAD
        # Check for a duplicate name on a device assigned to the same Location and no Tenant. This is necessary
=======
        # Check for a duplicate name on a device assigned to the same Site and no Tenant. This is necessary
>>>>>>> 56bbb42a
        # because Django does not consider two NULL fields to be equal, and thus will not trigger a violation
        # of the uniqueness constraint without manual intervention.
        if self.name and hasattr(self, "location") and self.tenant is None:
            if Device.objects.exclude(pk=self.pk).filter(name=self.name, location=self.location, tenant__isnull=True):
                raise ValidationError({"name": "A device with this name already exists."})

        super().validate_unique(exclude)

    def clean(self):
        from nautobot.ipam import models as ipam_models  # circular import workaround

        super().clean()

        # Validate location
        if self.location is not None:
            # TODO: after Location model replaced Site, which was not a hierarchical model, should we allow users to assign a Rack belongs to
            # the parent Location or the child location of `self.location`?

            if self.rack is not None and self.rack.location != self.location:
                raise ValidationError({"rack": f'Rack "{self.rack}" does not belong to location "{self.location}".'})

            # self.cluster is validated somewhat later, see below

            if ContentType.objects.get_for_model(self) not in self.location.location_type.content_types.all():
                raise ValidationError(
                    {"location": f'Devices may not associate to locations of type "{self.location.location_type}".'}
                )

        if self.rack is None:
            if self.face:
                raise ValidationError(
                    {
                        "face": "Cannot select a rack face without assigning a rack.",
                    }
                )
            if self.position:
                raise ValidationError(
                    {
                        "position": "Cannot select a rack position without assigning a rack.",
                    }
                )

        # Validate position/face combination
        if self.position and not self.face:
            raise ValidationError(
                {
                    "face": "Must specify rack face when defining rack position.",
                }
            )

        # Prevent 0U devices from being assigned to a specific position
        if self.position and self.device_type.u_height == 0:
            raise ValidationError(
                {"position": f"A U0 device type ({self.device_type}) cannot be assigned to a rack position."}
            )

        if self.rack:
            try:
                # Child devices cannot be assigned to a rack face/unit
                if self.device_type.is_child_device and self.face:
                    raise ValidationError(
                        {
                            "face": "Child device types cannot be assigned to a rack face. This is an attribute of the "
                            "parent device."
                        }
                    )
                if self.device_type.is_child_device and self.position:
                    raise ValidationError(
                        {
                            "position": "Child device types cannot be assigned to a rack position. This is an attribute of "
                            "the parent device."
                        }
                    )

                # Validate rack space
                rack_face = self.face if not self.device_type.is_full_depth else None
                exclude_list = [self.pk] if self.present_in_database else []
                available_units = self.rack.get_available_units(
                    u_height=self.device_type.u_height,
                    rack_face=rack_face,
                    exclude=exclude_list,
                )
                if self.position and self.position not in available_units:
                    raise ValidationError(
                        {
                            "position": f"U{self.position} is already occupied or does not have sufficient space to "
                            f"accommodate this device type: {self.device_type} ({self.device_type.u_height}U)"
                        }
                    )

            except DeviceType.DoesNotExist:
                pass

        # Validate primary IP addresses
        vc_interfaces = self.vc_interfaces.all()
        for field in ["primary_ip4", "primary_ip6"]:
            ip = getattr(self, field)
            if ip is not None:
                if field == "primary_ip4":
                    if ip.ip_version != 4:
                        raise ValidationError({f"{field}": f"{ip} is not an IPv4 address."})
                else:
                    if ip.ip_version != 6:
                        raise ValidationError({f"{field}": f"{ip} is not an IPv6 address."})
                if ipam_models.IPAddressToInterface.objects.filter(ip_address=ip, interface__in=vc_interfaces).exists():
                    pass
                elif (
                    ip.nat_inside is not None
                    and ipam_models.IPAddressToInterface.objects.filter(
                        ip_address=ip.nat_inside, interface__in=vc_interfaces
                    ).exists()
                ):
                    pass
                else:
                    raise ValidationError(
                        {f"{field}": f"The specified IP address ({ip}) is not assigned to this device."}
                    )

        # Validate manufacturer/platform
        if hasattr(self, "device_type") and self.platform:
            if self.platform.manufacturer and self.platform.manufacturer != self.device_type.manufacturer:
                raise ValidationError(
                    {
                        "platform": (
                            f"The assigned platform is limited to {self.platform.manufacturer} device types, "
                            f"but this device's type belongs to {self.device_type.manufacturer}."
                        )
                    }
                )

        # A Device can only be assigned to a Cluster in the same location or parent location, if any
        if (
            self.cluster is not None
            and self.location is not None
            and self.cluster.location is not None
            and self.cluster.location not in self.location.ancestors(include_self=True)
        ):
            raise ValidationError(
                {"cluster": f"The assigned cluster belongs to a location that does not include {self.location}."}
            )

        # Validate virtual chassis assignment
        if self.virtual_chassis and self.vc_position is None:
            raise ValidationError(
                {"vc_position": "A device assigned to a virtual chassis must have its position defined."}
            )

        # Validate device isn't being removed from a virtual chassis when it is the master
        if not self.virtual_chassis and self.present_in_database:
            existing_virtual_chassis = Device.objects.get(id=self.id).virtual_chassis
            if existing_virtual_chassis and existing_virtual_chassis.master == self:
                raise ValidationError(
                    {
                        "virtual_chassis": f"The master device for the virtual chassis ({ existing_virtual_chassis}) may not be removed"
                    }
                )

        if self.device_redundancy_group_priority is not None and self.device_redundancy_group is None:
            raise ValidationError(
                {
                    "device_redundancy_group_priority": "Must assign a redundancy group when defining a redundancy group priority."
                }
            )

    def save(self, *args, **kwargs):
        is_new = not self.present_in_database

        super().save(*args, **kwargs)

        # If this is a new Device, instantiate all related components per the DeviceType definition
        if is_new:
            self.create_components()

        # Update Location and Rack assignment for any child Devices
        devices = Device.objects.filter(parent_bay__device=self)
        for device in devices:
            device.location = self.location
            device.rack = self.rack
            device.save()

    def create_components(self):
        """Create device components from the device type definition."""
        # The order of these is significant as
        # - PowerOutlet depends on PowerPort
        # - FrontPort depends on FrontPort
        component_models = [
            (ConsolePort, self.device_type.console_port_templates.all()),
            (ConsoleServerPort, self.device_type.console_server_port_templates.all()),
            (PowerPort, self.device_type.power_port_templates.all()),
            (PowerOutlet, self.device_type.power_outlet_templates.all()),
            (Interface, self.device_type.interface_templates.all()),
            (RearPort, self.device_type.rear_port_templates.all()),
            (FrontPort, self.device_type.front_port_templates.all()),
            (DeviceBay, self.device_type.device_bay_templates.all()),
        ]
        instantiated_components = []
        for model, templates in component_models:
            model.objects.bulk_create([x.instantiate(self) for x in templates])
        return instantiated_components

    @property
    def display(self):
        if self.name:
            return self.name
        elif self.virtual_chassis:
            return f"{self.virtual_chassis.name}:{self.vc_position} ({self.pk})"
        elif self.device_type:
            return f"{self.device_type.manufacturer} {self.device_type.model} ({self.pk})"
        else:
            return ""  # Device has not yet been created

    @property
    def identifier(self):
        """
        Return the device name if set; otherwise return the Device's primary key as {pk}
        """
        if self.name is not None:
            return self.name
        return f"{{{self.pk}}}"

    @property
    def primary_ip(self):
        if get_settings_or_config("PREFER_IPV4") and self.primary_ip4:
            return self.primary_ip4
        elif self.primary_ip6:
            return self.primary_ip6
        elif self.primary_ip4:
            return self.primary_ip4
        else:
            return None

    def get_vc_master(self):
        """
        If this Device is a VirtualChassis member, return the VC master. Otherwise, return None.
        """
        return self.virtual_chassis.master if self.virtual_chassis else None

    @property
    def vc_interfaces(self):
        """
        Return a QuerySet matching all Interfaces assigned to this Device or, if this Device is a VC master, to another
        Device belonging to the same VirtualChassis.
        """
        filter_q = Q(device=self)
        if self.virtual_chassis and self.virtual_chassis.master == self:
            filter_q |= Q(device__virtual_chassis=self.virtual_chassis, mgmt_only=False)
        return Interface.objects.filter(filter_q)

    @property
    def common_vc_interfaces(self):
        """
        Return a QuerySet matching all Interfaces assigned to this Device or,
        if this Device belongs to a VirtualChassis, it returns all interfaces belonging Devices with same VirtualChassis
        """
        if self.virtual_chassis:
            return self.virtual_chassis.member_interfaces
        return self.interfaces

    def get_cables(self, pk_list=False):
        """
        Return a QuerySet or PK list matching all Cables connected to a component of this Device.
        """
        from .cables import Cable

        cable_pks = []
        for component_model in [
            ConsolePort,
            ConsoleServerPort,
            PowerPort,
            PowerOutlet,
            Interface,
            FrontPort,
            RearPort,
        ]:
            cable_pks += component_model.objects.filter(device=self, cable__isnull=False).values_list(
                "cable", flat=True
            )
        if pk_list:
            return cable_pks
        return Cable.objects.filter(pk__in=cable_pks)

    def get_children(self):
        """
        Return the set of child Devices installed in DeviceBays within this Device.
        """
        return Device.objects.filter(parent_bay__device=self.pk)


#
# Virtual chassis
#


@extras_features(
    "custom_links",
    "custom_validators",
    "export_templates",
    "graphql",
    "webhooks",
)
class VirtualChassis(PrimaryModel):
    """
    A collection of Devices which operate with a shared control plane (e.g. a switch stack).
    """

    master = models.OneToOneField(
        to="Device",
        on_delete=models.PROTECT,
        related_name="vc_master_for",
        blank=True,
        null=True,
    )
    name = models.CharField(max_length=64, unique=True)
    domain = models.CharField(max_length=30, blank=True)

    natural_key_field_names = ["name"]

    class Meta:
        ordering = ["name"]
        verbose_name_plural = "virtual chassis"

    def __str__(self):
        return self.name

    @property
    def member_interfaces(self):
        """Return a list of Interfaces common to all member devices."""
        return Interface.objects.filter(pk__in=self.members.values_list("interfaces", flat=True))

    def clean(self):
        super().clean()

        # Verify that the selected master device has been assigned to this VirtualChassis. (Skip when creating a new
        # VirtualChassis.)
        if self.present_in_database and self.master and self.master not in self.members.all():
            raise ValidationError(
                {"master": f"The selected master ({self.master}) is not assigned to this virtual chassis."}
            )

    def delete(self, *args, **kwargs):
        # Check for LAG interfaces split across member chassis
        interfaces = Interface.objects.filter(device__in=self.members.all(), lag__isnull=False).exclude(
            lag__device=F("device")
        )
        if interfaces:
            raise ProtectedError(
                f"Unable to delete virtual chassis {self}. There are member interfaces which form a cross-chassis LAG",
                interfaces,
            )

        return super().delete(*args, **kwargs)


@extras_features(
    "custom_links",
    "custom_validators",
    "dynamic_groups",
    "export_templates",
    "graphql",
    "statuses",
    "webhooks",
)
class DeviceRedundancyGroup(PrimaryModel):
    """
    A DeviceRedundancyGroup represents a logical grouping of physical hardware for the purposes of high-availability.
    """

    name = models.CharField(max_length=100, unique=True)
    status = StatusField(blank=False, null=False)
    description = models.CharField(max_length=200, blank=True)

    failover_strategy = models.CharField(
        max_length=50,
        blank=True,
        choices=DeviceRedundancyGroupFailoverStrategyChoices,
        verbose_name="Failover strategy",
    )

    comments = models.TextField(blank=True)

    secrets_group = models.ForeignKey(
        to="extras.SecretsGroup",
        on_delete=models.SET_NULL,
        related_name="device_redundancy_groups",
        default=None,
        blank=True,
        null=True,
    )

    clone_fields = [
        "failover_strategy",
        "status",
        "secrets_group",
    ]

    class Meta:
        ordering = ("name",)

    @property
    def devices_sorted(self):
        return self.devices.order_by("device_redundancy_group_priority")

    def __str__(self):
        return self.name<|MERGE_RESOLUTION|>--- conflicted
+++ resolved
@@ -18,14 +18,10 @@
 from nautobot.core.models.generics import OrganizationalModel, PrimaryModel
 from nautobot.core.utils.config import get_settings_or_config
 from nautobot.dcim.choices import DeviceFaceChoices, DeviceRedundancyGroupFailoverStrategyChoices, SubdeviceRoleChoices
-<<<<<<< HEAD
 from nautobot.extras.models import ConfigContextModel, RoleField, StatusField
 from nautobot.extras.querysets import ConfigContextModelQuerySet
 from nautobot.extras.utils import extras_features
 from .device_components import (
-=======
-from nautobot.dcim.models.device_components import (
->>>>>>> 56bbb42a
     ConsolePort,
     ConsoleServerPort,
     DeviceBay,
@@ -36,14 +32,6 @@
     RearPort,
 )
 from nautobot.dcim.utils import get_all_network_driver_mappings
-from nautobot.extras.models import ConfigContextModel, StatusModel
-from nautobot.extras.querysets import ConfigContextModelQuerySet
-from nautobot.extras.utils import extras_features
-from nautobot.core.fields import AutoSlugField
-from nautobot.core.models.generics import OrganizationalModel, PrimaryModel
-from nautobot.utilities.choices import ColorChoices
-from nautobot.utilities.config import get_settings_or_config
-from nautobot.utilities.fields import ColorField, NaturalOrderingField
 
 
 __all__ = (
@@ -364,8 +352,6 @@
     )
     description = models.CharField(max_length=200, blank=True)
 
-<<<<<<< HEAD
-=======
     @cached_property
     def network_driver_mappings(self):
         """Dictionary of library-specific network drivers derived from network_driver by netutils library mapping or NETWORK_DRIVERS setting."""
@@ -373,40 +359,12 @@
         network_driver_mappings = get_all_network_driver_mappings()
         return network_driver_mappings.get(self.network_driver, {})
 
-    csv_headers = [
-        "name",
-        "slug",
-        "manufacturer",
-        "napalm_driver",
-        "napalm_args",
-        "network_driver",
-        "description",
-    ]
-
->>>>>>> 56bbb42a
     class Meta:
         ordering = ["name"]
 
     def __str__(self):
         return self.name
 
-<<<<<<< HEAD
-=======
-    def get_absolute_url(self):
-        return reverse("dcim:platform", args=[self.slug])
-
-    def to_csv(self):
-        return (
-            self.name,
-            self.slug,
-            self.manufacturer.name if self.manufacturer else None,
-            self.napalm_driver,
-            self.napalm_args,
-            self.network_driver,
-            self.description,
-        )
-
->>>>>>> 56bbb42a
 
 @extras_features(
     "custom_links",
@@ -580,11 +538,7 @@
         return self.display or super().__str__()
 
     def validate_unique(self, exclude=None):
-<<<<<<< HEAD
         # Check for a duplicate name on a device assigned to the same Location and no Tenant. This is necessary
-=======
-        # Check for a duplicate name on a device assigned to the same Site and no Tenant. This is necessary
->>>>>>> 56bbb42a
         # because Django does not consider two NULL fields to be equal, and thus will not trigger a violation
         # of the uniqueness constraint without manual intervention.
         if self.name and hasattr(self, "location") and self.tenant is None:

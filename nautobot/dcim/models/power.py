from django.contrib.contenttypes.models import ContentType
from django.core.exceptions import ValidationError
from django.core.validators import MaxValueValidator, MinValueValidator
from django.db import models

<<<<<<< HEAD
from nautobot.core.models.fields import PositiveSmallIntegerField
=======
from nautobot.core.constants import CHARFIELD_MAX_LENGTH
>>>>>>> f540b123
from nautobot.core.models.generics import PrimaryModel
from nautobot.core.models.validators import ExclusionValidator
from nautobot.dcim.choices import (
    PowerFeedBreakerPoleChoices,
    PowerFeedPhaseChoices,
    PowerFeedSupplyChoices,
    PowerFeedTypeChoices,
    PowerPanelTypeChoices,
    PowerPathChoices,
)
from nautobot.dcim.constants import (
    POWERFEED_AMPERAGE_DEFAULT,
    POWERFEED_MAX_UTILIZATION_DEFAULT,
    POWERFEED_VOLTAGE_DEFAULT,
)
from nautobot.extras.models import StatusField
from nautobot.extras.utils import extras_features

from .device_components import CableTermination, PathEndpoint

__all__ = (
    "PowerFeed",
    "PowerPanel",
)


#
# Power
#


@extras_features(
    "custom_links",
    "custom_validators",
    "export_templates",
    "graphql",
    "locations",
    "webhooks",
)
class PowerPanel(PrimaryModel):
    """
    A distribution point for electrical power; e.g. a data center RPP.
    """

    location = models.ForeignKey(to="dcim.Location", on_delete=models.PROTECT, related_name="power_panels")
    rack_group = models.ForeignKey(
        to="RackGroup", on_delete=models.PROTECT, blank=True, null=True, related_name="power_panels"
    )
    name = models.CharField(max_length=CHARFIELD_MAX_LENGTH, db_index=True)
    panel_type = models.CharField(max_length=30, choices=PowerPanelTypeChoices, blank=True)
    breaker_position_count = models.PositiveIntegerField(
        null=True, blank=True, help_text="Total number of breaker positions in the panel (e.g., 42)"
    )
    power_path = models.CharField(
        max_length=20,
        choices=PowerPathChoices,
        help_text="Physical power distribution redundancy path.",
        blank=True,
    )

    natural_key_field_names = ["name", "location"]

    class Meta:
        ordering = ["location", "name"]
        unique_together = ["location", "name"]

    def __str__(self):
        return self.name

    def clean(self):
        super().clean()

        # Validate location
        if self.location is not None:
            if ContentType.objects.get_for_model(self) not in self.location.location_type.content_types.all():
                raise ValidationError(
                    {
                        "location": "Power panels may not associate to locations of type "
                        f'"{self.location.location_type}".'
                    }
                )

        # RackGroup must belong to assigned Location
        if self.rack_group:
            if (
                self.location is not None
                and self.rack_group.location is not None  # pylint: disable=no-member
                and self.rack_group.location not in self.location.ancestors(include_self=True)  # pylint: disable=no-member
            ):
                raise ValidationError(
                    {  # pylint: disable=no-member  # false positive on rack_group.location
                        "rack_group": f'Rack group "{self.rack_group}" belongs to a location '
                        f'("{self.rack_group.location}") that does not contain "{self.location}".'
                    }
                )


@extras_features(
    "cable_terminations",
    "custom_links",
    "custom_validators",
    "export_templates",
    "graphql",
    "statuses",
    "webhooks",
)
class PowerFeed(PrimaryModel, PathEndpoint, CableTermination):
    """
    An electrical circuit delivered from a PowerPanel.
    """

    power_panel = models.ForeignKey(
        to="PowerPanel",
        on_delete=models.PROTECT,
        related_name="power_feeds",
        help_text="Source panel that originates this power feed",
    )
    destination_panel = models.ForeignKey(
        to="PowerPanel",
        on_delete=models.PROTECT,
        blank=True,
        null=True,
        related_name="feeders",
        help_text="Destination panel that receives power from this feed",
    )
    rack = models.ForeignKey(to="Rack", on_delete=models.PROTECT, blank=True, null=True, related_name="power_feeds")
    name = models.CharField(max_length=CHARFIELD_MAX_LENGTH)
    status = StatusField(blank=False, null=False)
    type = models.CharField(
        max_length=50,
        choices=PowerFeedTypeChoices,
        default=PowerFeedTypeChoices.TYPE_PRIMARY,
    )
    power_path = models.CharField(
        max_length=20,
        choices=PowerPathChoices,
        help_text="Physical power distribution redundancy path.",
        blank=True,
    )
    supply = models.CharField(
        max_length=50,
        choices=PowerFeedSupplyChoices,
        default=PowerFeedSupplyChoices.SUPPLY_AC,
    )
    phase = models.CharField(
        max_length=50,
        choices=PowerFeedPhaseChoices,
        default=PowerFeedPhaseChoices.PHASE_SINGLE,
    )
    voltage = models.SmallIntegerField(default=POWERFEED_VOLTAGE_DEFAULT, validators=[ExclusionValidator([0])])
    amperage = PositiveSmallIntegerField(validators=[MinValueValidator(1)], default=POWERFEED_AMPERAGE_DEFAULT)
    max_utilization = PositiveSmallIntegerField(
        validators=[MinValueValidator(1), MaxValueValidator(100)],
        default=POWERFEED_MAX_UTILIZATION_DEFAULT,
        help_text="Maximum permissible draw (percentage)",
    )
    breaker_position = models.PositiveIntegerField(
        null=True, blank=True, help_text="Starting circuit breaker position in panel"
    )
    breaker_pole_count = models.PositiveSmallIntegerField(
        choices=PowerFeedBreakerPoleChoices, blank=True, null=True, help_text="Number of breaker poles"
    )
    available_power = models.PositiveIntegerField(default=0, editable=False)
    comments = models.TextField(blank=True)

    clone_fields = [
        "power_panel",
        "destination_panel",
        "rack",
        "status",
        "type",
        "supply",
        "phase",
        "voltage",
        "amperage",
        "max_utilization",
        "breaker_pole_count",
        "available_power",
    ]

    class Meta:
        ordering = ["power_panel", "breaker_position", "name"]
        unique_together = [
            ["power_panel", "name"],
            ["power_panel", "breaker_position"],
        ]
        indexes = [
            models.Index(fields=["power_panel", "breaker_position"]),
        ]

    def __str__(self):
        return self.name

    def clean(self):
        super().clean()

        # Rack must belong to same location hierarchy as PowerPanel
        if self.rack and self.power_panel.location:  # pylint: disable=no-member
            if self.rack.location not in self.power_panel.location.ancestors(  # pylint: disable=no-member
                include_self=True
            ) and self.power_panel.location not in self.rack.location.ancestors(include_self=True):  # pylint: disable=no-member
                raise ValidationError(
                    {
                        "rack": f'Rack "{self.rack}" ({self.rack.location}) and '  # pylint: disable=no-member
                        f'power panel "{self.power_panel}" ({self.power_panel.location}) '  # pylint: disable=no-member
                        f"are not in the same location hierarchy."
                    }
                )

        # AC voltage cannot be negative
        if self.voltage < 0 and self.supply == PowerFeedSupplyChoices.SUPPLY_AC:
            raise ValidationError({"voltage": "Voltage cannot be negative for AC supply"})

        # Destination panel validation
        if self.destination_panel:
            # Cannot feed into the same panel
            if self.destination_panel == self.power_panel:
                raise ValidationError({"destination_panel": "A power feed cannot connect a panel to itself"})
            # TODO: add loop detection when graph structure is implemented for path tracing

        # Enforce mutual exclusivity between cable connections and destination_panel
        if self.destination_panel and self.cable:
            raise ValidationError(
                {
                    "destination_panel": "Cannot specify a destination panel when the power feed is connected via cable. "
                    "Power feeds can either connect to a panel OR be cabled to an endpoint, but not both."
                }
            )

        # Breaker position and pole validation
        if self.breaker_position is not None:
            # Default to single pole breaker when breaker_position is specified but breaker_pole_count is not
            if self.breaker_pole_count is None:
                self.breaker_pole_count = PowerFeedBreakerPoleChoices.POLE_1

            # Get occupied positions once for both validations
            occupied_positions = self.get_occupied_positions()

            # Ensure breaker positions fit within panel capacity
            if self.power_panel.breaker_position_count is not None:
                if occupied_positions:
                    max_occupied_position = max(occupied_positions)
                    if max_occupied_position > self.power_panel.breaker_position_count:
                        raise ValidationError(
                            {
                                "breaker_position": f"Breaker configuration starting at position {self.breaker_position} "
                                f"with {self.breaker_pole_count} poles would occupy positions {sorted(occupied_positions)}, "
                                f"but panel only has {self.power_panel.breaker_position_count} breaker positions"
                            }
                        )

            # Check for breaker position conflicts with other feeds
            conflicts = PowerFeed.objects.filter(
                power_panel=self.power_panel, breaker_position__isnull=False, breaker_pole_count__isnull=False
            ).exclude(pk=self.pk)

            for feed in conflicts:
                if occupied_positions.intersection(feed.get_occupied_positions()):
                    raise ValidationError(
                        {
                            "breaker_position": f"Breaker position {self.breaker_position} conflicts with "
                            f'feed "{feed.name}" (occupies {feed.occupied_positions})'
                        }
                    )

    def save(self, *args, **kwargs):
        # Enforce breaker pole count default
        if self.breaker_position is not None and self.breaker_pole_count is None:
            self.breaker_pole_count = PowerFeedBreakerPoleChoices.POLE_1

        # Enforce mutual exclusivity between cable connections and destination_panel
        if self.destination_panel and self.cable:
            raise ValidationError(
                "Cannot specify a destination panel when the power feed is connected via cable. "
                "Power feeds can either connect to a panel OR be cabled to an endpoint, but not both."
            )

        # Cache the available_power property on the instance
        kva = abs(self.voltage) * self.amperage * (self.max_utilization / 100)
        if self.phase == PowerFeedPhaseChoices.PHASE_3PHASE:
            self.available_power = round(kva * 1.732)
        else:
            self.available_power = round(kva)

        super().save(*args, **kwargs)

    @property
    def parent(self):
        return self.power_panel

    @property
    def occupied_positions(self) -> str:
        """All circuit positions occupied by this feed as comma-separated string."""
        positions = self.get_occupied_positions()
        return ", ".join(map(str, sorted(positions))) if positions else ""

    @property
    def phase_designation(self):
        """Calculate phase designation based on occupied circuit positions."""
        if not (self.breaker_position and self.breaker_pole_count):
            return None

        positions = self.get_occupied_positions()
        if not positions:
            return None

        # Positions 1,2=A, 3,4=B, 5,6=C, 7,8=A, 9,10=B, 11,12=C, etc.
        def position_to_phase(pos):
            # Calculate which phase this position is on
            cycle_position = ((pos - 1) // 2) % 3
            return ["A", "B", "C"][cycle_position]

        phases = {position_to_phase(pos) for pos in positions}

        # Return phase designation based on which phases are used
        if len(phases) == 1:
            return next(iter(phases))  # Single phase: "A", "B", or "C"
        elif len(phases) == 2:
            sorted_phases = sorted(phases)
            return f"{sorted_phases[0]}-{sorted_phases[1]}"  # "A-B", "B-C", etc.
        elif len(phases) == 3:
            return "A-B-C"  # Three-phase
        else:
            return None

    def get_occupied_positions(self) -> set[int]:
        """Get set of circuit breaker positions occupied by this feed."""
        if not (self.breaker_position and self.breaker_pole_count):
            return set()

        return set(self.breaker_position + (i * 2) for i in range(self.breaker_pole_count))

    def get_type_class(self):
        return PowerFeedTypeChoices.CSS_CLASSES.get(self.type)<|MERGE_RESOLUTION|>--- conflicted
+++ resolved
@@ -3,11 +3,8 @@
 from django.core.validators import MaxValueValidator, MinValueValidator
 from django.db import models
 
-<<<<<<< HEAD
+from nautobot.core.constants import CHARFIELD_MAX_LENGTH
 from nautobot.core.models.fields import PositiveSmallIntegerField
-=======
-from nautobot.core.constants import CHARFIELD_MAX_LENGTH
->>>>>>> f540b123
 from nautobot.core.models.generics import PrimaryModel
 from nautobot.core.models.validators import ExclusionValidator
 from nautobot.dcim.choices import (
@@ -167,7 +164,7 @@
     breaker_position = models.PositiveIntegerField(
         null=True, blank=True, help_text="Starting circuit breaker position in panel"
     )
-    breaker_pole_count = models.PositiveSmallIntegerField(
+    breaker_pole_count = PositiveSmallIntegerField(
         choices=PowerFeedBreakerPoleChoices, blank=True, null=True, help_text="Number of breaker poles"
     )
     available_power = models.PositiveIntegerField(default=0, editable=False)

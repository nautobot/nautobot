--- conflicted
+++ resolved
@@ -881,7 +881,6 @@
                         }
                     )
 
-<<<<<<< HEAD
         # Speed/Duplex validation
         self._validate_speed_and_duplex()
 
@@ -919,75 +918,6 @@
             if self.duplex:
                 raise ValidationError({"duplex": "Duplex is only applicable to copper twisted-pair interfaces."})
 
-    def add_ip_addresses(
-        self,
-        ip_addresses,
-        is_source=False,
-        is_destination=False,
-        is_default=False,
-        is_preferred=False,
-        is_primary=False,
-        is_secondary=False,
-        is_standby=False,
-    ):
-        """Add one or more IPAddress instances to this interface's `ip_addresses` many-to-many relationship.
-
-        Args:
-            ip_addresses (:obj:`list` or `IPAddress`): Instance of `nautobot.ipam.models.IPAddress` or list of `IPAddress` instances.
-            is_source (bool, optional): Is source address. Defaults to False.
-            is_destination (bool, optional): Is destination address. Defaults to False.
-            is_default (bool, optional): Is default address. Defaults to False.
-            is_preferred (bool, optional): Is preferred address. Defaults to False.
-            is_primary (bool, optional): Is primary address. Defaults to False.
-            is_secondary (bool, optional): Is secondary address. Defaults to False.
-            is_standby (bool, optional): Is standby address. Defaults to False.
-
-        Returns:
-            Number of instances added.
-        """
-        if not isinstance(ip_addresses, (tuple, list)):
-            ip_addresses = [ip_addresses]
-        with transaction.atomic():
-            for ip in ip_addresses:
-                instance = self.ip_addresses.through(
-                    ip_address=ip,
-                    interface=self,
-                    is_source=is_source,
-                    is_destination=is_destination,
-                    is_default=is_default,
-                    is_preferred=is_preferred,
-                    is_primary=is_primary,
-                    is_secondary=is_secondary,
-                    is_standby=is_standby,
-                )
-                instance.validated_save()
-        return len(ip_addresses)
-
-    add_ip_addresses.alters_data = True
-
-    def remove_ip_addresses(self, ip_addresses):
-        """Remove one or more IPAddress instances from this interface's `ip_addresses` many-to-many relationship.
-
-        Args:
-            ip_addresses (:obj:`list` or `IPAddress`): Instance of `nautobot.ipam.models.IPAddress` or list of `IPAddress` instances.
-
-        Returns:
-            Number of instances removed.
-        """
-        count = 0
-        if not isinstance(ip_addresses, (tuple, list)):
-            ip_addresses = [ip_addresses]
-        with transaction.atomic():
-            for ip in ip_addresses:
-                qs = self.ip_addresses.through.objects.filter(ip_address=ip, interface=self)
-                deleted_count, _ = qs.delete()
-                count += deleted_count
-        return count
-
-    remove_ip_addresses.alters_data = True
-
-=======
->>>>>>> 0e627570
     @property
     def is_connectable(self):
         return self.type not in NONCONNECTABLE_IFACE_TYPES

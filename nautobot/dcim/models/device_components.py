--- conflicted
+++ resolved
@@ -10,17 +10,13 @@
 from django.db.models import Sum
 from django.utils.functional import classproperty
 
-<<<<<<< HEAD
+from nautobot.core.constants import CHARFIELD_MAX_LENGTH
 from nautobot.core.models.fields import (
     ForeignKeyWithAutoRelatedName,
     MACAddressCharField,
     NaturalOrderingField,
     PositiveSmallIntegerField,
 )
-=======
-from nautobot.core.constants import CHARFIELD_MAX_LENGTH
-from nautobot.core.models.fields import ForeignKeyWithAutoRelatedName, MACAddressCharField, NaturalOrderingField
->>>>>>> f540b123
 from nautobot.core.models.generics import BaseModel, PrimaryModel
 from nautobot.core.models.ordering import naturalize_interface
 from nautobot.core.models.query_functions import CollateAsChar
@@ -1007,7 +1003,7 @@
         on_delete=models.CASCADE,
         related_name="interface_redundancy_group_associations",
     )
-    priority = models.PositiveSmallIntegerField()
+    priority = PositiveSmallIntegerField()
     is_metadata_associable_model = False
 
     class Meta:

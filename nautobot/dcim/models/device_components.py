--- conflicted
+++ resolved
@@ -597,12 +597,9 @@
         "mgmt_only",
         "description",
         "mode",
-<<<<<<< HEAD
+        "status",
         "parent_interface",
         "bridge",
-=======
-        "status",
->>>>>>> 805047ad
     ]
 
     class Meta:
@@ -625,12 +622,9 @@
             self.mgmt_only,
             self.description,
             self.get_mode_display(),
-<<<<<<< HEAD
+            self.get_status_display(),
             self.parent_interface.name if self.parent_interface else None,
             self.bridge.name if self.bridge else None,
-=======
-            self.get_status_display(),
->>>>>>> 805047ad
         )
 
     def clean(self):

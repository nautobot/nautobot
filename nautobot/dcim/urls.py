from django.urls import path
from django.views.generic.base import RedirectView

from nautobot.core.views.routers import NautobotUIViewSetRouter
from nautobot.extras.views import ImageAttachmentEditView, ObjectChangeLogView, ObjectDynamicGroupsView, ObjectNotesView
from nautobot.ipam.views import ServiceEditView

from . import views
from .models import (
    Cable,
    ConsolePort,
    ConsoleServerPort,
    Device,
    DeviceBay,
    DeviceType,
    FrontPort,
    Interface,
    InventoryItem,
    Location,
    PowerFeed,
    PowerOutlet,
    PowerPanel,
    PowerPort,
    Rack,
<<<<<<< HEAD
    RackGroup,
=======
    RackReservation,
>>>>>>> 31bcb6dd
    RearPort,
    VirtualChassis,
)

app_name = "dcim"

router = NautobotUIViewSetRouter()
router.register("controller-managed-device-groups", views.ControllerManagedDeviceGroupUIViewSet)
router.register("controllers", views.ControllerUIViewSet)
router.register("device-families", views.DeviceFamilyUIViewSet)
router.register("device-redundancy-groups", views.DeviceRedundancyGroupUIViewSet)
router.register("interface-redundancy-groups", views.InterfaceRedundancyGroupUIViewSet)
router.register("interface-redundancy-groups-associations", views.InterfaceRedundancyGroupAssociationUIViewSet)
router.register("location-types", views.LocationTypeUIViewSet)
router.register("manufacturers", views.ManufacturerUIViewSet)
router.register("module-bays", views.ModuleBayUIViewSet)
router.register("module-bay-templates", views.ModuleBayTemplateUIViewSet)
router.register("modules", views.ModuleUIViewSet)
router.register("module-types", views.ModuleTypeUIViewSet)
<<<<<<< HEAD
router.register("rack-reservations", views.RackReservationUIViewSet)
=======
router.register("platforms", views.PlatformUIViewSet)
router.register("power-feeds", views.PowerFeedUIViewSet)
router.register("rack-groups", views.RackGroupUIViewSet)
>>>>>>> 31bcb6dd
router.register("software-image-files", views.SoftwareImageFileUIViewSet)
router.register("software-versions", views.SoftwareVersionUIViewSet)
router.register("virtual-device-contexts", views.VirtualDeviceContextUIViewSet)

urlpatterns = [
    # Locations
    path("locations/", views.LocationListView.as_view(), name="location_list"),
    path("locations/add/", views.LocationEditView.as_view(), name="location_add"),
    path("locations/edit/", views.LocationBulkEditView.as_view(), name="location_bulk_edit"),
    path("locations/import/", views.LocationBulkImportView.as_view(), name="location_import"),  # 3.0 TODO: remove
    path("locations/delete/", views.LocationBulkDeleteView.as_view(), name="location_bulk_delete"),
    path("locations/<uuid:pk>/", views.LocationView.as_view(), name="location"),
    path("locations/<uuid:pk>/edit/", views.LocationEditView.as_view(), name="location_edit"),
    path("locations/<uuid:pk>/delete/", views.LocationDeleteView.as_view(), name="location_delete"),
    path(
        "locations/<uuid:pk>/changelog/",
        ObjectChangeLogView.as_view(),
        name="location_changelog",
        kwargs={"model": Location},
    ),
    path(
        "locations/<uuid:pk>/notes/",
        ObjectNotesView.as_view(),
        name="location_notes",
        kwargs={"model": Location},
    ),
    path(
        "locations/<uuid:pk>/migrate-data-to-contact/",
        views.MigrateLocationDataToContactView.as_view(),
        name="location_migrate_data_to_contact",
    ),
    path(
        "locations/<uuid:object_id>/images/add/",
        ImageAttachmentEditView.as_view(),
        name="location_add_image",
        kwargs={"model": Location},
    ),
<<<<<<< HEAD
    # Rack groups
    path("rack-groups/", views.RackGroupListView.as_view(), name="rackgroup_list"),
    path("rack-groups/add/", views.RackGroupEditView.as_view(), name="rackgroup_add"),
    path(
        "rack-groups/import/",
        views.RackGroupBulkImportView.as_view(),  # 3.0 TODO: remove
        name="rackgroup_import",
    ),
    path(
        "rack-groups/delete/",
        views.RackGroupBulkDeleteView.as_view(),
        name="rackgroup_bulk_delete",
    ),
    path("rack-groups/<uuid:pk>/", views.RackGroupView.as_view(), name="rackgroup"),
    path(
        "rack-groups/<uuid:pk>/edit/",
        views.RackGroupEditView.as_view(),
        name="rackgroup_edit",
    ),
    path(
        "rack-groups/<uuid:pk>/delete/",
        views.RackGroupDeleteView.as_view(),
        name="rackgroup_delete",
    ),
    path(
        "rack-groups/<uuid:pk>/changelog/",
        ObjectChangeLogView.as_view(),
        name="rackgroup_changelog",
        kwargs={"model": RackGroup},
    ),
    path(
        "rack-groups/<uuid:pk>/notes/",
        ObjectNotesView.as_view(),
        name="rackgroup_notes",
        kwargs={"model": RackGroup},
=======
    # Rack reservations
    path(
        "rack-reservations/",
        views.RackReservationListView.as_view(),
        name="rackreservation_list",
    ),
    path(
        "rack-reservations/add/",
        views.RackReservationEditView.as_view(),
        name="rackreservation_add",
    ),
    path(
        "rack-reservations/import/",
        views.RackReservationImportView.as_view(),
        name="rackreservation_import",
    ),
    path(
        "rack-reservations/edit/",
        views.RackReservationBulkEditView.as_view(),
        name="rackreservation_bulk_edit",
    ),
    path(
        "rack-reservations/delete/",
        views.RackReservationBulkDeleteView.as_view(),
        name="rackreservation_bulk_delete",
    ),
    path(
        "rack-reservations/<uuid:pk>/",
        views.RackReservationView.as_view(),
        name="rackreservation",
    ),
    path(
        "rack-reservations/<uuid:pk>/edit/",
        views.RackReservationEditView.as_view(),
        name="rackreservation_edit",
    ),
    path(
        "rack-reservations/<uuid:pk>/delete/",
        views.RackReservationDeleteView.as_view(),
        name="rackreservation_delete",
    ),
    path(
        "rack-reservations/<uuid:pk>/changelog/",
        ObjectChangeLogView.as_view(),
        name="rackreservation_changelog",
        kwargs={"model": RackReservation},
    ),
    path(
        "rack-reservations/<uuid:pk>/notes/",
        ObjectNotesView.as_view(),
        name="rackreservation_notes",
        kwargs={"model": RackReservation},
>>>>>>> 31bcb6dd
    ),
    # Racks
    path("racks/", views.RackListView.as_view(), name="rack_list"),
    path(
        "rack-elevations/",
        views.RackElevationListView.as_view(),
        name="rack_elevation_list",
    ),
    path("racks/add/", views.RackEditView.as_view(), name="rack_add"),
    path("racks/import/", views.RackBulkImportView.as_view(), name="rack_import"),  # 3.0 TODO: remove, unused
    path("racks/edit/", views.RackBulkEditView.as_view(), name="rack_bulk_edit"),
    path("racks/delete/", views.RackBulkDeleteView.as_view(), name="rack_bulk_delete"),
    path("racks/<uuid:pk>/", views.RackView.as_view(), name="rack"),
    path("racks/<uuid:pk>/edit/", views.RackEditView.as_view(), name="rack_edit"),
    path("racks/<uuid:pk>/delete/", views.RackDeleteView.as_view(), name="rack_delete"),
    path(
        "racks/<uuid:pk>/changelog/",
        ObjectChangeLogView.as_view(),
        name="rack_changelog",
        kwargs={"model": Rack},
    ),
    path(
        "racks/<uuid:pk>/notes/",
        ObjectNotesView.as_view(),
        name="rack_notes",
        kwargs={"model": Rack},
    ),
    path(  # 3.0 TODO: remove, no longer needed/used since 2.3
        "racks/<uuid:pk>/dynamic-groups/",
        ObjectDynamicGroupsView.as_view(),
        name="rack_dynamicgroups",
        kwargs={"model": Rack},
    ),
    path(
        "racks/<uuid:object_id>/images/add/",
        ImageAttachmentEditView.as_view(),
        name="rack_add_image",
        kwargs={"model": Rack},
    ),
    # Device types
    path("device-types/", views.DeviceTypeListView.as_view(), name="devicetype_list"),
    path("device-types/add/", views.DeviceTypeEditView.as_view(), name="devicetype_add"),
    path(
        "device-types/import/",
        views.DeviceTypeImportView.as_view(),
        name="devicetype_import",
    ),
    path(
        "device-types/edit/",
        views.DeviceTypeBulkEditView.as_view(),
        name="devicetype_bulk_edit",
    ),
    path(
        "device-types/delete/",
        views.DeviceTypeBulkDeleteView.as_view(),
        name="devicetype_bulk_delete",
    ),
    path("device-types/<uuid:pk>/", views.DeviceTypeView.as_view(), name="devicetype"),
    path(
        "device-types/<uuid:pk>/edit/",
        views.DeviceTypeEditView.as_view(),
        name="devicetype_edit",
    ),
    path(
        "device-types/<uuid:pk>/delete/",
        views.DeviceTypeDeleteView.as_view(),
        name="devicetype_delete",
    ),
    path(
        "device-types/<uuid:pk>/changelog/",
        ObjectChangeLogView.as_view(),
        name="devicetype_changelog",
        kwargs={"model": DeviceType},
    ),
    path(
        "device-types/<uuid:pk>/notes/",
        ObjectNotesView.as_view(),
        name="devicetype_notes",
        kwargs={"model": DeviceType},
    ),
    # Console port templates
    path(
        "console-port-templates/add/",
        views.ConsolePortTemplateCreateView.as_view(),
        name="consoleporttemplate_add",
    ),
    path(
        "console-port-templates/edit/",
        views.ConsolePortTemplateBulkEditView.as_view(),
        name="consoleporttemplate_bulk_edit",
    ),
    path(
        "console-port-templates/rename/",
        views.ConsolePortTemplateBulkRenameView.as_view(),
        name="consoleporttemplate_bulk_rename",
    ),
    path(
        "console-port-templates/delete/",
        views.ConsolePortTemplateBulkDeleteView.as_view(),
        name="consoleporttemplate_bulk_delete",
    ),
    path(
        "console-port-templates/<uuid:pk>/edit/",
        views.ConsolePortTemplateEditView.as_view(),
        name="consoleporttemplate_edit",
    ),
    path(
        "console-port-templates/<uuid:pk>/delete/",
        views.ConsolePortTemplateDeleteView.as_view(),
        name="consoleporttemplate_delete",
    ),
    # Console server port templates
    path(
        "console-server-port-templates/add/",
        views.ConsoleServerPortTemplateCreateView.as_view(),
        name="consoleserverporttemplate_add",
    ),
    path(
        "console-server-port-templates/edit/",
        views.ConsoleServerPortTemplateBulkEditView.as_view(),
        name="consoleserverporttemplate_bulk_edit",
    ),
    path(
        "console-server-port-templates/rename/",
        views.ConsoleServerPortTemplateBulkRenameView.as_view(),
        name="consoleserverporttemplate_bulk_rename",
    ),
    path(
        "console-server-port-templates/delete/",
        views.ConsoleServerPortTemplateBulkDeleteView.as_view(),
        name="consoleserverporttemplate_bulk_delete",
    ),
    path(
        "console-server-port-templates/<uuid:pk>/edit/",
        views.ConsoleServerPortTemplateEditView.as_view(),
        name="consoleserverporttemplate_edit",
    ),
    path(
        "console-server-port-templates/<uuid:pk>/delete/",
        views.ConsoleServerPortTemplateDeleteView.as_view(),
        name="consoleserverporttemplate_delete",
    ),
    # Power port templates
    path(
        "power-port-templates/add/",
        views.PowerPortTemplateCreateView.as_view(),
        name="powerporttemplate_add",
    ),
    path(
        "power-port-templates/edit/",
        views.PowerPortTemplateBulkEditView.as_view(),
        name="powerporttemplate_bulk_edit",
    ),
    path(
        "power-port-templates/rename/",
        views.PowerPortTemplateBulkRenameView.as_view(),
        name="powerporttemplate_bulk_rename",
    ),
    path(
        "power-port-templates/delete/",
        views.PowerPortTemplateBulkDeleteView.as_view(),
        name="powerporttemplate_bulk_delete",
    ),
    path(
        "power-port-templates/<uuid:pk>/edit/",
        views.PowerPortTemplateEditView.as_view(),
        name="powerporttemplate_edit",
    ),
    path(
        "power-port-templates/<uuid:pk>/delete/",
        views.PowerPortTemplateDeleteView.as_view(),
        name="powerporttemplate_delete",
    ),
    # Power outlet templates
    path(
        "power-outlet-templates/add/",
        views.PowerOutletTemplateCreateView.as_view(),
        name="poweroutlettemplate_add",
    ),
    path(
        "power-outlet-templates/edit/",
        views.PowerOutletTemplateBulkEditView.as_view(),
        name="poweroutlettemplate_bulk_edit",
    ),
    path(
        "power-outlet-templates/rename/",
        views.PowerOutletTemplateBulkRenameView.as_view(),
        name="poweroutlettemplate_bulk_rename",
    ),
    path(
        "power-outlet-templates/delete/",
        views.PowerOutletTemplateBulkDeleteView.as_view(),
        name="poweroutlettemplate_bulk_delete",
    ),
    path(
        "power-outlet-templates/<uuid:pk>/edit/",
        views.PowerOutletTemplateEditView.as_view(),
        name="poweroutlettemplate_edit",
    ),
    path(
        "power-outlet-templates/<uuid:pk>/delete/",
        views.PowerOutletTemplateDeleteView.as_view(),
        name="poweroutlettemplate_delete",
    ),
    # Interface templates
    path(
        "interface-templates/add/",
        views.InterfaceTemplateCreateView.as_view(),
        name="interfacetemplate_add",
    ),
    path(
        "interface-templates/edit/",
        views.InterfaceTemplateBulkEditView.as_view(),
        name="interfacetemplate_bulk_edit",
    ),
    path(
        "interface-templates/rename/",
        views.InterfaceTemplateBulkRenameView.as_view(),
        name="interfacetemplate_bulk_rename",
    ),
    path(
        "interface-templates/delete/",
        views.InterfaceTemplateBulkDeleteView.as_view(),
        name="interfacetemplate_bulk_delete",
    ),
    path(
        "interface-templates/<uuid:pk>/edit/",
        views.InterfaceTemplateEditView.as_view(),
        name="interfacetemplate_edit",
    ),
    path(
        "interface-templates/<uuid:pk>/delete/",
        views.InterfaceTemplateDeleteView.as_view(),
        name="interfacetemplate_delete",
    ),
    # Front port templates
    path(
        "front-port-templates/add/",
        views.FrontPortTemplateCreateView.as_view(),
        name="frontporttemplate_add",
    ),
    path(
        "front-port-templates/edit/",
        views.FrontPortTemplateBulkEditView.as_view(),
        name="frontporttemplate_bulk_edit",
    ),
    path(
        "front-port-templates/rename/",
        views.FrontPortTemplateBulkRenameView.as_view(),
        name="frontporttemplate_bulk_rename",
    ),
    path(
        "front-port-templates/delete/",
        views.FrontPortTemplateBulkDeleteView.as_view(),
        name="frontporttemplate_bulk_delete",
    ),
    path(
        "front-port-templates/<uuid:pk>/edit/",
        views.FrontPortTemplateEditView.as_view(),
        name="frontporttemplate_edit",
    ),
    path(
        "front-port-templates/<uuid:pk>/delete/",
        views.FrontPortTemplateDeleteView.as_view(),
        name="frontporttemplate_delete",
    ),
    # Rear port templates
    path(
        "rear-port-templates/add/",
        views.RearPortTemplateCreateView.as_view(),
        name="rearporttemplate_add",
    ),
    path(
        "rear-port-templates/edit/",
        views.RearPortTemplateBulkEditView.as_view(),
        name="rearporttemplate_bulk_edit",
    ),
    path(
        "rear-port-templates/rename/",
        views.RearPortTemplateBulkRenameView.as_view(),
        name="rearporttemplate_bulk_rename",
    ),
    path(
        "rear-port-templates/delete/",
        views.RearPortTemplateBulkDeleteView.as_view(),
        name="rearporttemplate_bulk_delete",
    ),
    path(
        "rear-port-templates/<uuid:pk>/edit/",
        views.RearPortTemplateEditView.as_view(),
        name="rearporttemplate_edit",
    ),
    path(
        "rear-port-templates/<uuid:pk>/delete/",
        views.RearPortTemplateDeleteView.as_view(),
        name="rearporttemplate_delete",
    ),
    # Device bay templates
    path(
        "device-bay-templates/add/",
        views.DeviceBayTemplateCreateView.as_view(),
        name="devicebaytemplate_add",
    ),
    path(
        "device-bay-templates/edit/",
        views.DeviceBayTemplateBulkEditView.as_view(),
        name="devicebaytemplate_bulk_edit",
    ),
    path(
        "device-bay-templates/rename/",
        views.DeviceBayTemplateBulkRenameView.as_view(),
        name="devicebaytemplate_bulk_rename",
    ),
    path(
        "device-bay-templates/delete/",
        views.DeviceBayTemplateBulkDeleteView.as_view(),
        name="devicebaytemplate_bulk_delete",
    ),
    path(
        "device-bay-templates/<uuid:pk>/edit/",
        views.DeviceBayTemplateEditView.as_view(),
        name="devicebaytemplate_edit",
    ),
    path(
        "device-bay-templates/<uuid:pk>/delete/",
        views.DeviceBayTemplateDeleteView.as_view(),
        name="devicebaytemplate_delete",
    ),
    # Devices
    path("devices/", views.DeviceListView.as_view(), name="device_list"),
    path("devices/add/", views.DeviceEditView.as_view(), name="device_add"),
    path("devices/import/", views.DeviceBulkImportView.as_view(), name="device_import"),  # 3.0 TODO: remove, unused
    path("devices/edit/", views.DeviceBulkEditView.as_view(), name="device_bulk_edit"),
    path(
        "devices/delete/",
        views.DeviceBulkDeleteView.as_view(),
        name="device_bulk_delete",
    ),
    path("devices/<uuid:pk>/", views.DeviceView.as_view(), name="device"),
    path("devices/<uuid:pk>/edit/", views.DeviceEditView.as_view(), name="device_edit"),
    path(
        "devices/<uuid:pk>/delete/",
        views.DeviceDeleteView.as_view(),
        name="device_delete",
    ),
    path(
        "devices/<uuid:pk>/console-ports/",
        views.DeviceConsolePortsView.as_view(),
        name="device_consoleports",
    ),
    path(
        "devices/<uuid:pk>/console-ports/add/",
        RedirectView.as_view(
            url="/dcim/console-ports/add/?device=%(pk)s&return_url=/dcim/devices/%(pk)s/console-ports/"
        ),
        name="device_consoleports_add",
    ),
    path(
        "devices/<uuid:pk>/console-server-ports/",
        views.DeviceConsoleServerPortsView.as_view(),
        name="device_consoleserverports",
    ),
    path(
        "devices/<uuid:pk>/console-server-ports/add/",
        RedirectView.as_view(
            url="/dcim/console-server-ports/add/?device=%(pk)s&return_url=/dcim/devices/%(pk)s/console-server-ports/"
        ),
        name="device_consoleserverports_add",
    ),
    path(
        "devices/<uuid:pk>/power-ports/",
        views.DevicePowerPortsView.as_view(),
        name="device_powerports",
    ),
    path(
        "devices/<uuid:pk>/power-ports/add/",
        RedirectView.as_view(url="/dcim/power-ports/add/?device=%(pk)s&return_url=/dcim/devices/%(pk)s/power-ports/"),
        name="device_powerports_add",
    ),
    path(
        "devices/<uuid:pk>/power-outlets/",
        views.DevicePowerOutletsView.as_view(),
        name="device_poweroutlets",
    ),
    path(
        "devices/<uuid:pk>/power-outlets/add/",
        RedirectView.as_view(
            url="/dcim/power-outlets/add/?device=%(pk)s&return_url=/dcim/devices/%(pk)s/power-outlets/"
        ),
        name="device_poweroutlets_add",
    ),
    path(
        "devices/<uuid:pk>/interfaces/",
        views.DeviceInterfacesView.as_view(),
        name="device_interfaces",
    ),
    path(
        "devices/<uuid:pk>/interfaces/add/",
        RedirectView.as_view(url="/dcim/interfaces/add/?device=%(pk)s&return_url=/dcim/devices/%(pk)s/interfaces/"),
        name="device_interfaces_add",
    ),
    path(
        "devices/<uuid:pk>/front-ports/",
        views.DeviceFrontPortsView.as_view(),
        name="device_frontports",
    ),
    path(
        "devices/<uuid:pk>/front-ports/add/",
        RedirectView.as_view(url="/dcim/front-ports/add/?device=%(pk)s&return_url=/dcim/devices/%(pk)s/front-ports/"),
        name="device_frontports_add",
    ),
    path(
        "devices/<uuid:pk>/rear-ports/",
        views.DeviceRearPortsView.as_view(),
        name="device_rearports",
    ),
    path(
        "devices/<uuid:pk>/rear-ports/add/",
        RedirectView.as_view(url="/dcim/rear-ports/add/?device=%(pk)s&return_url=/dcim/devices/%(pk)s/rear-ports/"),
        name="device_rearports_add",
    ),
    path(
        "devices/<uuid:pk>/device-bays/",
        views.DeviceDeviceBaysView.as_view(),
        name="device_devicebays",
    ),
    path(
        "devices/<uuid:pk>/device-bays/add/",
        RedirectView.as_view(url="/dcim/device-bays/add/?device=%(pk)s&return_url=/dcim/devices/%(pk)s/device-bays/"),
        name="device_devicebays_add",
    ),
    path(
        "devices/<uuid:pk>/module-bays/",
        views.DeviceModuleBaysView.as_view(),
        name="device_modulebays",
    ),
    path(
        "devices/<uuid:pk>/module-bays/add/",
        RedirectView.as_view(
            url="/dcim/module-bays/add/?parent_device=%(pk)s&return_url=/dcim/devices/%(pk)s/module-bays/"
        ),
        name="device_modulebays_add",
    ),
    path(
        "devices/<uuid:pk>/inventory/",
        views.DeviceInventoryView.as_view(),
        name="device_inventory",
    ),
    path(
        "devices/<uuid:pk>/config-context/",
        views.DeviceConfigContextView.as_view(),
        name="device_configcontext",
    ),
    path(
        "devices/<uuid:pk>/changelog/",
        views.DeviceChangeLogView.as_view(),
        name="device_changelog",
        kwargs={"model": Device},
    ),
    path(
        "devices/<uuid:pk>/notes/",
        ObjectNotesView.as_view(),
        name="device_notes",
        kwargs={"model": Device},
    ),
    path(  # 3.0 TODO: remove, no longer needed/used since 2.3
        "devices/<uuid:pk>/dynamic-groups/",
        views.DeviceDynamicGroupsView.as_view(),
        name="device_dynamicgroups",
        kwargs={"model": Device},
    ),
    path(
        "devices/<uuid:pk>/status/",
        views.DeviceStatusView.as_view(),
        name="device_status",
    ),
    path(
        "devices/<uuid:pk>/lldp-neighbors/",
        views.DeviceLLDPNeighborsView.as_view(),
        name="device_lldp_neighbors",
    ),
    path(
        "devices/<uuid:pk>/config/",
        views.DeviceConfigView.as_view(),
        name="device_config",
    ),
    path(
        "devices/<uuid:device>/services/assign/",
        ServiceEditView.as_view(),
        name="device_service_assign",
    ),
    path(
        "devices/<uuid:object_id>/images/add/",
        ImageAttachmentEditView.as_view(),
        name="device_add_image",
        kwargs={"model": Device},
    ),
    path(
        "devices/<uuid:pk>/wireless/",
        views.DeviceWirelessView.as_view(),
        name="device_wireless",
    ),
    # Console ports
    path("console-ports/", views.ConsolePortListView.as_view(), name="consoleport_list"),
    path(
        "console-ports/add/",
        views.ConsolePortCreateView.as_view(),
        name="consoleport_add",
    ),
    path(
        "console-ports/import/",
        views.ConsolePortBulkImportView.as_view(),  # 3.0 TODO: remove, unused
        name="consoleport_import",
    ),
    path(
        "console-ports/edit/",
        views.ConsolePortBulkEditView.as_view(),
        name="consoleport_bulk_edit",
    ),
    path(
        "console-ports/rename/",
        views.ConsolePortBulkRenameView.as_view(),
        name="consoleport_bulk_rename",
    ),
    path(
        "console-ports/disconnect/",
        views.ConsolePortBulkDisconnectView.as_view(),
        name="consoleport_bulk_disconnect",
    ),
    path(
        "console-ports/delete/",
        views.ConsolePortBulkDeleteView.as_view(),
        name="consoleport_bulk_delete",
    ),
    path("console-ports/<uuid:pk>/", views.ConsolePortView.as_view(), name="consoleport"),
    path(
        "console-ports/<uuid:pk>/edit/",
        views.ConsolePortEditView.as_view(),
        name="consoleport_edit",
    ),
    path(
        "console-ports/<uuid:pk>/delete/",
        views.ConsolePortDeleteView.as_view(),
        name="consoleport_delete",
    ),
    path(
        "console-ports/<uuid:pk>/changelog/",
        ObjectChangeLogView.as_view(),
        name="consoleport_changelog",
        kwargs={"model": ConsolePort},
    ),
    path(
        "console-ports/<uuid:pk>/notes/",
        ObjectNotesView.as_view(),
        name="consoleport_notes",
        kwargs={"model": ConsolePort},
    ),
    path(
        "console-ports/<uuid:pk>/trace/",
        views.PathTraceView.as_view(),
        name="consoleport_trace",
        kwargs={"model": ConsolePort},
    ),
    path(
        "console-ports/<uuid:termination_a_id>/connect/<str:termination_b_type>/",
        views.CableCreateView.as_view(),
        name="consoleport_connect",
        kwargs={"termination_a_type": ConsolePort},
    ),
    path(
        "devices/console-ports/add/",
        views.DeviceBulkAddConsolePortView.as_view(),
        name="device_bulk_add_consoleport",
    ),
    # Console server ports
    path(
        "console-server-ports/",
        views.ConsoleServerPortListView.as_view(),
        name="consoleserverport_list",
    ),
    path(
        "console-server-ports/add/",
        views.ConsoleServerPortCreateView.as_view(),
        name="consoleserverport_add",
    ),
    path(
        "console-server-ports/import/",
        views.ConsoleServerPortBulkImportView.as_view(),  # 3.0 TODO: remove, unused
        name="consoleserverport_import",
    ),
    path(
        "console-server-ports/edit/",
        views.ConsoleServerPortBulkEditView.as_view(),
        name="consoleserverport_bulk_edit",
    ),
    path(
        "console-server-ports/rename/",
        views.ConsoleServerPortBulkRenameView.as_view(),
        name="consoleserverport_bulk_rename",
    ),
    path(
        "console-server-ports/disconnect/",
        views.ConsoleServerPortBulkDisconnectView.as_view(),
        name="consoleserverport_bulk_disconnect",
    ),
    path(
        "console-server-ports/delete/",
        views.ConsoleServerPortBulkDeleteView.as_view(),
        name="consoleserverport_bulk_delete",
    ),
    path(
        "console-server-ports/<uuid:pk>/",
        views.ConsoleServerPortView.as_view(),
        name="consoleserverport",
    ),
    path(
        "console-server-ports/<uuid:pk>/edit/",
        views.ConsoleServerPortEditView.as_view(),
        name="consoleserverport_edit",
    ),
    path(
        "console-server-ports/<uuid:pk>/delete/",
        views.ConsoleServerPortDeleteView.as_view(),
        name="consoleserverport_delete",
    ),
    path(
        "console-server-ports/<uuid:pk>/changelog/",
        ObjectChangeLogView.as_view(),
        name="consoleserverport_changelog",
        kwargs={"model": ConsoleServerPort},
    ),
    path(
        "console-server-ports/<uuid:pk>/notes/",
        ObjectNotesView.as_view(),
        name="consoleserverport_notes",
        kwargs={"model": ConsoleServerPort},
    ),
    path(
        "console-server-ports/<uuid:pk>/trace/",
        views.PathTraceView.as_view(),
        name="consoleserverport_trace",
        kwargs={"model": ConsoleServerPort},
    ),
    path(
        "console-server-ports/<uuid:termination_a_id>/connect/<str:termination_b_type>/",
        views.CableCreateView.as_view(),
        name="consoleserverport_connect",
        kwargs={"termination_a_type": ConsoleServerPort},
    ),
    path(
        "devices/console-server-ports/add/",
        views.DeviceBulkAddConsoleServerPortView.as_view(),
        name="device_bulk_add_consoleserverport",
    ),
    # Power ports
    path("power-ports/", views.PowerPortListView.as_view(), name="powerport_list"),
    path("power-ports/add/", views.PowerPortCreateView.as_view(), name="powerport_add"),
    path(
        "power-ports/import/",
        views.PowerPortBulkImportView.as_view(),  # 3.0 TODO: remove, unused
        name="powerport_import",
    ),
    path(
        "power-ports/edit/",
        views.PowerPortBulkEditView.as_view(),
        name="powerport_bulk_edit",
    ),
    path(
        "power-ports/rename/",
        views.PowerPortBulkRenameView.as_view(),
        name="powerport_bulk_rename",
    ),
    path(
        "power-ports/disconnect/",
        views.PowerPortBulkDisconnectView.as_view(),
        name="powerport_bulk_disconnect",
    ),
    path(
        "power-ports/delete/",
        views.PowerPortBulkDeleteView.as_view(),
        name="powerport_bulk_delete",
    ),
    path("power-ports/<uuid:pk>/", views.PowerPortView.as_view(), name="powerport"),
    path(
        "power-ports/<uuid:pk>/edit/",
        views.PowerPortEditView.as_view(),
        name="powerport_edit",
    ),
    path(
        "power-ports/<uuid:pk>/delete/",
        views.PowerPortDeleteView.as_view(),
        name="powerport_delete",
    ),
    path(
        "power-ports/<uuid:pk>/changelog/",
        ObjectChangeLogView.as_view(),
        name="powerport_changelog",
        kwargs={"model": PowerPort},
    ),
    path(
        "power-ports/<uuid:pk>/notes/",
        ObjectNotesView.as_view(),
        name="powerport_notes",
        kwargs={"model": PowerPort},
    ),
    path(
        "power-ports/<uuid:pk>/trace/",
        views.PathTraceView.as_view(),
        name="powerport_trace",
        kwargs={"model": PowerPort},
    ),
    path(
        "power-ports/<uuid:termination_a_id>/connect/<str:termination_b_type>/",
        views.CableCreateView.as_view(),
        name="powerport_connect",
        kwargs={"termination_a_type": PowerPort},
    ),
    path(
        "devices/power-ports/add/",
        views.DeviceBulkAddPowerPortView.as_view(),
        name="device_bulk_add_powerport",
    ),
    # Power outlets
    path("power-outlets/", views.PowerOutletListView.as_view(), name="poweroutlet_list"),
    path(
        "power-outlets/add/",
        views.PowerOutletCreateView.as_view(),
        name="poweroutlet_add",
    ),
    path(
        "power-outlets/import/",
        views.PowerOutletBulkImportView.as_view(),  # 3.0 TODO: remove, unused
        name="poweroutlet_import",
    ),
    path(
        "power-outlets/edit/",
        views.PowerOutletBulkEditView.as_view(),
        name="poweroutlet_bulk_edit",
    ),
    path(
        "power-outlets/rename/",
        views.PowerOutletBulkRenameView.as_view(),
        name="poweroutlet_bulk_rename",
    ),
    path(
        "power-outlets/disconnect/",
        views.PowerOutletBulkDisconnectView.as_view(),
        name="poweroutlet_bulk_disconnect",
    ),
    path(
        "power-outlets/delete/",
        views.PowerOutletBulkDeleteView.as_view(),
        name="poweroutlet_bulk_delete",
    ),
    path("power-outlets/<uuid:pk>/", views.PowerOutletView.as_view(), name="poweroutlet"),
    path(
        "power-outlets/<uuid:pk>/edit/",
        views.PowerOutletEditView.as_view(),
        name="poweroutlet_edit",
    ),
    path(
        "power-outlets/<uuid:pk>/delete/",
        views.PowerOutletDeleteView.as_view(),
        name="poweroutlet_delete",
    ),
    path(
        "power-outlets/<uuid:pk>/changelog/",
        ObjectChangeLogView.as_view(),
        name="poweroutlet_changelog",
        kwargs={"model": PowerOutlet},
    ),
    path(
        "power-outlets/<uuid:pk>/notes/",
        ObjectNotesView.as_view(),
        name="poweroutlet_notes",
        kwargs={"model": PowerOutlet},
    ),
    path(
        "power-outlets/<uuid:pk>/trace/",
        views.PathTraceView.as_view(),
        name="poweroutlet_trace",
        kwargs={"model": PowerOutlet},
    ),
    path(
        "power-outlets/<uuid:termination_a_id>/connect/<str:termination_b_type>/",
        views.CableCreateView.as_view(),
        name="poweroutlet_connect",
        kwargs={"termination_a_type": PowerOutlet},
    ),
    path(
        "devices/power-outlets/add/",
        views.DeviceBulkAddPowerOutletView.as_view(),
        name="device_bulk_add_poweroutlet",
    ),
    # Interfaces
    path("interfaces/", views.InterfaceListView.as_view(), name="interface_list"),
    path("interfaces/add/", views.InterfaceCreateView.as_view(), name="interface_add"),
    path(
        "interfaces/import/",
        views.InterfaceBulkImportView.as_view(),  # 3.0 TODO: remove, unused
        name="interface_import",
    ),
    path(
        "interfaces/edit/",
        views.InterfaceBulkEditView.as_view(),
        name="interface_bulk_edit",
    ),
    path(
        "interfaces/rename/",
        views.InterfaceBulkRenameView.as_view(),
        name="interface_bulk_rename",
    ),
    path(
        "interfaces/disconnect/",
        views.InterfaceBulkDisconnectView.as_view(),
        name="interface_bulk_disconnect",
    ),
    path(
        "interfaces/delete/",
        views.InterfaceBulkDeleteView.as_view(),
        name="interface_bulk_delete",
    ),
    path("interfaces/<uuid:pk>/", views.InterfaceView.as_view(), name="interface"),
    path(
        "interfaces/<uuid:pk>/edit/",
        views.InterfaceEditView.as_view(),
        name="interface_edit",
    ),
    path(
        "interfaces/<uuid:pk>/delete/",
        views.InterfaceDeleteView.as_view(),
        name="interface_delete",
    ),
    path(
        "interfaces/<uuid:pk>/changelog/",
        ObjectChangeLogView.as_view(),
        name="interface_changelog",
        kwargs={"model": Interface},
    ),
    path(
        "interfaces/<uuid:pk>/notes/",
        ObjectNotesView.as_view(),
        name="interface_notes",
        kwargs={"model": Interface},
    ),
    path(
        "interfaces/<uuid:pk>/trace/",
        views.PathTraceView.as_view(),
        name="interface_trace",
        kwargs={"model": Interface},
    ),
    path(
        "interfaces/<uuid:termination_a_id>/connect/<str:termination_b_type>/",
        views.CableCreateView.as_view(),
        name="interface_connect",
        kwargs={"termination_a_type": Interface},
    ),
    path(
        "devices/interfaces/add/",
        views.DeviceBulkAddInterfaceView.as_view(),
        name="device_bulk_add_interface",
    ),
    # Front ports
    path("front-ports/", views.FrontPortListView.as_view(), name="frontport_list"),
    path("front-ports/add/", views.FrontPortCreateView.as_view(), name="frontport_add"),
    path(
        "front-ports/import/",
        views.FrontPortBulkImportView.as_view(),  # 3.0 TODO: remove, unused
        name="frontport_import",
    ),
    path(
        "front-ports/edit/",
        views.FrontPortBulkEditView.as_view(),
        name="frontport_bulk_edit",
    ),
    path(
        "front-ports/rename/",
        views.FrontPortBulkRenameView.as_view(),
        name="frontport_bulk_rename",
    ),
    path(
        "front-ports/disconnect/",
        views.FrontPortBulkDisconnectView.as_view(),
        name="frontport_bulk_disconnect",
    ),
    path(
        "front-ports/delete/",
        views.FrontPortBulkDeleteView.as_view(),
        name="frontport_bulk_delete",
    ),
    path("front-ports/<uuid:pk>/", views.FrontPortView.as_view(), name="frontport"),
    path(
        "front-ports/<uuid:pk>/edit/",
        views.FrontPortEditView.as_view(),
        name="frontport_edit",
    ),
    path(
        "front-ports/<uuid:pk>/delete/",
        views.FrontPortDeleteView.as_view(),
        name="frontport_delete",
    ),
    path(
        "front-ports/<uuid:pk>/changelog/",
        ObjectChangeLogView.as_view(),
        name="frontport_changelog",
        kwargs={"model": FrontPort},
    ),
    path(
        "front-ports/<uuid:pk>/notes/",
        ObjectNotesView.as_view(),
        name="frontport_notes",
        kwargs={"model": FrontPort},
    ),
    path(
        "front-ports/<uuid:pk>/trace/",
        views.PathTraceView.as_view(),
        name="frontport_trace",
        kwargs={"model": FrontPort},
    ),
    path(
        "front-ports/<uuid:termination_a_id>/connect/<str:termination_b_type>/",
        views.CableCreateView.as_view(),
        name="frontport_connect",
        kwargs={"termination_a_type": FrontPort},
    ),
    # path('devices/front-ports/add/', views.DeviceBulkAddFrontPortView.as_view(), name='device_bulk_add_frontport'),
    # Rear ports
    path("rear-ports/", views.RearPortListView.as_view(), name="rearport_list"),
    path("rear-ports/add/", views.RearPortCreateView.as_view(), name="rearport_add"),
    path(
        "rear-ports/import/",
        views.RearPortBulkImportView.as_view(),  # 3.0 TODO: remove, unused
        name="rearport_import",
    ),
    path(
        "rear-ports/edit/",
        views.RearPortBulkEditView.as_view(),
        name="rearport_bulk_edit",
    ),
    path(
        "rear-ports/rename/",
        views.RearPortBulkRenameView.as_view(),
        name="rearport_bulk_rename",
    ),
    path(
        "rear-ports/disconnect/",
        views.RearPortBulkDisconnectView.as_view(),
        name="rearport_bulk_disconnect",
    ),
    path(
        "rear-ports/delete/",
        views.RearPortBulkDeleteView.as_view(),
        name="rearport_bulk_delete",
    ),
    path("rear-ports/<uuid:pk>/", views.RearPortView.as_view(), name="rearport"),
    path(
        "rear-ports/<uuid:pk>/edit/",
        views.RearPortEditView.as_view(),
        name="rearport_edit",
    ),
    path(
        "rear-ports/<uuid:pk>/delete/",
        views.RearPortDeleteView.as_view(),
        name="rearport_delete",
    ),
    path(
        "rear-ports/<uuid:pk>/changelog/",
        ObjectChangeLogView.as_view(),
        name="rearport_changelog",
        kwargs={"model": RearPort},
    ),
    path(
        "rear-ports/<uuid:pk>/notes/",
        ObjectNotesView.as_view(),
        name="rearport_notes",
        kwargs={"model": RearPort},
    ),
    path(
        "rear-ports/<uuid:pk>/trace/",
        views.PathTraceView.as_view(),
        name="rearport_trace",
        kwargs={"model": RearPort},
    ),
    path(
        "rear-ports/<uuid:termination_a_id>/connect/<str:termination_b_type>/",
        views.CableCreateView.as_view(),
        name="rearport_connect",
        kwargs={"termination_a_type": RearPort},
    ),
    path(
        "devices/rear-ports/add/",
        views.DeviceBulkAddRearPortView.as_view(),
        name="device_bulk_add_rearport",
    ),
    # Device bays
    path("device-bays/", views.DeviceBayListView.as_view(), name="devicebay_list"),
    path("device-bays/add/", views.DeviceBayCreateView.as_view(), name="devicebay_add"),
    path(
        "device-bays/import/",
        views.DeviceBayBulkImportView.as_view(),  # 3.0 TODO: remove, unused
        name="devicebay_import",
    ),
    path(
        "device-bays/edit/",
        views.DeviceBayBulkEditView.as_view(),
        name="devicebay_bulk_edit",
    ),
    path(
        "device-bays/rename/",
        views.DeviceBayBulkRenameView.as_view(),
        name="devicebay_bulk_rename",
    ),
    path(
        "device-bays/delete/",
        views.DeviceBayBulkDeleteView.as_view(),
        name="devicebay_bulk_delete",
    ),
    path("device-bays/<uuid:pk>/", views.DeviceBayView.as_view(), name="devicebay"),
    path(
        "device-bays/<uuid:pk>/edit/",
        views.DeviceBayEditView.as_view(),
        name="devicebay_edit",
    ),
    path(
        "device-bays/<uuid:pk>/delete/",
        views.DeviceBayDeleteView.as_view(),
        name="devicebay_delete",
    ),
    path(
        "device-bays/<uuid:pk>/changelog/",
        ObjectChangeLogView.as_view(),
        name="devicebay_changelog",
        kwargs={"model": DeviceBay},
    ),
    path(
        "device-bays/<uuid:pk>/notes/",
        ObjectNotesView.as_view(),
        name="devicebay_notes",
        kwargs={"model": DeviceBay},
    ),
    path(
        "device-bays/<uuid:pk>/populate/",
        views.DeviceBayPopulateView.as_view(),
        name="devicebay_populate",
    ),
    path(
        "device-bays/<uuid:pk>/depopulate/",
        views.DeviceBayDepopulateView.as_view(),
        name="devicebay_depopulate",
    ),
    path(
        "devices/device-bays/add/",
        views.DeviceBulkAddDeviceBayView.as_view(),
        name="device_bulk_add_devicebay",
    ),
    # Module bays (legacy views)
    path(
        "devices/module-bays/add/",
        views.DeviceBulkAddModuleBayView.as_view(),
        name="device_bulk_add_modulebay",
    ),
    # Inventory items
    path(
        "inventory-items/",
        views.InventoryItemListView.as_view(),
        name="inventoryitem_list",
    ),
    path(
        "inventory-items/add/",
        views.InventoryItemCreateView.as_view(),
        name="inventoryitem_add",
    ),
    path(
        "inventory-items/import/",
        views.InventoryItemBulkImportView.as_view(),  # 3.0 TODO: remove, unused
        name="inventoryitem_import",
    ),
    path(
        "inventory-items/edit/",
        views.InventoryItemBulkEditView.as_view(),
        name="inventoryitem_bulk_edit",
    ),
    path(
        "inventory-items/rename/",
        views.InventoryItemBulkRenameView.as_view(),
        name="inventoryitem_bulk_rename",
    ),
    path(
        "inventory-items/delete/",
        views.InventoryItemBulkDeleteView.as_view(),
        name="inventoryitem_bulk_delete",
    ),
    path(
        "inventory-items/<uuid:pk>/",
        views.InventoryItemView.as_view(),
        name="inventoryitem",
    ),
    path(
        "inventory-items/<uuid:pk>/edit/",
        views.InventoryItemEditView.as_view(),
        name="inventoryitem_edit",
    ),
    path(
        "inventory-items/<uuid:pk>/delete/",
        views.InventoryItemDeleteView.as_view(),
        name="inventoryitem_delete",
    ),
    path(
        "inventory-items/<uuid:pk>/changelog/",
        ObjectChangeLogView.as_view(),
        name="inventoryitem_changelog",
        kwargs={"model": InventoryItem},
    ),
    path(
        "inventory-items/<uuid:pk>/notes/",
        ObjectNotesView.as_view(),
        name="inventoryitem_notes",
        kwargs={"model": InventoryItem},
    ),
    path(
        "devices/inventory-items/add/",
        views.DeviceBulkAddInventoryItemView.as_view(),
        name="device_bulk_add_inventoryitem",
    ),
    path(
        "devices/<uuid:pk>/inventory-items/add/",
        RedirectView.as_view(url="/dcim/inventory-items/add/?device=%(pk)s&return_url=/dcim/devices/%(pk)s/inventory/"),
        name="device_inventoryitems_add",
    ),
    # Cables
    path("cables/", views.CableListView.as_view(), name="cable_list"),
    path("cables/import/", views.CableBulkImportView.as_view(), name="cable_import"),  # 3.0 TODO: remove, unused
    path("cables/edit/", views.CableBulkEditView.as_view(), name="cable_bulk_edit"),
    path("cables/delete/", views.CableBulkDeleteView.as_view(), name="cable_bulk_delete"),
    path("cables/<uuid:pk>/", views.CableView.as_view(), name="cable"),
    path("cables/<uuid:pk>/edit/", views.CableEditView.as_view(), name="cable_edit"),
    path("cables/<uuid:pk>/delete/", views.CableDeleteView.as_view(), name="cable_delete"),
    path(
        "cables/<uuid:pk>/changelog/",
        ObjectChangeLogView.as_view(),
        name="cable_changelog",
        kwargs={"model": Cable},
    ),
    path(
        "cables/<uuid:pk>/notes/",
        ObjectNotesView.as_view(),
        name="cable_notes",
        kwargs={"model": Cable},
    ),
    # Console/power/interface connections (read-only)
    path(
        "console-connections/",
        views.ConsoleConnectionsListView.as_view(),
        name="console_connections_list",
    ),
    path(
        "power-connections/",
        views.PowerConnectionsListView.as_view(),
        name="power_connections_list",
    ),
    path(
        "interface-connections/",
        views.InterfaceConnectionsListView.as_view(),
        name="interface_connections_list",
    ),
    # Virtual chassis
    path(
        "virtual-chassis/",
        views.VirtualChassisListView.as_view(),
        name="virtualchassis_list",
    ),
    path(
        "virtual-chassis/add/",
        views.VirtualChassisCreateView.as_view(),
        name="virtualchassis_add",
    ),
    path(
        "virtual-chassis/import/",
        views.VirtualChassisBulkImportView.as_view(),  # 3.0 TODO: remove, unused
        name="virtualchassis_import",
    ),
    path(
        "virtual-chassis/edit/",
        views.VirtualChassisBulkEditView.as_view(),
        name="virtualchassis_bulk_edit",
    ),
    path(
        "virtual-chassis/delete/",
        views.VirtualChassisBulkDeleteView.as_view(),
        name="virtualchassis_bulk_delete",
    ),
    path(
        "virtual-chassis/<uuid:pk>/",
        views.VirtualChassisView.as_view(),
        name="virtualchassis",
    ),
    path(
        "virtual-chassis/<uuid:pk>/edit/",
        views.VirtualChassisEditView.as_view(),
        name="virtualchassis_edit",
    ),
    path(
        "virtual-chassis/<uuid:pk>/delete/",
        views.VirtualChassisDeleteView.as_view(),
        name="virtualchassis_delete",
    ),
    path(
        "virtual-chassis/<uuid:pk>/changelog/",
        ObjectChangeLogView.as_view(),
        name="virtualchassis_changelog",
        kwargs={"model": VirtualChassis},
    ),
    path(
        "virtual-chassis/<uuid:pk>/notes/",
        ObjectNotesView.as_view(),
        name="virtualchassis_notes",
        kwargs={"model": VirtualChassis},
    ),
    path(
        "virtual-chassis/<uuid:pk>/add-member/",
        views.VirtualChassisAddMemberView.as_view(),
        name="virtualchassis_add_member",
    ),
    path(
        "virtual-chassis-members/<uuid:pk>/delete/",
        views.VirtualChassisRemoveMemberView.as_view(),
        name="virtualchassis_remove_member",
    ),
    # Power panels
    path("power-panels/", views.PowerPanelListView.as_view(), name="powerpanel_list"),
    path("power-panels/add/", views.PowerPanelEditView.as_view(), name="powerpanel_add"),
    path(
        "power-panels/import/",
        views.PowerPanelBulkImportView.as_view(),  # 3.0 TODO: remove, unused
        name="powerpanel_import",
    ),
    path(
        "power-panels/edit/",
        views.PowerPanelBulkEditView.as_view(),
        name="powerpanel_bulk_edit",
    ),
    path(
        "power-panels/delete/",
        views.PowerPanelBulkDeleteView.as_view(),
        name="powerpanel_bulk_delete",
    ),
    path("power-panels/<uuid:pk>/", views.PowerPanelView.as_view(), name="powerpanel"),
    path(
        "power-panels/<uuid:pk>/edit/",
        views.PowerPanelEditView.as_view(),
        name="powerpanel_edit",
    ),
    path(
        "power-panels/<uuid:pk>/delete/",
        views.PowerPanelDeleteView.as_view(),
        name="powerpanel_delete",
    ),
    path(
        "power-panels/<uuid:pk>/changelog/",
        ObjectChangeLogView.as_view(),
        name="powerpanel_changelog",
        kwargs={"model": PowerPanel},
    ),
    path(
        "power-panels/<uuid:pk>/notes/",
        ObjectNotesView.as_view(),
        name="powerpanel_notes",
        kwargs={"model": PowerPanel},
    ),
    # Power feeds
    path(
        "power-feeds/<uuid:pk>/trace/",
        views.PathTraceView.as_view(),
        name="powerfeed_trace",
        kwargs={"model": PowerFeed},
    ),
    path(
        "power-feeds/<uuid:termination_a_id>/connect/<str:termination_b_type>/",
        views.CableCreateView.as_view(),
        name="powerfeed_connect",
        kwargs={"termination_a_type": PowerFeed},
    ),
]
urlpatterns += router.urls<|MERGE_RESOLUTION|>--- conflicted
+++ resolved
@@ -22,11 +22,8 @@
     PowerPanel,
     PowerPort,
     Rack,
-<<<<<<< HEAD
     RackGroup,
-=======
     RackReservation,
->>>>>>> 31bcb6dd
     RearPort,
     VirtualChassis,
 )
@@ -46,13 +43,10 @@
 router.register("module-bay-templates", views.ModuleBayTemplateUIViewSet)
 router.register("modules", views.ModuleUIViewSet)
 router.register("module-types", views.ModuleTypeUIViewSet)
-<<<<<<< HEAD
-router.register("rack-reservations", views.RackReservationUIViewSet)
-=======
 router.register("platforms", views.PlatformUIViewSet)
 router.register("power-feeds", views.PowerFeedUIViewSet)
 router.register("rack-groups", views.RackGroupUIViewSet)
->>>>>>> 31bcb6dd
+router.register("rack-reservations", views.RackReservationUIViewSet)
 router.register("software-image-files", views.SoftwareImageFileUIViewSet)
 router.register("software-versions", views.SoftwareVersionUIViewSet)
 router.register("virtual-device-contexts", views.VirtualDeviceContextUIViewSet)
@@ -90,97 +84,6 @@
         name="location_add_image",
         kwargs={"model": Location},
     ),
-<<<<<<< HEAD
-    # Rack groups
-    path("rack-groups/", views.RackGroupListView.as_view(), name="rackgroup_list"),
-    path("rack-groups/add/", views.RackGroupEditView.as_view(), name="rackgroup_add"),
-    path(
-        "rack-groups/import/",
-        views.RackGroupBulkImportView.as_view(),  # 3.0 TODO: remove
-        name="rackgroup_import",
-    ),
-    path(
-        "rack-groups/delete/",
-        views.RackGroupBulkDeleteView.as_view(),
-        name="rackgroup_bulk_delete",
-    ),
-    path("rack-groups/<uuid:pk>/", views.RackGroupView.as_view(), name="rackgroup"),
-    path(
-        "rack-groups/<uuid:pk>/edit/",
-        views.RackGroupEditView.as_view(),
-        name="rackgroup_edit",
-    ),
-    path(
-        "rack-groups/<uuid:pk>/delete/",
-        views.RackGroupDeleteView.as_view(),
-        name="rackgroup_delete",
-    ),
-    path(
-        "rack-groups/<uuid:pk>/changelog/",
-        ObjectChangeLogView.as_view(),
-        name="rackgroup_changelog",
-        kwargs={"model": RackGroup},
-    ),
-    path(
-        "rack-groups/<uuid:pk>/notes/",
-        ObjectNotesView.as_view(),
-        name="rackgroup_notes",
-        kwargs={"model": RackGroup},
-=======
-    # Rack reservations
-    path(
-        "rack-reservations/",
-        views.RackReservationListView.as_view(),
-        name="rackreservation_list",
-    ),
-    path(
-        "rack-reservations/add/",
-        views.RackReservationEditView.as_view(),
-        name="rackreservation_add",
-    ),
-    path(
-        "rack-reservations/import/",
-        views.RackReservationImportView.as_view(),
-        name="rackreservation_import",
-    ),
-    path(
-        "rack-reservations/edit/",
-        views.RackReservationBulkEditView.as_view(),
-        name="rackreservation_bulk_edit",
-    ),
-    path(
-        "rack-reservations/delete/",
-        views.RackReservationBulkDeleteView.as_view(),
-        name="rackreservation_bulk_delete",
-    ),
-    path(
-        "rack-reservations/<uuid:pk>/",
-        views.RackReservationView.as_view(),
-        name="rackreservation",
-    ),
-    path(
-        "rack-reservations/<uuid:pk>/edit/",
-        views.RackReservationEditView.as_view(),
-        name="rackreservation_edit",
-    ),
-    path(
-        "rack-reservations/<uuid:pk>/delete/",
-        views.RackReservationDeleteView.as_view(),
-        name="rackreservation_delete",
-    ),
-    path(
-        "rack-reservations/<uuid:pk>/changelog/",
-        ObjectChangeLogView.as_view(),
-        name="rackreservation_changelog",
-        kwargs={"model": RackReservation},
-    ),
-    path(
-        "rack-reservations/<uuid:pk>/notes/",
-        ObjectNotesView.as_view(),
-        name="rackreservation_notes",
-        kwargs={"model": RackReservation},
->>>>>>> 31bcb6dd
-    ),
     # Racks
     path("racks/", views.RackListView.as_view(), name="rack_list"),
     path(

from django.urls import path
from django.views.generic.base import RedirectView

from nautobot.core.views.routers import NautobotUIViewSetRouter
from nautobot.extras.views import ImageAttachmentEditView, ObjectChangeLogView, ObjectNotesView
from nautobot.ipam.views import ServiceEditView

from . import views
from .models import (
    ConsolePort,
    ConsoleServerPort,
    Device,
    DeviceBay,
    FrontPort,
    Interface,
    InventoryItem,
    Location,
    PowerFeed,
    PowerOutlet,
    PowerPort,
    Rack,
    RearPort,
)

app_name = "dcim"

router = NautobotUIViewSetRouter()
router.register("cables", views.CableUIViewSet)
router.register("controller-managed-device-groups", views.ControllerManagedDeviceGroupUIViewSet)
router.register("controllers", views.ControllerUIViewSet)
router.register("device-families", views.DeviceFamilyUIViewSet)
router.register("device-redundancy-groups", views.DeviceRedundancyGroupUIViewSet)
router.register("device-types", views.DeviceTypeUIViewSet)
router.register("devices", views.DeviceUIViewSet)
router.register("interface-redundancy-groups", views.InterfaceRedundancyGroupUIViewSet)
router.register("interface-redundancy-groups-associations", views.InterfaceRedundancyGroupAssociationUIViewSet)
router.register("locations", views.LocationUIViewSet)
router.register("location-types", views.LocationTypeUIViewSet)
router.register("manufacturers", views.ManufacturerUIViewSet)
router.register("module-bay-templates", views.ModuleBayTemplateUIViewSet)
router.register("module-bays", views.ModuleBayUIViewSet)
router.register("module-families", views.ModuleFamilyUIViewSet)
router.register("module-types", views.ModuleTypeUIViewSet)
router.register("modules", views.ModuleUIViewSet)
router.register("platforms", views.PlatformUIViewSet)
router.register("power-feeds", views.PowerFeedUIViewSet)
router.register("power-panels", views.PowerPanelUIViewSet)
router.register("racks", views.RackUIViewSet)
router.register("rack-groups", views.RackGroupUIViewSet)
router.register("rack-reservations", views.RackReservationUIViewSet)
router.register("software-image-files", views.SoftwareImageFileUIViewSet)
router.register("software-versions", views.SoftwareVersionUIViewSet)
router.register("virtual-chassis", views.VirtualChassisUIViewSet)
router.register("virtual-device-contexts", views.VirtualDeviceContextUIViewSet)

urlpatterns = [
    # Locations
    path(
        "locations/<uuid:pk>/migrate-data-to-contact/",
        views.MigrateLocationDataToContactView.as_view(),
        name="location_migrate_data_to_contact",
    ),
    path(
        "locations/<uuid:object_id>/images/add/",
        ImageAttachmentEditView.as_view(),
        name="location_add_image",
        kwargs={"model": Location},
    ),
    # Racks
    path(
        "rack-elevations/",
        views.RackElevationListView.as_view(),
        name="rack_elevation_list",
    ),
    path(
        "racks/<uuid:object_id>/images/add/",
        ImageAttachmentEditView.as_view(),
        name="rack_add_image",
        kwargs={"model": Rack},
    ),
    # Device types
    path(
        "device-types/import/",
        views.DeviceTypeImportView.as_view(),
        name="devicetype_import",
    ),
    path(
        "device-types/<uuid:pk>/console-port-templates/add/",
        RedirectView.as_view(
            url="/dcim/console-port-templates/add/?device_type=%(pk)s&return_url=/dcim/device-types/%(pk)s/console-ports/"
        ),
        name="devicetype_consoleporttemplate_add",
    ),
    path(
        "devices-types/<uuid:pk>/console-server-port-templates/add/",
        RedirectView.as_view(
            url="/dcim/console-server-port-templates/add/?device_type=%(pk)s&return_url=/dcim/device-types/%(pk)s/console-server-ports/"
        ),
        name="devicetype_consoleserverporttemplate_add",
    ),
    path(
        "device-types/<uuid:pk>/power-port-templates/add/",
        RedirectView.as_view(
            url="/dcim/power-port-templates/add/?device_type=%(pk)s&return_url=/dcim/device-types/%(pk)s/power-ports/"
        ),
        name="devicetype_powerporttemplate_add",
    ),
    path(
        "device-types/<uuid:pk>/power-outlet-templates/add/",
        RedirectView.as_view(
            url="/dcim/power-outlet-templates/add/?device_type=%(pk)s&return_url=/dcim/device-types/%(pk)s/power-outlets/"
        ),
        name="devicetype_poweroutlettemplate_add",
    ),
    path(
        "device-types/<uuid:pk>/interface-templates/add/",
        RedirectView.as_view(
            url="/dcim/interface-templates/add/?device_type=%(pk)s&return_url=/dcim/device-types/%(pk)s/interfaces/"
        ),
        name="devicetype_interfacetemplate_add",
    ),
    path(
        "device-types/<uuid:pk>/front-port-templates/add/",
        RedirectView.as_view(
            url="/dcim/front-port-templates/add/?device_type=%(pk)s&return_url=/dcim/device-types/%(pk)s/front-ports/"
        ),
        name="devicetype_frontporttemplate_add",
    ),
    path(
        "device-types/<uuid:pk>/rear-port-templates/add/",
        RedirectView.as_view(
            url="/dcim/rear-port-templates/add/?device_type=%(pk)s&return_url=/dcim/device-types/%(pk)s/rear-ports/"
        ),
        name="devicetype_rearporttemplate_add",
    ),
    path(
        "device-types/<uuid:pk>/device-bay-templates/add/",
        RedirectView.as_view(
            url="/dcim/device-bay-templates/add/?device_type=%(pk)s&return_url=/dcim/device-types/%(pk)s/device-bays/"
        ),
        name="devicetype_devicebaytemplate_add",
    ),
    path(
        "device-types/<uuid:pk>/module-bay-templates/add/",
        RedirectView.as_view(
            url="/dcim/module-bay-templates/add/?device_type=%(pk)s&return_url=/dcim/device-types/%(pk)s/module-bays/"
        ),
        name="devicetype_modulebaytemplate_add",
    ),
    # Console port templates
    path(
        "console-port-templates/add/",
        views.ConsolePortTemplateCreateView.as_view(),
        name="consoleporttemplate_add",
    ),
    path(
        "console-port-templates/edit/",
        views.ConsolePortTemplateBulkEditView.as_view(),
        name="consoleporttemplate_bulk_edit",
    ),
    path(
        "console-port-templates/rename/",
        views.ConsolePortTemplateBulkRenameView.as_view(),
        name="consoleporttemplate_bulk_rename",
    ),
    path(
        "console-port-templates/delete/",
        views.ConsolePortTemplateBulkDeleteView.as_view(),
        name="consoleporttemplate_bulk_delete",
    ),
    path(
        "console-port-templates/<uuid:pk>/edit/",
        views.ConsolePortTemplateEditView.as_view(),
        name="consoleporttemplate_edit",
    ),
    path(
        "console-port-templates/<uuid:pk>/delete/",
        views.ConsolePortTemplateDeleteView.as_view(),
        name="consoleporttemplate_delete",
    ),
    # Console server port templates
    path(
        "console-server-port-templates/add/",
        views.ConsoleServerPortTemplateCreateView.as_view(),
        name="consoleserverporttemplate_add",
    ),
    path(
        "console-server-port-templates/edit/",
        views.ConsoleServerPortTemplateBulkEditView.as_view(),
        name="consoleserverporttemplate_bulk_edit",
    ),
    path(
        "console-server-port-templates/rename/",
        views.ConsoleServerPortTemplateBulkRenameView.as_view(),
        name="consoleserverporttemplate_bulk_rename",
    ),
    path(
        "console-server-port-templates/delete/",
        views.ConsoleServerPortTemplateBulkDeleteView.as_view(),
        name="consoleserverporttemplate_bulk_delete",
    ),
    path(
        "console-server-port-templates/<uuid:pk>/edit/",
        views.ConsoleServerPortTemplateEditView.as_view(),
        name="consoleserverporttemplate_edit",
    ),
    path(
        "console-server-port-templates/<uuid:pk>/delete/",
        views.ConsoleServerPortTemplateDeleteView.as_view(),
        name="consoleserverporttemplate_delete",
    ),
    # Power port templates
    path(
        "power-port-templates/add/",
        views.PowerPortTemplateCreateView.as_view(),
        name="powerporttemplate_add",
    ),
    path(
        "power-port-templates/edit/",
        views.PowerPortTemplateBulkEditView.as_view(),
        name="powerporttemplate_bulk_edit",
    ),
    path(
        "power-port-templates/rename/",
        views.PowerPortTemplateBulkRenameView.as_view(),
        name="powerporttemplate_bulk_rename",
    ),
    path(
        "power-port-templates/delete/",
        views.PowerPortTemplateBulkDeleteView.as_view(),
        name="powerporttemplate_bulk_delete",
    ),
    path(
        "power-port-templates/<uuid:pk>/edit/",
        views.PowerPortTemplateEditView.as_view(),
        name="powerporttemplate_edit",
    ),
    path(
        "power-port-templates/<uuid:pk>/delete/",
        views.PowerPortTemplateDeleteView.as_view(),
        name="powerporttemplate_delete",
    ),
    # Power outlet templates
    path(
        "power-outlet-templates/add/",
        views.PowerOutletTemplateCreateView.as_view(),
        name="poweroutlettemplate_add",
    ),
    path(
        "power-outlet-templates/edit/",
        views.PowerOutletTemplateBulkEditView.as_view(),
        name="poweroutlettemplate_bulk_edit",
    ),
    path(
        "power-outlet-templates/rename/",
        views.PowerOutletTemplateBulkRenameView.as_view(),
        name="poweroutlettemplate_bulk_rename",
    ),
    path(
        "power-outlet-templates/delete/",
        views.PowerOutletTemplateBulkDeleteView.as_view(),
        name="poweroutlettemplate_bulk_delete",
    ),
    path(
        "power-outlet-templates/<uuid:pk>/edit/",
        views.PowerOutletTemplateEditView.as_view(),
        name="poweroutlettemplate_edit",
    ),
    path(
        "power-outlet-templates/<uuid:pk>/delete/",
        views.PowerOutletTemplateDeleteView.as_view(),
        name="poweroutlettemplate_delete",
    ),
    # Interface templates
    path(
        "interface-templates/add/",
        views.InterfaceTemplateCreateView.as_view(),
        name="interfacetemplate_add",
    ),
    path(
        "interface-templates/edit/",
        views.InterfaceTemplateBulkEditView.as_view(),
        name="interfacetemplate_bulk_edit",
    ),
    path(
        "interface-templates/rename/",
        views.InterfaceTemplateBulkRenameView.as_view(),
        name="interfacetemplate_bulk_rename",
    ),
    path(
        "interface-templates/delete/",
        views.InterfaceTemplateBulkDeleteView.as_view(),
        name="interfacetemplate_bulk_delete",
    ),
    path(
        "interface-templates/<uuid:pk>/edit/",
        views.InterfaceTemplateEditView.as_view(),
        name="interfacetemplate_edit",
    ),
    path(
        "interface-templates/<uuid:pk>/delete/",
        views.InterfaceTemplateDeleteView.as_view(),
        name="interfacetemplate_delete",
    ),
    # Front port templates
    path(
        "front-port-templates/add/",
        views.FrontPortTemplateCreateView.as_view(),
        name="frontporttemplate_add",
    ),
    path(
        "front-port-templates/edit/",
        views.FrontPortTemplateBulkEditView.as_view(),
        name="frontporttemplate_bulk_edit",
    ),
    path(
        "front-port-templates/rename/",
        views.FrontPortTemplateBulkRenameView.as_view(),
        name="frontporttemplate_bulk_rename",
    ),
    path(
        "front-port-templates/delete/",
        views.FrontPortTemplateBulkDeleteView.as_view(),
        name="frontporttemplate_bulk_delete",
    ),
    path(
        "front-port-templates/<uuid:pk>/edit/",
        views.FrontPortTemplateEditView.as_view(),
        name="frontporttemplate_edit",
    ),
    path(
        "front-port-templates/<uuid:pk>/delete/",
        views.FrontPortTemplateDeleteView.as_view(),
        name="frontporttemplate_delete",
    ),
    # Rear port templates
    path(
        "rear-port-templates/add/",
        views.RearPortTemplateCreateView.as_view(),
        name="rearporttemplate_add",
    ),
    path(
        "rear-port-templates/edit/",
        views.RearPortTemplateBulkEditView.as_view(),
        name="rearporttemplate_bulk_edit",
    ),
    path(
        "rear-port-templates/rename/",
        views.RearPortTemplateBulkRenameView.as_view(),
        name="rearporttemplate_bulk_rename",
    ),
    path(
        "rear-port-templates/delete/",
        views.RearPortTemplateBulkDeleteView.as_view(),
        name="rearporttemplate_bulk_delete",
    ),
    path(
        "rear-port-templates/<uuid:pk>/edit/",
        views.RearPortTemplateEditView.as_view(),
        name="rearporttemplate_edit",
    ),
    path(
        "rear-port-templates/<uuid:pk>/delete/",
        views.RearPortTemplateDeleteView.as_view(),
        name="rearporttemplate_delete",
    ),
    # Device bay templates
    path(
        "device-bay-templates/add/",
        views.DeviceBayTemplateCreateView.as_view(),
        name="devicebaytemplate_add",
    ),
    path(
        "device-bay-templates/edit/",
        views.DeviceBayTemplateBulkEditView.as_view(),
        name="devicebaytemplate_bulk_edit",
    ),
    path(
        "device-bay-templates/rename/",
        views.DeviceBayTemplateBulkRenameView.as_view(),
        name="devicebaytemplate_bulk_rename",
    ),
    path(
        "device-bay-templates/delete/",
        views.DeviceBayTemplateBulkDeleteView.as_view(),
        name="devicebaytemplate_bulk_delete",
    ),
    path(
        "device-bay-templates/<uuid:pk>/edit/",
        views.DeviceBayTemplateEditView.as_view(),
        name="devicebaytemplate_edit",
    ),
    path(
        "device-bay-templates/<uuid:pk>/delete/",
        views.DeviceBayTemplateDeleteView.as_view(),
        name="devicebaytemplate_delete",
    ),
    # Devices
    path(
        "devices/<uuid:pk>/console-ports/add/",
        RedirectView.as_view(
            url="/dcim/console-ports/add/?device=%(pk)s&return_url=/dcim/devices/%(pk)s/console-ports/"
        ),
        name="device_consoleports_add",
    ),
    path(
        "devices/<uuid:pk>/console-server-ports/add/",
        RedirectView.as_view(
            url="/dcim/console-server-ports/add/?device=%(pk)s&return_url=/dcim/devices/%(pk)s/console-server-ports/"
        ),
        name="device_consoleserverports_add",
    ),
    path(
        "devices/<uuid:pk>/power-ports/add/",
        RedirectView.as_view(url="/dcim/power-ports/add/?device=%(pk)s&return_url=/dcim/devices/%(pk)s/power-ports/"),
        name="device_powerports_add",
    ),
    path(
        "devices/<uuid:pk>/power-outlets/add/",
        RedirectView.as_view(
            url="/dcim/power-outlets/add/?device=%(pk)s&return_url=/dcim/devices/%(pk)s/power-outlets/"
        ),
        name="device_poweroutlets_add",
    ),
    path(
        "devices/<uuid:pk>/interfaces/add/",
        RedirectView.as_view(url="/dcim/interfaces/add/?device=%(pk)s&return_url=/dcim/devices/%(pk)s/interfaces/"),
        name="device_interfaces_add",
    ),
    path(
        "devices/<uuid:pk>/front-ports/add/",
        RedirectView.as_view(url="/dcim/front-ports/add/?device=%(pk)s&return_url=/dcim/devices/%(pk)s/front-ports/"),
        name="device_frontports_add",
    ),
    path(
        "devices/<uuid:pk>/rear-ports/add/",
        RedirectView.as_view(url="/dcim/rear-ports/add/?device=%(pk)s&return_url=/dcim/devices/%(pk)s/rear-ports/"),
        name="device_rearports_add",
    ),
    path(
        "devices/<uuid:pk>/device-bays/add/",
        RedirectView.as_view(url="/dcim/device-bays/add/?device=%(pk)s&return_url=/dcim/devices/%(pk)s/device-bays/"),
        name="device_devicebays_add",
    ),
    path(
        "devices/<uuid:pk>/module-bays/add/",
        RedirectView.as_view(
            url="/dcim/module-bays/add/?parent_device=%(pk)s&return_url=/dcim/devices/%(pk)s/module-bays/"
        ),
        name="device_modulebays_add",
    ),
    path(
        "devices/<uuid:device>/services/assign/",
        ServiceEditView.as_view(),
        name="device_service_assign",
    ),
    path(
        "devices/<uuid:object_id>/images/add/",
        ImageAttachmentEditView.as_view(),
        name="device_add_image",
        kwargs={"model": Device},
    ),
<<<<<<< HEAD
    path(
        "devices/<uuid:pk>/wireless/",
        views.DeviceWirelessView.as_view(),
        name="device_wireless",
    ),
    path(
        "devices/<uuid:pk>/vpn-endpoints/",
        views.DeviceVpnEndpointView.as_view(),
        name="device_vpn_endpoints",
    ),
=======
>>>>>>> d8810c45
    # Console ports
    path("console-ports/", views.ConsolePortListView.as_view(), name="consoleport_list"),
    path(
        "console-ports/add/",
        views.ConsolePortCreateView.as_view(),
        name="consoleport_add",
    ),
    path(
        "console-ports/import/",
        views.ConsolePortBulkImportView.as_view(),  # 3.0 TODO: remove, unused
        name="consoleport_import",
    ),
    path(
        "console-ports/edit/",
        views.ConsolePortBulkEditView.as_view(),
        name="consoleport_bulk_edit",
    ),
    path(
        "console-ports/rename/",
        views.ConsolePortBulkRenameView.as_view(),
        name="consoleport_bulk_rename",
    ),
    path(
        "console-ports/disconnect/",
        views.ConsolePortBulkDisconnectView.as_view(),
        name="consoleport_bulk_disconnect",
    ),
    path(
        "console-ports/delete/",
        views.ConsolePortBulkDeleteView.as_view(),
        name="consoleport_bulk_delete",
    ),
    path("console-ports/<uuid:pk>/", views.ConsolePortView.as_view(), name="consoleport"),
    path(
        "console-ports/<uuid:pk>/edit/",
        views.ConsolePortEditView.as_view(),
        name="consoleport_edit",
    ),
    path(
        "console-ports/<uuid:pk>/delete/",
        views.ConsolePortDeleteView.as_view(),
        name="consoleport_delete",
    ),
    path(
        "console-ports/<uuid:pk>/changelog/",
        ObjectChangeLogView.as_view(),
        name="consoleport_changelog",
        kwargs={"model": ConsolePort},
    ),
    path(
        "console-ports/<uuid:pk>/notes/",
        ObjectNotesView.as_view(),
        name="consoleport_notes",
        kwargs={"model": ConsolePort},
    ),
    path(
        "console-ports/<uuid:pk>/trace/",
        views.PathTraceView.as_view(),
        name="consoleport_trace",
        kwargs={"model": ConsolePort},
    ),
    path(
        "console-ports/<uuid:termination_a_id>/connect/<str:termination_b_type>/",
        views.CableCreateView.as_view(),
        name="consoleport_connect",
        kwargs={"termination_a_type": ConsolePort},
    ),
    path(
        "devices/console-ports/add/",
        views.DeviceBulkAddConsolePortView.as_view(),
        name="device_bulk_add_consoleport",
    ),
    # Console server ports
    path(
        "console-server-ports/",
        views.ConsoleServerPortListView.as_view(),
        name="consoleserverport_list",
    ),
    path(
        "console-server-ports/add/",
        views.ConsoleServerPortCreateView.as_view(),
        name="consoleserverport_add",
    ),
    path(
        "console-server-ports/import/",
        views.ConsoleServerPortBulkImportView.as_view(),  # 3.0 TODO: remove, unused
        name="consoleserverport_import",
    ),
    path(
        "console-server-ports/edit/",
        views.ConsoleServerPortBulkEditView.as_view(),
        name="consoleserverport_bulk_edit",
    ),
    path(
        "console-server-ports/rename/",
        views.ConsoleServerPortBulkRenameView.as_view(),
        name="consoleserverport_bulk_rename",
    ),
    path(
        "console-server-ports/disconnect/",
        views.ConsoleServerPortBulkDisconnectView.as_view(),
        name="consoleserverport_bulk_disconnect",
    ),
    path(
        "console-server-ports/delete/",
        views.ConsoleServerPortBulkDeleteView.as_view(),
        name="consoleserverport_bulk_delete",
    ),
    path(
        "console-server-ports/<uuid:pk>/",
        views.ConsoleServerPortView.as_view(),
        name="consoleserverport",
    ),
    path(
        "console-server-ports/<uuid:pk>/edit/",
        views.ConsoleServerPortEditView.as_view(),
        name="consoleserverport_edit",
    ),
    path(
        "console-server-ports/<uuid:pk>/delete/",
        views.ConsoleServerPortDeleteView.as_view(),
        name="consoleserverport_delete",
    ),
    path(
        "console-server-ports/<uuid:pk>/changelog/",
        ObjectChangeLogView.as_view(),
        name="consoleserverport_changelog",
        kwargs={"model": ConsoleServerPort},
    ),
    path(
        "console-server-ports/<uuid:pk>/notes/",
        ObjectNotesView.as_view(),
        name="consoleserverport_notes",
        kwargs={"model": ConsoleServerPort},
    ),
    path(
        "console-server-ports/<uuid:pk>/trace/",
        views.PathTraceView.as_view(),
        name="consoleserverport_trace",
        kwargs={"model": ConsoleServerPort},
    ),
    path(
        "console-server-ports/<uuid:termination_a_id>/connect/<str:termination_b_type>/",
        views.CableCreateView.as_view(),
        name="consoleserverport_connect",
        kwargs={"termination_a_type": ConsoleServerPort},
    ),
    path(
        "devices/console-server-ports/add/",
        views.DeviceBulkAddConsoleServerPortView.as_view(),
        name="device_bulk_add_consoleserverport",
    ),
    # Power ports
    path("power-ports/", views.PowerPortListView.as_view(), name="powerport_list"),
    path("power-ports/add/", views.PowerPortCreateView.as_view(), name="powerport_add"),
    path(
        "power-ports/import/",
        views.PowerPortBulkImportView.as_view(),  # 3.0 TODO: remove, unused
        name="powerport_import",
    ),
    path(
        "power-ports/edit/",
        views.PowerPortBulkEditView.as_view(),
        name="powerport_bulk_edit",
    ),
    path(
        "power-ports/rename/",
        views.PowerPortBulkRenameView.as_view(),
        name="powerport_bulk_rename",
    ),
    path(
        "power-ports/disconnect/",
        views.PowerPortBulkDisconnectView.as_view(),
        name="powerport_bulk_disconnect",
    ),
    path(
        "power-ports/delete/",
        views.PowerPortBulkDeleteView.as_view(),
        name="powerport_bulk_delete",
    ),
    path("power-ports/<uuid:pk>/", views.PowerPortView.as_view(), name="powerport"),
    path(
        "power-ports/<uuid:pk>/edit/",
        views.PowerPortEditView.as_view(),
        name="powerport_edit",
    ),
    path(
        "power-ports/<uuid:pk>/delete/",
        views.PowerPortDeleteView.as_view(),
        name="powerport_delete",
    ),
    path(
        "power-ports/<uuid:pk>/changelog/",
        ObjectChangeLogView.as_view(),
        name="powerport_changelog",
        kwargs={"model": PowerPort},
    ),
    path(
        "power-ports/<uuid:pk>/notes/",
        ObjectNotesView.as_view(),
        name="powerport_notes",
        kwargs={"model": PowerPort},
    ),
    path(
        "power-ports/<uuid:pk>/trace/",
        views.PathTraceView.as_view(),
        name="powerport_trace",
        kwargs={"model": PowerPort},
    ),
    path(
        "power-ports/<uuid:termination_a_id>/connect/<str:termination_b_type>/",
        views.CableCreateView.as_view(),
        name="powerport_connect",
        kwargs={"termination_a_type": PowerPort},
    ),
    path(
        "devices/power-ports/add/",
        views.DeviceBulkAddPowerPortView.as_view(),
        name="device_bulk_add_powerport",
    ),
    # Power outlets
    path("power-outlets/", views.PowerOutletListView.as_view(), name="poweroutlet_list"),
    path(
        "power-outlets/add/",
        views.PowerOutletCreateView.as_view(),
        name="poweroutlet_add",
    ),
    path(
        "power-outlets/import/",
        views.PowerOutletBulkImportView.as_view(),  # 3.0 TODO: remove, unused
        name="poweroutlet_import",
    ),
    path(
        "power-outlets/edit/",
        views.PowerOutletBulkEditView.as_view(),
        name="poweroutlet_bulk_edit",
    ),
    path(
        "power-outlets/rename/",
        views.PowerOutletBulkRenameView.as_view(),
        name="poweroutlet_bulk_rename",
    ),
    path(
        "power-outlets/disconnect/",
        views.PowerOutletBulkDisconnectView.as_view(),
        name="poweroutlet_bulk_disconnect",
    ),
    path(
        "power-outlets/delete/",
        views.PowerOutletBulkDeleteView.as_view(),
        name="poweroutlet_bulk_delete",
    ),
    path("power-outlets/<uuid:pk>/", views.PowerOutletView.as_view(), name="poweroutlet"),
    path(
        "power-outlets/<uuid:pk>/edit/",
        views.PowerOutletEditView.as_view(),
        name="poweroutlet_edit",
    ),
    path(
        "power-outlets/<uuid:pk>/delete/",
        views.PowerOutletDeleteView.as_view(),
        name="poweroutlet_delete",
    ),
    path(
        "power-outlets/<uuid:pk>/changelog/",
        ObjectChangeLogView.as_view(),
        name="poweroutlet_changelog",
        kwargs={"model": PowerOutlet},
    ),
    path(
        "power-outlets/<uuid:pk>/notes/",
        ObjectNotesView.as_view(),
        name="poweroutlet_notes",
        kwargs={"model": PowerOutlet},
    ),
    path(
        "power-outlets/<uuid:pk>/trace/",
        views.PathTraceView.as_view(),
        name="poweroutlet_trace",
        kwargs={"model": PowerOutlet},
    ),
    path(
        "power-outlets/<uuid:termination_a_id>/connect/<str:termination_b_type>/",
        views.CableCreateView.as_view(),
        name="poweroutlet_connect",
        kwargs={"termination_a_type": PowerOutlet},
    ),
    path(
        "devices/power-outlets/add/",
        views.DeviceBulkAddPowerOutletView.as_view(),
        name="device_bulk_add_poweroutlet",
    ),
    # Interfaces
    path("interfaces/", views.InterfaceListView.as_view(), name="interface_list"),
    path("interfaces/add/", views.InterfaceCreateView.as_view(), name="interface_add"),
    path(
        "interfaces/import/",
        views.InterfaceBulkImportView.as_view(),  # 3.0 TODO: remove, unused
        name="interface_import",
    ),
    path(
        "interfaces/edit/",
        views.InterfaceBulkEditView.as_view(),
        name="interface_bulk_edit",
    ),
    path(
        "interfaces/rename/",
        views.InterfaceBulkRenameView.as_view(),
        name="interface_bulk_rename",
    ),
    path(
        "interfaces/disconnect/",
        views.InterfaceBulkDisconnectView.as_view(),
        name="interface_bulk_disconnect",
    ),
    path(
        "interfaces/delete/",
        views.InterfaceBulkDeleteView.as_view(),
        name="interface_bulk_delete",
    ),
    path("interfaces/<uuid:pk>/", views.InterfaceView.as_view(), name="interface"),
    path(
        "interfaces/<uuid:pk>/edit/",
        views.InterfaceEditView.as_view(),
        name="interface_edit",
    ),
    path(
        "interfaces/<uuid:pk>/delete/",
        views.InterfaceDeleteView.as_view(),
        name="interface_delete",
    ),
    path(
        "interfaces/<uuid:pk>/changelog/",
        ObjectChangeLogView.as_view(),
        name="interface_changelog",
        kwargs={"model": Interface},
    ),
    path(
        "interfaces/<uuid:pk>/notes/",
        ObjectNotesView.as_view(),
        name="interface_notes",
        kwargs={"model": Interface},
    ),
    path(
        "interfaces/<uuid:pk>/trace/",
        views.PathTraceView.as_view(),
        name="interface_trace",
        kwargs={"model": Interface},
    ),
    path(
        "interfaces/<uuid:termination_a_id>/connect/<str:termination_b_type>/",
        views.CableCreateView.as_view(),
        name="interface_connect",
        kwargs={"termination_a_type": Interface},
    ),
    path(
        "devices/interfaces/add/",
        views.DeviceBulkAddInterfaceView.as_view(),
        name="device_bulk_add_interface",
    ),
    # Front ports
    path("front-ports/", views.FrontPortListView.as_view(), name="frontport_list"),
    path("front-ports/add/", views.FrontPortCreateView.as_view(), name="frontport_add"),
    path(
        "front-ports/import/",
        views.FrontPortBulkImportView.as_view(),  # 3.0 TODO: remove, unused
        name="frontport_import",
    ),
    path(
        "front-ports/edit/",
        views.FrontPortBulkEditView.as_view(),
        name="frontport_bulk_edit",
    ),
    path(
        "front-ports/rename/",
        views.FrontPortBulkRenameView.as_view(),
        name="frontport_bulk_rename",
    ),
    path(
        "front-ports/disconnect/",
        views.FrontPortBulkDisconnectView.as_view(),
        name="frontport_bulk_disconnect",
    ),
    path(
        "front-ports/delete/",
        views.FrontPortBulkDeleteView.as_view(),
        name="frontport_bulk_delete",
    ),
    path("front-ports/<uuid:pk>/", views.FrontPortView.as_view(), name="frontport"),
    path(
        "front-ports/<uuid:pk>/edit/",
        views.FrontPortEditView.as_view(),
        name="frontport_edit",
    ),
    path(
        "front-ports/<uuid:pk>/delete/",
        views.FrontPortDeleteView.as_view(),
        name="frontport_delete",
    ),
    path(
        "front-ports/<uuid:pk>/changelog/",
        ObjectChangeLogView.as_view(),
        name="frontport_changelog",
        kwargs={"model": FrontPort},
    ),
    path(
        "front-ports/<uuid:pk>/notes/",
        ObjectNotesView.as_view(),
        name="frontport_notes",
        kwargs={"model": FrontPort},
    ),
    path(
        "front-ports/<uuid:pk>/trace/",
        views.PathTraceView.as_view(),
        name="frontport_trace",
        kwargs={"model": FrontPort},
    ),
    path(
        "front-ports/<uuid:termination_a_id>/connect/<str:termination_b_type>/",
        views.CableCreateView.as_view(),
        name="frontport_connect",
        kwargs={"termination_a_type": FrontPort},
    ),
    # path('devices/front-ports/add/', views.DeviceBulkAddFrontPortView.as_view(), name='device_bulk_add_frontport'),
    # Rear ports
    path("rear-ports/", views.RearPortListView.as_view(), name="rearport_list"),
    path("rear-ports/add/", views.RearPortCreateView.as_view(), name="rearport_add"),
    path(
        "rear-ports/import/",
        views.RearPortBulkImportView.as_view(),  # 3.0 TODO: remove, unused
        name="rearport_import",
    ),
    path(
        "rear-ports/edit/",
        views.RearPortBulkEditView.as_view(),
        name="rearport_bulk_edit",
    ),
    path(
        "rear-ports/rename/",
        views.RearPortBulkRenameView.as_view(),
        name="rearport_bulk_rename",
    ),
    path(
        "rear-ports/disconnect/",
        views.RearPortBulkDisconnectView.as_view(),
        name="rearport_bulk_disconnect",
    ),
    path(
        "rear-ports/delete/",
        views.RearPortBulkDeleteView.as_view(),
        name="rearport_bulk_delete",
    ),
    path("rear-ports/<uuid:pk>/", views.RearPortView.as_view(), name="rearport"),
    path(
        "rear-ports/<uuid:pk>/edit/",
        views.RearPortEditView.as_view(),
        name="rearport_edit",
    ),
    path(
        "rear-ports/<uuid:pk>/delete/",
        views.RearPortDeleteView.as_view(),
        name="rearport_delete",
    ),
    path(
        "rear-ports/<uuid:pk>/changelog/",
        ObjectChangeLogView.as_view(),
        name="rearport_changelog",
        kwargs={"model": RearPort},
    ),
    path(
        "rear-ports/<uuid:pk>/notes/",
        ObjectNotesView.as_view(),
        name="rearport_notes",
        kwargs={"model": RearPort},
    ),
    path(
        "rear-ports/<uuid:pk>/trace/",
        views.PathTraceView.as_view(),
        name="rearport_trace",
        kwargs={"model": RearPort},
    ),
    path(
        "rear-ports/<uuid:termination_a_id>/connect/<str:termination_b_type>/",
        views.CableCreateView.as_view(),
        name="rearport_connect",
        kwargs={"termination_a_type": RearPort},
    ),
    path(
        "devices/rear-ports/add/",
        views.DeviceBulkAddRearPortView.as_view(),
        name="device_bulk_add_rearport",
    ),
    # Device bays
    path("device-bays/", views.DeviceBayListView.as_view(), name="devicebay_list"),
    path("device-bays/add/", views.DeviceBayCreateView.as_view(), name="devicebay_add"),
    path(
        "device-bays/import/",
        views.DeviceBayBulkImportView.as_view(),  # 3.0 TODO: remove, unused
        name="devicebay_import",
    ),
    path(
        "device-bays/edit/",
        views.DeviceBayBulkEditView.as_view(),
        name="devicebay_bulk_edit",
    ),
    path(
        "device-bays/rename/",
        views.DeviceBayBulkRenameView.as_view(),
        name="devicebay_bulk_rename",
    ),
    path(
        "device-bays/delete/",
        views.DeviceBayBulkDeleteView.as_view(),
        name="devicebay_bulk_delete",
    ),
    path("device-bays/<uuid:pk>/", views.DeviceBayView.as_view(), name="devicebay"),
    path(
        "device-bays/<uuid:pk>/edit/",
        views.DeviceBayEditView.as_view(),
        name="devicebay_edit",
    ),
    path(
        "device-bays/<uuid:pk>/delete/",
        views.DeviceBayDeleteView.as_view(),
        name="devicebay_delete",
    ),
    path(
        "device-bays/<uuid:pk>/changelog/",
        ObjectChangeLogView.as_view(),
        name="devicebay_changelog",
        kwargs={"model": DeviceBay},
    ),
    path(
        "device-bays/<uuid:pk>/notes/",
        ObjectNotesView.as_view(),
        name="devicebay_notes",
        kwargs={"model": DeviceBay},
    ),
    path(
        "device-bays/<uuid:pk>/populate/",
        views.DeviceBayPopulateView.as_view(),
        name="devicebay_populate",
    ),
    path(
        "device-bays/<uuid:pk>/depopulate/",
        views.DeviceBayDepopulateView.as_view(),
        name="devicebay_depopulate",
    ),
    path(
        "devices/device-bays/add/",
        views.DeviceBulkAddDeviceBayView.as_view(),
        name="device_bulk_add_devicebay",
    ),
    # Module bays (legacy views)
    path(
        "devices/module-bays/add/",
        views.DeviceBulkAddModuleBayView.as_view(),
        name="device_bulk_add_modulebay",
    ),
    # Inventory items
    path(
        "inventory-items/",
        views.InventoryItemListView.as_view(),
        name="inventoryitem_list",
    ),
    path(
        "inventory-items/add/",
        views.InventoryItemCreateView.as_view(),
        name="inventoryitem_add",
    ),
    path(
        "inventory-items/import/",
        views.InventoryItemBulkImportView.as_view(),  # 3.0 TODO: remove, unused
        name="inventoryitem_import",
    ),
    path(
        "inventory-items/edit/",
        views.InventoryItemBulkEditView.as_view(),
        name="inventoryitem_bulk_edit",
    ),
    path(
        "inventory-items/rename/",
        views.InventoryItemBulkRenameView.as_view(),
        name="inventoryitem_bulk_rename",
    ),
    path(
        "inventory-items/delete/",
        views.InventoryItemBulkDeleteView.as_view(),
        name="inventoryitem_bulk_delete",
    ),
    path(
        "inventory-items/<uuid:pk>/",
        views.InventoryItemView.as_view(),
        name="inventoryitem",
    ),
    path(
        "inventory-items/<uuid:pk>/edit/",
        views.InventoryItemEditView.as_view(),
        name="inventoryitem_edit",
    ),
    path(
        "inventory-items/<uuid:pk>/delete/",
        views.InventoryItemDeleteView.as_view(),
        name="inventoryitem_delete",
    ),
    path(
        "inventory-items/<uuid:pk>/changelog/",
        ObjectChangeLogView.as_view(),
        name="inventoryitem_changelog",
        kwargs={"model": InventoryItem},
    ),
    path(
        "inventory-items/<uuid:pk>/notes/",
        ObjectNotesView.as_view(),
        name="inventoryitem_notes",
        kwargs={"model": InventoryItem},
    ),
    path(
        "devices/inventory-items/add/",
        views.DeviceBulkAddInventoryItemView.as_view(),
        name="device_bulk_add_inventoryitem",
    ),
    path(
        "devices/<uuid:pk>/inventory-items/add/",
        RedirectView.as_view(url="/dcim/inventory-items/add/?device=%(pk)s&return_url=/dcim/devices/%(pk)s/inventory/"),
        name="device_inventoryitems_add",
    ),
    # Console/power/interface connections (read-only)
    path(
        "console-connections/",
        views.ConsoleConnectionsListView.as_view(),
        name="console_connections_list",
    ),
    path(
        "power-connections/",
        views.PowerConnectionsListView.as_view(),
        name="power_connections_list",
    ),
    path(
        "interface-connections/",
        views.InterfaceConnectionsListView.as_view(),
        name="interface_connections_list",
    ),
    # Virtual chassis
    path(
        "virtual-chassis-members/<uuid:pk>/delete/",
        views.VirtualChassisRemoveMemberView.as_view(),
        name="virtualchassis_remove_member",
    ),
    # Power feeds
    path(
        "power-feeds/<uuid:pk>/trace/",
        views.PathTraceView.as_view(),
        name="powerfeed_trace",
        kwargs={"model": PowerFeed},
    ),
    path(
        "power-feeds/<uuid:termination_a_id>/connect/<str:termination_b_type>/",
        views.CableCreateView.as_view(),
        name="powerfeed_connect",
        kwargs={"termination_a_type": PowerFeed},
    ),
]
urlpatterns += router.urls<|MERGE_RESOLUTION|>--- conflicted
+++ resolved
@@ -460,19 +460,6 @@
         name="device_add_image",
         kwargs={"model": Device},
     ),
-<<<<<<< HEAD
-    path(
-        "devices/<uuid:pk>/wireless/",
-        views.DeviceWirelessView.as_view(),
-        name="device_wireless",
-    ),
-    path(
-        "devices/<uuid:pk>/vpn-endpoints/",
-        views.DeviceVpnEndpointView.as_view(),
-        name="device_vpn_endpoints",
-    ),
-=======
->>>>>>> d8810c45
     # Console ports
     path("console-ports/", views.ConsolePortListView.as_view(), name="consoleport_list"),
     path(

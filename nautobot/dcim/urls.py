--- conflicted
+++ resolved
@@ -10,11 +10,6 @@
     ConsoleServerPort,
     Device,
     DeviceBay,
-<<<<<<< HEAD
-    DeviceRedundancyGroup,
-=======
-    DeviceRole,
->>>>>>> 45c0066e
     DeviceType,
     FrontPort,
     Interface,

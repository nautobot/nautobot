import uuid

<<<<<<< HEAD
from django.test import tag
=======
from django.urls import reverse
from selenium.webdriver.common.by import By
from selenium.webdriver.support import expected_conditions
from selenium.webdriver.support.ui import WebDriverWait
>>>>>>> 191a83ef

from nautobot.core.testing.integration import (
    BulkOperationsTestCases,
    SeleniumTestCase,
)
from nautobot.dcim.models import Device
from nautobot.extras.tests.integration import create_test_device


@tag("fix_in_v3")
class DeviceBulkOperationsTestCase(BulkOperationsTestCases.BulkOperationsTestCase):
    """
    Test devices bulk edit / delete operations.
    """

    model_menu_path = ("Devices", "Devices")
    model_base_viewname = "dcim:device"
    model_edit_data = {"serial": "Test serial"}
    model_filter_by = {"location": "Test Location 2"}
    model_class = Device

    def setup_items(self):
        Device.objects.all().delete()
        test_uuid = str(uuid.uuid4())

        # Create device for test
        create_test_device("Test Device Integration Test 1", test_uuid=test_uuid)
        create_test_device("Test Device Integration Test 2", test_uuid=test_uuid)
        create_test_device("Test Device Integration Test 3", test_uuid=test_uuid)
        create_test_device("Test Device Integration Test 4", "Test Location 2", test_uuid=test_uuid)
        create_test_device("Test Device Integration Test 5", "Test Location 2", test_uuid=test_uuid)


class DeviceBulkUrlParamTestCase(SeleniumTestCase):
    """
    Integration test to check that when a bulk edit is initiated from a filtered device list view it does not fill in bulk edit form.
    """

    def setUp(self):
        super().setUp()
        self.user.is_superuser = True
        self.user.save()
        self.login(self.user.username, self.password)

        self.device1 = create_test_device("Device 1")

    def tearDown(self):
        self.logout()
        super().tearDown()

    def test_param_fills_device_type(self):
        """
        This test:
         1 Go to device list page with param for device_type
         2 Selects the row checkbox for the device with that device_type
         3 Submits the bulk edit form
         4 Checks that the device_type field is blank (i.e. "---------") on the bulk edit form
        """

        # Go to Device list page
        self.browser.visit(
            self.live_server_url + reverse("dcim:device_list") + f"?device_type={self.device1.device_type.pk}"
        )

        # 2) Check the row checkbox exactly matching the PK
        pk = str(self.device1.pk)
        cb_xpath = f'//input[@type="checkbox" and @name="pk" and @value="{pk}"]'
        checkbox = WebDriverWait(self.browser.driver, 2).until(
            expected_conditions.element_to_be_clickable((By.XPATH, cb_xpath))
        )
        self.browser.driver.execute_script("arguments[0].click();", checkbox)

        # Click the bulk-edit button (it uses formaction)
        bulk_url = reverse("dcim:device_bulk_edit")
        btn_xpath = f'//button[@type="submit" and @formaction="{bulk_url}"]'
        bulk_btn = WebDriverWait(self.browser.driver, 2).until(
            expected_conditions.element_to_be_clickable((By.XPATH, btn_xpath))
        )
        # We know this works since if nothing is selected, you will be redirected back to the list view with a message
        bulk_btn.click()

        self.assertTrue(
            WebDriverWait(self.browser.driver, 2).until(
                lambda d: d.find_element(By.CLASS_NAME, "select2-selection__placeholder").text.strip() == "---------"
            )
        )<|MERGE_RESOLUTION|>--- conflicted
+++ resolved
@@ -1,13 +1,10 @@
 import uuid
 
-<<<<<<< HEAD
 from django.test import tag
-=======
 from django.urls import reverse
 from selenium.webdriver.common.by import By
 from selenium.webdriver.support import expected_conditions
 from selenium.webdriver.support.ui import WebDriverWait
->>>>>>> 191a83ef
 
 from nautobot.core.testing.integration import (
     BulkOperationsTestCases,
@@ -64,7 +61,7 @@
          1 Go to device list page with param for device_type
          2 Selects the row checkbox for the device with that device_type
          3 Submits the bulk edit form
-         4 Checks that the device_type field is blank (i.e. "---------") on the bulk edit form
+         4 Checks that the device_type field is not prefilled (i.e. is "None") on the bulk edit form
         """
 
         # Go to Device list page
@@ -91,6 +88,9 @@
 
         self.assertTrue(
             WebDriverWait(self.browser.driver, 2).until(
-                lambda d: d.find_element(By.CLASS_NAME, "select2-selection__placeholder").text.strip() == "---------"
+                lambda d: d.find_element(By.ID, "select2-id_device_type-container")
+                .find_element(By.CLASS_NAME, "select2-selection__placeholder")
+                .text.strip()
+                == "None"
             )
         )
--- conflicted
+++ resolved
@@ -28,16 +28,7 @@
     @classmethod
     def setUpTestData(cls):
 
-<<<<<<< HEAD
-        site = Site.objects.first()
-        rack = Rack.objects.create(name="Rack 1", site=site)
-        manufacturer = Manufacturer.objects.create(name="Manufacturer 1", slug="manufacturer-1")
-        device_type = DeviceType.objects.create(
-            manufacturer=manufacturer,
-            model="Device Type 1",
-            slug="device-type-1",
-=======
-        cls.site = Site.objects.create(name="Site 1", slug="site-1")
+        cls.site = Site.objects.first()
         cls.rack = Rack.objects.create(name="Rack 1", site=cls.site)
 
         # Platforms that have a manufacturer.
@@ -46,7 +37,6 @@
         # Get a DeviceType that has a manufacturer in line with one of the platforms.
         cls.device_type = DeviceType.objects.filter(
             manufacturer__in=mfr_platforms.values("manufacturer"),
->>>>>>> aa450f62
             u_height=1,
             is_full_depth=True,
         ).first()
@@ -166,21 +156,9 @@
 class LabelTestCase(TestCase):
     @classmethod
     def setUpTestData(cls):
-<<<<<<< HEAD
         site = Site.objects.first()
-        manufacturer = Manufacturer.objects.create(name="Manufacturer 2", slug="manufacturer-2")
-        cls.device_type = DeviceType.objects.create(
-            manufacturer=manufacturer,
-            model="Device Type 2",
-            slug="device-type-2",
-            u_height=1,
-        )
-        device_role = DeviceRole.objects.create(name="Device Role 2", slug="device-role-2", color="ffff00")
-=======
-        site = Site.objects.create(name="Site 2", slug="site-2")
         device_type = DeviceType.objects.first()
         device_role = DeviceRole.objects.first()
->>>>>>> aa450f62
         cls.device = Device.objects.create(
             name="Device 2",
             device_type=device_type,
@@ -219,21 +197,9 @@
 class TestCableCSVForm(TestCase):
     @classmethod
     def setUpTestData(cls):
-<<<<<<< HEAD
         site = Site.objects.first()
-        manufacturer = Manufacturer.objects.create(name="Manufacturer 2", slug="manufacturer-2")
-        device_type = DeviceType.objects.create(
-            manufacturer=manufacturer,
-            model="Device Type 1",
-            slug="device-type-1",
-            u_height=1,
-        )
-        device_role = DeviceRole.objects.create(name="Device Role 1", slug="device-role-1", color="ffff00")
-=======
-        site = Site.objects.create(name="Site 2", slug="site-2")
         device_type = DeviceType.objects.first()
         device_role = DeviceRole.objects.first()
->>>>>>> aa450f62
         cls.device_1 = Device.objects.create(
             name="Device 1",
             device_type=device_type,
@@ -286,16 +252,9 @@
 class TestInterfaceCSVForm(TestCase):
     @classmethod
     def setUpTestData(cls):
-<<<<<<< HEAD
         site = Site.objects.first()
-        manufacturer = Manufacturer.objects.create(name="Manufacturer 1", slug="manufacturer-1")
-        device_type = DeviceType.objects.create(manufacturer=manufacturer, model="Model 1", slug="model-1")
-        device_role = DeviceRole.objects.create(name="Device Role 1", slug="device-role-1")
-=======
-        site = Site.objects.create(name="Site 1", slug="site-1")
         device_type = DeviceType.objects.first()
         device_role = DeviceRole.objects.first()
->>>>>>> aa450f62
 
         cls.devices = (
             Device.objects.create(

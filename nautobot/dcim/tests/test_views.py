import datetime
from decimal import Decimal
import unittest

from django.contrib.auth import get_user_model
from django.contrib.contenttypes.models import ContentType
from django.db.models import Q
from django.test import override_settings
from django.urls import reverse
from netaddr import EUI
import pytz
import yaml

from nautobot.circuits.choices import CircuitTerminationSideChoices
from nautobot.circuits.models import Circuit, CircuitTermination, CircuitType, Provider
from nautobot.core.templatetags.buttons import job_export_url, job_import_url
from nautobot.core.testing import (
    extract_page_body,
    ModelViewTestCase,
    post_data,
    ViewTestCases,
)
from nautobot.core.testing.utils import (
    generate_random_device_asset_tag_of_specified_size,
)
from nautobot.dcim.choices import (
    CableLengthUnitChoices,
    CableTypeChoices,
    ConsolePortTypeChoices,
    DeviceFaceChoices,
    DeviceRedundancyGroupFailoverStrategyChoices,
    InterfaceModeChoices,
    InterfaceRedundancyGroupProtocolChoices,
    InterfaceTypeChoices,
    LocationDataToContactActionChoices,
    PortTypeChoices,
    PowerFeedPhaseChoices,
    PowerFeedSupplyChoices,
    PowerFeedTypeChoices,
    PowerOutletFeedLegChoices,
    PowerOutletTypeChoices,
    PowerPortTypeChoices,
    RackDimensionUnitChoices,
    RackTypeChoices,
    RackWidthChoices,
    SoftwareImageFileHashingAlgorithmChoices,
    SubdeviceRoleChoices,
)
from nautobot.dcim.filters import (
    ConsoleConnectionFilterSet,
    ControllerFilterSet,
    ControllerManagedDeviceGroupFilterSet,
    InterfaceConnectionFilterSet,
    PowerConnectionFilterSet,
    SoftwareImageFileFilterSet,
    SoftwareVersionFilterSet,
)
from nautobot.dcim.models import (
    Cable,
    CablePath,
    ConsolePort,
    ConsolePortTemplate,
    ConsoleServerPort,
    ConsoleServerPortTemplate,
    Controller,
    ControllerManagedDeviceGroup,
    Device,
    DeviceBay,
    DeviceBayTemplate,
    DeviceFamily,
    DeviceRedundancyGroup,
    DeviceType,
    DeviceTypeToSoftwareImageFile,
    FrontPort,
    FrontPortTemplate,
    Interface,
    InterfaceRedundancyGroup,
    InterfaceRedundancyGroupAssociation,
    InterfaceTemplate,
    InventoryItem,
    Location,
    LocationType,
    Manufacturer,
    Platform,
    PowerFeed,
    PowerOutlet,
    PowerOutletTemplate,
    PowerPanel,
    PowerPort,
    PowerPortTemplate,
    Rack,
    RackGroup,
    RackReservation,
    RearPort,
    RearPortTemplate,
    SoftwareImageFile,
    SoftwareVersion,
    VirtualChassis,
)
from nautobot.dcim.views import (
    ConsoleConnectionsListView,
    InterfaceConnectionsListView,
    PowerConnectionsListView,
)
from nautobot.extras.choices import CustomFieldTypeChoices, RelationshipTypeChoices
from nautobot.extras.models import (
    ConfigContextSchema,
    Contact,
    ContactAssociation,
    CustomField,
    CustomFieldChoice,
    ExternalIntegration,
    Relationship,
    RelationshipAssociation,
    Role,
    SecretsGroup,
    Status,
    Tag,
    Team,
)
from nautobot.ipam.choices import IPAddressTypeChoices
from nautobot.ipam.models import IPAddress, Namespace, Prefix, VLAN, VLANGroup, VRF
from nautobot.tenancy.models import Tenant
from nautobot.users.models import ObjectPermission

# Use the proper swappable User model
User = get_user_model()


def create_test_device(name):
    """
    Convenience method for creating a Device (e.g. for component testing).
    """
    location_type, _ = LocationType.objects.get_or_create(name="Campus")
    location_status = Status.objects.get_for_model(Location).first()
    location, _ = Location.objects.get_or_create(
        name="Test Location 1", location_type=location_type, status=location_status
    )
    manufacturer, _ = Manufacturer.objects.get_or_create(name="Manufacturer 1")
    devicetype, _ = DeviceType.objects.get_or_create(model="Device Type 1", manufacturer=manufacturer)
    devicerole, _ = Role.objects.get_or_create(name="Device Role")
    device_ct = ContentType.objects.get_for_model(Device)
    devicerole.content_types.add(device_ct)
    devicestatus = Status.objects.get_for_model(Device).first()
    device = Device.objects.create(
        name=name,
        location=location,
        device_type=devicetype,
        role=devicerole,
        status=devicestatus,
    )

    return device


class LocationTypeTestCase(ViewTestCases.OrganizationalObjectViewTestCase):
    model = LocationType
    sort_on_field = "nestable"

    @classmethod
    def setUpTestData(cls):
        # note that we need two root objects because the DeleteObjectViewTestCase expects to be able to delete either
        # of the first two objects in the queryset independently; if lt2 were a child of lt1, then deleting lt1 would
        # cascade-delete lt2, resulting in a test failure.
        lt1 = LocationType.objects.get(name="Root")
        lt2 = LocationType.objects.get(name="Campus")
        lt3 = LocationType.objects.get(name="Building")
        lt4 = LocationType.objects.get(name="Floor")
        for lt in [lt1, lt2, lt3, lt4]:
            lt.validated_save()
            lt.content_types.add(ContentType.objects.get_for_model(RackGroup))
        # Deletable Location Types
        LocationType.objects.create(name="Delete Me 1")
        LocationType.objects.create(name="Delete Me 2")
        LocationType.objects.create(name="Delete Me 3")

        # Similarly, EditObjectViewTestCase expects to be able to change lt1 with the below form_data,
        # so we need to make sure we're not trying to introduce a reference loop to the LocationType tree...
        cls.form_data = {
            "name": "Intermediate 2",
            # "parent": lt1.pk, # TODO: Either overload how EditObjectViewTestCase finds an editable object or write a specific test case for this.
            "description": "Another intermediate type",
            "content_types": [
                ContentType.objects.get_for_model(Rack).pk,
                ContentType.objects.get_for_model(Device).pk,
            ],
            "nestable": True,
        }

    def _get_queryset(self):
        return super()._get_queryset().order_by("last_updated")


class LocationTestCase(ViewTestCases.PrimaryObjectViewTestCase):
    model = Location

    @classmethod
    def setUpTestData(cls):
        cls.contact_statuses = Status.objects.get_for_model(ContactAssociation)
        cls.contact_roles = Role.objects.get_for_model(ContactAssociation)
        lt1 = LocationType.objects.get(name="Campus")
        lt2 = LocationType.objects.get(name="Building")
        lt3 = LocationType.objects.get(name="Floor")
        for lt in [lt1, lt2, lt3]:
            lt.validated_save()

        status = Status.objects.get_for_model(Location).first()
        tenant = Tenant.objects.first()

        loc1 = Location.objects.create(name="Root 1", location_type=lt1, status=status)
        loc2 = Location.objects.create(name="Root 2", location_type=lt1, status=status, tenant=tenant)
        loc3 = Location.objects.create(name="Intermediate 1", location_type=lt2, parent=loc2, status=status)
        loc4 = Location.objects.create(
            name="Leaf 1",
            location_type=lt3,
            parent=loc3,
            status=status,
            description="Hi!",
        )
        for loc in [loc1, loc2, loc3, loc4]:
            loc.validated_save()

        cls.form_data = {
            "location_type": lt1.pk,
            "parent": None,
            "name": "Root 3",
            "status": status.pk,
            "tenant": tenant.pk,
            "facility": "Facility X",
            "asn": 65001,
            "time_zone": pytz.UTC,
            "physical_address": "742 Evergreen Terrace, Springfield, USA",
            "shipping_address": "742 Evergreen Terrace, Springfield, USA",
            "latitude": Decimal("35.780000"),
            "longitude": Decimal("-78.642000"),
            "contact_name": "Hank Hill",
            "contact_phone": "123-555-9999",
            "contact_email": "hank@stricklandpropane.com",
            "comments": "Test Location",
            "tags": [t.pk for t in Tag.objects.get_for_model(Location)],
            "description": "A new root location",
        }

        cls.bulk_edit_data = {
            "description": "A generic description",
            # Because we have a mix of root and non-root LocationTypes,
            # we can't bulk-edit the parent in this generic test
            "tenant": tenant.pk,
            "status": Status.objects.get_for_model(Location).last().pk,
            "asn": 65009,
            "time_zone": pytz.timezone("US/Eastern"),
        }

    @override_settings(EXEMPT_VIEW_PERMISSIONS=["*"])
    def test_create_child_location_under_a_non_globally_unique_named_parent_location(
        self,
    ):
        self.add_permissions("dcim.add_location")
        status = Status.objects.get_for_model(Location).first()
        region_type = LocationType.objects.create(name="Region")
        site_type = LocationType.objects.create(name="Site", parent=region_type)
        building_type = LocationType.objects.create(name="Building Type", parent=site_type)
        region_1 = Location.objects.create(name="Region 1", location_type=region_type, status=status)
        region_2 = Location.objects.create(name="Region 2", location_type=region_type, status=status)
        site_1 = Location.objects.create(name="Generic Site", location_type=site_type, parent=region_1, status=status)
        Location.objects.create(name="Generic Site", location_type=site_type, parent=region_2, status=status)
        test_form_data = {
            "location_type": building_type.pk,
            "parent": "Generic Site",
            "name": "Root 3",
            "status": status.pk,
            "tags": [t.pk for t in Tag.objects.get_for_model(Location)],
        }
        request = {
            "path": self._get_url("add"),
            "data": post_data(test_form_data),
        }
        response = self.client.post(**request)
        self.assertHttpStatus(response, 200)
        response_body = response.content.decode(response.charset)
        self.assertIn("“Generic Site” is not a valid UUID.", response_body)
        test_form_data["parent"] = site_1.pk
        request["data"] = post_data(test_form_data)
        self.assertHttpStatus(self.client.post(**request), 302)
        self.assertEqual(Location.objects.get(name="Root 3").parent.pk, site_1.pk)

    @override_settings(EXEMPT_VIEW_PERMISSIONS=["*"])
    def test_migrate_location_data_from_location_assign(self):
        self.add_permissions("dcim.change_location")
        location = Location.objects.first()
        location.contact_name = "Should be unique Contact Name"
        location.contact_phone = "123123123"
        location.contact_email = "helloword@example.com"
        location.physical_address = "418 Brown Locks Barrettchester, NM 85792"
        location.shipping_address = "53 blue Locks manchester, NY 12124"
        similar_contact = Contact.objects.first()
        role = self.contact_roles.first().pk
        status = self.contact_statuses.first().pk
        form_data = {
            "action": LocationDataToContactActionChoices.ASSOCIATE_EXISTING_CONTACT,
            "contact": similar_contact.pk,
            "role": role,
            "status": status,
        }
        request = {
            "path": reverse("dcim:location_migrate_data_to_contact", kwargs={"pk": location.pk}),
            "data": post_data(form_data),
        }
        # Assert permission checks are triggered
        self.assertHttpStatus(self.client.post(**request), 200)
        self.add_permissions("extras.add_contactassociation")
        self.assertHttpStatus(self.client.post(**request), 302)
        # assert ContactAssociation is created correctly
        created_contact_association = ContactAssociation.objects.order_by("created").last()
        self.assertEqual(created_contact_association.associated_object_id, location.pk)
        self.assertEqual(created_contact_association.contact.pk, similar_contact.pk)
        self.assertEqual(created_contact_association.role.pk, role)
        self.assertEqual(created_contact_association.status.pk, status)

        # assert location data is cleared out
        location.refresh_from_db()
        self.assertEqual(location.contact_name, "")
        self.assertEqual(location.contact_phone, "")
        self.assertEqual(location.contact_email, "")

    @override_settings(EXEMPT_VIEW_PERMISSIONS=["*"])
    def test_migrate_location_data_from_location_new_contact(self):
        self.add_permissions("dcim.change_location")
        location = Location.objects.first()
        location.contact_name = "Should be unique Contact Name"
        location.contact_phone = "123123123"
        location.contact_email = "helloword@example.com"
        location.physical_address = "418 Brown Locks Barrettchester, NM 85792"
        location.shipping_address = "53 blue Locks manchester, NY 12124"
        role = self.contact_roles.first().pk
        status = self.contact_statuses.first().pk
        form_data = {
            "action": LocationDataToContactActionChoices.CREATE_AND_ASSIGN_NEW_CONTACT,
            "name": "Should be unique Contact Name",
            "phone": "123123123",
            "email": "helloword@example.com",
            "role": role,
            "status": status,
        }
        request = {
            "path": reverse("dcim:location_migrate_data_to_contact", kwargs={"pk": location.pk}),
            "data": post_data(form_data),
        }
        # Assert permission checks are triggered
        self.assertHttpStatus(self.client.post(**request), 200)
        self.add_permissions("extras.add_contactassociation")
        self.add_permissions("extras.add_contact")
        self.assertHttpStatus(self.client.post(**request), 302)
        # assert a new contact is created successfully
        contact = Contact.objects.get(name="Should be unique Contact Name")
        self.assertEqual(contact.name, form_data["name"])
        self.assertEqual(contact.phone, form_data["phone"])
        self.assertEqual(contact.email, form_data["email"])
        # assert ContactAssociation is created correctly
        created_contact_association = ContactAssociation.objects.order_by("created").last()
        self.assertEqual(created_contact_association.associated_object_id, location.pk)
        self.assertEqual(created_contact_association.contact.pk, contact.pk)
        self.assertEqual(created_contact_association.role.pk, role)
        self.assertEqual(created_contact_association.status.pk, status)

        # assert location data is cleared out
        location.refresh_from_db()
        self.assertEqual(location.contact_name, "")
        self.assertEqual(location.contact_phone, "")
        self.assertEqual(location.contact_email, "")

    @override_settings(EXEMPT_VIEW_PERMISSIONS=["*"])
    def test_migrate_location_data_from_location_new_team(self):
        self.add_permissions("dcim.change_location")
        location = Location.objects.first()
        location.contact_name = "Should be unique Team Name"
        location.contact_phone = "123123123"
        location.contact_email = "helloword@example.com"
        location.physical_address = "418 Brown Locks Barrettchester, NM 85792"
        location.shipping_address = "53 blue Locks manchester, NY 12124"
        role = self.contact_roles.first().pk
        status = self.contact_statuses.first().pk
        form_data = {
            "action": LocationDataToContactActionChoices.CREATE_AND_ASSIGN_NEW_TEAM,
            "name": "Should be unique Team Name",
            "phone": "123123123",
            "email": "helloword@example.com",
            "role": role,
            "status": status,
        }
        request = {
            "path": reverse("dcim:location_migrate_data_to_contact", kwargs={"pk": location.pk}),
            "data": post_data(form_data),
        }
        # Assert permission checks are triggered
        self.assertHttpStatus(self.client.post(**request), 200)
        self.add_permissions("extras.add_contactassociation")
        self.add_permissions("extras.add_team")
        self.assertHttpStatus(self.client.post(**request), 302)
        # assert a new team is created successfully
        team = Team.objects.get(name="Should be unique Team Name")
        self.assertEqual(team.name, form_data["name"])
        self.assertEqual(team.phone, form_data["phone"])
        self.assertEqual(team.email, form_data["email"])
        # assert ContactAssociation is created correctly
        created_contact_association = ContactAssociation.objects.order_by("created").last()
        self.assertEqual(created_contact_association.associated_object_id, location.pk)
        self.assertEqual(created_contact_association.team.pk, team.pk)
        self.assertEqual(created_contact_association.role.pk, role)
        self.assertEqual(created_contact_association.status.pk, status)

        # assert location data is cleared out
        location.refresh_from_db()
        self.assertEqual(location.contact_name, "")
        self.assertEqual(location.contact_phone, "")
        self.assertEqual(location.contact_email, "")


class RackGroupTestCase(ViewTestCases.OrganizationalObjectViewTestCase):
    model = RackGroup
    sort_on_field = "name"

    @classmethod
    def setUpTestData(cls):
        location = Location.objects.filter(location_type=LocationType.objects.get(name="Campus")).first()

        rack_groups = (
            RackGroup.objects.create(name="Rack Group 1", location=location),
            RackGroup.objects.create(name="Rack Group 2", location=location),
            RackGroup.objects.create(name="Rack Group 3", location=location),
            RackGroup.objects.create(name="Rack Group 8", location=location),
        )
        RackGroup.objects.create(name="Rack Group Child 1", location=location, parent=rack_groups[0])
        RackGroup.objects.create(name="Rack Group Child 2", location=location, parent=rack_groups[0])

        cls.form_data = {
            "name": "Rack Group X",
            "location": location.pk,
            "description": "A new rack group",
        }


class RackReservationTestCase(ViewTestCases.PrimaryObjectViewTestCase):
    model = RackReservation

    @classmethod
    def setUpTestData(cls):
        user2 = User.objects.create_user(username="testuser2")
        user3 = User.objects.create_user(username="testuser3")

        location = Location.objects.filter(location_type=LocationType.objects.get(name="Campus")).first()

        rack_group = RackGroup.objects.create(name="Rack Group 1", location=location)

        rack_status = Status.objects.get_for_model(Rack).first()
        rack = Rack.objects.create(name="Rack 1", location=location, rack_group=rack_group, status=rack_status)

        RackReservation.objects.create(rack=rack, user=user2, units=[1, 2, 3], description="Reservation 1")
        RackReservation.objects.create(rack=rack, user=user2, units=[4, 5, 6], description="Reservation 2")
        RackReservation.objects.create(rack=rack, user=user2, units=[7, 8, 9], description="Reservation 3")

        cls.form_data = {
            "rack": rack.pk,
            "units": "10,11,12",
            "user": user3.pk,
            "tenant": None,
            "description": "Rack reservation",
            "tags": [t.pk for t in Tag.objects.get_for_model(RackReservation)],
        }

        cls.bulk_edit_data = {
            "user": user3.pk,
            "tenant": None,
            "description": "New description",
        }


class RackTestCase(ViewTestCases.PrimaryObjectViewTestCase):
    model = Rack

    @classmethod
    def setUpTestData(cls):
        cls.locations = Location.objects.filter(location_type=LocationType.objects.get(name="Campus"))[:2]

        powerpanels = (
            PowerPanel.objects.create(location=cls.locations[0], name="Power Panel 1"),
            PowerPanel.objects.create(location=cls.locations[0], name="Power Panel 2"),
        )

        # Assign power panels generated to the class object for use later.
        cls.powerpanels = powerpanels
        rackgroups = (
            RackGroup.objects.create(name="Rack Group 1", location=cls.locations[0]),
            RackGroup.objects.create(name="Rack Group 2", location=cls.locations[1]),
        )

        rackroles = Role.objects.get_for_model(Rack)[:2]

        statuses = Status.objects.get_for_model(Rack)
        cls.status = statuses[0]

        cable_statuses = Status.objects.get_for_model(Cable)
        cls.cable_connected = cable_statuses.get(name="Connected")

        cls.custom_fields = (
            CustomField.objects.create(
                type=CustomFieldTypeChoices.TYPE_MULTISELECT,
                label="Rack Colors",
                default=[],
            ),
        )

        CustomFieldChoice.objects.create(custom_field=cls.custom_fields[0], value="red")
        CustomFieldChoice.objects.create(custom_field=cls.custom_fields[0], value="green")
        CustomFieldChoice.objects.create(custom_field=cls.custom_fields[0], value="blue")
        for custom_field in cls.custom_fields:
            custom_field.content_types.set([ContentType.objects.get_for_model(Rack)])

        racks = (
            Rack.objects.create(
                name="Rack 1",
                location=cls.locations[0],
                status=cls.status,
                _custom_field_data={"rack_colors": ["red"]},
            ),
            Rack.objects.create(
                name="Rack 2",
                location=cls.locations[0],
                status=cls.status,
                _custom_field_data={"rack_colors": ["green"]},
            ),
            Rack.objects.create(
                name="Rack 3",
                location=cls.locations[0],
                status=cls.status,
                _custom_field_data={"rack_colors": ["blue"]},
            ),
        )

        # Create a class racks variable
        cls.racks = racks

        cls.relationships = (
            Relationship(
                label="Backup Locations",
                key="backup_locations",
                type=RelationshipTypeChoices.TYPE_MANY_TO_MANY,
                source_type=ContentType.objects.get_for_model(Rack),
                source_label="Backup location(s)",
                destination_type=ContentType.objects.get_for_model(Location),
                destination_label="Racks using this location as a backup",
            ),
        )
        for relationship in cls.relationships:
            relationship.validated_save()

        for rack in racks:
            RelationshipAssociation(
                relationship=cls.relationships[0],
                source=rack,
                destination=cls.locations[1],
            ).validated_save()

        cls.form_data = {
            "name": "Rack X",
            "facility_id": "Facility X",
            "location": cls.locations[1].pk,
            "rack_group": rackgroups[1].pk,
            "tenant": None,
            "status": statuses[2].pk,
            "role": rackroles[1].pk,
            "serial": "VMWARE-XX XX XX XX XX XX XX XX-XX XX XX XX XX XX XX XX",
            "asset_tag": "ABCDEF",
            "type": RackTypeChoices.TYPE_CABINET,
            "width": RackWidthChoices.WIDTH_19IN,
            "u_height": 48,
            "desc_units": False,
            "outer_width": 500,
            "outer_depth": 500,
            "outer_unit": RackDimensionUnitChoices.UNIT_MILLIMETER,
            "comments": "Some comments",
            "tags": [t.pk for t in Tag.objects.get_for_model(Rack)],
            "cf_rack-colors": ["red", "green", "blue"],
            "cr_backup-location__destination": [cls.locations[0].pk],
        }

        cls.bulk_edit_data = {
            "location": cls.locations[1].pk,
            "rack_group": rackgroups[1].pk,
            "tenant": None,
            "status": statuses[3].pk,
            "role": rackroles[1].pk,
            "serial": "654321-XX XX XX XX XX XX XX XX-XX XX XX XX XX XX XX XX",
            "type": RackTypeChoices.TYPE_4POST,
            "width": RackWidthChoices.WIDTH_23IN,
            "u_height": 49,
            "desc_units": True,
            "outer_width": 30,
            "outer_depth": 30,
            "outer_unit": RackDimensionUnitChoices.UNIT_INCH,
            "comments": "New comments",
        }

    @override_settings(EXEMPT_VIEW_PERMISSIONS=["*"])
    def test_list_rack_elevations(self):
        """
        Test viewing the list of rack elevations.
        """
        response = self.client.get(reverse("dcim:rack_elevation_list"))
        self.assertHttpStatus(response, 200)

    @override_settings(EXEMPT_VIEW_PERMISSIONS=["*"])
    def test_powerports(self):
        # Create Devices
        manufacturer = Manufacturer.objects.first()

        device_types = (DeviceType.objects.create(model="Device Type 1", manufacturer=manufacturer),)

        device_roles = Role.objects.get_for_model(Device)[:1]

        platforms = Platform.objects.all()[:1]

        devices = (
            Device.objects.create(
                name="Power Panel 1",
                location=self.locations[0],
                rack=self.racks[0],
                device_type=device_types[0],
                role=device_roles[0],
                platform=platforms[0],
                status=self.status,
            ),
            Device.objects.create(
                name="Dev 1",
                location=self.locations[0],
                rack=self.racks[0],
                device_type=device_types[0],
                role=device_roles[0],
                platform=platforms[0],
                status=self.status,
            ),
        )

        # Create Power Port for device
        powerport1 = PowerPort.objects.create(device=devices[0], name="Power Port 11")
        pf_status = Status.objects.get_for_model(PowerFeed).first()
        powerfeed1 = PowerFeed.objects.create(
            power_panel=self.powerpanels[0],
            name="Power Feed 11",
            phase="single-phase",
            voltage=240,
            amperage=20,
            rack=self.racks[0],
            status=pf_status,
        )
        powerfeed2 = PowerFeed.objects.create(
            power_panel=self.powerpanels[0],
            name="Power Feed 12",
            phase="single-phase",
            voltage=240,
            amperage=20,
            rack=self.racks[0],
            status=pf_status,
        )

        # Create power outlet to the power port
        poweroutlet1 = PowerOutlet.objects.create(device=devices[0], name="Power Outlet 11", power_port=powerport1)

        # connect power port to power feed (single-phase)
        cable1 = Cable(
            termination_a=powerfeed1,
            termination_b=powerport1,
            status=self.cable_connected,
        )
        cable1.save()

        # Create power port for 2nd device
        powerport2 = PowerPort.objects.create(device=devices[1], name="Power Port 12", allocated_draw=1200)

        # Connect power port to power outlet (dev1)
        cable2 = Cable(
            termination_a=powerport2,
            termination_b=poweroutlet1,
            status=self.cable_connected,
        )
        cable2.save()

        # Create another power port for 2nd device and directly connect to the second PowerFeed.
        powerport3 = PowerPort.objects.create(device=devices[1], name="Power Port 13", allocated_draw=2400)
        cable3 = Cable(
            termination_a=powerfeed2,
            termination_b=powerport3,
            status=self.cable_connected,
        )
        cable3.save()

        # Test the view
        response = self.client.get(reverse("dcim:rack", args=[self.racks[0].pk]))
        self.assertHttpStatus(response, 200)
        # Validate Power Utilization for PowerFeed 11 is displaying correctly on Rack View.
        power_feed_11_html = """
        <td><div title="Used: 1200&#13;Count: 3840" class="progress text-center">
            <div class="progress-bar progress-bar-success"
                role="progressbar" aria-valuenow="31" aria-valuemin="0" aria-valuemax="100" style="width: 31%">
                31%
            </div>
        </div></td>
        """
        self.assertContains(response, power_feed_11_html, html=True)
        # Validate Power Utilization for PowerFeed12 is displaying correctly on Rack View.
        power_feed_12_html = """
        <td><div title="Used: 2400&#13;Count: 3840" class="progress text-center">
            <div class="progress-bar progress-bar-success"
                role="progressbar" aria-valuenow="62" aria-valuemin="0" aria-valuemax="100" style="width: 62%">
                62%
            </div>
        </div></td>
        """
        self.assertContains(response, power_feed_12_html, html=True)
        # Validate Rack Power Utilization for Combined powerfeeds is displaying correctly on the Rack View
        total_utilization_html = """
        <td><div title="Used: 3600&#13;Count: 7680" class="progress text-center">
            <div class="progress-bar progress-bar-success"
                role="progressbar" aria-valuenow="46" aria-valuemin="0" aria-valuemax="100" style="width: 46%">
                46%
            </div>
        </div></td>
        """
        self.assertContains(response, total_utilization_html, html=True)


class DeviceFamilyTestCase(ViewTestCases.PrimaryObjectViewTestCase):
    model = DeviceFamily

    @classmethod
    def setUpTestData(cls):
        cls.form_data = {
            "name": "New Device Family",
            "description": "A new device family",
        }
        cls.bulk_edit_data = {
            "description": "A new device family",
        }
        DeviceFamily.objects.create(name="Deletable Device Family 1")
        DeviceFamily.objects.create(name="Deletable Device Family 2", description="Delete this one")
        DeviceFamily.objects.create(name="Deletable Device Family 3")


class ManufacturerTestCase(ViewTestCases.OrganizationalObjectViewTestCase):
    model = Manufacturer

    @classmethod
    def setUpTestData(cls):
        # FIXME(jathan): This has to be replaced with# `get_deletable_object` and
        # `get_deletable_object_pks` but this is a workaround just so all of these objects are
        # deletable for now.
        Controller.objects.filter(controller_device__isnull=False).delete()
        Device.objects.all().delete()
        DeviceType.objects.all().delete()
        Platform.objects.all().delete()

        cls.form_data = {
            "name": "Manufacturer X",
            "description": "A new manufacturer",
        }


# TODO: Change base class to PrimaryObjectViewTestCase
# Blocked by absence of bulk import view for DeviceTypes
class DeviceTypeTestCase(
    ViewTestCases.GetObjectViewTestCase,
    ViewTestCases.GetObjectChangelogViewTestCase,
    ViewTestCases.CreateObjectViewTestCase,
    ViewTestCases.EditObjectViewTestCase,
    ViewTestCases.DeleteObjectViewTestCase,
    ViewTestCases.ListObjectsViewTestCase,
    ViewTestCases.BulkEditObjectsViewTestCase,
    ViewTestCases.BulkDeleteObjectsViewTestCase,
):
    model = DeviceType

    @classmethod
    def setUpTestData(cls):
        Controller.objects.filter(controller_device__isnull=False).delete()
        Device.objects.all().delete()
        manufacturers = Manufacturer.objects.all()[:2]

        DeviceType.objects.create(model="Test Device Type 1", manufacturer=manufacturers[0])
        DeviceType.objects.create(model="Test Device Type 2", manufacturer=manufacturers[0])
        DeviceType.objects.create(model="Test Device Type 3", manufacturer=manufacturers[0])
        DeviceType.objects.create(model="Test Device Type 4", manufacturer=manufacturers[1])

        cls.form_data = {
            "manufacturer": manufacturers[1].pk,
            "device_family": None,
            "model": "Device Type X",
            "part_number": "123ABC",
            "u_height": 2,
            "is_full_depth": True,
            "subdevice_role": "",  # CharField
            "comments": "Some comments",
            "tags": [t.pk for t in Tag.objects.get_for_model(DeviceType)],
        }

        cls.bulk_edit_data = {
            "manufacturer": manufacturers[1].pk,
            "is_full_depth": False,
        }

    def test_list_has_correct_links(self):
        """Assert that the DeviceType list view has import/export buttons for both CSV and YAML/JSON formats."""
        self.add_permissions("dcim.add_devicetype", "dcim.view_devicetype")
        response = self.client.get(reverse("dcim:devicetype_list"))
        self.assertHttpStatus(response, 200)
        content = extract_page_body(response.content.decode(response.charset))

        yaml_import_url = reverse("dcim:devicetype_import")
        csv_import_url = job_import_url(ContentType.objects.get_for_model(DeviceType))
        # Main import button links to YAML/JSON import
        self.assertInHTML(
            f'<a id="import-button" type="button" class="btn btn-info" href="{yaml_import_url}">'
            '<span class="mdi mdi-database-import" aria-hidden="true"></span> Import</a>',
            content,
        )
        # Dropdown provides both YAML/JSON and CSV import as options
        self.assertInHTML(f'<a href="{yaml_import_url}">JSON/YAML format (single record)</a>', content)
        self.assertInHTML(f'<a href="{csv_import_url}">CSV format (multiple records)</a>', content)

        export_url = job_export_url()
        # Export is a little trickier to check since it's done as a form submission rather than an <a> element.
        self.assertIn(f'<form action="{export_url}" method="post">', content)
        self.assertInHTML(
            f'<input type="hidden" name="content_type" value="{ContentType.objects.get_for_model(DeviceType).pk}">',
            content,
        )
        self.assertInHTML('<input type="hidden" name="export_format" value="yaml">', content)
        self.assertInHTML(
            '<button type="submit" class="btn btn-link" form="export_default">YAML format</button>',
            content,
        )
        self.assertInHTML('<button type="submit" class="btn btn-link">CSV format</button>', content)

    @override_settings(EXEMPT_VIEW_PERMISSIONS=["*"])
    def test_import_objects(self):
        """
        Custom import test for YAML-based imports (versus CSV)
        """
        # Note use of "power-outlets.power_port" (not "power_port_template") and "front-ports.rear_port"
        # (not "rear_port_template"). Note also inclusion of "slug" even though we removed DeviceType.slug in 2.0.
        # This is intentional as we are testing backwards compatibility with the netbox/devicetype-library repository.
        manufacturer = Manufacturer.objects.first()
        IMPORT_DATA = f"""
manufacturer: {manufacturer.name}
model: TEST-1000
slug: test-1000
u_height: 2
subdevice_role: parent
comments: test comment
console-ports:
  - name: Console Port 1
    type: de-9
  - name: Console Port 2
    type: de-9
  - name: Console Port 3
    type: de-9
console-server-ports:
  - name: Console Server Port 1
    type: rj-45
  - name: Console Server Port 2
    type: rj-45
  - name: Console Server Port 3
    type: rj-45
power-ports:
  - name: Power Port 1
    type: iec-60320-c14
  - name: Power Port 2
    type: iec-60320-c14
  - name: Power Port 3
    type: iec-60320-c14
power-outlets:
  - name: Power Outlet 1
    type: iec-60320-c13
    power_port: Power Port 1
    feed_leg: A
  - name: Power Outlet 2
    type: iec-60320-c13
    power_port: Power Port 1
    feed_leg: A
  - name: Power Outlet 3
    type: iec-60320-c13
    power_port: Power Port 1
    feed_leg: A
interfaces:
  - name: Interface 1
    type: 1000base-t
    mgmt_only: true
  - name: Interface 2
    type: 1000base-t
  - name: Interface 3
    type: 1000base-t
rear-ports:
  - name: Rear Port 1
    type: 8p8c
  - name: Rear Port 2
    type: 8p8c
  - name: Rear Port 3
    type: 8p8c
front-ports:
  - name: Front Port 1
    type: 8p8c
    rear_port: Rear Port 1
  - name: Front Port 2
    type: 8p8c
    rear_port: Rear Port 2
  - name: Front Port 3
    type: 8p8c
    rear_port: Rear Port 3
device-bays:
  - name: Device Bay 1
  - name: Device Bay 2
  - name: Device Bay 3
"""

        # Add all required permissions to the test user
        self.add_permissions(
            "dcim.view_devicetype",
            "dcim.add_devicetype",
            "dcim.add_consoleporttemplate",
            "dcim.add_consoleserverporttemplate",
            "dcim.add_powerporttemplate",
            "dcim.add_poweroutlettemplate",
            "dcim.add_interfacetemplate",
            "dcim.add_frontporttemplate",
            "dcim.add_rearporttemplate",
            "dcim.add_devicebaytemplate",
        )

        form_data = {"data": IMPORT_DATA, "format": "yaml"}
        response = self.client.post(reverse("dcim:devicetype_import"), data=form_data, follow=True)
        self.assertHttpStatus(response, 200)
        dt = DeviceType.objects.get(model="TEST-1000")
        self.assertEqual(dt.comments, "test comment")

        # Verify all of the components were created
        self.assertEqual(dt.console_port_templates.count(), 3)
        cp1 = ConsolePortTemplate.objects.first()
        self.assertEqual(cp1.name, "Console Port 1")
        self.assertEqual(cp1.type, ConsolePortTypeChoices.TYPE_DE9)

        self.assertEqual(dt.console_server_port_templates.count(), 3)
        csp1 = ConsoleServerPortTemplate.objects.first()
        self.assertEqual(csp1.name, "Console Server Port 1")
        self.assertEqual(csp1.type, ConsolePortTypeChoices.TYPE_RJ45)

        self.assertEqual(dt.power_port_templates.count(), 3)
        pp1 = PowerPortTemplate.objects.first()
        self.assertEqual(pp1.name, "Power Port 1")
        self.assertEqual(pp1.type, PowerPortTypeChoices.TYPE_IEC_C14)

        self.assertEqual(dt.power_outlet_templates.count(), 3)
        po1 = PowerOutletTemplate.objects.first()
        self.assertEqual(po1.name, "Power Outlet 1")
        self.assertEqual(po1.type, PowerOutletTypeChoices.TYPE_IEC_C13)
        self.assertEqual(po1.power_port_template, pp1)
        self.assertEqual(po1.feed_leg, PowerOutletFeedLegChoices.FEED_LEG_A)

        self.assertEqual(dt.interface_templates.count(), 3)
        iface1 = InterfaceTemplate.objects.first()
        self.assertEqual(iface1.name, "Interface 1")
        self.assertEqual(iface1.type, InterfaceTypeChoices.TYPE_1GE_FIXED)
        self.assertTrue(iface1.mgmt_only)

        self.assertEqual(dt.rear_port_templates.count(), 3)
        rp1 = RearPortTemplate.objects.first()
        self.assertEqual(rp1.name, "Rear Port 1")

        self.assertEqual(dt.front_port_templates.count(), 3)
        fp1 = FrontPortTemplate.objects.first()
        self.assertEqual(fp1.name, "Front Port 1")
        self.assertEqual(fp1.rear_port_template, rp1)
        self.assertEqual(fp1.rear_port_position, 1)

        self.assertEqual(dt.device_bay_templates.count(), 3)
        db1 = DeviceBayTemplate.objects.first()
        self.assertEqual(db1.name, "Device Bay 1")

    def test_import_objects_unknown_type_enums(self):
        """
        YAML import of data with `type` values that we don't recognize should remap those to "other" rather than fail.
        """
        manufacturer = Manufacturer.objects.first()
        IMPORT_DATA = f"""
manufacturer: {manufacturer.name}
model: TEST-2000
u_height: 0
subdevice_role: parent
comments: "test comment"
console-ports:
  - name: Console Port Alpha-Beta
    type: alpha-beta
console-server-ports:
  - name: Console Server Port Pineapple
    type: pineapple
power-ports:
  - name: Power Port Fred
    type: frederick
power-outlets:
  - name: Power Outlet Rick
    type: frederick
    power_port_template: Power Port Fred
interfaces:
  - name: Interface North
    type: northern
rear-ports:
  - name: Rear Port Foosball
    type: foosball
front-ports:
  - name: Front Port Pickleball
    type: pickleball
    rear_port_template: Rear Port Foosball
device-bays:
  - name: Device Bay of Uncertain Type
    type: unknown  # should be ignored
  - name: Device Bay of Unspecified Type
"""
        # Add all required permissions to the test user
        self.add_permissions(
            "dcim.view_devicetype",
            "dcim.view_manufacturer",
            "dcim.add_devicetype",
            "dcim.add_consoleporttemplate",
            "dcim.add_consoleserverporttemplate",
            "dcim.add_powerporttemplate",
            "dcim.add_poweroutlettemplate",
            "dcim.add_interfacetemplate",
            "dcim.add_frontporttemplate",
            "dcim.add_rearporttemplate",
            "dcim.add_devicebaytemplate",
        )

        form_data = {"data": IMPORT_DATA, "format": "yaml"}
        response = self.client.post(reverse("dcim:devicetype_import"), data=form_data, follow=True)
        self.assertHttpStatus(response, 200)
        dt = DeviceType.objects.get(model="TEST-2000")
        self.assertEqual(dt.comments, "test comment")

        # Verify all of the components were created with appropriate "other" types
        self.assertEqual(dt.console_port_templates.count(), 1)
        cpt = ConsolePortTemplate.objects.filter(device_type=dt).first()
        self.assertEqual(cpt.name, "Console Port Alpha-Beta")
        self.assertEqual(cpt.type, ConsolePortTypeChoices.TYPE_OTHER)

        self.assertEqual(dt.console_server_port_templates.count(), 1)
        cspt = ConsoleServerPortTemplate.objects.filter(device_type=dt).first()
        self.assertEqual(cspt.name, "Console Server Port Pineapple")
        self.assertEqual(cspt.type, ConsolePortTypeChoices.TYPE_OTHER)

        self.assertEqual(dt.power_port_templates.count(), 1)
        ppt = PowerPortTemplate.objects.filter(device_type=dt).first()
        self.assertEqual(ppt.name, "Power Port Fred")
        self.assertEqual(ppt.type, PowerPortTypeChoices.TYPE_OTHER)

        self.assertEqual(dt.power_outlet_templates.count(), 1)
        pot = PowerOutletTemplate.objects.filter(device_type=dt).first()
        self.assertEqual(pot.name, "Power Outlet Rick")
        self.assertEqual(pot.type, PowerOutletTypeChoices.TYPE_OTHER)
        self.assertEqual(pot.power_port_template, ppt)

        self.assertEqual(dt.interface_templates.count(), 1)
        it = InterfaceTemplate.objects.filter(device_type=dt).first()
        self.assertEqual(it.name, "Interface North")
        self.assertEqual(it.type, InterfaceTypeChoices.TYPE_OTHER)

        self.assertEqual(dt.rear_port_templates.count(), 1)
        rpt = RearPortTemplate.objects.filter(device_type=dt).first()
        self.assertEqual(rpt.name, "Rear Port Foosball")
        self.assertEqual(rpt.type, PortTypeChoices.TYPE_OTHER)

        self.assertEqual(dt.front_port_templates.count(), 1)
        fpt = FrontPortTemplate.objects.filter(device_type=dt).first()
        self.assertEqual(fpt.name, "Front Port Pickleball")
        self.assertEqual(fpt.type, PortTypeChoices.TYPE_OTHER)

        self.assertEqual(dt.device_bay_templates.count(), 2)
        # DeviceBayTemplate doesn't have a type field.

    def test_devicetype_export(self):
        url = reverse("dcim:devicetype_list")
        self.add_permissions("dcim.view_devicetype")

        response = self.client.get(f"{url}?export")
        self.assertEqual(response.status_code, 200)
        data = list(yaml.load_all(response.content, Loader=yaml.SafeLoader))
        device_types = DeviceType.objects.all()
        device_type = device_types.first()

        self.assertEqual(len(data), device_types.count())
        self.assertEqual(data[0]["manufacturer"], device_type.manufacturer.name)
        self.assertEqual(data[0]["model"], device_type.model)

    @override_settings(EXEMPT_VIEW_PERMISSIONS=["*"])
    def test_rack_height_bulk_edit_set_zero(self):
        """Test that rack height can be set to "0" in bulk_edit."""
        self.add_permissions("dcim.change_devicetype")
        url = self._get_url("bulk_edit")
        pk_list = list(self._get_queryset().values_list("pk", flat=True)[:3])

        data = {
            "u_height": 0,
            "pk": pk_list,
            "_apply": True,  # Form button
        }

        response = self.client.post(url, data)
        self.assertHttpStatus(response, 302)
        for instance in self._get_queryset().filter(pk__in=pk_list):
            self.assertEqual(instance.u_height, data["u_height"])

    @override_settings(EXEMPT_VIEW_PERMISSIONS=["*"])
    def test_rack_height_bulk_edit_invalid(self):
        """Test that a rack height cannot be set to an invalid value in bulk_edit."""
        self.add_permissions("dcim.change_devicetype")
        url = self._get_url("bulk_edit")
        pk_list = list(self._get_queryset().values_list("pk", flat=True)[:3])

        data = {
            "u_height": -1,  # Invalid rack height
            "pk": pk_list,
            "_apply": True,  # Form button
        }

        response = self.client.post(url, data)
        self.assertHttpStatus(response, 200)
        self.assertIn("failed validation", response.content.decode(response.charset))


#
# DeviceType components
#


class ConsolePortTemplateTestCase(ViewTestCases.DeviceComponentTemplateViewTestCase):
    model = ConsolePortTemplate

    @classmethod
    def setUpTestData(cls):
        manufacturer = Manufacturer.objects.first()
        devicetypes = (
            DeviceType.objects.create(manufacturer=manufacturer, model="Device Type 1"),
            DeviceType.objects.create(manufacturer=manufacturer, model="Device Type 2"),
        )

        ConsolePortTemplate.objects.create(device_type=devicetypes[0], name="Console Port Template 1")
        ConsolePortTemplate.objects.create(device_type=devicetypes[0], name="Console Port Template 2")
        ConsolePortTemplate.objects.create(device_type=devicetypes[0], name="Console Port Template 3")

        cls.form_data = {
            "device_type": devicetypes[1].pk,
            "name": "Console Port Template X",
            "type": ConsolePortTypeChoices.TYPE_RJ45,
        }

        cls.bulk_create_data = {
            "device_type": devicetypes[1].pk,
            "name_pattern": "Console Port Template [4-6]",
            "type": ConsolePortTypeChoices.TYPE_RJ45,
        }

        cls.bulk_edit_data = {
            "type": ConsolePortTypeChoices.TYPE_RJ45,
        }


class ConsoleServerPortTemplateTestCase(ViewTestCases.DeviceComponentTemplateViewTestCase):
    model = ConsoleServerPortTemplate

    @classmethod
    def setUpTestData(cls):
        manufacturer = Manufacturer.objects.first()
        devicetypes = (
            DeviceType.objects.create(manufacturer=manufacturer, model="Device Type 1"),
            DeviceType.objects.create(manufacturer=manufacturer, model="Device Type 2"),
        )

        ConsoleServerPortTemplate.objects.create(device_type=devicetypes[0], name="Console Server Port Template 1")
        ConsoleServerPortTemplate.objects.create(device_type=devicetypes[0], name="Console Server Port Template 2")
        ConsoleServerPortTemplate.objects.create(device_type=devicetypes[0], name="Console Server Port Template 3")

        cls.form_data = {
            "device_type": devicetypes[1].pk,
            "name": "Console Server Port Template X",
            "type": ConsolePortTypeChoices.TYPE_RJ45,
        }

        cls.bulk_create_data = {
            "device_type": devicetypes[1].pk,
            "name_pattern": "Console Server Port Template [4-6]",
            "type": ConsolePortTypeChoices.TYPE_RJ45,
        }

        cls.bulk_edit_data = {
            "type": ConsolePortTypeChoices.TYPE_RJ45,
        }


class PowerPortTemplateTestCase(ViewTestCases.DeviceComponentTemplateViewTestCase):
    model = PowerPortTemplate

    @classmethod
    def setUpTestData(cls):
        manufacturer = Manufacturer.objects.first()
        devicetypes = (
            DeviceType.objects.create(manufacturer=manufacturer, model="Device Type 1"),
            DeviceType.objects.create(manufacturer=manufacturer, model="Device Type 2"),
        )

        PowerPortTemplate.objects.create(device_type=devicetypes[0], name="Power Port Template 1")
        PowerPortTemplate.objects.create(device_type=devicetypes[0], name="Power Port Template 2")
        PowerPortTemplate.objects.create(device_type=devicetypes[0], name="Power Port Template 3")

        cls.form_data = {
            "device_type": devicetypes[1].pk,
            "name": "Power Port Template X",
            "type": PowerPortTypeChoices.TYPE_IEC_C14,
            "maximum_draw": 100,
            "allocated_draw": 50,
        }

        cls.bulk_create_data = {
            "device_type": devicetypes[1].pk,
            "name_pattern": "Power Port Template [4-6]",
            "type": PowerPortTypeChoices.TYPE_IEC_C14,
            "maximum_draw": 100,
            "allocated_draw": 50,
        }

        cls.bulk_edit_data = {
            "type": PowerPortTypeChoices.TYPE_IEC_C14,
            "maximum_draw": 100,
            "allocated_draw": 50,
        }


class PowerOutletTemplateTestCase(ViewTestCases.DeviceComponentTemplateViewTestCase):
    model = PowerOutletTemplate

    @classmethod
    def setUpTestData(cls):
        manufacturer = Manufacturer.objects.first()
        devicetype = DeviceType.objects.create(manufacturer=manufacturer, model="Device Type 1")

        PowerOutletTemplate.objects.create(device_type=devicetype, name="Power Outlet Template 1")
        PowerOutletTemplate.objects.create(device_type=devicetype, name="Power Outlet Template 2")
        PowerOutletTemplate.objects.create(device_type=devicetype, name="Power Outlet Template 3")

        powerports = (PowerPortTemplate.objects.create(device_type=devicetype, name="Power Port Template 1"),)

        cls.form_data = {
            "device_type": devicetype.pk,
            "name": "Power Outlet Template X",
            "type": PowerOutletTypeChoices.TYPE_IEC_C13,
            "power_port_template": powerports[0].pk,
            "feed_leg": PowerOutletFeedLegChoices.FEED_LEG_B,
        }

        cls.bulk_create_data = {
            "device_type": devicetype.pk,
            "name_pattern": "Power Outlet Template [4-6]",
            "type": PowerOutletTypeChoices.TYPE_IEC_C13,
            "power_port_template": powerports[0].pk,
            "feed_leg": PowerOutletFeedLegChoices.FEED_LEG_B,
        }

        cls.bulk_edit_data = {
            "type": PowerOutletTypeChoices.TYPE_IEC_C13,
            "feed_leg": PowerOutletFeedLegChoices.FEED_LEG_B,
        }


class InterfaceTemplateTestCase(ViewTestCases.DeviceComponentTemplateViewTestCase):
    model = InterfaceTemplate

    @classmethod
    def setUpTestData(cls):
        manufacturer = Manufacturer.objects.first()
        devicetypes = (
            DeviceType.objects.create(manufacturer=manufacturer, model="Device Type 1"),
            DeviceType.objects.create(manufacturer=manufacturer, model="Device Type 2"),
        )

        InterfaceTemplate.objects.create(device_type=devicetypes[0], name="Interface Template 1")
        InterfaceTemplate.objects.create(device_type=devicetypes[0], name="Interface Template 2")
        InterfaceTemplate.objects.create(device_type=devicetypes[0], name="Interface Template 3")

        cls.form_data = {
            "device_type": devicetypes[1].pk,
            "name": "Interface Template X",
            "type": InterfaceTypeChoices.TYPE_1GE_GBIC,
            "mgmt_only": True,
        }

        cls.bulk_create_data = {
            "device_type": devicetypes[1].pk,
            "name_pattern": "Interface Template [4-6]",
            # Test that a label can be applied to each generated interface templates
            "label_pattern": "Interface Template Label [3-5]",
            "type": InterfaceTypeChoices.TYPE_1GE_GBIC,
            "mgmt_only": True,
        }

        cls.bulk_edit_data = {
            "type": InterfaceTypeChoices.TYPE_1GE_GBIC,
            "mgmt_only": True,
        }


class FrontPortTemplateTestCase(ViewTestCases.DeviceComponentTemplateViewTestCase):
    model = FrontPortTemplate

    @classmethod
    def setUpTestData(cls):
        manufacturer = Manufacturer.objects.first()
        devicetype = DeviceType.objects.create(manufacturer=manufacturer, model="Device Type 1")

        rearports = (
            RearPortTemplate.objects.create(device_type=devicetype, name="Rear Port Template 1"),
            RearPortTemplate.objects.create(device_type=devicetype, name="Rear Port Template 2"),
            RearPortTemplate.objects.create(device_type=devicetype, name="Rear Port Template 3"),
            RearPortTemplate.objects.create(device_type=devicetype, name="Rear Port Template 4"),
            RearPortTemplate.objects.create(device_type=devicetype, name="Rear Port Template 5"),
            RearPortTemplate.objects.create(device_type=devicetype, name="Rear Port Template 6"),
        )

        FrontPortTemplate.objects.create(
            device_type=devicetype,
            name="Front Port Template 1",
            rear_port_template=rearports[0],
            rear_port_position=1,
        )
        FrontPortTemplate.objects.create(
            device_type=devicetype,
            name="Front Port Template 2",
            rear_port_template=rearports[1],
            rear_port_position=1,
        )
        FrontPortTemplate.objects.create(
            device_type=devicetype,
            name="Front Port Template 3",
            rear_port_template=rearports[2],
            rear_port_position=1,
        )

        cls.form_data = {
            "device_type": devicetype.pk,
            "name": "Front Port X",
            "type": PortTypeChoices.TYPE_8P8C,
            "rear_port_template": rearports[3].pk,
            "rear_port_position": 1,
        }

        cls.bulk_create_data = {
            "device_type": devicetype.pk,
            "name_pattern": "Front Port [4-6]",
            "type": PortTypeChoices.TYPE_8P8C,
            "rear_port_template_set": [f"{rp.pk}:1" for rp in rearports[3:6]],
        }

        cls.bulk_edit_data = {
            "type": PortTypeChoices.TYPE_8P8C,
        }


class RearPortTemplateTestCase(ViewTestCases.DeviceComponentTemplateViewTestCase):
    model = RearPortTemplate

    @classmethod
    def setUpTestData(cls):
        manufacturer = Manufacturer.objects.first()
        devicetypes = (
            DeviceType.objects.create(manufacturer=manufacturer, model="Device Type 1"),
            DeviceType.objects.create(manufacturer=manufacturer, model="Device Type 2"),
        )

        RearPortTemplate.objects.create(device_type=devicetypes[0], name="Rear Port Template 1")
        RearPortTemplate.objects.create(device_type=devicetypes[0], name="Rear Port Template 2")
        RearPortTemplate.objects.create(device_type=devicetypes[0], name="Rear Port Template 3")

        cls.form_data = {
            "device_type": devicetypes[1].pk,
            "name": "Rear Port Template X",
            "type": PortTypeChoices.TYPE_8P8C,
            "positions": 2,
        }

        cls.bulk_create_data = {
            "device_type": devicetypes[1].pk,
            "name_pattern": "Rear Port Template [4-6]",
            "type": PortTypeChoices.TYPE_8P8C,
            "positions": 2,
        }

        cls.bulk_edit_data = {
            "type": PortTypeChoices.TYPE_8P8C,
        }


class DeviceBayTemplateTestCase(ViewTestCases.DeviceComponentTemplateViewTestCase):
    model = DeviceBayTemplate

    @classmethod
    def setUpTestData(cls):
        manufacturer = Manufacturer.objects.first()
        devicetypes = (
            DeviceType.objects.create(
                manufacturer=manufacturer,
                model="Device Type 1",
                subdevice_role=SubdeviceRoleChoices.ROLE_PARENT,
            ),
            DeviceType.objects.create(
                manufacturer=manufacturer,
                model="Device Type 2",
                subdevice_role=SubdeviceRoleChoices.ROLE_PARENT,
            ),
        )

        DeviceBayTemplate.objects.create(device_type=devicetypes[0], name="Device Bay Template 1")
        DeviceBayTemplate.objects.create(device_type=devicetypes[0], name="Device Bay Template 2")
        DeviceBayTemplate.objects.create(device_type=devicetypes[0], name="Device Bay Template 3")

        cls.form_data = {
            "device_type": devicetypes[1].pk,
            "name": "Device Bay Template X",
        }

        cls.bulk_create_data = {
            "device_type": devicetypes[1].pk,
            "name_pattern": "Device Bay Template [4-6]",
        }

        cls.bulk_edit_data = {
            "description": "Foo bar",
        }


class PlatformTestCase(ViewTestCases.OrganizationalObjectViewTestCase):
    model = Platform

    @classmethod
    def setUpTestData(cls):
        manufacturer = Manufacturer.objects.first()

        # Protected FK to SoftwareImageFile prevents deletion
        DeviceTypeToSoftwareImageFile.objects.all().delete()
        # Protected FK to SoftwareVersion prevents deletion
        Device.objects.all().update(software_version=None)

        cls.form_data = {
            "name": "Platform X",
            "manufacturer": manufacturer.pk,
            "napalm_driver": "junos",
            "napalm_args": None,
            "network_driver": "juniper_junos",
            "description": "A new platform",
        }


class DeviceTestCase(ViewTestCases.PrimaryObjectViewTestCase):
    model = Device

    @classmethod
    def setUpTestData(cls):
        Controller.objects.filter(controller_device__isnull=False).delete()
        Device.objects.all().delete()
        locations = Location.objects.filter(location_type=LocationType.objects.get(name="Campus"))[:2]

        rack_group = RackGroup.objects.create(location=locations[0], name="Rack Group 1")

        rack_status = Status.objects.get_for_model(Rack).first()
        racks = (
            Rack.objects.create(
                name="Rack 1",
                location=locations[0],
                rack_group=rack_group,
                status=rack_status,
            ),
            Rack.objects.create(name="Rack 2", location=locations[1], status=rack_status),
        )

        manufacturer = Manufacturer.objects.first()

        devicetypes = (
            DeviceType.objects.create(model="Device Type 1", manufacturer=manufacturer),
            DeviceType.objects.create(model="Device Type 2", manufacturer=manufacturer),
        )

        deviceroles = Role.objects.get_for_model(Device)[:2]

        platforms = Platform.objects.all()[:2]
        for platform in platforms:
            platform.manufacturer = manufacturer
            platform.save()

        secrets_groups = (
            SecretsGroup.objects.create(name="Secrets Group 1"),
            SecretsGroup.objects.create(name="Secrets Group 2"),
        )

        statuses = Status.objects.get_for_model(Device)
        status_active = statuses[0]

        # We want unique sets of software image files for each device type
        software_image_files = list(SoftwareImageFile.objects.all()[:4])
        software_versions = list(SoftwareVersion.objects.filter(software_image_files__isnull=False)[:2])
        software_image_files[0].software_version = software_versions[0]
        software_image_files[1].software_version = software_versions[0]
        software_image_files[2].software_version = software_versions[1]
        software_image_files[3].software_version = software_versions[1]
        for software_image_file in software_image_files:
            software_image_file.save()
        devicetypes[0].software_image_files.set(software_image_files[:2])
        devicetypes[1].software_image_files.set(software_image_files[2:])

        cls.custom_fields = (
            CustomField.objects.create(
                type=CustomFieldTypeChoices.TYPE_INTEGER,
                label="Crash Counter",
                default=0,
            ),
        )
        cls.custom_fields[0].content_types.set([ContentType.objects.get_for_model(Device)])

        devices = (
            Device.objects.create(
                name="Device 1",
                location=locations[0],
                rack=racks[0],
                device_type=devicetypes[0],
                role=deviceroles[0],
                platform=platforms[0],
                status=status_active,
                software_version=software_versions[0],
                _custom_field_data={"crash_counter": 5},
            ),
            Device.objects.create(
                name="Device 2",
                location=locations[0],
                rack=racks[0],
                device_type=devicetypes[0],
                role=deviceroles[0],
                platform=platforms[0],
                status=status_active,
                software_version=software_versions[0],
                _custom_field_data={"crash_counter": 10},
            ),
            Device.objects.create(
                name="Device 3",
                location=locations[0],
                rack=racks[0],
                device_type=devicetypes[0],
                role=deviceroles[0],
                platform=platforms[0],
                status=status_active,
                secrets_group=secrets_groups[0],
                _custom_field_data={"crash_counter": 15},
            ),
        )

        cls.relationships = (
            Relationship(
                label="BGP Router-ID",
                key="router_id",
                type=RelationshipTypeChoices.TYPE_ONE_TO_ONE,
                source_type=ContentType.objects.get_for_model(Device),
                source_label="BGP Router ID",
                destination_type=ContentType.objects.get_for_model(IPAddress),
                destination_label="Device using this as BGP router-ID",
            ),
        )
        for relationship in cls.relationships:
            relationship.validated_save()

        cls.ipaddr_status = Status.objects.get_for_model(IPAddress).first()
        cls.prefix_status = Status.objects.get_for_model(Prefix).first()
        namespace = Namespace.objects.first()
        Prefix.objects.create(prefix="1.1.1.1/24", namespace=namespace, status=cls.prefix_status)
        Prefix.objects.create(prefix="2.2.2.2/24", namespace=namespace, status=cls.prefix_status)
        Prefix.objects.create(prefix="3.3.3.3/24", namespace=namespace, status=cls.prefix_status)
        ipaddresses = (
            IPAddress.objects.create(address="1.1.1.1/32", namespace=namespace, status=cls.ipaddr_status),
            IPAddress.objects.create(address="2.2.2.2/32", namespace=namespace, status=cls.ipaddr_status),
            IPAddress.objects.create(address="3.3.3.3/32", namespace=namespace, status=cls.ipaddr_status),
        )

        intf_status = Status.objects.get_for_model(Interface).first()
        intf_role = Role.objects.get_for_model(Interface).first()
        cls.interfaces = (
            Interface.objects.create(device=devices[0], name="Interface 1", status=intf_status, role=intf_role),
            Interface.objects.create(device=devices[0], name="Interface 2", status=intf_status),
            Interface.objects.create(device=devices[0], name="Interface 3", status=intf_status, role=intf_role),
        )

        for device, ipaddress in zip(devices, ipaddresses):
            RelationshipAssociation(
                relationship=cls.relationships[0], source=device, destination=ipaddress
            ).validated_save()

        cls.form_data = {
            "device_type": devicetypes[1].pk,
            "role": deviceroles[1].pk,
            "tenant": None,
            "platform": platforms[1].pk,
            "name": "Device X",
            "serial": "VMWARE-XX XX XX XX XX XX XX XX-XX XX XX XX XX XX XX XX",
            "asset_tag": generate_random_device_asset_tag_of_specified_size(100),
            "location": locations[1].pk,
            "rack": racks[1].pk,
            "position": 1,
            "face": DeviceFaceChoices.FACE_FRONT,
            "status": statuses[1].pk,
            "primary_ip4": None,
            "primary_ip6": None,
            "cluster": None,
            "secrets_group": secrets_groups[1].pk,
            "virtual_chassis": None,
            "vc_position": None,
            "vc_priority": None,
            "comments": "A new device",
            "tags": [t.pk for t in Tag.objects.get_for_model(Device)],
            "local_config_context_data": None,
            "cf_crash_counter": -1,
            "cr_router-id": None,
            "software_version": software_versions[1].pk,
            "software_image_files": [f.pk for f in software_versions[0].software_image_files.all()],
        }

        cls.bulk_edit_data = {
            "device_type": devicetypes[1].pk,
            "role": deviceroles[1].pk,
            "tenant": None,
            "platform": platforms[1].pk,
            "serial": "VMWARE-XX XX XX XX XX XX XX XX-XX XX XX XX XX XX XX XX",
            "status": statuses[2].pk,
            "location": locations[1].pk,
            "rack": racks[1].pk,
            "position": None,
            "face": DeviceFaceChoices.FACE_FRONT,
            "secrets_group": secrets_groups[1].pk,
            "software_version": software_versions[1].pk,
            "controller_managed_device_group": ControllerManagedDeviceGroup.objects.first().pk,
        }

    @override_settings(EXEMPT_VIEW_PERMISSIONS=["*"])
    def test_device_consoleports(self):
        device = Device.objects.first()

        ConsolePort.objects.create(device=device, name="Console Port 1")
        ConsolePort.objects.create(device=device, name="Console Port 2")
        ConsolePort.objects.create(device=device, name="Console Port 3")

        url = reverse("dcim:device_consoleports", kwargs={"pk": device.pk})
        self.assertHttpStatus(self.client.get(url), 200)

    @override_settings(EXEMPT_VIEW_PERMISSIONS=["*"])
    def test_device_consoleserverports(self):
        device = Device.objects.first()

        ConsoleServerPort.objects.create(device=device, name="Console Server Port 1")
        ConsoleServerPort.objects.create(device=device, name="Console Server Port 2")
        ConsoleServerPort.objects.create(device=device, name="Console Server Port 3")

        url = reverse("dcim:device_consoleserverports", kwargs={"pk": device.pk})
        self.assertHttpStatus(self.client.get(url), 200)

    @override_settings(EXEMPT_VIEW_PERMISSIONS=["*"])
    def test_device_powerports(self):
        device = Device.objects.first()

        PowerPort.objects.create(device=device, name="Power Port 1")
        PowerPort.objects.create(device=device, name="Power Port 2")
        PowerPort.objects.create(device=device, name="Power Port 3")

        url = reverse("dcim:device_powerports", kwargs={"pk": device.pk})
        self.assertHttpStatus(self.client.get(url), 200)

    @override_settings(EXEMPT_VIEW_PERMISSIONS=["*"])
    def test_device_poweroutlets(self):
        device = Device.objects.first()

        PowerOutlet.objects.create(device=device, name="Power Outlet 1")
        PowerOutlet.objects.create(device=device, name="Power Outlet 2")
        PowerOutlet.objects.create(device=device, name="Power Outlet 3")

        url = reverse("dcim:device_poweroutlets", kwargs={"pk": device.pk})
        self.assertHttpStatus(self.client.get(url), 200)

    @override_settings(EXEMPT_VIEW_PERMISSIONS=["*"])
    def test_device_interfaces(self):
        device = Device.objects.filter(interfaces__isnull=False).first()
        self.add_permissions("ipam.add_ipaddress", "dcim.change_interface")

        url = reverse("dcim:device_interfaces", kwargs={"pk": device.pk})
        response = self.client.get(url)
        self.assertHttpStatus(response, 200)
        response_body = response.content.decode(response.charset)
        # Count the number of occurrences of "Add IP address" in the response_body
        count = response_body.count("Add IP address")
        # Assert that "Add IP address" appears for each of the three interfaces
        self.assertEqual(count, 3)

    def test_device_interface_assign_ipaddress(self):
        device = Device.objects.first()
        self.add_permissions(
            "ipam.add_ipaddress",
            "extras.view_status",
            "ipam.view_namespace",
            "dcim.view_device",
            "dcim.view_interface",
        )
        device_list_url = reverse("dcim:device_interfaces", args=(device.pk,))
        namespace = Namespace.objects.first()
        ipaddresses = [str(ipadress) for ipadress in IPAddress.objects.values_list("pk", flat=True)[:3]]
        add_new_ip_form_data = {
            "namespace": namespace.pk,
            "address": "1.1.1.7/24",
            "tenant": None,
            "status": Status.objects.get_for_model(IPAddress).first().pk,
            "type": IPAddressTypeChoices.TYPE_DHCP,
            "role": None,
            "nat_inside": None,
            "dns_name": None,
            "description": None,
            "tags": [],
            "interface": self.interfaces[0].id,
        }
        add_new_ip_request = {
            "path": reverse("ipam:ipaddress_add") + f"?interface={self.interfaces[0].id}&return_url={device_list_url}",
            "data": post_data(add_new_ip_form_data),
        }
        assign_ip_form_data = {"pk": ipaddresses}
        assign_ip_request = {
            "path": reverse("ipam:ipaddress_assign")
            + f"?interface={self.interfaces[1].id}&return_url={device_list_url}",
            "data": post_data(assign_ip_form_data),
        }

        with self.subTest("Assert Cannnot assign IPAddress('Add New') without permission"):
            # Assert Add new IPAddress
            response = self.client.post(**add_new_ip_request, follow=True)
            response_body = response.content.decode(response.charset)
            self.assertHttpStatus(response, 200)
            self.interfaces[0].refresh_from_db()
            self.assertEqual(self.interfaces[0].ip_addresses.all().count(), 0)
            self.assertIn(
                f"Interface with id &quot;{self.interfaces[0].pk}&quot; not found",
                response_body,
            )

        with self.subTest("Assert Cannnot assign IPAddress(Exsisting IP) without permission"):
            # Assert Assign Exsisting IPAddress
            response = self.client.post(**assign_ip_request, follow=True)
            response_body = response.content.decode(response.charset)
            self.assertHttpStatus(response, 200)
            self.interfaces[1].refresh_from_db()
            self.assertEqual(self.interfaces[1].ip_addresses.all().count(), 0)
            self.assertIn(
                f"Interface with id &quot;{self.interfaces[1].pk}&quot; not found",
                response_body,
            )

        self.add_permissions("dcim.change_interface", "ipam.view_ipaddress")

        with self.subTest("Assert Create and Assign IPAddress"):
            self.assertHttpStatus(self.client.post(**add_new_ip_request), 302)
            self.interfaces[0].refresh_from_db()
            self.assertEqual(
                str(self.interfaces[0].ip_addresses.all().first().address),
                add_new_ip_form_data["address"],
            )

        with self.subTest("Assert Assign IPAddress"):
            response = self.client.post(**assign_ip_request)
            self.assertHttpStatus(response, 302)
            self.interfaces[1].refresh_from_db()
            self.assertEqual(self.interfaces[1].ip_addresses.count(), 3)
            interface_ips = [str(ip) for ip in self.interfaces[1].ip_addresses.values_list("pk", flat=True)]
            self.assertEqual(
                sorted(ipaddresses),
                sorted(interface_ips),
            )

    @override_settings(EXEMPT_VIEW_PERMISSIONS=["*"])
    def test_device_rearports(self):
        device = Device.objects.first()

        RearPort.objects.create(device=device, name="Rear Port 1")
        RearPort.objects.create(device=device, name="Rear Port 2")
        RearPort.objects.create(device=device, name="Rear Port 3")

        url = reverse("dcim:device_rearports", kwargs={"pk": device.pk})
        self.assertHttpStatus(self.client.get(url), 200)

    @override_settings(EXEMPT_VIEW_PERMISSIONS=["*"])
    def test_device_frontports(self):
        device = Device.objects.first()
        rear_ports = (
            RearPort.objects.create(device=device, name="Rear Port 1"),
            RearPort.objects.create(device=device, name="Rear Port 2"),
            RearPort.objects.create(device=device, name="Rear Port 3"),
        )

        FrontPort.objects.create(
            device=device,
            name="Front Port 1",
            rear_port=rear_ports[0],
            rear_port_position=1,
        )
        FrontPort.objects.create(
            device=device,
            name="Front Port 2",
            rear_port=rear_ports[1],
            rear_port_position=1,
        )
        FrontPort.objects.create(
            device=device,
            name="Front Port 3",
            rear_port=rear_ports[2],
            rear_port_position=1,
        )

        url = reverse("dcim:device_frontports", kwargs={"pk": device.pk})
        self.assertHttpStatus(self.client.get(url), 200)

    @override_settings(EXEMPT_VIEW_PERMISSIONS=["*"])
    def test_device_devicebays(self):
        device = Device.objects.first()

        # Device Bay 1 was already created in setUpTestData()
        DeviceBay.objects.create(device=device, name="Device Bay 2")
        DeviceBay.objects.create(device=device, name="Device Bay 3")

        url = reverse("dcim:device_devicebays", kwargs={"pk": device.pk})
        self.assertHttpStatus(self.client.get(url), 200)

    @override_settings(EXEMPT_VIEW_PERMISSIONS=["*"])
    def test_device_inventory(self):
        device = Device.objects.first()

        InventoryItem.objects.create(device=device, name="Inventory Item 1")
        InventoryItem.objects.create(device=device, name="Inventory Item 2")
        InventoryItem.objects.create(device=device, name="Inventory Item 3")

        url = reverse("dcim:device_inventory", kwargs={"pk": device.pk})
        self.assertHttpStatus(self.client.get(url), 200)

    @override_settings(EXEMPT_VIEW_PERMISSIONS=["*"])
    def test_device_primary_ips(self):
        """Test assigning a primary IP to a device."""
        self.add_permissions("dcim.change_device")

        # Create an interface and assign an IP to it.
        device = Device.objects.filter(interfaces__isnull=False).first()
        interface = device.interfaces.first()
        namespace = Namespace.objects.first()
        Prefix.objects.create(prefix="1.2.3.0/24", namespace=namespace, status=self.prefix_status)
        ip_address = IPAddress.objects.create(address="1.2.3.4/32", namespace=namespace, status=self.ipaddr_status)
        interface.ip_addresses.add(ip_address)

        # Dupe the form data and populated primary_ip4 w/ ip_address
        form_data = self.form_data.copy()
        form_data["primary_ip4"] = ip_address.pk
        # Assert that update succeeds.
        request = {
            "path": self._get_url("edit", device),
            "data": post_data(form_data),
        }
        self.assertHttpStatus(self.client.post(**request), 302)
        self.assertInstanceEqual(self._get_queryset().order_by("last_updated").last(), form_data)

    @override_settings(EXEMPT_VIEW_PERMISSIONS=["*"])
    def test_local_config_context_schema_validation_pass(self):
        """
        Given a config context schema
        And a device with local context that conforms to that schema
        Assert that the local context passes schema validation via full_clean()
        """
        schema = ConfigContextSchema.objects.create(
            name="Schema 1",
            data_schema={"type": "object", "properties": {"foo": {"type": "string"}}},
        )
        self.add_permissions("dcim.add_device")

        form_data = self.form_data.copy()
        form_data["local_config_context_schema"] = schema.pk
        form_data["local_config_context_data"] = '{"foo": "bar"}'

        # Try POST with model-level permission
        request = {
            "path": self._get_url("add"),
            "data": post_data(form_data),
        }
        self.assertHttpStatus(self.client.post(**request), 302)
        self.assertEqual(
            self._get_queryset().get(name="Device X").local_config_context_schema.pk,
            schema.pk,
        )

    @override_settings(EXEMPT_VIEW_PERMISSIONS=["*"])
    def test_local_config_context_schema_validation_fails(self):
        """
        Given a config context schema
        And a device with local context that *does not* conform to that schema
        Assert that the local context fails schema validation via full_clean()
        """
        schema = ConfigContextSchema.objects.create(
            name="Schema 1",
            data_schema={"type": "object", "properties": {"foo": {"type": "integer"}}},
        )
        self.add_permissions("dcim.add_device")

        form_data = self.form_data.copy()
        form_data["local_config_context_schema"] = schema.pk
        form_data["local_config_context_data"] = '{"foo": "bar"}'

        # Try POST with model-level permission
        request = {
            "path": self._get_url("add"),
            "data": post_data(form_data),
        }
        self.assertHttpStatus(self.client.post(**request), 200)
        self.assertEqual(self._get_queryset().filter(name="Device X").count(), 0)


class ConsolePortTestCase(ViewTestCases.DeviceComponentViewTestCase):
    model = ConsolePort

    @classmethod
    def setUpTestData(cls):
        device = create_test_device("Device 1")

        console_ports = (
            ConsolePort.objects.create(device=device, name="Console Port 1"),
            ConsolePort.objects.create(device=device, name="Console Port 2"),
            ConsolePort.objects.create(device=device, name="Console Port 3"),
        )
        # Required by ViewTestCases.DeviceComponentViewTestCase.test_bulk_rename
        cls.selected_objects = console_ports
        cls.selected_objects_parent_name = device.name

        cls.form_data = {
            "device": device.pk,
            "name": "Console Port X",
            "type": ConsolePortTypeChoices.TYPE_RJ45,
            "description": "A console port",
            "tags": sorted([t.pk for t in Tag.objects.get_for_model(ConsolePort)]),
        }

        cls.bulk_create_data = {
            "device": device.pk,
            "name_pattern": "Console Port [4-6]",
            # Test that a label can be applied to each generated console ports
            "label_pattern": "Serial[3-5]",
            "type": ConsolePortTypeChoices.TYPE_RJ45,
            "description": "A console port",
            "tags": sorted([t.pk for t in Tag.objects.get_for_model(ConsolePort)]),
        }

        cls.bulk_edit_data = {
            "type": ConsolePortTypeChoices.TYPE_RJ45,
            "description": "New description",
        }


class ConsoleServerPortTestCase(ViewTestCases.DeviceComponentViewTestCase):
    model = ConsoleServerPort

    @classmethod
    def setUpTestData(cls):
        device = create_test_device("Device 1")

        console_server_ports = (
            ConsoleServerPort.objects.create(device=device, name="Console Server Port 1"),
            ConsoleServerPort.objects.create(device=device, name="Console Server Port 2"),
            ConsoleServerPort.objects.create(device=device, name="Console Server Port 3"),
        )

        # Required by ViewTestCases.DeviceComponentViewTestCase.test_bulk_rename
        cls.selected_objects = console_server_ports
        cls.selected_objects_parent_name = device.name

        cls.form_data = {
            "device": device.pk,
            "name": "Console Server Port X",
            "type": ConsolePortTypeChoices.TYPE_RJ45,
            "description": "A console server port",
            "tags": [t.pk for t in Tag.objects.get_for_model(ConsoleServerPort)],
        }

        cls.bulk_create_data = {
            "device": device.pk,
            "name_pattern": "Console Server Port [4-6]",
            "type": ConsolePortTypeChoices.TYPE_RJ45,
            "description": "A console server port",
            "tags": [t.pk for t in Tag.objects.get_for_model(ConsoleServerPort)],
        }

        cls.bulk_edit_data = {
            "type": ConsolePortTypeChoices.TYPE_RJ11,
            "description": "New description",
        }


class PowerPortTestCase(ViewTestCases.DeviceComponentViewTestCase):
    model = PowerPort

    @classmethod
    def setUpTestData(cls):
        device = create_test_device("Device 1")

        power_ports = (
            PowerPort.objects.create(device=device, name="Power Port 1"),
            PowerPort.objects.create(device=device, name="Power Port 2"),
            PowerPort.objects.create(device=device, name="Power Port 3"),
        )
        # Required by ViewTestCases.DeviceComponentViewTestCase.test_bulk_rename
        cls.selected_objects = power_ports
        cls.selected_objects_parent_name = device.name

        cls.form_data = {
            "device": device.pk,
            "name": "Power Port X",
            "type": PowerPortTypeChoices.TYPE_IEC_C14,
            "maximum_draw": 100,
            "allocated_draw": 50,
            "description": "A power port",
            "tags": [t.pk for t in Tag.objects.get_for_model(PowerPort)],
        }

        cls.bulk_create_data = {
            "device": device.pk,
            "name_pattern": "Power Port [4-6]]",
            "type": PowerPortTypeChoices.TYPE_IEC_C14,
            "maximum_draw": 100,
            "allocated_draw": 50,
            "description": "A power port",
            "tags": [t.pk for t in Tag.objects.get_for_model(PowerPort)],
        }

        cls.bulk_edit_data = {
            "type": PowerPortTypeChoices.TYPE_IEC_C14,
            "maximum_draw": 100,
            "allocated_draw": 50,
            "description": "New description",
        }


class PowerOutletTestCase(ViewTestCases.DeviceComponentViewTestCase):
    model = PowerOutlet

    @classmethod
    def setUpTestData(cls):
        device = create_test_device("Device 1")

        powerports = (
            PowerPort.objects.create(device=device, name="Power Port 1"),
            PowerPort.objects.create(device=device, name="Power Port 2"),
        )

        poweroutlets = (
            PowerOutlet.objects.create(device=device, name="Power Outlet 1", power_port=powerports[0]),
            PowerOutlet.objects.create(device=device, name="Power Outlet 2", power_port=powerports[0]),
            PowerOutlet.objects.create(device=device, name="Power Outlet 3", power_port=powerports[0]),
        )
        # Required by ViewTestCases.DeviceComponentViewTestCase.test_bulk_rename
        cls.selected_objects = poweroutlets
        cls.selected_objects_parent_name = device.name

        cls.form_data = {
            "device": device.pk,
            "name": "Power Outlet X",
            "type": PowerOutletTypeChoices.TYPE_IEC_C13,
            "power_port": powerports[1].pk,
            "feed_leg": PowerOutletFeedLegChoices.FEED_LEG_B,
            "description": "A power outlet",
            "tags": [t.pk for t in Tag.objects.get_for_model(PowerOutlet)],
        }

        cls.bulk_create_data = {
            "device": device.pk,
            "name_pattern": "Power Outlet [4-6]",
            "type": PowerOutletTypeChoices.TYPE_IEC_C13,
            "power_port": powerports[1].pk,
            "feed_leg": PowerOutletFeedLegChoices.FEED_LEG_B,
            "description": "A power outlet",
            "tags": [t.pk for t in Tag.objects.get_for_model(PowerOutlet)],
        }

        cls.bulk_add_data = {
            "device": device.pk,
            "name_pattern": "Power Outlet [4-6]",
            "type": PowerOutletTypeChoices.TYPE_IEC_C13,
            "feed_leg": PowerOutletFeedLegChoices.FEED_LEG_B,
            "description": "A power outlet",
            "tags": [t.pk for t in Tag.objects.get_for_model(PowerOutlet)],
        }

        cls.bulk_edit_data = {
            "type": PowerOutletTypeChoices.TYPE_IEC_C15,
            "power_port": powerports[1].pk,
            "feed_leg": PowerOutletFeedLegChoices.FEED_LEG_B,
            "description": "New description",
        }


class InterfaceTestCase(ViewTestCases.DeviceComponentViewTestCase):
    model = Interface

    @classmethod
    def setUpTestData(cls):
        device = create_test_device("Device 1")
        vrfs = list(VRF.objects.all()[:3])
        for vrf in vrfs:
            vrf.add_device(device)

        statuses = Status.objects.get_for_model(Interface)
        status_active = statuses[0]
        role = Role.objects.get_for_model(Interface).first()
        interfaces = (
            Interface.objects.create(device=device, name="Interface 1", status=status_active, role=role),
            Interface.objects.create(device=device, name="Interface 2", status=status_active),
            Interface.objects.create(device=device, name="Interface 3", status=status_active, role=role),
            Interface.objects.create(
<<<<<<< HEAD
                device=device, name="LAG", status=status_active, type=InterfaceTypeChoices.TYPE_LAG, role=role
            ),
            Interface.objects.create(
                device=device, name="BRIDGE", status=status_active, type=InterfaceTypeChoices.TYPE_BRIDGE, role=role
=======
                device=device,
                name="LAG",
                status=status_active,
                type=InterfaceTypeChoices.TYPE_LAG,
            ),
            Interface.objects.create(
                device=device,
                name="BRIDGE",
                status=status_active,
                type=InterfaceTypeChoices.TYPE_BRIDGE,
>>>>>>> f0008a06
            ),
        )
        cls.lag_interface = interfaces[3]
        # Required by ViewTestCases.DeviceComponentViewTestCase.test_bulk_rename
        cls.selected_objects = interfaces
        cls.selected_objects_parent_name = device.name

        vlan_status = Status.objects.get_for_model(VLAN).first()
        vlan_group = VLANGroup.objects.first()
        vlans = (
            VLAN.objects.create(
                vid=1,
                name="VLAN1",
                location=device.location,
                status=vlan_status,
                vlan_group=vlan_group,
            ),
            VLAN.objects.create(
                vid=101,
                name="VLAN101",
                location=device.location,
                status=vlan_status,
                vlan_group=vlan_group,
            ),
            VLAN.objects.create(
                vid=102,
                name="VLAN102",
                location=device.location,
                status=vlan_status,
                vlan_group=vlan_group,
            ),
            VLAN.objects.create(
                vid=103,
                name="VLAN103",
                location=device.location,
                status=vlan_status,
                vlan_group=vlan_group,
            ),
        )

        cls.form_data = {
            "device": device.pk,
            "name": "Interface X",
            "type": InterfaceTypeChoices.TYPE_1GE_GBIC,
            "enabled": False,
            "status": status_active.pk,
            "role": role.pk,
            "lag": interfaces[3].pk,
            "mac_address": EUI("01:02:03:04:05:06"),
            "mtu": 2000,
            "mgmt_only": True,
            "description": "A front port",
            "mode": InterfaceModeChoices.MODE_TAGGED,
            "untagged_vlan": vlans[0].pk,
            "tagged_vlans": [v.pk for v in vlans[1:4]],
            "tags": [t.pk for t in Tag.objects.get_for_model(Interface)],
        }

        cls.bulk_create_data = {
            "device": device.pk,
            "name_pattern": "Interface [4-6]",
            "label_pattern": "Interface Number [4-6]",
            "type": InterfaceTypeChoices.TYPE_1GE_GBIC,
            "enabled": False,
            "bridge": interfaces[4].pk,
            "lag": interfaces[3].pk,
            "mac_address": EUI("01:02:03:04:05:06"),
            "mtu": 2000,
            "mgmt_only": True,
            "description": "An Interface",
            "mode": InterfaceModeChoices.MODE_TAGGED,
            "untagged_vlan": vlans[0].pk,
            "tagged_vlans": [v.pk for v in vlans[1:4]],
            "tags": [t.pk for t in Tag.objects.get_for_model(Interface)],
            "status": status_active.pk,
            "role": role.pk,
            "vrf": vrfs[0].pk,
        }

        cls.bulk_add_data = {
            "device": device.pk,
            "name_pattern": "Interface [4-6]",
            "label_pattern": "Interface Number [4-6]",
            "status": status_active.pk,
            "role": role.pk,
            "type": InterfaceTypeChoices.TYPE_1GE_GBIC,
            "enabled": True,
            "mtu": 1500,
            "mgmt_only": False,
            "description": "An Interface",
            "mode": InterfaceModeChoices.MODE_TAGGED,
            "tags": [],
            "vrf": vrfs[1].pk,
        }

        cls.bulk_edit_data = {
            "type": InterfaceTypeChoices.TYPE_1GE_FIXED,
            "enabled": True,
            "lag": interfaces[3].pk,
            "mac_address": EUI("01:02:03:04:05:06"),
            "mtu": 2000,
            "mgmt_only": True,
            "description": "New description",
            "mode": InterfaceModeChoices.MODE_TAGGED,
            "untagged_vlan": vlans[0].pk,
            "tagged_vlans": [v.pk for v in vlans[1:4]],
            "status": status_active.pk,
            "role": role.pk,
            "vrf": vrfs[2].pk,
        }

    @override_settings(EXEMPT_VIEW_PERMISSIONS=["*"])
    def test_create_virtual_interface_with_parent_lag(self):
        """https://github.com/nautobot/nautobot/issues/4436."""
        self.add_permissions("dcim.add_interface")
        form_data = self.form_data.copy()
        del form_data["name"]
        form_data["name_pattern"] = "LAG.0"
        form_data["type"] = InterfaceTypeChoices.TYPE_VIRTUAL
        form_data["parent_interface"] = self.lag_interface
        del form_data["lag"]
        request = {
            "path": self._get_url("add"),
            "data": post_data(form_data),
        }
        self.assertHttpStatus(self.client.post(**request), 302)
        instance = self._get_queryset().order_by("last_updated").last()
        self.assertEqual(instance.type, InterfaceTypeChoices.TYPE_VIRTUAL)
        self.assertEqual(instance.parent_interface, self.lag_interface)

    @override_settings(EXEMPT_VIEW_PERMISSIONS=["*"])
    def test_valid_ipaddress_link_of_ipaddress_table_in_interface_detail(self):
        """Assert bug https://github.com/nautobot/nautobot/issues/4685 Invalid link in IPAddress Table in an
        Interface Detail View"""
        interface = Interface.objects.first()
        ipaddress = IPAddress.objects.first()
        interface.ip_addresses.add(ipaddress)

        self.add_permissions("dcim.view_interface", "ipam.view_ipaddress")
        invalid_ipaddress_link = reverse("ipam:ipaddress_edit", args=(ipaddress.pk,))
        valid_ipaddress_link = ipaddress.get_absolute_url()
        response = self.client.get(interface.get_absolute_url() + "?tab=main")
        response_content = response.content.decode(response.charset)
        self.assertIn(valid_ipaddress_link, response_content)
        self.assertNotIn(invalid_ipaddress_link, response_content)


class FrontPortTestCase(ViewTestCases.DeviceComponentViewTestCase):
    model = FrontPort

    @classmethod
    def setUpTestData(cls):
        device = create_test_device("Device 1")
        cls.device = device

        rearports = (
            RearPort.objects.create(device=device, name="Rear Port 1"),
            RearPort.objects.create(device=device, name="Rear Port 2"),
            RearPort.objects.create(device=device, name="Rear Port 3"),
            RearPort.objects.create(device=device, name="Rear Port 4"),
            RearPort.objects.create(device=device, name="Rear Port 5"),
            RearPort.objects.create(device=device, name="Rear Port 6"),
        )

        frontports = (
            FrontPort.objects.create(device=device, name="Front Port 1", rear_port=rearports[0]),
            FrontPort.objects.create(device=device, name="Front Port 2", rear_port=rearports[1]),
            FrontPort.objects.create(device=device, name="Front Port 3", rear_port=rearports[2]),
        )
        # Required by ViewTestCases.DeviceComponentViewTestCase.test_bulk_rename
        cls.selected_objects = frontports
        cls.selected_objects_parent_name = device.name

        cls.form_data = {
            "device": device.pk,
            "name": "Front Port X",
            "type": PortTypeChoices.TYPE_8P8C,
            "rear_port": rearports[3].pk,
            "rear_port_position": 1,
            "description": "New description",
            "tags": [t.pk for t in Tag.objects.get_for_model(FrontPort)],
        }

        cls.bulk_create_data = {
            "device": device.pk,
            "name_pattern": "Front Port [4-6]",
            "type": PortTypeChoices.TYPE_8P8C,
            "rear_port_set": [f"{rp.pk}:1" for rp in rearports[3:6]],
            "description": "New description",
            "tags": [t.pk for t in Tag.objects.get_for_model(FrontPort)],
        }

        cls.bulk_edit_data = {
            "type": PortTypeChoices.TYPE_8P8C,
            "description": "New description",
        }

    @unittest.skip("No DeviceBulkAddFrontPortView exists at present")
    def test_bulk_add_component(self):
        pass


class RearPortTestCase(ViewTestCases.DeviceComponentViewTestCase):
    model = RearPort

    @classmethod
    def setUpTestData(cls):
        device = create_test_device("Device 1")

        rearports = (
            RearPort.objects.create(device=device, name="Rear Port 1"),
            RearPort.objects.create(device=device, name="Rear Port 2"),
            RearPort.objects.create(device=device, name="Rear Port 3"),
        )
        # Required by ViewTestCases.DeviceComponentViewTestCase.test_bulk_rename
        cls.selected_objects = rearports
        cls.selected_objects_parent_name = device.name

        cls.form_data = {
            "device": device.pk,
            "name": "Rear Port X",
            "type": PortTypeChoices.TYPE_8P8C,
            "positions": 3,
            "description": "A rear port",
            "tags": [t.pk for t in Tag.objects.get_for_model(RearPort)],
        }

        cls.bulk_create_data = {
            "device": device.pk,
            "name_pattern": "Rear Port [4-6]",
            "type": PortTypeChoices.TYPE_8P8C,
            "positions": 3,
            "description": "A rear port",
            "tags": [t.pk for t in Tag.objects.get_for_model(RearPort)],
        }

        cls.bulk_edit_data = {
            "type": PortTypeChoices.TYPE_8P8C,
            "description": "New description",
        }


class DeviceBayTestCase(ViewTestCases.DeviceComponentViewTestCase):
    model = DeviceBay

    @classmethod
    def setUpTestData(cls):
        device = create_test_device("Device 1")

        # Update the DeviceType subdevice role to allow adding DeviceBays
        DeviceType.objects.update(subdevice_role=SubdeviceRoleChoices.ROLE_PARENT)

        devicebays = (
            DeviceBay.objects.create(device=device, name="Device Bay 1"),
            DeviceBay.objects.create(device=device, name="Device Bay 2"),
            DeviceBay.objects.create(device=device, name="Device Bay 3"),
        )
        # Required by ViewTestCases.DeviceComponentViewTestCase.test_bulk_rename
        cls.selected_objects = devicebays
        cls.selected_objects_parent_name = device.name

        cls.form_data = {
            "device": device.pk,
            "name": "Device Bay X",
            "description": "A device bay",
            "tags": [t.pk for t in Tag.objects.get_for_model(DeviceBay)],
        }

        cls.bulk_create_data = {
            "device": device.pk,
            "name_pattern": "Device Bay [4-6]",
            "description": "A device bay",
            "tags": [t.pk for t in Tag.objects.get_for_model(DeviceBay)],
        }

        cls.bulk_edit_data = {
            "description": "New description",
        }


class InventoryItemTestCase(ViewTestCases.DeviceComponentViewTestCase):
    model = InventoryItem

    @classmethod
    def setUpTestData(cls):
        software_versions = SoftwareVersion.objects.all()[:3]
        device = create_test_device("Device 1")
        manufacturer, _ = Manufacturer.objects.get_or_create(name="Manufacturer 1")

        inventory_items = (
            InventoryItem.objects.create(device=device, name="Inventory Item 1"),
            InventoryItem.objects.create(device=device, name="Inventory Item 2"),
            InventoryItem.objects.create(device=device, name="Inventory Item 3"),
        )
        # Required by ViewTestCases.DeviceComponentViewTestCase.test_bulk_rename
        cls.selected_objects = inventory_items
        cls.selected_objects_parent_name = device.name

        cls.form_data = {
            "device": device.pk,
            "manufacturer": manufacturer.pk,
            "name": "Inventory Item X",
            "parent": None,
            "discovered": False,
            "part_id": "123456",
            "serial": "VMWARE-XX XX XX XX XX XX XX XX-XX XX XX XX XX XX XX XX ABC",
            "asset_tag": "ABC123",
            "description": "An inventory item",
            "tags": [t.pk for t in Tag.objects.get_for_model(InventoryItem)],
            "software_version": software_versions[0].pk,
        }

        cls.bulk_create_data = {
            "device": device.pk,
            "name_pattern": "Inventory Item [4-6]",
            "manufacturer": manufacturer.pk,
            "parent": None,
            "discovered": False,
            "part_id": "123456",
            "serial": "VMWARE-XX XX XX XX XX XX XX XX-XX XX XX XX XX XX XX XX ABC",
            "description": "An inventory item",
            "tags": [t.pk for t in Tag.objects.get_for_model(InventoryItem)],
            "software_version": software_versions[1].pk,
        }

        cls.bulk_edit_data = {
            "part_id": "123456",
            "description": "New description",
            "software_version": software_versions[2].pk,
        }

    def test_table_with_indentation_is_removed_on_filter_or_sort(self):
        self.skipTest("InventoryItem table has no implementation of indentation.")


# TODO: Change base class to PrimaryObjectViewTestCase
# Blocked by lack of common creation view for cables (termination A must be initialized)
class CableTestCase(
    ViewTestCases.GetObjectViewTestCase,
    ViewTestCases.GetObjectChangelogViewTestCase,
    ViewTestCases.EditObjectViewTestCase,
    ViewTestCases.DeleteObjectViewTestCase,
    ViewTestCases.ListObjectsViewTestCase,
    ViewTestCases.BulkEditObjectsViewTestCase,
    ViewTestCases.BulkDeleteObjectsViewTestCase,
):
    model = Cable

    @classmethod
    def setUpTestData(cls):
        location = Location.objects.filter(location_type=LocationType.objects.get(name="Campus")).first()
        manufacturer = Manufacturer.objects.first()
        devicetype = DeviceType.objects.create(model="Device Type 1", manufacturer=manufacturer)
        devicerole = Role.objects.get_for_model(Device).first()
        devicestatus = Status.objects.get_for_model(Device).first()

        devices = (
            Device.objects.create(
                name="Device 1",
                location=location,
                device_type=devicetype,
                role=devicerole,
                status=devicestatus,
            ),
            Device.objects.create(
                name="Device 2",
                location=location,
                device_type=devicetype,
                role=devicerole,
                status=devicestatus,
            ),
            Device.objects.create(
                name="Device 3",
                location=location,
                device_type=devicetype,
                role=devicerole,
                status=devicestatus,
            ),
            Device.objects.create(
                name="Device 4",
                location=location,
                device_type=devicetype,
                role=devicerole,
                status=devicestatus,
            ),
        )

        interface_status = Status.objects.get_for_model(Interface).first()
        interfaces = (
            Interface.objects.create(
                device=devices[0],
                name="Interface 1",
                type=InterfaceTypeChoices.TYPE_1GE_FIXED,
                status=interface_status,
            ),
            Interface.objects.create(
                device=devices[0],
                name="Interface 2",
                type=InterfaceTypeChoices.TYPE_1GE_FIXED,
                status=interface_status,
            ),
            Interface.objects.create(
                device=devices[0],
                name="Interface 3",
                type=InterfaceTypeChoices.TYPE_1GE_FIXED,
                status=interface_status,
            ),
            Interface.objects.create(
                device=devices[1],
                name="Interface 1",
                type=InterfaceTypeChoices.TYPE_1GE_FIXED,
                status=interface_status,
            ),
            Interface.objects.create(
                device=devices[1],
                name="Interface 2",
                type=InterfaceTypeChoices.TYPE_1GE_FIXED,
                status=interface_status,
            ),
            Interface.objects.create(
                device=devices[1],
                name="Interface 3",
                type=InterfaceTypeChoices.TYPE_1GE_FIXED,
                status=interface_status,
            ),
            Interface.objects.create(
                device=devices[2],
                name="Interface 1",
                type=InterfaceTypeChoices.TYPE_1GE_FIXED,
                status=interface_status,
            ),
            Interface.objects.create(
                device=devices[2],
                name="Interface 2",
                type=InterfaceTypeChoices.TYPE_1GE_FIXED,
                status=interface_status,
            ),
            Interface.objects.create(
                device=devices[2],
                name="Interface 3",
                type=InterfaceTypeChoices.TYPE_1GE_FIXED,
                status=interface_status,
            ),
            Interface.objects.create(
                device=devices[3],
                name="Interface 1",
                type=InterfaceTypeChoices.TYPE_1GE_FIXED,
                status=interface_status,
            ),
            Interface.objects.create(
                device=devices[3],
                name="Interface 2",
                type=InterfaceTypeChoices.TYPE_1GE_FIXED,
                status=interface_status,
            ),
            Interface.objects.create(
                device=devices[3],
                name="Interface 3",
                type=InterfaceTypeChoices.TYPE_1GE_FIXED,
                status=interface_status,
            ),
        )

        statuses = Status.objects.get_for_model(Cable)

        Cable.objects.create(
            termination_a=interfaces[0],
            termination_b=interfaces[3],
            type=CableTypeChoices.TYPE_CAT6,
            status=statuses[0],
        )
        Cable.objects.create(
            termination_a=interfaces[1],
            termination_b=interfaces[4],
            type=CableTypeChoices.TYPE_CAT6,
            status=statuses[0],
        )
        Cable.objects.create(
            termination_a=interfaces[2],
            termination_b=interfaces[5],
            type=CableTypeChoices.TYPE_CAT6,
            status=statuses[0],
        )

        # interface_ct = ContentType.objects.get_for_model(Interface)
        cls.form_data = {
            # Changing terminations not supported when editing an existing Cable
            # FIXME(John): Revisit this as it is likely an actual bug allowing the terminations to be changed after creation.
            # 'termination_a_type': interface_ct.pk,
            # 'termination_a_id': interfaces[0].pk,
            # 'termination_b_type': interface_ct.pk,
            # 'termination_b_id': interfaces[3].pk,
            "type": CableTypeChoices.TYPE_CAT6,
            "status": statuses[1].pk,
            "label": "Label",
            "color": "c0c0c0",
            "length": 100,
            "length_unit": CableLengthUnitChoices.UNIT_FOOT,
            "tags": [t.pk for t in Tag.objects.get_for_model(Cable)],
        }

        cls.bulk_edit_data = {
            "type": CableTypeChoices.TYPE_CAT5E,
            "status": statuses[0].pk,
            "label": "New label",
            "color": "00ff00",
            "length": 50,
            "length_unit": CableLengthUnitChoices.UNIT_METER,
        }

    def test_delete_a_cable_which_has_a_peer_connection(self):
        """Test for https://github.com/nautobot/nautobot/issues/1694."""
        self.add_permissions("dcim.delete_cable")

        location = Location.objects.first()
        device = Device.objects.first()

        interface_status = Status.objects.get_for_model(Interface).first()
        interfaces = [
            Interface.objects.create(device=device, name="eth0", status=interface_status),
            Interface.objects.create(device=device, name="eth1", status=interface_status),
        ]

        provider = Provider.objects.first()
        circuittype = CircuitType.objects.first()
        circuit_status = Status.objects.get_for_model(Circuit).first()
        circuit = Circuit.objects.create(
            cid="Circuit 1",
            provider=provider,
            circuit_type=circuittype,
            status=circuit_status,
        )

        circuit_terminations = [
            CircuitTermination.objects.create(
                circuit=circuit,
                term_side=CircuitTerminationSideChoices.SIDE_A,
                location=location,
            ),
            CircuitTermination.objects.create(
                circuit=circuit,
                term_side=CircuitTerminationSideChoices.SIDE_Z,
                location=location,
            ),
        ]

        status = Status.objects.get_for_model(Cable).get(name="Connected")
        cables = [
            Cable.objects.create(
                termination_a=circuit_terminations[0],
                termination_b=interfaces[0],
                status=status,
            ),
            Cable.objects.create(
                termination_a=circuit_terminations[1],
                termination_b=interfaces[1],
                status=status,
            ),
        ]

        request = {
            "path": self._get_url("delete", cables[0]),
            "data": post_data({"confirm": True}),
        }

        termination_ct = ContentType.objects.get_for_model(CircuitTermination)
        interface_ct = ContentType.objects.get_for_model(Interface)

        self.assertHttpStatus(self.client.post(**request), 302)
        self.assertFalse(Cable.objects.filter(pk=cables[0].pk).exists())

        # Assert the wrong CablePath did not get deleted
        # TODO: Remove pylint disable after issue is resolved (see: https://github.com/PyCQA/pylint/issues/7381)
        # pylint: disable=unsupported-binary-operation
        cable_path_1 = CablePath.objects.filter(
            Q(origin_type=termination_ct, origin_id=circuit_terminations[0].pk)
            | Q(origin_type=interface_ct, origin_id=interfaces[0].pk)
            | Q(
                destination_type=termination_ct,
                destination_id=circuit_terminations[0].pk,
            )
            | Q(destination_type=interface_ct, destination_id=interfaces[0].pk)
        )
        # pylint: enable=unsupported-binary-operation
        self.assertFalse(cable_path_1.exists())

        # TODO: Remove pylint disable after issue is resolved (see: https://github.com/PyCQA/pylint/issues/7381)
        # pylint: disable=unsupported-binary-operation
        cable_path_2 = CablePath.objects.filter(
            Q(origin_type=termination_ct, origin_id=circuit_terminations[1].pk)
            | Q(origin_type=interface_ct, origin_id=interfaces[1].pk)
            | Q(
                destination_type=termination_ct,
                destination_id=circuit_terminations[1].pk,
            )
            | Q(destination_type=interface_ct, destination_id=interfaces[1].pk)
        )
        # pylint: enable=unsupported-binary-operation
        self.assertTrue(cable_path_2.exists())


class ConsoleConnectionsTestCase(ViewTestCases.ListObjectsViewTestCase):
    """
    Test the ConsoleConnectionsListView.
    """

    def _get_base_url(self):
        return "dcim:console_connections_{}"

    def get_list_url(self):
        return "/dcim/console-connections/"

    def get_title(self):
        return "Console Connections"

    def get_list_view(self):
        return ConsoleConnectionsListView

    model = ConsolePort
    filterset = ConsoleConnectionFilterSet

    @classmethod
    def setUpTestData(cls):
        device_1 = create_test_device("Device 1")
        device_2 = create_test_device("Device 2")

        serverports = (
            ConsoleServerPort.objects.create(device=device_2, name="Console Server Port 1"),
            ConsoleServerPort.objects.create(device=device_2, name="Console Server Port 2"),
        )
        rearport = RearPort.objects.create(device=device_2, type=PortTypeChoices.TYPE_8P8C)

        consoleports = (
            ConsolePort.objects.create(device=device_1, name="Console Port 1"),
            ConsolePort.objects.create(device=device_1, name="Console Port 2"),
            ConsolePort.objects.create(device=device_1, name="Console Port 3"),
        )
        status_connected = Status.objects.get(name="Connected")

        Cable.objects.create(
            termination_a=consoleports[0],
            termination_b=serverports[0],
            status=status_connected,
        )
        Cable.objects.create(
            termination_a=consoleports[1],
            termination_b=serverports[1],
            status=status_connected,
        )
        Cable.objects.create(
            termination_a=consoleports[2],
            termination_b=rearport,
            status=status_connected,
        )


class PowerConnectionsTestCase(ViewTestCases.ListObjectsViewTestCase):
    """
    Test the PowerConnectionsListView.
    """

    def get_list_url(self):
        return "/dcim/power-connections/"

    def get_title(self):
        return "Power Connections"

    def _get_base_url(self):
        return "dcim:power_connections_{}"

    def get_list_view(self):
        return PowerConnectionsListView

    model = PowerPort
    filterset = PowerConnectionFilterSet

    @classmethod
    def setUpTestData(cls):
        location = Location.objects.filter(location_type=LocationType.objects.get(name="Campus")).first()

        device_1 = create_test_device("Device 1")
        device_2 = create_test_device("Device 2")

        powerports = (
            PowerPort.objects.create(device=device_1, name="Power Port 1"),
            PowerPort.objects.create(device=device_1, name="Power Port 2"),
            PowerPort.objects.create(device=device_1, name="Power Port 3"),
        )

        poweroutlets = (
            PowerOutlet.objects.create(device=device_2, name="Power Outlet 1", power_port=powerports[0]),
            PowerOutlet.objects.create(device=device_2, name="Power Outlet 2", power_port=powerports[1]),
        )

        powerpanel = PowerPanel.objects.create(location=location, name="Power Panel 1")
        pf_status = Status.objects.get_for_model(PowerFeed).first()
        powerfeed = PowerFeed.objects.create(power_panel=powerpanel, name="Power Feed 1", status=pf_status)

        status_connected = Status.objects.get(name="Connected")

        Cable.objects.create(
            termination_a=powerports[2],
            termination_b=powerfeed,
            status=status_connected,
        )
        # Creating a PowerOutlet with a PowerPort via the ORM does *not* automatically cable the two together. Bug?
        Cable.objects.create(
            termination_a=powerports[0],
            termination_b=poweroutlets[0],
            status=status_connected,
        )
        Cable.objects.create(
            termination_a=powerports[1],
            termination_b=poweroutlets[1],
            status=status_connected,
        )


class InterfaceConnectionsTestCase(ViewTestCases.ListObjectsViewTestCase):
    """
    Test the InterfaceConnectionsListView.
    """

    def _get_base_url(self):
        return "dcim:interface_connections_{}"

    def get_list_url(self):
        return "/dcim/interface-connections/"

    def get_title(self):
        return "Interface Connections"

    def get_list_view(self):
        return InterfaceConnectionsListView

    model = Interface
    filterset = InterfaceConnectionFilterSet

    @classmethod
    def setUpTestData(cls):
        location = Location.objects.first()

        device_1 = create_test_device("Device 1")
        device_2 = create_test_device("Device 2")

        interface_status = Status.objects.get_for_model(Interface).first()
        interface_role = Role.objects.get_for_model(Interface).first()
        cls.interfaces = (
            Interface.objects.create(
                device=device_1,
                name="Interface 1",
                type=InterfaceTypeChoices.TYPE_1GE_SFP,
                status=interface_status,
<<<<<<< HEAD
                role=interface_role,
=======
>>>>>>> f0008a06
            ),
            Interface.objects.create(
                device=device_1,
                name="Interface 2",
                type=InterfaceTypeChoices.TYPE_1GE_SFP,
                status=interface_status,
<<<<<<< HEAD
                role=interface_role,
=======
>>>>>>> f0008a06
            ),
            Interface.objects.create(
                device=device_1,
                name="Interface 3",
                type=InterfaceTypeChoices.TYPE_1GE_SFP,
                status=interface_status,
            ),
        )

        cls.device_2_interface = Interface.objects.create(
            device=device_2,
            name="Interface 1",
            type=InterfaceTypeChoices.TYPE_1GE_SFP,
            status=interface_status,
<<<<<<< HEAD
            role=interface_role,
=======
>>>>>>> f0008a06
        )
        rearport = RearPort.objects.create(device=device_2, type=PortTypeChoices.TYPE_8P8C)

        provider = Provider.objects.first()
        circuittype = CircuitType.objects.first()
        circuit_status = Status.objects.get_for_model(Circuit).first()
        circuit = Circuit.objects.create(
            cid="Circuit 1",
            provider=provider,
            circuit_type=circuittype,
            status=circuit_status,
        )
        circuittermination = CircuitTermination.objects.create(
            circuit=circuit,
            term_side=CircuitTerminationSideChoices.SIDE_A,
            location=location,
        )

        connected = Status.objects.get(name="Connected")

        Cable.objects.create(
            termination_a=cls.interfaces[0],
            termination_b=cls.device_2_interface,
            status=connected,
        )
        Cable.objects.create(
            termination_a=cls.interfaces[1],
            termination_b=circuittermination,
            status=connected,
        )
        Cable.objects.create(termination_a=cls.interfaces[2], termination_b=rearport, status=connected)

    @override_settings(EXEMPT_VIEW_PERMISSIONS=["*"])
    def test_list_objects_filtered(self):
        """Extend base ListObjectsViewTestCase to filter based on *both ends* of a connection."""
        # self.interfaces[0] is cabled to self.device_2_interface, and unfortunately with the way the queryset filtering
        # works at present, we can't guarantee whether filtering on id=interfaces[0] will show it or not.
        instance1, instance2 = self.interfaces[1], self.interfaces[2]
        response = self.client.get(f"{self._get_url('list')}?id={instance1.pk}")
        self.assertHttpStatus(response, 200)
        content = extract_page_body(response.content.decode(response.charset))
        # TODO: it'd make test failures more readable if we strip the page headers/footers from the content
        if hasattr(self.model, "name"):
            self.assertIn(instance1.name, content, msg=content)
            self.assertNotIn(instance2.name, content, msg=content)
        if hasattr(self.model, "get_absolute_url"):
            self.assertIn(instance1.get_absolute_url(), content, msg=content)
            self.assertNotIn(instance2.get_absolute_url(), content, msg=content)

    @override_settings(EXEMPT_VIEW_PERMISSIONS=[])
    def test_list_objects_with_constrained_permission(self):
        """
        Extend base GetObjectViewTestCase to have correct permissions for *both ends* of a connection.
        """
        instance1 = self._get_queryset().all()[0]

        # Add object-level permission for the remote end of this connection as well.
        endpoint = instance1.connected_endpoint
        obj_perm = ObjectPermission(
            name="Endpoint test permission",
            constraints={"pk": endpoint.pk},
            actions=["view"],
        )
        obj_perm.save()
        obj_perm.users.add(self.user)
        obj_perm.object_types.add(ContentType.objects.get_for_model(endpoint))

        # super().test_list_objects_with_constrained_permission will add permissions for instance1 itself.
        super().test_list_objects_with_constrained_permission()


class VirtualChassisTestCase(ViewTestCases.PrimaryObjectViewTestCase):
    model = VirtualChassis

    @classmethod
    def setUpTestData(cls):
        location = Location.objects.filter(location_type=LocationType.objects.get(name="Campus")).first()
        manufacturer = Manufacturer.objects.first()
        device_type = DeviceType.objects.create(manufacturer=manufacturer, model="Device Type 1")
        device_role = Role.objects.get_for_model(Device).first()
        device_status = Status.objects.get_for_model(Device).first()

        cls.devices = [
            Device.objects.create(
                device_type=device_type,
                role=device_role,
                status=device_status,
                name=f"Device {num}",
                location=location,
            )
            for num in range(1, 13)
        ]

        # Create three VirtualChassis with three members each
        vc1 = VirtualChassis.objects.create(name="VC1", master=cls.devices[0], domain="domain-1")
        Device.objects.filter(pk=cls.devices[0].pk).update(virtual_chassis=vc1, vc_position=1)
        Device.objects.filter(pk=cls.devices[1].pk).update(virtual_chassis=vc1, vc_position=2)
        Device.objects.filter(pk=cls.devices[2].pk).update(virtual_chassis=vc1, vc_position=3)
        vc2 = VirtualChassis.objects.create(name="VC2", master=cls.devices[3], domain="domain-2")
        Device.objects.filter(pk=cls.devices[3].pk).update(virtual_chassis=vc2, vc_position=1)
        Device.objects.filter(pk=cls.devices[4].pk).update(virtual_chassis=vc2, vc_position=2)
        Device.objects.filter(pk=cls.devices[5].pk).update(virtual_chassis=vc2, vc_position=3)
        vc3 = VirtualChassis.objects.create(name="VC3", master=cls.devices[6], domain="domain-3")
        Device.objects.filter(pk=cls.devices[6].pk).update(virtual_chassis=vc3, vc_position=1)
        Device.objects.filter(pk=cls.devices[7].pk).update(virtual_chassis=vc3, vc_position=2)
        Device.objects.filter(pk=cls.devices[8].pk).update(virtual_chassis=vc3, vc_position=3)

        cls.form_data = {
            "name": "VC4",
            "domain": "domain-4",
            # Management form data for VC members
            "form-TOTAL_FORMS": 0,
            "form-INITIAL_FORMS": 3,
            "form-MIN_NUM_FORMS": 0,
            "form-MAX_NUM_FORMS": 1000,
        }

        cls.bulk_edit_data = {
            "domain": "domain-x",
        }

    def test_device_column_visible(self):
        """
        This checks whether the device column on a device's interfaces
        list is visible if the device is the master in a virtual chassis
        """
        self.user.is_superuser = True
        self.user.save()
        interface_status = Status.objects.get_for_model(Interface).first()
        Interface.objects.create(device=self.devices[0], name="eth0", status=interface_status)
        Interface.objects.create(device=self.devices[0], name="eth1", status=interface_status)
        response = self.client.get(reverse("dcim:device_interfaces", kwargs={"pk": self.devices[0].pk}))
        self.assertIn("<th >Device</th>", str(response.content))

    def test_device_column_not_visible(self):
        """
        This checks whether the device column on a device's interfaces
        list isn't visible if the device is not the master in a virtual chassis
        """
        self.user.is_superuser = True
        self.user.save()
        interface_status = Status.objects.get_for_model(Interface).first()
        Interface.objects.create(device=self.devices[1], name="eth2", status=interface_status)
        Interface.objects.create(device=self.devices[1], name="eth3", status=interface_status)
        response = self.client.get(reverse("dcim:device_interfaces", kwargs={"pk": self.devices[1].pk}))
        self.assertNotIn("<th >Device</th>", str(response.content))
        # Sanity check:
        self.assertIn("<th >Name</th>", str(response.content))


class PowerPanelTestCase(ViewTestCases.PrimaryObjectViewTestCase):
    model = PowerPanel

    @classmethod
    def setUpTestData(cls):
        locations = Location.objects.filter(location_type=LocationType.objects.get(name="Campus"))[:2]
        rackgroups = (
            RackGroup.objects.create(name="Rack Group 1", location=locations[0]),
            RackGroup.objects.create(name="Rack Group 2", location=locations[1]),
        )

        PowerPanel.objects.create(location=locations[0], rack_group=rackgroups[0], name="Power Panel 1")
        PowerPanel.objects.create(location=locations[0], rack_group=rackgroups[0], name="Power Panel 2")
        PowerPanel.objects.create(location=locations[0], rack_group=rackgroups[0], name="Power Panel 3")

        cls.form_data = {
            "location": locations[1].pk,
            "rack_group": rackgroups[1].pk,
            "name": "Power Panel X",
            "tags": [t.pk for t in Tag.objects.get_for_model(PowerPanel)],
        }

        cls.bulk_edit_data = {
            "location": locations[1].pk,
            "rack_group": rackgroups[1].pk,
        }


class PowerFeedTestCase(ViewTestCases.PrimaryObjectViewTestCase):
    model = PowerFeed

    @classmethod
    def setUpTestData(cls):
        location = Location.objects.filter(location_type=LocationType.objects.get(name="Campus")).first()

        # Assign location generated to the class object for use later.
        cls.location = location

        powerpanels = (
            PowerPanel.objects.create(location=location, name="Power Panel 1"),
            PowerPanel.objects.create(location=location, name="Power Panel 2"),
        )

        # Assign power panels generated to the class object for use later.
        cls.powerpanels = powerpanels

        rack_status = Status.objects.get_for_model(Rack).first()
        racks = (
            Rack.objects.create(location=location, name="Rack 1", status=rack_status),
            Rack.objects.create(location=location, name="Rack 2", status=rack_status),
        )

        statuses = Status.objects.get_for_model(PowerFeed)
        cls.status = statuses
        status_planned = statuses[0]

        powerfeed_1 = PowerFeed.objects.create(
            name="Power Feed 1",
            power_panel=powerpanels[0],
            rack=racks[0],
            status=status_planned,
        )
        powerfeed_2 = PowerFeed.objects.create(
            name="Power Feed 2",
            power_panel=powerpanels[0],
            rack=racks[0],
            status=status_planned,
        )
        PowerFeed.objects.create(
            name="Power Feed 3",
            power_panel=powerpanels[0],
            rack=racks[0],
            status=status_planned,
        )

        # Assign power feeds for the tests later
        cls.powerfeeds = (powerfeed_1, powerfeed_2)

        cls.form_data = {
            "name": "Power Feed X",
            "power_panel": powerpanels[1].pk,
            "rack": racks[1].pk,
            "status": status_planned.pk,
            "type": PowerFeedTypeChoices.TYPE_REDUNDANT,
            "supply": PowerFeedSupplyChoices.SUPPLY_DC,
            "phase": PowerFeedPhaseChoices.PHASE_3PHASE,
            "voltage": 100,
            "amperage": 100,
            "max_utilization": 50,
            "comments": "New comments",
            "tags": [t.pk for t in Tag.objects.get_for_model(PowerFeed)],
        }

        cls.bulk_edit_data = {
            "power_panel": powerpanels[1].pk,
            "rack": racks[1].pk,
            "status": status_planned.pk,
            "type": PowerFeedTypeChoices.TYPE_REDUNDANT,
            "supply": PowerFeedSupplyChoices.SUPPLY_DC,
            "phase": PowerFeedPhaseChoices.PHASE_3PHASE,
            "voltage": 100,
            "amperage": 100,
            "max_utilization": 50,
            "comments": "New comments",
        }

    def test_power_feed_detail(self):
        self.add_permissions("dcim.view_powerfeed")
        # Setup base device info
        manufacturer = Manufacturer.objects.first()
        device_type = DeviceType.objects.create(manufacturer=manufacturer, model="Device Type 1")
        device_role = Role.objects.get_for_model(Device).first()
        device_status = Status.objects.get_for_model(Device).first()
        device = Device.objects.create(
            device_type=device_type,
            role=device_role,
            status=device_status,
            name="Device1",
            location=self.location,
        )

        powerport = PowerPort.objects.create(device=device, name="Power Port 1")

        powerfeed = self.powerfeeds[0]

        Cable.objects.create(
            termination_a=powerport,
            termination_b=powerfeed,
            status=Status.objects.get(name="Connected"),
        )

        url = reverse("dcim:powerfeed", kwargs={"pk": powerfeed.pk})
        self.assertHttpStatus(self.client.get(url), 200)


class PathTraceViewTestCase(ModelViewTestCase):
    def test_get_cable_path_trace_do_not_throw_error(self):
        """
        Assert selecting a related path in cable trace view loads successfully.

        (https://github.com/nautobot/nautobot/issues/1741)
        """
        self.add_permissions("dcim.view_cable", "dcim.view_rearport")
        active = Status.objects.get(name="Active")
        connected = Status.objects.get(name="Connected")
        manufacturer = Manufacturer.objects.first()
        devicetype = DeviceType.objects.create(manufacturer=manufacturer, model="Device Type 1")
        devicerole = Role.objects.get_for_model(Device).first()
        location_type = LocationType.objects.get(name="Campus")
        location = Location.objects.create(location_type=location_type, name="Location 1", status=active)
        device = Device.objects.create(
            device_type=devicetype,
            role=devicerole,
            name="Device 1",
            location=location,
            status=active,
        )
        obj = RearPort.objects.create(device=device, name="Rear Port 1", type=PortTypeChoices.TYPE_8P8C)
        peer_obj = Interface.objects.create(device=device, name="eth0", status=active)
        Cable.objects.create(termination_a=obj, termination_b=peer_obj, label="Cable 1", status=connected)

        url = reverse("dcim:rearport_trace", args=[obj.pk])
        cablepath_id = CablePath.objects.first().id
        response = self.client.get(url + f"?cablepath_id={cablepath_id}")
        self.assertHttpStatus(response, 200)
        content = extract_page_body(response.content.decode(response.charset))
        self.assertInHTML("<h1>Cable Trace for Rear Port Rear Port 1</h1>", content)


class DeviceRedundancyGroupTestCase(ViewTestCases.PrimaryObjectViewTestCase):
    model = DeviceRedundancyGroup

    @classmethod
    def setUpTestData(cls):
        statuses = Status.objects.get_for_model(DeviceRedundancyGroup)

        cls.form_data = {
            "name": "DRG χ",
            "failover_strategy": DeviceRedundancyGroupFailoverStrategyChoices.FAILOVER_ACTIVE_PASSIVE,
            "status": statuses[3].pk,
            "local_config_context_data": None,
        }

        cls.bulk_edit_data = {
            "failover_strategy": DeviceRedundancyGroupFailoverStrategyChoices.FAILOVER_ACTIVE_PASSIVE,
            "status": statuses[0].pk,
        }


class InterfaceRedundancyGroupTestCase(ViewTestCases.PrimaryObjectViewTestCase):
    model = InterfaceRedundancyGroup

    @classmethod
    def setUpTestData(cls):
        statuses = Status.objects.get_for_model(InterfaceRedundancyGroup)
        cls.ips = IPAddress.objects.all()
        cls.secrets_groups = (
            SecretsGroup.objects.create(name="Secrets Group 1"),
            SecretsGroup.objects.create(name="Secrets Group 2"),
            SecretsGroup.objects.create(name="Secrets Group 3"),
        )

        cls.interface_redundancy_groups = (
            InterfaceRedundancyGroup(
                name="Interface Redundancy Group 1",
                protocol="hsrp",
                status=statuses[0],
                virtual_ip=None,
                secrets_group=cls.secrets_groups[0],
                protocol_group_id="1",
            ),
            InterfaceRedundancyGroup(
                name="Interface Redundancy Group 2",
                protocol="carp",
                status=statuses[1],
                virtual_ip=cls.ips[1],
                secrets_group=cls.secrets_groups[1],
                protocol_group_id="2",
            ),
            InterfaceRedundancyGroup(
                name="Interface Redundancy Group 3",
                protocol="vrrp",
                status=statuses[2],
                virtual_ip=cls.ips[2],
                secrets_group=None,
                protocol_group_id="3",
            ),
            InterfaceRedundancyGroup(
                name="Interface Redundancy Group 4",
                protocol="glbp",
                status=statuses[3],
                virtual_ip=cls.ips[3],
                secrets_group=cls.secrets_groups[2],
            ),
        )

        for group in cls.interface_redundancy_groups:
            group.validated_save()

        locations = Location.objects.filter(location_type=LocationType.objects.get(name="Campus"))[:2]

        devicetypes = DeviceType.objects.all()[:2]

        deviceroles = Role.objects.get_for_model(Device)[:2]

        device_statuses = Status.objects.get_for_model(Device)
        status_active = device_statuses[0]
        device = Device.objects.create(
            name="Device 1",
            location=locations[0],
            device_type=devicetypes[0],
            role=deviceroles[0],
            status=status_active,
        )
        intf_status = Status.objects.get_for_model(Interface).first()
        intf_role = Role.objects.get_for_model(Interface).first()
        cls.interfaces = (
            Interface.objects.create(device=device, name="Interface 1", status=intf_status, role=intf_role),
            Interface.objects.create(device=device, name="Interface 2", status=intf_status),
            Interface.objects.create(device=device, name="Interface 3", status=intf_status, role=intf_role),
        )

        cls.form_data = {
            "name": "IRG χ",
            "protocol": InterfaceRedundancyGroupProtocolChoices.GLBP,
            "status": statuses[3].pk,
        }
        cls.interface_add_form_data = {
            "interface_redundancy_group": cls.interface_redundancy_groups[0].pk,
            "interface": cls.interfaces[0].pk,
            "priority": 100,
        }

        cls.bulk_edit_data = {
            "protocol": InterfaceRedundancyGroupProtocolChoices.HSRP,
            "status": statuses[0].pk,
            "virtual_ip": cls.ips[0].pk,
            "secrets_group": cls.secrets_groups[1].pk,
        }

    @override_settings(EXEMPT_VIEW_PERMISSIONS=["*"])
    def test_adding_interfaces_to_group(self):
        initial_count = InterfaceRedundancyGroupAssociation.objects.all().count()

        # Assign unconstrained permission
        self.add_permissions("dcim.add_interfaceredundancygroupassociation")
        return_url = reverse(
            "dcim:interfaceredundancygroup",
            kwargs={"pk": self.interface_redundancy_groups[0].pk},
        )
        url = reverse("dcim:interfaceredundancygroupassociation_add")
        url = url + f"?interface_redundancy_group={self.interface_redundancy_groups[0].pk}&return_url={return_url}"
        self.assertHttpStatus(self.client.get(url), 200)

        # Try POST with model-level permission
        request = {
            "path": url,
            "data": post_data(self.interface_add_form_data),
        }
        self.assertHttpStatus(self.client.post(**request), 302)
        self.assertEqual(initial_count + 1, InterfaceRedundancyGroupAssociation.objects.all().count())
        self.interface_add_form_data["interface"] = self.interfaces[1]
        request = {
            "path": url,
            "data": post_data(self.interface_add_form_data),
        }
        self.assertHttpStatus(self.client.post(**request), 302)
        self.assertEqual(initial_count + 2, InterfaceRedundancyGroupAssociation.objects.all().count())


class SoftwareImageFileTestCase(ViewTestCases.PrimaryObjectViewTestCase):
    model = SoftwareImageFile
    filterset = SoftwareImageFileFilterSet

    @classmethod
    def setUpTestData(cls):
        device_types = DeviceType.objects.all()[:2]
        statuses = Status.objects.get_for_model(SoftwareImageFile)
        software_versions = SoftwareVersion.objects.all()

        cls.form_data = {
            "software_version": software_versions[0].pk,
            "image_file_name": "software_image_file_test_case.bin",
            "status": statuses[0].pk,
            "image_file_checksum": "abcdef1234567890",
            "image_file_size": 1234567890,
            "hashing_algorithm": SoftwareImageFileHashingAlgorithmChoices.SHA512,
            "download_url": "https://example.com/software_image_file_test_case.bin",
            "device_types": [device_types[0].pk, device_types[1].pk],
        }

        cls.bulk_edit_data = {
            "software_version": software_versions[0].pk,
            "status": statuses[0].pk,
            "image_file_checksum": "abcdef1234567890",
            "hashing_algorithm": SoftwareImageFileHashingAlgorithmChoices.SHA512,
            "image_file_size": 1234567890,
            "download_url": "https://example.com/software_image_file_test_case.bin",
        }


class SoftwareVersionTestCase(ViewTestCases.PrimaryObjectViewTestCase):
    model = SoftwareVersion
    filterset = SoftwareVersionFilterSet

    @classmethod
    def setUpTestData(cls):
        statuses = Status.objects.get_for_model(SoftwareVersion)
        platforms = Platform.objects.all()

        # Protected FK to SoftwareImageFile prevents deletion
        DeviceTypeToSoftwareImageFile.objects.all().delete()
        # Protected FK to SoftwareVersion prevents deletion
        Device.objects.all().update(software_version=None)

        cls.form_data = {
            "platform": platforms[0].pk,
            "version": "1.0.0",
            "status": statuses[0].pk,
            "alias": "Version 1.0.0",
            "release_date": datetime.date(2001, 1, 1),
            "end_of_support_date": datetime.date(2005, 1, 1),
            "documentation_url": "https://example.com/software_version_test_case",
            "long_term_support": True,
            "pre_release": False,
        }

        cls.bulk_edit_data = {
            "platform": platforms[0].pk,
            "status": statuses[0].pk,
            "alias": "Version x.y.z",
            "release_date": datetime.date(2001, 12, 31),
            "end_of_support_date": datetime.date(2005, 12, 31),
            "documentation_url": "https://example.com/software_version_test_case/docs2",
            "long_term_support": False,
            "pre_release": True,
        }


class ControllerTestCase(ViewTestCases.PrimaryObjectViewTestCase):
    model = Controller
    filterset = ControllerFilterSet

    @classmethod
    def setUpTestData(cls):
        device = Device.objects.first()
        external_integration = ExternalIntegration.objects.first()
        location = Location.objects.get_for_model(Controller).first()
        platform = Platform.objects.first()
        role = Role.objects.get_for_model(Controller).first()
        status = Status.objects.get_for_model(Controller).first()
        tenant = Tenant.objects.first()

        cls.form_data = {
            "controller_device": device.pk,
            "description": "Controller 1 description",
            "external_integration": external_integration.pk,
            "location": location.pk,
            "name": "Controller 1",
            "platform": platform.pk,
            "role": role.pk,
            "status": status.pk,
            "tenant": tenant.pk,
        }

        cls.bulk_edit_data = {
            "external_integration": external_integration.pk,
            "location": location.pk,
            "platform": platform.pk,
            "role": role.pk,
            "status": status.pk,
            "tenant": tenant.pk,
        }


class ControllerManagedDeviceGroupTestCase(ViewTestCases.PrimaryObjectViewTestCase):
    model = ControllerManagedDeviceGroup
    filterset = ControllerManagedDeviceGroupFilterSet

    @classmethod
    def setUpTestData(cls):
        controllers = Controller.objects.all()

        cls.form_data = {
            "name": "Managed Device Group 10",
            "controller": controllers[0].pk,
            "weight": 100,
            "devices": [item.pk for item in Device.objects.all()[:2]],
        }

        cls.bulk_edit_data = {
            "weight": 300,
        }<|MERGE_RESOLUTION|>--- conflicted
+++ resolved
@@ -2129,23 +2129,18 @@
             Interface.objects.create(device=device, name="Interface 2", status=status_active),
             Interface.objects.create(device=device, name="Interface 3", status=status_active, role=role),
             Interface.objects.create(
-<<<<<<< HEAD
-                device=device, name="LAG", status=status_active, type=InterfaceTypeChoices.TYPE_LAG, role=role
-            ),
-            Interface.objects.create(
-                device=device, name="BRIDGE", status=status_active, type=InterfaceTypeChoices.TYPE_BRIDGE, role=role
-=======
                 device=device,
                 name="LAG",
                 status=status_active,
                 type=InterfaceTypeChoices.TYPE_LAG,
+                role=role,
             ),
             Interface.objects.create(
                 device=device,
                 name="BRIDGE",
                 status=status_active,
                 type=InterfaceTypeChoices.TYPE_BRIDGE,
->>>>>>> f0008a06
+                role=role,
             ),
         )
         cls.lag_interface = interfaces[3]
@@ -2899,20 +2894,14 @@
                 name="Interface 1",
                 type=InterfaceTypeChoices.TYPE_1GE_SFP,
                 status=interface_status,
-<<<<<<< HEAD
                 role=interface_role,
-=======
->>>>>>> f0008a06
             ),
             Interface.objects.create(
                 device=device_1,
                 name="Interface 2",
                 type=InterfaceTypeChoices.TYPE_1GE_SFP,
                 status=interface_status,
-<<<<<<< HEAD
                 role=interface_role,
-=======
->>>>>>> f0008a06
             ),
             Interface.objects.create(
                 device=device_1,
@@ -2927,10 +2916,7 @@
             name="Interface 1",
             type=InterfaceTypeChoices.TYPE_1GE_SFP,
             status=interface_status,
-<<<<<<< HEAD
             role=interface_role,
-=======
->>>>>>> f0008a06
         )
         rearport = RearPort.objects.create(device=device_2, type=PortTypeChoices.TYPE_8P8C)
 

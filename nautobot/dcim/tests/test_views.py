--- conflicted
+++ resolved
@@ -348,26 +348,6 @@
         # Create a class racks variable
         cls.racks = racks
 
-<<<<<<< HEAD
-        # cls.relationships = (
-        #     Relationship(
-        #         name="Backup Locations",
-        #         slug="backup-locations",
-        #         type=RelationshipTypeChoices.TYPE_MANY_TO_MANY,
-        #         source_type=ContentType.objects.get_for_model(Rack),
-        #         source_label="Backup location(s)",
-        #         destination_type=ContentType.objects.get_for_model(Location),
-        #         destination_label="Racks using this location as a backup",
-        #     ),
-        # )
-        # for relationship in cls.relationships:
-        #     relationship.validated_save()
-
-        # for rack in racks:
-        #     RelationshipAssociation(
-        #         relationship=cls.relationships[0], source=rack, destination=cls.locations[1]
-        #     ).validated_save()
-=======
         cls.relationships = (
             Relationship(
                 label="Backup Locations",
@@ -382,11 +362,10 @@
         for relationship in cls.relationships:
             relationship.validated_save()
 
-        for rack in racks:
-            RelationshipAssociation(
-                relationship=cls.relationships[0], source=rack, destination=cls.locations[1]
-            ).validated_save()
->>>>>>> 2221d188
+        # for rack in racks:
+        #     RelationshipAssociation(
+        #         relationship=cls.relationships[0], source=rack, destination=cls.locations[1]
+        #     ).validated_save()
 
         cls.form_data = {
             "name": "Rack X",

from decimal import Decimal

from django.contrib.contenttypes.models import ContentType
from django.core.exceptions import ValidationError
from django.test import TestCase

from nautobot.circuits.models import Circuit, CircuitTermination, CircuitType, Provider, ProviderNetwork
from nautobot.core.testing.models import ModelTestCases
from nautobot.dcim.choices import (
    CableStatusChoices,
    CableTypeChoices,
    DeviceFaceChoices,
    InterfaceModeChoices,
    InterfaceTypeChoices,
    PortTypeChoices,
    PowerOutletFeedLegChoices,
)
from nautobot.dcim.models import (
    Cable,
    ConsolePort,
    ConsolePortTemplate,
    ConsoleServerPort,
    ConsoleServerPortTemplate,
    Device,
    DeviceBay,
    DeviceBayTemplate,
    DeviceRedundancyGroup,
    DeviceType,
    FrontPort,
    FrontPortTemplate,
    Interface,
    InterfaceTemplate,
    Location,
    LocationType,
    Manufacturer,
    PowerPort,
    PowerPortTemplate,
    PowerOutlet,
    PowerOutletTemplate,
    PowerPanel,
    Rack,
    RackGroup,
    RearPort,
    RearPortTemplate,
)
from nautobot.extras.choices import CustomFieldTypeChoices
from nautobot.extras.models import CustomField, Role, Status
from nautobot.ipam.models import IPAddress, IPAddressToInterface, VLAN
from nautobot.tenancy.models import Tenant


class CableLengthTestCase(TestCase):
    def setUp(self):
        self.location = Location.objects.filter(location_type=LocationType.objects.get(name="Campus")).first()
        self.manufacturer = Manufacturer.objects.create(name="Test Manufacturer 1")
        self.devicetype = DeviceType.objects.create(
            manufacturer=self.manufacturer,
            model="Test Device Type 1",
            slug="test-device-type-1",
        )
        self.devicerole = Role.objects.get_for_model(Device).first()
        self.device1 = Device.objects.create(
            device_type=self.devicetype,
            role=self.devicerole,
            name="TestDevice1",
            location=self.location,
        )
        self.device2 = Device.objects.create(
            device_type=self.devicetype,
            role=self.devicerole,
            name="TestDevice2",
            location=self.location,
        )
        self.status = Status.objects.get_for_model(Cable).get(name="Connected")

    def test_cable_validated_save(self):
        interface1 = Interface.objects.create(device=self.device1, name="eth0")
        interface2 = Interface.objects.create(device=self.device2, name="eth0")
        cable = Cable(
            termination_a=interface1,
            termination_b=interface2,
            length_unit="ft",
            length=1,
            status=self.status,
        )
        cable.validated_save()
        cable.validated_save()

    def test_cable_full_clean(self):
        interface3 = Interface.objects.create(device=self.device1, name="eth1")
        interface4 = Interface.objects.create(device=self.device2, name="eth1")
        cable = Cable(
            termination_a=interface3,
            termination_b=interface4,
            length_unit="in",
            length=1,
            status=self.status,
        )
        cable.length = 2
        cable.save()
        cable.full_clean()


class InterfaceTemplateCustomFieldTestCase(TestCase):
    def test_instantiate_model(self):
        """
        Check that all _custom_field_data is present and all customfields are filled with the correct default values.
        """
        statuses = Status.objects.get_for_model(Device)
        location = Location.objects.filter(location_type=LocationType.objects.get(name="Campus")).first()
        manufacturer = Manufacturer.objects.create(name="Acme")
        device_role = Role.objects.get_for_model(Device).first()
        custom_fields = [
            CustomField.objects.create(type=CustomFieldTypeChoices.TYPE_TEXT, name="field_1", default="value_1"),
            CustomField.objects.create(type=CustomFieldTypeChoices.TYPE_TEXT, name="field_2", default="value_2"),
            CustomField.objects.create(type=CustomFieldTypeChoices.TYPE_TEXT, name="field_3", default="value_3"),
        ]
        for custom_field in custom_fields:
            custom_field.content_types.set([ContentType.objects.get_for_model(Interface)])
        device_type = DeviceType.objects.create(manufacturer=manufacturer, model="FrameForwarder 2048", slug="ff2048")
        interface_template_1 = InterfaceTemplate.objects.create(
            device_type=device_type,
            name="Test_Template_1",
            type=InterfaceTypeChoices.TYPE_1GE_FIXED,
            mgmt_only=True,
        )
        interface_template_2 = InterfaceTemplate.objects.create(
            device_type=device_type,
            name="Test_Template_2",
            type=InterfaceTypeChoices.TYPE_1GE_FIXED,
            mgmt_only=True,
        )
        interface_templates = [interface_template_1, interface_template_2]
        device_type.interface_templates.set(interface_templates)
        # instantiate_model() is run when device is created
        device = Device.objects.create(
            device_type=device_type,
            role=device_role,
            status=statuses[0],
            name="Test Device",
            location=location,
        )
        interfaces = device.interfaces.all()
        self.assertEqual(Interface.objects.get(pk=interfaces[0].pk).cf["field_1"], "value_1")
        self.assertEqual(Interface.objects.get(pk=interfaces[0].pk).cf["field_2"], "value_2")
        self.assertEqual(Interface.objects.get(pk=interfaces[0].pk).cf["field_3"], "value_3")
        self.assertEqual(Interface.objects.get(pk=interfaces[1].pk).cf["field_1"], "value_1")
        self.assertEqual(Interface.objects.get(pk=interfaces[1].pk).cf["field_2"], "value_2")
        self.assertEqual(Interface.objects.get(pk=interfaces[1].pk).cf["field_3"], "value_3")


class InterfaceTemplateTestCase(TestCase):
    def test_interface_template_sets_interface_status(self):
        """
        When a device is created with a device type associated with the template,
        assert interface templates sets the interface status.
        """
        statuses = Status.objects.get_for_model(Device)
        location = Location.objects.filter(location_type=LocationType.objects.get(name="Campus")).first()
        manufacturer = Manufacturer.objects.create(name="Acme")
        device_role = Role.objects.get_for_model(Device).first()
        device_type = DeviceType.objects.create(manufacturer=manufacturer, model="FrameForwarder 2048", slug="ff2048")
        InterfaceTemplate.objects.create(
            device_type=device_type,
            name="Test_Template_1",
            type=InterfaceTypeChoices.TYPE_1GE_FIXED,
            mgmt_only=True,
        )
        device_1 = Device.objects.create(
            device_type=device_type,
            role=device_role,
            status=statuses[0],
            name="Test Device 1",
            location=location,
        )

        status = Status.objects.get_for_model(Interface).first()
        self.assertEqual(device_1.interfaces.get(name="Test_Template_1").status, status)

        # Assert that a different status is picked if active status is not found for interface
        interface_ct = ContentType.objects.get_for_model(Interface)
        status.content_types.remove(interface_ct)

        device_2 = Device.objects.create(
            device_type=device_type,
            role=device_role,
            status=statuses[0],
            name="Test Device 2",
            location=location,
        )
        first_status = Status.objects.get_for_model(Interface).first()
        self.assertIsNotNone(device_2.interfaces.get(name="Test_Template_1").status, first_status)


class RackGroupTestCase(ModelTestCases.BaseModelTestCase):
    model = RackGroup

    def setUp(self):
        """
        Location A
          - RackGroup A1
            - RackGroup A2
              - Rack 2
            - Rack 1
            - PowerPanel 1
        """
        self.location_type_a = LocationType.objects.get(name="Campus")
        self.location_a = Location.objects.filter(location_type=self.location_type_a).first()
        self.rackgroup_a1 = RackGroup(location=self.location_a, name="RackGroup A1", slug="rackgroup-a1")
        self.rackgroup_a1.save()
        self.rackgroup_a2 = RackGroup(location=self.location_a, parent=self.rackgroup_a1, name="RackGroup A2")
        self.rackgroup_a2.save()

        self.rack1 = Rack.objects.create(location=self.location_a, rack_group=self.rackgroup_a1, name="Rack 1")
        self.rack2 = Rack.objects.create(location=self.location_a, rack_group=self.rackgroup_a2, name="Rack 2")

        self.powerpanel1 = PowerPanel.objects.create(
            location=self.location_a, rack_group=self.rackgroup_a1, name="Power Panel 1"
        )

    def test_rackgroup_location_validation(self):
        """Check that rack group locations are validated correctly."""
        # Group location, if specified, must permit RackGroups
        location_type_c = LocationType.objects.get(name="Elevator")
        location_c = Location.objects.create(name="Location C", location_type=location_type_c)
        child = RackGroup(parent=self.rackgroup_a1, location=location_c, name="Child Group")
        with self.assertRaises(ValidationError) as cm:
            child.validated_save()
        self.assertIn(f'Rack groups may not associate to locations of type "{location_type_c}"', str(cm.exception))

        # Child group location must descend from parent group location
        location_type_d = LocationType.objects.get(name="Room")
        location_type_d.content_types.add(ContentType.objects.get_for_model(RackGroup))
        location_d = Location.objects.create(name="Location D", location_type=location_type_d, parent=location_c)
        child = RackGroup(parent=self.rackgroup_a1, location=location_d, name="Child Group")
        with self.assertRaises(ValidationError) as cm:
            child.validated_save()
        self.assertIn(
            f'Location "Location D" is not descended from parent rack group "RackGroup A1" location "{self.location_a.name}"',
            str(cm.exception),
        )

    def test_change_rackgroup_location_children_permitted(self):
        """
        Check that all child RackGroups, Racks, and PowerPanels get updated when a RackGroup changes Locations.

        In this test, the new Location permits Racks and PowerPanels so the Location should match.
        """
        location_b = Location.objects.create(name="Location B", location_type=self.location_type_a)

        self.rackgroup_a1.location = location_b
        self.rackgroup_a1.save()

        self.assertEqual(RackGroup.objects.get(pk=self.rackgroup_a1.pk).location, location_b)
        self.assertEqual(RackGroup.objects.get(pk=self.rackgroup_a2.pk).location, location_b)
        self.assertEqual(Rack.objects.get(pk=self.rack1.pk).location, location_b)
        self.assertEqual(Rack.objects.get(pk=self.rack2.pk).location, location_b)
        self.assertEqual(PowerPanel.objects.get(pk=self.powerpanel1.pk).location, location_b)

    def test_change_rackgroup_location_children_not_permitted(self):
        """
        Check that all child RackGroups, Racks, and PowerPanels get updated when a RackGroup changes Locations.

        In this test, the new location does not permit Racks and PowerPanels so the Location should be nulled.
        """
        location_type_c = LocationType.objects.create(name="Location Type C", parent=self.location_type_a)
        location_type_c.content_types.add(ContentType.objects.get_for_model(RackGroup))
        location_c = Location.objects.create(name="Location C", location_type=location_type_c, parent=self.location_a)

        self.rackgroup_a1.location = location_c
        with self.assertRaises(ValidationError) as cm:
            self.rackgroup_a1.save()
        self.assertIn(f'Racks may not associate to locations of type "{location_type_c}"', str(cm.exception))
        self.assertEqual(RackGroup.objects.get(pk=self.rackgroup_a2.pk).location, self.location_a)
        self.assertEqual(Rack.objects.get(pk=self.rack1.pk).location, self.location_a)
        self.assertEqual(Rack.objects.get(pk=self.rack2.pk).location, self.location_a)
        self.assertEqual(PowerPanel.objects.get(pk=self.powerpanel1.pk).location, self.location_a)


class RackTestCase(ModelTestCases.BaseModelTestCase):
    model = Rack

    def setUp(self):

        self.status = Status.objects.get_for_model(Rack).first()
        self.location_type_a = LocationType.objects.create(name="Location Type A")
        self.location_type_a.content_types.add(
            ContentType.objects.get_for_model(RackGroup),
            ContentType.objects.get_for_model(Rack),
            ContentType.objects.get_for_model(Device),
        )

        self.location1 = Location.objects.create(name="Location1", location_type=self.location_type_a)
        self.location2 = Location.objects.create(name="Location2", location_type=self.location_type_a)
        self.group1 = RackGroup.objects.create(name="TestGroup1", slug="test-group-1", location=self.location1)
        self.group2 = RackGroup.objects.create(name="TestGroup2", slug="test-group-2", location=self.location2)
        self.rack = Rack.objects.create(
            name="TestRack1",
            facility_id="A101",
            location=self.location1,
            rack_group=self.group1,
            status=self.status,
            u_height=42,
        )
        self.manufacturer = Manufacturer.objects.create(name="Acme")

        self.device_type = {
            "ff2048": DeviceType.objects.create(
                manufacturer=self.manufacturer,
                model="FrameForwarder 2048",
                slug="ff2048",
            ),
            "cc5000": DeviceType.objects.create(
                manufacturer=self.manufacturer,
                model="CurrentCatapult 5000",
                slug="cc5000",
                u_height=0,
            ),
        }
        self.role = {
            "Server": Role.objects.create(
                name="Server",
                slug="server",
            ),
            "Switch": Role.objects.create(
                name="Switch",
                slug="switch",
            ),
            "Console Server": Role.objects.create(
                name="Console Server",
                slug="console-server",
            ),
            "PDU": Role.objects.create(
                name="PDU",
                slug="pdu",
            ),
        }

    def test_rack_device_outside_height(self):

        rack1 = Rack(
            name="TestRack2",
            facility_id="A102",
            location=self.location1,
            status=self.status,
            u_height=42,
        )
        rack1.save()

        device1 = Device(
            name="TestSwitch1",
            device_type=DeviceType.objects.get(manufacturer__slug="acme", slug="ff2048"),
            role=Role.objects.get(slug="switch"),
            location=self.location1,
            rack=rack1,
            position=43,
            face=DeviceFaceChoices.FACE_FRONT,
        )
        device1.save()

        with self.assertRaises(ValidationError):
            rack1.clean()

    def test_mount_single_device(self):

        device1 = Device(
            name="TestSwitch1",
            device_type=DeviceType.objects.get(manufacturer__slug="acme", slug="ff2048"),
            role=Role.objects.get(slug="switch"),
            location=self.location1,
            rack=self.rack,
            position=10,
            face=DeviceFaceChoices.FACE_REAR,
        )
        device1.save()

        # Validate rack height
        self.assertEqual(list(self.rack.units), list(reversed(range(1, 43))))

        # Validate inventory (front face)
        rack1_inventory_front = self.rack.get_rack_units(face=DeviceFaceChoices.FACE_FRONT)
        self.assertEqual(rack1_inventory_front[-10]["device"], device1)
        del rack1_inventory_front[-10]
        for u in rack1_inventory_front:
            self.assertIsNone(u["device"])

        # Validate inventory (rear face)
        rack1_inventory_rear = self.rack.get_rack_units(face=DeviceFaceChoices.FACE_REAR)
        self.assertEqual(rack1_inventory_rear[-10]["device"], device1)
        del rack1_inventory_rear[-10]
        for u in rack1_inventory_rear:
            self.assertIsNone(u["device"])

    def test_mount_zero_ru(self):
        pdu = Device.objects.create(
            name="TestPDU",
            role=self.role.get("PDU"),
            device_type=self.device_type.get("cc5000"),
            location=self.location1,
            rack=self.rack,
            position=None,
            face="",
        )
        self.assertTrue(pdu)

    def test_change_rack_location_devices_permitted(self):
        """
        Check that changing a Rack's Location also affects child Devices.

        In this test, the new Location also permits Devices.
        """
        # Device1 is explicitly assigned to the same location as the Rack
        device1 = Device.objects.create(
            location=self.location1,
            rack=self.rack,
            device_type=self.device_type["cc5000"],
            role=self.role["Switch"],
        )
        # Device2 is explicitly assigned to the same location as the Rack
        device2 = Device.objects.create(
            location=self.location1,
            rack=self.rack,
            device_type=self.device_type["cc5000"],
            role=self.role["Switch"],
        )

        # Move self.rack to a new location
        location2 = Location.objects.create(name="Location2", location_type=self.location_type_a)
        self.rack.location = location2
        self.rack.save()

        self.assertEqual(Device.objects.get(pk=device1.pk).location, location2)
        self.assertEqual(Device.objects.get(pk=device2.pk).location, location2)

    def test_change_rack_location_devices_not_permitted(self):
        """
        Check that changing a Rack's Location also affects child Devices.

        In this test, the new Location does not permit Devices.
        """
        Device.objects.create(
            location=self.location1,
            rack=self.rack,
            device_type=self.device_type["cc5000"],
            role=self.role["Switch"],
        )

        # Move self.rack to a new location that permits Racks but not Devices
        location_type_b = LocationType.objects.create(name="Location Type B")
        location_type_b.content_types.add(ContentType.objects.get_for_model(Rack))
        location2 = Location.objects.create(name="Location2", location_type=location_type_b)
        self.rack.location = location2
        with self.assertRaises(ValidationError) as cm:
            self.rack.save()
        self.assertIn(f'Devices may not associate to locations of type "{location_type_b}"', str(cm.exception))

    def test_rack_location_validation(self):
        # Rack group location and rack location must relate
        location2 = Location.objects.create(name="Location2", location_type=self.location_type_a)
        rack = Rack(name="Rack", rack_group=self.group1, location=location2, status=self.status)
        with self.assertRaises(ValidationError) as cm:
            rack.validated_save()
        self.assertIn(
            'group "TestGroup1" belongs to a location ("Location1") that does not include location "Location2"',
            str(cm.exception),
        )

        # Location type must permit Racks
        location_type_b = LocationType.objects.create(name="Location Type B")
        locationb = Location.objects.create(name="Location2", location_type=location_type_b)
        rack = Rack(name="Rack", location=locationb, status=self.status)
        with self.assertRaises(ValidationError) as cm:
            rack.validated_save()
        self.assertIn('Racks may not associate to locations of type "Location Type B"', str(cm.exception))


class LocationTypeTestCase(TestCase):
    def test_reserved_names(self):
        """Confirm that certain names are reserved for now."""
        for candidate_name in (
            "RackGroup",
            "rack groups",
        ):
            with self.assertRaises(ValidationError) as cm:
                LocationType(name=candidate_name).clean()
            self.assertIn("This name is reserved", str(cm.exception))

    def test_changing_parent(self):
        """Validate clean logic around changing the parent of a LocationType."""
        parent = LocationType.objects.create(name="Parent LocationType")
        child = LocationType.objects.create(name="Child LocationType")

        # If there are no Locations using it yet, parent can be freely changed
        child.parent = None
        child.validated_save()
        child.parent = parent
        child.validated_save()

        # Once there are Locations using it, parent cannot be changed.
        parent_loc = Location.objects.create(
            name="Parent 1", location_type=parent, status=Status.objects.get_for_model(Location).first()
        )
        child_loc = Location.objects.create(
            name="Child 1", location_type=child, parent=parent_loc, status=Status.objects.get_for_model(Location).last()
        )
        child.parent = None
        with self.assertRaisesMessage(
            ValidationError,
            "This LocationType currently has Locations using it, therefore its parent cannot be changed at this time.",
        ):
            child.validated_save()

        # If the locations are deleted, it again becomes re-parent-able.
        child_loc.delete()
        child.validated_save()


class LocationTestCase(ModelTestCases.BaseModelTestCase):
    model = Location

    def setUp(self):
        self.root_type = LocationType.objects.get(name="Campus")
        self.intermediate_type = LocationType.objects.get(name="Building")
        self.leaf_type = LocationType.objects.get(name="Floor")

        self.root_nestable_type = LocationType.objects.get(name="Root")
        self.leaf_nestable_type = LocationType.objects.create(
            name="Pseudo-RackGroup", parent=self.root_nestable_type, nestable=True
        )

        self.status = Status.objects.get(name="Active")

    def test_custom_natural_key_field_lookups(self):
        """Test that the custom implementation of Location.natural_key_field_lookups works as intended."""
        # We know that with current test data, the maximum tree depth is 5:
        # Campus-00 -> Campus-07 -> Building-29 -> Floor-32 -> Room-39
        # but let's try to make this a *bit* more robust!
        expected = [
            "name",
            "parent__name",
            "parent__parent__name",
            "parent__parent__parent__name",
            "parent__parent__parent__parent__name",
            "parent__parent__parent__parent__parent__name",
            "parent__parent__parent__parent__parent__parent__name",
            "parent__parent__parent__parent__parent__parent__parent__name",
        ][: Location.objects.max_tree_depth() + 1]
        self.assertEqual(
            len(expected), Location.objects.max_tree_depth() + 1, "Not enough expected entries, fix the test!"
        )
        self.assertEqual(expected, Location.natural_key_field_lookups)

    def test_custom_natural_key_args_to_kwargs(self):
        """Test that the custom implementation of Location.natural_key_args_to_kwargs works as intended."""
        natural_key_field_lookups = Location.natural_key_field_lookups
        for args in [
            # fewer args than natural_key_field_lookups
            ("me",),
            ("me", "my_parent", "my_grandparent"),
            # more args than natural_key_field_lookups
            ("me", "my_parent", "my_grandparent", "my_g_gp", "my_g2_gp", "my_g3_gp", "my_g4_gp", "my_g5_gp"),
        ]:
            kwargs = Location.natural_key_args_to_kwargs(args)
            self.assertEqual(len(kwargs), max(len(args), len(natural_key_field_lookups)))
            for i, value in enumerate(kwargs.values()):
                if i < len(args):
                    self.assertEqual(args[i], value)
                else:
                    # not-specified args get set as None
                    self.assertIsNone(value)

    def test_latitude_or_longitude(self):
        """Test latitude and longitude is parsed to string."""
        active_status = Status.objects.get_for_model(Location).get(name="Active")
        location = Location(
            location_type=self.root_type,
            name="Location A",
            slug="location-a",
            status=active_status,
            longitude=55.1234567896,
            latitude=55.1234567896,
        )
        location.validated_save()

        self.assertEqual(location.longitude, Decimal("55.123457"))
        self.assertEqual(location.latitude, Decimal("55.123457"))

    def test_validate_unique(self):
        """Confirm that the uniqueness constraint on (parent, name) works when parent is None."""
        location_1 = Location(name="Campus 1", location_type=self.root_type, status=self.status)
        location_1.validated_save()

        location_2 = Location(name="Campus 1", location_type=self.root_type, status=self.status)
        with self.assertRaises(ValidationError):
            location_2.validated_save()

    def test_changing_type_forbidden(self):
        """Once created, a location cannot change location_type."""
        location = Location(name="Campus 1", location_type=self.root_type, status=self.status)
        location.validated_save()
        location.location_type = self.root_nestable_type
        with self.assertRaises(ValidationError) as cm:
            location.validated_save()
        self.assertIn("location_type", str(cm.exception))
        self.assertIn("not permitted", str(cm.exception))

    def test_parent_type_must_match(self):
        """A location's parent's location_type must match its location_type's parent."""
        location_1 = Location(name="Building 1", location_type=self.root_type, status=self.status)
        location_1.validated_save()
        location_2 = Location(name="Room 1", location_type=self.leaf_type, parent=location_1, status=self.status)
        with self.assertRaises(ValidationError) as cm:
            location_2.validated_save()
        self.assertIn(
            "A Location of type Floor can only have a Location of type Building as its parent.", str(cm.exception)
        )

    def test_parent_type_nestable_logic(self):
        """A location of a nestable type may have a parent of the same type."""
        # A location using a root-level nestable type can have no parent
        location_1 = Location(name="Region 1", location_type=self.root_nestable_type, status=self.status)
        location_1.validated_save()
        # A location using a root-level nestable type can have no parent
        location_2 = Location(
            name="Region 1-A", location_type=self.root_nestable_type, parent=location_1, status=self.status
        )
        location_2.validated_save()
        # A location using a lower-level nestable type can be parented under the parent location type
        location_3 = Location(
            name="RackGroup 3", location_type=self.leaf_nestable_type, parent=location_2, status=self.status
        )
        location_3.validated_save()
        # A location using a lower-level nestable type can be parented under its own type
        location_4 = Location(
            name="RackGroup 3-B", location_type=self.leaf_nestable_type, parent=location_3, status=self.status
        )
        location_4.validated_save()
        # Can't mix and match location types though
        with self.assertRaises(ValidationError) as cm:
            location_5 = Location(
                name="Region 5", location_type=self.root_nestable_type, parent=location_4, status=self.status
            )
            location_5.validated_save()
        self.assertIn("only have a Location of the same type as its parent", str(cm.exception))
        location_6 = Location(name="Campus 1", location_type=self.root_type, status=self.status)
        location_6.validated_save()
        with self.assertRaises(ValidationError) as cm:
            location_7 = Location(
                name="RackGroup 7",
                location_type=self.leaf_nestable_type,
                parent=location_6,
                status=self.status,
            )
            location_7.validated_save()
        self.assertIn(
            f"only have a Location of the same type or of type {self.root_nestable_type} as its parent",
            str(cm.exception),
        )


class DeviceTestCase(ModelTestCases.BaseModelTestCase):
    model = Device

    def setUp(self):

        manufacturer = Manufacturer.objects.create(name="Test Manufacturer 1")
        self.device_type = DeviceType.objects.create(
            manufacturer=manufacturer,
            model="Test Device Type 1",
            slug="test-device-type-1",
        )
        self.device_role = Role.objects.get_for_model(Device).first()
        self.device_status = Status.objects.get_for_model(Device).get(name="Active")
        self.location_type_1 = LocationType.objects.get(name="Building")
        self.location_type_2 = LocationType.objects.get(name="Floor")
        self.location_type_3 = LocationType.objects.get(name="Campus")
        self.location_type_2.content_types.add(ContentType.objects.get_for_model(Device))
        self.location_type_3.content_types.add(ContentType.objects.get_for_model(Device))
        self.location_1 = Location.objects.create(
            name="Root", status=self.device_status, location_type=self.location_type_1
        )
        self.location_2 = Location.objects.create(
            name="Leaf", status=self.device_status, location_type=self.location_type_2, parent=self.location_1
        )
        self.location_3 = Location.objects.create(
            name="Device Allowed Location",
            status=self.device_status,
            location_type=self.location_type_3,
        )
        self.device_redundancy_group = DeviceRedundancyGroup.objects.first()

        # Create DeviceType components
        ConsolePortTemplate(device_type=self.device_type, name="Console Port 1").save()

        ConsoleServerPortTemplate(device_type=self.device_type, name="Console Server Port 1").save()

        ppt = PowerPortTemplate(
            device_type=self.device_type,
            name="Power Port 1",
            maximum_draw=1000,
            allocated_draw=500,
        )
        ppt.save()

        PowerOutletTemplate(
            device_type=self.device_type,
            name="Power Outlet 1",
            power_port_template=ppt,
            feed_leg=PowerOutletFeedLegChoices.FEED_LEG_A,
        ).save()

        InterfaceTemplate(
            device_type=self.device_type,
            name="Interface 1",
            type=InterfaceTypeChoices.TYPE_1GE_FIXED,
            mgmt_only=True,
        ).save()

        rpt = RearPortTemplate(
            device_type=self.device_type,
            name="Rear Port 1",
            type=PortTypeChoices.TYPE_8P8C,
            positions=8,
        )
        rpt.save()

        FrontPortTemplate(
            device_type=self.device_type,
            name="Front Port 1",
            type=PortTypeChoices.TYPE_8P8C,
            rear_port_template=rpt,
            rear_port_position=2,
        ).save()

        DeviceBayTemplate(device_type=self.device_type, name="Device Bay 1").save()

        self.device = Device(
            location=self.location_3,
            device_type=self.device_type,
            role=self.device_role,
            status=self.device_status,
            name="Test Device 1",
        )
        self.device.validated_save()

    def test_device_creation(self):
        """
        Ensure that all Device components are copied automatically from the DeviceType.
        """
        ConsolePort.objects.get(device=self.device, name="Console Port 1")

        ConsoleServerPort.objects.get(device=self.device, name="Console Server Port 1")

        pp = PowerPort.objects.get(device=self.device, name="Power Port 1", maximum_draw=1000, allocated_draw=500)

        PowerOutlet.objects.get(
            device=self.device,
            name="Power Outlet 1",
            power_port=pp,
            feed_leg=PowerOutletFeedLegChoices.FEED_LEG_A,
        )

        Interface.objects.get(
            device=self.device,
            name="Interface 1",
            type=InterfaceTypeChoices.TYPE_1GE_FIXED,
            mgmt_only=True,
        )

        rp = RearPort.objects.get(device=self.device, name="Rear Port 1", type=PortTypeChoices.TYPE_8P8C, positions=8)

        FrontPort.objects.get(
            device=self.device,
            name="Front Port 1",
            type=PortTypeChoices.TYPE_8P8C,
            rear_port=rp,
            rear_port_position=2,
        )

        DeviceBay.objects.get(device=self.device, name="Device Bay 1")

    def test_multiple_unnamed_devices(self):

        device1 = Device(
            location=self.location_3,
            device_type=self.device_type,
            role=self.device_role,
            status=self.device_status,
            name="",
        )
        device1.save()

        device2 = Device(
            location=device1.location,
            device_type=device1.device_type,
            role=device1.role,
            status=self.device_status,
            name="",
        )
        device2.full_clean()
        device2.save()

        self.assertEqual(Device.objects.filter(name="").count(), 2)

    def test_device_duplicate_names(self):

        device2 = Device(
            location=self.device.location,
            device_type=self.device.device_type,
            role=self.device.role,
            status=self.device_status,
            name=self.device.name,
        )

        # Two devices assigned to the same Location and no Tenant should fail validation
        with self.assertRaises(ValidationError):
            device2.full_clean()

<<<<<<< HEAD
        tenant = Tenant.objects.create(name="Test Tenant 1")
        device1.tenant = tenant
        device1.save()
=======
        tenant = Tenant.objects.create(name="Test Tenant 1", slug="test-tenant-1")
        self.device.tenant = tenant
        self.device.save()
>>>>>>> b8da21b9
        device2.tenant = tenant

        # Two devices assigned to the same Location and the same Tenant should fail validation
        with self.assertRaises(ValidationError):
            device2.full_clean()

        device2.tenant = None

        # Two devices assigned to the same Location and different Tenants should pass validation
        device2.full_clean()
        device2.save()

    def test_device_location_content_type_not_allowed(self):
        device = Device(
            name="Device 3",
            device_type=self.device_type,
            role=self.device_role,
            status=self.device_status,
            location=self.location_1,
        )
        with self.assertRaises(ValidationError) as cm:
            device.validated_save()
        self.assertIn(
            f'Devices may not associate to locations of type "{self.location_type_1.name}"', str(cm.exception)
        )

    def test_device_redundancy_group_validation(self):
        d2 = Device(
            name="Test Device 2",
            device_type=self.device_type,
            role=self.device_role,
            status=self.device_status,
            location=self.location_3,
        )
        d2.validated_save()

        # Validate we can set a redundancy group without any priority set
        self.device.device_redundancy_group = self.device_redundancy_group
        self.device.validated_save()

        # Validate two devices can be a part of the same redundancy group without any priority set
        d2.device_redundancy_group = self.device_redundancy_group
        d2.validated_save()

        # Validate we can assign a priority to at least one device in the group
        self.device.device_redundancy_group_priority = 1
        self.device.validated_save()

        # Validate both devices in the same group can have the same priority
        d2.device_redundancy_group_priority = 1
        d2.validated_save()

        # Validate devices in the same group can have different priority
        d2.device_redundancy_group_priority = 2
        d2.validated_save()

        # Validate devices cannot have an assigned priority without an assigned group
        self.device.device_redundancy_group = None
        with self.assertRaisesMessage(
            ValidationError, "Must assign a redundancy group when defining a redundancy group priority."
        ):
            self.device.validated_save()


class CableTestCase(ModelTestCases.BaseModelTestCase):
    model = Cable

    def setUp(self):

        location = Location.objects.first()
        manufacturer = Manufacturer.objects.create(name="Test Manufacturer 1")
        devicetype = DeviceType.objects.create(
            manufacturer=manufacturer,
            model="Test Device Type 1",
            slug="test-device-type-1",
        )
        devicerole = Role.objects.get_for_model(Device).first()
        self.device1 = Device.objects.create(
            device_type=devicetype,
            role=devicerole,
            name="TestDevice1",
            location=location,
        )
        self.device2 = Device.objects.create(
            device_type=devicetype,
            role=devicerole,
            name="TestDevice2",
            location=location,
        )
        self.interface1 = Interface.objects.create(device=self.device1, name="eth0")
        self.interface2 = Interface.objects.create(device=self.device2, name="eth0")
        self.interface3 = Interface.objects.create(device=self.device2, name="eth1")
        self.status = Status.objects.get_for_model(Cable).get(name="Connected")
        self.cable = Cable(
            termination_a=self.interface1,
            termination_b=self.interface2,
            status=self.status,
        )
        self.cable.save()

        self.power_port1 = PowerPort.objects.create(device=self.device2, name="psu1")
        self.patch_panel = Device.objects.create(
            device_type=devicetype,
            role=devicerole,
            name="TestPatchPanel",
            location=location,
        )
        self.rear_port1 = RearPort.objects.create(device=self.patch_panel, name="RP1", type="8p8c")
        self.front_port1 = FrontPort.objects.create(
            device=self.patch_panel,
            name="FP1",
            type="8p8c",
            rear_port=self.rear_port1,
            rear_port_position=1,
        )
        self.rear_port2 = RearPort.objects.create(device=self.patch_panel, name="RP2", type="8p8c", positions=2)
        self.front_port2 = FrontPort.objects.create(
            device=self.patch_panel,
            name="FP2",
            type="8p8c",
            rear_port=self.rear_port2,
            rear_port_position=1,
        )
        self.rear_port3 = RearPort.objects.create(device=self.patch_panel, name="RP3", type="8p8c", positions=3)
        self.front_port3 = FrontPort.objects.create(
            device=self.patch_panel,
            name="FP3",
            type="8p8c",
            rear_port=self.rear_port3,
            rear_port_position=1,
        )
        self.rear_port4 = RearPort.objects.create(device=self.patch_panel, name="RP4", type="8p8c", positions=3)
        self.front_port4 = FrontPort.objects.create(
            device=self.patch_panel,
            name="FP4",
            type="8p8c",
            rear_port=self.rear_port4,
            rear_port_position=1,
        )
        self.provider = Provider.objects.create(name="Provider 1")
        provider_network = ProviderNetwork.objects.create(name="Provider Network 1", provider=self.provider)
        self.circuittype = CircuitType.objects.create(name="Circuit Type 1")
        self.circuit1 = Circuit.objects.create(provider=self.provider, circuit_type=self.circuittype, cid="1")
        self.circuit2 = Circuit.objects.create(provider=self.provider, circuit_type=self.circuittype, cid="2")
        self.circuittermination1 = CircuitTermination.objects.create(
            circuit=self.circuit1, location=location, term_side="A"
        )
        self.circuittermination2 = CircuitTermination.objects.create(
            circuit=self.circuit1, location=location, term_side="Z"
        )
        self.circuittermination3 = CircuitTermination.objects.create(
            circuit=self.circuit2, provider_network=provider_network, term_side="Z"
        )

    def test_cable_creation(self):
        """
        When a new Cable is created, it must be cached on either termination point.
        """
        interface1 = Interface.objects.get(pk=self.interface1.pk)
        interface2 = Interface.objects.get(pk=self.interface2.pk)
        self.assertEqual(self.cable.termination_a, interface1)
        self.assertEqual(interface1._cable_peer, interface2)
        self.assertEqual(self.cable.termination_b, interface2)
        self.assertEqual(interface2._cable_peer, interface1)

    def test_cable_deletion(self):
        """
        When a Cable is deleted, the `cable` field on its termination points must be nullified. The str() method
        should still return the PK of the string even after being nullified.
        """
        self.cable.delete()
        self.assertIsNone(self.cable.pk)
        self.assertNotEqual(str(self.cable), "#None")
        interface1 = Interface.objects.get(pk=self.interface1.pk)
        self.assertIsNone(interface1.cable)
        self.assertIsNone(interface1._cable_peer)
        interface2 = Interface.objects.get(pk=self.interface2.pk)
        self.assertIsNone(interface2.cable)
        self.assertIsNone(interface2._cable_peer)

    def test_cabletermination_deletion(self):
        """
        When a CableTermination object is deleted, its attached Cable (if any) must also be deleted.
        """
        self.interface1.delete()
        cable = Cable.objects.filter(pk=self.cable.pk).first()
        self.assertIsNone(cable)

    def test_cable_validates_compatible_types(self):
        """
        The clean method should have a check to ensure only compatible port types can be connected by a cable
        """
        # An interface cannot be connected to a power port
        cable = Cable(termination_a=self.interface1, termination_b=self.power_port1)
        with self.assertRaises(ValidationError):
            cable.clean()

    def test_cable_cannot_have_the_same_terminination_on_both_ends(self):
        """
        A cable cannot be made with the same A and B side terminations
        """
        cable = Cable(termination_a=self.interface1, termination_b=self.interface1)
        with self.assertRaises(ValidationError):
            cable.clean()

    def test_cable_front_port_cannot_connect_to_corresponding_rear_port(self):
        """
        A cable cannot connect a front port to its corresponding rear port
        """
        cable = Cable(termination_a=self.front_port1, termination_b=self.rear_port1)
        with self.assertRaises(ValidationError):
            cable.clean()

    def test_cable_cannot_terminate_to_an_existing_connection(self):
        """
        Either side of a cable cannot be terminated when that side already has a connection
        """
        # Try to create a cable with the same interface terminations
        cable = Cable(termination_a=self.interface2, termination_b=self.interface1)
        with self.assertRaises(ValidationError):
            cable.clean()

    def test_cable_cannot_terminate_to_a_provider_network_circuittermination(self):
        """
        Neither side of a cable can be terminated to a CircuitTermination which is attached to a Provider Network
        """
        cable = Cable(termination_a=self.interface3, termination_b=self.circuittermination3)
        with self.assertRaises(ValidationError):
            cable.clean()

    def test_rearport_connections(self):
        """
        Test various combinations of RearPort connections.
        """
        # Connecting a single-position RearPort to a multi-position RearPort is ok
        Cable(
            termination_a=self.rear_port1,
            termination_b=self.rear_port2,
            status=self.status,
        ).full_clean()

        # Connecting a single-position RearPort to an Interface is ok
        Cable(
            termination_a=self.rear_port1,
            termination_b=self.interface3,
            status=self.status,
        ).full_clean()

        # Connecting a single-position RearPort to a CircuitTermination is ok
        Cable(
            termination_a=self.rear_port1,
            termination_b=self.circuittermination1,
            status=self.status,
        ).full_clean()

        # Connecting a multi-position RearPort to another RearPort with the same number of positions is ok
        Cable(
            termination_a=self.rear_port3,
            termination_b=self.rear_port4,
            status=self.status,
        ).full_clean()

        # Connecting a multi-position RearPort to an Interface is ok
        Cable(
            termination_a=self.rear_port2,
            termination_b=self.interface3,
            status=self.status,
        ).full_clean()

        # Connecting a multi-position RearPort to a CircuitTermination is ok
        Cable(
            termination_a=self.rear_port2,
            termination_b=self.circuittermination1,
            status=self.status,
        ).full_clean()

        # Connecting a two-position RearPort to a three-position RearPort is NOT ok
        with self.assertRaises(
            ValidationError,
            msg="Connecting a 2-position RearPort to a 3-position RearPort should fail",
        ):
            Cable(termination_a=self.rear_port2, termination_b=self.rear_port3).full_clean()

    def test_cable_cannot_terminate_to_a_virtual_interface(self):
        """
        A cable cannot terminate to a virtual interface
        """
        virtual_interface = Interface(device=self.device1, name="V1", type=InterfaceTypeChoices.TYPE_VIRTUAL)
        cable = Cable(termination_a=self.interface2, termination_b=virtual_interface)
        with self.assertRaises(ValidationError):
            cable.clean()

    def test_cable_cannot_terminate_to_a_wireless_interface(self):
        """
        A cable cannot terminate to a wireless interface
        """
        wireless_interface = Interface(device=self.device1, name="W1", type=InterfaceTypeChoices.TYPE_80211A)
        cable = Cable(termination_a=self.interface2, termination_b=wireless_interface)
        with self.assertRaises(ValidationError):
            cable.clean()

    def test_create_cable_with_missing_status_connected(self):
        """Test for https://github.com/nautobot/nautobot/issues/2081"""
        # Delete all cables because some cables has connected status.
        Cable.objects.all().delete()
        connected_status_name = CableStatusChoices.as_dict()[CableStatusChoices.STATUS_CONNECTED]
        Status.objects.get(name=connected_status_name).delete()
        device = Device.objects.first()

        interfaces = (
            Interface.objects.create(
                device=device,
                name="eth-0",
                type=InterfaceTypeChoices.TYPE_1GE_FIXED,
            ),
            Interface.objects.create(
                device=device,
                name="eth-1",
                type=InterfaceTypeChoices.TYPE_1GE_FIXED,
            ),
        )

        cable = Cable.objects.create(
            termination_a=interfaces[0],
            termination_b=interfaces[1],
            type=CableTypeChoices.TYPE_CAT6,
        )

        self.assertTrue(Cable.objects.filter(id=cable.pk).exists())


class PowerPanelTestCase(TestCase):  # TODO: change to BaseModelTestCase once we have a PowerPanelFactory
    def test_power_panel_validation(self):
        active = Status.objects.get(name="Active")
        location_type_1 = LocationType.objects.create(name="Location Type 1")
        location_1 = Location.objects.create(name="Location 1", location_type=location_type_1, status=active)
        power_panel = PowerPanel(name="Power Panel 1", location=location_1)
        with self.assertRaises(ValidationError) as cm:
            power_panel.validated_save()
        self.assertIn(f'Power panels may not associate to locations of type "{location_type_1}"', str(cm.exception))

        location_type_1.content_types.add(ContentType.objects.get_for_model(PowerPanel))
        rack_group = RackGroup.objects.create(name="Rack Group 1", location=location_1)
        power_panel.rack_group = rack_group
        location_2 = Location.objects.create(name="Location 2", location_type=location_type_1, status=active)
        rack_group.location = location_2
        rack_group.save()
        with self.assertRaises(ValidationError) as cm:
            power_panel.validated_save()
        self.assertIn(
            f'Rack group "Rack Group 1" belongs to a location ("{location_2.name}") that does not contain "{location_1.name}"',
            str(cm.exception),
        )


class InterfaceTestCase(TestCase):  # TODO: change to BaseModelTestCase once we have an InterfaceFactory
    def setUp(self):
        manufacturer = Manufacturer.objects.create(name="Manufacturer 1")
        devicetype = DeviceType.objects.create(manufacturer=manufacturer, model="Device Type 1", slug="device-type-1")
        devicerole = Role.objects.get_for_model(Device).first()
        location = Location.objects.filter(location_type=LocationType.objects.get(name="Campus")).first()
        self.vlan = VLAN.objects.create(name="VLAN 1", vid=100, location=location)
        status = Status.objects.get_for_model(Device)[0]
        self.device = Device.objects.create(
            name="Device 1",
            device_type=devicetype,
            role=devicerole,
            location=location,
            status=status,
        )
        self.other_location_vlan = VLAN.objects.create(
            name="Other Location VLAN",
            vid=100,
            location=Location.objects.create(
                name="Other Location", location_type=LocationType.objects.get(name="Campus")
            ),
        )

    def test_tagged_vlan_raise_error_if_mode_not_set_to_tagged(self):
        interface = Interface.objects.create(
            name="Int1",
            type=InterfaceTypeChoices.TYPE_VIRTUAL,
            device=self.device,
        )
        with self.assertRaises(ValidationError) as err:
            interface.tagged_vlans.add(self.vlan)
        self.assertEqual(
            err.exception.message_dict["tagged_vlans"][0], "Mode must be set to tagged when specifying tagged_vlans"
        )

    def test_error_raised_when_adding_tagged_vlan_with_different_location_from_interface_parent_location(self):
        with self.assertRaises(ValidationError) as err:
            interface = Interface.objects.create(
                name="Test Interface",
                mode=InterfaceModeChoices.MODE_TAGGED,
                device=self.device,
            )
            interface.tagged_vlans.add(self.other_location_vlan)
        self.assertEqual(
            err.exception.message_dict["tagged_vlans"][0],
            f"Tagged VLAN with names {[self.other_location_vlan.name]} must all belong to the "
            f"same location as the interface's parent device, or it must be global.",
        )

    def test_add_ip_addresses(self):
        """Test the `add_ip_addresses` helper method on `Interface`"""
        interface = Interface.objects.create(
            name="Int1",
            type=InterfaceTypeChoices.TYPE_VIRTUAL,
            device=self.device,
        )
        ips = list(IPAddress.objects.all()[:10])

        # baseline (no interface to ip address relationships exists)
        self.assertFalse(IPAddressToInterface.objects.filter(interface=interface).exists())

        # add single instance
        count = interface.add_ip_addresses(ips[-1])
        self.assertEqual(count, 1)
        self.assertEqual(IPAddressToInterface.objects.filter(ip_address=ips[-1], interface=interface).count(), 1)

        # add multiple instances
        count = interface.add_ip_addresses(ips[:5])
        self.assertEqual(count, 5)
        self.assertEqual(IPAddressToInterface.objects.filter(interface=interface).count(), 6)
        for ip in ips[:5]:
            self.assertEqual(IPAddressToInterface.objects.filter(ip_address=ip, interface=interface).count(), 1)

    def test_remove_ip_addresses(self):
        """Test the `remove_ip_addresses` helper method on `Interface`"""
        interface = Interface.objects.create(
            name="Int1",
            type=InterfaceTypeChoices.TYPE_VIRTUAL,
            device=self.device,
        )
        ips = list(IPAddress.objects.all()[:10])

        # baseline (no interface to ip address relationships exists)
        self.assertFalse(IPAddressToInterface.objects.filter(interface=interface).exists())

        interface.add_ip_addresses(ips)
        self.assertEqual(IPAddressToInterface.objects.filter(interface=interface).count(), 10)

        # remove single instance
        count = interface.remove_ip_addresses(ips[-1])
        self.assertEqual(count, 1)
        self.assertEqual(IPAddressToInterface.objects.filter(interface=interface).count(), 9)

        # remove multiple instances
        count = interface.remove_ip_addresses(ips[:5])
        self.assertEqual(count, 5)
        self.assertEqual(IPAddressToInterface.objects.filter(interface=interface).count(), 4)

        count = interface.remove_ip_addresses(ips)
        self.assertEqual(count, 4)
        self.assertEqual(IPAddressToInterface.objects.filter(interface=interface).count(), 0)<|MERGE_RESOLUTION|>--- conflicted
+++ resolved
@@ -816,15 +816,9 @@
         with self.assertRaises(ValidationError):
             device2.full_clean()
 
-<<<<<<< HEAD
         tenant = Tenant.objects.create(name="Test Tenant 1")
-        device1.tenant = tenant
-        device1.save()
-=======
-        tenant = Tenant.objects.create(name="Test Tenant 1", slug="test-tenant-1")
         self.device.tenant = tenant
         self.device.save()
->>>>>>> b8da21b9
         device2.tenant = tenant
 
         # Two devices assigned to the same Location and the same Tenant should fail validation

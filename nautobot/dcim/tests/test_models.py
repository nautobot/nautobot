--- conflicted
+++ resolved
@@ -17,11 +17,8 @@
     CableTypeChoices,
     ConsolePortTypeChoices,
     DeviceFaceChoices,
-<<<<<<< HEAD
     DeviceUniquenessChoices,
-=======
     InterfaceDuplexChoices,
->>>>>>> 9f0f468f
     InterfaceModeChoices,
     InterfaceSpeedChoices,
     InterfaceTypeChoices,

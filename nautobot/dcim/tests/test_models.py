--- conflicted
+++ resolved
@@ -3677,7 +3677,6 @@
         self.assertIn("Virtual Device Context's device cannot be changed once created", str(err.exception))
 
 
-<<<<<<< HEAD
 class DeviceClusterAssignmentTestCase(ModelTestCases.BaseModelTestCase):
     model = DeviceClusterAssignment
 
@@ -3819,7 +3818,8 @@
         self.assertEqual(device.clusters.first(), self.clusters[1])
         device.cluster = None
         self.assertEqual(device.clusters.count(), 0)
-=======
+
+
 class ModuleFamilyTestCase(ModelTestCases.BaseModelTestCase):
     """Test cases for the ModuleFamily model."""
 
@@ -3838,5 +3838,4 @@
 
     def test_modulefamily_str(self):
         """Test string representation of ModuleFamily."""
-        self.assertEqual(str(self.module_family), "Test Module Family")
->>>>>>> 876a8835
+        self.assertEqual(str(self.module_family), "Test Module Family")
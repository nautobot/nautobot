--- conflicted
+++ resolved
@@ -1606,13 +1606,8 @@
 
         site = Site.objects.get(slug="site-3")
         rack_group = RackGroup.objects.get(slug="rack-group-3")
-<<<<<<< HEAD
         tenant = Tenant.objects.filter(tenant_group__isnull=False).first()
-        rack_role = RackRole.objects.get(slug="rack-role-3")
-=======
-        tenant = Tenant.objects.filter(group__isnull=False).first()
         rack_role = Role.objects.get_for_model(Rack).first()
->>>>>>> 1a096459
 
         Rack.objects.create(
             name="Rack 4",

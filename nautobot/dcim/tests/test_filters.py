from django.contrib.auth import get_user_model
from django.contrib.contenttypes.models import ContentType
from django.db.models import Q

from nautobot.circuits.models import Circuit, CircuitTermination, CircuitType, Provider
from nautobot.core.testing import FilterTestCases
from nautobot.dcim.choices import (
    CableLengthUnitChoices,
    CableTypeChoices,
    DeviceFaceChoices,
    InterfaceModeChoices,
    InterfaceTypeChoices,
    PortTypeChoices,
    PowerFeedPhaseChoices,
    PowerFeedSupplyChoices,
    PowerFeedTypeChoices,
    PowerOutletFeedLegChoices,
    RackDimensionUnitChoices,
    RackTypeChoices,
    RackWidthChoices,
    SubdeviceRoleChoices,
)
from nautobot.dcim.filters import (
    CableFilterSet,
    ConsolePortFilterSet,
    ConsolePortTemplateFilterSet,
    ConsoleServerPortFilterSet,
    ConsoleServerPortTemplateFilterSet,
    DeviceBayFilterSet,
    DeviceBayTemplateFilterSet,
    DeviceFilterSet,
    DeviceRedundancyGroupFilterSet,
    DeviceTypeFilterSet,
    FrontPortFilterSet,
    FrontPortTemplateFilterSet,
    InterfaceFilterSet,
    InterfaceRedundancyGroupFilterSet,
    InterfaceRedundancyGroupAssociationFilterSet,
    InterfaceTemplateFilterSet,
    InventoryItemFilterSet,
    LocationFilterSet,
    LocationTypeFilterSet,
    ManufacturerFilterSet,
    PlatformFilterSet,
    PowerFeedFilterSet,
    PowerPanelFilterSet,
    PowerPortFilterSet,
    PowerPortTemplateFilterSet,
    PowerOutletFilterSet,
    PowerOutletTemplateFilterSet,
    RackFilterSet,
    RackGroupFilterSet,
    RackReservationFilterSet,
    RearPortFilterSet,
    RearPortTemplateFilterSet,
    VirtualChassisFilterSet,
)

from nautobot.dcim.models import (
    Cable,
    ConsolePort,
    ConsolePortTemplate,
    ConsoleServerPort,
    ConsoleServerPortTemplate,
    Device,
    DeviceBay,
    DeviceBayTemplate,
    DeviceRedundancyGroup,
    DeviceType,
    FrontPort,
    FrontPortTemplate,
    Interface,
    InterfaceRedundancyGroup,
    InterfaceRedundancyGroupAssociation,
    InterfaceTemplate,
    InventoryItem,
    Location,
    LocationType,
    Manufacturer,
    Platform,
    PowerFeed,
    PowerPanel,
    PowerPort,
    PowerPortTemplate,
    PowerOutlet,
    PowerOutletTemplate,
    Rack,
    RackGroup,
    RackReservation,
    RearPort,
    RearPortTemplate,
    VirtualChassis,
)
from nautobot.extras.models import Role, SecretsGroup, Status, Tag
from nautobot.ipam.models import IPAddress, Prefix, Service, VLAN, VLANGroup, Namespace
from nautobot.tenancy.models import Tenant
from nautobot.virtualization.models import Cluster, ClusterType, VirtualMachine


# Use the proper swappable User model
User = get_user_model()


def common_test_data(cls):
<<<<<<< HEAD
    tenants = Tenant.objects.filter(tenant_group__isnull=False)
=======
    tenants = Tenant.objects.filter(group__isnull=False)
>>>>>>> 56bbb42a
    cls.tenants = tenants

    lt1 = LocationType.objects.get(name="Campus")
    lt2 = LocationType.objects.get(name="Building")
    lt3 = LocationType.objects.get(name="Floor")
    lt4 = LocationType.objects.get(name="Room")
    lt4.content_types.add(ContentType.objects.get_for_model(Device))

    loc0 = Location.objects.filter(location_type=lt1).first()
    loc1 = Location.objects.filter(location_type=lt1).first()
    loc2 = Location.objects.filter(location_type=lt2).first()

    for instance in [loc0, loc1]:
        instance.tags.set(Tag.objects.get_for_model(Location))
    loc2.parent = loc1
    loc3 = Location.objects.filter(location_type=lt3).first()
    loc3.parent = loc2
    loc4 = Location.objects.filter(location_type=lt4).first()
    nested_loc = Location.objects.filter(location_type__nestable=True, parent__isnull=False).first()
    for loc in [loc1, loc2, loc3, loc4, nested_loc]:
        loc.validated_save()
    cls.loc0 = loc0
    cls.loc1 = loc1
    cls.nested_loc = nested_loc

    provider = Provider.objects.first()
    circuit_type = CircuitType.objects.first()
    circuit_status = Status.objects.get_for_model(Circuit).first()
    circuit = Circuit.objects.create(
        provider=provider, circuit_type=circuit_type, cid="Test Circuit 1", status=circuit_status
    )
    CircuitTermination.objects.create(circuit=circuit, location=loc0, term_side="A")
    CircuitTermination.objects.create(circuit=circuit, location=loc1, term_side="Z")

    manufacturers = list(Manufacturer.objects.all()[:3])
    cls.manufacturers = manufacturers

<<<<<<< HEAD
    platforms = Platform.objects.all()[:3]
    for num, platform in enumerate(platforms):
        platform.napalm_driver = f"driver-{num}"
        platform.napalm_args = ["--test", f"--arg{num}"]
        platform.save()

=======
    platforms = (
        Platform.objects.create(
            name="Platform 1",
            slug="platform-1",
            manufacturer=manufacturers[0],
            napalm_driver="driver-1",
            napalm_args=["--test", "--arg1"],
            network_driver="driver_1",
            description="A",
        ),
        Platform.objects.create(
            name="Platform 2",
            slug="platform-2",
            manufacturer=manufacturers[1],
            napalm_driver="driver-2",
            napalm_args=["--test", "--arg2"],
            network_driver="",
            description="B",
        ),
        Platform.objects.create(
            name="Platform 3",
            slug="platform-3",
            manufacturer=manufacturers[2],
            napalm_driver="driver-3",
            napalm_args=["--test", "--arg3"],
            network_driver="driver_3",
            description="C",
        ),
    )
>>>>>>> 56bbb42a
    cls.platforms = platforms

    device_types = (
        DeviceType.objects.create(
            manufacturer=manufacturers[0],
            comments="Device type 1",
            model="Model 1",
            part_number="Part Number 1",
            u_height=1,
            is_full_depth=True,
        ),
        DeviceType.objects.create(
            manufacturer=manufacturers[1],
            comments="Device type 2",
            model="Model 2",
            part_number="Part Number 2",
            u_height=2,
            is_full_depth=True,
            subdevice_role=SubdeviceRoleChoices.ROLE_PARENT,
        ),
        DeviceType.objects.create(
            manufacturer=manufacturers[2],
            comments="Device type 3",
            model="Model 3",
            part_number="Part Number 3",
            u_height=3,
            is_full_depth=False,
            subdevice_role=SubdeviceRoleChoices.ROLE_CHILD,
        ),
    )
    cls.device_types = device_types

    rack_groups = (
        RackGroup.objects.create(name="Rack Group 1", location=loc0),
        RackGroup.objects.create(name="Rack Group 2", location=loc1),
        RackGroup.objects.create(name="Rack Group 3", location=loc1),
    )

    power_panels = (
        PowerPanel.objects.create(name="Power Panel 1", location=loc0, rack_group=rack_groups[0]),
        PowerPanel.objects.create(name="Power Panel 2", location=loc1, rack_group=rack_groups[1]),
        PowerPanel.objects.create(name="Power Panel 3", location=loc1, rack_group=rack_groups[2]),
    )
    power_panels[0].tags.set(Tag.objects.get_for_model(PowerPanel))
    power_panels[1].tags.set(Tag.objects.get_for_model(PowerPanel)[:3])

    rackroles = Role.objects.get_for_model(Rack)

    cls.rack_statuses = Status.objects.get_for_model(Rack)

    racks = (
        Rack.objects.create(
            name="Rack 1",
            comments="comment1",
            facility_id="rack-1",
            location=loc0,
            rack_group=rack_groups[0],
            tenant=tenants[0],
            status=cls.rack_statuses[0],
            role=rackroles[0],
            serial="ABC",
            asset_tag="1001",
            type=RackTypeChoices.TYPE_2POST,
            width=RackWidthChoices.WIDTH_19IN,
            u_height=42,
            desc_units=False,
            outer_width=100,
            outer_depth=100,
            outer_unit=RackDimensionUnitChoices.UNIT_MILLIMETER,
        ),
        Rack.objects.create(
            name="Rack 2",
            comments="comment2",
            facility_id="rack-2",
            rack_group=rack_groups[1],
            location=loc0,
            tenant=tenants[1],
            status=cls.rack_statuses[1],
            role=rackroles[1],
            serial="DEF",
            asset_tag="1002",
            type=RackTypeChoices.TYPE_4POST,
            width=RackWidthChoices.WIDTH_21IN,
            u_height=43,
            desc_units=False,
            outer_width=200,
            outer_depth=200,
            outer_unit=RackDimensionUnitChoices.UNIT_MILLIMETER,
        ),
        Rack.objects.create(
            name="Rack 3",
            comments="comment3",
            facility_id="rack-3",
            rack_group=rack_groups[2],
            location=loc0,
            tenant=tenants[2],
            status=cls.rack_statuses[2],
            role=rackroles[2],
            serial="GHI",
            asset_tag="1003",
            type=RackTypeChoices.TYPE_CABINET,
            width=RackWidthChoices.WIDTH_23IN,
            u_height=44,
            desc_units=True,
            outer_width=300,
            outer_depth=300,
            outer_unit=RackDimensionUnitChoices.UNIT_INCH,
        ),
    )
    racks[0].tags.set(Tag.objects.get_for_model(Rack))
    racks[1].tags.set(Tag.objects.get_for_model(Rack)[:3])

    cls.device_roles = Role.objects.get_for_model(Device)

    cluster_type = ClusterType.objects.create(name="Circuit Type 2")
    clusters = (
        Cluster.objects.create(name="Cluster 1", cluster_type=cluster_type, location=loc0),
        Cluster.objects.create(name="Cluster 2", cluster_type=cluster_type, location=loc1),
        Cluster.objects.create(name="Cluster 3", cluster_type=cluster_type, location=loc1),
    )

    vm_status = Status.objects.get_for_model(VirtualMachine).first()
    VirtualMachine.objects.create(
        cluster=clusters[0], name="VM 1", role=cls.device_roles[0], platform=platforms[0], status=vm_status
    )
    VirtualMachine.objects.create(
        cluster=clusters[0], name="VM 2", role=cls.device_roles[1], platform=platforms[1], status=vm_status
    )
    VirtualMachine.objects.create(
        cluster=clusters[0], name="VM 3", role=cls.device_roles[2], platform=platforms[2], status=vm_status
    )

    vlan_groups = (
        VLANGroup.objects.create(name="VLAN Group 1", location=loc0),
        VLANGroup.objects.create(name="VLAN Group 2", location=loc0),
        VLANGroup.objects.create(name="VLAN Group 3", location=loc1),
    )

    vlan_status = Status.objects.get_for_model(VLAN).first()
    VLAN.objects.create(name="VLAN 101", vid=101, location=loc0, status=vlan_status, vlan_group=vlan_groups[0])
    VLAN.objects.create(name="VLAN 102", vid=102, location=loc0, status=vlan_status, vlan_group=vlan_groups[1])
    VLAN.objects.create(name="VLAN 103", vid=103, location=loc1, status=vlan_status, vlan_group=vlan_groups[2])

    pf_status = Status.objects.get_for_model(PowerFeed).first()
    power_feeds = (
        PowerFeed.objects.create(name="Power Feed 1", rack=racks[0], power_panel=power_panels[0], status=pf_status),
        PowerFeed.objects.create(name="Power Feed 2", rack=racks[1], power_panel=power_panels[1], status=pf_status),
        PowerFeed.objects.create(name="Power Feed 3", rack=racks[2], power_panel=power_panels[2], status=pf_status),
    )
    power_feeds[0].tags.set(Tag.objects.get_for_model(PowerFeed))
    power_feeds[1].tags.set(Tag.objects.get_for_model(PowerFeed)[:3])

    users = (
        User.objects.create_user(username="TestCaseUser 1"),
        User.objects.create_user(username="TestCaseUser 2"),
        User.objects.create_user(username="TestCaseUser 3"),
    )

    rack_reservations = (
        RackReservation.objects.create(
            rack=racks[0],
            units=(1, 2, 3),
            user=users[0],
            description="Rack Reservation 1",
            tenant=tenants[0],
        ),
        RackReservation.objects.create(
            rack=racks[1],
            units=(4, 5, 6),
            user=users[1],
            description="Rack Reservation 2",
            tenant=tenants[1],
        ),
        RackReservation.objects.create(
            rack=racks[2],
            units=(7, 8, 9),
            user=users[2],
            description="Rack Reservation 3",
            tenant=tenants[2],
        ),
    )
    rack_reservations[0].tags.set(Tag.objects.get_for_model(RackReservation))
    rack_reservations[1].tags.set(Tag.objects.get_for_model(RackReservation)[:3])

    ConsolePortTemplate.objects.create(
        device_type=device_types[0],
        name="Console Port 1",
        label="console1",
        description="Front Console Port 1",
    )
    ConsolePortTemplate.objects.create(
        device_type=device_types[1],
        name="Console Port 2",
        label="console2",
        description="Front Console Port 2",
    )
    ConsolePortTemplate.objects.create(
        device_type=device_types[2],
        name="Console Port 3",
        label="console3",
        description="Front Console Port 3",
    )

    ConsoleServerPortTemplate.objects.create(
        device_type=device_types[0],
        name="Console Server Port 1",
        label="consoleserverport1",
        description="Front Console Server Port 1",
    )
    ConsoleServerPortTemplate.objects.create(
        device_type=device_types[1],
        name="Console Server Port 2",
        label="consoleserverport2",
        description="Front Console Server Port 2",
    )
    ConsoleServerPortTemplate.objects.create(
        device_type=device_types[2],
        name="Console Server Port 3",
        label="consoleserverport3",
        description="Front Console Server Port 3",
    )

    power_port_templates = (
        PowerPortTemplate.objects.create(
            device_type=device_types[0],
            name="Power Port 1",
            maximum_draw=100,
            allocated_draw=50,
            label="powerport1",
            description="Power Port Description 1",
        ),
        PowerPortTemplate.objects.create(
            device_type=device_types[1],
            name="Power Port 2",
            maximum_draw=200,
            allocated_draw=100,
            label="powerport2",
            description="Power Port Description 2",
        ),
        PowerPortTemplate.objects.create(
            device_type=device_types[2],
            name="Power Port 3",
            maximum_draw=300,
            allocated_draw=150,
            label="powerport3",
            description="Power Port Description 3",
        ),
    )

    PowerOutletTemplate.objects.create(
        device_type=device_types[0],
        power_port_template=power_port_templates[0],
        name="Power Outlet 1",
        feed_leg=PowerOutletFeedLegChoices.FEED_LEG_A,
        label="poweroutlet1",
        description="Power Outlet Description 1",
    )
    PowerOutletTemplate.objects.create(
        device_type=device_types[1],
        power_port_template=power_port_templates[1],
        name="Power Outlet 2",
        feed_leg=PowerOutletFeedLegChoices.FEED_LEG_B,
        label="poweroutlet2",
        description="Power Outlet Description 2",
    )
    PowerOutletTemplate.objects.create(
        device_type=device_types[2],
        power_port_template=power_port_templates[2],
        name="Power Outlet 3",
        feed_leg=PowerOutletFeedLegChoices.FEED_LEG_C,
        label="poweroutlet3",
        description="Power Outlet Description 3",
    )

    InterfaceTemplate.objects.create(
        name="Interface 1",
        description="Interface Description 1",
        device_type=device_types[0],
        label="interface1",
        mgmt_only=True,
        type=InterfaceTypeChoices.TYPE_1GE_SFP,
    )
    InterfaceTemplate.objects.create(
        name="Interface 2",
        description="Interface Description 2",
        device_type=device_types[1],
        label="interface2",
        mgmt_only=False,
        type=InterfaceTypeChoices.TYPE_1GE_GBIC,
    )
    InterfaceTemplate.objects.create(
        name="Interface 3",
        description="Interface Description 3",
        device_type=device_types[2],
        label="interface3",
        mgmt_only=False,
        type=InterfaceTypeChoices.TYPE_1GE_FIXED,
    )

    rear_ports = (
        RearPortTemplate.objects.create(
            device_type=device_types[0],
            name="Rear Port 1",
            type=PortTypeChoices.TYPE_8P8C,
            positions=1,
            label="rearport1",
            description="Rear Port Description 1",
        ),
        RearPortTemplate.objects.create(
            device_type=device_types[1],
            name="Rear Port 2",
            type=PortTypeChoices.TYPE_110_PUNCH,
            positions=2,
            label="rearport2",
            description="Rear Port Description 2",
        ),
        RearPortTemplate.objects.create(
            device_type=device_types[2],
            name="Rear Port 3",
            type=PortTypeChoices.TYPE_BNC,
            positions=3,
            label="rearport3",
            description="Rear Port Description 3",
        ),
    )

    FrontPortTemplate.objects.create(
        device_type=device_types[0],
        name="Front Port 1",
        rear_port_template=rear_ports[0],
        type=PortTypeChoices.TYPE_8P8C,
        rear_port_position=1,
        label="frontport1",
        description="Front Port Description 1",
    )
    FrontPortTemplate.objects.create(
        device_type=device_types[1],
        name="Front Port 2",
        rear_port_template=rear_ports[1],
        type=PortTypeChoices.TYPE_110_PUNCH,
        rear_port_position=2,
        label="frontport2",
        description="Front Port Description 2",
    )
    FrontPortTemplate.objects.create(
        device_type=device_types[2],
        name="Front Port 3",
        rear_port_template=rear_ports[2],
        type=PortTypeChoices.TYPE_BNC,
        rear_port_position=3,
        label="frontport3",
        description="Front Port Description 3",
    )

    DeviceBayTemplate.objects.create(
        device_type=device_types[0],
        name="Device Bay 1",
        label="devicebay1",
        description="Device Bay Description 1",
    )
    DeviceBayTemplate.objects.create(
        device_type=device_types[1],
        name="Device Bay 2",
        label="devicebay2",
        description="Device Bay Description 2",
    )
    DeviceBayTemplate.objects.create(
        device_type=device_types[2],
        name="Device Bay 3",
        label="devicebay3",
        description="Device Bay Description 3",
    )

    secrets_groups = (
        SecretsGroup.objects.create(name="Secrets group 1"),
        SecretsGroup.objects.create(name="Secrets group 2"),
        SecretsGroup.objects.create(name="Secrets group 3"),
    )

    device_statuses = Status.objects.get_for_model(Device)

    devices = (
        Device.objects.create(
            name="Device 1",
            device_type=device_types[0],
            role=cls.device_roles[0],
            platform=platforms[0],
            rack=racks[0],
            location=loc0,
            tenant=tenants[0],
            status=device_statuses[0],
            cluster=clusters[0],
            asset_tag="1001",
            face=DeviceFaceChoices.FACE_FRONT,
            serial="ABC",
            position=1,
            secrets_group=secrets_groups[0],
        ),
        Device.objects.create(
            name="Device 2",
            device_type=device_types[1],
            role=cls.device_roles[1],
            platform=platforms[1],
            rack=racks[1],
            location=loc0,
            tenant=tenants[1],
            status=device_statuses[1],
            cluster=clusters[1],
            asset_tag="1002",
            face=DeviceFaceChoices.FACE_FRONT,
            serial="DEF",
            position=2,
            secrets_group=secrets_groups[1],
            local_config_context_data={"foo": 123},
        ),
        Device.objects.create(
            name="Device 3",
            device_type=device_types[2],
            role=cls.device_roles[2],
            platform=platforms[2],
            rack=racks[2],
            location=loc1,
            tenant=tenants[2],
            status=device_statuses[2],
            cluster=clusters[2],
            asset_tag="1003",
            face=DeviceFaceChoices.FACE_REAR,
            serial="GHI",
            position=3,
            secrets_group=secrets_groups[2],
        ),
    )
    devices[0].tags.set(Tag.objects.get_for_model(Device))
    devices[1].tags.set(Tag.objects.get_for_model(Device)[:3])


class LocationTypeFilterSetTestCase(FilterTestCases.NameOnlyFilterTestCase):
    queryset = LocationType.objects.all()
    filterset = LocationTypeFilterSet
    generic_filter_tests = [
        ("description",),
        ("parent", "parent__id"),
        ("parent", "parent__name"),
    ]

    @classmethod
    def setUpTestData(cls):
<<<<<<< HEAD
        cls.lt1 = LocationType.objects.get(name="Building")
        cls.lt1.description = "It's a building"
        cls.lt1.validated_save()
        cls.lt2 = LocationType.objects.get(name="Floor")
        cls.lt2.description = "It's a floor"
        cls.lt2.validated_save()
=======
        common_test_data(cls)

        cls.parent_regions = list(Region.objects.filter(children__isnull=False).distinct()[:3])
        cls.child_regions = list(Region.objects.filter(parent__in=cls.parent_regions)[:3])

    def test_description(self):
        regions = Region.objects.exclude(description="")[:2]
        params = {"description": [regions[0].description, regions[1].description]}
        self.assertEqual(
            self.filterset(params, self.queryset).qs.count(),
            self.queryset.filter(description__in=[regions[0].description, regions[1].description]).count(),
        )
>>>>>>> 56bbb42a

    def test_content_types(self):
        with self.subTest():
            params = {"content_types": ["dcim.rackgroup"]}
            ct = ContentType.objects.get_for_model(RackGroup)
            self.assertEqual(
                self.filterset(params, self.queryset).qs.count(),
                LocationType.objects.filter(content_types=ct).count(),
            )
        with self.subTest():
            params = {"content_types": ["dcim.device", "dcim.rack"]}
            ct_1 = [ContentType.objects.get_for_model(Device)]
            ct_2 = [ContentType.objects.get_for_model(Rack)]
            self.assertEqual(
                self.filterset(params, self.queryset).qs.count(),
                LocationType.objects.filter(Q(content_types__in=ct_1)).filter(Q(content_types__in=ct_2)).count(),
            )

<<<<<<< HEAD

class LocationFilterSetTestCase(FilterTestCases.NameOnlyFilterTestCase, FilterTestCases.TenancyFilterTestCaseMixin):
    queryset = Location.objects.all()
    filterset = LocationFilterSet
    tenancy_related_name = "locations"
    generic_filter_tests = [
        ("asn",),
        ("circuit_terminations", "circuit_terminations__id"),
        ("clusters", "clusters__id"),
        ("clusters", "clusters__name"),
        ("comments",),
        ("contact_email",),
        ("contact_name",),
        ("contact_phone",),
        ("description",),
        ("devices", "devices__id"),
        ("devices", "devices__name"),
        ("facility",),
        ("latitude",),
        ("longitude",),
        ("location_type", "location_type__id"),
        ("location_type", "location_type__name"),
        ("parent", "parent__id"),
        ("parent", "parent__name"),
        ("physical_address",),
        ("power_panels", "power_panels__id"),
        ("power_panels", "power_panels__name"),
        ("prefixes", "prefixes__id"),
        ("rack_groups", "rack_groups__id"),
        ("rack_groups", "rack_groups__name"),
        ("racks", "racks__id"),
        ("racks", "racks__name"),
        ("shipping_address",),
        ("status", "status__name"),
        ("time_zone",),
        ("vlan_groups", "vlan_groups__id"),
        ("vlan_groups", "vlan_groups__name"),
        ("vlans", "vlans__id"),
        ("vlans", "vlans__vid"),
    ]
=======
    def test_children(self):
        with self.subTest():
            params = {"children": [self.child_regions[0].pk, self.child_regions[1].slug]}
            self.assertEqual(
                self.filterset(params, self.queryset).qs.count(),
                self.queryset.filter(children__in=[self.child_regions[0].pk, self.child_regions[1].pk])
                .distinct()
                .count(),
            )
        with self.subTest():
            params = {"children": [self.child_regions[0].pk, self.child_regions[2].slug]}
            self.assertEqual(
                self.filterset(params, self.queryset).qs.count(),
                self.queryset.filter(children__in=[self.child_regions[0].pk, self.child_regions[2].pk])
                .distinct()
                .count(),
            )

    def test_has_children(self):
        with self.subTest():
            params = {"has_children": True}
            self.assertQuerysetEqual(
                self.filterset(params, self.queryset).qs,
                self.queryset.filter(children__isnull=False).distinct(),
            )
        with self.subTest():
            params = {"has_children": False}
            self.assertQuerysetEqual(
                self.filterset(params, self.queryset).qs,
                self.queryset.filter(children__isnull=True).distinct(),
            )
>>>>>>> 56bbb42a

    @classmethod
    def setUpTestData(cls):
        common_test_data(cls)

    def test_subtree(self):
        params = {"subtree": [self.loc1.name, self.nested_loc.pk]}
        expected = Location.objects.get(name=self.loc1.name).descendants(include_self=True)
        expected |= Location.objects.get(name=self.nested_loc.name).descendants(include_self=True)
        self.assertQuerysetEqualAndNotEmpty(self.filterset(params, self.queryset).qs, expected.distinct())

    def test_child_location_type(self):
        params = {"child_location_type": ["Room", LocationType.objects.get(name="Floor").pk]}
        query_params = Q(
            location_type__children__in=[LocationType.objects.get(name="Room"), LocationType.objects.get(name="Floor")]
        ) | Q(
            location_type__in=[LocationType.objects.get(name="Room"), LocationType.objects.get(name="Floor")],
            location_type__nestable=True,
        )
        self.assertQuerysetEqualAndNotEmpty(
            self.filterset(params, self.queryset).qs, Location.objects.filter(query_params)
        )

    def test_content_type(self):
        params = {"content_type": ["dcim.device"]}
        ct = ContentType.objects.get_for_model(Device)
        self.assertQuerysetEqualAndNotEmpty(
            self.filterset(params, self.queryset).qs,
            Location.objects.filter(location_type__content_types=ct),
        )

<<<<<<< HEAD
    def test_search(self):
        value = self.queryset.values_list("pk", flat=True)[0]
        params = {"q": value}
        self.assertQuerysetEqualAndNotEmpty(self.filterset(params, self.queryset).qs, self.queryset.filter(pk=value))
=======
    def test_has_sites(self):
        with self.subTest():
            params = {"has_sites": True}
            self.assertEqual(
                self.filterset(params, self.queryset).qs.count(),
                self.queryset.filter(sites__isnull=False).distinct().count(),
            )
        with self.subTest():
            params = {"has_sites": False}
            self.assertEqual(
                self.filterset(params, self.queryset).qs.count(),
                self.queryset.filter(sites__isnull=True).distinct().count(),
            )
>>>>>>> 56bbb42a


class RackGroupTestCase(FilterTestCases.NameOnlyFilterTestCase):
    queryset = RackGroup.objects.all()
    filterset = RackGroupFilterSet
    generic_filter_tests = [
        ("description",),
        ("parent", "parent__id"),
        ("parent", "parent__name"),
        ("power_panels", "power_panels__id"),
        ("power_panels", "power_panels__name"),
        ("racks", "racks__id"),
    ]

    @classmethod
    def setUpTestData(cls):
        common_test_data(cls)

        parent_rack_groups = RackGroup.objects.filter(parent__isnull=True)

        RackGroup.objects.create(
            name="Child Rack Group 1",
            location=cls.loc0,
            parent=parent_rack_groups[0],
            description="A",
        )
        RackGroup.objects.create(
            name="Child Rack Group 2",
            location=cls.loc0,
            parent=parent_rack_groups[1],
            description="B",
        )
        RackGroup.objects.create(
            name="Child Rack Group 3",
            location=cls.loc1,
            parent=parent_rack_groups[2],
            description="C",
        )
        RackGroup.objects.create(
            name="Rack Group 4",
            location=cls.loc1,
        )

    def test_children(self):
        child_groups = RackGroup.objects.filter(name__startswith="Child").filter(parent__isnull=False)[:2]
        with self.subTest():
            params = {"children": [child_groups[0].pk, child_groups[1].pk]}
            self.assertEqual(self.filterset(params, self.queryset).qs.count(), 2)
        with self.subTest():
            rack_group_4 = RackGroup.objects.filter(name="Rack Group 4").first()
            params = {"children": [rack_group_4.pk, rack_group_4.pk]}
            self.assertFalse(self.filterset(params, self.queryset).qs.exists())


class RackTestCase(FilterTestCases.FilterTestCase, FilterTestCases.TenancyFilterTestCaseMixin):
    queryset = Rack.objects.all()
    filterset = RackFilterSet
    tenancy_related_name = "racks"
    generic_filter_tests = [
        ("asset_tag",),
        ("comments",),
        ("devices", "devices__id"),
        ("facility_id",),
        ("name",),
        ("outer_depth",),
        ("outer_width",),
        ("power_feeds", "power_feeds__id"),
        ("power_feeds", "power_feeds__name"),
        ("rack_group", "rack_group__id"),
        ("rack_group", "rack_group__name"),
        ("rack_reservations", "rack_reservations__id"),
        ("role", "role__name"),
        ("serial",),
        ("status", "status__name"),
        ("type",),
        ("u_height",),
        ("width",),
    ]

    @classmethod
    def setUpTestData(cls):
        common_test_data(cls)

        rack_group = RackGroup.objects.get(name="Rack Group 3")
        tenant = Tenant.objects.filter(tenant_group__isnull=False).first()
        rack_role = Role.objects.get_for_model(Rack).first()

        Rack.objects.create(
            name="Rack 4",
            facility_id="rack-4",
            location=cls.loc1,
            rack_group=rack_group,
            tenant=tenant,
            status=cls.rack_statuses[0],
            role=rack_role,
            serial="ABCDEF",
            asset_tag="1004",
            type=RackTypeChoices.TYPE_2POST,
            width=RackWidthChoices.WIDTH_19IN,
            u_height=42,
            desc_units=False,
            outer_width=100,
            outer_depth=100,
        )

    def test_desc_units(self):
        # TODO: not a generic_filter_test since this is a boolean filter but not a RelatedMembershipBooleanFilter
        with self.subTest():
            params = {"desc_units": True}
            self.assertEqual(self.filterset(params, self.queryset).qs.count(), 1)
        with self.subTest():
            params = {"desc_units": False}
            self.assertEqual(self.filterset(params, self.queryset).qs.count(), 3)

    def test_outer_unit(self):
        # TODO: Not a generic_filter_test since this is a single-value filter
        # 2.0 TODO: Support filtering for multiple values
        with self.subTest():
            self.assertEqual(Rack.objects.exclude(outer_unit="").count(), 3)
        with self.subTest():
            params = {"outer_unit": [RackDimensionUnitChoices.UNIT_MILLIMETER]}
            self.assertEqual(self.filterset(params, self.queryset).qs.count(), 2)

    def test_search(self):
        value = self.queryset.values_list("pk", flat=True)[0]
        params = {"q": value}
        self.assertEqual(self.filterset(params, self.queryset).qs.values_list("pk", flat=True)[0], value)


class RackReservationTestCase(FilterTestCases.FilterTestCase, FilterTestCases.TenancyFilterTestCaseMixin):
    queryset = RackReservation.objects.all()
    filterset = RackReservationFilterSet
    tenancy_related_name = "rack_reservations"
    generic_filter_tests = [
        ("description",),
        ("rack", "rack__id"),
        ("rack", "rack__name"),
        ("rack_group", "rack__rack_group__id"),
        ("rack_group", "rack__rack_group__name"),
        ("user", "user__id"),
        ("user", "user__username"),
    ]

    @classmethod
    def setUpTestData(cls):
        common_test_data(cls)

    def test_search(self):
        value = self.queryset.values_list("pk", flat=True)[0]
        params = {"q": value}
        self.assertEqual(self.filterset(params, self.queryset).qs.values_list("pk", flat=True)[0], value)


class ManufacturerTestCase(FilterTestCases.NameOnlyFilterTestCase):
    queryset = Manufacturer.objects.all()
    filterset = ManufacturerFilterSet
    generic_filter_tests = [
        ("description",),
        ("device_types", "device_types__id"),
        ("device_types", "device_types__model"),
        ("inventory_items", "inventory_items__id"),
        ("inventory_items", "inventory_items__name"),
        ("platforms", "platforms__id"),
        ("platforms", "platforms__name"),
    ]

    @classmethod
    def setUpTestData(cls):
        common_test_data(cls)

        devices = list(Device.objects.all()[:3])

        InventoryItem.objects.create(device=devices[0], name="Inventory Item 1", manufacturer=cls.manufacturers[0])
        InventoryItem.objects.create(device=devices[1], name="Inventory Item 2", manufacturer=cls.manufacturers[1])
        InventoryItem.objects.create(device=devices[2], name="Inventory Item 3", manufacturer=cls.manufacturers[2])


class DeviceTypeTestCase(FilterTestCases.FilterTestCase):
    queryset = DeviceType.objects.all()
    filterset = DeviceTypeFilterSet
    generic_filter_tests = [
        ("comments",),
        ("console_port_templates", "console_port_templates__id"),
        ("console_port_templates", "console_port_templates__name"),
        ("console_server_port_templates", "console_server_port_templates__id"),
        ("console_server_port_templates", "console_server_port_templates__name"),
        ("device_bay_templates", "device_bay_templates__id"),
        ("device_bay_templates", "device_bay_templates__name"),
        ("devices", "devices__id"),
        ("front_port_templates", "front_port_templates__id"),
        ("front_port_templates", "front_port_templates__name"),
        ("interface_templates", "interface_templates__id"),
        ("interface_templates", "interface_templates__name"),
        ("manufacturer", "manufacturer__id"),
        ("manufacturer", "manufacturer__name"),
        ("model",),
        ("part_number",),
        ("power_outlet_templates", "power_outlet_templates__id"),
        ("power_outlet_templates", "power_outlet_templates__name"),
        ("power_port_templates", "power_port_templates__id"),
        ("power_port_templates", "power_port_templates__name"),
        ("rear_port_templates", "rear_port_templates__id"),
        ("rear_port_templates", "rear_port_templates__name"),
        ("u_height",),
    ]

    @classmethod
    def setUpTestData(cls):
        common_test_data(cls)

        manufacturer = Manufacturer.objects.first()
        device_type = DeviceType.objects.create(
            manufacturer=manufacturer,
            comments="Device type 4",
            model="Model 4",
            part_number="Part Number 4",
            u_height=4,
            is_full_depth=True,
        )
        device_type.tags.set(Tag.objects.get_for_model(DeviceType))

    def test_is_full_depth(self):
        # TODO: Not a generic_filter_test because this is a boolean filter but not a RelatedMembershipBooleanFilter
        with self.subTest():
            params = {"is_full_depth": True}
            self.assertQuerysetEqual(
                self.filterset(params, self.queryset).qs,
                self.queryset.filter(is_full_depth=True),
            )
        with self.subTest():
            params = {"is_full_depth": False}
            self.assertQuerysetEqual(
                self.filterset(params, self.queryset).qs,
                self.queryset.filter(is_full_depth=False),
            )

    def test_subdevice_role(self):
        # TODO: Not a generic_filter_test because this is a single-value filter
        # 2.0 TODO: Support filtering for multiple values
        with self.subTest():
            params = {"subdevice_role": [SubdeviceRoleChoices.ROLE_PARENT]}
            self.assertQuerysetEqual(
                self.filterset(params, self.queryset).qs,
                self.queryset.filter(subdevice_role=SubdeviceRoleChoices.ROLE_PARENT),
            )
        with self.subTest():
            params = {"subdevice_role": [SubdeviceRoleChoices.ROLE_CHILD]}
            self.assertQuerysetEqual(
                self.filterset(params, self.queryset).qs,
                self.queryset.filter(subdevice_role=SubdeviceRoleChoices.ROLE_CHILD),
            )

    def test_console_ports(self):
        # TODO: Not a generic_filter_test because this is a boolean filter but not a RelatedMembershipBooleanFilter
        with self.subTest():
            params = {"console_ports": True}
            self.assertQuerysetEqual(
                self.filterset(params, self.queryset).qs,
                self.queryset.exclude(console_port_templates__isnull=True),
            )
        with self.subTest():
            params = {"console_ports": False}
            self.assertQuerysetEqual(
                self.filterset(params, self.queryset).qs,
                self.queryset.exclude(console_port_templates__isnull=False),
            )

    def test_console_server_ports(self):
        # TODO: Not a generic_filter_test because this is a boolean filter but not a RelatedMembershipBooleanFilter
        with self.subTest():
            params = {"console_server_ports": True}
            self.assertQuerysetEqual(
                self.filterset(params, self.queryset).qs,
                self.queryset.exclude(console_server_port_templates__isnull=True),
            )
        with self.subTest():
            params = {"console_server_ports": False}
            self.assertQuerysetEqual(
                self.filterset(params, self.queryset).qs,
                self.queryset.exclude(console_server_port_templates__isnull=False),
            )

    def test_power_ports(self):
        # TODO: Not a generic_filter_test because this is a boolean filter but not a RelatedMembershipBooleanFilter
        with self.subTest():
            params = {"power_ports": True}
            self.assertQuerysetEqual(
                self.filterset(params, self.queryset).qs,
                self.queryset.exclude(power_port_templates__isnull=True),
            )
        with self.subTest():
            params = {"power_ports": False}
            self.assertQuerysetEqual(
                self.filterset(params, self.queryset).qs,
                self.queryset.exclude(power_port_templates__isnull=False),
            )

    def test_power_outlets(self):
        # TODO: Not a generic_filter_test because this is a boolean filter but not a RelatedMembershipBooleanFilter
        with self.subTest():
            params = {"power_outlets": True}
            self.assertQuerysetEqual(
                self.filterset(params, self.queryset).qs,
                self.queryset.exclude(power_outlet_templates__isnull=True),
            )
        with self.subTest():
            params = {"power_outlets": False}
            self.assertQuerysetEqual(
                self.filterset(params, self.queryset).qs,
                self.queryset.exclude(power_outlet_templates__isnull=False),
            )

    def test_interfaces(self):
        # TODO: Not a generic_filter_test because this is a boolean filter but not a RelatedMembershipBooleanFilter
        with self.subTest():
            params = {"interfaces": True}
            self.assertQuerysetEqual(
                self.filterset(params, self.queryset).qs,
                self.queryset.exclude(interface_templates__isnull=True),
            )
        with self.subTest():
            params = {"interfaces": False}
            self.assertQuerysetEqual(
                self.filterset(params, self.queryset).qs,
                self.queryset.exclude(interface_templates__isnull=False),
            )

    def test_pass_through_ports(self):
        # TODO: Not a generic_filter_test because this is a boolean filter but not a RelatedMembershipBooleanFilter
        query = Q(front_port_templates__isnull=False, rear_port_templates__isnull=False)
        with self.subTest():
            params = {"pass_through_ports": True}
            self.assertQuerysetEqual(
                self.filterset(params, self.queryset).qs,
                self.queryset.filter(query),
            )
        with self.subTest():
            params = {"pass_through_ports": False}
            self.assertQuerysetEqual(
                self.filterset(params, self.queryset).qs,
                self.queryset.filter(~query),
            )

    def test_device_bays(self):
        # TODO: Not a generic_filter_test because this is a boolean filter but not a RelatedMembershipBooleanFilter
        with self.subTest():
            params = {"device_bays": True}
            self.assertQuerysetEqual(
                self.filterset(params, self.queryset).qs,
                self.queryset.exclude(device_bay_templates__isnull=True),
            )
        with self.subTest():
            params = {"device_bays": False}
            self.assertQuerysetEqual(
                self.filterset(params, self.queryset).qs,
                self.queryset.exclude(device_bay_templates__isnull=False),
            )

    def test_search(self):
        value = self.queryset.values_list("pk", flat=True)[0]
        params = {"q": value}
        self.assertEqual(self.filterset(params, self.queryset).qs.values_list("pk", flat=True)[0], value)


class Mixins:
    class ComponentTemplateMixin(FilterTestCases.FilterTestCase):
        generic_filter_tests = [
            ("description",),
            ("device_type", "device_type__id"),
            ("device_type", "device_type__model"),
            ("label",),
            ("name",),
        ]

        @classmethod
        def setUpTestData(cls):
            common_test_data(cls)


class ConsolePortTemplateTestCase(Mixins.ComponentTemplateMixin):
    queryset = ConsolePortTemplate.objects.all()
    filterset = ConsolePortTemplateFilterSet


class ConsoleServerPortTemplateTestCase(Mixins.ComponentTemplateMixin):
    queryset = ConsoleServerPortTemplate.objects.all()
    filterset = ConsoleServerPortTemplateFilterSet


class PowerPortTemplateTestCase(Mixins.ComponentTemplateMixin):
    queryset = PowerPortTemplate.objects.all()
    filterset = PowerPortTemplateFilterSet
    generic_filter_tests = Mixins.ComponentTemplateMixin.generic_filter_tests + [
        ("allocated_draw",),
        ("maximum_draw",),
        ("power_outlet_templates", "power_outlet_templates__id"),
        ("power_outlet_templates", "power_outlet_templates__name"),
    ]

    @classmethod
    def setUpTestData(cls):
        super().setUpTestData()

        device_type = DeviceType.objects.get(model="Model 3")
        PowerPortTemplate.objects.create(
            device_type=device_type,
            name="Power Port 4",
            maximum_draw=400,
            allocated_draw=450,
            label="powerport4",
            description="Power Port Description 4",
        )


class PowerOutletTemplateTestCase(Mixins.ComponentTemplateMixin):
    queryset = PowerOutletTemplate.objects.all()
    filterset = PowerOutletTemplateFilterSet
    generic_filter_tests = Mixins.ComponentTemplateMixin.generic_filter_tests + [
        ("power_port_template", "power_port_template__id"),
        ("power_port_template", "power_port_template__name"),
    ]

    @classmethod
    def setUpTestData(cls):
        super().setUpTestData()

        device_type = DeviceType.objects.get(model="Model 3")
        PowerOutletTemplate.objects.create(
            device_type=device_type,
            name="Power Outlet 4",
            feed_leg=PowerOutletFeedLegChoices.FEED_LEG_A,
            label="poweroutlet4",
            description="Power Outlet Description 4",
        )

    def test_feed_leg(self):
        # TODO: Not a generic_filter_test because this is a single-value filter
        params = {"feed_leg": [PowerOutletFeedLegChoices.FEED_LEG_A]}
        self.assertQuerysetEqual(
            self.filterset(params, self.queryset).qs,
            self.queryset.filter(feed_leg=PowerOutletFeedLegChoices.FEED_LEG_A),
        )


class InterfaceTemplateTestCase(Mixins.ComponentTemplateMixin):
    queryset = InterfaceTemplate.objects.all()
    filterset = InterfaceTemplateFilterSet

    def test_type(self):
        # TODO: Not a generic_filter_test because this is a single-value filter
        params = {"type": [InterfaceTypeChoices.TYPE_1GE_FIXED]}
        self.assertQuerysetEqual(
            self.filterset(params, self.queryset).qs,
            self.queryset.filter(type=InterfaceTypeChoices.TYPE_1GE_FIXED),
        )

    def test_mgmt_only(self):
        # TODO: Not a generic_filter_test because this is a boolean filter but not a RelatedMembershipBooleanFilter
        with self.subTest():
            params = {"mgmt_only": True}
            self.assertQuerysetEqual(
                self.filterset(params, self.queryset).qs,
                self.queryset.filter(**params),
            )
        with self.subTest():
            params = {"mgmt_only": False}
            self.assertQuerysetEqual(
                self.filterset(params, self.queryset).qs,
                self.queryset.filter(**params),
            )


class FrontPortTemplateTestCase(Mixins.ComponentTemplateMixin):
    queryset = FrontPortTemplate.objects.all()
    filterset = FrontPortTemplateFilterSet
    generic_filter_tests = Mixins.ComponentTemplateMixin.generic_filter_tests + [
        ("rear_port_position",),
        ("rear_port_template", "rear_port_template__id"),
    ]

    def test_type(self):
        # TODO: Not a generic_filter_test because this is a single-value filter
        params = {"type": [PortTypeChoices.TYPE_8P8C]}
        self.assertQuerysetEqual(
            self.filterset(params, self.queryset).qs,
            self.queryset.filter(type=PortTypeChoices.TYPE_8P8C),
        )


class RearPortTemplateTestCase(Mixins.ComponentTemplateMixin):
    queryset = RearPortTemplate.objects.all()
    filterset = RearPortTemplateFilterSet
    generic_filter_tests = Mixins.ComponentTemplateMixin.generic_filter_tests + [
        ("front_port_templates", "front_port_templates__id"),
    ]

    @classmethod
    def setUpTestData(cls):
        super().setUpTestData()

        device_type = DeviceType.objects.get(model="Model 3")
        RearPortTemplate.objects.create(
            device_type=device_type,
            name="Rear Port 4",
            type=PortTypeChoices.TYPE_BNC,
            positions=4,
            label="rearport4",
            description="Rear Port Description 4",
        )

    def test_type(self):
        # TODO: Not a generic_filter_test because this is a single-value filter
        params = {"type": [PortTypeChoices.TYPE_8P8C]}
        self.assertQuerysetEqual(
            self.filterset(params, self.queryset).qs,
            self.queryset.filter(type=PortTypeChoices.TYPE_8P8C),
        )

    def test_positions(self):
        positions = [1, 2]
        params = {"positions": positions}
        self.assertQuerysetEqual(
            self.filterset(params, self.queryset).qs,
            self.queryset.filter(positions__in=positions),
        )


class DeviceBayTemplateTestCase(Mixins.ComponentTemplateMixin):
    queryset = DeviceBayTemplate.objects.all()
    filterset = DeviceBayTemplateFilterSet


class PlatformTestCase(FilterTestCases.NameOnlyFilterTestCase):
    queryset = Platform.objects.all()
    filterset = PlatformFilterSet
    generic_filter_tests = [
        ("description",),
        ("devices", "devices__id"),
        ("manufacturer", "manufacturer__id"),
        ("manufacturer", "manufacturer__name"),
        ("napalm_driver",),
        ("virtual_machines", "virtual_machines__id"),
    ]

    @classmethod
    def setUpTestData(cls):
        common_test_data(cls)

    def test_napalm_args(self):
        """Not currently suitable as a generic_filter_tests entry because we need JSON strings as inputs."""
        # FIXME(jathan): Hard-coding around expected values should be ripped out
        # once all fixture factory work has completed.
        napalm_args = ['["--test", "--arg1"]', '["--test", "--arg2"]']
        params = {"napalm_args": napalm_args}
        self.assertEqual(self.filterset(params, self.queryset).qs.count(), len(napalm_args))

<<<<<<< HEAD
=======
    def test_network_driver(self):
        drivers = ["driver_1", "driver_3"]
        params = {"network_driver": drivers}
        self.assertQuerysetEqualAndNotEmpty(
            self.filterset(params, self.queryset).qs, Platform.objects.filter(network_driver__in=drivers)
        )

    def test_devices(self):
        devices = [Device.objects.first(), Device.objects.last()]
        params = {"devices": [devices[0].pk, devices[1].pk]}
        self.assertEqual(self.filterset(params, self.queryset).qs.count(), len(devices))

    def test_has_devices(self):
        with self.subTest():
            params = {"has_devices": True}
            self.assertQuerysetEqual(
                self.filterset(params, self.queryset).qs,
                self.queryset.exclude(devices__isnull=True),
            )
        with self.subTest():
            params = {"has_devices": False}
            self.assertQuerysetEqual(
                self.filterset(params, self.queryset).qs,
                self.queryset.exclude(devices__isnull=False),
            )

    def test_virtual_machines(self):
        virtual_machines = [VirtualMachine.objects.first(), VirtualMachine.objects.last()]
        params = {"virtual_machines": [virtual_machines[0].pk, virtual_machines[1].pk]}
        self.assertEqual(self.filterset(params, self.queryset).qs.count(), len(virtual_machines))

    def test_has_virtual_machines(self):
        with self.subTest():
            params = {"has_virtual_machines": True}
            self.assertQuerysetEqual(
                self.filterset(params, self.queryset).qs,
                self.queryset.exclude(virtual_machines__isnull=True),
            )
        with self.subTest():
            params = {"has_virtual_machines": False}
            self.assertQuerysetEqual(
                self.filterset(params, self.queryset).qs,
                self.queryset.exclude(virtual_machines__isnull=False),
            )

>>>>>>> 56bbb42a

class DeviceTestCase(FilterTestCases.FilterTestCase, FilterTestCases.TenancyFilterTestCaseMixin):
    queryset = Device.objects.all()
    filterset = DeviceFilterSet
    tenancy_related_name = "devices"
    generic_filter_tests = [
        ("asset_tag",),
        ("cluster", "cluster__id"),
        ("cluster", "cluster__name"),
        ("console_ports", "console_ports__id"),
        ("console_server_ports", "console_server_ports__id"),
        ("device_bays", "device_bays__id"),
        ("device_redundancy_group", "device_redundancy_group__id"),
        ("device_redundancy_group", "device_redundancy_group__name"),
        ("device_redundancy_group_priority",),
        ("device_type", "device_type__id"),
        ("device_type", "device_type__model"),
        ("front_ports", "front_ports__id"),
        ("interfaces", "interfaces__id"),
        ("mac_address", "interfaces__mac_address"),
        ("manufacturer", "device_type__manufacturer__id"),
        ("manufacturer", "device_type__manufacturer__name"),
        ("name",),
        ("platform", "platform__id"),
        ("platform", "platform__name"),
        ("position",),
        ("power_outlets", "power_outlets__id"),
        ("power_ports", "power_ports__id"),
        ("rack", "rack__id"),
        ("rack", "rack__name"),
        ("rack_group", "rack__rack_group__id"),
        ("rack_group", "rack__rack_group__name"),
        ("rear_ports", "rear_ports__id"),
        ("role", "role__id"),
        ("role", "role__name"),
        ("secrets_group", "secrets_group__id"),
        ("secrets_group", "secrets_group__name"),
        ("status", "status__name"),
        ("vc_position",),
        ("vc_priority",),
        ("virtual_chassis", "virtual_chassis__id"),
        ("virtual_chassis", "virtual_chassis__name"),
    ]

    @classmethod
    def setUpTestData(cls):
        common_test_data(cls)

        devices = Device.objects.all()

        # Create a device with no components for testing the "has_*" filters
        device_type = DeviceType.objects.create(
            manufacturer=cls.manufacturers[0],
            comments="Non-component Device Type",
            model="Non-component Model",
            part_number="Part Number 1",
            u_height=1,
            is_full_depth=True,
        )

        Device.objects.create(
            device_type=device_type,
            location=devices[0].location,
            name="Device 4",
            platform=Platform.objects.first(),
            role=cls.device_roles[0],
            status=Status.objects.get_for_model(Device).first(),
        )

        # Create additional components for filtering
        InventoryItem.objects.create(device=devices[0], name="Inventory Item 1")
        InventoryItem.objects.create(device=devices[1], name="Inventory Item 2")
        Service.objects.create(device=devices[0], name="ssh", protocol="tcp", ports=[22])
        Service.objects.create(device=devices[1], name="dns", protocol="udp", ports=[53])

        cls.device_redundancy_groups = list(DeviceRedundancyGroup.objects.all()[:2])
        Device.objects.filter(pk=devices[0].pk).update(device_redundancy_group=cls.device_redundancy_groups[0])
        Device.objects.filter(pk=devices[1].pk).update(
            device_redundancy_group=cls.device_redundancy_groups[0], device_redundancy_group_priority=1
        )
        Device.objects.filter(pk=devices[2].pk).update(
            device_redundancy_group=cls.device_redundancy_groups[1], device_redundancy_group_priority=100
        )

        # Assign primary IPs for filtering
        interfaces = Interface.objects.all()
        ipaddr_status = Status.objects.get_for_model(IPAddress).first()
        prefix_status = Status.objects.get_for_model(Prefix).first()
        namespace = Namespace.objects.first()
        Prefix.objects.create(prefix="192.0.2.0/24", namespace=namespace, status=prefix_status)
        Prefix.objects.create(prefix="2600::/64", namespace=namespace, status=prefix_status)
        ipaddresses = (
            IPAddress.objects.create(address="192.0.2.1/24", namespace=namespace, status=ipaddr_status),
            IPAddress.objects.create(address="192.0.2.2/24", namespace=namespace, status=ipaddr_status),
            IPAddress.objects.create(address="2600::1/120", namespace=namespace, status=ipaddr_status),
            IPAddress.objects.create(address="2600::0100/120", namespace=namespace, status=ipaddr_status),
        )

        interfaces[0].add_ip_addresses([ipaddresses[0], ipaddresses[2]])
        interfaces[1].add_ip_addresses([ipaddresses[1], ipaddresses[3]])

        Device.objects.filter(pk=devices[0].pk).update(
            primary_ip4=ipaddresses[0],
            primary_ip6=ipaddresses[2],
            comments="Comment A",
        )
        Device.objects.filter(pk=devices[1].pk).update(
            primary_ip4=ipaddresses[1],
            primary_ip6=ipaddresses[3],
            comments="Comment B",
        )

        # Update existing interface objects with mac addresses for filtering
        Interface.objects.filter(pk=interfaces[0].pk).update(mac_address="00-00-00-00-00-01")
        Interface.objects.filter(pk=interfaces[1].pk).update(mac_address="00-00-00-00-00-02")

        # VirtualChassis assignment for filtering
        virtual_chassis_1 = VirtualChassis.objects.create(name="vc1", master=devices[0])
        Device.objects.filter(pk=devices[0].pk).update(virtual_chassis=virtual_chassis_1, vc_position=1, vc_priority=1)
        Device.objects.filter(pk=devices[1].pk).update(virtual_chassis=virtual_chassis_1, vc_position=2, vc_priority=2)
        virtual_chassis_2 = VirtualChassis.objects.create(name="vc2", master=devices[2])
        Device.objects.filter(pk=devices[2].pk).update(virtual_chassis=virtual_chassis_2, vc_position=1, vc_priority=1)

    def test_face(self):
        # TODO: Not a generic_filter_test because this is a single-value filter
        params = {"face": [DeviceFaceChoices.FACE_FRONT]}
        self.assertQuerysetEqualAndNotEmpty(
            self.filterset(params, self.queryset).qs,
            Device.objects.filter(face=DeviceFaceChoices.FACE_FRONT),
        )

    def test_is_full_depth(self):
        # TODO: Not a generic_filter_test because this is a boolean filter but not a RelatedMembershipBooleanFilter
        with self.subTest():
            params = {"is_full_depth": True}
            self.assertQuerysetEqualAndNotEmpty(
                self.filterset(params, self.queryset).qs,
                Device.objects.filter(device_type__is_full_depth=True),
            )
        with self.subTest():
            params = {"is_full_depth": False}
            self.assertQuerysetEqualAndNotEmpty(
                self.filterset(params, self.queryset).qs,
                Device.objects.filter(device_type__is_full_depth=False),
            )

    def test_serial(self):
        # TODO: Not a generic_filter_test because this is a single-value filter
        # 2.0 TODO: Support filtering for multiple values
        with self.subTest():
            params = {"serial": "ABC"}
            self.assertEqual(self.filterset(params, self.queryset).qs.count(), 1)
        with self.subTest():
            params = {"serial": "abc"}
            self.assertEqual(self.filterset(params, self.queryset).qs.count(), 1)

    def test_has_primary_ip(self):
        # TODO: Not a generic_filter_test because this is a boolean filter but not a RelatedMembershipBooleanFilter
        with self.subTest():
            params = {"has_primary_ip": True}
            self.assertQuerysetEqualAndNotEmpty(
                self.filterset(params, self.queryset).qs,
                Device.objects.filter(Q(primary_ip4__isnull=False) | Q(primary_ip6__isnull=False)),
            )
        with self.subTest():
            params = {"has_primary_ip": False}
            self.assertQuerysetEqualAndNotEmpty(
                self.filterset(params, self.queryset).qs,
                Device.objects.filter(primary_ip4__isnull=True, primary_ip6__isnull=True),
            )

    def test_virtual_chassis_member(self):
        # TODO: Not a generic_filter_test because this is a boolean filter but not a RelatedMembershipBooleanFilter
        with self.subTest():
            params = {"virtual_chassis_member": True}
            self.assertQuerysetEqualAndNotEmpty(
                self.filterset(params, self.queryset).qs,
                Device.objects.filter(virtual_chassis__isnull=False),
            )
        with self.subTest():
            params = {"virtual_chassis_member": False}
            self.assertQuerysetEqualAndNotEmpty(
                self.filterset(params, self.queryset).qs,
                Device.objects.filter(virtual_chassis__isnull=True),
            )

    def test_is_virtual_chassis_member(self):
        # TODO: Not a generic_filter_test because this is a boolean filter but not a RelatedMembershipBooleanFilter
        with self.subTest():
            params = {"is_virtual_chassis_member": True}
            self.assertQuerysetEqualAndNotEmpty(
                self.filterset(params, self.queryset).qs,
                Device.objects.filter(virtual_chassis__isnull=False),
            )
        with self.subTest():
            params = {"is_virtual_chassis_member": False}
            self.assertQuerysetEqualAndNotEmpty(
                self.filterset(params, self.queryset).qs,
                Device.objects.filter(virtual_chassis__isnull=True),
            )

    def test_local_config_context_data(self):
        # TODO: Not a generic_filter_test because this is a boolean filter but not a RelatedMembershipBooleanFilter
        with self.subTest():
            params = {"local_config_context_data": True}
            self.assertQuerysetEqualAndNotEmpty(
                self.filterset(params, self.queryset).qs,
                Device.objects.filter(local_config_context_data__isnull=False),
            )
        with self.subTest():
            params = {"local_config_context_data": False}
            self.assertQuerysetEqualAndNotEmpty(
                self.filterset(params, self.queryset).qs,
                Device.objects.filter(local_config_context_data__isnull=True),
            )

    def test_search(self):
        value = self.queryset.values_list("pk", flat=True)[0]
        params = {"q": value}
        self.assertEqual(self.filterset(params, self.queryset).qs.values_list("pk", flat=True)[0], value)


class ConsolePortTestCase(FilterTestCases.FilterTestCase):
    queryset = ConsolePort.objects.all()
    filterset = ConsolePortFilterSet
    generic_filter_tests = [
        ("cable", "cable__id"),
        ("description",),
        ("device", "device__id"),
        ("device", "device__name"),
        ("label",),
        ("name",),
    ]

    @classmethod
    def setUpTestData(cls):
        common_test_data(cls)

        devices = (
            Device.objects.get(name="Device 1"),
            Device.objects.get(name="Device 2"),
            Device.objects.get(name="Device 3"),
        )

        console_server_ports = (
            devices[1].console_server_ports.get(name="Console Server Port 2"),
            devices[2].console_server_ports.get(name="Console Server Port 3"),
        )

        console_ports = (
            devices[0].console_ports.get(name="Console Port 1"),
            devices[1].console_ports.get(name="Console Port 2"),
        )
        console_ports[0].tags.set(Tag.objects.get_for_model(ConsolePort))

        cable_statuses = Status.objects.get_for_model(Cable)
        status_connected = cable_statuses.get(name="Connected")

        # Cables
        Cable.objects.create(
            termination_a=console_ports[0],
            termination_b=console_server_ports[0],
            status=status_connected,
        )
        Cable.objects.create(
            termination_a=console_ports[1],
            termination_b=console_server_ports[1],
            status=status_connected,
        )
        # Third port is not connected

    def test_connected(self):
        # TODO: Not a generic_filter_test because this is a boolean filter but not a RelatedMembershipBooleanFilter
        with self.subTest():
            params = {"connected": True}
            self.assertEqual(self.filterset(params, self.queryset).qs.count(), 2)
        with self.subTest():
            params = {"connected": False}
            self.assertEqual(self.filterset(params, self.queryset).qs.count(), 1)


class ConsoleServerPortTestCase(FilterTestCases.FilterTestCase):
    queryset = ConsoleServerPort.objects.all()
    filterset = ConsoleServerPortFilterSet
    generic_filter_tests = [
        ("cable", "cable__id"),
        ("description",),
        ("device", "device__id"),
        ("device", "device__name"),
        ("label",),
        ("name",),
    ]

    @classmethod
    def setUpTestData(cls):
        common_test_data(cls)

        devices = (
            Device.objects.get(name="Device 1"),
            Device.objects.get(name="Device 2"),
            Device.objects.get(name="Device 3"),
        )

        console_ports = (
            devices[0].console_ports.get(name="Console Port 1"),
            devices[1].console_ports.get(name="Console Port 2"),
        )

        console_server_ports = (
            devices[1].console_server_ports.get(name="Console Server Port 2"),
            devices[2].console_server_ports.get(name="Console Server Port 3"),
        )
        console_server_ports[0].tags.set(Tag.objects.get_for_model(ConsoleServerPort))

        cable_statuses = Status.objects.get_for_model(Cable)
        status_connected = cable_statuses.get(name="Connected")

        # Cables
        Cable.objects.create(
            termination_a=console_server_ports[0],
            termination_b=console_ports[0],
            status=status_connected,
        )
        Cable.objects.create(
            termination_a=console_server_ports[1],
            termination_b=console_ports[1],
            status=status_connected,
        )
        # Third port is not connected

    def test_connected(self):
        # TODO: Not a generic_filter_test because this is a boolean filter but not a RelatedMembershipBooleanFilter
        with self.subTest():
            params = {"connected": True}
            self.assertEqual(self.filterset(params, self.queryset).qs.count(), 2)
        with self.subTest():
            params = {"connected": False}
            self.assertEqual(self.filterset(params, self.queryset).qs.count(), 1)


class PowerPortTestCase(FilterTestCases.FilterTestCase):
    queryset = PowerPort.objects.all()
    filterset = PowerPortFilterSet
    generic_filter_tests = [
        ("allocated_draw",),
        ("cable", "cable__id"),
        ("description",),
        ("device", "device__id"),
        ("device", "device__name"),
        ("label",),
        ("maximum_draw",),
        ("name",),
        ("power_outlets", "power_outlets__id"),
        ("power_outlets", "power_outlets__name"),
    ]

    @classmethod
    def setUpTestData(cls):
        common_test_data(cls)

        devices = (
            Device.objects.get(name="Device 1"),
            Device.objects.get(name="Device 2"),
            Device.objects.get(name="Device 3"),
        )

        power_outlets = (
            devices[1].power_outlets.get(name="Power Outlet 2"),
            devices[2].power_outlets.get(name="Power Outlet 3"),
        )

        power_ports = (
            devices[0].power_ports.get(name="Power Port 1"),
            devices[1].power_ports.get(name="Power Port 2"),
            PowerPort.objects.create(name="Power Port 4", device=devices[2]),
        )
        power_ports[0].tags.set(Tag.objects.get_for_model(PowerPort))
        power_ports[1].tags.set(Tag.objects.get_for_model(PowerPort)[:3])

        cable_statuses = Status.objects.get_for_model(Cable)
        status_connected = cable_statuses.get(name="Connected")

        # Cables
        Cable.objects.create(
            termination_a=power_ports[0],
            termination_b=power_outlets[0],
            status=status_connected,
        )
        Cable.objects.create(
            termination_a=power_ports[1],
            termination_b=power_outlets[1],
            status=status_connected,
        )
        # Third port is not connected

    def test_connected(self):
        # TODO: Not a generic_filter_test because this is a boolean filter but not a RelatedMembershipBooleanFilter
        with self.subTest():
            params = {"connected": True}
            self.assertEqual(self.filterset(params, self.queryset).qs.count(), 2)
        with self.subTest():
            params = {"connected": False}
            self.assertEqual(self.filterset(params, self.queryset).qs.count(), 2)


class PowerOutletTestCase(FilterTestCases.FilterTestCase):
    queryset = PowerOutlet.objects.all()
    filterset = PowerOutletFilterSet
    generic_filter_tests = [
        ("cable", "cable__id"),
        ("description",),
        ("device", "device__id"),
        ("device", "device__name"),
        ("label",),
        ("name",),
        ("power_port", "power_port__id"),
    ]

    @classmethod
    def setUpTestData(cls):
        common_test_data(cls)

        devices = (
            Device.objects.get(name="Device 1"),
            Device.objects.get(name="Device 2"),
            Device.objects.get(name="Device 3"),
        )

        power_outlets = (
            devices[1].power_outlets.get(name="Power Outlet 2"),
            devices[2].power_outlets.get(name="Power Outlet 3"),
        )
        power_outlets[0].tags.set(Tag.objects.get_for_model(PowerOutlet))
        power_outlets[1].tags.set(Tag.objects.get_for_model(PowerOutlet)[:3])

        power_ports = (
            devices[0].power_ports.get(name="Power Port 1"),
            devices[1].power_ports.get(name="Power Port 2"),
        )

        cable_statuses = Status.objects.get_for_model(Cable)
        status_connected = cable_statuses.get(name="Connected")

        # Cables
        Cable.objects.create(
            termination_a=power_outlets[0],
            termination_b=power_ports[0],
            status=status_connected,
        )
        Cable.objects.create(
            termination_a=power_outlets[1],
            termination_b=power_ports[1],
            status=status_connected,
        )
        # Third port is not connected

    def test_feed_leg(self):
        # TODO: Not a generic_filter_test because this is a single-value filter
        # 2.0 TODO: Support filtering for multiple values
        params = {"feed_leg": [PowerOutletFeedLegChoices.FEED_LEG_A]}
        self.assertEqual(self.filterset(params, self.queryset).qs.count(), 1)

    def test_connected(self):
        # TODO: Not a generic_filter_test because this is a boolean filter but not a RelatedMembershipBooleanFilter
        with self.subTest():
            params = {"connected": True}
            self.assertEqual(self.filterset(params, self.queryset).qs.count(), 2)
        with self.subTest():
            params = {"connected": False}
            self.assertEqual(self.filterset(params, self.queryset).qs.count(), 1)


class InterfaceTestCase(FilterTestCases.FilterTestCase):
    queryset = Interface.objects.all()
    filterset = InterfaceFilterSet
    generic_filter_tests = [
        ("bridge", "bridge__id"),
        ("bridge", "bridge__name"),
        ("bridged_interfaces", "bridged_interfaces__id"),
        ("bridged_interfaces", "bridged_interfaces__name"),
        ("cable", "cable__id"),
        ("child_interfaces", "child_interfaces__id"),
        ("child_interfaces", "child_interfaces__name"),
        ("description",),
        # ("device", "device__id"),  # TODO - InterfaceFilterSet overrides device as a MultiValueCharFilter on name only
        ("device", "device__name"),
        ("label",),
        ("lag", "lag__id"),
        ("lag", "lag__name"),
        ("mac_address",),
        ("member_interfaces", "member_interfaces__id"),
        ("member_interfaces", "member_interfaces__name"),
        ("mtu",),
        ("name",),
        ("parent_interface", "parent_interface__id"),
        ("parent_interface", "parent_interface__name"),
        ("status", "status__name"),
        ("type",),
        ("tagged_vlans", "tagged_vlans__id"),
        ("tagged_vlans", "tagged_vlans__vid"),
        ("untagged_vlan", "untagged_vlan__id"),
        ("untagged_vlan", "untagged_vlan__vid"),
    ]

    @classmethod
    def setUpTestData(cls):
        common_test_data(cls)

        devices = (
            Device.objects.get(name="Device 1"),
            Device.objects.get(name="Device 2"),
            Device.objects.get(name="Device 3"),
        )
        vlans = VLAN.objects.all()[:3]

        interface_statuses = Status.objects.get_for_model(Interface)

        # Cabled interfaces
        cabled_interfaces = (
            Interface.objects.get(name="Interface 1"),
            Interface.objects.get(name="Interface 2"),
            Interface.objects.get(name="Interface 3"),
            Interface.objects.create(
                device=devices[2],
                name="Parent Interface 1",
                type=InterfaceTypeChoices.TYPE_OTHER,
                mode=InterfaceModeChoices.MODE_TAGGED,
                enabled=True,
                mgmt_only=True,
                status=interface_statuses[2],
                untagged_vlan=vlans[2],
            ),
            Interface.objects.create(
                device=devices[2],
                name="Parent Interface 2",
                type=InterfaceTypeChoices.TYPE_OTHER,
                mode=InterfaceModeChoices.MODE_TAGGED,
                enabled=True,
                mgmt_only=True,
                status=interface_statuses[3],
            ),
            Interface.objects.create(
                device=devices[2],
                name="Parent Interface 3",
                type=InterfaceTypeChoices.TYPE_OTHER,
                mode=InterfaceModeChoices.MODE_TAGGED,
                enabled=False,
                mgmt_only=True,
                status=interface_statuses[0],
            ),
        )
        interface_taggable_vlan_1 = VLAN.objects.filter(location=devices[2].location).first()
        interface_taggable_vlan_2 = VLAN.objects.filter(location=devices[2].location).last()

        cabled_interfaces[0].tags.set(Tag.objects.get_for_model(Interface))
        cabled_interfaces[1].tags.set(Tag.objects.get_for_model(Interface)[:3])
        cabled_interfaces[3].tagged_vlans.add(interface_taggable_vlan_1)
        cabled_interfaces[4].tagged_vlans.add(interface_taggable_vlan_1)
        cabled_interfaces[5].tagged_vlans.add(interface_taggable_vlan_2)

        Interface.objects.filter(pk=cabled_interfaces[0].pk).update(
            enabled=True,
            mac_address="00-00-00-00-00-01",
            mode=InterfaceModeChoices.MODE_ACCESS,
            mtu=100,
            status=interface_statuses[0],
            untagged_vlan=vlans[0],
        )

        Interface.objects.filter(pk=cabled_interfaces[1].pk).update(
            enabled=True,
            mac_address="00-00-00-00-00-02",
            mode=InterfaceModeChoices.MODE_TAGGED,
            mtu=200,
            status=interface_statuses[3],
            untagged_vlan=vlans[1],
        )

        Interface.objects.filter(pk=cabled_interfaces[2].pk).update(
            enabled=False,
            mac_address="00-00-00-00-00-03",
            mode=InterfaceModeChoices.MODE_TAGGED_ALL,
            mtu=300,
            status=interface_statuses[2],
        )

        for interface in cabled_interfaces:
            interface.refresh_from_db()

        cable_statuses = Status.objects.get_for_model(Cable)
        connected_status = cable_statuses.get(name="Connected")

        # Cables
        Cable.objects.create(
            termination_a=cabled_interfaces[0],
            termination_b=cabled_interfaces[3],
            status=connected_status,
        )
        Cable.objects.create(
            termination_a=cabled_interfaces[1],
            termination_b=cabled_interfaces[4],
            status=connected_status,
        )
        # Third pair is not connected

        # Child interfaces
        Interface.objects.create(
            device=cabled_interfaces[3].device,
            name="Child 1",
            parent_interface=cabled_interfaces[3],
            status=interface_statuses[3],
            type=InterfaceTypeChoices.TYPE_VIRTUAL,
        )
        Interface.objects.create(
            device=cabled_interfaces[4].device,
            name="Child 2",
            parent_interface=cabled_interfaces[4],
            status=interface_statuses[3],
            type=InterfaceTypeChoices.TYPE_VIRTUAL,
        )
        Interface.objects.create(
            device=cabled_interfaces[5].device,
            name="Child 3",
            parent_interface=cabled_interfaces[5],
            status=interface_statuses[3],
            type=InterfaceTypeChoices.TYPE_VIRTUAL,
        )

        # Bridged interfaces
        bridge_interfaces = (
            Interface.objects.create(
                device=devices[2],
                name="Bridge 1",
                status=interface_statuses[3],
                type=InterfaceTypeChoices.TYPE_BRIDGE,
            ),
            Interface.objects.create(
                device=devices[2],
                name="Bridge 2",
                status=interface_statuses[3],
                type=InterfaceTypeChoices.TYPE_BRIDGE,
            ),
            Interface.objects.create(
                device=devices[2],
                name="Bridge 3",
                status=interface_statuses[3],
                type=InterfaceTypeChoices.TYPE_BRIDGE,
            ),
        )
        Interface.objects.create(
            device=bridge_interfaces[0].device,
            name="Bridged 1",
            bridge=bridge_interfaces[0],
            status=interface_statuses[3],
            type=InterfaceTypeChoices.TYPE_1GE_SFP,
        )
        Interface.objects.create(
            device=bridge_interfaces[1].device,
            name="Bridged 2",
            bridge=bridge_interfaces[1],
            status=interface_statuses[3],
            type=InterfaceTypeChoices.TYPE_1GE_SFP,
        )
        Interface.objects.create(
            device=bridge_interfaces[2].device,
            name="Bridged 3",
            bridge=bridge_interfaces[2],
            status=interface_statuses[3],
            type=InterfaceTypeChoices.TYPE_1GE_SFP,
        )

        # LAG interfaces
        lag_interfaces = (
            Interface.objects.create(
                device=devices[2],
                name="LAG 1",
                type=InterfaceTypeChoices.TYPE_LAG,
                status=interface_statuses[3],
            ),
            Interface.objects.create(
                device=devices[2],
                name="LAG 2",
                type=InterfaceTypeChoices.TYPE_LAG,
                status=interface_statuses[3],
            ),
            Interface.objects.create(
                device=devices[2],
                name="LAG 3",
                type=InterfaceTypeChoices.TYPE_LAG,
                status=interface_statuses[3],
            ),
        )
        Interface.objects.create(
            device=devices[2],
            name="Member 1",
            lag=lag_interfaces[0],
            type=InterfaceTypeChoices.TYPE_1GE_SFP,
            status=interface_statuses[3],
        )
        Interface.objects.create(
            device=devices[2],
            name="Member 2",
            lag=lag_interfaces[1],
            type=InterfaceTypeChoices.TYPE_1GE_SFP,
            status=interface_statuses[3],
        )
        Interface.objects.create(
            device=devices[2],
            name="Member 3",
            lag=lag_interfaces[2],
            type=InterfaceTypeChoices.TYPE_1GE_SFP,
            status=interface_statuses[3],
        )

    def test_connected(self):
        # TODO: Not a generic_filter_test because this is a boolean filter but not a RelatedMembershipBooleanFilter
        with self.subTest():
            params = {"connected": True}
            self.assertEqual(self.filterset(params, self.queryset).qs.count(), 4)
        with self.subTest():
            params = {"connected": False}
            self.assertEqual(self.filterset(params, self.queryset).qs.count(), 17)

    def test_enabled(self):
        # TODO: Not a generic_filter_test because this is a boolean filter but not a RelatedMembershipBooleanFilter
        with self.subTest():
            params = {"enabled": True}
            self.assertEqual(self.filterset(params, self.queryset).qs.count(), 19)
        with self.subTest():
            params = {"enabled": False}
            self.assertEqual(self.filterset(params, self.queryset).qs.count(), 2)

    def test_mgmt_only(self):
        # TODO: Not a generic_filter_test because this is a boolean filter but not a RelatedMembershipBooleanFilter
        with self.subTest():
            params = {"mgmt_only": True}
            self.assertEqual(self.filterset(params, self.queryset).qs.count(), 4)
        with self.subTest():
            params = {"mgmt_only": False}
            self.assertEqual(self.filterset(params, self.queryset).qs.count(), 17)

    def test_mode(self):
        # TODO: Not a generic_filter_test because this is a single-value filter
        params = {"mode": [InterfaceModeChoices.MODE_ACCESS]}
        self.assertEqual(self.filterset(params, self.queryset).qs.count(), 1)

    def test_device_with_common_vc(self):
        """Assert only interfaces belonging to devices with common VC are returned"""
        device_type = DeviceType.objects.first()
        device_role = Role.objects.get_for_model(Device).first()
        device_status = Status.objects.get_for_model(Device).first()
        devices = (
            Device.objects.create(
                name="Device in vc 1",
                device_type=device_type,
                role=device_role,
                status=device_status,
                location=self.loc1,
            ),
            Device.objects.create(
                name="Device in vc 2",
                device_type=device_type,
                role=device_role,
                status=device_status,
                location=self.loc1,
            ),
            Device.objects.create(
                name="Device not in vc",
                device_type=device_type,
                role=device_role,
                status=device_status,
                location=self.loc1,
            ),
        )

        # VirtualChassis assignment for filtering
        virtual_chassis = VirtualChassis.objects.create(master=devices[0])
        Device.objects.filter(pk=devices[0].pk).update(virtual_chassis=virtual_chassis, vc_position=1, vc_priority=1)
        Device.objects.filter(pk=devices[1].pk).update(virtual_chassis=virtual_chassis, vc_position=2, vc_priority=2)

        interface_status = Status.objects.get_for_model(Interface).first()
        Interface.objects.create(device=devices[0], name="int1", status=interface_status)
        Interface.objects.create(device=devices[0], name="int2", status=interface_status)
        Interface.objects.create(device=devices[1], name="int3", status=interface_status)
        Interface.objects.create(device=devices[2], name="int4", status=interface_status)

        params = {"device_with_common_vc": devices[0].pk}
        queryset = self.filterset(params, self.queryset).qs

        # Capture the first device so that we can use it in the next test.
        device = Device.objects.get(pk=devices[0].pk)
        with self.subTest():
            self.assertQuerysetEqual(
                queryset,
                self.queryset.filter(pk__in=device.common_vc_interfaces.values_list("pk", flat=True)),
            )
        # Assert interface of a device belonging to same VC as `device` are returned
        with self.subTest():
            self.assertTrue(queryset.filter(name="int3").exists())

        # Assert interface of a device not belonging as `device` to same VC are not returned
        with self.subTest():
            self.assertFalse(queryset.filter(name="int4").exists())

    def test_kind(self):
        # TODO: Not a generic_filter_test because this is a single-value filter
        # 2.0 TODO: Support filtering for multiple values
        with self.subTest():
            params = {"kind": "physical"}
            self.assertEqual(self.filterset(params, self.queryset).qs.count(), 12)
        with self.subTest():
            params = {"kind": "virtual"}
            self.assertEqual(self.filterset(params, self.queryset).qs.count(), 9)

    def test_vlan(self):
        # TODO: Not a generic_filter_test because this is a single-value filter
        # 2.0 TODO: Support filtering for multiple values
        vlan = VLAN.objects.filter(
            Q(interfaces_as_untagged__isnull=False) | Q(interfaces_as_tagged__isnull=False)
        ).first()
        params = {"vlan": vlan.vid}
        self.assertQuerysetEqual(
            self.filterset(params, self.queryset).qs, self.queryset.filter(Q(untagged_vlan=vlan) | Q(tagged_vlans=vlan))
        )

    def test_vlan_id(self):
        # TODO: Not a generic_filter_test because this is a single-value filter
        # 2.0 TODO: Support filtering for multiple values
        vlan = VLAN.objects.filter(
            Q(interfaces_as_untagged__isnull=False) | Q(interfaces_as_tagged__isnull=False)
        ).first()
        params = {"vlan_id": vlan.id}
        self.assertQuerysetEqual(
            self.filterset(params, self.queryset).qs, self.queryset.filter(Q(untagged_vlan=vlan) | Q(tagged_vlans=vlan))
        )


class FrontPortTestCase(FilterTestCases.FilterTestCase):
    queryset = FrontPort.objects.all()
    filterset = FrontPortFilterSet
    generic_filter_tests = [
        ("description",),
        ("cable", "cable__id"),
        ("device", "device__id"),
        ("device", "device__name"),
        ("label",),
        ("name",),
        ("rear_port", "rear_port__id"),
        ("rear_port", "rear_port__name"),
        ("rear_port_position",),
    ]

    @classmethod
    def setUpTestData(cls):
        common_test_data(cls)

        devices = (
            Device.objects.get(name="Device 1"),
            Device.objects.get(name="Device 2"),
            Device.objects.get(name="Device 3"),
        )

        rear_ports = (
            devices[0].rear_ports.get(name="Rear Port 1"),
            devices[1].rear_ports.get(name="Rear Port 2"),
            devices[2].rear_ports.get(name="Rear Port 3"),
            RearPort.objects.create(
                device=devices[2],
                name="Rear Port 4",
                type=PortTypeChoices.TYPE_8P8C,
                positions=6,
            ),
            RearPort.objects.create(
                device=devices[2],
                name="Rear Port 5",
                type=PortTypeChoices.TYPE_8P8C,
                positions=6,
            ),
        )

        front_ports = (
            devices[0].front_ports.get(name="Front Port 1"),
            devices[1].front_ports.get(name="Front Port 2"),
            devices[2].front_ports.get(name="Front Port 3"),
            FrontPort.objects.create(
                device=devices[2],
                name="Front Port 4",
                type=PortTypeChoices.TYPE_FC,
                rear_port=rear_ports[3],
                rear_port_position=1,
            ),
            FrontPort.objects.create(
                device=devices[2],
                name="Front Port 5",
                type=PortTypeChoices.TYPE_FC,
                rear_port=rear_ports[4],
                rear_port_position=1,
            ),
        )
        front_ports[0].tags.set(Tag.objects.get_for_model(FrontPort))
        front_ports[1].tags.set(Tag.objects.get_for_model(FrontPort)[:3])

        cable_statuses = Status.objects.get_for_model(Cable)
        status_connected = cable_statuses.get(name="Connected")

        # Cables
        Cable.objects.create(
            termination_a=front_ports[0],
            termination_b=front_ports[3],
            status=status_connected,
        )
        Cable.objects.create(
            termination_a=front_ports[1],
            termination_b=front_ports[4],
            status=status_connected,
        )
        # Third port is not connected

    def test_type(self):
        # TODO: Not a generic_filter_test because this is a single-value filter
        params = {"type": [PortTypeChoices.TYPE_8P8C]}
        self.assertEqual(self.filterset(params, self.queryset).qs.count(), 1)


class RearPortTestCase(FilterTestCases.FilterTestCase):
    queryset = RearPort.objects.all()
    filterset = RearPortFilterSet
    generic_filter_tests = [
        ("cable", "cable__id"),
        ("description",),
        ("device", "device__id"),
        ("device", "device__name"),
        ("front_ports", "front_ports__id"),
        ("front_ports", "front_ports__name"),
        ("label",),
        ("name",),
        ("positions",),
    ]

    @classmethod
    def setUpTestData(cls):
        common_test_data(cls)

        devices = (
            Device.objects.get(name="Device 1"),
            Device.objects.get(name="Device 2"),
            Device.objects.get(name="Device 3"),
        )

        rear_ports = (
            devices[0].rear_ports.get(name="Rear Port 1"),
            devices[1].rear_ports.get(name="Rear Port 2"),
            devices[2].rear_ports.get(name="Rear Port 3"),
            RearPort.objects.create(
                device=devices[2],
                name="Rear Port 4",
                type=PortTypeChoices.TYPE_8P8C,
                positions=6,
            ),
            RearPort.objects.create(
                device=devices[2],
                name="Rear Port 5",
                type=PortTypeChoices.TYPE_8P8C,
                positions=6,
            ),
        )
        rear_ports[0].tags.set(Tag.objects.get_for_model(RearPort))
        rear_ports[1].tags.set(Tag.objects.get_for_model(RearPort)[:3])

        cable_statuses = Status.objects.get_for_model(Cable)
        status_connected = cable_statuses.get(name="Connected")

        # Cables
        Cable.objects.create(
            termination_a=rear_ports[0],
            termination_b=rear_ports[3],
            status=status_connected,
        )
        Cable.objects.create(
            termination_a=rear_ports[1],
            termination_b=rear_ports[4],
            status=status_connected,
        )
        # Third port is not connected

    def test_type(self):
        # TODO: Not a generic_filter_test because this is a single-value filter
        params = {"type": [PortTypeChoices.TYPE_8P8C]}
        self.assertEqual(self.filterset(params, self.queryset).qs.count(), 3)


class DeviceBayTestCase(FilterTestCases.FilterTestCase):
    queryset = DeviceBay.objects.all()
    filterset = DeviceBayFilterSet
    generic_filter_tests = [
        ("description",),
        ("device", "device__id"),
        ("device", "device__name"),
        ("installed_device", "installed_device__id"),
        ("installed_device", "installed_device__name"),
        ("label",),
        ("name",),
    ]

    @classmethod
    def setUpTestData(cls):
        common_test_data(cls)

        device_role = Role.objects.get_for_model(Device).first()
        parent_device_type = DeviceType.objects.get(model="Model 2")
        child_device_type = DeviceType.objects.get(model="Model 3")

        device_statuses = Status.objects.get_for_model(Device)

        child_devices = (
            Device.objects.create(
                name="Child Device 1",
                device_type=child_device_type,
                role=device_role,
                location=cls.loc1,
                status=device_statuses[0],
            ),
            Device.objects.create(
                name="Child Device 2",
                device_type=child_device_type,
                role=device_role,
                location=cls.loc1,
                status=device_statuses[0],
            ),
        )

        parent_devices = (
            Device.objects.create(
                name="Parent Device 1",
                device_type=parent_device_type,
                role=device_role,
                location=cls.loc1,
                status=device_statuses[0],
            ),
            Device.objects.create(
                name="Parent Device 2",
                device_type=parent_device_type,
                role=device_role,
                location=cls.loc1,
                status=device_statuses[0],
            ),
        )

        device_bays = (
            parent_devices[0].device_bays.first(),
            parent_devices[1].device_bays.first(),
        )
        device_bays[0].tags.set(Tag.objects.get_for_model(DeviceBay))
        device_bays[0].installed_device = child_devices[0]
        device_bays[1].installed_device = child_devices[1]
        device_bays[0].save()
        device_bays[1].save()


class InventoryItemTestCase(FilterTestCases.FilterTestCase):
    queryset = InventoryItem.objects.all()
    filterset = InventoryItemFilterSet
    generic_filter_tests = [
        ("asset_tag",),
        ("children", "children__id"),
        ("description",),
        ("device", "device__id"),
        ("device", "device__name"),
        ("label",),
        ("manufacturer", "manufacturer__id"),
        ("manufacturer", "manufacturer__name"),
        ("name",),
        ("parent", "parent__id"),
        ("parent", "parent__name"),
        ("part_id",),
    ]

    @classmethod
    def setUpTestData(cls):
        common_test_data(cls)

        devices = (
            Device.objects.get(name="Device 1"),
            Device.objects.get(name="Device 2"),
            Device.objects.get(name="Device 3"),
        )

        inventory_items = (
            InventoryItem.objects.create(
                device=devices[0],
                manufacturer=cls.manufacturers[0],
                name="Inventory Item 1",
                part_id="1001",
                serial="ABC",
                asset_tag="1001",
                discovered=True,
                description="First",
                label="inventoryitem1",
            ),
            InventoryItem.objects.create(
                device=devices[1],
                manufacturer=cls.manufacturers[1],
                name="Inventory Item 2",
                part_id="1002",
                serial="DEF",
                asset_tag="1002",
                discovered=True,
                description="Second",
                label="inventoryitem2",
            ),
            InventoryItem.objects.create(
                device=devices[2],
                manufacturer=cls.manufacturers[2],
                name="Inventory Item 3",
                part_id="1003",
                serial="GHI",
                asset_tag="1003",
                discovered=False,
                description="Third",
                label="inventoryitem3",
            ),
        )
        inventory_items[0].tags.set(Tag.objects.get_for_model(InventoryItem))
        inventory_items[1].tags.set(Tag.objects.get_for_model(InventoryItem)[:3])

        InventoryItem.objects.create(device=devices[0], name="Inventory Item 1A", parent=inventory_items[0])
        InventoryItem.objects.create(device=devices[1], name="Inventory Item 2A", parent=inventory_items[1])
        InventoryItem.objects.create(device=devices[2], name="Inventory Item 3A", parent=inventory_items[2])

    def test_discovered(self):
        # TODO: Not a generic_filter_test because this is a boolean filter but not a RelatedMembershipBooleanFilter
        # 2.0 TODO: Fix boolean value
        with self.subTest():
            params = {"discovered": True}
            self.assertEqual(self.filterset(params, self.queryset).qs.count(), 2)
        with self.subTest():
            params = {"discovered": False}
            self.assertEqual(self.filterset(params, self.queryset).qs.count(), 4)

    def test_serial(self):
        # TODO: Not a generic_filter_test because this is a single-value filter
        # 2.0 TODO: Support filtering for multiple values
        with self.subTest():
            params = {"serial": "ABC"}
            self.assertEqual(self.filterset(params, self.queryset).qs.count(), 1)
        with self.subTest():
            params = {"serial": "abc"}
            self.assertEqual(self.filterset(params, self.queryset).qs.count(), 1)

    def test_search(self):
        value = self.queryset.values_list("pk", flat=True)[0]
        params = {"q": value}
        self.assertEqual(self.filterset(params, self.queryset).qs.values_list("pk", flat=True)[0], value)


class VirtualChassisTestCase(FilterTestCases.FilterTestCase):
    queryset = VirtualChassis.objects.all()
    filterset = VirtualChassisFilterSet
    generic_filter_tests = [
        ("domain",),
        ("master", "master__id"),
        ("master", "master__name"),
        ("members", "members__id"),
        ("name",),
    ]

    @classmethod
    def setUpTestData(cls):
<<<<<<< HEAD
        manufacturer = Manufacturer.objects.first()
        device_type = DeviceType.objects.create(manufacturer=manufacturer, model="Model 1")
        device_role = Role.objects.get_for_model(Device).first()
        device_status = Status.objects.get_for_model(Device).first()

        cls.locations = Location.objects.filter(location_type=LocationType.objects.get(name="Campus"))[:3]
=======
        manufacturer = Manufacturer.objects.create(name="Manufacturer 1", slug="manufacturer-1")
        device_type = DeviceType.objects.create(manufacturer=manufacturer, model="Model 1", slug="model-1")
        device_role = DeviceRole.objects.create(name="Device Role 1", slug="device-role-1")

        cls.regions = Region.objects.filter(sites__isnull=False)[:3]

        cls.sites = (
            Site.objects.filter(region=cls.regions[0]).first(),
            Site.objects.filter(region=cls.regions[1]).first(),
            Site.objects.filter(region=cls.regions[2]).first(),
        )
>>>>>>> 56bbb42a
        devices = (
            Device.objects.create(
                name="Device 1",
                device_type=device_type,
                role=device_role,
                location=cls.locations[0],
                vc_position=1,
                status=device_status,
            ),
            Device.objects.create(
                name="Device 2",
                device_type=device_type,
                role=device_role,
                location=cls.locations[0],
                vc_position=2,
                status=device_status,
            ),
            Device.objects.create(
                name="Device 3",
                device_type=device_type,
                role=device_role,
                location=cls.locations[1],
                vc_position=1,
                status=device_status,
            ),
            Device.objects.create(
                name="Device 4",
                device_type=device_type,
                role=device_role,
                location=cls.locations[1],
                vc_position=2,
                status=device_status,
            ),
            Device.objects.create(
                name="Device 5",
                device_type=device_type,
                role=device_role,
                location=cls.locations[2],
                vc_position=1,
                status=device_status,
            ),
            Device.objects.create(
                name="Device 6",
                device_type=device_type,
                role=device_role,
                location=cls.locations[2],
                vc_position=2,
                status=device_status,
            ),
        )

        virtual_chassis = (
            VirtualChassis.objects.create(name="VC 1", master=devices[0], domain="Domain 1"),
            VirtualChassis.objects.create(name="VC 2", master=devices[2], domain="Domain 2"),
            VirtualChassis.objects.create(name="VC 3", master=devices[4], domain="Domain 3"),
            VirtualChassis.objects.create(name="VC 4"),
        )
        virtual_chassis[0].tags.set(Tag.objects.get_for_model(VirtualChassis))
        virtual_chassis[1].tags.set(Tag.objects.get_for_model(VirtualChassis)[:3])

        Device.objects.filter(pk=devices[1].pk).update(virtual_chassis=virtual_chassis[0])
        Device.objects.filter(pk=devices[3].pk).update(virtual_chassis=virtual_chassis[1])
        Device.objects.filter(pk=devices[5].pk).update(virtual_chassis=virtual_chassis[2])

    def test_search(self):
        value = self.queryset.values_list("pk", flat=True)[0]
        params = {"q": value}
        self.assertEqual(self.filterset(params, self.queryset).qs.values_list("pk", flat=True)[0], value)


class CableTestCase(FilterTestCases.FilterTestCase):
    queryset = Cable.objects.all()
    filterset = CableFilterSet
    generic_filter_tests = [
        ("color",),
        ("label",),
        ("length",),
        ("status", "status__name"),
        ("termination_a_id",),
        ("termination_b_id",),
        ("type",),
    ]

    @classmethod
    def setUpTestData(cls):
        common_test_data(cls)

        tenants = Tenant.objects.all()[:3]

        cls.locations = Location.objects.filter(location_type=LocationType.objects.get(name="Campus"))[:3]
        racks = (
            Rack.objects.get(name="Rack 1"),
            Rack.objects.get(name="Rack 2"),
            Rack.objects.get(name="Rack 3"),
        )

        device_types = (
            DeviceType.objects.get(model="Model 1"),
            DeviceType.objects.get(model="Model 2"),
            DeviceType.objects.get(model="Model 3"),
        )

        device_role = Role.objects.get_for_model(Device).first()
        device_status = Status.objects.get_for_model(Device).first()

        devices = (
            Device.objects.get(name="Device 1"),
            Device.objects.get(name="Device 2"),
            Device.objects.get(name="Device 3"),
            Device.objects.create(
                name="Device 4",
                device_type=device_types[0],
                role=device_role,
                status=device_status,
                tenant=tenants[0],
                location=cls.locations[0],
                rack=racks[0],
                position=2,
            ),
            Device.objects.create(
                name="Device 5",
                device_type=device_types[1],
                role=device_role,
                status=device_status,
                tenant=tenants[1],
                location=cls.locations[1],
                rack=racks[1],
                position=1,
            ),
            Device.objects.create(
                name="Device 6",
                device_type=device_types[2],
                role=device_role,
                status=device_status,
                tenant=tenants[2],
                location=cls.locations[2],
                rack=racks[2],
                position=2,
            ),
        )

        interface_status = Status.objects.get_for_model(Interface).first()
        interfaces = (
            Interface.objects.get(device__name="Device 1"),
            Interface.objects.get(device__name="Device 2"),
            Interface.objects.get(device__name="Device 3"),
            Interface.objects.get(device__name="Device 4"),
            Interface.objects.get(device__name="Device 5"),
            Interface.objects.get(device__name="Device 6"),
            Interface.objects.create(
                device=devices[0],
                name="Interface 7",
                type=InterfaceTypeChoices.TYPE_1GE_FIXED,
                status=interface_status,
            ),
            Interface.objects.create(
                device=devices[1],
                name="Interface 8",
                type=InterfaceTypeChoices.TYPE_1GE_FIXED,
                status=interface_status,
            ),
            Interface.objects.create(
                device=devices[2],
                name="Interface 9",
                type=InterfaceTypeChoices.TYPE_1GE_FIXED,
                status=interface_status,
            ),
            Interface.objects.create(
                device=devices[3],
                name="Interface 10",
                type=InterfaceTypeChoices.TYPE_1GE_FIXED,
                status=interface_status,
            ),
            Interface.objects.create(
                device=devices[4],
                name="Interface 11",
                type=InterfaceTypeChoices.TYPE_1GE_FIXED,
                status=interface_status,
            ),
            Interface.objects.create(
                device=devices[5],
                name="Interface 12",
                type=InterfaceTypeChoices.TYPE_1GE_FIXED,
                status=interface_status,
            ),
        )

        statuses = Status.objects.get_for_model(Cable)
        cls.status_connected = statuses.get(name="Connected")
        cls.status_decommissioning = statuses.get(name="Decommissioning")
        cls.status_planned = statuses.get(name="Planned")

        console_port = ConsolePort.objects.filter(device=devices[2]).first()
        console_server_port = ConsoleServerPort.objects.filter(device=devices[5]).first()

        # Cables
        cables = (
            Cable.objects.create(
                termination_a=interfaces[0],
                termination_b=interfaces[3],
                label="Cable 1",
                type=CableTypeChoices.TYPE_MMF,
                status=cls.status_connected,
                color="aa1409",
                length=10,
                length_unit=CableLengthUnitChoices.UNIT_FOOT,
            ),
            Cable.objects.create(
                termination_a=interfaces[1],
                termination_b=interfaces[4],
                label="Cable 2",
                type=CableTypeChoices.TYPE_MMF,
                status=cls.status_connected,
                color="aa1409",
                length=20,
                length_unit=CableLengthUnitChoices.UNIT_FOOT,
            ),
            Cable.objects.create(
                termination_a=interfaces[2],
                termination_b=interfaces[5],
                label="Cable 3",
                type=CableTypeChoices.TYPE_CAT5E,
                status=cls.status_connected,
                color="f44336",
                length=30,
                length_unit=CableLengthUnitChoices.UNIT_FOOT,
            ),
            Cable.objects.create(
                termination_a=interfaces[6],
                termination_b=interfaces[9],
                label="Cable 4",
                type=CableTypeChoices.TYPE_CAT5E,
                status=cls.status_planned,
                color="f44336",
                length=40,
                length_unit=CableLengthUnitChoices.UNIT_FOOT,
            ),
            Cable.objects.create(
                termination_a=interfaces[7],
                termination_b=interfaces[10],
                label="Cable 5",
                type=CableTypeChoices.TYPE_CAT6,
                status=cls.status_planned,
                color="e91e63",
                length=10,
                length_unit=CableLengthUnitChoices.UNIT_METER,
            ),
            Cable.objects.create(
                termination_a=console_port,
                termination_b=console_server_port,
                label="Cable 6",
                type=CableTypeChoices.TYPE_CAT6,
                status=cls.status_decommissioning,
                color="e91e63",
                length=20,
                length_unit=CableLengthUnitChoices.UNIT_METER,
            ),
        )
        cables[0].tags.set(Tag.objects.get_for_model(Cable))
        cables[1].tags.set(Tag.objects.get_for_model(Cable)[:3])

    def test_length_unit(self):
        # TODO: Not a generic_filter_test because this is a single-value filter
        params = {"length_unit": [CableLengthUnitChoices.UNIT_FOOT]}
        self.assertEqual(self.filterset(params, self.queryset).qs.count(), 4)

    def test_device(self):
        # TODO: Not a generic_filter_test because this is a method filter.
        devices = [
            Device.objects.get(name="Device 1"),
            Device.objects.get(name="Device 2"),
        ]
        with self.subTest():
            params = {"device_id": [devices[0].pk, devices[1].pk]}
            self.assertEqual(self.filterset(params, self.queryset).qs.count(), 4)
        with self.subTest():
            params = {"device": [devices[0].name, devices[1].name]}
            self.assertEqual(self.filterset(params, self.queryset).qs.count(), 4)

    def test_rack(self):
        # TODO: Not a generic_filter_test because this is a method filter.
        racks = Rack.objects.all()[:2]
        with self.subTest():
            params = {"rack_id": [racks[0].pk, racks[1].pk]}
            self.assertEqual(self.filterset(params, self.queryset).qs.count(), 4)
        with self.subTest():
            params = {"rack": [racks[0].name, racks[1].name]}
            self.assertEqual(self.filterset(params, self.queryset).qs.count(), 4)

    def test_tenant(self):
        # TODO: Not a generic_filter_test because this is a method filter.
        tenants = list(Tenant.objects.filter(devices__isnull=False))[:2]
        with self.subTest():
            params = {"tenant_id": [tenants[0].pk, tenants[1].pk]}
            self.assertQuerysetEqual(
                self.filterset(params, self.queryset).qs,
                self.queryset.filter(
                    Q(_termination_a_device__tenant__in=tenants) | Q(_termination_b_device__tenant__in=tenants)
                ),
            )
        with self.subTest():
            params = {"tenant": [tenants[0].name, tenants[1].name]}
            self.assertQuerysetEqual(
                self.filterset(params, self.queryset).qs,
                self.queryset.filter(
                    Q(_termination_a_device__tenant__in=tenants) | Q(_termination_b_device__tenant__in=tenants)
                ),
            )

    def test_termination_type(self):
        # TODO: Not a generic_filter_test because we only have one valid value in the current test data (interface),
        #       plus the filter expects content-type strings, but the generic test would use content-type IDs.
        type_interface = "dcim.interface"
        type_console_port = "dcim.consoleport"
        type_console_server_port = "dcim.consoleserverport"
        with self.subTest():
            params = {"termination_a_type": [type_interface, type_console_port]}
            self.assertEqual(self.filterset(params, self.queryset).qs.count(), 6)
        with self.subTest():
            params = {"termination_a_type": [type_interface]}
            self.assertEqual(self.filterset(params, self.queryset).qs.count(), 5)
        with self.subTest():
            params = {"termination_b_type": [type_interface, type_console_server_port]}
            self.assertEqual(self.filterset(params, self.queryset).qs.count(), 6)
        with self.subTest():
            params = {"termination_b_type": [type_interface]}
            self.assertEqual(self.filterset(params, self.queryset).qs.count(), 5)
        with self.subTest():
            params = {"termination_type": [type_interface]}
            self.assertEqual(self.filterset(params, self.queryset).qs.count(), 5)
        with self.subTest():
            params = {"termination_type": [type_console_port, type_console_server_port]}
            self.assertEqual(self.filterset(params, self.queryset).qs.count(), 1)


class PowerPanelTestCase(FilterTestCases.FilterTestCase):
    queryset = PowerPanel.objects.all()
    filterset = PowerPanelFilterSet
    generic_filter_tests = [
        ("name",),
        ("power_feeds", "power_feeds__id"),
        ("power_feeds", "power_feeds__name"),
        ("rack_group", "rack_group__id"),
        ("rack_group", "rack_group__name"),
    ]

    @classmethod
    def setUpTestData(cls):
        common_test_data(cls)

        PowerPanel.objects.create(name="Power Panel 4", location=cls.loc1)


class PowerFeedTestCase(FilterTestCases.FilterTestCase):
    queryset = PowerFeed.objects.all()
    filterset = PowerFeedFilterSet
    generic_filter_tests = [
        ("amperage",),
        ("available_power",),
        ("cable", "cable__id"),
        ("comments",),
        ("max_utilization",),
        ("name",),
        ("power_panel", "power_panel__id"),
        ("power_panel", "power_panel__name"),
        ("rack", "rack__id"),
        ("rack", "rack__name"),
        ("status", "status__name"),
        ("voltage",),
    ]

    @classmethod
    def setUpTestData(cls):
        common_test_data(cls)

        power_feeds = (
            PowerFeed.objects.get(name="Power Feed 1"),
            PowerFeed.objects.get(name="Power Feed 2"),
            PowerFeed.objects.get(name="Power Feed 3"),
        )

        pf_statuses = Status.objects.get_for_model(PowerFeed)

        PowerFeed.objects.filter(pk=power_feeds[0].pk).update(
            status=pf_statuses[0],
            type=PowerFeedTypeChoices.TYPE_PRIMARY,
            supply=PowerFeedSupplyChoices.SUPPLY_AC,
            phase=PowerFeedPhaseChoices.PHASE_3PHASE,
            voltage=100,
            amperage=100,
            max_utilization=10,
            comments="PFA",
        )
        PowerFeed.objects.filter(pk=power_feeds[1].pk).update(
            status=pf_statuses[1],
            type=PowerFeedTypeChoices.TYPE_PRIMARY,
            supply=PowerFeedSupplyChoices.SUPPLY_AC,
            phase=PowerFeedPhaseChoices.PHASE_3PHASE,
            voltage=200,
            amperage=200,
            max_utilization=20,
            comments="PFB",
        )
        PowerFeed.objects.filter(pk=power_feeds[2].pk).update(
            status=pf_statuses[2],
            type=PowerFeedTypeChoices.TYPE_REDUNDANT,
            supply=PowerFeedSupplyChoices.SUPPLY_DC,
            phase=PowerFeedPhaseChoices.PHASE_SINGLE,
            voltage=300,
            amperage=300,
            max_utilization=30,
            comments="PFC",
        )

        power_feeds[0].refresh_from_db()
        power_feeds[1].refresh_from_db()
        power_feeds[2].refresh_from_db()
        power_feeds[0].validated_save()
        power_feeds[1].validated_save()
        power_feeds[2].validated_save()

        power_ports = (
            PowerPort.objects.get(name="Power Port 1"),
            PowerPort.objects.get(name="Power Port 2"),
        )

        cable_statuses = Status.objects.get_for_model(Cable)
        status_connected = cable_statuses.get(name="Connected")

        Cable.objects.create(
            termination_a=power_feeds[0],
            termination_b=power_ports[0],
            status=status_connected,
        )
        Cable.objects.create(
            termination_a=power_feeds[1],
            termination_b=power_ports[1],
            status=status_connected,
        )

    def test_type(self):
        # TODO: Not a generic_filter_test because this is a single-value filter
        params = {"type": [PowerFeedTypeChoices.TYPE_PRIMARY]}
        self.assertEqual(self.filterset(params, self.queryset).qs.count(), 2)

    def test_supply(self):
        # TODO: Not a generic_filter_test because this is a single-value filter
        params = {"supply": [PowerFeedSupplyChoices.SUPPLY_AC]}
        self.assertEqual(self.filterset(params, self.queryset).qs.count(), 2)

    def test_phase(self):
        # TODO: Not a generic_filter_test because this is a single-value filter
        params = {"phase": [PowerFeedPhaseChoices.PHASE_3PHASE]}
        self.assertEqual(self.filterset(params, self.queryset).qs.count(), 2)

    def test_connected(self):
        # TODO: Not a generic_filter_test because this is a boolean filter but not a RelatedMembershipBooleanFilter
        with self.subTest():
            params = {"connected": True}
            self.assertEqual(self.filterset(params, self.queryset).qs.count(), 2)
        with self.subTest():
            params = {"connected": False}
            self.assertEqual(self.filterset(params, self.queryset).qs.count(), 1)


class DeviceRedundancyGroupTestCase(FilterTestCases.FilterTestCase):
    queryset = DeviceRedundancyGroup.objects.all()
    filterset = DeviceRedundancyGroupFilterSet
    generic_filter_tests = [
        ("name",),
        ("secrets_group", "secrets_group__id"),
        ("secrets_group", "secrets_group__name"),
    ]

    @classmethod
    def setUpTestData(cls):
        common_test_data(cls)

        device_redundancy_groups = list(DeviceRedundancyGroup.objects.all()[:2])

        secrets_groups = list(SecretsGroup.objects.all()[:2])

        device_redundancy_groups[0].secrets_group = secrets_groups[0]
        device_redundancy_groups[0].validated_save()

        device_redundancy_groups[1].secrets_group = secrets_groups[1]
        device_redundancy_groups[1].validated_save()

    def test_failover_strategy(self):
        # TODO: Not a generic_filter_test because this is a single-value filter
        # 2.0 TODO: Support filtering for multiple values
        with self.subTest():
            params = {"failover_strategy": ["active-active"]}
            self.assertQuerysetEqualAndNotEmpty(
                self.filterset(params, self.queryset).qs,
                DeviceRedundancyGroup.objects.filter(failover_strategy="active-active"),
            )
        with self.subTest():
            params = {"failover_strategy": ["active-passive"]}
            self.assertQuerysetEqualAndNotEmpty(
                self.filterset(params, self.queryset).qs,
                DeviceRedundancyGroup.objects.filter(failover_strategy="active-passive"),
            )


# TODO: Connection filters


class InterfaceRedundancyGroupTestCase(FilterTestCases.FilterTestCase):
    queryset = InterfaceRedundancyGroup.objects.all()
    filterset = InterfaceRedundancyGroupFilterSet

    @classmethod
    def setUpTestData(cls):
        common_test_data(cls)

        statuses = Status.objects.get_for_model(InterfaceRedundancyGroup)
        cls.ips = IPAddress.objects.all()

        interface_redundancy_groups = (
            InterfaceRedundancyGroup(
                name="Interface Redundancy Group 1",
                protocol="hsrp",
                protocol_group_id="1",
                status=statuses[0],
                virtual_ip=cls.ips[0],
            ),
            InterfaceRedundancyGroup(
                name="Interface Redundancy Group 2",
                protocol="carp",
                protocol_group_id="2",
                status=statuses[1],
                virtual_ip=cls.ips[1],
            ),
            InterfaceRedundancyGroup(
                name="Interface Redundancy Group 3",
                protocol="vrrp",
                protocol_group_id="3",
                status=statuses[2],
                virtual_ip=cls.ips[2],
            ),
            InterfaceRedundancyGroup(
                name="Interface Redundancy Group 4",
                protocol="glbp",
                protocol_group_id="4",
                status=statuses[3],
                virtual_ip=cls.ips[3],
            ),
        )

        for group in interface_redundancy_groups:
            group.validated_save()

        secrets_groups = list(SecretsGroup.objects.all()[:2])

        interface_redundancy_groups[0].secrets_group = secrets_groups[0]
        interface_redundancy_groups[0].validated_save()

        interface_redundancy_groups[1].secrets_group = secrets_groups[1]
        interface_redundancy_groups[1].validated_save()

    def test_name(self):
        interface_redundancy_groups = list(InterfaceRedundancyGroup.objects.all()[:2])
        params = {"name": [interface_redundancy_groups[0].name, interface_redundancy_groups[1].name]}
        self.assertEqual(
            self.filterset(params, self.queryset).qs.count(),
            InterfaceRedundancyGroup.objects.filter(name__in=params["name"]).count(),
        )

    def test_secrets_group(self):
        secrets_groups = list(SecretsGroup.objects.all()[:2])
        with self.subTest():
            params = {"secrets_group": [secrets_groups[0].pk, secrets_groups[1].pk]}
            self.assertEqual(
                self.filterset(params, self.queryset).qs.count(),
                InterfaceRedundancyGroup.objects.filter(secrets_group__in=params["secrets_group"]).count(),
            )
        with self.subTest():
            params = {"secrets_group": [secrets_groups[0].slug, secrets_groups[1].slug]}
            self.assertEqual(
                self.filterset(params, self.queryset).qs.count(),
                InterfaceRedundancyGroup.objects.filter(secrets_group__slug__in=params["secrets_group"]).count(),
            )

    def test_protocol(self):
        with self.subTest():
            params = {"protocol": "hsrp"}
            self.assertQuerysetEqualAndNotEmpty(
                self.filterset(params, self.queryset).qs,
                InterfaceRedundancyGroup.objects.filter(protocol="hsrp"),
            )
        with self.subTest():
            params = {"protocol": "carp"}
            self.assertQuerysetEqualAndNotEmpty(
                self.filterset(params, self.queryset).qs,
                InterfaceRedundancyGroup.objects.filter(protocol="carp"),
            )

    def test_protocol_group_id(self):
        with self.subTest():
            params = {"protocol_group_id": [1, 2]}
            self.assertQuerysetEqualAndNotEmpty(
                self.filterset(params, self.queryset).qs,
                InterfaceRedundancyGroup.objects.filter(protocol_group_id__in=params["protocol_group_id"]),
            )
        with self.subTest():
            params = {"protocol_group_id": [3, 4]}
            self.assertQuerysetEqualAndNotEmpty(
                self.filterset(params, self.queryset).qs,
                InterfaceRedundancyGroup.objects.filter(protocol_group_id__in=params["protocol_group_id"]),
            )

    def test_virtual_ip(self):
        with self.subTest():
            params = {"virtual_ip": [self.ips[0].pk, self.ips[1].pk]}
            self.assertQuerysetEqualAndNotEmpty(
                self.filterset(params, self.queryset).qs,
                InterfaceRedundancyGroup.objects.filter(virtual_ip__in=params["virtual_ip"]),
            )
        with self.subTest():
            params = {"virtual_ip": [str(self.ips[2].address), str(self.ips[3].address)]}
            self.assertQuerysetEqualAndNotEmpty(
                self.filterset(params, self.queryset).qs,
                InterfaceRedundancyGroup.objects.filter(virtual_ip__in=[self.ips[2], self.ips[3]]),
            )


class InterfaceRedundancyGroupAssociationTestCase(FilterTestCases.FilterTestCase):
    queryset = InterfaceRedundancyGroupAssociation.objects.all()
    filterset = InterfaceRedundancyGroupAssociationFilterSet

    @classmethod
    def setUpTestData(cls):
        common_test_data(cls)

        statuses = Status.objects.get_for_model(InterfaceRedundancyGroup)
        cls.ips = IPAddress.objects.all()
        cls.interfaces = Interface.objects.all()[:4]

        interface_redundancy_groups = (
            InterfaceRedundancyGroup(
                name="Interface Redundancy Group 1",
                protocol="hsrp",
                status=statuses[0],
                virtual_ip=cls.ips[0],
                protocol_group_id="2",
            ),
            InterfaceRedundancyGroup(
                name="Interface Redundancy Group 2",
                protocol="carp",
                status=statuses[1],
                virtual_ip=cls.ips[1],
                protocol_group_id="3",
            ),
            InterfaceRedundancyGroup(
                name="Interface Redundancy Group 3",
                protocol="vrrp",
                status=statuses[2],
                virtual_ip=cls.ips[2],
                protocol_group_id="1",
            ),
            InterfaceRedundancyGroup(
                name="Interface Redundancy Group 4",
                protocol="glbp",
                status=statuses[3],
                virtual_ip=cls.ips[3],
                protocol_group_id="4",
            ),
        )

        for group in interface_redundancy_groups:
            group.validated_save()

        secrets_groups = (
            SecretsGroup.objects.create(name="Secrets Group 4", slug="secrets-group-4"),
            SecretsGroup.objects.create(name="Secrets Group 5", slug="secrets-group-5"),
            SecretsGroup.objects.create(name="Secrets Group 6", slug="secrets-group-6"),
        )

        interface_redundancy_groups[0].secrets_group = secrets_groups[0]
        interface_redundancy_groups[0].validated_save()

        interface_redundancy_groups[1].secrets_group = secrets_groups[1]
        interface_redundancy_groups[1].validated_save()

        for i, interface in enumerate(cls.interfaces):
            interface_redundancy_groups[i].add_interface(interface, 100 * i)

    def test_interface_redundancy_group(self):
        interface_redundancy_groups = list(InterfaceRedundancyGroup.objects.all()[:2])
        params = {"interface_redundancy_group": [interface_redundancy_groups[0].pk, interface_redundancy_groups[1].pk]}
        self.assertEqual(
            self.filterset(params, self.queryset).qs.count(),
            InterfaceRedundancyGroupAssociation.objects.filter(
                interface_redundancy_group__in=[interface_redundancy_groups[0], interface_redundancy_groups[1]]
            ).count(),
        )
        params = {
            "interface_redundancy_group": [interface_redundancy_groups[0].name, interface_redundancy_groups[1].name]
        }
        self.assertEqual(
            self.filterset(params, self.queryset).qs.count(),
            InterfaceRedundancyGroupAssociation.objects.filter(
                interface_redundancy_group__in=[interface_redundancy_groups[0], interface_redundancy_groups[1]]
            ).count(),
        )

    def test_interface(self):
        interfaces = self.interfaces
        with self.subTest():
            params = {"interface": [interfaces[0].pk, interfaces[1].pk]}
            self.assertEqual(
                self.filterset(params, self.queryset).qs.count(),
                InterfaceRedundancyGroupAssociation.objects.filter(
                    interface__in=[interfaces[0], interfaces[1]]
                ).count(),
            )
            params = {"interface": [interfaces[0].name, interfaces[1].name]}
            self.assertEqual(
                self.filterset(params, self.queryset).qs.count(),
                InterfaceRedundancyGroupAssociation.objects.filter(
                    interface__in=[interfaces[0], interfaces[1]]
                ).count(),
            )

    def test_priority(self):
        with self.subTest():
            params = {"priority": [200, 300]}
            self.assertQuerysetEqualAndNotEmpty(
                self.filterset(params, self.queryset).qs,
                InterfaceRedundancyGroupAssociation.objects.filter(priority__in=params["priority"]),
            )
        with self.subTest():
            params = {"priority": [100, 400]}
            self.assertQuerysetEqualAndNotEmpty(
                self.filterset(params, self.queryset).qs,
                InterfaceRedundancyGroupAssociation.objects.filter(priority__in=params["priority"]),
            )<|MERGE_RESOLUTION|>--- conflicted
+++ resolved
@@ -102,11 +102,7 @@
 
 
 def common_test_data(cls):
-<<<<<<< HEAD
     tenants = Tenant.objects.filter(tenant_group__isnull=False)
-=======
-    tenants = Tenant.objects.filter(group__isnull=False)
->>>>>>> 56bbb42a
     cls.tenants = tenants
 
     lt1 = LocationType.objects.get(name="Campus")
@@ -144,44 +140,13 @@
     manufacturers = list(Manufacturer.objects.all()[:3])
     cls.manufacturers = manufacturers
 
-<<<<<<< HEAD
     platforms = Platform.objects.all()[:3]
     for num, platform in enumerate(platforms):
+        platform.manufacturer = (manufacturers[num],)
         platform.napalm_driver = f"driver-{num}"
         platform.napalm_args = ["--test", f"--arg{num}"]
+        platform.network_driver = (f"driver_{num}",)
         platform.save()
-
-=======
-    platforms = (
-        Platform.objects.create(
-            name="Platform 1",
-            slug="platform-1",
-            manufacturer=manufacturers[0],
-            napalm_driver="driver-1",
-            napalm_args=["--test", "--arg1"],
-            network_driver="driver_1",
-            description="A",
-        ),
-        Platform.objects.create(
-            name="Platform 2",
-            slug="platform-2",
-            manufacturer=manufacturers[1],
-            napalm_driver="driver-2",
-            napalm_args=["--test", "--arg2"],
-            network_driver="",
-            description="B",
-        ),
-        Platform.objects.create(
-            name="Platform 3",
-            slug="platform-3",
-            manufacturer=manufacturers[2],
-            napalm_driver="driver-3",
-            napalm_args=["--test", "--arg3"],
-            network_driver="driver_3",
-            description="C",
-        ),
-    )
->>>>>>> 56bbb42a
     cls.platforms = platforms
 
     device_types = (
@@ -629,27 +594,12 @@
 
     @classmethod
     def setUpTestData(cls):
-<<<<<<< HEAD
         cls.lt1 = LocationType.objects.get(name="Building")
         cls.lt1.description = "It's a building"
         cls.lt1.validated_save()
         cls.lt2 = LocationType.objects.get(name="Floor")
         cls.lt2.description = "It's a floor"
         cls.lt2.validated_save()
-=======
-        common_test_data(cls)
-
-        cls.parent_regions = list(Region.objects.filter(children__isnull=False).distinct()[:3])
-        cls.child_regions = list(Region.objects.filter(parent__in=cls.parent_regions)[:3])
-
-    def test_description(self):
-        regions = Region.objects.exclude(description="")[:2]
-        params = {"description": [regions[0].description, regions[1].description]}
-        self.assertEqual(
-            self.filterset(params, self.queryset).qs.count(),
-            self.queryset.filter(description__in=[regions[0].description, regions[1].description]).count(),
-        )
->>>>>>> 56bbb42a
 
     def test_content_types(self):
         with self.subTest():
@@ -668,7 +618,6 @@
                 LocationType.objects.filter(Q(content_types__in=ct_1)).filter(Q(content_types__in=ct_2)).count(),
             )
 
-<<<<<<< HEAD
 
 class LocationFilterSetTestCase(FilterTestCases.NameOnlyFilterTestCase, FilterTestCases.TenancyFilterTestCaseMixin):
     queryset = Location.objects.all()
@@ -709,39 +658,6 @@
         ("vlans", "vlans__id"),
         ("vlans", "vlans__vid"),
     ]
-=======
-    def test_children(self):
-        with self.subTest():
-            params = {"children": [self.child_regions[0].pk, self.child_regions[1].slug]}
-            self.assertEqual(
-                self.filterset(params, self.queryset).qs.count(),
-                self.queryset.filter(children__in=[self.child_regions[0].pk, self.child_regions[1].pk])
-                .distinct()
-                .count(),
-            )
-        with self.subTest():
-            params = {"children": [self.child_regions[0].pk, self.child_regions[2].slug]}
-            self.assertEqual(
-                self.filterset(params, self.queryset).qs.count(),
-                self.queryset.filter(children__in=[self.child_regions[0].pk, self.child_regions[2].pk])
-                .distinct()
-                .count(),
-            )
-
-    def test_has_children(self):
-        with self.subTest():
-            params = {"has_children": True}
-            self.assertQuerysetEqual(
-                self.filterset(params, self.queryset).qs,
-                self.queryset.filter(children__isnull=False).distinct(),
-            )
-        with self.subTest():
-            params = {"has_children": False}
-            self.assertQuerysetEqual(
-                self.filterset(params, self.queryset).qs,
-                self.queryset.filter(children__isnull=True).distinct(),
-            )
->>>>>>> 56bbb42a
 
     @classmethod
     def setUpTestData(cls):
@@ -773,26 +689,10 @@
             Location.objects.filter(location_type__content_types=ct),
         )
 
-<<<<<<< HEAD
     def test_search(self):
         value = self.queryset.values_list("pk", flat=True)[0]
         params = {"q": value}
         self.assertQuerysetEqualAndNotEmpty(self.filterset(params, self.queryset).qs, self.queryset.filter(pk=value))
-=======
-    def test_has_sites(self):
-        with self.subTest():
-            params = {"has_sites": True}
-            self.assertEqual(
-                self.filterset(params, self.queryset).qs.count(),
-                self.queryset.filter(sites__isnull=False).distinct().count(),
-            )
-        with self.subTest():
-            params = {"has_sites": False}
-            self.assertEqual(
-                self.filterset(params, self.queryset).qs.count(),
-                self.queryset.filter(sites__isnull=True).distinct().count(),
-            )
->>>>>>> 56bbb42a
 
 
 class RackGroupTestCase(FilterTestCases.NameOnlyFilterTestCase):
@@ -1349,8 +1249,6 @@
         params = {"napalm_args": napalm_args}
         self.assertEqual(self.filterset(params, self.queryset).qs.count(), len(napalm_args))
 
-<<<<<<< HEAD
-=======
     def test_network_driver(self):
         drivers = ["driver_1", "driver_3"]
         params = {"network_driver": drivers}
@@ -1396,7 +1294,6 @@
                 self.queryset.exclude(virtual_machines__isnull=False),
             )
 
->>>>>>> 56bbb42a
 
 class DeviceTestCase(FilterTestCases.FilterTestCase, FilterTestCases.TenancyFilterTestCaseMixin):
     queryset = Device.objects.all()
@@ -2565,26 +2462,12 @@
 
     @classmethod
     def setUpTestData(cls):
-<<<<<<< HEAD
         manufacturer = Manufacturer.objects.first()
         device_type = DeviceType.objects.create(manufacturer=manufacturer, model="Model 1")
         device_role = Role.objects.get_for_model(Device).first()
         device_status = Status.objects.get_for_model(Device).first()
 
         cls.locations = Location.objects.filter(location_type=LocationType.objects.get(name="Campus"))[:3]
-=======
-        manufacturer = Manufacturer.objects.create(name="Manufacturer 1", slug="manufacturer-1")
-        device_type = DeviceType.objects.create(manufacturer=manufacturer, model="Model 1", slug="model-1")
-        device_role = DeviceRole.objects.create(name="Device Role 1", slug="device-role-1")
-
-        cls.regions = Region.objects.filter(sites__isnull=False)[:3]
-
-        cls.sites = (
-            Site.objects.filter(region=cls.regions[0]).first(),
-            Site.objects.filter(region=cls.regions[1]).first(),
-            Site.objects.filter(region=cls.regions[2]).first(),
-        )
->>>>>>> 56bbb42a
         devices = (
             Device.objects.create(
                 name="Device 1",

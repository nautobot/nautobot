import netaddr
from django.contrib.auth import get_user_model
from django.contrib.contenttypes.models import ContentType
from django.db.models import Q

from nautobot.dcim.choices import (
    CableLengthUnitChoices,
    CableTypeChoices,
    DeviceFaceChoices,
    InterfaceModeChoices,
    InterfaceTypeChoices,
    PortTypeChoices,
    PowerFeedPhaseChoices,
    PowerFeedSupplyChoices,
    PowerFeedTypeChoices,
    PowerOutletFeedLegChoices,
    RackDimensionUnitChoices,
    RackTypeChoices,
    RackWidthChoices,
    SubdeviceRoleChoices,
)
from nautobot.dcim.filters import (
    CableFilterSet,
    ConsolePortFilterSet,
    ConsolePortTemplateFilterSet,
    ConsoleServerPortFilterSet,
    ConsoleServerPortTemplateFilterSet,
    DeviceBayFilterSet,
    DeviceBayTemplateFilterSet,
    DeviceFilterSet,
    DeviceRoleFilterSet,
    DeviceTypeFilterSet,
    FrontPortFilterSet,
    FrontPortTemplateFilterSet,
    InterfaceFilterSet,
    InterfaceTemplateFilterSet,
    InventoryItemFilterSet,
    LocationFilterSet,
    LocationTypeFilterSet,
    ManufacturerFilterSet,
    PlatformFilterSet,
    PowerFeedFilterSet,
    PowerPanelFilterSet,
    PowerPortFilterSet,
    PowerPortTemplateFilterSet,
    PowerOutletFilterSet,
    PowerOutletTemplateFilterSet,
    RackFilterSet,
    RackGroupFilterSet,
    RackReservationFilterSet,
    RackRoleFilterSet,
    RearPortFilterSet,
    RearPortTemplateFilterSet,
    RegionFilterSet,
    SiteFilterSet,
    VirtualChassisFilterSet,
)

from nautobot.dcim.models import (
    Cable,
    ConsolePort,
    ConsolePortTemplate,
    ConsoleServerPort,
    ConsoleServerPortTemplate,
    Device,
    DeviceBay,
    DeviceBayTemplate,
    DeviceRole,
    DeviceType,
    FrontPort,
    FrontPortTemplate,
    Interface,
    InterfaceTemplate,
    InventoryItem,
    Location,
    LocationType,
    Manufacturer,
    Platform,
    PowerFeed,
    PowerPanel,
    PowerPort,
    PowerPortTemplate,
    PowerOutlet,
    PowerOutletTemplate,
    Rack,
    RackGroup,
    RackReservation,
    RackRole,
    RearPort,
    RearPortTemplate,
    Region,
    Site,
    VirtualChassis,
)
from nautobot.circuits.models import Circuit, CircuitTermination, CircuitType, Provider
from nautobot.extras.models import SecretsGroup, Status
from nautobot.ipam.models import IPAddress, Prefix, Service, VLAN, VLANGroup
from nautobot.tenancy.models import Tenant
from nautobot.utilities.testing import FilterTestCases
from nautobot.virtualization.models import Cluster, ClusterType, VirtualMachine


# Use the proper swappable User model
User = get_user_model()


def common_test_data(cls):

    tenants = Tenant.objects.filter(group__isnull=False)

    regions = (
        Region.objects.create(name="Region 1", slug="region-1", description="A"),
        Region.objects.create(name="Region 2", slug="region-2", description="B"),
        Region.objects.create(name="Region 3", slug="region-3", description="C"),
    )

    site_statuses = Status.objects.get_for_model(Site)
    cls.site_status_map = {s.slug: s for s in site_statuses.all()}

    sites = (
        Site.objects.create(
            name="Site 1",
            slug="site-1",
            description="Site 1 description",
            region=regions[0],
            tenant=tenants[0],
            status=cls.site_status_map["active"],
            facility="Facility 1",
            asn=65001,
            latitude=10,
            longitude=10,
            contact_name="Contact 1",
            contact_phone="123-555-0001",
            contact_email="contact1@example.com",
            physical_address="1 road st, albany, ny",
            shipping_address="PO Box 1, albany, ny",
            comments="comment1",
            time_zone="America/Chicago",
        ),
        Site.objects.create(
            name="Site 2",
            slug="site-2",
            description="Site 2 description",
            region=regions[1],
            tenant=tenants[1],
            status=cls.site_status_map["planned"],
            facility="Facility 2",
            asn=65002,
            latitude=20,
            longitude=20,
            contact_name="Contact 2",
            contact_phone="123-555-0002",
            contact_email="contact2@example.com",
            physical_address="2 road st, albany, ny",
            shipping_address="PO Box 2, albany, ny",
            comments="comment2",
            time_zone="America/Los_Angeles",
        ),
        Site.objects.create(
            name="Site 3",
            slug="site-3",
            region=regions[2],
            tenant=tenants[2],
            status=cls.site_status_map["retired"],
            facility="Facility 3",
            asn=65003,
            latitude=30,
            longitude=30,
            contact_name="Contact 3",
            contact_phone="123-555-0003",
            contact_email="contact3@example.com",
            comments="comment3",
            time_zone="America/Detroit",
        ),
    )

    provider = Provider.objects.create(name="Provider 1", slug="provider-1", asn=65001, account="1234")
    circuit_type = CircuitType.objects.create(name="Test Circuit Type 1", slug="test-circuit-type-1")
    circuit = Circuit.objects.create(provider=provider, type=circuit_type, cid="Test Circuit 1")
    CircuitTermination.objects.create(circuit=circuit, site=sites[0], term_side="A")
    CircuitTermination.objects.create(circuit=circuit, site=sites[1], term_side="Z")

    manufacturers = (
        Manufacturer.objects.create(name="Manufacturer 1", slug="manufacturer-1"),
        Manufacturer.objects.create(name="Manufacturer 2", slug="manufacturer-2"),
        Manufacturer.objects.create(name="Manufacturer 3", slug="manufacturer-3"),
    )

    platforms = (
        Platform.objects.create(
            name="Platform 1",
            slug="platform-1",
            manufacturer=manufacturers[0],
            napalm_driver="driver-1",
            napalm_args=["--test", "--arg1"],
            description="A",
        ),
        Platform.objects.create(
            name="Platform 2",
            slug="platform-2",
            manufacturer=manufacturers[1],
            napalm_driver="driver-2",
            napalm_args=["--test", "--arg2"],
            description="B",
        ),
        Platform.objects.create(
            name="Platform 3",
            slug="platform-3",
            manufacturer=manufacturers[2],
            napalm_driver="driver-3",
            napalm_args=["--test", "--arg3"],
            description="C",
        ),
    )

    device_types = (
        DeviceType.objects.create(
            manufacturer=manufacturers[0],
            comments="Device type 1",
            model="Model 1",
            slug="model-1",
            part_number="Part Number 1",
            u_height=1,
            is_full_depth=True,
        ),
        DeviceType.objects.create(
            manufacturer=manufacturers[1],
            comments="Device type 2",
            model="Model 2",
            slug="model-2",
            part_number="Part Number 2",
            u_height=2,
            is_full_depth=True,
            subdevice_role=SubdeviceRoleChoices.ROLE_PARENT,
        ),
        DeviceType.objects.create(
            manufacturer=manufacturers[2],
            comments="Device type 3",
            model="Model 3",
            slug="model-3",
            part_number="Part Number 3",
            u_height=3,
            is_full_depth=False,
            subdevice_role=SubdeviceRoleChoices.ROLE_CHILD,
        ),
    )

    rack_groups = (
        RackGroup.objects.create(name="Rack Group 1", slug="rack-group-1", site=sites[0]),
        RackGroup.objects.create(name="Rack Group 2", slug="rack-group-2", site=sites[1]),
        RackGroup.objects.create(name="Rack Group 3", slug="rack-group-3", site=sites[2]),
    )

    power_panels = (
        PowerPanel.objects.create(name="Power Panel 1", site=sites[0], rack_group=rack_groups[0]),
        PowerPanel.objects.create(name="Power Panel 2", site=sites[1], rack_group=rack_groups[1]),
        PowerPanel.objects.create(name="Power Panel 3", site=sites[2], rack_group=rack_groups[2]),
    )

    rackroles = (
        RackRole.objects.create(name="Rack Role 1", slug="rack-role-1", color="ff0000"),
        RackRole.objects.create(name="Rack Role 2", slug="rack-role-2", color="00ff00"),
        RackRole.objects.create(name="Rack Role 3", slug="rack-role-3", color="0000ff"),
    )

    rack_statuses = Status.objects.get_for_model(Rack)
    cls.rack_status_map = {s.slug: s for s in rack_statuses.all()}

    racks = (
        Rack.objects.create(
            name="Rack 1",
            comments="comment1",
            facility_id="rack-1",
            site=sites[0],
            group=rack_groups[0],
            tenant=tenants[0],
            status=cls.rack_status_map["active"],
            role=rackroles[0],
            serial="ABC",
            asset_tag="1001",
            type=RackTypeChoices.TYPE_2POST,
            width=RackWidthChoices.WIDTH_19IN,
            u_height=42,
            desc_units=False,
            outer_width=100,
            outer_depth=100,
            outer_unit=RackDimensionUnitChoices.UNIT_MILLIMETER,
        ),
        Rack.objects.create(
            name="Rack 2",
            comments="comment2",
            facility_id="rack-2",
            site=sites[1],
            group=rack_groups[1],
            tenant=tenants[1],
            status=cls.rack_status_map["planned"],
            role=rackroles[1],
            serial="DEF",
            asset_tag="1002",
            type=RackTypeChoices.TYPE_4POST,
            width=RackWidthChoices.WIDTH_21IN,
            u_height=43,
            desc_units=False,
            outer_width=200,
            outer_depth=200,
            outer_unit=RackDimensionUnitChoices.UNIT_MILLIMETER,
        ),
        Rack.objects.create(
            name="Rack 3",
            comments="comment3",
            facility_id="rack-3",
            site=sites[2],
            group=rack_groups[2],
            tenant=tenants[2],
            status=cls.rack_status_map["reserved"],
            role=rackroles[2],
            serial="GHI",
            asset_tag="1003",
            type=RackTypeChoices.TYPE_CABINET,
            width=RackWidthChoices.WIDTH_23IN,
            u_height=44,
            desc_units=True,
            outer_width=300,
            outer_depth=300,
            outer_unit=RackDimensionUnitChoices.UNIT_INCH,
        ),
    )

    device_roles = (
        DeviceRole.objects.create(
            name="Device Role 1",
            slug="device-role-1",
            color="ff0000",
            vm_role=False,
            description="Device Role Description 1",
        ),
        DeviceRole.objects.create(
            name="Device Role 2",
            slug="device-role-2",
            color="00ff00",
            vm_role=False,
            description="Device Role Description 2",
        ),
        DeviceRole.objects.create(
            name="Device Role 3",
            slug="device-role-3",
            color="0000ff",
            vm_role=False,
            description="Device Role Description 3",
        ),
    )

    cluster_type = ClusterType.objects.create(name="Cluster Type 1", slug="cluster-type-1")
    clusters = (
        Cluster.objects.create(name="Cluster 1", type=cluster_type, site=sites[0]),
        Cluster.objects.create(name="Cluster 2", type=cluster_type, site=sites[1]),
        Cluster.objects.create(name="Cluster 3", type=cluster_type, site=sites[2]),
    )

    VirtualMachine.objects.create(cluster=clusters[0], name="VM 1", role=device_roles[0], platform=platforms[0])
    VirtualMachine.objects.create(cluster=clusters[0], name="VM 2", role=device_roles[1], platform=platforms[1])
    VirtualMachine.objects.create(cluster=clusters[0], name="VM 3", role=device_roles[2], platform=platforms[2])

    Prefix.objects.create(prefix=netaddr.IPNetwork("192.168.0.0/16"), site=sites[0])
    Prefix.objects.create(prefix=netaddr.IPNetwork("192.168.1.0/24"), site=sites[1])
    Prefix.objects.create(prefix=netaddr.IPNetwork("192.168.2.0/24"), site=sites[2])

    # TODO: remove these once we have a Sites fixture; for now SiteTestCase needs VLANGroups and VLANs with Sites
    VLANGroup.objects.create(name="VLAN Group 1", slug="vlan-group-1", site=sites[0])
    VLANGroup.objects.create(name="VLAN Group 2", slug="vlan-group-2", site=sites[1])
    VLANGroup.objects.create(name="VLAN Group 3", slug="vlan-group-3", site=sites[2])

    VLAN.objects.create(name="VLAN 101", vid=101, site=sites[0])
    VLAN.objects.create(name="VLAN 102", vid=102, site=sites[1])
    VLAN.objects.create(name="VLAN 103", vid=103, site=sites[2])

    PowerFeed.objects.create(name="Power Feed 1", rack=racks[0], power_panel=power_panels[0])
    PowerFeed.objects.create(name="Power Feed 2", rack=racks[1], power_panel=power_panels[1])
    PowerFeed.objects.create(name="Power Feed 3", rack=racks[2], power_panel=power_panels[2])

    users = (
        User.objects.create_user(username="TestCaseUser 1"),
        User.objects.create_user(username="TestCaseUser 2"),
        User.objects.create_user(username="TestCaseUser 3"),
    )

    RackReservation.objects.create(
        rack=racks[0],
        units=(1, 2, 3),
        user=users[0],
        description="Rack Reservation 1",
        tenant=tenants[0],
    )
    RackReservation.objects.create(
        rack=racks[1],
        units=(4, 5, 6),
        user=users[1],
        description="Rack Reservation 2",
        tenant=tenants[1],
    )
    RackReservation.objects.create(
        rack=racks[2],
        units=(7, 8, 9),
        user=users[2],
        description="Rack Reservation 3",
        tenant=tenants[2],
    )

    ConsolePortTemplate.objects.create(
        device_type=device_types[0],
        name="Console Port 1",
        label="console1",
        description="Front Console Port 1",
    )
    ConsolePortTemplate.objects.create(
        device_type=device_types[1],
        name="Console Port 2",
        label="console2",
        description="Front Console Port 2",
    )
    ConsolePortTemplate.objects.create(
        device_type=device_types[2],
        name="Console Port 3",
        label="console3",
        description="Front Console Port 3",
    )

    ConsoleServerPortTemplate.objects.create(
        device_type=device_types[0],
        name="Console Server Port 1",
        label="consoleserverport1",
        description="Front Console Server Port 1",
    )
    ConsoleServerPortTemplate.objects.create(
        device_type=device_types[1],
        name="Console Server Port 2",
        label="consoleserverport2",
        description="Front Console Server Port 2",
    )
    ConsoleServerPortTemplate.objects.create(
        device_type=device_types[2],
        name="Console Server Port 3",
        label="consoleserverport3",
        description="Front Console Server Port 3",
    )

    power_port_templates = (
        PowerPortTemplate.objects.create(
            device_type=device_types[0],
            name="Power Port 1",
            maximum_draw=100,
            allocated_draw=50,
            label="powerport1",
            description="Power Port Description 1",
        ),
        PowerPortTemplate.objects.create(
            device_type=device_types[1],
            name="Power Port 2",
            maximum_draw=200,
            allocated_draw=100,
            label="powerport2",
            description="Power Port Description 2",
        ),
        PowerPortTemplate.objects.create(
            device_type=device_types[2],
            name="Power Port 3",
            maximum_draw=300,
            allocated_draw=150,
            label="powerport3",
            description="Power Port Description 3",
        ),
    )

    PowerOutletTemplate.objects.create(
        device_type=device_types[0],
        power_port=power_port_templates[0],
        name="Power Outlet 1",
        feed_leg=PowerOutletFeedLegChoices.FEED_LEG_A,
        label="poweroutlet1",
        description="Power Outlet Description 1",
    )
    PowerOutletTemplate.objects.create(
        device_type=device_types[1],
        power_port=power_port_templates[1],
        name="Power Outlet 2",
        feed_leg=PowerOutletFeedLegChoices.FEED_LEG_B,
        label="poweroutlet2",
        description="Power Outlet Description 2",
    )
    PowerOutletTemplate.objects.create(
        device_type=device_types[2],
        power_port=power_port_templates[2],
        name="Power Outlet 3",
        feed_leg=PowerOutletFeedLegChoices.FEED_LEG_C,
        label="poweroutlet3",
        description="Power Outlet Description 3",
    )

    InterfaceTemplate.objects.create(
        name="Interface 1",
        description="Interface Description 1",
        device_type=device_types[0],
        label="interface1",
        mgmt_only=True,
        type=InterfaceTypeChoices.TYPE_1GE_SFP,
    )
    InterfaceTemplate.objects.create(
        name="Interface 2",
        description="Interface Description 2",
        device_type=device_types[1],
        label="interface2",
        mgmt_only=False,
        type=InterfaceTypeChoices.TYPE_1GE_GBIC,
    )
    InterfaceTemplate.objects.create(
        name="Interface 3",
        description="Interface Description 3",
        device_type=device_types[2],
        label="interface3",
        mgmt_only=False,
        type=InterfaceTypeChoices.TYPE_1GE_FIXED,
    )

    rear_ports = (
        RearPortTemplate.objects.create(
            device_type=device_types[0],
            name="Rear Port 1",
            type=PortTypeChoices.TYPE_8P8C,
            positions=1,
            label="rearport1",
            description="Rear Port Description 1",
        ),
        RearPortTemplate.objects.create(
            device_type=device_types[1],
            name="Rear Port 2",
            type=PortTypeChoices.TYPE_110_PUNCH,
            positions=2,
            label="rearport2",
            description="Rear Port Description 2",
        ),
        RearPortTemplate.objects.create(
            device_type=device_types[2],
            name="Rear Port 3",
            type=PortTypeChoices.TYPE_BNC,
            positions=3,
            label="rearport3",
            description="Rear Port Description 3",
        ),
    )

    FrontPortTemplate.objects.create(
        device_type=device_types[0],
        name="Front Port 1",
        rear_port=rear_ports[0],
        type=PortTypeChoices.TYPE_8P8C,
        rear_port_position=1,
        label="frontport1",
        description="Front Port Description 1",
    )
    FrontPortTemplate.objects.create(
        device_type=device_types[1],
        name="Front Port 2",
        rear_port=rear_ports[1],
        type=PortTypeChoices.TYPE_110_PUNCH,
        rear_port_position=2,
        label="frontport2",
        description="Front Port Description 2",
    )
    FrontPortTemplate.objects.create(
        device_type=device_types[2],
        name="Front Port 3",
        rear_port=rear_ports[2],
        type=PortTypeChoices.TYPE_BNC,
        rear_port_position=3,
        label="frontport3",
        description="Front Port Description 3",
    )

    DeviceBayTemplate.objects.create(
        device_type=device_types[0],
        name="Device Bay 1",
        label="devicebay1",
        description="Device Bay Description 1",
    )
    DeviceBayTemplate.objects.create(
        device_type=device_types[1],
        name="Device Bay 2",
        label="devicebay2",
        description="Device Bay Description 2",
    )
    DeviceBayTemplate.objects.create(
        device_type=device_types[2],
        name="Device Bay 3",
        label="devicebay3",
        description="Device Bay Description 3",
    )

    secrets_groups = (
        SecretsGroup.objects.create(name="Secrets group 1", slug="secrets-group-1"),
        SecretsGroup.objects.create(name="Secrets group 2", slug="secrets-group-2"),
        SecretsGroup.objects.create(name="Secrets group 3", slug="secrets-group-3"),
    )

    device_statuses = Status.objects.get_for_model(Device)
    device_status_map = {ds.slug: ds for ds in device_statuses.all()}

    Device.objects.create(
        name="Device 1",
        device_type=device_types[0],
        device_role=device_roles[0],
        platform=platforms[0],
        rack=racks[0],
        site=sites[0],
        tenant=tenants[0],
        status=device_status_map["active"],
        cluster=clusters[0],
        asset_tag="1001",
        face=DeviceFaceChoices.FACE_FRONT,
        serial="ABC",
        position=1,
        secrets_group=secrets_groups[0],
    )
    Device.objects.create(
        name="Device 2",
        device_type=device_types[1],
        device_role=device_roles[1],
        platform=platforms[1],
        rack=racks[1],
        site=sites[1],
        tenant=tenants[1],
        status=device_status_map["staged"],
        cluster=clusters[1],
        asset_tag="1002",
        face=DeviceFaceChoices.FACE_FRONT,
        serial="DEF",
        position=2,
        secrets_group=secrets_groups[1],
        local_context_data={"foo": 123},
    )
    Device.objects.create(
        name="Device 3",
        device_type=device_types[2],
        device_role=device_roles[2],
        platform=platforms[2],
        rack=racks[2],
        site=sites[2],
        tenant=tenants[2],
        status=device_status_map["failed"],
        cluster=clusters[2],
        asset_tag="1003",
        face=DeviceFaceChoices.FACE_REAR,
        serial="GHI",
        position=3,
        secrets_group=secrets_groups[2],
    )


class RegionTestCase(FilterTestCases.NameSlugFilterTestCase):
    queryset = Region.objects.all()
    filterset = RegionFilterSet
    fixtures = ("status",)

    @classmethod
    def setUpTestData(cls):
        common_test_data(cls)

        cls.parent_regions = (
            Region.objects.create(name="Parent Region 1", slug="parent-region-1"),
            Region.objects.create(name="Parent Region 2", slug="parent-region-2"),
            Region.objects.create(name="Parent Region 3", slug="parent-region-3"),
        )
        Region.objects.create(name="Region 1A", slug="region-1a", parent=cls.parent_regions[0])
        Region.objects.create(name="Region 1B", slug="region-1b", parent=cls.parent_regions[0])
        Region.objects.create(name="Region 2A", slug="region-2a", parent=cls.parent_regions[1])
        Region.objects.create(name="Region 2B", slug="region-2b", parent=cls.parent_regions[1])
        Region.objects.create(name="Region 3A", slug="region-3a", parent=cls.parent_regions[2])
        Region.objects.create(name="Region 3B", slug="region-3b", parent=cls.parent_regions[2])

    def test_description(self):
        params = {"description": ["A", "B"]}
        self.assertEqual(self.filterset(params, self.queryset).qs.count(), 2)

    def test_parent(self):
        with self.subTest():
            params = {"parent_id": [self.parent_regions[0].pk, self.parent_regions[1].pk]}
            self.assertEqual(self.filterset(params, self.queryset).qs.count(), 4)
        with self.subTest():
            params = {"parent": [self.parent_regions[0].slug, self.parent_regions[1].slug]}
            self.assertEqual(self.filterset(params, self.queryset).qs.count(), 4)

    def test_children(self):
        child_region_1a = Region.objects.get(slug="region-1a")
        child_region_1b = Region.objects.get(slug="region-1b")
        child_region_2a = Region.objects.get(slug="region-2a")
        with self.subTest():
            params = {"children": [child_region_1a.pk, child_region_1b.slug]}
            self.assertEqual(self.filterset(params, self.queryset).qs.count(), 1)
        with self.subTest():
            params = {"children": [child_region_1a.pk, child_region_2a.slug]}
            self.assertEqual(self.filterset(params, self.queryset).qs.count(), 2)

    def test_has_children(self):
        with self.subTest():
            params = {"has_children": True}
            for region in self.queryset:
                print(region.name)
            for region in self.queryset.filter(children__isnull=False):
                print(region.name)

            self.assertEqual(
                self.filterset(params, self.queryset).qs.count(),
                self.queryset.filter(children__isnull=False).distinct().count(),
            )
        with self.subTest():
            params = {"has_children": False}
            self.assertEqual(
                self.filterset(params, self.queryset).qs.count(), self.queryset.filter(children__isnull=True).count()
            )

    def test_sites(self):
        sites = (
            Site.objects.get(slug="site-1"),
            Site.objects.get(slug="site-2"),
        )
        params = {"sites": [sites[0].pk, sites[1].slug]}
        self.assertEqual(self.filterset(params, self.queryset).qs.count(), 2)

    def test_has_sites(self):
        with self.subTest():
            params = {"has_sites": True}
            self.assertEqual(
                self.filterset(params, self.queryset).qs.count(), self.queryset.filter(sites__isnull=False).count()
            )
        with self.subTest():
            params = {"has_sites": False}
            self.assertEqual(
                self.filterset(params, self.queryset).qs.count(), self.queryset.filter(sites__isnull=True).count()
            )


class SiteTestCase(FilterTestCases.NameSlugFilterTestCase, FilterTestCases.TenancyFilterTestCaseMixin):
    queryset = Site.objects.all()
    filterset = SiteFilterSet
    fixtures = ("status",)
    tenancy_related_name = "sites"

    @classmethod
    def setUpTestData(cls):
        common_test_data(cls)

        cls.regions = Region.objects.all()[:2]
        Site.objects.create(name="Site 4", status=cls.site_status_map["retired"])
        Site.objects.create(name="Site 5", region=cls.regions[0], status=cls.site_status_map["active"])
        Site.objects.create(name="Site 6", region=cls.regions[1], status=cls.site_status_map["active"])

    def test_facility(self):
        params = {"facility": ["Facility 1", "Facility 2"]}
        self.assertEqual(self.filterset(params, self.queryset).qs.count(), 2)

    def test_asn(self):
        params = {"asn": [65001, 65002]}
        self.assertEqual(self.filterset(params, self.queryset).qs.count(), 2)

    def test_latitude(self):
        params = {"latitude": [10, 20]}
        self.assertEqual(self.filterset(params, self.queryset).qs.count(), 2)

    def test_longitude(self):
        params = {"longitude": [10, 20]}
        self.assertEqual(self.filterset(params, self.queryset).qs.count(), 2)

    def test_contact_name(self):
        params = {"contact_name": ["Contact 1", "Contact 2"]}
        self.assertEqual(self.filterset(params, self.queryset).qs.count(), 2)

    def test_contact_phone(self):
        params = {"contact_phone": ["123-555-0001", "123-555-0002"]}
        self.assertEqual(self.filterset(params, self.queryset).qs.count(), 2)

    def test_contact_email(self):
        params = {"contact_email": ["contact1@example.com", "contact2@example.com"]}
        self.assertEqual(self.filterset(params, self.queryset).qs.count(), 2)

    def test_status(self):
        params = {"status": ["active", "planned"]}
        self.assertEqual(self.filterset(params, self.queryset).qs.count(), 4)

    def test_region(self):
        with self.subTest():
            params = {"region_id": [self.regions[0].pk, self.regions[1].pk]}
            self.assertEqual(self.filterset(params, self.queryset).qs.count(), 2)
        with self.subTest():
            params = {"region": [self.regions[0].slug, self.regions[1].slug]}
            self.assertEqual(self.filterset(params, self.queryset).qs.count(), 2)

<<<<<<< HEAD
    def test_tenant(self):
        tenants = list(Tenant.objects.filter(sites__isnull=False))[:2]
        with self.subTest():
            params = {"tenant_id": [tenants[0].pk, tenants[1].pk]}
            self.assertEqual(
                self.filterset(params, self.queryset).qs.count(), self.queryset.filter(tenant__in=tenants).count()
            )
        with self.subTest():
            params = {"tenant": [tenants[0].slug, tenants[1].slug]}
            self.assertEqual(
                self.filterset(params, self.queryset).qs.count(), self.queryset.filter(tenant__in=tenants).count()
            )

    def test_tenant_group(self):
        tenant_groups = list(TenantGroup.objects.filter(tenants__isnull=False, tenants__sites__isnull=False))[:2]
        with self.subTest():
            params = {"tenant_group_id": [tenant_groups[0].pk, tenant_groups[1].pk]}
            self.assertEqual(
                self.filterset(params, self.queryset).qs.count(),
                self.queryset.filter(tenant__group__in=tenant_groups).distinct().count()
                + self.queryset.filter(tenant__group__parent__in=tenant_groups).distinct().count(),
            )
        with self.subTest():
            params = {"tenant_group": [tenant_groups[0].slug, tenant_groups[1].slug]}
            self.assertEqual(
                self.filterset(params, self.queryset).qs.count(),
                self.queryset.filter(tenant__group__in=tenant_groups).distinct().count()
                + self.queryset.filter(tenant__group__parent__in=tenant_groups).distinct().count(),
            )

=======
>>>>>>> 0044eaf0
    def test_search(self):
        value = self.queryset.values_list("pk", flat=True)[0]
        params = {"q": value}
        self.assertEqual(self.filterset(params, self.queryset).qs.values_list("pk", flat=True)[0], value)

    def test_comments(self):
        with self.subTest():
            params = {"comments": "COMMENT"}
            self.assertEqual(self.filterset(params, self.queryset).qs.count(), 0)
        with self.subTest():
            params = {"comments": "comment123"}
            self.assertEqual(self.filterset(params, self.queryset).qs.count(), 0)
        with self.subTest():
            params = {"comments": "comment2"}
            self.assertEqual(self.filterset(params, self.queryset).qs.count(), 1)

    def test_circuit_terminations(self):
        circuit_terminations = CircuitTermination.objects.all()[:2]
        params = {"circuit_terminations": [circuit_terminations[0].pk, circuit_terminations[1].pk]}
        self.assertEqual(self.filterset(params, self.queryset).qs.count(), 2)

    def test_has_circuit_terminations(self):
        with self.subTest():
            params = {"has_circuit_terminations": True}
            self.assertEqual(
                self.filterset(params, self.queryset).qs.count(),
                Site.objects.filter(circuit_terminations__isnull=False).count(),
            )
        with self.subTest():
            params = {"has_circuit_terminations": False}
            self.assertEqual(
                self.filterset(params, self.queryset).qs.count(),
                self.queryset.filter(circuit_terminations__isnull=True).count(),
            )

    def test_devices(self):
        devices = Device.objects.all()[:2]
        params = {"devices": [devices[0].pk, devices[1].name]}
        self.assertEqual(self.filterset(params, self.queryset).qs.count(), 2)

    def test_has_devices(self):
        with self.subTest():
            params = {"has_devices": True}
            self.assertEqual(
                self.filterset(params, self.queryset).qs.count(), self.queryset.filter(devices__isnull=False).count()
            )
        with self.subTest():
            params = {"has_devices": False}
            self.assertEqual(
                self.filterset(params, self.queryset).qs.count(), self.queryset.filter(devices__isnull=True).count()
            )

    def test_power_panels(self):
        power_panels = PowerPanel.objects.all()[:2]
        params = {"power_panels": [power_panels[0].pk, power_panels[1].name]}
        self.assertEqual(self.filterset(params, self.queryset).qs.count(), 2)

    def test_has_power_panels(self):
        with self.subTest():
            params = {"has_power_panels": True}
            self.assertEqual(
                self.filterset(params, self.queryset).qs.count(),
                self.queryset.filter(powerpanel__isnull=False).count(),
            )
        with self.subTest():
            params = {"has_power_panels": False}
            self.assertEqual(
                self.filterset(params, self.queryset).qs.count(),
                self.queryset.filter(powerpanel__isnull=True).count(),
            )

    def test_rack_groups(self):
        rack_groups = RackGroup.objects.all()[:2]
        params = {"rack_groups": [rack_groups[0].pk, rack_groups[1].pk]}
        self.assertEqual(self.filterset(params, self.queryset).qs.count(), 2)

    def test_has_rack_groups(self):
        with self.subTest():
            params = {"has_rack_groups": True}
            self.assertEqual(
                self.filterset(params, self.queryset).qs.count(),
                self.queryset.filter(rack_groups__isnull=False).count(),
            )
        with self.subTest():
            params = {"has_rack_groups": False}
            self.assertEqual(
                self.filterset(params, self.queryset).qs.count(), self.queryset.filter(rack_groups__isnull=True).count()
            )

    def test_racks(self):
        racks = Rack.objects.all()[:2]
        params = {"racks": [racks[0].pk, racks[1].pk]}
        self.assertEqual(self.filterset(params, self.queryset).qs.count(), 2)

    def test_has_racks(self):
        with self.subTest():
            params = {"has_racks": True}
            self.assertEqual(
                self.filterset(params, self.queryset).qs.count(), self.queryset.filter(racks__isnull=False).count()
            )
        with self.subTest():
            params = {"has_racks": False}
            self.assertEqual(
                self.filterset(params, self.queryset).qs.count(), self.queryset.filter(racks__isnull=True).count()
            )

    def test_prefixes(self):
        prefixes = Prefix.objects.all()[:2]
        params = {"prefixes": [prefixes[0].pk, prefixes[1].pk]}
        self.assertEqual(self.filterset(params, self.queryset).qs.count(), 2)

    def test_has_prefixes(self):
        with self.subTest():
            params = {"has_prefixes": True}
            self.assertEqual(
                self.filterset(params, self.queryset).qs.count(), self.queryset.filter(prefixes__isnull=False).count()
            )
        with self.subTest():
            params = {"has_prefixes": False}
            self.assertEqual(
                self.filterset(params, self.queryset).qs.count(), self.queryset.filter(prefixes__isnull=True).count()
            )

    def test_vlan_groups(self):
        vlan_groups = list(VLANGroup.objects.filter(site__isnull=False))[:2]
        params = {"vlan_groups": [vlan_groups[0].pk, vlan_groups[1].slug]}
        self.assertQuerysetEqual(
            self.filterset(params, self.queryset).qs, self.queryset.filter(vlan_groups__in=vlan_groups).distinct()
        )

    def test_has_vlan_groups(self):
        with self.subTest():
            params = {"has_vlan_groups": True}
<<<<<<< HEAD
            self.assertEqual(
                self.filterset(params, self.queryset).qs.count(),
                self.queryset.filter(vlan_groups__isnull=False).count(),
            )
        with self.subTest():
            params = {"has_vlan_groups": False}
            self.assertEqual(
                self.filterset(params, self.queryset).qs.count(), self.queryset.filter(vlan_groups__isnull=True).count()
=======
            self.assertQuerysetEqual(
                self.filterset(params, self.queryset).qs, self.queryset.filter(vlan_groups__isnull=False).distinct()
            )
        with self.subTest():
            params = {"has_vlan_groups": False}
            self.assertQuerysetEqual(
                self.filterset(params, self.queryset).qs, self.queryset.filter(vlan_groups__isnull=True).distinct()
>>>>>>> 0044eaf0
            )

    def test_vlans(self):
        vlans = list(VLAN.objects.filter(site__isnull=False))[:2]
        params = {"vlans": [vlans[0].pk, vlans[1].pk]}
        self.assertQuerysetEqual(
            self.filterset(params, self.queryset).qs, self.queryset.filter(vlans__in=vlans).distinct()
        )

    def test_has_vlans(self):
        with self.subTest():
            params = {"has_vlans": True}
<<<<<<< HEAD
            self.assertEqual(
                self.filterset(params, self.queryset).qs.count(), self.queryset.filter(vlans__isnull=False).count()
            )
        with self.subTest():
            params = {"has_vlans": False}
            self.assertEqual(
                self.filterset(params, self.queryset).qs.count(), self.queryset.filter(vlans__isnull=True).count()
=======
            self.assertQuerysetEqual(
                self.filterset(params, self.queryset).qs, self.queryset.filter(vlans__isnull=False).distinct()
            )
        with self.subTest():
            params = {"has_vlans": False}
            self.assertQuerysetEqual(
                self.filterset(params, self.queryset).qs, self.queryset.filter(vlans__isnull=True).distinct()
>>>>>>> 0044eaf0
            )

    def test_clusters(self):
        clusters = Cluster.objects.all()[:2]
        params = {"clusters": [clusters[0].pk, clusters[1].pk]}
        self.assertEqual(self.filterset(params, self.queryset).qs.count(), 2)

    def test_has_clusters(self):
        with self.subTest():
            params = {"has_clusters": True}
            self.assertEqual(
                self.filterset(params, self.queryset).qs.count(), self.queryset.filter(clusters__isnull=False).count()
            )
        with self.subTest():
            params = {"has_clusters": False}
            self.assertEqual(
                self.filterset(params, self.queryset).qs.count(), self.queryset.filter(clusters__isnull=True).count()
            )

    def test_time_zone(self):
        with self.subTest():
            params = {"time_zone": ["America/Los_Angeles", "America/Chicago"]}
            self.assertEqual(self.filterset(params, self.queryset).qs.count(), 2)
        with self.subTest():
            params = {"time_zone": [""]}
            self.assertEqual(
                self.filterset(params, self.queryset).qs.count(), self.queryset.filter(time_zone="").count()
            )

    def test_physical_address(self):
        with self.subTest():
            params = {"physical_address": "1 road st, albany, ny"}
            self.assertEqual(self.filterset(params, self.queryset).qs.count(), 1)
        with self.subTest():
            params = {"physical_address": "nomatch"}
            self.assertFalse(self.filterset(params, self.queryset).qs.exists())

    def test_shipping_address(self):
        with self.subTest():
            params = {"shipping_address": "PO Box 1, albany, ny"}
            self.assertEqual(self.filterset(params, self.queryset).qs.count(), 1)
        with self.subTest():
            params = {"shipping_address": "nomatch"}
            self.assertFalse(self.filterset(params, self.queryset).qs.exists())

    def test_description(self):
        with self.subTest():
            params = {"description": "Site 1 description"}
            self.assertEqual(self.filterset(params, self.queryset).qs.count(), 1)
        with self.subTest():
            params = {"description": "nomatch"}
            self.assertFalse(self.filterset(params, self.queryset).qs.exists())


class LocationTypeFilterSetTestCase(FilterTestCases.NameSlugFilterTestCase):
    queryset = LocationType.objects.all()
    filterset = LocationTypeFilterSet

    @classmethod
    def setUpTestData(cls):
        lt1 = LocationType.objects.create(name="Campus Type", description="A campus")
        lt2 = LocationType.objects.create(name="Building Type", parent=lt1, description="A building")
        lt3 = LocationType.objects.create(name="Floor Type", slug="building-floor", parent=lt2)
        lt4 = LocationType.objects.create(name="Room Type", parent=lt3)
        for lt in [lt1, lt2, lt3]:
            lt.content_types.add(ContentType.objects.get_for_model(RackGroup))
        lt4.content_types.add(ContentType.objects.get_for_model(Rack))
        lt4.content_types.add(ContentType.objects.get_for_model(Device))

    def test_description(self):
        params = {"description": ["A campus", "A building"]}
        self.assertEqual(self.filterset(params, self.queryset).qs.count(), 2)

    def test_parent(self):
        params = {"parent": ["building-type", LocationType.objects.get(name="Campus Type").pk]}
        self.assertEqual(self.filterset(params, self.queryset).qs.count(), 2)

    def test_content_types(self):
        with self.subTest():
            params = {"content_types": ["dcim.rackgroup"]}
            ct = [ContentType.objects.get_for_model(RackGroup)]
            self.assertEqual(
                self.filterset(params, self.queryset).qs.count(),
                LocationType.objects.filter(content_types__in=ct).count(),
            )
        with self.subTest():
            params = {"content_types": ["dcim.device", "dcim.rack"]}
            ct_1 = [ContentType.objects.get_for_model(Device)]
            ct_2 = [ContentType.objects.get_for_model(Rack)]
            self.assertEqual(
                self.filterset(params, self.queryset).qs.count(),
                LocationType.objects.filter(content_types__in=ct_1).filter(content_types__in=ct_2).count(),
            )


class LocationFilterSetTestCase(FilterTestCases.NameSlugFilterTestCase, FilterTestCases.TenancyFilterTestCaseMixin):
    queryset = Location.objects.all()
    filterset = LocationFilterSet
    fixtures = ("status",)
    tenancy_related_name = "locations"

    @classmethod
    def setUpTestData(cls):
        lt1 = LocationType.objects.create(name="Campus Type")
        lt2 = LocationType.objects.create(name="Building Type", parent=lt1)
        lt3 = LocationType.objects.create(name="Floor Type", slug="building-floor", parent=lt2)
        lt4 = LocationType.objects.create(name="Room Type", parent=lt3)
        lt4.content_types.add(ContentType.objects.get_for_model(Device))

        status_active = Status.objects.get(slug="active")
<<<<<<< HEAD
        site = Site.objects.last()
        tenant = Tenant.objects.first()
=======
        site = Site.objects.create(name="Research Triangle Area", status=status_active)
        tenants = Tenant.objects.filter(group__isnull=False)[:2]
>>>>>>> 0044eaf0

        loc1 = Location.objects.create(
            name="RTP", location_type=lt1, status=status_active, site=site, description="Research Triangle Park"
        )
        loc2 = Location.objects.create(name="RTP4E", location_type=lt2, status=status_active, parent=loc1)
        loc3 = Location.objects.create(
            name="RTP4E-3", location_type=lt3, status=status_active, parent=loc2, tenant=tenants[0]
        )
        loc4 = Location.objects.create(
            name="RTP4E-3-0101",
            location_type=lt4,
            status=status_active,
            parent=loc3,
            tenant=tenants[1],
            description="Cube",
        )
        for loc in [loc1, loc2, loc3, loc4]:
            loc.validated_save()

    def test_location_type(self):
        params = {
            "location_type": [
                LocationType.objects.get(name="Campus Type").slug,
                LocationType.objects.get(name="Room Type").pk,
            ]
        }
        self.assertEqual(self.filterset(params, self.queryset).qs.count(), 2)

    def test_parent(self):
        params = {"parent": ["rtp", Location.objects.get(name="RTP4E").pk]}
        self.assertEqual(self.filterset(params, self.queryset).qs.count(), 2)

    def test_child_location_type(self):
        params = {"child_location_type": ["room-type", LocationType.objects.get(name="Building Type").pk]}
        self.assertEqual(self.filterset(params, self.queryset).qs.count(), 2)

    def test_content_type(self):
        params = {"content_type": ["dcim.device"]}
        ct = [ContentType.objects.get_for_model(Device)]
        self.assertEqual(
            self.filterset(params, self.queryset).qs.count(), LocationType.objects.filter(content_types__in=ct).count()
        )

    def test_description(self):
        params = {"description": ["Research Triangle Park", "Cube"]}
        self.assertEqual(self.filterset(params, self.queryset).qs.count(), 2)

    def test_site(self):
        params = {"site": [Site.objects.first().slug, Site.objects.first().pk]}
        # TODO: should this filter return descendant locations as well?
        self.assertEqual(
            self.filterset(params, self.queryset).qs.count(), Location.objects.filter(site=Site.objects.first()).count()
        )


class RackGroupTestCase(FilterTestCases.NameSlugFilterTestCase):
    queryset = RackGroup.objects.all()
    filterset = RackGroupFilterSet
    fixtures = ("status",)

    @classmethod
    def setUpTestData(cls):
        common_test_data(cls)

        sites = (
            Site.objects.get(slug="site-1"),
            Site.objects.get(slug="site-2"),
            Site.objects.get(slug="site-3"),
        )
        parent_rack_groups = RackGroup.objects.filter(parent__isnull=True)

        RackGroup.objects.create(
            name="Child Rack Group 1",
            slug="rack-group-1c",
            site=sites[0],
            parent=parent_rack_groups[0],
            description="A",
        )
        RackGroup.objects.create(
            name="Child Rack Group 2",
            slug="rack-group-2c",
            site=sites[1],
            parent=parent_rack_groups[1],
            description="B",
        )
        RackGroup.objects.create(
            name="Child Rack Group 3",
            slug="rack-group-3c",
            site=sites[2],
            parent=parent_rack_groups[2],
            description="C",
        )
        RackGroup.objects.create(
            name="Rack Group 4",
            slug="rack-group-4",
            site=sites[2],
        )

    def test_description(self):
        params = {"description": ["A", "B"]}
        self.assertEqual(self.filterset(params, self.queryset).qs.count(), 2)

    def test_region(self):
        regions = Region.objects.filter(slug__in=["region-1", "region-2"])
        with self.subTest():
            params = {"region_id": [regions[0].pk, regions[1].pk]}
            self.assertEqual(self.filterset(params, self.queryset).qs.count(), 4)
        with self.subTest():
            params = {"region": [regions[0].slug, regions[1].slug]}
            self.assertEqual(self.filterset(params, self.queryset).qs.count(), 4)

    def test_site(self):
        sites = Site.objects.filter(slug__in=["site-1", "site-2"])
        with self.subTest():
            params = {"site_id": [sites[0].pk, sites[1].pk]}
            self.assertEqual(self.filterset(params, self.queryset).qs.count(), 4)
        with self.subTest():
            params = {"site": [sites[0].slug, sites[1].slug]}
            self.assertEqual(self.filterset(params, self.queryset).qs.count(), 4)

    def test_parent(self):
        parent_rack_groups = RackGroup.objects.filter(children__isnull=False)[:2]
        with self.subTest():
            params = {"parent_id": [parent_rack_groups[0].pk, parent_rack_groups[1].pk]}
            self.assertEqual(self.filterset(params, self.queryset).qs.count(), 2)
        with self.subTest():
            params = {"parent": [parent_rack_groups[0].slug, parent_rack_groups[1].slug]}
            self.assertEqual(self.filterset(params, self.queryset).qs.count(), 2)

    def test_children(self):
        child_groups = RackGroup.objects.filter(name__startswith="Child").filter(parent__isnull=False)[:2]
        with self.subTest():
            params = {"children": [child_groups[0].pk, child_groups[1].pk]}
            self.assertEqual(self.filterset(params, self.queryset).qs.count(), 2)
        with self.subTest():
            rack_group_4 = RackGroup.objects.filter(slug="rack-group-4").first()
            params = {"children": [rack_group_4.pk, rack_group_4.pk]}
            self.assertFalse(self.filterset(params, self.queryset).qs.exists())

    def test_has_children(self):
        with self.subTest():
            self.assertEqual(self.filterset({"has_children": True}, self.queryset).qs.count(), 3)
        with self.subTest():
            self.assertEqual(self.filterset({"has_children": False}, self.queryset).qs.count(), 4)

    def test_power_panels(self):
        power_panels = PowerPanel.objects.all()[:2]
        params = {"power_panels": [power_panels[0].pk, power_panels[1].name]}
        self.assertEqual(self.filterset(params, self.queryset).qs.count(), 2)

    def test_has_power_panels(self):
        with self.subTest():
            self.assertEqual(self.filterset({"has_power_panels": True}, self.queryset).qs.count(), 3)
        with self.subTest():
            self.assertEqual(self.filterset({"has_power_panels": False}, self.queryset).qs.count(), 4)

    def test_racks(self):
        racks = Rack.objects.all()[:2]
        params = {"racks": [racks[0].pk, racks[1].pk]}
        self.assertEqual(self.filterset(params, self.queryset).qs.count(), 2)

    def test_has_racks(self):
        with self.subTest():
            self.assertEqual(self.filterset({"has_racks": True}, self.queryset).qs.count(), 3)
        with self.subTest():
            self.assertEqual(self.filterset({"has_racks": False}, self.queryset).qs.count(), 4)


class RackRoleTestCase(FilterTestCases.NameSlugFilterTestCase):
    queryset = RackRole.objects.all()
    filterset = RackRoleFilterSet
    fixtures = ("status",)

    @classmethod
    def setUpTestData(cls):
        common_test_data(cls)

        RackRole.objects.create(name="Rack Role 4", slug="rack-role-4", color="abcdef")

    def test_color(self):
        params = {"color": ["ff0000", "00ff00"]}
        self.assertEqual(self.filterset(params, self.queryset).qs.count(), 2)

    def test_racks(self):
        racks = Rack.objects.all()[:2]
        params = {"racks": [racks[0].pk, racks[1].pk]}
        self.assertEqual(self.filterset(params, self.queryset).qs.count(), 2)

    def test_has_racks(self):
        with self.subTest():
            self.assertEqual(self.filterset({"has_racks": True}, self.queryset).qs.count(), 3)
        with self.subTest():
            self.assertEqual(self.filterset({"has_racks": False}, self.queryset).qs.count(), 1)


class RackTestCase(FilterTestCases.FilterTestCase, FilterTestCases.TenancyFilterTestCaseMixin):
    queryset = Rack.objects.all()
    filterset = RackFilterSet
    fixtures = ("status",)
    tenancy_related_name = "racks"

    @classmethod
    def setUpTestData(cls):
        common_test_data(cls)

        site = Site.objects.get(slug="site-3")
        rack_group = RackGroup.objects.get(slug="rack-group-3")
        tenant = Tenant.objects.filter(group__isnull=False).first()
        rack_role = RackRole.objects.get(slug="rack-role-3")

        Rack.objects.create(
            name="Rack 4",
            facility_id="rack-4",
            site=site,
            group=rack_group,
            tenant=tenant,
            status=cls.rack_status_map["active"],
            role=rack_role,
            serial="ABCDEF",
            asset_tag="1004",
            type=RackTypeChoices.TYPE_2POST,
            width=RackWidthChoices.WIDTH_19IN,
            u_height=42,
            desc_units=False,
            outer_width=100,
            outer_depth=100,
        )

    def test_name(self):
        params = {"name": ["Rack 1", "Rack 2"]}
        self.assertEqual(self.filterset(params, self.queryset).qs.count(), 2)

    def test_facility_id(self):
        params = {"facility_id": ["rack-1", "rack-2"]}
        self.assertEqual(self.filterset(params, self.queryset).qs.count(), 2)

    def test_asset_tag(self):
        params = {"asset_tag": ["1001", "1002"]}
        self.assertEqual(self.filterset(params, self.queryset).qs.count(), 2)

    def test_type(self):
        params = {"type": [RackTypeChoices.TYPE_2POST, RackTypeChoices.TYPE_4POST]}
        self.assertEqual(self.filterset(params, self.queryset).qs.count(), 3)

    def test_width(self):
        params = {"width": [RackWidthChoices.WIDTH_19IN, RackWidthChoices.WIDTH_21IN]}
        self.assertEqual(self.filterset(params, self.queryset).qs.count(), 3)

    def test_u_height(self):
        params = {"u_height": [42, 43]}
        self.assertEqual(self.filterset(params, self.queryset).qs.count(), 3)

    def test_desc_units(self):
        with self.subTest():
            params = {"desc_units": "true"}
            self.assertEqual(self.filterset(params, self.queryset).qs.count(), 1)
        with self.subTest():
            params = {"desc_units": "false"}
            self.assertEqual(self.filterset(params, self.queryset).qs.count(), 3)

    def test_outer_width(self):
        params = {"outer_width": [100, 200]}
        self.assertEqual(self.filterset(params, self.queryset).qs.count(), 3)

    def test_outer_depth(self):
        params = {"outer_depth": [100, 200]}
        self.assertEqual(self.filterset(params, self.queryset).qs.count(), 3)

    def test_outer_unit(self):
        with self.subTest():
            self.assertEqual(Rack.objects.exclude(outer_unit="").count(), 3)
        with self.subTest():
            params = {"outer_unit": RackDimensionUnitChoices.UNIT_MILLIMETER}
            self.assertEqual(self.filterset(params, self.queryset).qs.count(), 2)

    def test_region(self):
        regions = (Region.objects.get(slug="region-1"), Region.objects.get(slug="region-2"))
        with self.subTest():
            params = {"region_id": [regions[0].pk, regions[1].pk]}
            self.assertEqual(self.filterset(params, self.queryset).qs.count(), 2)
        with self.subTest():
            params = {"region": [regions[0].slug, regions[1].slug]}
            self.assertEqual(self.filterset(params, self.queryset).qs.count(), 2)

    def test_site(self):
        sites = (Site.objects.get(slug="site-1"), Site.objects.get(slug="site-2"))
        with self.subTest():
            params = {"site_id": [sites[0].pk, sites[1].pk]}
            self.assertEqual(self.filterset(params, self.queryset).qs.count(), 2)
        with self.subTest():
            params = {"site": [sites[0].slug, sites[1].slug]}
            self.assertEqual(self.filterset(params, self.queryset).qs.count(), 2)

    def test_group(self):
        groups = RackGroup.objects.all()[:2]
        with self.subTest():
            params = {"group_id": [groups[0].pk, groups[1].pk]}
            self.assertEqual(self.filterset(params, self.queryset).qs.count(), 2)
        with self.subTest():
            params = {"group": [groups[0].slug, groups[1].slug]}
            self.assertEqual(self.filterset(params, self.queryset).qs.count(), 2)

    def test_status(self):
        params = {"status": ["active", "planned"]}
        self.assertEqual(self.filterset(params, self.queryset).qs.count(), 3)

    def test_role(self):
        roles = RackRole.objects.all()[:2]
        with self.subTest():
            params = {"role_id": [roles[0].pk, roles[1].pk]}
            self.assertEqual(self.filterset(params, self.queryset).qs.count(), 2)
        with self.subTest():
            params = {"role": [roles[0].slug, roles[1].slug]}
            self.assertEqual(self.filterset(params, self.queryset).qs.count(), 2)

    def test_serial(self):
        with self.subTest():
            params = {"serial": "ABC"}
            self.assertEqual(self.filterset(params, self.queryset).qs.count(), 1)
        with self.subTest():
            params = {"serial": "abc"}
            self.assertEqual(self.filterset(params, self.queryset).qs.count(), 1)

    def test_search(self):
        value = self.queryset.values_list("pk", flat=True)[0]
        params = {"q": value}
        self.assertEqual(self.filterset(params, self.queryset).qs.values_list("pk", flat=True)[0], value)

    def test_comments(self):
        rack_1 = Rack.objects.filter(name="Rack 1").first()
        with self.subTest():
            self.assertEqual(self.filterset({"comments": "comment1"}).qs.count(), 1)
        with self.subTest():
            self.assertEqual(self.filterset({"comments": "comment1"}).qs.first().pk, rack_1.pk)

    def test_devices(self):
        devices = Device.objects.all()[:2]
        params = {"devices": [devices[0].pk, devices[1].pk]}
        self.assertEqual(self.filterset(params, self.queryset).qs.count(), 2)

    def test_has_devices(self):
        with self.subTest():
            params = {"has_devices": True}
            self.assertEqual(self.filterset(params, self.queryset).qs.count(), 3)
        with self.subTest():
            params = {"has_devices": False}
            self.assertEqual(self.filterset(params, self.queryset).qs.count(), 1)

    def test_power_feeds(self):
        power_feeds = PowerFeed.objects.all()[:2]
        params = {"power_feeds": [power_feeds[0].pk, power_feeds[1].name]}
        self.assertEqual(self.filterset(params, self.queryset).qs.count(), 2)

    def test_has_power_feeds(self):
        with self.subTest():
            params = {"has_power_feeds": True}
            self.assertEqual(self.filterset(params, self.queryset).qs.count(), 3)
        with self.subTest():
            params = {"has_power_feeds": False}
            self.assertEqual(self.filterset(params, self.queryset).qs.count(), 1)

    def test_reservations(self):
        reservations = RackReservation.objects.all()[:2]
        params = {"reservations": [reservations[0], reservations[1]]}
        self.assertEqual(self.filterset(params, self.queryset).qs.count(), 2)

    def test_has_reservations(self):
        with self.subTest():
            params = {"has_reservations": True}
            self.assertEqual(self.filterset(params, self.queryset).qs.count(), 3)
        with self.subTest():
            params = {"has_reservations": False}
            self.assertEqual(self.filterset(params, self.queryset).qs.count(), 1)


class RackReservationTestCase(FilterTestCases.FilterTestCase, FilterTestCases.TenancyFilterTestCaseMixin):
    queryset = RackReservation.objects.all()
    filterset = RackReservationFilterSet
    fixtures = ("status",)
    tenancy_related_name = "rackreservations"

    @classmethod
    def setUpTestData(cls):
        common_test_data(cls)

    def test_site(self):
        sites = Site.objects.filter(slug__in=["site-1", "site-2"])
        with self.subTest():
            params = {"site_id": [sites[0].pk, sites[1].pk]}
            self.assertEqual(self.filterset(params, self.queryset).qs.count(), 2)
        with self.subTest():
            params = {"site": [sites[0].slug, sites[1].slug]}
            self.assertEqual(self.filterset(params, self.queryset).qs.count(), 2)

    def test_group(self):
        groups = RackGroup.objects.all()[:2]
        with self.subTest():
            params = {"group_id": [groups[0].pk, groups[1].pk]}
            self.assertEqual(self.filterset(params, self.queryset).qs.count(), 2)
        with self.subTest():
            params = {"group": [groups[0].slug, groups[1].slug]}
            self.assertEqual(self.filterset(params, self.queryset).qs.count(), 2)

    def test_user(self):
        users = User.objects.filter(username__startswith="TestCaseUser")[:2]
        with self.subTest():
            params = {"user_id": [users[0].pk, users[1].pk]}
            self.assertEqual(self.filterset(params, self.queryset).qs.count(), 2)
        with self.subTest():
            params = {"user": [users[0].username, users[1].username]}
            self.assertEqual(self.filterset(params, self.queryset).qs.count(), 2)

    def test_search(self):
        value = self.queryset.values_list("pk", flat=True)[0]
        params = {"q": value}
        self.assertEqual(self.filterset(params, self.queryset).qs.values_list("pk", flat=True)[0], value)

    def test_description(self):
        params = {"description": "Rack Reservation 1"}
        with self.subTest():
            self.assertSequenceEqual(self.filterset(params, self.queryset).qs.first().units, (1, 2, 3))
        with self.subTest():
            self.assertEqual(self.filterset(params, self.queryset).qs.count(), 1)
        params = {"description": "Rack Reservation 3"}
        with self.subTest():
            self.assertSequenceEqual(self.filterset(params, self.queryset).qs.first().units, (7, 8, 9))
        with self.subTest():
            self.assertEqual(self.filterset(params, self.queryset).qs.count(), 1)

    def test_rack(self):
        racks = Rack.objects.filter(name__startswith="Rack ")[:2]
        params = {"rack": [racks[0].pk, racks[1].name]}
        self.assertEqual(self.filterset(params, self.queryset).qs.count(), 2)


class ManufacturerTestCase(FilterTestCases.NameSlugFilterTestCase):
    queryset = Manufacturer.objects.all()
    filterset = ManufacturerFilterSet
    fixtures = ("status",)

    @classmethod
    def setUpTestData(cls):
        common_test_data(cls)

        devices = Device.objects.all()

        manufacturers = (
            Manufacturer.objects.create(name="Manufacturer 4", slug="manufacturer-4", description="A"),
            Manufacturer.objects.create(name="Manufacturer 5", slug="manufacturer-5", description="B"),
            Manufacturer.objects.create(name="Manufacturer 6", slug="manufacturer-6", description="C"),
        )

        InventoryItem.objects.create(device=devices[0], name="Inventory Item 1", manufacturer=manufacturers[0])
        InventoryItem.objects.create(device=devices[1], name="Inventory Item 2", manufacturer=manufacturers[1])
        InventoryItem.objects.create(device=devices[2], name="Inventory Item 3", manufacturer=manufacturers[2])

    def test_description(self):
        params = {"description": ["A", "B"]}
        self.assertEqual(self.filterset(params, self.queryset).qs.count(), 2)

    def test_inventory_items(self):
        inventory_items = InventoryItem.objects.all()[:2]
        params = {"inventory_items": [inventory_items[0].pk, inventory_items[1].pk]}
        self.assertEqual(self.filterset(params, self.queryset).qs.count(), 2)

    def test_has_inventory_items(self):
        with self.subTest():
            params = {"has_inventory_items": True}
            self.assertEqual(self.filterset(params, self.queryset).qs.count(), 3)
        with self.subTest():
            params = {"has_inventory_items": False}
            self.assertEqual(self.filterset(params, self.queryset).qs.count(), 3)

    def test_device_types(self):
        device_types = DeviceType.objects.all()[:2]
        params = {"device_types": [device_types[0].pk, device_types[1].slug]}
        self.assertEqual(self.filterset(params, self.queryset).qs.count(), 2)

    def test_has_device_types(self):
        with self.subTest():
            params = {"has_device_types": True}
            self.assertEqual(self.filterset(params, self.queryset).qs.count(), 3)
        with self.subTest():
            params = {"has_device_types": False}
            self.assertEqual(self.filterset(params, self.queryset).qs.count(), 3)

    def test_platforms(self):
        platforms = Platform.objects.all()[:2]
        params = {"platforms": [platforms[0].pk, platforms[1].slug]}
        self.assertEqual(self.filterset(params, self.queryset).qs.count(), 2)

    def test_has_platforms(self):
        with self.subTest():
            params = {"has_platforms": True}
            self.assertEqual(self.filterset(params, self.queryset).qs.count(), 3)
        with self.subTest():
            params = {"has_platforms": False}
            self.assertEqual(self.filterset(params, self.queryset).qs.count(), 3)


class DeviceTypeTestCase(FilterTestCases.FilterTestCase):
    queryset = DeviceType.objects.all()
    filterset = DeviceTypeFilterSet
    fixtures = ("status",)

    @classmethod
    def setUpTestData(cls):
        common_test_data(cls)

        manufacturer = Manufacturer.objects.get(name="Manufacturer 3")
        DeviceType.objects.create(
            manufacturer=manufacturer,
            comments="Device type 4",
            model="Model 4",
            slug="model-4",
            part_number="Part Number 4",
            u_height=4,
            is_full_depth=True,
        )

    def test_model(self):
        params = {"model": ["Model 1", "Model 2"]}
        self.assertEqual(self.filterset(params, self.queryset).qs.count(), 2)

    def test_slug(self):
        params = {"slug": ["model-1", "model-2"]}
        self.assertEqual(self.filterset(params, self.queryset).qs.count(), 2)

    def test_part_number(self):
        params = {"part_number": ["Part Number 1", "Part Number 2"]}
        self.assertEqual(self.filterset(params, self.queryset).qs.count(), 2)

    def test_u_height(self):
        params = {"u_height": [1, 2]}
        self.assertEqual(self.filterset(params, self.queryset).qs.count(), 2)

    def test_is_full_depth(self):
        with self.subTest():
            params = {"is_full_depth": "true"}
            self.assertEqual(self.filterset(params, self.queryset).qs.count(), 3)
        with self.subTest():
            params = {"is_full_depth": "false"}
            self.assertEqual(self.filterset(params, self.queryset).qs.count(), 1)

    def test_subdevice_role(self):
        with self.subTest():
            params = {"subdevice_role": SubdeviceRoleChoices.ROLE_PARENT}
            self.assertEqual(self.filterset(params, self.queryset).qs.count(), 1)
        with self.subTest():
            params = {"subdevice_role": SubdeviceRoleChoices.ROLE_CHILD}
            self.assertEqual(self.filterset(params, self.queryset).qs.count(), 1)

    def test_manufacturer(self):
        manufacturers = Manufacturer.objects.all()[:2]
        with self.subTest():
            params = {"manufacturer_id": [manufacturers[0].pk, manufacturers[1].pk]}
            self.assertEqual(self.filterset(params, self.queryset).qs.count(), 2)
        with self.subTest():
            params = {"manufacturer": [manufacturers[0].slug, manufacturers[1].slug]}
            self.assertEqual(self.filterset(params, self.queryset).qs.count(), 2)

    def test_console_ports(self):
        with self.subTest():
            params = {"console_ports": "true"}
            self.assertEqual(self.filterset(params, self.queryset).qs.count(), 3)
        with self.subTest():
            params = {"console_ports": "false"}
            self.assertEqual(self.filterset(params, self.queryset).qs.count(), 1)

    def test_console_server_ports(self):
        with self.subTest():
            params = {"console_server_ports": "true"}
            self.assertEqual(self.filterset(params, self.queryset).qs.count(), 3)
        with self.subTest():
            params = {"console_server_ports": "false"}
            self.assertEqual(self.filterset(params, self.queryset).qs.count(), 1)

    def test_power_ports(self):
        with self.subTest():
            params = {"power_ports": "true"}
            self.assertEqual(self.filterset(params, self.queryset).qs.count(), 3)
        with self.subTest():
            params = {"power_ports": "false"}
            self.assertEqual(self.filterset(params, self.queryset).qs.count(), 1)

    def test_power_outlets(self):
        with self.subTest():
            params = {"power_outlets": "true"}
            self.assertEqual(self.filterset(params, self.queryset).qs.count(), 3)
        with self.subTest():
            params = {"power_outlets": "false"}
            self.assertEqual(self.filterset(params, self.queryset).qs.count(), 1)

    def test_interfaces(self):
        with self.subTest():
            params = {"interfaces": "true"}
            self.assertEqual(self.filterset(params, self.queryset).qs.count(), 3)
        with self.subTest():
            params = {"interfaces": "false"}
            self.assertEqual(self.filterset(params, self.queryset).qs.count(), 1)

    def test_pass_through_ports(self):
        with self.subTest():
            params = {"pass_through_ports": "true"}
            self.assertEqual(self.filterset(params, self.queryset).qs.count(), 3)
        with self.subTest():
            params = {"pass_through_ports": "false"}
            self.assertEqual(self.filterset(params, self.queryset).qs.count(), 1)

    def test_device_bays(self):
        with self.subTest():
            params = {"device_bays": "true"}
            self.assertEqual(self.filterset(params, self.queryset).qs.count(), 3)
        with self.subTest():
            params = {"device_bays": "false"}
            self.assertEqual(self.filterset(params, self.queryset).qs.count(), 1)

    def test_search(self):
        value = self.queryset.values_list("pk", flat=True)[0]
        params = {"q": value}
        self.assertEqual(self.filterset(params, self.queryset).qs.values_list("pk", flat=True)[0], value)

    def test_comments(self):
        params = {"comments": ["Device type 1", "Device type 2"]}
        self.assertEqual(self.filterset(params, self.queryset).qs.count(), 2)

    def test_instances(self):
        instances = Device.objects.all()[:2]
        params = {"instances": [instances[0].pk, instances[1].pk]}
        self.assertEqual(self.filterset(params, self.queryset).qs.count(), 2)

    def test_has_instances(self):
        with self.subTest():
            params = {"has_instances": True}
            self.assertEqual(self.filterset(params, self.queryset).qs.count(), 3)
        with self.subTest():
            params = {"has_instances": False}
            self.assertEqual(self.filterset(params, self.queryset).qs.count(), 1)

    def test_console_port_templates(self):
        console_port_templates = ConsolePortTemplate.objects.all()[:2]
        params = {"console_port_templates": [console_port_templates[0].pk, console_port_templates[1].name]}
        self.assertEqual(self.filterset(params, self.queryset).qs.count(), 2)

    def test_has_console_port_templates(self):
        with self.subTest():
            params = {"has_console_port_templates": True}
            self.assertEqual(self.filterset(params, self.queryset).qs.count(), 3)
        with self.subTest():
            params = {"has_console_port_templates": False}
            self.assertEqual(self.filterset(params, self.queryset).qs.count(), 1)

    def test_console_server_port_templates(self):
        csp_templates = ConsoleServerPortTemplate.objects.all()[:2]
        params = {"console_server_port_templates": [csp_templates[0].pk, csp_templates[1].name]}
        self.assertEqual(self.filterset(params, self.queryset).qs.count(), 2)

    def test_has_console_server_port_templates(self):
        with self.subTest():
            params = {"has_console_server_port_templates": True}
            self.assertEqual(self.filterset(params, self.queryset).qs.count(), 3)
        with self.subTest():
            params = {"has_console_server_port_templates": False}
            self.assertEqual(self.filterset(params, self.queryset).qs.count(), 1)

    def test_power_port_templates(self):
        power_port_templates = PowerPortTemplate.objects.all()[:2]
        params = {"power_port_templates": [power_port_templates[0].pk, power_port_templates[1].name]}
        self.assertEqual(self.filterset(params, self.queryset).qs.count(), 2)

    def test_has_power_port_templates(self):
        with self.subTest():
            params = {"has_power_port_templates": True}
            self.assertEqual(self.filterset(params, self.queryset).qs.count(), 3)
        with self.subTest():
            params = {"has_power_port_templates": False}
            self.assertEqual(self.filterset(params, self.queryset).qs.count(), 1)

    def test_power_outlet_templates(self):
        power_outlet_templates = PowerOutletTemplate.objects.all()[:2]
        params = {"power_outlet_templates": [power_outlet_templates[0].pk, power_outlet_templates[1].name]}
        self.assertEqual(self.filterset(params, self.queryset).qs.count(), 2)

    def test_has_power_outlet_templates(self):
        with self.subTest():
            params = {"has_power_outlet_templates": True}
            self.assertEqual(self.filterset(params, self.queryset).qs.count(), 3)
        with self.subTest():
            params = {"has_power_outlet_templates": False}
            self.assertEqual(self.filterset(params, self.queryset).qs.count(), 1)

    def test_interface_templates(self):
        interface_templates = InterfaceTemplate.objects.all()[:2]
        params = {"interface_templates": [interface_templates[0].pk, interface_templates[1].name]}
        self.assertEqual(self.filterset(params, self.queryset).qs.count(), 2)

    def test_has_interface_templates(self):
        with self.subTest():
            params = {"has_interface_templates": True}
            self.assertEqual(self.filterset(params, self.queryset).qs.count(), 3)
        with self.subTest():
            params = {"has_interface_templates": False}
            self.assertEqual(self.filterset(params, self.queryset).qs.count(), 1)

    def test_front_port_templates(self):
        front_port_templates = FrontPortTemplate.objects.all()[:2]
        params = {"front_port_templates": [front_port_templates[0].pk, front_port_templates[1].name]}
        self.assertEqual(self.filterset(params, self.queryset).qs.count(), 2)

    def test_has_front_port_templates(self):
        with self.subTest():
            params = {"has_front_port_templates": True}
            self.assertEqual(self.filterset(params, self.queryset).qs.count(), 3)
        with self.subTest():
            params = {"has_front_port_templates": False}
            self.assertEqual(self.filterset(params, self.queryset).qs.count(), 1)

    def test_rear_port_templates(self):
        rear_port_templates = RearPortTemplate.objects.all()[:2]
        params = {"rear_port_templates": [rear_port_templates[0].pk, rear_port_templates[1].name]}
        self.assertEqual(self.filterset(params, self.queryset).qs.count(), 2)

    def test_has_rear_port_templates(self):
        with self.subTest():
            params = {"has_rear_port_templates": True}
            self.assertEqual(self.filterset(params, self.queryset).qs.count(), 3)
        with self.subTest():
            params = {"has_rear_port_templates": False}
            self.assertEqual(self.filterset(params, self.queryset).qs.count(), 1)

    def test_device_bay_templates(self):
        device_bay_templates = DeviceBayTemplate.objects.all()[:2]
        params = {"device_bay_templates": [device_bay_templates[0].pk, device_bay_templates[1].pk]}
        self.assertEqual(self.filterset(params, self.queryset).qs.count(), 2)

    def test_has_device_bay_templates(self):
        with self.subTest():
            params = {"has_device_bay_templates": True}
            self.assertEqual(self.filterset(params, self.queryset).qs.count(), 3)
        with self.subTest():
            params = {"has_device_bay_templates": False}
            self.assertEqual(self.filterset(params, self.queryset).qs.count(), 1)


class ConsolePortTemplateTestCase(FilterTestCases.FilterTestCase):
    queryset = ConsolePortTemplate.objects.all()
    filterset = ConsolePortTemplateFilterSet
    fixtures = ("status",)

    @classmethod
    def setUpTestData(cls):
        common_test_data(cls)

    def test_name(self):
        params = {"name": ["Console Port 1", "Console Port 2"]}
        self.assertEqual(self.filterset(params, self.queryset).qs.count(), 2)

    def test_devicetype_id(self):
        device_types = DeviceType.objects.all()[:2]
        params = {"devicetype_id": [device_types[0].pk, device_types[1].pk]}
        self.assertEqual(self.filterset(params, self.queryset).qs.count(), 2)

    def test_device_type(self):
        device_type = DeviceType.objects.all()[:2]
        params = {"device_type": [device_type[0].pk, device_type[1].slug]}
        self.assertEqual(self.filterset(params, self.queryset).qs.count(), 2)

    def test_label(self):
        labels = ["console1", "console2"]
        params = {"label": labels}
        self.assertEqual(self.filterset(params, self.queryset).qs.count(), 2)

    def test_description(self):
        descriptions = ["Front Console Port 1", "Front Console Port 2"]
        params = {"description": descriptions}
        self.assertEqual(self.filterset(params, self.queryset).qs.count(), 2)


class ConsoleServerPortTemplateTestCase(FilterTestCases.FilterTestCase):
    queryset = ConsoleServerPortTemplate.objects.all()
    filterset = ConsoleServerPortTemplateFilterSet
    fixtures = ("status",)

    @classmethod
    def setUpTestData(cls):
        common_test_data(cls)

    def test_name(self):
        params = {"name": ["Console Server Port 1", "Console Server Port 2"]}
        self.assertEqual(self.filterset(params, self.queryset).qs.count(), 2)

    def test_devicetype_id(self):
        device_types = DeviceType.objects.all()[:2]
        params = {"devicetype_id": [device_types[0].pk, device_types[1].pk]}
        self.assertEqual(self.filterset(params, self.queryset).qs.count(), 2)

    def test_device_type(self):
        device_type = DeviceType.objects.all()[:2]
        params = {"device_type": [device_type[0].pk, device_type[1].slug]}
        self.assertEqual(self.filterset(params, self.queryset).qs.count(), 2)

    def test_description(self):
        descriptions = ["Front Console Server Port 1", "Front Console Server Port 2"]
        params = {"description": descriptions}
        self.assertEqual(self.filterset(params, self.queryset).qs.count(), 2)

    def test_label(self):
        labels = ["consoleserverport1", "consoleserverport2"]
        params = {"label": labels}
        self.assertEqual(self.filterset(params, self.queryset).qs.count(), 2)


class PowerPortTemplateTestCase(FilterTestCases.FilterTestCase):
    queryset = PowerPortTemplate.objects.all()
    filterset = PowerPortTemplateFilterSet
    fixtures = ("status",)

    @classmethod
    def setUpTestData(cls):
        common_test_data(cls)

        device_type = DeviceType.objects.get(model="Model 3")
        PowerPortTemplate.objects.create(
            device_type=device_type,
            name="Power Port 4",
            maximum_draw=400,
            allocated_draw=450,
            label="powerport4",
            description="Power Port Description 4",
        )

    def test_name(self):
        params = {"name": ["Power Port 1", "Power Port 2"]}
        self.assertEqual(self.filterset(params, self.queryset).qs.count(), 2)

    def test_devicetype_id(self):
        device_types = DeviceType.objects.all()[:2]
        params = {"devicetype_id": [device_types[0].pk, device_types[1].pk]}
        self.assertEqual(self.filterset(params, self.queryset).qs.count(), 2)

    def test_maximum_draw(self):
        params = {"maximum_draw": [100, 200]}
        self.assertEqual(self.filterset(params, self.queryset).qs.count(), 2)

    def test_allocated_draw(self):
        params = {"allocated_draw": [50, 100]}
        self.assertEqual(self.filterset(params, self.queryset).qs.count(), 2)

    def test_device_type(self):
        device_type = DeviceType.objects.exclude(model="Model 3")[:2]
        params = {"device_type": [device_type[0].pk, device_type[1].slug]}
        self.assertEqual(self.filterset(params, self.queryset).qs.count(), 2)

    def test_power_outlet_templates(self):
        power_outlet_templates = PowerOutletTemplate.objects.all()[:2]
        params = {"power_outlet_templates": [power_outlet_templates[0].pk, power_outlet_templates[1].name]}
        self.assertEqual(self.filterset(params, self.queryset).qs.count(), 2)

    def test_has_power_outlet_templates(self):
        with self.subTest():
            params = {"has_power_outlet_templates": True}
            self.assertEqual(self.filterset(params, self.queryset).qs.count(), 3)
        with self.subTest():
            params = {"has_power_outlet_templates": False}
            self.assertEqual(self.filterset(params, self.queryset).qs.count(), 1)

    def test_label(self):
        labels = ["powerport1", "powerport2"]
        params = {"label": labels}
        self.assertEqual(self.filterset(params, self.queryset).qs.count(), 2)

    def test_description(self):
        descriptions = ["Power Port Description 1", "Power Port Description 2"]
        params = {"description": descriptions}
        self.assertEqual(self.filterset(params, self.queryset).qs.count(), 2)


class PowerOutletTemplateTestCase(FilterTestCases.FilterTestCase):
    queryset = PowerOutletTemplate.objects.all()
    filterset = PowerOutletTemplateFilterSet
    fixtures = ("status",)

    @classmethod
    def setUpTestData(cls):
        common_test_data(cls)

        device_type = DeviceType.objects.get(model="Model 3")
        PowerOutletTemplate.objects.create(
            device_type=device_type,
            name="Power Outlet 4",
            feed_leg=PowerOutletFeedLegChoices.FEED_LEG_A,
            label="poweroutlet4",
            description="Power Outlet Description 4",
        )

    def test_name(self):
        params = {"name": ["Power Outlet 1", "Power Outlet 2"]}
        self.assertEqual(self.filterset(params, self.queryset).qs.count(), 2)

    def test_devicetype_id(self):
        device_types = DeviceType.objects.all()[:2]
        params = {"devicetype_id": [device_types[0].pk, device_types[1].pk]}
        self.assertEqual(self.filterset(params, self.queryset).qs.count(), 2)

    def test_feed_leg(self):
        # TODO: Support filtering for multiple values
        params = {"feed_leg": PowerOutletFeedLegChoices.FEED_LEG_A}
        self.assertEqual(self.filterset(params, self.queryset).qs.count(), 2)

    def test_device_type(self):
        device_type = DeviceType.objects.exclude(model="Model 3")[:2]
        params = {"device_type": [device_type[0].pk, device_type[1].slug]}
        self.assertEqual(self.filterset(params, self.queryset).qs.count(), 2)

    def test_power_port_template(self):
        power_port_templates = PowerPortTemplate.objects.all()[:2]
        params = {"power_port_template": [power_port_templates[0].pk, power_port_templates[1].name]}
        self.assertEqual(self.filterset(params, self.queryset).qs.count(), 2)

    def test_label(self):
        labels = ["poweroutlet1", "poweroutlet2"]
        params = {"label": labels}
        self.assertEqual(self.filterset(params, self.queryset).qs.count(), 2)

    def test_description(self):
        descriptions = ["Power Outlet Description 1", "Power Outlet Description 2"]
        params = {"description": descriptions}
        self.assertEqual(self.filterset(params, self.queryset).qs.count(), 2)


class InterfaceTemplateTestCase(FilterTestCases.FilterTestCase):
    queryset = InterfaceTemplate.objects.all()
    filterset = InterfaceTemplateFilterSet
    fixtures = ("status",)

    @classmethod
    def setUpTestData(cls):
        common_test_data(cls)

    def test_name(self):
        params = {"name": ["Interface 1", "Interface 2"]}
        self.assertEqual(self.filterset(params, self.queryset).qs.count(), 2)

    def test_devicetype_id(self):
        device_types = DeviceType.objects.all()[:2]
        params = {"devicetype_id": [device_types[0].pk, device_types[1].pk]}
        self.assertEqual(self.filterset(params, self.queryset).qs.count(), 2)

    def test_type(self):
        # TODO: Support filtering for multiple values
        params = {"type": InterfaceTypeChoices.TYPE_1GE_FIXED}
        self.assertEqual(self.filterset(params, self.queryset).qs.count(), 1)

    def test_mgmt_only(self):
        with self.subTest():
            params = {"mgmt_only": "true"}
            self.assertEqual(self.filterset(params, self.queryset).qs.count(), 1)
        with self.subTest():
            params = {"mgmt_only": "false"}
            self.assertEqual(self.filterset(params, self.queryset).qs.count(), 2)

    def test_device_type(self):
        device_type = DeviceType.objects.all()[:2]
        params = {"device_type": [device_type[0].pk, device_type[1].slug]}
        self.assertEqual(self.filterset(params, self.queryset).qs.count(), 2)

    def test_label(self):
        labels = ["interface1", "interface2"]
        params = {"label": labels}
        self.assertEqual(self.filterset(params, self.queryset).qs.count(), 2)

    def test_description(self):
        descriptions = ["Interface Description 1", "Interface Description 2"]
        params = {"description": descriptions}
        self.assertEqual(self.filterset(params, self.queryset).qs.count(), 2)


class FrontPortTemplateTestCase(FilterTestCases.FilterTestCase):
    queryset = FrontPortTemplate.objects.all()
    filterset = FrontPortTemplateFilterSet
    fixtures = ("status",)

    @classmethod
    def setUpTestData(cls):
        common_test_data(cls)

    def test_name(self):
        params = {"name": ["Front Port 1", "Front Port 2"]}
        self.assertEqual(self.filterset(params, self.queryset).qs.count(), 2)

    def test_devicetype_id(self):
        device_types = DeviceType.objects.all()[:2]
        params = {"devicetype_id": [device_types[0].pk, device_types[1].pk]}
        self.assertEqual(self.filterset(params, self.queryset).qs.count(), 2)

    def test_type(self):
        # TODO: Support filtering for multiple values
        params = {"type": PortTypeChoices.TYPE_8P8C}
        self.assertEqual(self.filterset(params, self.queryset).qs.count(), 1)

    def test_device_type(self):
        device_type = DeviceType.objects.all()[:2]
        params = {"device_type": [device_type[0].pk, device_type[1].slug]}
        self.assertEqual(self.filterset(params, self.queryset).qs.count(), 2)

    def test_rear_port_position(self):
        params = {"rear_port_position": [1, 2]}
        self.assertEqual(self.filterset(params, self.queryset).qs.count(), 2)

    def test_rear_port_template(self):
        rear_port_templates = RearPortTemplate.objects.all()[:2]
        params = {"rear_port_template": [rear_port_templates[0].pk, rear_port_templates[1].pk]}
        self.assertEqual(self.filterset(params, self.queryset).qs.count(), 2)

    def test_label(self):
        labels = ["frontport1", "frontport2"]
        params = {"label": labels}
        self.assertEqual(self.filterset(params, self.queryset).qs.count(), 2)

    def test_description(self):
        descriptions = ["Front Port Description 1", "Front Port Description 2"]
        params = {"description": descriptions}
        self.assertEqual(self.filterset(params, self.queryset).qs.count(), 2)


class RearPortTemplateTestCase(FilterTestCases.FilterTestCase):
    queryset = RearPortTemplate.objects.all()
    filterset = RearPortTemplateFilterSet
    fixtures = ("status",)

    @classmethod
    def setUpTestData(cls):
        common_test_data(cls)

        device_type = DeviceType.objects.get(model="Model 3")
        RearPortTemplate.objects.create(
            device_type=device_type,
            name="Rear Port 4",
            type=PortTypeChoices.TYPE_BNC,
            positions=4,
            label="rearport4",
            description="Rear Port Description 4",
        )

    def test_name(self):
        params = {"name": ["Rear Port 1", "Rear Port 2"]}
        self.assertEqual(self.filterset(params, self.queryset).qs.count(), 2)

    def test_devicetype_id(self):
        device_types = DeviceType.objects.all()[:2]
        params = {"devicetype_id": [device_types[0].pk, device_types[1].pk]}
        self.assertEqual(self.filterset(params, self.queryset).qs.count(), 2)

    def test_type(self):
        # TODO: Support filtering for multiple values
        params = {"type": PortTypeChoices.TYPE_8P8C}
        self.assertEqual(self.filterset(params, self.queryset).qs.count(), 1)

    def test_positions(self):
        params = {"positions": [1, 2]}
        self.assertEqual(self.filterset(params, self.queryset).qs.count(), 2)

    def test_device_type(self):
        device_type = DeviceType.objects.exclude(model="Model 3")[:2]
        params = {"device_type": [device_type[0].pk, device_type[1].slug]}
        self.assertEqual(self.filterset(params, self.queryset).qs.count(), 2)

    def test_front_port_templates(self):
        front_port_templates = FrontPortTemplate.objects.all()[:2]
        params = {"front_port_templates": [front_port_templates[0].pk, front_port_templates[1].pk]}
        self.assertEqual(self.filterset(params, self.queryset).qs.count(), 2)

    def test_has_front_port_templates(self):
        with self.subTest():
            params = {"has_front_port_templates": True}
            self.assertEqual(self.filterset(params, self.queryset).qs.count(), 3)
        with self.subTest():
            params = {"has_front_port_templates": False}
            self.assertEqual(self.filterset(params, self.queryset).qs.count(), 1)

    def test_label(self):
        labels = ["rearport1", "rearport2"]
        params = {"label": labels}
        self.assertEqual(self.filterset(params, self.queryset).qs.count(), 2)

    def test_description(self):
        descriptions = ["Rear Port Description 1", "Rear Port Description 2"]
        params = {"description": descriptions}
        self.assertEqual(self.filterset(params, self.queryset).qs.count(), 2)


class DeviceBayTemplateTestCase(FilterTestCases.FilterTestCase):
    queryset = DeviceBayTemplate.objects.all()
    filterset = DeviceBayTemplateFilterSet
    fixtures = ("status",)

    @classmethod
    def setUpTestData(cls):
        common_test_data(cls)

    def test_name(self):
        params = {"name": ["Device Bay 1", "Device Bay 2"]}
        self.assertEqual(self.filterset(params, self.queryset).qs.count(), 2)

    def test_devicetype_id(self):
        device_types = DeviceType.objects.all()[:2]
        params = {"devicetype_id": [device_types[0].pk, device_types[1].pk]}
        self.assertEqual(self.filterset(params, self.queryset).qs.count(), 2)

    def test_device_type(self):
        device_type = DeviceType.objects.all()[:2]
        params = {"device_type": [device_type[0].pk, device_type[1].slug]}
        self.assertEqual(self.filterset(params, self.queryset).qs.count(), 2)

    def test_label(self):
        labels = ["devicebay1", "devicebay2"]
        params = {"label": labels}
        self.assertEqual(self.filterset(params, self.queryset).qs.count(), 2)

    def test_description(self):
        descriptions = ["Device Bay Description 1", "Device Bay Description 2"]
        params = {"description": descriptions}
        self.assertEqual(self.filterset(params, self.queryset).qs.count(), 2)


class DeviceRoleTestCase(FilterTestCases.NameSlugFilterTestCase):
    queryset = DeviceRole.objects.all()
    filterset = DeviceRoleFilterSet
    fixtures = ("status",)

    @classmethod
    def setUpTestData(cls):
        common_test_data(cls)

        DeviceRole.objects.create(
            name="Device Role 4",
            slug="device-role-4",
            color="abcdef",
            vm_role=True,
            description="Device Role Description 4",
        )

    def test_color(self):
        params = {"color": ["ff0000", "00ff00"]}
        self.assertEqual(self.filterset(params, self.queryset).qs.count(), 2)

    def test_vm_role(self):
        with self.subTest():
            params = {"vm_role": "true"}
            self.assertEqual(self.filterset(params, self.queryset).qs.count(), 1)
        with self.subTest():
            params = {"vm_role": "false"}
            self.assertEqual(self.filterset(params, self.queryset).qs.count(), 3)

    def test_description(self):
        descriptions = ["Device Role Description 1", "Device Role Description 2"]
        params = {"description": descriptions}
        self.assertEqual(self.filterset(params, self.queryset).qs.count(), 2)

    def test_devices(self):
        devices = Device.objects.all()[:2]
        params = {"devices": [devices[0].pk, devices[1].pk]}
        self.assertEqual(self.filterset(params, self.queryset).qs.count(), 2)

    def test_has_devices(self):
        with self.subTest():
            params = {"has_devices": True}
            self.assertEqual(self.filterset(params, self.queryset).qs.count(), 3)
        with self.subTest():
            params = {"has_devices": False}
            self.assertEqual(self.filterset(params, self.queryset).qs.count(), 1)

    def test_virtual_machines(self):
        virtual_machines = VirtualMachine.objects.all()[:2]
        params = {"virtual_machines": [virtual_machines[0].pk, virtual_machines[1].pk]}
        self.assertEqual(self.filterset(params, self.queryset).qs.count(), 2)

    def test_has_virtual_machines(self):
        with self.subTest():
            params = {"has_virtual_machines": True}
            self.assertEqual(self.filterset(params, self.queryset).qs.count(), 3)
        with self.subTest():
            params = {"has_virtual_machines": False}
            self.assertEqual(self.filterset(params, self.queryset).qs.count(), 1)


class PlatformTestCase(FilterTestCases.NameSlugFilterTestCase):
    queryset = Platform.objects.all()
    filterset = PlatformFilterSet
    fixtures = ("status",)

    @classmethod
    def setUpTestData(cls):
        common_test_data(cls)

        Platform.objects.create(name="Platform 4", slug="platform-4")

    def test_description(self):
        params = {"description": ["A", "B"]}
        self.assertEqual(self.filterset(params, self.queryset).qs.count(), 2)

    def test_napalm_driver(self):
        params = {"napalm_driver": ["driver-1", "driver-2"]}
        self.assertEqual(self.filterset(params, self.queryset).qs.count(), 2)

    def test_manufacturer(self):
        manufacturers = Manufacturer.objects.all()[:2]
        with self.subTest():
            params = {"manufacturer_id": [manufacturers[0].pk, manufacturers[1].pk]}
            self.assertEqual(self.filterset(params, self.queryset).qs.count(), 2)
        with self.subTest():
            params = {"manufacturer": [manufacturers[0].slug, manufacturers[1].slug]}
            self.assertEqual(self.filterset(params, self.queryset).qs.count(), 2)

    def test_napalm_args(self):
        napalm_args = ['["--test", "--arg1"]', '["--test", "--arg2"]']
        params = {"napalm_args": napalm_args}
        self.assertEqual(self.filterset(params, self.queryset).qs.count(), 2)

    def test_devices(self):
        devices = Device.objects.all()[:2]
        params = {"devices": [devices[0].pk, devices[1].pk]}
        self.assertEqual(self.filterset(params, self.queryset).qs.count(), 2)

    def test_has_devices(self):
        with self.subTest():
            params = {"has_devices": True}
            self.assertEqual(self.filterset(params, self.queryset).qs.count(), 3)
        with self.subTest():
            params = {"has_devices": False}
            self.assertEqual(self.filterset(params, self.queryset).qs.count(), 1)

    def test_virtual_machines(self):
        virtual_machines = VirtualMachine.objects.all()[:2]
        params = {"virtual_machines": [virtual_machines[0].pk, virtual_machines[1].pk]}
        self.assertEqual(self.filterset(params, self.queryset).qs.count(), 2)

    def test_has_virtual_machines(self):
        with self.subTest():
            params = {"has_virtual_machines": True}
            self.assertEqual(self.filterset(params, self.queryset).qs.count(), 3)
        with self.subTest():
            params = {"has_virtual_machines": False}
            self.assertEqual(self.filterset(params, self.queryset).qs.count(), 1)


class DeviceTestCase(FilterTestCases.FilterTestCase, FilterTestCases.TenancyFilterTestCaseMixin):
    queryset = Device.objects.all()
    filterset = DeviceFilterSet
    fixtures = ("status",)
    tenancy_related_name = "devices"

    @classmethod
    def setUpTestData(cls):
        common_test_data(cls)

        devices = Device.objects.exclude(name="Device 3")

        # Components for filtering
        ConsolePort.objects.first().delete()
        ConsoleServerPort.objects.first().delete()
        DeviceBay.objects.get(name="Device Bay 3").delete()
        Interface.objects.get(name="Interface 3").delete()
        PowerPort.objects.first().delete()
        PowerOutlet.objects.first().delete()
        RearPort.objects.first().delete()
        InventoryItem.objects.create(device=devices[0], name="Inventory Item 1")
        InventoryItem.objects.create(device=devices[1], name="Inventory Item 2")
        Service.objects.create(device=devices[0], name="ssh", protocol="tcp", ports=[22])
        Service.objects.create(device=devices[1], name="dns", protocol="udp", ports=[53])

        # Assign primary IPs for filtering
        interfaces = Interface.objects.all()
        ipaddresses = (
            IPAddress.objects.create(address="192.0.2.1/24", assigned_object=interfaces[0]),
            IPAddress.objects.create(address="192.0.2.2/24", assigned_object=interfaces[1]),
            IPAddress.objects.create(address="2600::1/120", assigned_object=interfaces[0]),
            IPAddress.objects.create(address="2600::0100/120", assigned_object=interfaces[1]),
        )

        Device.objects.filter(pk=devices[0].pk).update(
            primary_ip4=ipaddresses[0],
            primary_ip6=ipaddresses[2],
            comments="Comment A",
        )
        Device.objects.filter(pk=devices[1].pk).update(
            primary_ip4=ipaddresses[1],
            primary_ip6=ipaddresses[3],
            comments="Comment B",
        )

        # Update existing interface objects with mac addresses for filtering
        Interface.objects.filter(pk=interfaces[0].pk).update(mac_address="00-00-00-00-00-01")
        Interface.objects.filter(pk=interfaces[1].pk).update(mac_address="00-00-00-00-00-02")

        # VirtualChassis assignment for filtering
        virtual_chassis = VirtualChassis.objects.create(name="vc1", master=devices[0])
        Device.objects.filter(pk=devices[0].pk).update(virtual_chassis=virtual_chassis, vc_position=1, vc_priority=1)
        Device.objects.filter(pk=devices[1].pk).update(virtual_chassis=virtual_chassis, vc_position=2, vc_priority=2)

    def test_name(self):
        params = {"name": ["Device 1", "Device 2"]}
        self.assertEqual(self.filterset(params, self.queryset).qs.count(), 2)

    def test_asset_tag(self):
        params = {"asset_tag": ["1001", "1002"]}
        self.assertEqual(self.filterset(params, self.queryset).qs.count(), 2)

    def test_face(self):
        params = {"face": DeviceFaceChoices.FACE_FRONT}
        self.assertEqual(self.filterset(params, self.queryset).qs.count(), 2)

    def test_position(self):
        params = {"position": [1, 2]}
        self.assertEqual(self.filterset(params, self.queryset).qs.count(), 2)

    def test_vc_position(self):
        params = {"vc_position": [1, 2]}
        self.assertEqual(self.filterset(params, self.queryset).qs.count(), 2)

    def test_vc_priority(self):
        params = {"vc_priority": [1, 2]}
        self.assertEqual(self.filterset(params, self.queryset).qs.count(), 2)

    def test_manufacturer(self):
        manufacturers = Manufacturer.objects.all()[:2]
        with self.subTest():
            params = {"manufacturer_id": [manufacturers[0].pk, manufacturers[1].pk]}
            self.assertEqual(self.filterset(params, self.queryset).qs.count(), 2)
        with self.subTest():
            params = {"manufacturer": [manufacturers[0].slug, manufacturers[1].slug]}
            self.assertEqual(self.filterset(params, self.queryset).qs.count(), 2)

    def test_devicetype(self):
        device_types = DeviceType.objects.all()[:2]
        params = {"device_type_id": [device_types[0].pk, device_types[1].pk]}
        self.assertEqual(self.filterset(params, self.queryset).qs.count(), 2)

    def test_devicerole(self):
        device_roles = DeviceRole.objects.all()[:2]
        with self.subTest():
            params = {"role_id": [device_roles[0].pk, device_roles[1].pk]}
            self.assertEqual(self.filterset(params, self.queryset).qs.count(), 2)
        with self.subTest():
            params = {"role": [device_roles[0].slug, device_roles[1].slug]}
            self.assertEqual(self.filterset(params, self.queryset).qs.count(), 2)

    def test_platform(self):
        platforms = Platform.objects.all()[:2]
        with self.subTest():
            params = {"platform_id": [platforms[0].pk, platforms[1].pk]}
            self.assertEqual(self.filterset(params, self.queryset).qs.count(), 2)
        with self.subTest():
            params = {"platform": [platforms[0].slug, platforms[1].slug]}
            self.assertEqual(self.filterset(params, self.queryset).qs.count(), 2)

    def test_region(self):
        regions = (
            Region.objects.get(slug="region-1"),
            Region.objects.get(slug="region-2"),
        )
        with self.subTest():
            params = {"region_id": [regions[0].pk, regions[1].pk]}
            self.assertEqual(self.filterset(params, self.queryset).qs.count(), 2)
        with self.subTest():
            params = {"region": [regions[0].slug, regions[1].slug]}
            self.assertEqual(self.filterset(params, self.queryset).qs.count(), 2)

    def test_secrets_group(self):
        secrets_groups = SecretsGroup.objects.all()[:2]
        with self.subTest():
            params = {"secrets_group_id": [secrets_groups[0].pk, secrets_groups[1].pk]}
            self.assertEqual(self.filterset(params, self.queryset).qs.count(), 2)
        with self.subTest():
            params = {"secrets_group": [secrets_groups[0].slug, secrets_groups[1].slug]}
            self.assertEqual(self.filterset(params, self.queryset).qs.count(), 2)

    def test_site(self):
        sites = (
            Site.objects.get(slug="site-1"),
            Site.objects.get(slug="site-2"),
        )
        with self.subTest():
            params = {"site_id": [sites[0].pk, sites[1].pk]}
            self.assertEqual(self.filterset(params, self.queryset).qs.count(), 2)
        with self.subTest():
            params = {"site": [sites[0].slug, sites[1].slug]}
            self.assertEqual(self.filterset(params, self.queryset).qs.count(), 2)

    def test_rackgroup(self):
        rack_groups = RackGroup.objects.all()[:2]
        params = {"rack_group_id": [rack_groups[0].pk, rack_groups[1].pk]}
        self.assertEqual(self.filterset(params, self.queryset).qs.count(), 2)

    def test_rack(self):
        racks = Rack.objects.all()[:2]
        params = {"rack_id": [racks[0].pk, racks[1].pk]}
        self.assertEqual(self.filterset(params, self.queryset).qs.count(), 2)

    def test_cluster(self):
        clusters = Cluster.objects.all()[:2]
        params = {"cluster_id": [clusters[0].pk, clusters[1].pk]}
        self.assertEqual(self.filterset(params, self.queryset).qs.count(), 2)

    def test_model(self):
        params = {"model": ["model-1", "model-2"]}
        self.assertEqual(self.filterset(params, self.queryset).qs.count(), 2)

    def test_status(self):
        params = {"status": ["active", "staged"]}
        self.assertEqual(self.filterset(params, self.queryset).qs.count(), 2)

    def test_is_full_depth(self):
        with self.subTest():
            params = {"is_full_depth": "true"}
            self.assertEqual(self.filterset(params, self.queryset).qs.count(), 2)
        with self.subTest():
            params = {"is_full_depth": "false"}
            self.assertEqual(self.filterset(params, self.queryset).qs.count(), 1)

    def test_mac_address(self):
        params = {"mac_address": ["00-00-00-00-00-01", "00-00-00-00-00-02"]}
        self.assertEqual(self.filterset(params, self.queryset).qs.count(), 2)

    def test_serial(self):
        with self.subTest():
            params = {"serial": "ABC"}
            self.assertEqual(self.filterset(params, self.queryset).qs.count(), 1)
        with self.subTest():
            params = {"serial": "abc"}
            self.assertEqual(self.filterset(params, self.queryset).qs.count(), 1)

    def test_has_primary_ip(self):
        with self.subTest():
            params = {"has_primary_ip": "true"}
            self.assertEqual(self.filterset(params, self.queryset).qs.count(), 2)
        with self.subTest():
            params = {"has_primary_ip": "false"}
            self.assertEqual(self.filterset(params, self.queryset).qs.count(), 1)

    def test_virtual_chassis_id(self):
        params = {"virtual_chassis_id": [VirtualChassis.objects.first().pk]}
        self.assertEqual(self.filterset(params, self.queryset).qs.count(), 2)

    def test_virtual_chassis_member(self):
        with self.subTest():
            params = {"virtual_chassis_member": "true"}
            self.assertEqual(self.filterset(params, self.queryset).qs.count(), 2)
        with self.subTest():
            params = {"virtual_chassis_member": "false"}
            self.assertEqual(self.filterset(params, self.queryset).qs.count(), 1)

    def test_is_virtual_chassis_member(self):
        with self.subTest():
            params = {"is_virtual_chassis_member": "true"}
            self.assertEqual(self.filterset(params, self.queryset).qs.count(), 2)
        with self.subTest():
            params = {"is_virtual_chassis_member": "false"}
            self.assertEqual(self.filterset(params, self.queryset).qs.count(), 1)

    def test_console_ports(self):
        with self.subTest():
            params = {"console_ports": "true"}
            self.assertEqual(self.filterset(params, self.queryset).qs.count(), 2)
        with self.subTest():
            params = {"console_ports": "false"}
            self.assertEqual(self.filterset(params, self.queryset).qs.count(), 1)

    def test_has_console_ports(self):
        with self.subTest():
            params = {"has_console_ports": "true"}
            self.assertEqual(self.filterset(params, self.queryset).qs.count(), 2)
        with self.subTest():
            params = {"has_console_ports": "false"}
            self.assertEqual(self.filterset(params, self.queryset).qs.count(), 1)

    def test_console_server_ports(self):
        with self.subTest():
            params = {"console_server_ports": "true"}
            self.assertEqual(self.filterset(params, self.queryset).qs.count(), 2)
        with self.subTest():
            params = {"console_server_ports": "false"}
            self.assertEqual(self.filterset(params, self.queryset).qs.count(), 1)

    def test_has_console_server_ports(self):
        with self.subTest():
            params = {"has_console_server_ports": "true"}
            self.assertEqual(self.filterset(params, self.queryset).qs.count(), 2)
        with self.subTest():
            params = {"has_console_server_ports": "false"}
            self.assertEqual(self.filterset(params, self.queryset).qs.count(), 1)

    def test_power_ports(self):
        with self.subTest():
            params = {"power_ports": "true"}
            self.assertEqual(self.filterset(params, self.queryset).qs.count(), 2)
        with self.subTest():
            params = {"power_ports": "false"}
            self.assertEqual(self.filterset(params, self.queryset).qs.count(), 1)

    def test_has_power_ports(self):
        with self.subTest():
            params = {"has_power_ports": "true"}
            self.assertEqual(self.filterset(params, self.queryset).qs.count(), 2)
        with self.subTest():
            params = {"has_power_ports": "false"}
            self.assertEqual(self.filterset(params, self.queryset).qs.count(), 1)

    def test_power_outlets(self):
        with self.subTest():
            params = {"power_outlets": "true"}
            self.assertEqual(self.filterset(params, self.queryset).qs.count(), 2)
        with self.subTest():
            params = {"power_outlets": "false"}
            self.assertEqual(self.filterset(params, self.queryset).qs.count(), 1)

    def test_has_power_outlets(self):
        with self.subTest():
            params = {"has_power_outlets": "true"}
            self.assertEqual(self.filterset(params, self.queryset).qs.count(), 2)
        with self.subTest():
            params = {"has_power_outlets": "false"}
            self.assertEqual(self.filterset(params, self.queryset).qs.count(), 1)

    def test_interfaces(self):
        with self.subTest():
            params = {"interfaces": "true"}
            self.assertEqual(self.filterset(params, self.queryset).qs.count(), 2)
        with self.subTest():
            params = {"interfaces": "false"}
            self.assertEqual(self.filterset(params, self.queryset).qs.count(), 1)

    def test_has_interfaces(self):
        with self.subTest():
            params = {"has_interfaces": "true"}
            self.assertEqual(self.filterset(params, self.queryset).qs.count(), 2)
        with self.subTest():
            params = {"has_interfaces": "false"}
            self.assertEqual(self.filterset(params, self.queryset).qs.count(), 1)

    def test_pass_through_ports(self):
        with self.subTest():
            params = {"pass_through_ports": "true"}
            self.assertEqual(self.filterset(params, self.queryset).qs.count(), 2)
        with self.subTest():
            params = {"pass_through_ports": "false"}
            self.assertEqual(self.filterset(params, self.queryset).qs.count(), 1)

    def test_has_front_ports(self):
        with self.subTest():
            params = {"has_front_ports": "true"}
            self.assertEqual(self.filterset(params, self.queryset).qs.count(), 2)
        with self.subTest():
            params = {"has_front_ports": "false"}
            self.assertEqual(self.filterset(params, self.queryset).qs.count(), 1)

    def test_has_rear_ports(self):
        with self.subTest():
            params = {"has_rear_ports": "true"}
            self.assertEqual(self.filterset(params, self.queryset).qs.count(), 2)
        with self.subTest():
            params = {"has_rear_ports": "false"}
            self.assertEqual(self.filterset(params, self.queryset).qs.count(), 1)

    def test_device_bays(self):
        with self.subTest():
            params = {"device_bays": "true"}
            self.assertEqual(self.filterset(params, self.queryset).qs.count(), 2)
        with self.subTest():
            params = {"device_bays": "false"}
            self.assertEqual(self.filterset(params, self.queryset).qs.count(), 1)

    def test_has_device_bays(self):
        with self.subTest():
            params = {"has_device_bays": "true"}
            self.assertEqual(self.filterset(params, self.queryset).qs.count(), 2)
        with self.subTest():
            params = {"has_device_bays": "false"}
            self.assertEqual(self.filterset(params, self.queryset).qs.count(), 1)

    def test_local_context_data(self):
        with self.subTest():
            params = {"local_context_data": "true"}
            self.assertEqual(self.filterset(params, self.queryset).qs.count(), 1)
        with self.subTest():
            params = {"local_context_data": "false"}
            self.assertEqual(self.filterset(params, self.queryset).qs.count(), 2)

    def test_search(self):
        value = self.queryset.values_list("pk", flat=True)[0]
        params = {"q": value}
        self.assertEqual(self.filterset(params, self.queryset).qs.values_list("pk", flat=True)[0], value)


class ConsolePortTestCase(FilterTestCases.FilterTestCase):
    queryset = ConsolePort.objects.all()
    filterset = ConsolePortFilterSet
    fixtures = ("status",)

    @classmethod
    def setUpTestData(cls):
        common_test_data(cls)

        devices = (
            Device.objects.get(name="Device 1"),
            Device.objects.get(name="Device 2"),
            Device.objects.get(name="Device 3"),
        )

        console_server_ports = (
            devices[1].consoleserverports.get(name="Console Server Port 2"),
            devices[2].consoleserverports.get(name="Console Server Port 3"),
        )

        console_ports = (
            devices[0].consoleports.get(name="Console Port 1"),
            devices[1].consoleports.get(name="Console Port 2"),
        )

        cable_statuses = Status.objects.get_for_model(Cable)
        status_connected = cable_statuses.get(slug="connected")

        # Cables
        Cable.objects.create(
            termination_a=console_ports[0],
            termination_b=console_server_ports[0],
            status=status_connected,
        )
        Cable.objects.create(
            termination_a=console_ports[1],
            termination_b=console_server_ports[1],
            status=status_connected,
        )
        # Third port is not connected

    def test_name(self):
        params = {"name": ["Console Port 1", "Console Port 2"]}
        self.assertEqual(self.filterset(params, self.queryset).qs.count(), 2)

    def test_description(self):
        params = {"description": ["Front Console Port 1", "Front Console Port 2"]}
        self.assertEqual(self.filterset(params, self.queryset).qs.count(), 2)

    def test_connected(self):
        with self.subTest():
            params = {"connected": True}
            self.assertEqual(self.filterset(params, self.queryset).qs.count(), 2)
        with self.subTest():
            params = {"connected": False}
            self.assertEqual(self.filterset(params, self.queryset).qs.count(), 1)

    def test_region(self):
        regions = (
            Region.objects.get(slug="region-1"),
            Region.objects.get(slug="region-2"),
        )
        with self.subTest():
            params = {"region_id": [regions[0].pk, regions[1].pk]}
            self.assertEqual(self.filterset(params, self.queryset).qs.count(), 2)
        with self.subTest():
            params = {"region": [regions[0].slug, regions[1].slug]}
            self.assertEqual(self.filterset(params, self.queryset).qs.count(), 2)

    def test_site(self):
        sites = (
            Site.objects.get(slug="site-1"),
            Site.objects.get(slug="site-2"),
        )
        with self.subTest():
            params = {"site_id": [sites[0].pk, sites[1].pk]}
            self.assertEqual(self.filterset(params, self.queryset).qs.count(), 2)
        with self.subTest():
            params = {"site": [sites[0].slug, sites[1].slug]}
            self.assertEqual(self.filterset(params, self.queryset).qs.count(), 2)

    def test_device(self):
        devices = [
            Device.objects.get(name="Device 1"),
            Device.objects.get(name="Device 2"),
        ]
        with self.subTest():
            params = {"device_id": [devices[0].pk, devices[1].pk]}
            self.assertEqual(self.filterset(params, self.queryset).qs.count(), 2)
        with self.subTest():
            params = {"device": [devices[0].name, devices[1].name]}
            self.assertEqual(self.filterset(params, self.queryset).qs.count(), 2)

    def test_cabled(self):
        with self.subTest():
            params = {"cabled": "true"}
            self.assertEqual(self.filterset(params, self.queryset).qs.count(), 2)
        with self.subTest():
            params = {"cabled": "false"}
            self.assertEqual(self.filterset(params, self.queryset).qs.count(), 1)

    def test_label(self):
        labels = ["console1", "console2"]
        params = {"label": labels}
        self.assertEqual(self.filterset(params, self.queryset).qs.count(), 2)

    def test_cable(self):
        cable = Cable.objects.all()[:2]
        params = {"cable": [cable[0].pk, cable[1].pk]}
        self.assertEqual(self.filterset(params, self.queryset).qs.count(), 2)


class ConsoleServerPortTestCase(FilterTestCases.FilterTestCase):
    queryset = ConsoleServerPort.objects.all()
    filterset = ConsoleServerPortFilterSet
    fixtures = ("status",)

    @classmethod
    def setUpTestData(cls):
        common_test_data(cls)

        devices = (
            Device.objects.get(name="Device 1"),
            Device.objects.get(name="Device 2"),
            Device.objects.get(name="Device 3"),
        )

        console_ports = (
            devices[0].consoleports.get(name="Console Port 1"),
            devices[1].consoleports.get(name="Console Port 2"),
        )

        console_server_ports = (
            devices[1].consoleserverports.get(name="Console Server Port 2"),
            devices[2].consoleserverports.get(name="Console Server Port 3"),
        )

        cable_statuses = Status.objects.get_for_model(Cable)
        status_connected = cable_statuses.get(slug="connected")

        # Cables
        Cable.objects.create(
            termination_a=console_server_ports[0],
            termination_b=console_ports[0],
            status=status_connected,
        )
        Cable.objects.create(
            termination_a=console_server_ports[1],
            termination_b=console_ports[1],
            status=status_connected,
        )
        # Third port is not connected

    def test_name(self):
        params = {"name": ["Console Server Port 1", "Console Server Port 2"]}
        self.assertEqual(self.filterset(params, self.queryset).qs.count(), 2)

    def test_description(self):
        params = {"description": ["Front Console Server Port 1", "Front Console Server Port 2"]}
        self.assertEqual(self.filterset(params, self.queryset).qs.count(), 2)

    def test_connected(self):
        with self.subTest():
            params = {"connected": True}
            self.assertEqual(self.filterset(params, self.queryset).qs.count(), 2)
        with self.subTest():
            params = {"connected": False}
            self.assertEqual(self.filterset(params, self.queryset).qs.count(), 1)

    def test_region(self):
        regions = (
            Region.objects.get(slug="region-1"),
            Region.objects.get(slug="region-2"),
        )
        with self.subTest():
            params = {"region_id": [regions[0].pk, regions[1].pk]}
            self.assertEqual(self.filterset(params, self.queryset).qs.count(), 2)
        with self.subTest():
            params = {"region": [regions[0].slug, regions[1].slug]}
            self.assertEqual(self.filterset(params, self.queryset).qs.count(), 2)

    def test_site(self):
        sites = (
            Site.objects.get(slug="site-1"),
            Site.objects.get(slug="site-2"),
        )
        with self.subTest():
            params = {"site_id": [sites[0].pk, sites[1].pk]}
            self.assertEqual(self.filterset(params, self.queryset).qs.count(), 2)
        with self.subTest():
            params = {"site": [sites[0].slug, sites[1].slug]}
            self.assertEqual(self.filterset(params, self.queryset).qs.count(), 2)

    def test_device(self):
        devices = [
            Device.objects.get(name="Device 1"),
            Device.objects.get(name="Device 2"),
        ]
        with self.subTest():
            params = {"device_id": [devices[0].pk, devices[1].pk]}
            self.assertEqual(self.filterset(params, self.queryset).qs.count(), 2)
        with self.subTest():
            params = {"device": [devices[0].name, devices[1].name]}
            self.assertEqual(self.filterset(params, self.queryset).qs.count(), 2)

    def test_cabled(self):
        with self.subTest():
            params = {"cabled": "true"}
            self.assertEqual(self.filterset(params, self.queryset).qs.count(), 2)
        with self.subTest():
            params = {"cabled": "false"}
            self.assertEqual(self.filterset(params, self.queryset).qs.count(), 1)

    def test_label(self):
        labels = ["consoleserverport1", "consoleserverport2"]
        params = {"label": labels}
        self.assertEqual(self.filterset(params, self.queryset).qs.count(), 2)

    def test_cable(self):
        cable = Cable.objects.all()[:2]
        params = {"cable": [cable[0].pk, cable[1].pk]}
        self.assertEqual(self.filterset(params, self.queryset).qs.count(), 2)


class PowerPortTestCase(FilterTestCases.FilterTestCase):
    queryset = PowerPort.objects.all()
    filterset = PowerPortFilterSet
    fixtures = ("status",)

    @classmethod
    def setUpTestData(cls):
        common_test_data(cls)

        devices = (
            Device.objects.get(name="Device 1"),
            Device.objects.get(name="Device 2"),
            Device.objects.get(name="Device 3"),
        )

        power_outlets = (
            devices[1].poweroutlets.get(name="Power Outlet 2"),
            devices[2].poweroutlets.get(name="Power Outlet 3"),
        )

        power_ports = (
            devices[0].powerports.get(name="Power Port 1"),
            devices[1].powerports.get(name="Power Port 2"),
            PowerPort.objects.create(name="Power Port 4", device=devices[2]),
        )

        cable_statuses = Status.objects.get_for_model(Cable)
        status_connected = cable_statuses.get(slug="connected")

        # Cables
        Cable.objects.create(
            termination_a=power_ports[0],
            termination_b=power_outlets[0],
            status=status_connected,
        )
        Cable.objects.create(
            termination_a=power_ports[1],
            termination_b=power_outlets[1],
            status=status_connected,
        )
        # Third port is not connected

    def test_name(self):
        params = {"name": ["Power Port 1", "Power Port 2"]}
        self.assertEqual(self.filterset(params, self.queryset).qs.count(), 2)

    def test_description(self):
        params = {"description": ["Power Port Description 1", "Power Port Description 2"]}
        self.assertEqual(self.filterset(params, self.queryset).qs.count(), 2)

    def test_maximum_draw(self):
        params = {"maximum_draw": [100, 200]}
        self.assertEqual(self.filterset(params, self.queryset).qs.count(), 2)

    def test_allocated_draw(self):
        params = {"allocated_draw": [50, 100]}
        self.assertEqual(self.filterset(params, self.queryset).qs.count(), 2)

    def test_connected(self):
        with self.subTest():
            params = {"connected": True}
            self.assertEqual(self.filterset(params, self.queryset).qs.count(), 2)
        with self.subTest():
            params = {"connected": False}
            self.assertEqual(self.filterset(params, self.queryset).qs.count(), 2)

    def test_region(self):
        regions = [
            Region.objects.get(name="Region 1"),
            Region.objects.get(name="Region 2"),
        ]
        with self.subTest():
            params = {"region_id": [regions[0].pk, regions[1].pk]}
            self.assertEqual(self.filterset(params, self.queryset).qs.count(), 2)
        with self.subTest():
            params = {"region": [regions[0].slug, regions[1].slug]}
            self.assertEqual(self.filterset(params, self.queryset).qs.count(), 2)

    def test_site(self):
        sites = [
            Site.objects.get(name="Site 1"),
            Site.objects.get(name="Site 2"),
        ]
        with self.subTest():
            params = {"site_id": [sites[0].pk, sites[1].pk]}
            self.assertEqual(self.filterset(params, self.queryset).qs.count(), 2)
        with self.subTest():
            params = {"site": [sites[0].slug, sites[1].slug]}
            self.assertEqual(self.filterset(params, self.queryset).qs.count(), 2)

    def test_device(self):
        devices = [
            Device.objects.get(name="Device 1"),
            Device.objects.get(name="Device 2"),
        ]
        with self.subTest():
            params = {"device_id": [devices[0].pk, devices[1].pk]}
            self.assertEqual(self.filterset(params, self.queryset).qs.count(), 2)
        with self.subTest():
            params = {"device": [devices[0].name, devices[1].name]}
            self.assertEqual(self.filterset(params, self.queryset).qs.count(), 2)

    def test_cabled(self):
        with self.subTest():
            params = {"cabled": "true"}
            self.assertEqual(self.filterset(params, self.queryset).qs.count(), 2)
        with self.subTest():
            params = {"cabled": "false"}
            self.assertEqual(self.filterset(params, self.queryset).qs.count(), 2)

    def test_label(self):
        labels = ["powerport1", "powerport2"]
        params = {"label": labels}
        self.assertEqual(self.filterset(params, self.queryset).qs.count(), 2)

    def test_power_outlets(self):
        power_outlets = PowerOutlet.objects.all()[:2]
        params = {"power_outlets": [power_outlets[0].pk, power_outlets[1].name]}
        self.assertEqual(self.filterset(params, self.queryset).qs.count(), 2)

    def test_has_power_outlets(self):
        with self.subTest():
            params = {"has_power_outlets": True}
            self.assertEqual(self.filterset(params, self.queryset).qs.count(), 3)
        with self.subTest():
            params = {"has_power_outlets": False}
            self.assertEqual(self.filterset(params, self.queryset).qs.count(), 1)

    def test_cable(self):
        cable = Cable.objects.all()[:2]
        params = {"cable": [cable[0].pk, cable[1].pk]}
        self.assertEqual(self.filterset(params, self.queryset).qs.count(), 2)


class PowerOutletTestCase(FilterTestCases.FilterTestCase):
    queryset = PowerOutlet.objects.all()
    filterset = PowerOutletFilterSet
    fixtures = ("status",)

    @classmethod
    def setUpTestData(cls):
        common_test_data(cls)

        devices = (
            Device.objects.get(name="Device 1"),
            Device.objects.get(name="Device 2"),
            Device.objects.get(name="Device 3"),
        )

        power_outlets = (
            devices[1].poweroutlets.get(name="Power Outlet 2"),
            devices[2].poweroutlets.get(name="Power Outlet 3"),
        )

        power_ports = (
            devices[0].powerports.get(name="Power Port 1"),
            devices[1].powerports.get(name="Power Port 2"),
        )

        cable_statuses = Status.objects.get_for_model(Cable)
        status_connected = cable_statuses.get(slug="connected")

        # Cables
        Cable.objects.create(
            termination_a=power_outlets[0],
            termination_b=power_ports[0],
            status=status_connected,
        )
        Cable.objects.create(
            termination_a=power_outlets[1],
            termination_b=power_ports[1],
            status=status_connected,
        )
        # Third port is not connected

    def test_name(self):
        params = {"name": ["Power Outlet 1", "Power Outlet 2"]}
        self.assertEqual(self.filterset(params, self.queryset).qs.count(), 2)

    def test_description(self):
        params = {"description": ["Power Outlet Description 1", "Power Outlet Description 2"]}
        self.assertEqual(self.filterset(params, self.queryset).qs.count(), 2)

    def test_feed_leg(self):
        # TODO: Support filtering for multiple values
        params = {"feed_leg": PowerOutletFeedLegChoices.FEED_LEG_A}
        self.assertEqual(self.filterset(params, self.queryset).qs.count(), 1)

    def test_connected(self):
        with self.subTest():
            params = {"connected": True}
            self.assertEqual(self.filterset(params, self.queryset).qs.count(), 2)
        with self.subTest():
            params = {"connected": False}
            self.assertEqual(self.filterset(params, self.queryset).qs.count(), 1)

    def test_region(self):
        regions = (
            Region.objects.get(slug="region-1"),
            Region.objects.get(slug="region-2"),
        )
        with self.subTest():
            params = {"region_id": [regions[0].pk, regions[1].pk]}
            self.assertEqual(self.filterset(params, self.queryset).qs.count(), 2)
        with self.subTest():
            params = {"region": [regions[0].slug, regions[1].slug]}
            self.assertEqual(self.filterset(params, self.queryset).qs.count(), 2)

    def test_site(self):
        sites = (
            Site.objects.get(slug="site-1"),
            Site.objects.get(slug="site-2"),
        )
        with self.subTest():
            params = {"site_id": [sites[0].pk, sites[1].pk]}
            self.assertEqual(self.filterset(params, self.queryset).qs.count(), 2)
        with self.subTest():
            params = {"site": [sites[0].slug, sites[1].slug]}
            self.assertEqual(self.filterset(params, self.queryset).qs.count(), 2)

    def test_device(self):
        devices = [
            Device.objects.get(name="Device 1"),
            Device.objects.get(name="Device 2"),
        ]
        with self.subTest():
            params = {"device_id": [devices[0].pk, devices[1].pk]}
            self.assertEqual(self.filterset(params, self.queryset).qs.count(), 2)
        with self.subTest():
            params = {"device": [devices[0].name, devices[1].name]}
            self.assertEqual(self.filterset(params, self.queryset).qs.count(), 2)

    def test_cabled(self):
        with self.subTest():
            params = {"cabled": "true"}
            self.assertEqual(self.filterset(params, self.queryset).qs.count(), 2)
        with self.subTest():
            params = {"cabled": "false"}
            self.assertEqual(self.filterset(params, self.queryset).qs.count(), 1)

    def test_label(self):
        labels = ["poweroutlet1", "poweroutlet2"]
        params = {"label": labels}
        self.assertEqual(self.filterset(params, self.queryset).qs.count(), 2)

    def test_power_port(self):
        power_port = PowerPort.objects.all()[:2]
        params = {"power_port": [power_port[0].pk, power_port[1].pk]}
        self.assertEqual(self.filterset(params, self.queryset).qs.count(), 2)

    def test_cable(self):
        cable = Cable.objects.all()[:2]
        params = {"cable": [cable[0].pk, cable[1].pk]}
        self.assertEqual(self.filterset(params, self.queryset).qs.count(), 2)


class InterfaceTestCase(FilterTestCases.FilterTestCase):
    queryset = Interface.objects.all()
    filterset = InterfaceFilterSet
    fixtures = ("status",)

    @classmethod
    def setUpTestData(cls):
        common_test_data(cls)

        devices = (
            Device.objects.get(name="Device 1"),
            Device.objects.get(name="Device 2"),
            Device.objects.get(name="Device 3"),
        )
        vlans = VLAN.objects.all()[:3]

        interface_statuses = Status.objects.get_for_model(Interface)
        interface_status_map = {s.slug: s for s in interface_statuses.all()}

        # Cabled interfaces
        cabled_interfaces = (
            Interface.objects.get(name="Interface 1"),
            Interface.objects.get(name="Interface 2"),
            Interface.objects.get(name="Interface 3"),
            Interface.objects.create(
                device=devices[2],
                name="Parent Interface 1",
                type=InterfaceTypeChoices.TYPE_OTHER,
                mode=InterfaceModeChoices.MODE_TAGGED,
                enabled=True,
                mgmt_only=True,
                status=interface_status_map["failed"],
                untagged_vlan=vlans[2],
            ),
            Interface.objects.create(
                device=devices[2],
                name="Parent Interface 2",
                type=InterfaceTypeChoices.TYPE_OTHER,
                mode=InterfaceModeChoices.MODE_TAGGED,
                enabled=True,
                mgmt_only=True,
                status=interface_status_map["planned"],
            ),
            Interface.objects.create(
                device=devices[2],
                name="Parent Interface 3",
                type=InterfaceTypeChoices.TYPE_OTHER,
                mode=InterfaceModeChoices.MODE_TAGGED,
                enabled=False,
                mgmt_only=True,
                status=interface_status_map["active"],
            ),
        )

        cabled_interfaces[3].tagged_vlans.add(vlans[0])
        cabled_interfaces[4].tagged_vlans.add(vlans[1])
        cabled_interfaces[5].tagged_vlans.add(vlans[2])

        Interface.objects.filter(pk=cabled_interfaces[0].pk).update(
            enabled=True,
            mac_address="00-00-00-00-00-01",
            mode=InterfaceModeChoices.MODE_ACCESS,
            mtu=100,
            status=interface_status_map["active"],
            untagged_vlan=vlans[0],
        )

        Interface.objects.filter(pk=cabled_interfaces[1].pk).update(
            enabled=True,
            mac_address="00-00-00-00-00-02",
            mode=InterfaceModeChoices.MODE_TAGGED,
            mtu=200,
            status=interface_status_map["planned"],
            untagged_vlan=vlans[1],
        )

        Interface.objects.filter(pk=cabled_interfaces[2].pk).update(
            enabled=False,
            mac_address="00-00-00-00-00-03",
            mode=InterfaceModeChoices.MODE_TAGGED_ALL,
            mtu=300,
            status=interface_status_map["failed"],
        )

        for interface in cabled_interfaces:
            interface.refresh_from_db()

        cable_statuses = Status.objects.get_for_model(Cable)
        cable_status_map = {cs.slug: cs for cs in cable_statuses.all()}

        # Cables
        Cable.objects.create(
            termination_a=cabled_interfaces[0],
            termination_b=cabled_interfaces[3],
            status=cable_status_map["connected"],
        )
        Cable.objects.create(
            termination_a=cabled_interfaces[1],
            termination_b=cabled_interfaces[4],
            status=cable_status_map["connected"],
        )
        # Third pair is not connected

        # Child interfaces
        Interface.objects.create(
            device=cabled_interfaces[3].device,
            name="Child 1",
            parent_interface=cabled_interfaces[3],
            status=interface_status_map["planned"],
            type=InterfaceTypeChoices.TYPE_VIRTUAL,
        )
        Interface.objects.create(
            device=cabled_interfaces[4].device,
            name="Child 2",
            parent_interface=cabled_interfaces[4],
            status=interface_status_map["planned"],
            type=InterfaceTypeChoices.TYPE_VIRTUAL,
        )
        Interface.objects.create(
            device=cabled_interfaces[5].device,
            name="Child 3",
            parent_interface=cabled_interfaces[5],
            status=interface_status_map["planned"],
            type=InterfaceTypeChoices.TYPE_VIRTUAL,
        )

        # Bridged interfaces
        bridge_interfaces = (
            Interface.objects.create(
                device=devices[2],
                name="Bridge 1",
                status=interface_status_map["planned"],
                type=InterfaceTypeChoices.TYPE_BRIDGE,
            ),
            Interface.objects.create(
                device=devices[2],
                name="Bridge 2",
                status=interface_status_map["planned"],
                type=InterfaceTypeChoices.TYPE_BRIDGE,
            ),
            Interface.objects.create(
                device=devices[2],
                name="Bridge 3",
                status=interface_status_map["planned"],
                type=InterfaceTypeChoices.TYPE_BRIDGE,
            ),
        )
        Interface.objects.create(
            device=bridge_interfaces[0].device,
            name="Bridged 1",
            bridge=bridge_interfaces[0],
            status=interface_status_map["planned"],
            type=InterfaceTypeChoices.TYPE_1GE_SFP,
        )
        Interface.objects.create(
            device=bridge_interfaces[1].device,
            name="Bridged 2",
            bridge=bridge_interfaces[1],
            status=interface_status_map["planned"],
            type=InterfaceTypeChoices.TYPE_1GE_SFP,
        )
        Interface.objects.create(
            device=bridge_interfaces[2].device,
            name="Bridged 3",
            bridge=bridge_interfaces[2],
            status=interface_status_map["planned"],
            type=InterfaceTypeChoices.TYPE_1GE_SFP,
        )

        # LAG interfaces
        lag_interfaces = (
            Interface.objects.create(
                device=devices[2],
                name="LAG 1",
                type=InterfaceTypeChoices.TYPE_LAG,
                status=interface_status_map["planned"],
            ),
            Interface.objects.create(
                device=devices[2],
                name="LAG 2",
                type=InterfaceTypeChoices.TYPE_LAG,
                status=interface_status_map["planned"],
            ),
            Interface.objects.create(
                device=devices[2],
                name="LAG 3",
                type=InterfaceTypeChoices.TYPE_LAG,
                status=interface_status_map["planned"],
            ),
        )
        Interface.objects.create(
            device=devices[2],
            name="Member 1",
            lag=lag_interfaces[0],
            type=InterfaceTypeChoices.TYPE_1GE_SFP,
            status=interface_status_map["planned"],
        )
        Interface.objects.create(
            device=devices[2],
            name="Member 2",
            lag=lag_interfaces[1],
            type=InterfaceTypeChoices.TYPE_1GE_SFP,
            status=interface_status_map["planned"],
        )
        Interface.objects.create(
            device=devices[2],
            name="Member 3",
            lag=lag_interfaces[2],
            type=InterfaceTypeChoices.TYPE_1GE_SFP,
            status=interface_status_map["planned"],
        )

    def test_name(self):
        params = {"name": ["Interface 1", "Interface 2"]}
        self.assertEqual(self.filterset(params, self.queryset).qs.count(), 2)

    def test_connected(self):
        with self.subTest():
            params = {"connected": True}
            self.assertEqual(self.filterset(params, self.queryset).qs.count(), 4)
        with self.subTest():
            params = {"connected": False}
            self.assertEqual(self.filterset(params, self.queryset).qs.count(), 17)

    def test_enabled(self):
        with self.subTest():
            params = {"enabled": "true"}
            self.assertEqual(self.filterset(params, self.queryset).qs.count(), 19)
        with self.subTest():
            params = {"enabled": "false"}
            self.assertEqual(self.filterset(params, self.queryset).qs.count(), 2)

    def test_mtu(self):
        params = {"mtu": [100, 200]}
        self.assertEqual(self.filterset(params, self.queryset).qs.count(), 2)

    def test_mgmt_only(self):
        with self.subTest():
            params = {"mgmt_only": "true"}
            self.assertEqual(self.filterset(params, self.queryset).qs.count(), 4)
        with self.subTest():
            params = {"mgmt_only": "false"}
            self.assertEqual(self.filterset(params, self.queryset).qs.count(), 17)

    def test_mode(self):
        params = {"mode": InterfaceModeChoices.MODE_ACCESS}
        self.assertEqual(self.filterset(params, self.queryset).qs.count(), 1)

    def test_description(self):
        params = {"description": ["Interface Description 1", "Interface Description 2"]}
        self.assertEqual(self.filterset(params, self.queryset).qs.count(), 2)

    def test_parent(self):
        parent_interfaces = Interface.objects.filter(name__startswith="Parent")[:2]
        params = {"parent_interface": [parent_interfaces[0].pk, parent_interfaces[1].name]}
        self.assertEqual(self.filterset(params, self.queryset).qs.count(), 2)

    def test_bridge(self):
        bridge_interfaces = Interface.objects.filter(type=InterfaceTypeChoices.TYPE_BRIDGE)[:2]
        params = {"bridge": [bridge_interfaces[0].pk, bridge_interfaces[1].name]}
        self.assertEqual(self.filterset(params, self.queryset).qs.count(), 2)

    def test_lag(self):
        lag_interfaces = Interface.objects.filter(type=InterfaceTypeChoices.TYPE_LAG)[:2]
        with self.subTest():
            params = {"lag_id": [lag_interfaces[0].pk, lag_interfaces[1].pk]}
            self.assertEqual(self.filterset(params, self.queryset).qs.count(), 2)
        with self.subTest():
            params = {"lag": [lag_interfaces[0].pk, lag_interfaces[1].name]}
            self.assertEqual(self.filterset(params, self.queryset).qs.count(), 2)

    def test_device_with_common_vc(self):
        """Assert only interfaces belonging to devices with common VC are returned"""
        site = Site.objects.first()
        device_type = DeviceType.objects.first()
        device_role = DeviceRole.objects.first()
        devices = (
            Device.objects.create(
                name="Device in vc 1",
                device_type=device_type,
                device_role=device_role,
                site=site,
            ),
            Device.objects.create(
                name="Device in vc 2",
                device_type=device_type,
                device_role=device_role,
                site=site,
            ),
            Device.objects.create(
                name="Device not in vc",
                device_type=device_type,
                device_role=device_role,
                site=site,
            ),
        )

        # VirtualChassis assignment for filtering
        virtual_chassis = VirtualChassis.objects.create(master=devices[0])
        Device.objects.filter(pk=devices[0].pk).update(virtual_chassis=virtual_chassis, vc_position=1, vc_priority=1)
        Device.objects.filter(pk=devices[1].pk).update(virtual_chassis=virtual_chassis, vc_position=2, vc_priority=2)

        Interface.objects.create(device=devices[0], name="int1")
        Interface.objects.create(device=devices[0], name="int2")
        Interface.objects.create(device=devices[1], name="int3")
        Interface.objects.create(device=devices[2], name="int4")

        params = {"device_with_common_vc": devices[0].pk}
        queryset = self.filterset(params, self.queryset).qs
        with self.subTest():
            self.assertEqual(queryset.count(), 5)
        with self.subTest():
            # Assert interface of a device belonging to same VC as device[0] are returned
            self.assertTrue(queryset.filter(name="int3").exists())
        with self.subTest():
            # Assert interface of a device not belonging as device[0] to same VC are not returned
            self.assertFalse(queryset.filter(name="int4").exists())

    def test_region(self):
        regions = (Region.objects.get(name="Region 1"), Region.objects.get(name="Region 2"))
        with self.subTest():
            params = {"region_id": [regions[0].pk, regions[1].pk]}
            self.assertEqual(self.filterset(params, self.queryset).qs.count(), 2)
        with self.subTest():
            params = {"region": [regions[0].slug, regions[1].slug]}
            self.assertEqual(self.filterset(params, self.queryset).qs.count(), 2)

    def test_site(self):
        sites = (Site.objects.get(name="Site 1"), Site.objects.get(name="Site 2"))
        with self.subTest():
            params = {"site_id": [sites[0].pk, sites[1].pk]}
            self.assertEqual(self.filterset(params, self.queryset).qs.count(), 2)
        with self.subTest():
            params = {"site": [sites[0].slug, sites[1].slug]}
            self.assertEqual(self.filterset(params, self.queryset).qs.count(), 2)

    def test_device(self):
        devices = [
            Device.objects.get(name="Device 1"),
            Device.objects.get(name="Device 2"),
        ]
        with self.subTest():
            params = {"device_id": [devices[0].pk, devices[1].pk]}
            self.assertEqual(self.filterset(params, self.queryset).qs.count(), 2)
        with self.subTest():
            params = {"device": [devices[0].name, devices[1].name]}
            self.assertEqual(self.filterset(params, self.queryset).qs.count(), 2)

    def test_cabled(self):
        with self.subTest():
            params = {"cabled": "true"}
            self.assertEqual(self.filterset(params, self.queryset).qs.count(), 4)
        with self.subTest():
            params = {"cabled": "false"}
            self.assertEqual(self.filterset(params, self.queryset).qs.count(), 17)

    def test_kind(self):
        with self.subTest():
            params = {"kind": "physical"}
            self.assertEqual(self.filterset(params, self.queryset).qs.count(), 12)
        with self.subTest():
            params = {"kind": "virtual"}
            self.assertEqual(self.filterset(params, self.queryset).qs.count(), 9)

    def test_mac_address(self):
        params = {"mac_address": ["00-00-00-00-00-01", "00-00-00-00-00-02"]}
        self.assertEqual(self.filterset(params, self.queryset).qs.count(), 2)

    def test_type(self):
        params = {
            "type": [
                InterfaceTypeChoices.TYPE_1GE_FIXED,
                InterfaceTypeChoices.TYPE_1GE_GBIC,
            ]
        }
        self.assertEqual(self.filterset(params, self.queryset).qs.count(), 2)

    def test_vlan(self):
        vlan = VLAN.objects.filter(
            Q(interfaces_as_untagged__isnull=False) | Q(interfaces_as_tagged__isnull=False)
        ).first()
        params = {"vlan": vlan.vid}
        self.assertQuerysetEqual(
            self.filterset(params, self.queryset).qs, self.queryset.filter(Q(untagged_vlan=vlan) | Q(tagged_vlans=vlan))
        )

    def test_vlan_id(self):
        vlan = VLAN.objects.filter(
            Q(interfaces_as_untagged__isnull=False) | Q(interfaces_as_tagged__isnull=False)
        ).first()
        params = {"vlan_id": vlan.id}
        self.assertQuerysetEqual(
            self.filterset(params, self.queryset).qs, self.queryset.filter(Q(untagged_vlan=vlan) | Q(tagged_vlans=vlan))
        )

    def test_status(self):
        params = {"status": ["active", "failed"]}
        self.assertEqual(self.filterset(params, self.queryset).qs.count(), 4)

    def test_label(self):
        labels = ["interface1", "interface2"]
        params = {"label": labels}
        self.assertEqual(self.filterset(params, self.queryset).qs.count(), 2)

    def test_cable(self):
        cable = Cable.objects.all()[:2]
        params = {"cable": [cable[0].pk, cable[1].pk]}
        self.assertEqual(self.filterset(params, self.queryset).qs.count(), 4)

    def test_untagged_vlan(self):
        untagged_vlans = list(VLAN.objects.filter(interfaces_as_untagged__isnull=False))[:2]
        params = {"untagged_vlan": [untagged_vlans[0].pk, untagged_vlans[1].vid]}
        self.assertQuerysetEqual(
            self.filterset(params, self.queryset).qs, self.queryset.filter(untagged_vlan__in=untagged_vlans)
        )

    def test_tagged_vlans(self):
        tagged_vlans = list(VLAN.objects.filter(interfaces_as_tagged__isnull=False))[:2]
        params = {"tagged_vlans": [tagged_vlans[0].pk, tagged_vlans[1].vid]}
        self.assertQuerysetEqual(
            self.filterset(params, self.queryset).qs, self.queryset.filter(tagged_vlans__in=tagged_vlans)
        )

    def test_has_tagged_vlans(self):
        with self.subTest():
            params = {"has_tagged_vlans": True}
            self.assertEqual(self.filterset(params, self.queryset).qs.count(), 3)
        with self.subTest():
            params = {"has_tagged_vlans": False}
            self.assertEqual(self.filterset(params, self.queryset).qs.count(), 18)

    def test_child_interfaces(self):
        child_interfaces = Interface.objects.filter(name__startswith="Child")[:2]
        params = {"child_interfaces": [child_interfaces[0].pk, child_interfaces[1].name]}
        self.assertEqual(self.filterset(params, self.queryset).qs.count(), 2)

    def test_has_child_interfaces(self):
        with self.subTest():
            params = {"has_child_interfaces": True}
            self.assertEqual(self.filterset(params, self.queryset).qs.count(), 3)
        with self.subTest():
            params = {"has_child_interfaces": False}
            self.assertEqual(self.filterset(params, self.queryset).qs.count(), 18)

    def test_bridged_interfaces(self):
        bridged_interfaces = Interface.objects.filter(name__startswith="Bridged")[:2]
        params = {"bridged_interfaces": [bridged_interfaces[0].pk, bridged_interfaces[1].name]}
        self.assertEqual(self.filterset(params, self.queryset).qs.count(), 2)

    def test_has_bridged_interfaces(self):
        with self.subTest():
            params = {"has_bridged_interfaces": True}
            self.assertEqual(self.filterset(params, self.queryset).qs.count(), 3)
        with self.subTest():
            params = {"has_bridged_interfaces": False}
            self.assertEqual(self.filterset(params, self.queryset).qs.count(), 18)

    def test_member_interfaces(self):
        member_interfaces = Interface.objects.filter(name__startswith="Member")[:2]
        params = {"member_interfaces": [member_interfaces[0].pk, member_interfaces[1].name]}
        self.assertEqual(self.filterset(params, self.queryset).qs.count(), 2)

    def test_has_member_interfaces(self):
        with self.subTest():
            params = {"has_member_interfaces": True}
            self.assertEqual(self.filterset(params, self.queryset).qs.count(), 3)
        with self.subTest():
            params = {"has_member_interfaces": False}
            self.assertEqual(self.filterset(params, self.queryset).qs.count(), 18)


class FrontPortTestCase(FilterTestCases.FilterTestCase):
    queryset = FrontPort.objects.all()
    filterset = FrontPortFilterSet
    fixtures = ("status",)

    @classmethod
    def setUpTestData(cls):
        common_test_data(cls)

        devices = (
            Device.objects.get(name="Device 1"),
            Device.objects.get(name="Device 2"),
            Device.objects.get(name="Device 3"),
        )

        rear_ports = (
            devices[0].rearports.get(name="Rear Port 1"),
            devices[1].rearports.get(name="Rear Port 2"),
            devices[2].rearports.get(name="Rear Port 3"),
            RearPort.objects.create(
                device=devices[2],
                name="Rear Port 4",
                type=PortTypeChoices.TYPE_8P8C,
                positions=6,
            ),
            RearPort.objects.create(
                device=devices[2],
                name="Rear Port 5",
                type=PortTypeChoices.TYPE_8P8C,
                positions=6,
            ),
        )

        front_ports = (
            devices[0].frontports.get(name="Front Port 1"),
            devices[1].frontports.get(name="Front Port 2"),
            devices[2].frontports.get(name="Front Port 3"),
            FrontPort.objects.create(
                device=devices[2],
                name="Front Port 4",
                type=PortTypeChoices.TYPE_FC,
                rear_port=rear_ports[3],
                rear_port_position=1,
            ),
            FrontPort.objects.create(
                device=devices[2],
                name="Front Port 5",
                type=PortTypeChoices.TYPE_FC,
                rear_port=rear_ports[4],
                rear_port_position=1,
            ),
        )

        cable_statuses = Status.objects.get_for_model(Cable)
        status_connected = cable_statuses.get(slug="connected")

        # Cables
        Cable.objects.create(
            termination_a=front_ports[0],
            termination_b=front_ports[3],
            status=status_connected,
        )
        Cable.objects.create(
            termination_a=front_ports[1],
            termination_b=front_ports[4],
            status=status_connected,
        )
        # Third port is not connected

    def test_name(self):
        params = {"name": ["Front Port 1", "Front Port 2"]}
        self.assertEqual(self.filterset(params, self.queryset).qs.count(), 2)

    def test_type(self):
        # TODO: Test for multiple values
        params = {"type": PortTypeChoices.TYPE_8P8C}
        self.assertEqual(self.filterset(params, self.queryset).qs.count(), 1)

    def test_description(self):
        params = {"description": ["Front Port Description 1", "Front Port Description 2"]}
        self.assertEqual(self.filterset(params, self.queryset).qs.count(), 2)

    def test_region(self):
        regions = (Region.objects.get(name="Region 1"), Region.objects.get(name="Region 2"))
        with self.subTest():
            params = {"region_id": [regions[0].pk, regions[1].pk]}
            self.assertEqual(self.filterset(params, self.queryset).qs.count(), 2)
        with self.subTest():
            params = {"region": [regions[0].slug, regions[1].slug]}
            self.assertEqual(self.filterset(params, self.queryset).qs.count(), 2)

    def test_site(self):
        sites = (Site.objects.get(name="Site 1"), Site.objects.get(name="Site 2"))
        with self.subTest():
            params = {"site_id": [sites[0].pk, sites[1].pk]}
            self.assertEqual(self.filterset(params, self.queryset).qs.count(), 2)
        with self.subTest():
            params = {"site": [sites[0].slug, sites[1].slug]}
            self.assertEqual(self.filterset(params, self.queryset).qs.count(), 2)

    def test_device(self):
        devices = [
            Device.objects.get(name="Device 1"),
            Device.objects.get(name="Device 2"),
        ]
        with self.subTest():
            params = {"device_id": [devices[0].pk, devices[1].pk]}
            self.assertEqual(self.filterset(params, self.queryset).qs.count(), 2)
        with self.subTest():
            params = {"device": [devices[0].name, devices[1].name]}
            self.assertEqual(self.filterset(params, self.queryset).qs.count(), 2)

    def test_cabled(self):
        with self.subTest():
            params = {"cabled": "true"}
            self.assertEqual(self.filterset(params, self.queryset).qs.count(), 4)
        with self.subTest():
            params = {"cabled": "false"}
            self.assertEqual(self.filterset(params, self.queryset).qs.count(), 1)

    def test_label(self):
        labels = ["frontport1", "frontport2"]
        params = {"label": labels}
        self.assertEqual(self.filterset(params, self.queryset).qs.count(), 2)

    def test_rear_port(self):
        rear_port = (RearPort.objects.get(name="Rear Port 1"), RearPort.objects.get(name="Rear Port 2"))
        params = {"rear_port": [rear_port[0].pk, rear_port[1].name]}
        self.assertEqual(self.filterset(params, self.queryset).qs.count(), 2)

    def test_rear_port_position(self):
        params = {"rear_port_position": [2, 3]}
        self.assertEqual(self.filterset(params, self.queryset).qs.count(), 2)

    def test_cable(self):
        cable = Cable.objects.all()[:2]
        params = {"cable": [cable[0].pk, cable[1].pk]}
        self.assertEqual(self.filterset(params, self.queryset).qs.count(), 4)


class RearPortTestCase(FilterTestCases.FilterTestCase):
    queryset = RearPort.objects.all()
    filterset = RearPortFilterSet
    fixtures = ("status",)

    @classmethod
    def setUpTestData(cls):
        common_test_data(cls)

        devices = (
            Device.objects.get(name="Device 1"),
            Device.objects.get(name="Device 2"),
            Device.objects.get(name="Device 3"),
        )

        rear_ports = (
            devices[0].rearports.get(name="Rear Port 1"),
            devices[1].rearports.get(name="Rear Port 2"),
            devices[2].rearports.get(name="Rear Port 3"),
            RearPort.objects.create(
                device=devices[2],
                name="Rear Port 4",
                type=PortTypeChoices.TYPE_8P8C,
                positions=6,
            ),
            RearPort.objects.create(
                device=devices[2],
                name="Rear Port 5",
                type=PortTypeChoices.TYPE_8P8C,
                positions=6,
            ),
        )

        cable_statuses = Status.objects.get_for_model(Cable)
        status_connected = cable_statuses.get(slug="connected")

        # Cables
        Cable.objects.create(
            termination_a=rear_ports[0],
            termination_b=rear_ports[3],
            status=status_connected,
        )
        Cable.objects.create(
            termination_a=rear_ports[1],
            termination_b=rear_ports[4],
            status=status_connected,
        )
        # Third port is not connected

    def test_name(self):
        params = {"name": ["Rear Port 1", "Rear Port 2"]}
        self.assertEqual(self.filterset(params, self.queryset).qs.count(), 2)

    def test_type(self):
        # TODO: Test for multiple values
        params = {"type": PortTypeChoices.TYPE_8P8C}
        self.assertEqual(self.filterset(params, self.queryset).qs.count(), 3)

    def test_positions(self):
        params = {"positions": [1, 2]}
        self.assertEqual(self.filterset(params, self.queryset).qs.count(), 2)

    def test_description(self):
        params = {"description": ["Rear Port Description 1", "Rear Port Description 2"]}
        self.assertEqual(self.filterset(params, self.queryset).qs.count(), 2)

    def test_region(self):
        regions = (Region.objects.get(name="Region 1"), Region.objects.get(name="Region 2"))
        with self.subTest():
            params = {"region_id": [regions[0].pk, regions[1].pk]}
            self.assertEqual(self.filterset(params, self.queryset).qs.count(), 2)
        with self.subTest():
            params = {"region": [regions[0].slug, regions[1].slug]}
            self.assertEqual(self.filterset(params, self.queryset).qs.count(), 2)

    def test_site(self):
        sites = (Site.objects.get(name="Site 1"), Site.objects.get(name="Site 2"))
        with self.subTest():
            params = {"site_id": [sites[0].pk, sites[1].pk]}
            self.assertEqual(self.filterset(params, self.queryset).qs.count(), 2)
        with self.subTest():
            params = {"site": [sites[0].slug, sites[1].slug]}
            self.assertEqual(self.filterset(params, self.queryset).qs.count(), 2)

    def test_device(self):
        devices = [
            Device.objects.get(name="Device 1"),
            Device.objects.get(name="Device 2"),
        ]
        with self.subTest():
            params = {"device_id": [devices[0].pk, devices[1].pk]}
            self.assertEqual(self.filterset(params, self.queryset).qs.count(), 2)
        with self.subTest():
            params = {"device": [devices[0].name, devices[1].name]}
            self.assertEqual(self.filterset(params, self.queryset).qs.count(), 2)

    def test_cabled(self):
        with self.subTest():
            params = {"cabled": "true"}
            self.assertEqual(self.filterset(params, self.queryset).qs.count(), 4)
        with self.subTest():
            params = {"cabled": "false"}
            self.assertEqual(self.filterset(params, self.queryset).qs.count(), 1)

    def test_label(self):
        labels = ["rearport1", "rearport2"]
        params = {"label": labels}
        self.assertEqual(self.filterset(params, self.queryset).qs.count(), 2)

    def test_front_ports(self):
        front_ports = (FrontPort.objects.get(name="Front Port 1"), FrontPort.objects.get(name="Front Port 2"))
        params = {"front_ports": [front_ports[0].pk, front_ports[1].name]}
        self.assertEqual(self.filterset(params, self.queryset).qs.count(), 2)

    def test_has_front_ports(self):
        with self.subTest():
            params = {"has_front_ports": True}
            self.assertEqual(self.filterset(params, self.queryset).qs.count(), 3)
        with self.subTest():
            params = {"has_front_ports": False}
            self.assertEqual(self.filterset(params, self.queryset).qs.count(), 2)

    def test_cable(self):
        cable = Cable.objects.all()[:2]
        params = {"cable": [cable[0].pk, cable[1].pk]}
        self.assertEqual(self.filterset(params, self.queryset).qs.count(), 4)


class DeviceBayTestCase(FilterTestCases.FilterTestCase):
    queryset = DeviceBay.objects.all()
    filterset = DeviceBayFilterSet
    fixtures = ("status",)

    @classmethod
    def setUpTestData(cls):
        common_test_data(cls)

        device_role = DeviceRole.objects.first()
        parent_device_type = DeviceType.objects.get(slug="model-2")
        child_device_type = DeviceType.objects.get(slug="model-3")
        site = Site.objects.get(name="Site 3")

        device_statuses = Status.objects.get_for_model(Device)
        device_status_map = {ds.slug: ds for ds in device_statuses.all()}

        child_devices = (
            Device.objects.create(
                name="Child Device 1",
                device_type=child_device_type,
                device_role=device_role,
                site=site,
                status=device_status_map["active"],
            ),
            Device.objects.create(
                name="Child Device 2",
                device_type=child_device_type,
                device_role=device_role,
                site=site,
                status=device_status_map["active"],
            ),
        )

        parent_devices = (
            Device.objects.create(
                name="Parent Device 1",
                device_type=parent_device_type,
                device_role=device_role,
                site=site,
                status=device_status_map["active"],
            ),
            Device.objects.create(
                name="Parent Device 2",
                device_type=parent_device_type,
                device_role=device_role,
                site=site,
                status=device_status_map["active"],
            ),
        )

        device_bays = (
            parent_devices[0].devicebays.first(),
            parent_devices[1].devicebays.first(),
        )
        device_bays[0].installed_device = child_devices[0]
        device_bays[1].installed_device = child_devices[1]
        device_bays[0].save()
        device_bays[1].save()

    def test_name(self):
        params = {"name": ["Device Bay 1", "Device Bay 2"]}
        self.assertEqual(self.filterset(params, self.queryset).qs.count(), 4)

    def test_description(self):
        params = {"description": ["Device Bay Description 1", "Device Bay Description 2"]}
        self.assertEqual(self.filterset(params, self.queryset).qs.count(), 4)

    def test_region(self):
        regions = (Region.objects.get(name="Region 1"), Region.objects.get(name="Region 2"))
        with self.subTest():
            params = {"region_id": [regions[0].pk, regions[1].pk]}
            self.assertEqual(self.filterset(params, self.queryset).qs.count(), 2)
        with self.subTest():
            params = {"region": [regions[0].slug, regions[1].slug]}
            self.assertEqual(self.filterset(params, self.queryset).qs.count(), 2)

    def test_site(self):
        sites = (Site.objects.get(name="Site 1"), Site.objects.get(name="Site 2"))
        with self.subTest():
            params = {"site_id": [sites[0].pk, sites[1].pk]}
            self.assertEqual(self.filterset(params, self.queryset).qs.count(), 2)
        with self.subTest():
            params = {"site": [sites[0].slug, sites[1].slug]}
            self.assertEqual(self.filterset(params, self.queryset).qs.count(), 2)

    def test_device(self):
        devices = [
            Device.objects.get(name="Device 1"),
            Device.objects.get(name="Device 2"),
        ]
        with self.subTest():
            params = {"device_id": [devices[0].pk, devices[1].pk]}
            self.assertEqual(self.filterset(params, self.queryset).qs.count(), 2)
        with self.subTest():
            params = {"device": [devices[0].name, devices[1].name]}
            self.assertEqual(self.filterset(params, self.queryset).qs.count(), 2)

    def test_label(self):
        labels = ["devicebay1", "devicebay2"]
        params = {"label": labels}
        self.assertEqual(self.filterset(params, self.queryset).qs.count(), 4)

    def test_installed_device(self):
        installed_device = Device.objects.filter(name__startswith="Child")
        params = {"installed_device": [installed_device[0].pk, installed_device[1].name]}
        self.assertEqual(self.filterset(params, self.queryset).qs.count(), 2)


class InventoryItemTestCase(FilterTestCases.FilterTestCase):
    queryset = InventoryItem.objects.all()
    filterset = InventoryItemFilterSet
    fixtures = ("status",)

    @classmethod
    def setUpTestData(cls):
        common_test_data(cls)

        devices = (
            Device.objects.get(name="Device 1"),
            Device.objects.get(name="Device 2"),
            Device.objects.get(name="Device 3"),
        )

        manufacturers = (
            Manufacturer.objects.get(name="Manufacturer 1"),
            Manufacturer.objects.get(name="Manufacturer 2"),
            Manufacturer.objects.get(name="Manufacturer 3"),
        )

        inventory_items = (
            InventoryItem.objects.create(
                device=devices[0],
                manufacturer=manufacturers[0],
                name="Inventory Item 1",
                part_id="1001",
                serial="ABC",
                asset_tag="1001",
                discovered=True,
                description="First",
                label="inventoryitem1",
            ),
            InventoryItem.objects.create(
                device=devices[1],
                manufacturer=manufacturers[1],
                name="Inventory Item 2",
                part_id="1002",
                serial="DEF",
                asset_tag="1002",
                discovered=True,
                description="Second",
                label="inventoryitem2",
            ),
            InventoryItem.objects.create(
                device=devices[2],
                manufacturer=manufacturers[2],
                name="Inventory Item 3",
                part_id="1003",
                serial="GHI",
                asset_tag="1003",
                discovered=False,
                description="Third",
                label="inventoryitem3",
            ),
        )

        InventoryItem.objects.create(device=devices[0], name="Inventory Item 1A", parent=inventory_items[0])
        InventoryItem.objects.create(device=devices[1], name="Inventory Item 2A", parent=inventory_items[1])
        InventoryItem.objects.create(device=devices[2], name="Inventory Item 3A", parent=inventory_items[2])

    def test_name(self):
        params = {"name": ["Inventory Item 1", "Inventory Item 2"]}
        self.assertEqual(self.filterset(params, self.queryset).qs.count(), 2)

    def test_part_id(self):
        params = {"part_id": ["1001", "1002"]}
        self.assertEqual(self.filterset(params, self.queryset).qs.count(), 2)

    def test_asset_tag(self):
        params = {"asset_tag": ["1001", "1002"]}
        self.assertEqual(self.filterset(params, self.queryset).qs.count(), 2)

    def test_discovered(self):
        # TODO: Fix boolean value
        with self.subTest():
            params = {"discovered": True}
            self.assertEqual(self.filterset(params, self.queryset).qs.count(), 2)
        with self.subTest():
            params = {"discovered": False}
            self.assertEqual(self.filterset(params, self.queryset).qs.count(), 4)

    def test_region(self):
        regions = (
            Region.objects.get(slug="region-1"),
            Region.objects.get(slug="region-2"),
        )
        with self.subTest():
            params = {"region_id": [regions[0].pk, regions[1].pk]}
            self.assertEqual(self.filterset(params, self.queryset).qs.count(), 4)
        with self.subTest():
            params = {"region": [regions[0].slug, regions[1].slug]}
            self.assertEqual(self.filterset(params, self.queryset).qs.count(), 4)

    def test_site(self):
        sites = (
            Site.objects.get(slug="site-1"),
            Site.objects.get(slug="site-2"),
        )
        with self.subTest():
            params = {"site_id": [sites[0].pk, sites[1].pk]}
            self.assertEqual(self.filterset(params, self.queryset).qs.count(), 4)
        with self.subTest():
            params = {"site": [sites[0].slug, sites[1].slug]}
            self.assertEqual(self.filterset(params, self.queryset).qs.count(), 4)

    def test_device(self):
        # TODO: Allow multiple values
        device = Device.objects.first()
        with self.subTest():
            params = {"device_id": device.pk}
            self.assertEqual(self.filterset(params, self.queryset).qs.count(), 2)
        with self.subTest():
            params = {"device": device.name}
            self.assertEqual(self.filterset(params, self.queryset).qs.count(), 2)

    def test_parent_id(self):
        parent_items = InventoryItem.objects.filter(parent__isnull=True)[:2]
        params = {"parent_id": [parent_items[0].pk, parent_items[1].pk]}
        self.assertEqual(self.filterset(params, self.queryset).qs.count(), 2)

    def test_parent(self):
        parent = InventoryItem.objects.exclude(name__contains="A")[:2]
        params = {"parent": [parent[0].name, parent[1].name]}
        self.assertEqual(self.filterset(params, self.queryset).qs.count(), 2)

    def test_manufacturer(self):
        manufacturers = Manufacturer.objects.all()[:2]
        with self.subTest():
            params = {"manufacturer_id": [manufacturers[0].pk, manufacturers[1].pk]}
            self.assertEqual(self.filterset(params, self.queryset).qs.count(), 2)
        with self.subTest():
            params = {"manufacturer": [manufacturers[0].slug, manufacturers[1].slug]}
            self.assertEqual(self.filterset(params, self.queryset).qs.count(), 2)

    def test_serial(self):
        with self.subTest():
            params = {"serial": "ABC"}
            self.assertEqual(self.filterset(params, self.queryset).qs.count(), 1)
        with self.subTest():
            params = {"serial": "abc"}
            self.assertEqual(self.filterset(params, self.queryset).qs.count(), 1)

    def test_search(self):
        value = self.queryset.values_list("pk", flat=True)[0]
        params = {"q": value}
        self.assertEqual(self.filterset(params, self.queryset).qs.values_list("pk", flat=True)[0], value)

    def test_description(self):
        params = {"description": ["First", "Second"]}
        self.assertEqual(self.filterset(params, self.queryset).qs.count(), 2)

    def test_label(self):
        params = {"label": ["inventoryitem2", "inventoryitem3"]}
        self.assertEqual(self.filterset(params, self.queryset).qs.count(), 2)

    def test_child_items(self):
        child_items = InventoryItem.objects.filter(parent__isnull=False)[:2]
        params = {"child_items": [child_items[0].pk, child_items[1].pk]}
        self.assertEqual(self.filterset(params, self.queryset).qs.count(), 2)

    def test_has_child_items(self):
        with self.subTest():
            params = {"has_child_items": True}
            self.assertEqual(self.filterset(params, self.queryset).qs.count(), 3)
        with self.subTest():
            params = {"has_child_items": False}
            self.assertEqual(self.filterset(params, self.queryset).qs.count(), 3)


class VirtualChassisTestCase(FilterTestCases.FilterTestCase):
    queryset = VirtualChassis.objects.all()
    filterset = VirtualChassisFilterSet

    @classmethod
    def setUpTestData(cls):

        manufacturer = Manufacturer.objects.create(name="Manufacturer 1", slug="manufacturer-1")
        device_type = DeviceType.objects.create(manufacturer=manufacturer, model="Model 1", slug="model-1")
        device_role = DeviceRole.objects.create(name="Device Role 1", slug="device-role-1")

        cls.regions = Region.objects.filter(sites__isnull=False)[:3]

        cls.sites = (
            Site.objects.filter(region=cls.regions[0]).first(),
            Site.objects.filter(region=cls.regions[1]).first(),
            Site.objects.filter(region=cls.regions[2]).first(),
        )
        devices = (
            Device.objects.create(
                name="Device 1",
                device_type=device_type,
                device_role=device_role,
                site=cls.sites[0],
                vc_position=1,
            ),
            Device.objects.create(
                name="Device 2",
                device_type=device_type,
                device_role=device_role,
                site=cls.sites[0],
                vc_position=2,
            ),
            Device.objects.create(
                name="Device 3",
                device_type=device_type,
                device_role=device_role,
                site=cls.sites[1],
                vc_position=1,
            ),
            Device.objects.create(
                name="Device 4",
                device_type=device_type,
                device_role=device_role,
                site=cls.sites[1],
                vc_position=2,
            ),
            Device.objects.create(
                name="Device 5",
                device_type=device_type,
                device_role=device_role,
                site=cls.sites[2],
                vc_position=1,
            ),
            Device.objects.create(
                name="Device 6",
                device_type=device_type,
                device_role=device_role,
                site=cls.sites[2],
                vc_position=2,
            ),
        )

        virtual_chassis = (
            VirtualChassis.objects.create(name="VC 1", master=devices[0], domain="Domain 1"),
            VirtualChassis.objects.create(name="VC 2", master=devices[2], domain="Domain 2"),
            VirtualChassis.objects.create(name="VC 3", master=devices[4], domain="Domain 3"),
            VirtualChassis.objects.create(name="VC 4"),
        )

        Device.objects.filter(pk=devices[1].pk).update(virtual_chassis=virtual_chassis[0])
        Device.objects.filter(pk=devices[3].pk).update(virtual_chassis=virtual_chassis[1])
        Device.objects.filter(pk=devices[5].pk).update(virtual_chassis=virtual_chassis[2])

    def test_domain(self):
        params = {"domain": ["Domain 1", "Domain 2"]}
        self.assertEqual(self.filterset(params, self.queryset).qs.count(), 2)

    def test_master(self):
        masters = Device.objects.all()
        with self.subTest():
            params = {"master_id": [masters[0].pk, masters[2].pk]}
            self.assertEqual(self.filterset(params, self.queryset).qs.count(), 2)
        with self.subTest():
            params = {"master": [masters[0].name, masters[2].name]}
            self.assertEqual(self.filterset(params, self.queryset).qs.count(), 2)

    def test_name(self):
        params = {"name": ["VC 1", "VC 2"]}
        self.assertEqual(self.filterset(params, self.queryset).qs.count(), 2)

    def test_region(self):
        with self.subTest():
            params = {"region_id": [self.regions[1].pk, self.regions[2].pk]}
            self.assertEqual(self.filterset(params, self.queryset).qs.count(), 2)
        with self.subTest():
            params = {"region": [self.regions[1].slug, self.regions[2].slug]}
            self.assertEqual(self.filterset(params, self.queryset).qs.count(), 2)

    def test_site(self):
        with self.subTest():
            params = {"site_id": [self.sites[0].pk, self.sites[1].pk]}
            self.assertEqual(self.filterset(params, self.queryset).qs.count(), 2)
        with self.subTest():
            params = {"site": [self.sites[0].slug, self.sites[1].slug]}
            self.assertEqual(self.filterset(params, self.queryset).qs.count(), 2)

    def test_search(self):
        value = self.queryset.values_list("pk", flat=True)[0]
        params = {"q": value}
        self.assertEqual(self.filterset(params, self.queryset).qs.values_list("pk", flat=True)[0], value)

    def test_members(self):
        members = Device.objects.filter(name__in=["Device 2", "Device 4"])[:2]
        params = {"members": [members[0].pk, members[1].pk]}
        self.assertEqual(self.filterset(params, self.queryset).qs.count(), 2)

    def test_has_members(self):
        with self.subTest():
            params = {"has_members": True}
            self.assertEqual(self.filterset(params, self.queryset).qs.count(), 3)
        with self.subTest():
            params = {"has_members": False}
            self.assertEqual(self.filterset(params, self.queryset).qs.count(), 1)


class CableTestCase(FilterTestCases.FilterTestCase):
    queryset = Cable.objects.all()
    filterset = CableFilterSet
    fixtures = ("status",)

    @classmethod
    def setUpTestData(cls):
        common_test_data(cls)

        tenants = Tenant.objects.all()[:3]

        cls.sites = Site.objects.all()[:3]
        racks = (
            Rack.objects.get(name="Rack 1"),
            Rack.objects.get(name="Rack 2"),
            Rack.objects.get(name="Rack 3"),
        )

        device_types = (
            DeviceType.objects.get(slug="model-1"),
            DeviceType.objects.get(slug="model-2"),
            DeviceType.objects.get(slug="model-3"),
        )

        device_role = DeviceRole.objects.first()

        devices = (
            Device.objects.get(name="Device 1"),
            Device.objects.get(name="Device 2"),
            Device.objects.get(name="Device 3"),
            Device.objects.create(
                name="Device 4",
                device_type=device_types[0],
                device_role=device_role,
                tenant=tenants[0],
                site=cls.sites[0],
                rack=racks[0],
                position=2,
            ),
            Device.objects.create(
                name="Device 5",
                device_type=device_types[1],
                device_role=device_role,
                tenant=tenants[1],
                site=cls.sites[1],
                rack=racks[1],
                position=1,
            ),
            Device.objects.create(
                name="Device 6",
                device_type=device_types[2],
                device_role=device_role,
                tenant=tenants[2],
                site=cls.sites[2],
                rack=racks[2],
                position=2,
            ),
        )

        interfaces = (
            Interface.objects.get(device__name="Device 1"),
            Interface.objects.get(device__name="Device 2"),
            Interface.objects.get(device__name="Device 3"),
            Interface.objects.get(device__name="Device 4"),
            Interface.objects.get(device__name="Device 5"),
            Interface.objects.get(device__name="Device 6"),
            Interface.objects.create(
                device=devices[0],
                name="Interface 7",
                type=InterfaceTypeChoices.TYPE_1GE_FIXED,
            ),
            Interface.objects.create(
                device=devices[1],
                name="Interface 8",
                type=InterfaceTypeChoices.TYPE_1GE_FIXED,
            ),
            Interface.objects.create(
                device=devices[2],
                name="Interface 9",
                type=InterfaceTypeChoices.TYPE_1GE_FIXED,
            ),
            Interface.objects.create(
                device=devices[3],
                name="Interface 10",
                type=InterfaceTypeChoices.TYPE_1GE_FIXED,
            ),
            Interface.objects.create(
                device=devices[4],
                name="Interface 11",
                type=InterfaceTypeChoices.TYPE_1GE_FIXED,
            ),
            Interface.objects.create(
                device=devices[5],
                name="Interface 12",
                type=InterfaceTypeChoices.TYPE_1GE_FIXED,
            ),
        )

        statuses = Status.objects.get_for_model(Cable)
        cls.status_connected = statuses.get(slug="connected")
        cls.status_planned = statuses.get(slug="planned")

        # Cables
        Cable.objects.create(
            termination_a=interfaces[0],
            termination_b=interfaces[3],
            label="Cable 1",
            type=CableTypeChoices.TYPE_MMF,
            status=cls.status_connected,
            color="aa1409",
            length=10,
            length_unit=CableLengthUnitChoices.UNIT_FOOT,
        )
        Cable.objects.create(
            termination_a=interfaces[1],
            termination_b=interfaces[4],
            label="Cable 2",
            type=CableTypeChoices.TYPE_MMF,
            status=cls.status_connected,
            color="aa1409",
            length=20,
            length_unit=CableLengthUnitChoices.UNIT_FOOT,
        )
        Cable.objects.create(
            termination_a=interfaces[2],
            termination_b=interfaces[5],
            label="Cable 3",
            type=CableTypeChoices.TYPE_CAT5E,
            status=cls.status_connected,
            color="f44336",
            length=30,
            length_unit=CableLengthUnitChoices.UNIT_FOOT,
        )
        Cable.objects.create(
            termination_a=interfaces[6],
            termination_b=interfaces[9],
            label="Cable 4",
            type=CableTypeChoices.TYPE_CAT5E,
            status=cls.status_planned,
            color="f44336",
            length=40,
            length_unit=CableLengthUnitChoices.UNIT_FOOT,
        )
        Cable.objects.create(
            termination_a=interfaces[7],
            termination_b=interfaces[10],
            label="Cable 5",
            type=CableTypeChoices.TYPE_CAT6,
            status=cls.status_planned,
            color="e91e63",
            length=10,
            length_unit=CableLengthUnitChoices.UNIT_METER,
        )

        console_port = ConsolePort.objects.filter(device=devices[2]).first()
        console_server_port = ConsoleServerPort.objects.filter(device=devices[5]).first()
        Cable.objects.create(
            termination_a=console_port,
            termination_b=console_server_port,
            label="Cable 6",
            type=CableTypeChoices.TYPE_CAT6,
            status=cls.status_planned,
            color="e91e63",
            length=20,
            length_unit=CableLengthUnitChoices.UNIT_METER,
        )

    def test_label(self):
        params = {"label": ["Cable 1", "Cable 2"]}
        self.assertEqual(self.filterset(params, self.queryset).qs.count(), 2)

    def test_length(self):
        params = {"length": [10, 20]}
        self.assertEqual(self.filterset(params, self.queryset).qs.count(), 4)

    def test_length_unit(self):
        params = {"length_unit": CableLengthUnitChoices.UNIT_FOOT}
        self.assertEqual(self.filterset(params, self.queryset).qs.count(), 4)

    def test_type(self):
        params = {"type": [CableTypeChoices.TYPE_MMF, CableTypeChoices.TYPE_CAT5E]}
        self.assertEqual(self.filterset(params, self.queryset).qs.count(), 4)

    def test_status(self):
        with self.subTest():
            params = {"status": ["connected"]}
            self.assertEqual(self.filterset(params, self.queryset).qs.count(), 3)
        with self.subTest():
            params = {"status": ["planned"]}
            self.assertEqual(self.filterset(params, self.queryset).qs.count(), 3)

    def test_color(self):
        params = {"color": ["aa1409", "f44336"]}
        self.assertEqual(self.filterset(params, self.queryset).qs.count(), 4)

    def test_device(self):
        devices = [
            Device.objects.get(name="Device 1"),
            Device.objects.get(name="Device 2"),
        ]
        with self.subTest():
            params = {"device_id": [devices[0].pk, devices[1].pk]}
            self.assertEqual(self.filterset(params, self.queryset).qs.count(), 4)
        with self.subTest():
            params = {"device": [devices[0].name, devices[1].name]}
            self.assertEqual(self.filterset(params, self.queryset).qs.count(), 4)

    def test_rack(self):
        racks = Rack.objects.all()[:2]
        with self.subTest():
            params = {"rack_id": [racks[0].pk, racks[1].pk]}
            self.assertEqual(self.filterset(params, self.queryset).qs.count(), 4)
        with self.subTest():
            params = {"rack": [racks[0].name, racks[1].name]}
            self.assertEqual(self.filterset(params, self.queryset).qs.count(), 4)

    def test_site(self):
        with self.subTest():
            params = {"site_id": [self.sites[0].pk, self.sites[1].pk]}
            self.assertEqual(self.filterset(params, self.queryset).qs.count(), 4)
        with self.subTest():
            params = {"site": [self.sites[0].slug, self.sites[1].slug]}
            self.assertEqual(self.filterset(params, self.queryset).qs.count(), 4)

    def test_tenant(self):
        tenants = list(Tenant.objects.filter(devices__isnull=False))[:2]
        with self.subTest():
            params = {"tenant_id": [tenants[0].pk, tenants[1].pk]}
            self.assertQuerysetEqual(
                self.filterset(params, self.queryset).qs,
                self.queryset.filter(
                    Q(_termination_a_device__tenant__in=tenants) | Q(_termination_b_device__tenant__in=tenants)
                ),
            )
        with self.subTest():
            params = {"tenant": [tenants[0].slug, tenants[1].slug]}
            self.assertQuerysetEqual(
                self.filterset(params, self.queryset).qs,
                self.queryset.filter(
                    Q(_termination_a_device__tenant__in=tenants) | Q(_termination_b_device__tenant__in=tenants)
                ),
            )

    def test_termination_type(self):
        type_interface = "dcim.interface"
        type_console_port = "dcim.consoleport"
        type_console_server_port = "dcim.consoleserverport"
        with self.subTest():
            params = {"termination_a_type": [type_interface, type_console_port]}
            self.assertEqual(self.filterset(params, self.queryset).qs.count(), 6)
        with self.subTest():
            params = {"termination_a_type": [type_interface]}
            self.assertEqual(self.filterset(params, self.queryset).qs.count(), 5)
        with self.subTest():
            params = {"termination_b_type": [type_interface, type_console_server_port]}
            self.assertEqual(self.filterset(params, self.queryset).qs.count(), 6)
        with self.subTest():
            params = {"termination_b_type": [type_interface]}
            self.assertEqual(self.filterset(params, self.queryset).qs.count(), 5)

    def test_termination_id(self):
        cable_terminations_a = Interface.objects.filter(name__in=["Interface 7", "Interface 8"])
        cable_terminations_b = Interface.objects.filter(name__in=["Interface 10", "Interface 11"])
        with self.subTest():
            params = {"termination_a_id": [cable_terminations_a[0].pk, cable_terminations_a[1].pk]}
            self.assertEqual(self.filterset(params, self.queryset).qs.count(), 2)
        with self.subTest():
            params = {"termination_b_id": [cable_terminations_b[0].pk, cable_terminations_b[1].pk]}
            self.assertEqual(self.filterset(params, self.queryset).qs.count(), 2)


class PowerPanelTestCase(FilterTestCases.FilterTestCase):
    queryset = PowerPanel.objects.all()
    filterset = PowerPanelFilterSet
    fixtures = ("status",)

    @classmethod
    def setUpTestData(cls):
        common_test_data(cls)

        site = Site.objects.create(name="Site 4")
        PowerPanel.objects.create(name="Power Panel 4", site=site)

    def test_name(self):
        params = {"name": ["Power Panel 1", "Power Panel 2"]}
        self.assertEqual(self.filterset(params, self.queryset).qs.count(), 2)

    def test_region(self):
        regions = (
            Region.objects.get(slug="region-1"),
            Region.objects.get(slug="region-2"),
        )
        with self.subTest():
            params = {"region_id": [regions[0].pk, regions[1].pk]}
            self.assertEqual(self.filterset(params, self.queryset).qs.count(), 2)
        with self.subTest():
            params = {"region": [regions[0].slug, regions[1].slug]}
            self.assertEqual(self.filterset(params, self.queryset).qs.count(), 2)

    def test_site(self):
        sites = (
            Site.objects.get(slug="site-1"),
            Site.objects.get(slug="site-2"),
        )
        with self.subTest():
            params = {"site_id": [sites[0].pk, sites[1].pk]}
            self.assertEqual(self.filterset(params, self.queryset).qs.count(), 2)
        with self.subTest():
            params = {"site": [sites[0].slug, sites[1].slug]}
            self.assertEqual(self.filterset(params, self.queryset).qs.count(), 2)

    def test_rack_group(self):
        rack_groups = RackGroup.objects.all()[:2]
        with self.subTest():
            params = {"rack_group_id": [rack_groups[0].pk, rack_groups[1].pk]}
            self.assertEqual(self.filterset(params, self.queryset).qs.count(), 2)
        with self.subTest():
            params = {"rack_group": [rack_groups[0].pk, rack_groups[1].pk]}
            self.assertEqual(self.filterset(params, self.queryset).qs.count(), 2)

    def test_power_feeds(self):
        power_feeds = PowerFeed.objects.all()[:2]
        params = {"power_feeds": [power_feeds[0].pk, power_feeds[1].name]}
        self.assertEqual(self.filterset(params, self.queryset).qs.count(), 2)

    def test_has_power_feeds(self):
        with self.subTest():
            params = {"has_power_feeds": True}
            self.assertEqual(self.filterset(params, self.queryset).qs.count(), 3)
        with self.subTest():
            params = {"has_power_feeds": False}
            self.assertEqual(self.filterset(params, self.queryset).qs.count(), 1)


class PowerFeedTestCase(FilterTestCases.FilterTestCase):
    queryset = PowerFeed.objects.all()
    filterset = PowerFeedFilterSet
    fixtures = ("status",)

    @classmethod
    def setUpTestData(cls):
        common_test_data(cls)

        power_feeds = (
            PowerFeed.objects.get(name="Power Feed 1"),
            PowerFeed.objects.get(name="Power Feed 2"),
            PowerFeed.objects.get(name="Power Feed 3"),
        )

        pf_statuses = Status.objects.get_for_model(PowerFeed)
        pf_status_map = {s.slug: s for s in pf_statuses.all()}

        PowerFeed.objects.filter(pk=power_feeds[0].pk).update(
            status=pf_status_map["active"],
            type=PowerFeedTypeChoices.TYPE_PRIMARY,
            supply=PowerFeedSupplyChoices.SUPPLY_AC,
            phase=PowerFeedPhaseChoices.PHASE_3PHASE,
            voltage=100,
            amperage=100,
            max_utilization=10,
            comments="PFA",
        )
        PowerFeed.objects.filter(pk=power_feeds[1].pk).update(
            status=pf_status_map["failed"],
            type=PowerFeedTypeChoices.TYPE_PRIMARY,
            supply=PowerFeedSupplyChoices.SUPPLY_AC,
            phase=PowerFeedPhaseChoices.PHASE_3PHASE,
            voltage=200,
            amperage=200,
            max_utilization=20,
            comments="PFB",
        )
        PowerFeed.objects.filter(pk=power_feeds[2].pk).update(
            status=pf_status_map["offline"],
            type=PowerFeedTypeChoices.TYPE_REDUNDANT,
            supply=PowerFeedSupplyChoices.SUPPLY_DC,
            phase=PowerFeedPhaseChoices.PHASE_SINGLE,
            voltage=300,
            amperage=300,
            max_utilization=30,
            comments="PFC",
        )

        power_feeds[0].refresh_from_db()
        power_feeds[1].refresh_from_db()
        power_feeds[2].refresh_from_db()
        power_feeds[0].validated_save()
        power_feeds[1].validated_save()
        power_feeds[2].validated_save()

        power_ports = (
            PowerPort.objects.get(name="Power Port 1"),
            PowerPort.objects.get(name="Power Port 2"),
        )

        cable_statuses = Status.objects.get_for_model(Cable)
        status_connected = cable_statuses.get(slug="connected")

        Cable.objects.create(
            termination_a=power_feeds[0],
            termination_b=power_ports[0],
            status=status_connected,
        )
        Cable.objects.create(
            termination_a=power_feeds[1],
            termination_b=power_ports[1],
            status=status_connected,
        )

    def test_name(self):
        params = {"name": ["Power Feed 1", "Power Feed 2"]}
        self.assertEqual(self.filterset(params, self.queryset).qs.count(), 2)

    def test_status(self):
        params = {"status": ["active", "offline"]}
        self.assertEqual(self.filterset(params, self.queryset).qs.count(), 2)

    def test_type(self):
        params = {"type": PowerFeedTypeChoices.TYPE_PRIMARY}
        self.assertEqual(self.filterset(params, self.queryset).qs.count(), 2)

    def test_supply(self):
        params = {"supply": PowerFeedSupplyChoices.SUPPLY_AC}
        self.assertEqual(self.filterset(params, self.queryset).qs.count(), 2)

    def test_phase(self):
        params = {"phase": PowerFeedPhaseChoices.PHASE_3PHASE}
        self.assertEqual(self.filterset(params, self.queryset).qs.count(), 2)

    def test_voltage(self):
        params = {"voltage": [100, 200]}
        self.assertEqual(self.filterset(params, self.queryset).qs.count(), 2)

    def test_amperage(self):
        params = {"amperage": [100, 200]}
        self.assertEqual(self.filterset(params, self.queryset).qs.count(), 2)

    def test_max_utilization(self):
        params = {"max_utilization": [10, 20]}
        self.assertEqual(self.filterset(params, self.queryset).qs.count(), 2)

    def test_region(self):
        regions = (
            Region.objects.get(slug="region-1"),
            Region.objects.get(slug="region-2"),
        )
        with self.subTest():
            params = {"region_id": [regions[0].pk, regions[1].pk]}
            self.assertEqual(self.filterset(params, self.queryset).qs.count(), 2)
        with self.subTest():
            params = {"region": [regions[0].slug, regions[1].slug]}
            self.assertEqual(self.filterset(params, self.queryset).qs.count(), 2)

    def test_site(self):
        sites = (
            Site.objects.get(slug="site-1"),
            Site.objects.get(slug="site-2"),
        )
        with self.subTest():
            params = {"site_id": [sites[0].pk, sites[1].pk]}
            self.assertEqual(self.filterset(params, self.queryset).qs.count(), 2)
        with self.subTest():
            params = {"site": [sites[0].slug, sites[1].slug]}
            self.assertEqual(self.filterset(params, self.queryset).qs.count(), 2)

    def test_power_panel_id(self):
        power_panels = PowerPanel.objects.all()[:2]
        params = {"power_panel_id": [power_panels[0].pk, power_panels[1].pk]}
        self.assertEqual(self.filterset(params, self.queryset).qs.count(), 2)

    def test_rack_id(self):
        racks = Rack.objects.all()[:2]
        params = {"rack_id": [racks[0].pk, racks[1].pk]}
        self.assertEqual(self.filterset(params, self.queryset).qs.count(), 2)

    def test_cabled(self):
        with self.subTest():
            params = {"cabled": "true"}
            self.assertEqual(self.filterset(params, self.queryset).qs.count(), 2)
        with self.subTest():
            params = {"cabled": "false"}
            self.assertEqual(self.filterset(params, self.queryset).qs.count(), 1)

    def test_connected(self):
        with self.subTest():
            params = {"connected": True}
            self.assertEqual(self.filterset(params, self.queryset).qs.count(), 2)
        with self.subTest():
            params = {"connected": False}
            self.assertEqual(self.filterset(params, self.queryset).qs.count(), 1)

    def test_power_panel(self):
        power_panel = PowerPanel.objects.all()[:2]
        params = {"power_panel": [power_panel[0].pk, power_panel[1].name]}
        self.assertEqual(self.filterset(params, self.queryset).qs.count(), 2)

    def test_rack(self):
        rack = Rack.objects.all()[:2]
        params = {"rack": [rack[0].pk, rack[1].name]}
        self.assertEqual(self.filterset(params, self.queryset).qs.count(), 2)

    def test_available_power(self):
        params = {"available_power": [1732, 27000]}
        self.assertEqual(self.filterset(params, self.queryset).qs.count(), 2)

    def test_comments(self):
        params = {"comments": ["PFA", "PFC"]}
        self.assertEqual(self.filterset(params, self.queryset).qs.count(), 2)

    def test_cable(self):
        cable = Cable.objects.all()[:2]
        params = {"cable": [cable[0].pk, cable[1].pk]}
        self.assertEqual(self.filterset(params, self.queryset).qs.count(), 2)


# TODO: Connection filters<|MERGE_RESOLUTION|>--- conflicted
+++ resolved
@@ -793,7 +793,6 @@
             params = {"region": [self.regions[0].slug, self.regions[1].slug]}
             self.assertEqual(self.filterset(params, self.queryset).qs.count(), 2)
 
-<<<<<<< HEAD
     def test_tenant(self):
         tenants = list(Tenant.objects.filter(sites__isnull=False))[:2]
         with self.subTest():
@@ -824,8 +823,6 @@
                 + self.queryset.filter(tenant__group__parent__in=tenant_groups).distinct().count(),
             )
 
-=======
->>>>>>> 0044eaf0
     def test_search(self):
         value = self.queryset.values_list("pk", flat=True)[0]
         params = {"q": value}
@@ -959,16 +956,6 @@
     def test_has_vlan_groups(self):
         with self.subTest():
             params = {"has_vlan_groups": True}
-<<<<<<< HEAD
-            self.assertEqual(
-                self.filterset(params, self.queryset).qs.count(),
-                self.queryset.filter(vlan_groups__isnull=False).count(),
-            )
-        with self.subTest():
-            params = {"has_vlan_groups": False}
-            self.assertEqual(
-                self.filterset(params, self.queryset).qs.count(), self.queryset.filter(vlan_groups__isnull=True).count()
-=======
             self.assertQuerysetEqual(
                 self.filterset(params, self.queryset).qs, self.queryset.filter(vlan_groups__isnull=False).distinct()
             )
@@ -976,7 +963,6 @@
             params = {"has_vlan_groups": False}
             self.assertQuerysetEqual(
                 self.filterset(params, self.queryset).qs, self.queryset.filter(vlan_groups__isnull=True).distinct()
->>>>>>> 0044eaf0
             )
 
     def test_vlans(self):
@@ -989,15 +975,6 @@
     def test_has_vlans(self):
         with self.subTest():
             params = {"has_vlans": True}
-<<<<<<< HEAD
-            self.assertEqual(
-                self.filterset(params, self.queryset).qs.count(), self.queryset.filter(vlans__isnull=False).count()
-            )
-        with self.subTest():
-            params = {"has_vlans": False}
-            self.assertEqual(
-                self.filterset(params, self.queryset).qs.count(), self.queryset.filter(vlans__isnull=True).count()
-=======
             self.assertQuerysetEqual(
                 self.filterset(params, self.queryset).qs, self.queryset.filter(vlans__isnull=False).distinct()
             )
@@ -1005,7 +982,6 @@
             params = {"has_vlans": False}
             self.assertQuerysetEqual(
                 self.filterset(params, self.queryset).qs, self.queryset.filter(vlans__isnull=True).distinct()
->>>>>>> 0044eaf0
             )
 
     def test_clusters(self):
@@ -1116,13 +1092,8 @@
         lt4.content_types.add(ContentType.objects.get_for_model(Device))
 
         status_active = Status.objects.get(slug="active")
-<<<<<<< HEAD
         site = Site.objects.last()
-        tenant = Tenant.objects.first()
-=======
-        site = Site.objects.create(name="Research Triangle Area", status=status_active)
         tenants = Tenant.objects.filter(group__isnull=False)[:2]
->>>>>>> 0044eaf0
 
         loc1 = Location.objects.create(
             name="RTP", location_type=lt1, status=status_active, site=site, description="Research Triangle Park"
@@ -1173,9 +1144,7 @@
     def test_site(self):
         params = {"site": [Site.objects.first().slug, Site.objects.first().pk]}
         # TODO: should this filter return descendant locations as well?
-        self.assertEqual(
-            self.filterset(params, self.queryset).qs.count(), Location.objects.filter(site=Site.objects.first()).count()
-        )
+        self.assertEqual(self.filterset(params, self.queryset).qs.count(), 1)
 
 
 class RackGroupTestCase(FilterTestCases.NameSlugFilterTestCase):

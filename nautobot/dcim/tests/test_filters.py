--- conflicted
+++ resolved
@@ -2547,14 +2547,10 @@
             self.assertEqual(self.filterset(params, self.queryset).qs.count(), len(platforms))
 
     def test_region(self):
-<<<<<<< HEAD
         regions = (
             Region.objects.get(slug="region-1"),
             Region.objects.get(slug="region-2"),
         )
-=======
-        regions = self.regions[:2]
->>>>>>> aa450f62
         with self.subTest():
             params = {"region_id": [regions[0].pk, regions[1].pk]}
             self.assertEqual(self.filterset(params, self.queryset).qs.count(), len(regions))
@@ -2572,14 +2568,10 @@
             self.assertEqual(self.filterset(params, self.queryset).qs.count(), 2)
 
     def test_site(self):
-<<<<<<< HEAD
         sites = (
             Site.objects.get(slug="site-1"),
             Site.objects.get(slug="site-2"),
         )
-=======
-        sites = list(Site.objects.all()[:2])
->>>>>>> aa450f62
         with self.subTest():
             params = {"site_id": [sites[0].pk, sites[1].pk]}
             params = {"site_id": [sites[0].pk, sites[1].pk]}

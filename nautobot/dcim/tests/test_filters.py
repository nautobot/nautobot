--- conflicted
+++ resolved
@@ -2639,32 +2639,6 @@
         params = {"length_unit": CableLengthUnitChoices.UNIT_FOOT}
         self.assertEqual(self.filterset(params, self.queryset).qs.count(), 4)
 
-<<<<<<< HEAD
-    def test_type(self):
-        params = {"type": [CableTypeChoices.TYPE_MMF, CableTypeChoices.TYPE_CAT5E]}
-        self.assertEqual(self.filterset(params, self.queryset).qs.count(), 4)
-
-    def test_status(self):
-        statuses = list(Status.objects.get_for_model(Cable)[:2])
-        with self.subTest():
-            params = {"status": [statuses[0].slug]}
-            self.assertEqual(
-                self.filterset(params, self.queryset).qs.count(),
-                self.queryset.filter(status__slug__in=params["status"]).count(),
-            )
-        with self.subTest():
-            params = {"status": [statuses[1].slug]}
-            self.assertEqual(
-                self.filterset(params, self.queryset).qs.count(),
-                self.queryset.filter(status__slug__in=params["status"]).count(),
-            )
-
-    def test_color(self):
-        params = {"color": ["aa1409", "f44336"]}
-        self.assertEqual(self.filterset(params, self.queryset).qs.count(), 4)
-
-=======
->>>>>>> 0c784973
     def test_device(self):
         # TODO: Not a generic_filter_test because this is a method filter.
         devices = [

import netaddr
from django.contrib.auth import get_user_model
from django.contrib.contenttypes.models import ContentType
from django.db.models import Q

from nautobot.dcim.choices import (
    CableLengthUnitChoices,
    CableTypeChoices,
    DeviceFaceChoices,
    InterfaceModeChoices,
    InterfaceTypeChoices,
    PortTypeChoices,
    PowerFeedPhaseChoices,
    PowerFeedSupplyChoices,
    PowerFeedTypeChoices,
    PowerOutletFeedLegChoices,
    RackDimensionUnitChoices,
    RackTypeChoices,
    RackWidthChoices,
    SubdeviceRoleChoices,
)
from nautobot.dcim.filters import (
    CableFilterSet,
    ConsolePortFilterSet,
    ConsolePortTemplateFilterSet,
    ConsoleServerPortFilterSet,
    ConsoleServerPortTemplateFilterSet,
    DeviceBayFilterSet,
    DeviceBayTemplateFilterSet,
    DeviceFilterSet,
    DeviceRoleFilterSet,
    DeviceTypeFilterSet,
    FrontPortFilterSet,
    FrontPortTemplateFilterSet,
    InterfaceFilterSet,
    InterfaceTemplateFilterSet,
    InventoryItemFilterSet,
    LocationFilterSet,
    LocationTypeFilterSet,
    ManufacturerFilterSet,
    PlatformFilterSet,
    PowerFeedFilterSet,
    PowerPanelFilterSet,
    PowerPortFilterSet,
    PowerPortTemplateFilterSet,
    PowerOutletFilterSet,
    PowerOutletTemplateFilterSet,
    RackFilterSet,
    RackGroupFilterSet,
    RackReservationFilterSet,
    RackRoleFilterSet,
    RearPortFilterSet,
    RearPortTemplateFilterSet,
    RegionFilterSet,
    SiteFilterSet,
    VirtualChassisFilterSet,
)

from nautobot.dcim.models import (
    Cable,
    ConsolePort,
    ConsolePortTemplate,
    ConsoleServerPort,
    ConsoleServerPortTemplate,
    Device,
    DeviceBay,
    DeviceBayTemplate,
    DeviceRole,
    DeviceType,
    FrontPort,
    FrontPortTemplate,
    Interface,
    InterfaceTemplate,
    InventoryItem,
    Location,
    LocationType,
    Manufacturer,
    Platform,
    PowerFeed,
    PowerPanel,
    PowerPort,
    PowerPortTemplate,
    PowerOutlet,
    PowerOutletTemplate,
    Rack,
    RackGroup,
    RackReservation,
    RackRole,
    RearPort,
    RearPortTemplate,
    Region,
    Site,
    VirtualChassis,
)
from nautobot.circuits.models import Circuit, CircuitTermination, CircuitType, Provider
from nautobot.extras.models import SecretsGroup, Status
from nautobot.ipam.models import IPAddress, Prefix, Service, VLAN, VLANGroup
from nautobot.tenancy.models import Tenant
from nautobot.utilities.testing import FilterTestCases
from nautobot.utilities.utils import flatten_iterable
from nautobot.virtualization.models import Cluster, ClusterType, VirtualMachine


# Use the proper swappable User model
User = get_user_model()


def common_test_data(cls):

    tenants = Tenant.objects.filter(group__isnull=False)
    cls.tenants = tenants

    regions = (
        Region.objects.create(name="Region 1", slug="region-1", description="A"),
        Region.objects.create(name="Region 2", slug="region-2", description="B"),
        Region.objects.create(name="Region 3", slug="region-3", description="C"),
    )
    cls.regions = regions

    site_statuses = Status.objects.get_for_model(Site)
    cls.site_status_map = {s.slug: s for s in site_statuses.all()}

    sites = (
        Site.objects.create(
            name="Site 1",
            slug="site-1",
            description="Site 1 description",
            region=regions[0],
            tenant=tenants[0],
            status=cls.site_status_map["active"],
            facility="Facility 1",
            asn=65001,
            latitude=10,
            longitude=10,
            contact_name="Contact 1",
            contact_phone="123-555-0001",
            contact_email="contact1@example.com",
            physical_address="1 road st, albany, ny",
            shipping_address="PO Box 1, albany, ny",
            comments="comment1",
            time_zone="America/Chicago",
        ),
        Site.objects.create(
            name="Site 2",
            slug="site-2",
            description="Site 2 description",
            region=regions[1],
            tenant=tenants[1],
            status=cls.site_status_map["planned"],
            facility="Facility 2",
            asn=65002,
            latitude=20,
            longitude=20,
            contact_name="Contact 2",
            contact_phone="123-555-0002",
            contact_email="contact2@example.com",
            physical_address="2 road st, albany, ny",
            shipping_address="PO Box 2, albany, ny",
            comments="comment2",
            time_zone="America/Los_Angeles",
        ),
        Site.objects.create(
            name="Site 3",
            slug="site-3",
            region=regions[2],
            tenant=tenants[2],
            status=cls.site_status_map["retired"],
            facility="Facility 3",
            asn=65003,
            latitude=30,
            longitude=30,
            contact_name="Contact 3",
            contact_phone="123-555-0003",
            contact_email="contact3@example.com",
            comments="comment3",
            time_zone="America/Detroit",
        ),
    )

    provider = Provider.objects.create(name="Provider 1", slug="provider-1", asn=65001, account="1234")
    circuit_type = CircuitType.objects.create(name="Test Circuit Type 1", slug="test-circuit-type-1")
    circuit = Circuit.objects.create(provider=provider, type=circuit_type, cid="Test Circuit 1")
    CircuitTermination.objects.create(circuit=circuit, site=sites[0], term_side="A")
    CircuitTermination.objects.create(circuit=circuit, site=sites[1], term_side="Z")

    manufacturers = list(Manufacturer.objects.all()[:3])
    cls.manufacturers = manufacturers

    platforms = (
        Platform.objects.create(
            name="Platform 1",
            slug="platform-1",
            manufacturer=manufacturers[0],
            napalm_driver="driver-1",
            napalm_args=["--test", "--arg1"],
            description="A",
        ),
        Platform.objects.create(
            name="Platform 2",
            slug="platform-2",
            manufacturer=manufacturers[1],
            napalm_driver="driver-2",
            napalm_args=["--test", "--arg2"],
            description="B",
        ),
        Platform.objects.create(
            name="Platform 3",
            slug="platform-3",
            manufacturer=manufacturers[2],
            napalm_driver="driver-3",
            napalm_args=["--test", "--arg3"],
            description="C",
        ),
    )
    cls.platforms = platforms

    device_types = (
        DeviceType.objects.create(
            manufacturer=manufacturers[0],
            comments="Device type 1",
            model="Model 1",
            slug="model-1",
            part_number="Part Number 1",
            u_height=1,
            is_full_depth=True,
        ),
        DeviceType.objects.create(
            manufacturer=manufacturers[1],
            comments="Device type 2",
            model="Model 2",
            slug="model-2",
            part_number="Part Number 2",
            u_height=2,
            is_full_depth=True,
            subdevice_role=SubdeviceRoleChoices.ROLE_PARENT,
        ),
        DeviceType.objects.create(
            manufacturer=manufacturers[2],
            comments="Device type 3",
            model="Model 3",
            slug="model-3",
            part_number="Part Number 3",
            u_height=3,
            is_full_depth=False,
            subdevice_role=SubdeviceRoleChoices.ROLE_CHILD,
        ),
    )
    cls.device_types = device_types

    rack_groups = (
        RackGroup.objects.create(name="Rack Group 1", slug="rack-group-1", site=sites[0]),
        RackGroup.objects.create(name="Rack Group 2", slug="rack-group-2", site=sites[1]),
        RackGroup.objects.create(name="Rack Group 3", slug="rack-group-3", site=sites[2]),
    )

    power_panels = (
        PowerPanel.objects.create(name="Power Panel 1", site=sites[0], rack_group=rack_groups[0]),
        PowerPanel.objects.create(name="Power Panel 2", site=sites[1], rack_group=rack_groups[1]),
        PowerPanel.objects.create(name="Power Panel 3", site=sites[2], rack_group=rack_groups[2]),
    )

    rackroles = (
        RackRole.objects.create(name="Rack Role 1", slug="rack-role-1", color="ff0000"),
        RackRole.objects.create(name="Rack Role 2", slug="rack-role-2", color="00ff00"),
        RackRole.objects.create(name="Rack Role 3", slug="rack-role-3", color="0000ff"),
    )

    rack_statuses = Status.objects.get_for_model(Rack)
    cls.rack_status_map = {s.slug: s for s in rack_statuses.all()}

    racks = (
        Rack.objects.create(
            name="Rack 1",
            comments="comment1",
            facility_id="rack-1",
            site=sites[0],
            group=rack_groups[0],
            tenant=tenants[0],
            status=cls.rack_status_map["active"],
            role=rackroles[0],
            serial="ABC",
            asset_tag="1001",
            type=RackTypeChoices.TYPE_2POST,
            width=RackWidthChoices.WIDTH_19IN,
            u_height=42,
            desc_units=False,
            outer_width=100,
            outer_depth=100,
            outer_unit=RackDimensionUnitChoices.UNIT_MILLIMETER,
        ),
        Rack.objects.create(
            name="Rack 2",
            comments="comment2",
            facility_id="rack-2",
            site=sites[1],
            group=rack_groups[1],
            tenant=tenants[1],
            status=cls.rack_status_map["planned"],
            role=rackroles[1],
            serial="DEF",
            asset_tag="1002",
            type=RackTypeChoices.TYPE_4POST,
            width=RackWidthChoices.WIDTH_21IN,
            u_height=43,
            desc_units=False,
            outer_width=200,
            outer_depth=200,
            outer_unit=RackDimensionUnitChoices.UNIT_MILLIMETER,
        ),
        Rack.objects.create(
            name="Rack 3",
            comments="comment3",
            facility_id="rack-3",
            site=sites[2],
            group=rack_groups[2],
            tenant=tenants[2],
            status=cls.rack_status_map["reserved"],
            role=rackroles[2],
            serial="GHI",
            asset_tag="1003",
            type=RackTypeChoices.TYPE_CABINET,
            width=RackWidthChoices.WIDTH_23IN,
            u_height=44,
            desc_units=True,
            outer_width=300,
            outer_depth=300,
            outer_unit=RackDimensionUnitChoices.UNIT_INCH,
        ),
    )

    device_roles = (
        DeviceRole.objects.create(
            name="Device Role 1",
            slug="device-role-1",
            color="ff0000",
            vm_role=False,
            description="Device Role Description 1",
        ),
        DeviceRole.objects.create(
            name="Device Role 2",
            slug="device-role-2",
            color="00ff00",
            vm_role=False,
            description="Device Role Description 2",
        ),
        DeviceRole.objects.create(
            name="Device Role 3",
            slug="device-role-3",
            color="0000ff",
            vm_role=False,
            description="Device Role Description 3",
        ),
    )
    cls.device_roles = device_roles

    cluster_type = ClusterType.objects.create(name="Cluster Type 1", slug="cluster-type-1")
    clusters = (
        Cluster.objects.create(name="Cluster 1", type=cluster_type, site=sites[0]),
        Cluster.objects.create(name="Cluster 2", type=cluster_type, site=sites[1]),
        Cluster.objects.create(name="Cluster 3", type=cluster_type, site=sites[2]),
    )

    VirtualMachine.objects.create(cluster=clusters[0], name="VM 1", role=device_roles[0], platform=platforms[0])
    VirtualMachine.objects.create(cluster=clusters[0], name="VM 2", role=device_roles[1], platform=platforms[1])
    VirtualMachine.objects.create(cluster=clusters[0], name="VM 3", role=device_roles[2], platform=platforms[2])

    Prefix.objects.create(prefix=netaddr.IPNetwork("192.168.0.0/16"), site=sites[0])
    Prefix.objects.create(prefix=netaddr.IPNetwork("192.168.1.0/24"), site=sites[1])
    Prefix.objects.create(prefix=netaddr.IPNetwork("192.168.2.0/24"), site=sites[2])

    # TODO: remove these once we have a Sites fixture; for now SiteTestCase needs VLANGroups and VLANs with Sites
    VLANGroup.objects.create(name="VLAN Group 1", slug="vlan-group-1", site=sites[0])
    VLANGroup.objects.create(name="VLAN Group 2", slug="vlan-group-2", site=sites[1])
    VLANGroup.objects.create(name="VLAN Group 3", slug="vlan-group-3", site=sites[2])

    VLAN.objects.create(name="VLAN 101", vid=101, site=sites[0])
    VLAN.objects.create(name="VLAN 102", vid=102, site=sites[1])
    VLAN.objects.create(name="VLAN 103", vid=103, site=sites[2])

    PowerFeed.objects.create(name="Power Feed 1", rack=racks[0], power_panel=power_panels[0])
    PowerFeed.objects.create(name="Power Feed 2", rack=racks[1], power_panel=power_panels[1])
    PowerFeed.objects.create(name="Power Feed 3", rack=racks[2], power_panel=power_panels[2])

    users = (
        User.objects.create_user(username="TestCaseUser 1"),
        User.objects.create_user(username="TestCaseUser 2"),
        User.objects.create_user(username="TestCaseUser 3"),
    )

    RackReservation.objects.create(
        rack=racks[0],
        units=(1, 2, 3),
        user=users[0],
        description="Rack Reservation 1",
        tenant=tenants[0],
    )
    RackReservation.objects.create(
        rack=racks[1],
        units=(4, 5, 6),
        user=users[1],
        description="Rack Reservation 2",
        tenant=tenants[1],
    )
    RackReservation.objects.create(
        rack=racks[2],
        units=(7, 8, 9),
        user=users[2],
        description="Rack Reservation 3",
        tenant=tenants[2],
    )

    ConsolePortTemplate.objects.create(
        device_type=device_types[0],
        name="Console Port 1",
        label="console1",
        description="Front Console Port 1",
    )
    ConsolePortTemplate.objects.create(
        device_type=device_types[1],
        name="Console Port 2",
        label="console2",
        description="Front Console Port 2",
    )
    ConsolePortTemplate.objects.create(
        device_type=device_types[2],
        name="Console Port 3",
        label="console3",
        description="Front Console Port 3",
    )

    ConsoleServerPortTemplate.objects.create(
        device_type=device_types[0],
        name="Console Server Port 1",
        label="consoleserverport1",
        description="Front Console Server Port 1",
    )
    ConsoleServerPortTemplate.objects.create(
        device_type=device_types[1],
        name="Console Server Port 2",
        label="consoleserverport2",
        description="Front Console Server Port 2",
    )
    ConsoleServerPortTemplate.objects.create(
        device_type=device_types[2],
        name="Console Server Port 3",
        label="consoleserverport3",
        description="Front Console Server Port 3",
    )

    power_port_templates = (
        PowerPortTemplate.objects.create(
            device_type=device_types[0],
            name="Power Port 1",
            maximum_draw=100,
            allocated_draw=50,
            label="powerport1",
            description="Power Port Description 1",
        ),
        PowerPortTemplate.objects.create(
            device_type=device_types[1],
            name="Power Port 2",
            maximum_draw=200,
            allocated_draw=100,
            label="powerport2",
            description="Power Port Description 2",
        ),
        PowerPortTemplate.objects.create(
            device_type=device_types[2],
            name="Power Port 3",
            maximum_draw=300,
            allocated_draw=150,
            label="powerport3",
            description="Power Port Description 3",
        ),
    )

    PowerOutletTemplate.objects.create(
        device_type=device_types[0],
        power_port=power_port_templates[0],
        name="Power Outlet 1",
        feed_leg=PowerOutletFeedLegChoices.FEED_LEG_A,
        label="poweroutlet1",
        description="Power Outlet Description 1",
    )
    PowerOutletTemplate.objects.create(
        device_type=device_types[1],
        power_port=power_port_templates[1],
        name="Power Outlet 2",
        feed_leg=PowerOutletFeedLegChoices.FEED_LEG_B,
        label="poweroutlet2",
        description="Power Outlet Description 2",
    )
    PowerOutletTemplate.objects.create(
        device_type=device_types[2],
        power_port=power_port_templates[2],
        name="Power Outlet 3",
        feed_leg=PowerOutletFeedLegChoices.FEED_LEG_C,
        label="poweroutlet3",
        description="Power Outlet Description 3",
    )

    InterfaceTemplate.objects.create(
        name="Interface 1",
        description="Interface Description 1",
        device_type=device_types[0],
        label="interface1",
        mgmt_only=True,
        type=InterfaceTypeChoices.TYPE_1GE_SFP,
    )
    InterfaceTemplate.objects.create(
        name="Interface 2",
        description="Interface Description 2",
        device_type=device_types[1],
        label="interface2",
        mgmt_only=False,
        type=InterfaceTypeChoices.TYPE_1GE_GBIC,
    )
    InterfaceTemplate.objects.create(
        name="Interface 3",
        description="Interface Description 3",
        device_type=device_types[2],
        label="interface3",
        mgmt_only=False,
        type=InterfaceTypeChoices.TYPE_1GE_FIXED,
    )

    rear_ports = (
        RearPortTemplate.objects.create(
            device_type=device_types[0],
            name="Rear Port 1",
            type=PortTypeChoices.TYPE_8P8C,
            positions=1,
            label="rearport1",
            description="Rear Port Description 1",
        ),
        RearPortTemplate.objects.create(
            device_type=device_types[1],
            name="Rear Port 2",
            type=PortTypeChoices.TYPE_110_PUNCH,
            positions=2,
            label="rearport2",
            description="Rear Port Description 2",
        ),
        RearPortTemplate.objects.create(
            device_type=device_types[2],
            name="Rear Port 3",
            type=PortTypeChoices.TYPE_BNC,
            positions=3,
            label="rearport3",
            description="Rear Port Description 3",
        ),
    )

    FrontPortTemplate.objects.create(
        device_type=device_types[0],
        name="Front Port 1",
        rear_port=rear_ports[0],
        type=PortTypeChoices.TYPE_8P8C,
        rear_port_position=1,
        label="frontport1",
        description="Front Port Description 1",
    )
    FrontPortTemplate.objects.create(
        device_type=device_types[1],
        name="Front Port 2",
        rear_port=rear_ports[1],
        type=PortTypeChoices.TYPE_110_PUNCH,
        rear_port_position=2,
        label="frontport2",
        description="Front Port Description 2",
    )
    FrontPortTemplate.objects.create(
        device_type=device_types[2],
        name="Front Port 3",
        rear_port=rear_ports[2],
        type=PortTypeChoices.TYPE_BNC,
        rear_port_position=3,
        label="frontport3",
        description="Front Port Description 3",
    )

    DeviceBayTemplate.objects.create(
        device_type=device_types[0],
        name="Device Bay 1",
        label="devicebay1",
        description="Device Bay Description 1",
    )
    DeviceBayTemplate.objects.create(
        device_type=device_types[1],
        name="Device Bay 2",
        label="devicebay2",
        description="Device Bay Description 2",
    )
    DeviceBayTemplate.objects.create(
        device_type=device_types[2],
        name="Device Bay 3",
        label="devicebay3",
        description="Device Bay Description 3",
    )

    secrets_groups = (
        SecretsGroup.objects.create(name="Secrets group 1", slug="secrets-group-1"),
        SecretsGroup.objects.create(name="Secrets group 2", slug="secrets-group-2"),
        SecretsGroup.objects.create(name="Secrets group 3", slug="secrets-group-3"),
    )

    device_statuses = Status.objects.get_for_model(Device)
    device_status_map = {ds.slug: ds for ds in device_statuses.all()}

    Device.objects.create(
        name="Device 1",
        device_type=device_types[0],
        device_role=device_roles[0],
        platform=platforms[0],
        rack=racks[0],
        site=sites[0],
        tenant=tenants[0],
        status=device_status_map["active"],
        cluster=clusters[0],
        asset_tag="1001",
        face=DeviceFaceChoices.FACE_FRONT,
        serial="ABC",
        position=1,
        secrets_group=secrets_groups[0],
    )
    Device.objects.create(
        name="Device 2",
        device_type=device_types[1],
        device_role=device_roles[1],
        platform=platforms[1],
        rack=racks[1],
        site=sites[1],
        tenant=tenants[1],
        status=device_status_map["staged"],
        cluster=clusters[1],
        asset_tag="1002",
        face=DeviceFaceChoices.FACE_FRONT,
        serial="DEF",
        position=2,
        secrets_group=secrets_groups[1],
        local_context_data={"foo": 123},
    )
    Device.objects.create(
        name="Device 3",
        device_type=device_types[2],
        device_role=device_roles[2],
        platform=platforms[2],
        rack=racks[2],
        site=sites[2],
        tenant=tenants[2],
        status=device_status_map["failed"],
        cluster=clusters[2],
        asset_tag="1003",
        face=DeviceFaceChoices.FACE_REAR,
        serial="GHI",
        position=3,
        secrets_group=secrets_groups[2],
    )


class RegionTestCase(FilterTestCases.NameSlugFilterTestCase):
    queryset = Region.objects.all()
    filterset = RegionFilterSet

    @classmethod
    def setUpTestData(cls):
        common_test_data(cls)

        cls.parent_regions = list(Region.objects.filter(children__isnull=False)[:3])
        cls.child_regions = list(Region.objects.filter(parent__in=cls.parent_regions)[:3])

    def test_description(self):
        regions = Region.objects.exclude(description="")[:2]
        params = {"description": [regions[0].description, regions[1].description]}
        self.assertEqual(
            self.filterset(params, self.queryset).qs.count(),
            self.queryset.filter(description__in=[regions[0].description, regions[1].description]).count(),
        )

    def test_parent(self):
        with self.subTest():
            params = {"parent_id": [self.parent_regions[0].pk, self.parent_regions[1].pk]}
            self.assertEqual(
                self.filterset(params, self.queryset).qs.count(),
                self.queryset.filter(parent__in=[self.parent_regions[0].pk, self.parent_regions[1].pk]).count(),
            )
        with self.subTest():
            params = {"parent": [self.parent_regions[0].slug, self.parent_regions[1].slug]}
            self.assertEqual(
                self.filterset(params, self.queryset).qs.count(),
                self.queryset.filter(parent__in=[self.parent_regions[0], self.parent_regions[1]]).count(),
            )

    def test_children(self):
        with self.subTest():
            params = {"children": [self.child_regions[0].pk, self.child_regions[1].slug]}
            self.assertEqual(
                self.filterset(params, self.queryset).qs.count(),
                self.queryset.filter(children__in=[self.child_regions[0].pk, self.child_regions[1].pk]).count(),
            )
        with self.subTest():
            params = {"children": [self.child_regions[0].pk, self.child_regions[2].slug]}
            self.assertEqual(
                self.filterset(params, self.queryset).qs.count(),
                self.queryset.filter(children__in=[self.child_regions[0].pk, self.child_regions[2].pk]).count(),
            )

    def test_has_children(self):
        with self.subTest():
            params = {"has_children": True}
            self.assertQuerysetEqual(
                self.filterset(params, self.queryset).qs,
                self.queryset.filter(children__isnull=False),
            )
        with self.subTest():
            params = {"has_children": False}
            self.assertQuerysetEqual(
                self.filterset(params, self.queryset).qs,
                self.queryset.filter(children__isnull=True),
            )

    def test_sites(self):
        regions = Region.objects.filter(sites__isnull=False).distinct()[:2]
        sites = [regions[0].sites.first(), regions[1].sites.first()]
        params = {"sites": [sites[0].pk, sites[1].slug]}
        self.assertQuerysetEqual(
            self.filterset(params, self.queryset).qs,
            self.queryset.filter(sites__in=[sites[0].pk, sites[1].pk]).distinct(),
        )

    def test_has_sites(self):
        with self.subTest():
            params = {"has_sites": True}
            self.assertEqual(
                self.filterset(params, self.queryset).qs.count(),
                self.queryset.filter(sites__isnull=False).distinct().count(),
            )
        with self.subTest():
            params = {"has_sites": False}
            self.assertEqual(
                self.filterset(params, self.queryset).qs.count(),
                self.queryset.filter(sites__isnull=True).count(),
            )


class SiteTestCase(FilterTestCases.NameSlugFilterTestCase, FilterTestCases.TenancyFilterTestCaseMixin):
    queryset = Site.objects.all()
    filterset = SiteFilterSet
    tenancy_related_name = "sites"

    @classmethod
    def setUpTestData(cls):
        common_test_data(cls)

        cls.regions = Region.objects.filter(sites__isnull=True, parent__isnull=True, children__isnull=True)[:2]
        Site.objects.create(name="Site 4", status=cls.site_status_map["retired"])
        Site.objects.create(name="Site 5", region=cls.regions[0], status=cls.site_status_map["active"])
        Site.objects.create(name="Site 6", region=cls.regions[1], status=cls.site_status_map["active"])

    def test_facility(self):
        params = {"facility": ["Facility 1", "Facility 2"]}
        self.assertEqual(self.filterset(params, self.queryset).qs.count(), 2)

    def test_asn(self):
        params = {"asn": [65001, 65002]}
        self.assertEqual(
            self.filterset(params, self.queryset).qs.count(), self.queryset.filter(asn__in=[65001, 65002]).count()
        )

    def test_latitude(self):
        params = {"latitude": [10, 20]}
        self.assertEqual(self.filterset(params, self.queryset).qs.count(), 2)

    def test_longitude(self):
        params = {"longitude": [10, 20]}
        self.assertEqual(self.filterset(params, self.queryset).qs.count(), 2)

    def test_contact_name(self):
        params = {"contact_name": ["Contact 1", "Contact 2"]}
        self.assertEqual(self.filterset(params, self.queryset).qs.count(), 2)

    def test_contact_phone(self):
        params = {"contact_phone": ["123-555-0001", "123-555-0002"]}
        self.assertEqual(self.filterset(params, self.queryset).qs.count(), 2)

    def test_contact_email(self):
        params = {"contact_email": ["contact1@example.com", "contact2@example.com"]}
        self.assertEqual(self.filterset(params, self.queryset).qs.count(), 2)

    def test_status(self):
        statuses = list(Status.objects.get_for_model(Site)[:2])
        params = {"status": [statuses[0].slug, statuses[1].slug]}
        self.assertEqual(
            self.filterset(params, self.queryset).qs.count(),
            self.queryset.filter(status__slug__in=params["status"]).count(),
        )

    def test_region(self):
        with self.subTest():
            params = {"region_id": [self.regions[0].pk, self.regions[1].pk]}
            self.assertEqual(
                self.filterset(params, self.queryset).qs.count(),
                self.queryset.filter(region__in=[self.regions[0].pk, self.regions[1].pk]).distinct().count(),
            )
        with self.subTest():
            params = {"region": [self.regions[0].slug, self.regions[1].slug]}
            self.assertEqual(
                self.filterset(params, self.queryset).qs.count(),
                self.queryset.filter(region__slug__in=[self.regions[0].slug, self.regions[1].slug]).distinct().count(),
            )

    def test_search(self):
        value = self.queryset.values_list("pk", flat=True)[0]
        params = {"q": value}
        self.assertEqual(self.filterset(params, self.queryset).qs.values_list("pk", flat=True)[0], value)

    def test_comments(self):
        with self.subTest():
            params = {"comments": "COMMENT"}
            self.assertEqual(self.filterset(params, self.queryset).qs.count(), 0)
        with self.subTest():
            params = {"comments": "comment123"}
            self.assertEqual(self.filterset(params, self.queryset).qs.count(), 0)
        with self.subTest():
            params = {"comments": "comment2"}
            self.assertEqual(self.filterset(params, self.queryset).qs.count(), 1)

    def test_circuit_terminations(self):
        circuit_terminations = CircuitTermination.objects.all()[:2]
        params = {"circuit_terminations": [circuit_terminations[0].pk, circuit_terminations[1].pk]}
        self.assertEqual(self.filterset(params, self.queryset).qs.count(), 2)

    def test_has_circuit_terminations(self):
        with self.subTest():
            params = {"has_circuit_terminations": True}
            self.assertEqual(
                self.filterset(params, self.queryset).qs.count(),
                Site.objects.filter(circuit_terminations__isnull=False).distinct().count(),
            )
        with self.subTest():
            params = {"has_circuit_terminations": False}
            self.assertEqual(
                self.filterset(params, self.queryset).qs.count(),
                self.queryset.filter(circuit_terminations__isnull=True).count(),
            )

    def test_devices(self):
        devices = Device.objects.all()[:2]
        params = {"devices": [devices[0].pk, devices[1].name]}
        self.assertEqual(self.filterset(params, self.queryset).qs.count(), 2)

    def test_has_devices(self):
        with self.subTest():
            params = {"has_devices": True}
            self.assertEqual(
                self.filterset(params, self.queryset).qs.count(),
                self.queryset.filter(devices__isnull=False).distinct().count(),
            )
        with self.subTest():
            params = {"has_devices": False}
            self.assertEqual(
                self.filterset(params, self.queryset).qs.count(), self.queryset.filter(devices__isnull=True).count()
            )

    def test_power_panels(self):
        power_panels = PowerPanel.objects.all()[:2]
        params = {"power_panels": [power_panels[0].pk, power_panels[1].name]}
        self.assertEqual(self.filterset(params, self.queryset).qs.count(), 2)

    def test_has_power_panels(self):
        with self.subTest():
            params = {"has_power_panels": True}
            self.assertEqual(
                self.filterset(params, self.queryset).qs.count(),
                self.queryset.filter(powerpanel__isnull=False).distinct().count(),
            )
        with self.subTest():
            params = {"has_power_panels": False}
            self.assertEqual(
                self.filterset(params, self.queryset).qs.count(),
                self.queryset.filter(powerpanel__isnull=True).count(),
            )

    def test_rack_groups(self):
        rack_groups = RackGroup.objects.all()[:2]
        params = {"rack_groups": [rack_groups[0].pk, rack_groups[1].pk]}
        self.assertEqual(self.filterset(params, self.queryset).qs.count(), 2)

    def test_has_rack_groups(self):
        with self.subTest():
            params = {"has_rack_groups": True}
            self.assertEqual(
                self.filterset(params, self.queryset).qs.count(),
                self.queryset.filter(rack_groups__isnull=False).distinct().count(),
            )
        with self.subTest():
            params = {"has_rack_groups": False}
            self.assertEqual(
                self.filterset(params, self.queryset).qs.count(),
                self.queryset.filter(rack_groups__isnull=True).distinct().count(),
            )

    def test_racks(self):
        racks = Rack.objects.all()[:2]
        params = {"racks": [racks[0].pk, racks[1].pk]}
        self.assertEqual(self.filterset(params, self.queryset).qs.count(), 2)

    def test_has_racks(self):
        with self.subTest():
            params = {"has_racks": True}
            self.assertEqual(
                self.filterset(params, self.queryset).qs.count(),
                self.queryset.filter(racks__isnull=False).distinct().count(),
            )
        with self.subTest():
            params = {"has_racks": False}
            self.assertEqual(
                self.filterset(params, self.queryset).qs.count(), self.queryset.filter(racks__isnull=True).count()
            )

    def test_prefixes(self):
        prefixes = list(Prefix.objects.filter(site__isnull=False)[:2])
        params = {"prefixes": [prefixes[0].pk, prefixes[1].pk]}
        self.assertQuerysetEqualAndNotEmpty(
            self.filterset(params, self.queryset).qs, Site.objects.filter(prefixes__in=prefixes).distinct()
        )

    def test_has_prefixes(self):
        with self.subTest():
            params = {"has_prefixes": True}
            self.assertEqual(
                self.filterset(params, self.queryset).qs.count(),
                self.queryset.filter(prefixes__isnull=False).distinct().count(),
            )
        with self.subTest():
            params = {"has_prefixes": False}
            self.assertEqual(
                self.filterset(params, self.queryset).qs.count(),
                self.queryset.filter(prefixes__isnull=True).distinct().count(),
            )

    def test_vlan_groups(self):
        vlan_groups = list(VLANGroup.objects.filter(site__isnull=False))[:2]
        params = {"vlan_groups": [vlan_groups[0].pk, vlan_groups[1].slug]}
        self.assertQuerysetEqual(
            self.filterset(params, self.queryset).qs, self.queryset.filter(vlan_groups__in=vlan_groups).distinct()
        )

    def test_has_vlan_groups(self):
        with self.subTest():
            params = {"has_vlan_groups": True}
            self.assertQuerysetEqual(
                self.filterset(params, self.queryset).qs, self.queryset.filter(vlan_groups__isnull=False).distinct()
            )
        with self.subTest():
            params = {"has_vlan_groups": False}
            self.assertQuerysetEqual(
                self.filterset(params, self.queryset).qs, self.queryset.filter(vlan_groups__isnull=True).distinct()
            )

    def test_vlans(self):
        vlans = list(VLAN.objects.filter(site__isnull=False))[:2]
        params = {"vlans": [vlans[0].pk, vlans[1].pk]}
        self.assertQuerysetEqual(
            self.filterset(params, self.queryset).qs, self.queryset.filter(vlans__in=vlans).distinct()
        )

    def test_has_vlans(self):
        with self.subTest():
            params = {"has_vlans": True}
            self.assertQuerysetEqual(
                self.filterset(params, self.queryset).qs, self.queryset.filter(vlans__isnull=False).distinct()
            )
        with self.subTest():
            params = {"has_vlans": False}
            self.assertQuerysetEqual(
                self.filterset(params, self.queryset).qs, self.queryset.filter(vlans__isnull=True).distinct()
            )

    def test_clusters(self):
        clusters = Cluster.objects.all()[:2]
        params = {"clusters": [clusters[0].pk, clusters[1].pk]}
        self.assertEqual(self.filterset(params, self.queryset).qs.count(), 2)

    def test_has_clusters(self):
        with self.subTest():
            params = {"has_clusters": True}
            self.assertEqual(
                self.filterset(params, self.queryset).qs.count(),
                self.queryset.filter(clusters__isnull=False).distinct().count(),
            )
        with self.subTest():
            params = {"has_clusters": False}
            self.assertEqual(
                self.filterset(params, self.queryset).qs.count(), self.queryset.filter(clusters__isnull=True).count()
            )

    def test_time_zone(self):
        with self.subTest():
            params = {"time_zone": ["America/Los_Angeles", "America/Chicago"]}
            self.assertEqual(
                self.filterset(params, self.queryset).qs.count(),
                self.queryset.filter(time_zone__in=params["time_zone"]).count(),
            )
        with self.subTest():
            params = {"time_zone": [""]}
            self.assertEqual(
                self.filterset(params, self.queryset).qs.count(), self.queryset.filter(time_zone="").count()
            )

    def test_physical_address(self):
        with self.subTest():
            params = {"physical_address": "1 road st, albany, ny"}
            self.assertEqual(self.filterset(params, self.queryset).qs.count(), 1)
        with self.subTest():
            params = {"physical_address": "nomatch"}
            self.assertFalse(self.filterset(params, self.queryset).qs.exists())

    def test_shipping_address(self):
        with self.subTest():
            params = {"shipping_address": "PO Box 1, albany, ny"}
            self.assertEqual(self.filterset(params, self.queryset).qs.count(), 1)
        with self.subTest():
            params = {"shipping_address": "nomatch"}
            self.assertFalse(self.filterset(params, self.queryset).qs.exists())

    def test_description(self):
        with self.subTest():
            params = {"description": "Site 1 description"}
            self.assertEqual(self.filterset(params, self.queryset).qs.count(), 1)
        with self.subTest():
            params = {"description": "nomatch"}
            self.assertFalse(self.filterset(params, self.queryset).qs.exists())


class LocationTypeFilterSetTestCase(FilterTestCases.NameSlugFilterTestCase):
    queryset = LocationType.objects.all()
    filterset = LocationTypeFilterSet

    @classmethod
    def setUpTestData(cls):
        cls.lt1 = LocationType.objects.get(name="Building")
        cls.lt2 = LocationType.objects.get(name="Floor")

    def test_description(self):
        params = {"description": [self.lt1.description, self.lt2.description]}
        self.assertEqual(self.filterset(params, self.queryset).qs.count(), 2)

    def test_parent(self):
        params = {"parent": ["building", LocationType.objects.get(name="Floor").pk]}
        self.assertEqual(
            self.filterset(params, self.queryset).qs.count(),
            self.queryset.filter(
                parent__in=[LocationType.objects.get(name="Building"), LocationType.objects.get(name="Floor")]
            ).count(),
        )

    def test_content_types(self):
        with self.subTest():
            params = {"content_types": ["dcim.rackgroup"]}
            ct = ContentType.objects.get_for_model(RackGroup)
            self.assertEqual(
                self.filterset(params, self.queryset).qs.count(),
                LocationType.objects.filter(content_types=ct).count(),
            )
        with self.subTest():
            params = {"content_types": ["dcim.device", "dcim.rack"]}
            ct_1 = [ContentType.objects.get_for_model(Device)]
            ct_2 = [ContentType.objects.get_for_model(Rack)]
            self.assertEqual(
                self.filterset(params, self.queryset).qs.count(),
                LocationType.objects.filter(Q(content_types__in=ct_1)).filter(Q(content_types__in=ct_2)).count(),
            )


class LocationFilterSetTestCase(FilterTestCases.NameSlugFilterTestCase, FilterTestCases.TenancyFilterTestCaseMixin):
    queryset = Location.objects.all()
    filterset = LocationFilterSet
    tenancy_related_name = "locations"

    @classmethod
    def setUpTestData(cls):
        lt1 = LocationType.objects.get(name="Campus")
        lt2 = LocationType.objects.get(name="Building")
        lt3 = LocationType.objects.get(name="Floor")
        lt4 = LocationType.objects.get(name="Room")
        lt4.content_types.add(ContentType.objects.get_for_model(Device))

        status_active = Status.objects.get(slug="active")
<<<<<<< HEAD
        site = Site.objects.last()
=======
        cls.site = Site.objects.create(name="Research Triangle Area", status=status_active)
>>>>>>> 92a46cb7
        tenants = Tenant.objects.filter(group__isnull=False)[:2]

        loc1 = Location.objects.create(
            name="RTP", location_type=lt1, status=status_active, site=cls.site, description="Research Triangle Park"
        )
        loc2 = Location.objects.create(name="RTP4E", location_type=lt2, status=status_active, parent=loc1)
        loc3 = Location.objects.create(
            name="RTP4E-3", location_type=lt3, status=status_active, parent=loc2, tenant=tenants[0]
        )
        loc4 = Location.objects.create(
            name="RTP4E-3-0101",
            location_type=lt4,
            status=status_active,
            parent=loc3,
            tenant=tenants[1],
            description="Cube",
        )
        nested_loc = Location.objects.create(name="RTP South", location_type=lt1, status=status_active, parent=loc1)
        for loc in [loc1, loc2, loc3, loc4, nested_loc]:
            loc.validated_save()

    def test_location_type(self):
        params = {
            "location_type": [
                LocationType.objects.get(name="Building").slug,
                LocationType.objects.get(name="Floor").pk,
            ]
        }
        self.assertEqual(
            self.filterset(params, self.queryset).qs.count(),
            self.queryset.filter(
                location_type__in=[
                    LocationType.objects.get(name="Building"),
                    LocationType.objects.get(name="Floor"),
                ]
            )
            .distinct()
            .count(),
        )

    def test_parent(self):
        params = {"parent": ["rtp", Location.objects.get(name="RTP4E").pk]}
        self.assertEqual(self.filterset(params, self.queryset).qs.count(), 3)

    def test_base_site(self):
        params = {"base_site": [self.site.slug, self.site.pk]}
        self.assertQuerysetEqualAndNotEmpty(
            self.filterset(params, self.queryset).qs,
            list(flatten_iterable([x.descendants(include_self=True) for x in Location.objects.filter(site=self.site)])),
        )

    def test_subtree(self):
        params = {"subtree": [Location.objects.get(name="RTP").slug, Location.objects.get(name="RTP South").pk]}
        self.assertQuerysetEqualAndNotEmpty(
            self.filterset(params, self.queryset).qs, Location.objects.get(name="RTP").descendants(include_self=True)
        )

    def test_child_location_type(self):
        params = {"child_location_type": ["room", LocationType.objects.get(name="Floor").pk]}
        query_params = Q(
            location_type__children__in=[LocationType.objects.get(name="Room"), LocationType.objects.get(name="Floor")]
        ) | Q(
            location_type__in=[LocationType.objects.get(name="Room"), LocationType.objects.get(name="Floor")],
            location_type__nestable=True,
        )
        self.assertEqual(
            self.filterset(params, self.queryset).qs.count(), Location.objects.filter(query_params).count()
        )

    def test_content_type(self):
        params = {"content_type": ["dcim.device"]}
        ct = ContentType.objects.get_for_model(Device)
        self.assertEqual(
            self.filterset(params, self.queryset).qs.count(),
            Location.objects.filter(location_type__content_types=ct).count(),
        )

    def test_description(self):
        params = {"description": ["Research Triangle Park", "Cube"]}
        self.assertEqual(self.filterset(params, self.queryset).qs.count(), 2)

    def test_site(self):
<<<<<<< HEAD
        params = {"site": [Site.objects.first().slug, Site.objects.last().pk]}
        # TODO: should this filter return descendant locations as well?
        self.assertEqual(
            self.filterset(params, self.queryset).qs.count(),
            Location.objects.filter(site__in=[Site.objects.first().pk, Site.objects.last().pk]).count(),
        )
=======
        params = {"site": [Site.objects.first().slug, Site.objects.first().pk]}
        self.assertEqual(self.filterset(params, self.queryset).qs.count(), 1)
>>>>>>> 92a46cb7


class RackGroupTestCase(FilterTestCases.NameSlugFilterTestCase):
    queryset = RackGroup.objects.all()
    filterset = RackGroupFilterSet

    @classmethod
    def setUpTestData(cls):
        common_test_data(cls)

        sites = Site.objects.all()[:3]
        parent_rack_groups = RackGroup.objects.filter(parent__isnull=True)

        RackGroup.objects.create(
            name="Child Rack Group 1",
            slug="rack-group-1c",
            site=sites[0],
            parent=parent_rack_groups[0],
            description="A",
        )
        RackGroup.objects.create(
            name="Child Rack Group 2",
            slug="rack-group-2c",
            site=sites[1],
            parent=parent_rack_groups[1],
            description="B",
        )
        RackGroup.objects.create(
            name="Child Rack Group 3",
            slug="rack-group-3c",
            site=sites[2],
            parent=parent_rack_groups[2],
            description="C",
        )
        RackGroup.objects.create(
            name="Rack Group 4",
            slug="rack-group-4",
            site=sites[2],
        )

    def test_description(self):
        params = {"description": ["A", "B"]}
        self.assertEqual(self.filterset(params, self.queryset).qs.count(), 2)

    def test_region(self):
        regions = Region.objects.filter(slug__in=["region-1", "region-2"])
        with self.subTest():
            params = {"region_id": [regions[0].pk, regions[1].pk]}
            self.assertEqual(
                self.filterset(params, self.queryset).qs.count(),
                self.queryset.filter(site__region__in=params["region_id"]).count(),
            )
        with self.subTest():
            params = {"region": [regions[0].slug, regions[1].slug]}
            self.assertEqual(
                self.filterset(params, self.queryset).qs.count(),
                self.queryset.filter(site__region__slug__in=params["region"]).count(),
            )

    def test_site(self):
        sites = Site.objects.filter(slug__in=["site-1", "site-2"])
        with self.subTest():
            params = {"site_id": [sites[0].pk, sites[1].pk]}
            self.assertEqual(
                self.filterset(params, self.queryset).qs.count(),
                self.queryset.filter(site__in=params["site_id"]).count(),
            )
        with self.subTest():
            params = {"site": [sites[0].slug, sites[1].slug]}
            self.assertEqual(
                self.filterset(params, self.queryset).qs.count(),
                self.queryset.filter(site__slug__in=params["site"]).count(),
            )

    def test_parent(self):
        parent_rack_groups = RackGroup.objects.filter(children__isnull=False)[:2]
        with self.subTest():
            params = {"parent_id": [parent_rack_groups[0].pk, parent_rack_groups[1].pk]}
            self.assertEqual(self.filterset(params, self.queryset).qs.count(), 2)
        with self.subTest():
            params = {"parent": [parent_rack_groups[0].slug, parent_rack_groups[1].slug]}
            self.assertEqual(self.filterset(params, self.queryset).qs.count(), 2)

    def test_children(self):
        child_groups = RackGroup.objects.filter(name__startswith="Child").filter(parent__isnull=False)[:2]
        with self.subTest():
            params = {"children": [child_groups[0].pk, child_groups[1].pk]}
            self.assertEqual(self.filterset(params, self.queryset).qs.count(), 2)
        with self.subTest():
            rack_group_4 = RackGroup.objects.filter(slug="rack-group-4").first()
            params = {"children": [rack_group_4.pk, rack_group_4.pk]}
            self.assertFalse(self.filterset(params, self.queryset).qs.exists())

    def test_has_children(self):
        with self.subTest():
            self.assertEqual(self.filterset({"has_children": True}, self.queryset).qs.count(), 3)
        with self.subTest():
            self.assertEqual(self.filterset({"has_children": False}, self.queryset).qs.count(), 4)

    def test_power_panels(self):
        power_panels = PowerPanel.objects.all()[:2]
        params = {"power_panels": [power_panels[0].pk, power_panels[1].name]}
        self.assertEqual(self.filterset(params, self.queryset).qs.count(), 2)

    def test_has_power_panels(self):
        with self.subTest():
            self.assertEqual(self.filterset({"has_power_panels": True}, self.queryset).qs.count(), 3)
        with self.subTest():
            self.assertEqual(self.filterset({"has_power_panels": False}, self.queryset).qs.count(), 4)

    def test_racks(self):
        racks = Rack.objects.all()[:2]
        params = {"racks": [racks[0].pk, racks[1].pk]}
        self.assertEqual(self.filterset(params, self.queryset).qs.count(), 2)

    def test_has_racks(self):
        with self.subTest():
            self.assertEqual(self.filterset({"has_racks": True}, self.queryset).qs.count(), 3)
        with self.subTest():
            self.assertEqual(self.filterset({"has_racks": False}, self.queryset).qs.count(), 4)


class RackRoleTestCase(FilterTestCases.NameSlugFilterTestCase):
    queryset = RackRole.objects.all()
    filterset = RackRoleFilterSet

    @classmethod
    def setUpTestData(cls):
        common_test_data(cls)

        RackRole.objects.create(name="Rack Role 4", slug="rack-role-4", color="abcdef")

    def test_color(self):
        params = {"color": ["ff0000", "00ff00"]}
        self.assertEqual(self.filterset(params, self.queryset).qs.count(), 2)

    def test_racks(self):
        racks = Rack.objects.all()[:2]
        params = {"racks": [racks[0].pk, racks[1].pk]}
        self.assertEqual(self.filterset(params, self.queryset).qs.count(), 2)

    def test_has_racks(self):
        with self.subTest():
            self.assertEqual(self.filterset({"has_racks": True}, self.queryset).qs.count(), 3)
        with self.subTest():
            self.assertEqual(self.filterset({"has_racks": False}, self.queryset).qs.count(), 1)


class RackTestCase(FilterTestCases.FilterTestCase, FilterTestCases.TenancyFilterTestCaseMixin):
    queryset = Rack.objects.all()
    filterset = RackFilterSet
    tenancy_related_name = "racks"

    @classmethod
    def setUpTestData(cls):
        common_test_data(cls)

        site = Site.objects.get(slug="site-3")
        rack_group = RackGroup.objects.get(slug="rack-group-3")
        tenant = Tenant.objects.filter(group__isnull=False).first()
        rack_role = RackRole.objects.get(slug="rack-role-3")

        Rack.objects.create(
            name="Rack 4",
            facility_id="rack-4",
            site=site,
            group=rack_group,
            tenant=tenant,
            status=cls.rack_status_map["active"],
            role=rack_role,
            serial="ABCDEF",
            asset_tag="1004",
            type=RackTypeChoices.TYPE_2POST,
            width=RackWidthChoices.WIDTH_19IN,
            u_height=42,
            desc_units=False,
            outer_width=100,
            outer_depth=100,
        )

    def test_name(self):
        params = {"name": ["Rack 1", "Rack 2"]}
        self.assertEqual(self.filterset(params, self.queryset).qs.count(), 2)

    def test_facility_id(self):
        params = {"facility_id": ["rack-1", "rack-2"]}
        self.assertEqual(self.filterset(params, self.queryset).qs.count(), 2)

    def test_asset_tag(self):
        params = {"asset_tag": ["1001", "1002"]}
        self.assertEqual(self.filterset(params, self.queryset).qs.count(), 2)

    def test_type(self):
        params = {"type": [RackTypeChoices.TYPE_2POST, RackTypeChoices.TYPE_4POST]}
        self.assertEqual(self.filterset(params, self.queryset).qs.count(), 3)

    def test_width(self):
        params = {"width": [RackWidthChoices.WIDTH_19IN, RackWidthChoices.WIDTH_21IN]}
        self.assertEqual(self.filterset(params, self.queryset).qs.count(), 3)

    def test_u_height(self):
        params = {"u_height": [42, 43]}
        self.assertEqual(self.filterset(params, self.queryset).qs.count(), 3)

    def test_desc_units(self):
        with self.subTest():
            params = {"desc_units": True}
            self.assertEqual(self.filterset(params, self.queryset).qs.count(), 1)
        with self.subTest():
            params = {"desc_units": False}
            self.assertEqual(self.filterset(params, self.queryset).qs.count(), 3)

    def test_outer_width(self):
        params = {"outer_width": [100, 200]}
        self.assertEqual(self.filterset(params, self.queryset).qs.count(), 3)

    def test_outer_depth(self):
        params = {"outer_depth": [100, 200]}
        self.assertEqual(self.filterset(params, self.queryset).qs.count(), 3)

    def test_outer_unit(self):
        with self.subTest():
            self.assertEqual(Rack.objects.exclude(outer_unit="").count(), 3)
        with self.subTest():
            params = {"outer_unit": RackDimensionUnitChoices.UNIT_MILLIMETER}
            self.assertEqual(self.filterset(params, self.queryset).qs.count(), 2)

    def test_region(self):
        regions = (Region.objects.get(slug="region-1"), Region.objects.get(slug="region-2"))
        with self.subTest():
            params = {"region_id": [regions[0].pk, regions[1].pk]}
            self.assertEqual(self.filterset(params, self.queryset).qs.count(), 2)
        with self.subTest():
            params = {"region": [regions[0].slug, regions[1].slug]}
            self.assertEqual(self.filterset(params, self.queryset).qs.count(), 2)

    def test_site(self):
        sites = (Site.objects.get(slug="site-1"), Site.objects.get(slug="site-2"))
        with self.subTest():
            params = {"site_id": [sites[0].pk, sites[1].pk]}
            self.assertEqual(self.filterset(params, self.queryset).qs.count(), 2)
        with self.subTest():
            params = {"site": [sites[0].slug, sites[1].slug]}
            self.assertEqual(self.filterset(params, self.queryset).qs.count(), 2)

    def test_group(self):
        groups = RackGroup.objects.all()[:2]
        with self.subTest():
            params = {"group_id": [groups[0].pk, groups[1].pk]}
            self.assertEqual(self.filterset(params, self.queryset).qs.count(), 2)
        with self.subTest():
            params = {"group": [groups[0].slug, groups[1].slug]}
            self.assertEqual(self.filterset(params, self.queryset).qs.count(), 2)

    def test_status(self):
        statuses = list(Status.objects.get_for_model(Rack)[:2])
        params = {"status": [statuses[0].slug, statuses[1].slug]}
        self.assertEqual(
            self.filterset(params, self.queryset).qs.count(),
            self.queryset.filter(status__slug__in=params["status"]).count(),
        )

    def test_role(self):
        roles = RackRole.objects.all()[:2]
        with self.subTest():
            params = {"role_id": [roles[0].pk, roles[1].pk]}
            self.assertEqual(self.filterset(params, self.queryset).qs.count(), 2)
        with self.subTest():
            params = {"role": [roles[0].slug, roles[1].slug]}
            self.assertEqual(self.filterset(params, self.queryset).qs.count(), 2)

    def test_serial(self):
        with self.subTest():
            params = {"serial": "ABC"}
            self.assertEqual(self.filterset(params, self.queryset).qs.count(), 1)
        with self.subTest():
            params = {"serial": "abc"}
            self.assertEqual(self.filterset(params, self.queryset).qs.count(), 1)

    def test_search(self):
        value = self.queryset.values_list("pk", flat=True)[0]
        params = {"q": value}
        self.assertEqual(self.filterset(params, self.queryset).qs.values_list("pk", flat=True)[0], value)

    def test_comments(self):
        rack_1 = Rack.objects.filter(name="Rack 1").first()
        with self.subTest():
            self.assertEqual(self.filterset({"comments": "comment1"}).qs.count(), 1)
        with self.subTest():
            self.assertEqual(self.filterset({"comments": "comment1"}).qs.first().pk, rack_1.pk)

    def test_devices(self):
        devices = Device.objects.all()[:2]
        params = {"devices": [devices[0].pk, devices[1].pk]}
        self.assertEqual(self.filterset(params, self.queryset).qs.count(), 2)

    def test_has_devices(self):
        with self.subTest():
            params = {"has_devices": True}
            self.assertEqual(self.filterset(params, self.queryset).qs.count(), 3)
        with self.subTest():
            params = {"has_devices": False}
            self.assertEqual(self.filterset(params, self.queryset).qs.count(), 1)

    def test_power_feeds(self):
        power_feeds = PowerFeed.objects.all()[:2]
        params = {"power_feeds": [power_feeds[0].pk, power_feeds[1].name]}
        self.assertEqual(self.filterset(params, self.queryset).qs.count(), 2)

    def test_has_power_feeds(self):
        with self.subTest():
            params = {"has_power_feeds": True}
            self.assertEqual(self.filterset(params, self.queryset).qs.count(), 3)
        with self.subTest():
            params = {"has_power_feeds": False}
            self.assertEqual(self.filterset(params, self.queryset).qs.count(), 1)

    def test_reservations(self):
        reservations = RackReservation.objects.all()[:2]
        params = {"reservations": [reservations[0], reservations[1]]}
        self.assertEqual(self.filterset(params, self.queryset).qs.count(), 2)

    def test_has_reservations(self):
        with self.subTest():
            params = {"has_reservations": True}
            self.assertEqual(self.filterset(params, self.queryset).qs.count(), 3)
        with self.subTest():
            params = {"has_reservations": False}
            self.assertEqual(self.filterset(params, self.queryset).qs.count(), 1)


class RackReservationTestCase(FilterTestCases.FilterTestCase, FilterTestCases.TenancyFilterTestCaseMixin):
    queryset = RackReservation.objects.all()
    filterset = RackReservationFilterSet
    tenancy_related_name = "rackreservations"

    @classmethod
    def setUpTestData(cls):
        common_test_data(cls)

    def test_site(self):
        sites = Site.objects.filter(slug__in=["site-1", "site-2"])
        with self.subTest():
            params = {"site_id": [sites[0].pk, sites[1].pk]}
            self.assertEqual(self.filterset(params, self.queryset).qs.count(), 2)
        with self.subTest():
            params = {"site": [sites[0].slug, sites[1].slug]}
            self.assertEqual(self.filterset(params, self.queryset).qs.count(), 2)

    def test_group(self):
        groups = RackGroup.objects.all()[:2]
        with self.subTest():
            params = {"group_id": [groups[0].pk, groups[1].pk]}
            self.assertEqual(self.filterset(params, self.queryset).qs.count(), 2)
        with self.subTest():
            params = {"group": [groups[0].slug, groups[1].slug]}
            self.assertEqual(self.filterset(params, self.queryset).qs.count(), 2)

    def test_user(self):
        users = User.objects.filter(username__startswith="TestCaseUser")[:2]
        with self.subTest():
            params = {"user_id": [users[0].pk, users[1].pk]}
            self.assertEqual(self.filterset(params, self.queryset).qs.count(), 2)
        with self.subTest():
            params = {"user": [users[0].username, users[1].username]}
            self.assertEqual(self.filterset(params, self.queryset).qs.count(), 2)

    def test_search(self):
        value = self.queryset.values_list("pk", flat=True)[0]
        params = {"q": value}
        self.assertEqual(self.filterset(params, self.queryset).qs.values_list("pk", flat=True)[0], value)

    def test_description(self):
        params = {"description": "Rack Reservation 1"}
        with self.subTest():
            self.assertSequenceEqual(self.filterset(params, self.queryset).qs.first().units, (1, 2, 3))
        with self.subTest():
            self.assertEqual(self.filterset(params, self.queryset).qs.count(), 1)
        params = {"description": "Rack Reservation 3"}
        with self.subTest():
            self.assertSequenceEqual(self.filterset(params, self.queryset).qs.first().units, (7, 8, 9))
        with self.subTest():
            self.assertEqual(self.filterset(params, self.queryset).qs.count(), 1)

    def test_rack(self):
        racks = Rack.objects.filter(name__startswith="Rack ")[:2]
        params = {"rack": [racks[0].pk, racks[1].name]}
        self.assertEqual(self.filterset(params, self.queryset).qs.count(), 2)


class ManufacturerTestCase(FilterTestCases.NameSlugFilterTestCase):
    queryset = Manufacturer.objects.all()
    filterset = ManufacturerFilterSet

    @classmethod
    def setUpTestData(cls):
        common_test_data(cls)

        devices = list(Device.objects.all()[:3])

        InventoryItem.objects.create(device=devices[0], name="Inventory Item 1", manufacturer=cls.manufacturers[0])
        InventoryItem.objects.create(device=devices[1], name="Inventory Item 2", manufacturer=cls.manufacturers[1])
        InventoryItem.objects.create(device=devices[2], name="Inventory Item 3", manufacturer=cls.manufacturers[2])

    def test_description(self):
        manufacturers = self.queryset.exclude(description="")[:2]
        params = {"description": [manufacturers[0].description, manufacturers[1].description]}
        self.assertQuerysetEqualAndNotEmpty(
            self.filterset(params, self.queryset).qs, self.queryset.filter(description__in=params["description"])
        )

    def test_inventory_items(self):
        inventory_items = list(InventoryItem.objects.all()[:2])
        params = {"inventory_items": [inventory_items[0].pk, inventory_items[1].pk]}
        self.assertEqual(self.filterset(params, self.queryset).qs.count(), len(inventory_items))

    def test_has_inventory_items(self):
        with self.subTest():
            params = {"has_inventory_items": True}
            self.assertQuerysetEqual(
                self.filterset(params, self.queryset).qs,
                self.queryset.exclude(inventory_items__isnull=True),
            )
        with self.subTest():
            params = {"has_inventory_items": False}
            self.assertQuerysetEqual(
                self.filterset(params, self.queryset).qs,
                self.queryset.exclude(inventory_items__isnull=False),
            )

    def test_device_types(self):
        # FIXME(jathan): Hard-coding around expected values should be ripped out
        # once all fixture factory work has completed.
        device_types = list(DeviceType.objects.filter(model__startswith="Model")[:2])
        params = {"device_types": [device_types[0].pk, device_types[1].slug]}
        self.assertEqual(self.filterset(params, self.queryset).qs.count(), len(device_types))

    def test_has_device_types(self):
        with self.subTest():
            params = {"has_device_types": True}
            self.assertQuerysetEqual(
                self.filterset(params, self.queryset).qs,
                self.queryset.exclude(device_types__isnull=True),
            )
        with self.subTest():
            params = {"has_device_types": False}
            self.assertQuerysetEqual(
                self.filterset(params, self.queryset).qs,
                self.queryset.exclude(device_types__isnull=False),
            )

    def test_platforms(self):
        # FIXME(jathan): Hard-coding around expected values should be ripped out
        # once all fixture factory work has completed.
        platforms = list(Platform.objects.filter(name__startswith="Platform")[:2])
        params = {"platforms": [platforms[0].pk, platforms[1].slug]}
        self.assertEqual(self.filterset(params, self.queryset).qs.count(), len(platforms))

    def test_has_platforms(self):
        with self.subTest():
            params = {"has_platforms": True}
            self.assertQuerysetEqual(
                self.filterset(params, self.queryset).qs,
                self.queryset.exclude(platforms__isnull=True),
            )
        with self.subTest():
            params = {"has_platforms": False}
            self.assertQuerysetEqual(
                self.filterset(params, self.queryset).qs,
                self.queryset.exclude(platforms__isnull=False),
            )


class DeviceTypeTestCase(FilterTestCases.FilterTestCase):
    queryset = DeviceType.objects.all()
    filterset = DeviceTypeFilterSet

    @classmethod
    def setUpTestData(cls):
        common_test_data(cls)

        manufacturer = Manufacturer.objects.first()
        DeviceType.objects.create(
            manufacturer=manufacturer,
            comments="Device type 4",
            model="Model 4",
            slug="model-4",
            part_number="Part Number 4",
            u_height=4,
            is_full_depth=True,
        )

    def test_model(self):
        # FIXME(jathan): Hard-coding around expected values should be ripped out
        # once all fixture factory work has completed.
        models = ["Model 1", "Model 2"]
        params = {"model": models}
        self.assertEqual(self.filterset(params, self.queryset).qs.count(), len(models))

    def test_slug(self):
        # FIXME(jathan): Hard-coding around expected values should be ripped out
        # once all fixture factory work has completed.
        slugs = ["model-1", "model-2"]
        params = {"slug": slugs}
        self.assertEqual(self.filterset(params, self.queryset).qs.count(), len(slugs))

    def test_part_number(self):
        # FIXME(jathan): Hard-coding around expected values should be ripped out
        # once all fixture factory work has completed.
        part_numbers = ["Part Number 1", "Part Number 2"]
        params = {"part_number": part_numbers}
        self.assertEqual(self.filterset(params, self.queryset).qs.count(), len(part_numbers))

    def test_u_height(self):
        # FIXME(jathan): Hard-coding around expected values should be ripped out
        # once all fixture factory work has completed.
        heights = [1, 2]
        params = {"u_height": heights}
        self.assertEqual(
            self.filterset(params, self.queryset).qs.count(), self.queryset.filter(u_height__in=heights).count()
        )

    def test_is_full_depth(self):
        with self.subTest():
            params = {"is_full_depth": True}
            self.assertQuerysetEqual(
                self.filterset(params, self.queryset).qs,
                self.queryset.filter(is_full_depth=True),
            )
        with self.subTest():
            params = {"is_full_depth": False}
            self.assertQuerysetEqual(
                self.filterset(params, self.queryset).qs,
                self.queryset.filter(is_full_depth=False),
            )

    def test_subdevice_role(self):
        with self.subTest():
            params = {"subdevice_role": SubdeviceRoleChoices.ROLE_PARENT}
            self.assertQuerysetEqual(
                self.filterset(params, self.queryset).qs,
                self.queryset.filter(subdevice_role=SubdeviceRoleChoices.ROLE_PARENT),
            )
        with self.subTest():
            params = {"subdevice_role": SubdeviceRoleChoices.ROLE_CHILD}
            self.assertQuerysetEqual(
                self.filterset(params, self.queryset).qs,
                self.queryset.filter(subdevice_role=SubdeviceRoleChoices.ROLE_CHILD),
            )

    def test_manufacturer(self):
        manufacturers = [Manufacturer.objects.first(), Manufacturer.objects.last()]
        with self.subTest():
            pk_list = [manufacturers[0].pk, manufacturers[1].pk]
            params = {"manufacturer_id": pk_list}
            self.assertQuerysetEqual(
                self.filterset(params, self.queryset).qs,
                self.queryset.filter(manufacturer_id__in=pk_list),
            )
        with self.subTest():
            slugs = [manufacturers[0].slug, manufacturers[1].slug]
            params = {"manufacturer": slugs}
            self.assertQuerysetEqual(
                self.filterset(params, self.queryset).qs,
                self.queryset.filter(manufacturer__slug__in=slugs),
            )

    def test_console_ports(self):
        with self.subTest():
            params = {"console_ports": True}
            self.assertQuerysetEqual(
                self.filterset(params, self.queryset).qs,
                self.queryset.exclude(consoleporttemplates__isnull=True),
            )
        with self.subTest():
            params = {"console_ports": False}
            self.assertQuerysetEqual(
                self.filterset(params, self.queryset).qs,
                self.queryset.exclude(consoleporttemplates__isnull=False),
            )

    def test_console_server_ports(self):
        with self.subTest():
            params = {"console_server_ports": True}
            self.assertQuerysetEqual(
                self.filterset(params, self.queryset).qs,
                self.queryset.exclude(consoleserverporttemplates__isnull=True),
            )
        with self.subTest():
            params = {"console_server_ports": False}
            self.assertQuerysetEqual(
                self.filterset(params, self.queryset).qs,
                self.queryset.exclude(consoleserverporttemplates__isnull=False),
            )

    def test_power_ports(self):
        with self.subTest():
            params = {"power_ports": True}
            self.assertQuerysetEqual(
                self.filterset(params, self.queryset).qs,
                self.queryset.exclude(powerporttemplates__isnull=True),
            )
        with self.subTest():
            params = {"power_ports": False}
            self.assertQuerysetEqual(
                self.filterset(params, self.queryset).qs,
                self.queryset.exclude(powerporttemplates__isnull=False),
            )

    def test_power_outlets(self):
        with self.subTest():
            params = {"power_outlets": True}
            self.assertQuerysetEqual(
                self.filterset(params, self.queryset).qs,
                self.queryset.exclude(poweroutlettemplates__isnull=True),
            )
        with self.subTest():
            params = {"power_outlets": False}
            self.assertQuerysetEqual(
                self.filterset(params, self.queryset).qs,
                self.queryset.exclude(poweroutlettemplates__isnull=False),
            )

    def test_interfaces(self):
        with self.subTest():
            params = {"interfaces": True}
            self.assertQuerysetEqual(
                self.filterset(params, self.queryset).qs,
                self.queryset.exclude(interfacetemplates__isnull=True),
            )
        with self.subTest():
            params = {"interfaces": False}
            self.assertQuerysetEqual(
                self.filterset(params, self.queryset).qs,
                self.queryset.exclude(interfacetemplates__isnull=False),
            )

    def test_pass_through_ports(self):
        query = Q(frontporttemplates__isnull=False, rearporttemplates__isnull=False)
        with self.subTest():
            params = {"pass_through_ports": True}
            self.assertQuerysetEqual(
                self.filterset(params, self.queryset).qs,
                self.queryset.filter(query),
            )
        with self.subTest():
            params = {"pass_through_ports": False}
            self.assertQuerysetEqual(
                self.filterset(params, self.queryset).qs,
                self.queryset.filter(~query),
            )

    def test_device_bays(self):
        with self.subTest():
            params = {"device_bays": True}
            self.assertQuerysetEqual(
                self.filterset(params, self.queryset).qs,
                self.queryset.exclude(devicebaytemplates__isnull=True),
            )
        with self.subTest():
            params = {"device_bays": False}
            self.assertQuerysetEqual(
                self.filterset(params, self.queryset).qs,
                self.queryset.exclude(devicebaytemplates__isnull=False),
            )

    def test_search(self):
        value = self.queryset.values_list("pk", flat=True)[0]
        params = {"q": value}
        self.assertEqual(self.filterset(params, self.queryset).qs.values_list("pk", flat=True)[0], value)

    def test_comments(self):
        # FIXME(jathan): Hard-coding around expected values should be ripped out
        # once all fixture factory work has completed.
        comments = ["Device type 1", "Device type 2"]
        params = {"comments": comments}
        self.assertEqual(self.filterset(params, self.queryset).qs.count(), len(comments))

    def test_instances(self):
        instances = list(Device.objects.all()[:2])
        params = {"instances": [instances[0].pk, instances[1].pk]}
        self.assertEqual(self.filterset(params, self.queryset).qs.count(), len(instances))

    def test_has_instances(self):
        with self.subTest():
            params = {"has_instances": True}
            self.assertQuerysetEqual(
                self.filterset(params, self.queryset).qs,
                self.queryset.exclude(instances__isnull=True),
            )
        with self.subTest():
            params = {"has_instances": False}
            self.assertQuerysetEqual(
                self.filterset(params, self.queryset).qs,
                self.queryset.exclude(instances__isnull=False),
            )

    def test_console_port_templates(self):
        console_port_templates = list(ConsolePortTemplate.objects.all()[:2])
        params = {"console_port_templates": [console_port_templates[0].pk, console_port_templates[1].name]}
        self.assertEqual(self.filterset(params, self.queryset).qs.count(), len(console_port_templates))

    def test_has_console_port_templates(self):
        with self.subTest():
            params = {"has_console_port_templates": True}
            self.assertQuerysetEqual(
                self.filterset(params, self.queryset).qs,
                self.queryset.exclude(consoleporttemplates__isnull=True),
            )
        with self.subTest():
            params = {"has_console_port_templates": False}
            self.assertQuerysetEqual(
                self.filterset(params, self.queryset).qs,
                self.queryset.exclude(consoleporttemplates__isnull=False),
            )

    def test_console_server_port_templates(self):
        csp_templates = list(ConsoleServerPortTemplate.objects.all()[:2])
        params = {"console_server_port_templates": [csp_templates[0].pk, csp_templates[1].name]}
        self.assertEqual(self.filterset(params, self.queryset).qs.count(), len(csp_templates))

    def test_has_console_server_port_templates(self):
        with self.subTest():
            params = {"has_console_server_port_templates": True}
            self.assertQuerysetEqual(
                self.filterset(params, self.queryset).qs,
                self.queryset.exclude(consoleserverporttemplates__isnull=True),
            )
        with self.subTest():
            params = {"has_console_server_port_templates": False}
            self.assertQuerysetEqual(
                self.filterset(params, self.queryset).qs,
                self.queryset.exclude(consoleserverporttemplates__isnull=False),
            )

    def test_power_port_templates(self):
        power_port_templates = list(PowerPortTemplate.objects.all()[:2])
        params = {"power_port_templates": [power_port_templates[0].pk, power_port_templates[1].name]}
        self.assertEqual(self.filterset(params, self.queryset).qs.count(), len(power_port_templates))

    def test_has_power_port_templates(self):
        with self.subTest():
            params = {"has_power_port_templates": True}
            self.assertQuerysetEqual(
                self.filterset(params, self.queryset).qs,
                self.queryset.exclude(powerporttemplates__isnull=True),
            )
        with self.subTest():
            params = {"has_power_port_templates": False}
            self.assertQuerysetEqual(
                self.filterset(params, self.queryset).qs,
                self.queryset.exclude(powerporttemplates__isnull=False),
            )

    def test_power_outlet_templates(self):
        power_outlet_templates = list(PowerOutletTemplate.objects.all()[:2])
        params = {"power_outlet_templates": [power_outlet_templates[0].pk, power_outlet_templates[1].name]}
        self.assertEqual(self.filterset(params, self.queryset).qs.count(), len(power_outlet_templates))

    def test_has_power_outlet_templates(self):
        with self.subTest():
            params = {"has_power_outlet_templates": True}
            self.assertQuerysetEqual(
                self.filterset(params, self.queryset).qs,
                self.queryset.exclude(poweroutlettemplates__isnull=True),
            )
        with self.subTest():
            params = {"has_power_outlet_templates": False}
            self.assertQuerysetEqual(
                self.filterset(params, self.queryset).qs,
                self.queryset.exclude(poweroutlettemplates__isnull=False),
            )

    def test_interface_templates(self):
        interface_templates = list(InterfaceTemplate.objects.all()[:2])
        params = {"interface_templates": [interface_templates[0].pk, interface_templates[1].name]}
        self.assertEqual(self.filterset(params, self.queryset).qs.count(), len(interface_templates))

    def test_has_interface_templates(self):
        with self.subTest():
            params = {"has_interface_templates": True}
            self.assertQuerysetEqual(
                self.filterset(params, self.queryset).qs,
                self.queryset.exclude(interfacetemplates__isnull=True),
            )
        with self.subTest():
            params = {"has_interface_templates": False}
            self.assertQuerysetEqual(
                self.filterset(params, self.queryset).qs,
                self.queryset.exclude(interfacetemplates__isnull=False),
            )

    def test_front_port_templates(self):
        front_port_templates = list(FrontPortTemplate.objects.all()[:2])
        params = {"front_port_templates": [front_port_templates[0].pk, front_port_templates[1].name]}
        self.assertEqual(self.filterset(params, self.queryset).qs.count(), len(front_port_templates))

    def test_has_front_port_templates(self):
        with self.subTest():
            params = {"has_front_port_templates": True}
            self.assertQuerysetEqual(
                self.filterset(params, self.queryset).qs,
                self.queryset.exclude(frontporttemplates__isnull=True),
            )
        with self.subTest():
            params = {"has_front_port_templates": False}
            self.assertQuerysetEqual(
                self.filterset(params, self.queryset).qs,
                self.queryset.exclude(frontporttemplates__isnull=False),
            )

    def test_rear_port_templates(self):
        rear_port_templates = list(RearPortTemplate.objects.all()[:2])
        params = {"rear_port_templates": [rear_port_templates[0].pk, rear_port_templates[1].name]}
        self.assertEqual(self.filterset(params, self.queryset).qs.count(), len(rear_port_templates))

    def test_has_rear_port_templates(self):
        with self.subTest():
            params = {"has_rear_port_templates": True}
            self.assertQuerysetEqual(
                self.filterset(params, self.queryset).qs,
                self.queryset.exclude(rearporttemplates__isnull=True),
            )
        with self.subTest():
            params = {"has_rear_port_templates": False}
            self.assertQuerysetEqual(
                self.filterset(params, self.queryset).qs,
                self.queryset.exclude(rearporttemplates__isnull=False),
            )

    def test_device_bay_templates(self):
        device_bay_templates = list(DeviceBayTemplate.objects.all()[:2])
        params = {"device_bay_templates": [device_bay_templates[0].pk, device_bay_templates[1].pk]}
        self.assertEqual(self.filterset(params, self.queryset).qs.count(), len(device_bay_templates))

    def test_has_device_bay_templates(self):
        with self.subTest():
            params = {"has_device_bay_templates": True}
            self.assertQuerysetEqual(
                self.filterset(params, self.queryset).qs,
                self.queryset.exclude(devicebaytemplates__isnull=True),
            )
        with self.subTest():
            params = {"has_device_bay_templates": False}
            self.assertQuerysetEqual(
                self.filterset(params, self.queryset).qs,
                self.queryset.exclude(devicebaytemplates__isnull=False),
            )


class Mixins:
    class ComponentTemplateMixin(FilterTestCases.FilterTestCase):
        test_names = None
        test_labels = None
        test_descriptions = None

        @classmethod
        def setUpTestData(cls):
            common_test_data(cls)

            cls.device_types = list(DeviceType.objects.filter(model__in=["Model 1", "Model 2"]))

        def test_name(self):
            params = {"name": self.test_names}
            self.assertEqual(self.filterset(params, self.queryset).qs.count(), len(self.test_names))

        def test_devicetype_id(self):
            pk_list = [self.device_types[0].pk, self.device_types[1].pk]
            params = {"devicetype_id": pk_list}
            self.assertQuerysetEqual(
                self.filterset(params, self.queryset).qs,
                self.queryset.filter(device_type_id__in=pk_list),
            )

        def test_device_type(self):
            slugs = [self.device_types[0].slug, self.device_types[1].slug]
            params = {"device_type": slugs}
            self.assertQuerysetEqual(
                self.filterset(params, self.queryset).qs,
                self.queryset.filter(device_type__slug__in=slugs),
            )

        def test_label(self):
            params = {"label": self.test_labels}
            self.assertEqual(self.filterset(params, self.queryset).qs.count(), len(self.test_labels))

        def test_description(self):
            params = {"description": self.test_descriptions}
            self.assertEqual(self.filterset(params, self.queryset).qs.count(), len(self.test_descriptions))


class ConsolePortTemplateTestCase(Mixins.ComponentTemplateMixin):
    queryset = ConsolePortTemplate.objects.all()
    filterset = ConsolePortTemplateFilterSet
    test_descriptions = ["Front Console Port 1", "Front Console Port 2"]
    test_labels = ["console1", "console2"]
    test_names = ["Console Port 1", "Console Port 2"]


class ConsoleServerPortTemplateTestCase(Mixins.ComponentTemplateMixin):
    queryset = ConsoleServerPortTemplate.objects.all()
    filterset = ConsoleServerPortTemplateFilterSet
    test_descriptions = ["Front Console Server Port 1", "Front Console Server Port 2"]
    test_labels = ["consoleserverport1", "consoleserverport2"]
    test_names = ["Console Server Port 1", "Console Server Port 2"]


class PowerPortTemplateTestCase(Mixins.ComponentTemplateMixin):
    queryset = PowerPortTemplate.objects.all()
    filterset = PowerPortTemplateFilterSet
    test_descriptions = ["Power Port Description 1", "Power Port Description 2"]
    test_labels = ["powerport1", "powerport2"]
    test_names = ["Power Port 1", "Power Port 2"]

    @classmethod
    def setUpTestData(cls):
        super().setUpTestData()

        device_type = DeviceType.objects.get(model="Model 3")
        PowerPortTemplate.objects.create(
            device_type=device_type,
            name="Power Port 4",
            maximum_draw=400,
            allocated_draw=450,
            label="powerport4",
            description="Power Port Description 4",
        )

    def test_maximum_draw(self):
        draws = [100, 200]
        params = {"maximum_draw": draws}
        self.assertEqual(self.filterset(params, self.queryset).qs.count(), len(draws))

    def test_allocated_draw(self):
        draws = [50, 100]
        params = {"allocated_draw": draws}
        self.assertEqual(self.filterset(params, self.queryset).qs.count(), len(draws))

    def test_power_outlet_templates(self):
        power_outlet_templates = list(PowerOutletTemplate.objects.all()[:2])
        params = {"power_outlet_templates": [power_outlet_templates[0].pk, power_outlet_templates[1].name]}
        self.assertEqual(self.filterset(params, self.queryset).qs.count(), len(power_outlet_templates))

    def test_has_power_outlet_templates(self):
        with self.subTest():
            params = {"has_power_outlet_templates": True}
            self.assertQuerysetEqual(
                self.filterset(params, self.queryset).qs,
                self.queryset.exclude(poweroutlet_templates__isnull=True),
            )
        with self.subTest():
            params = {"has_power_outlet_templates": False}
            self.assertQuerysetEqual(
                self.filterset(params, self.queryset).qs,
                self.queryset.exclude(poweroutlet_templates__isnull=False),
            )


class PowerOutletTemplateTestCase(Mixins.ComponentTemplateMixin):
    queryset = PowerOutletTemplate.objects.all()
    filterset = PowerOutletTemplateFilterSet
    test_descriptions = ["Power Outlet Description 1", "Power Outlet Description 2"]
    test_labels = ["poweroutlet1", "poweroutlet2"]
    test_names = ["Power Outlet 1", "Power Outlet 2"]

    @classmethod
    def setUpTestData(cls):
        super().setUpTestData()

        device_type = DeviceType.objects.get(model="Model 3")
        PowerOutletTemplate.objects.create(
            device_type=device_type,
            name="Power Outlet 4",
            feed_leg=PowerOutletFeedLegChoices.FEED_LEG_A,
            label="poweroutlet4",
            description="Power Outlet Description 4",
        )

    def test_feed_leg(self):
        # TODO: Support filtering for multiple values
        params = {"feed_leg": PowerOutletFeedLegChoices.FEED_LEG_A}
        self.assertQuerysetEqual(
            self.filterset(params, self.queryset).qs,
            self.queryset.filter(**params),
        )

    def test_power_port_template(self):
        power_port_templates = list(PowerPortTemplate.objects.all()[:2])
        params = {"power_port_template": [power_port_templates[0].pk, power_port_templates[1].name]}
        self.assertEqual(self.filterset(params, self.queryset).qs.count(), len(power_port_templates))


class InterfaceTemplateTestCase(Mixins.ComponentTemplateMixin):
    queryset = InterfaceTemplate.objects.all()
    filterset = InterfaceTemplateFilterSet
    test_descriptions = ["Interface Description 1", "Interface Description 2"]
    test_labels = ["interface1", "interface2"]
    test_names = ["Interface 1", "Interface 2"]

    def test_type(self):
        # TODO: Support filtering for multiple values
        params = {"type": InterfaceTypeChoices.TYPE_1GE_FIXED}
        self.assertQuerysetEqual(
            self.filterset(params, self.queryset).qs,
            self.queryset.filter(**params),
        )

    def test_mgmt_only(self):
        with self.subTest():
            params = {"mgmt_only": True}
            self.assertQuerysetEqual(
                self.filterset(params, self.queryset).qs,
                self.queryset.filter(**params),
            )
        with self.subTest():
            params = {"mgmt_only": False}
            self.assertQuerysetEqual(
                self.filterset(params, self.queryset).qs,
                self.queryset.filter(**params),
            )


class FrontPortTemplateTestCase(Mixins.ComponentTemplateMixin):
    queryset = FrontPortTemplate.objects.all()
    filterset = FrontPortTemplateFilterSet
    test_descriptions = ["Front Port Description 1", "Front Port Description 2"]
    test_labels = ["frontport1", "frontport2"]
    test_names = ["Front Port 1", "Front Port 2"]

    def test_type(self):
        # TODO: Support filtering for multiple values
        params = {"type": PortTypeChoices.TYPE_8P8C}
        self.assertQuerysetEqual(
            self.filterset(params, self.queryset).qs,
            self.queryset.filter(**params),
        )

    def test_rear_port_position(self):
        positions = [1, 2]
        params = {"rear_port_position": positions}
        self.assertQuerysetEqual(
            self.filterset(params, self.queryset).qs,
            self.queryset.filter(rear_port_position__in=positions),
        )

    def test_rear_port_template(self):
        rear_port_templates = list(RearPortTemplate.objects.all()[:2])
        params = {"rear_port_template": [rear_port_templates[0].pk, rear_port_templates[1].pk]}
        self.assertEqual(self.filterset(params, self.queryset).qs.count(), len(rear_port_templates))


class RearPortTemplateTestCase(Mixins.ComponentTemplateMixin):
    queryset = RearPortTemplate.objects.all()
    filterset = RearPortTemplateFilterSet
    test_descriptions = ["Rear Port Description 1", "Rear Port Description 2"]
    test_labels = ["rearport1", "rearport2"]
    test_names = ["Rear Port 1", "Rear Port 2"]

    @classmethod
    def setUpTestData(cls):
        super().setUpTestData()

        device_type = DeviceType.objects.get(model="Model 3")
        RearPortTemplate.objects.create(
            device_type=device_type,
            name="Rear Port 4",
            type=PortTypeChoices.TYPE_BNC,
            positions=4,
            label="rearport4",
            description="Rear Port Description 4",
        )

    def test_type(self):
        # TODO: Support filtering for multiple values
        params = {"type": PortTypeChoices.TYPE_8P8C}
        self.assertQuerysetEqual(
            self.filterset(params, self.queryset).qs,
            self.queryset.filter(**params),
        )

    def test_positions(self):
        positions = [1, 2]
        params = {"positions": positions}
        self.assertQuerysetEqual(
            self.filterset(params, self.queryset).qs,
            self.queryset.filter(positions__in=positions),
        )

    def test_front_port_templates(self):
        front_port_templates = list(FrontPortTemplate.objects.all()[:2])
        params = {"front_port_templates": [front_port_templates[0].pk, front_port_templates[1].pk]}
        self.assertEqual(self.filterset(params, self.queryset).qs.count(), len(front_port_templates))

    def test_has_front_port_templates(self):
        with self.subTest():
            params = {"has_front_port_templates": True}
            self.assertQuerysetEqual(
                self.filterset(params, self.queryset).qs,
                self.queryset.exclude(frontport_templates__isnull=True),
            )
        with self.subTest():
            params = {"has_front_port_templates": False}
            self.assertQuerysetEqual(
                self.filterset(params, self.queryset).qs,
                self.queryset.exclude(frontport_templates__isnull=False),
            )


class DeviceBayTemplateTestCase(Mixins.ComponentTemplateMixin):
    queryset = DeviceBayTemplate.objects.all()
    filterset = DeviceBayTemplateFilterSet
    test_descriptions = ["Device Bay Description 1", "Device Bay Description 2"]
    test_labels = ["devicebay1", "devicebay2"]
    test_names = ["Device Bay 1", "Device Bay 2"]


class DeviceRoleTestCase(FilterTestCases.NameSlugFilterTestCase):
    queryset = DeviceRole.objects.all()
    filterset = DeviceRoleFilterSet

    @classmethod
    def setUpTestData(cls):
        common_test_data(cls)

    def test_color(self):
        colors = ["ff0000", "00ff00"]
        params = {"color": colors}
        self.assertQuerysetEqual(
            self.filterset(params, self.queryset).qs,
            self.queryset.filter(color__in=colors),
        )

    def test_vm_role(self):
        with self.subTest():
            params = {"vm_role": True}
            self.assertQuerysetEqual(
                self.filterset(params, self.queryset).qs,
                self.queryset.filter(vm_role=True),
            )
        with self.subTest():
            params = {"vm_role": False}
            self.assertQuerysetEqual(
                self.filterset(params, self.queryset).qs,
                self.queryset.filter(vm_role=False),
            )

    def test_description(self):
        descriptions = ["Device Role Description 1", "Device Role Description 2"]
        params = {"description": descriptions}
        self.assertEqual(self.filterset(params, self.queryset).qs.count(), len(descriptions))

    def test_devices(self):
        devices = [Device.objects.first(), Device.objects.last()]
        params = {"devices": [devices[0].pk, devices[1].pk]}
        self.assertEqual(self.filterset(params, self.queryset).qs.count(), len(devices))

    def test_has_devices(self):
        with self.subTest():
            params = {"has_devices": True}
            self.assertQuerysetEqual(
                self.filterset(params, self.queryset).qs,
                self.queryset.exclude(devices__isnull=True),
            )
        with self.subTest():
            params = {"has_devices": False}
            self.assertQuerysetEqual(
                self.filterset(params, self.queryset).qs,
                self.queryset.exclude(devices__isnull=False),
            )

    def test_virtual_machines(self):
        virtual_machines = [VirtualMachine.objects.first(), VirtualMachine.objects.last()]
        params = {"virtual_machines": [virtual_machines[0].pk, virtual_machines[1].pk]}
        self.assertEqual(self.filterset(params, self.queryset).qs.count(), len(virtual_machines))

    def test_has_virtual_machines(self):
        with self.subTest():
            params = {"has_virtual_machines": True}
            self.assertQuerysetEqual(
                self.filterset(params, self.queryset).qs,
                self.queryset.exclude(virtual_machines__isnull=True),
            )
        with self.subTest():
            params = {"has_virtual_machines": False}
            self.assertQuerysetEqual(
                self.filterset(params, self.queryset).qs,
                self.queryset.exclude(virtual_machines__isnull=False),
            )


class PlatformTestCase(FilterTestCases.NameSlugFilterTestCase):
    queryset = Platform.objects.all()
    filterset = PlatformFilterSet

    @classmethod
    def setUpTestData(cls):
        common_test_data(cls)

    def test_description(self):
        # FIXME(jathan): Hard-coding around expected values should be ripped out
        # once all fixture factory work has completed.
        descriptions = ["A", "B"]
        params = {"description": descriptions}
        self.assertEqual(self.filterset(params, self.queryset).qs.count(), len(descriptions))

    def test_napalm_driver(self):
        drivers = ["driver-1", "driver-2"]
        params = {"napalm_driver": drivers}
        self.assertEqual(self.filterset(params, self.queryset).qs.count(), len(drivers))

    def test_manufacturer(self):
        manufacturers = [Manufacturer.objects.first(), Manufacturer.objects.last()]
        with self.subTest():
            pk_list = [manufacturers[0].pk, manufacturers[1].pk]
            params = {"manufacturer_id": pk_list}
            self.assertQuerysetEqual(
                self.filterset(params, self.queryset).qs,
                self.queryset.filter(manufacturer_id__in=pk_list),
            )
        with self.subTest():
            slugs = [manufacturers[0].slug, manufacturers[1].slug]
            params = {"manufacturer": slugs}
            self.assertQuerysetEqual(
                self.filterset(params, self.queryset).qs,
                self.queryset.filter(manufacturer__slug__in=slugs),
            )

    def test_napalm_args(self):
        # FIXME(jathan): Hard-coding around expected values should be ripped out
        # once all fixture factory work has completed.
        napalm_args = ['["--test", "--arg1"]', '["--test", "--arg2"]']
        params = {"napalm_args": napalm_args}
        self.assertEqual(self.filterset(params, self.queryset).qs.count(), len(napalm_args))

    def test_devices(self):
        devices = [Device.objects.first(), Device.objects.last()]
        params = {"devices": [devices[0].pk, devices[1].pk]}
        self.assertEqual(self.filterset(params, self.queryset).qs.count(), len(devices))

    def test_has_devices(self):
        with self.subTest():
            params = {"has_devices": True}
            self.assertQuerysetEqual(
                self.filterset(params, self.queryset).qs,
                self.queryset.exclude(devices__isnull=True),
            )
        with self.subTest():
            params = {"has_devices": False}
            self.assertQuerysetEqual(
                self.filterset(params, self.queryset).qs,
                self.queryset.exclude(devices__isnull=False),
            )

    def test_virtual_machines(self):
        virtual_machines = [VirtualMachine.objects.first(), VirtualMachine.objects.last()]
        params = {"virtual_machines": [virtual_machines[0].pk, virtual_machines[1].pk]}
        self.assertEqual(self.filterset(params, self.queryset).qs.count(), len(virtual_machines))

    def test_has_virtual_machines(self):
        with self.subTest():
            params = {"has_virtual_machines": True}
            self.assertQuerysetEqual(
                self.filterset(params, self.queryset).qs,
                self.queryset.exclude(virtual_machines__isnull=True),
            )
        with self.subTest():
            params = {"has_virtual_machines": False}
            self.assertQuerysetEqual(
                self.filterset(params, self.queryset).qs,
                self.queryset.exclude(virtual_machines__isnull=False),
            )


class DeviceTestCase(FilterTestCases.FilterTestCase, FilterTestCases.TenancyFilterTestCaseMixin):
    queryset = Device.objects.all()
    filterset = DeviceFilterSet
    tenancy_related_name = "devices"

    @classmethod
    def setUpTestData(cls):
        common_test_data(cls)

        devices = Device.objects.exclude(name="Device 3")

        # Components for filtering
        ConsolePort.objects.first().delete()
        ConsoleServerPort.objects.first().delete()
        DeviceBay.objects.get(name="Device Bay 3").delete()
        Interface.objects.get(name="Interface 3").delete()
        PowerPort.objects.first().delete()
        PowerOutlet.objects.first().delete()
        RearPort.objects.first().delete()
        InventoryItem.objects.create(device=devices[0], name="Inventory Item 1")
        InventoryItem.objects.create(device=devices[1], name="Inventory Item 2")
        Service.objects.create(device=devices[0], name="ssh", protocol="tcp", ports=[22])
        Service.objects.create(device=devices[1], name="dns", protocol="udp", ports=[53])

        # Assign primary IPs for filtering
        interfaces = Interface.objects.all()
        ipaddresses = (
            IPAddress.objects.create(address="192.0.2.1/24", assigned_object=interfaces[0]),
            IPAddress.objects.create(address="192.0.2.2/24", assigned_object=interfaces[1]),
            IPAddress.objects.create(address="2600::1/120", assigned_object=interfaces[0]),
            IPAddress.objects.create(address="2600::0100/120", assigned_object=interfaces[1]),
        )

        Device.objects.filter(pk=devices[0].pk).update(
            primary_ip4=ipaddresses[0],
            primary_ip6=ipaddresses[2],
            comments="Comment A",
        )
        Device.objects.filter(pk=devices[1].pk).update(
            primary_ip4=ipaddresses[1],
            primary_ip6=ipaddresses[3],
            comments="Comment B",
        )

        # Update existing interface objects with mac addresses for filtering
        Interface.objects.filter(pk=interfaces[0].pk).update(mac_address="00-00-00-00-00-01")
        Interface.objects.filter(pk=interfaces[1].pk).update(mac_address="00-00-00-00-00-02")

        # VirtualChassis assignment for filtering
        virtual_chassis = VirtualChassis.objects.create(name="vc1", master=devices[0])
        Device.objects.filter(pk=devices[0].pk).update(virtual_chassis=virtual_chassis, vc_position=1, vc_priority=1)
        Device.objects.filter(pk=devices[1].pk).update(virtual_chassis=virtual_chassis, vc_position=2, vc_priority=2)

    def test_name(self):
        params = {"name": ["Device 1", "Device 2"]}
        self.assertEqual(self.filterset(params, self.queryset).qs.count(), 2)

    def test_asset_tag(self):
        params = {"asset_tag": ["1001", "1002"]}
        self.assertEqual(self.filterset(params, self.queryset).qs.count(), 2)

    def test_face(self):
        params = {"face": DeviceFaceChoices.FACE_FRONT}
        self.assertEqual(self.filterset(params, self.queryset).qs.count(), 2)

    def test_position(self):
        params = {"position": [1, 2]}
        self.assertEqual(self.filterset(params, self.queryset).qs.count(), 2)

    def test_vc_position(self):
        params = {"vc_position": [1, 2]}
        self.assertEqual(self.filterset(params, self.queryset).qs.count(), 2)

    def test_vc_priority(self):
        params = {"vc_priority": [1, 2]}
        self.assertEqual(self.filterset(params, self.queryset).qs.count(), 2)

    def test_manufacturer(self):
        manufacturers = Manufacturer.objects.all()[:2]
        with self.subTest():
            params = {"manufacturer_id": [manufacturers[0].pk, manufacturers[1].pk]}
            self.assertEqual(self.filterset(params, self.queryset).qs.count(), 2)
        with self.subTest():
            params = {"manufacturer": [manufacturers[0].slug, manufacturers[1].slug]}
            self.assertEqual(self.filterset(params, self.queryset).qs.count(), 2)

    def test_devicetype(self):
        device_types = self.device_types[:2]
        params = {"device_type_id": [device_types[0].pk, device_types[1].pk]}
        self.assertEqual(self.filterset(params, self.queryset).qs.count(), len(device_types))

    def test_devicerole(self):
        device_roles = self.device_roles[:2]
        with self.subTest():
            params = {"role_id": [device_roles[0].pk, device_roles[1].pk]}
            self.assertEqual(self.filterset(params, self.queryset).qs.count(), len(device_roles))
        with self.subTest():
            params = {"role": [device_roles[0].slug, device_roles[1].slug]}
            self.assertEqual(self.filterset(params, self.queryset).qs.count(), len(device_roles))

    def test_platform(self):
        platforms = self.platforms[:2]
        with self.subTest():
            params = {"platform_id": [platforms[0].pk, platforms[1].pk]}
            self.assertEqual(self.filterset(params, self.queryset).qs.count(), len(platforms))
        with self.subTest():
            params = {"platform": [platforms[0].slug, platforms[1].slug]}
            self.assertEqual(self.filterset(params, self.queryset).qs.count(), len(platforms))

    def test_region(self):
        regions = (
            Region.objects.get(slug="region-1"),
            Region.objects.get(slug="region-2"),
        )
        with self.subTest():
            params = {"region_id": [regions[0].pk, regions[1].pk]}
            self.assertEqual(self.filterset(params, self.queryset).qs.count(), len(regions))
        with self.subTest():
            params = {"region": [regions[0].slug, regions[1].slug]}
            self.assertEqual(self.filterset(params, self.queryset).qs.count(), len(regions))

    def test_secrets_group(self):
        secrets_groups = list(SecretsGroup.objects.all()[:2])
        with self.subTest():
            params = {"secrets_group_id": [secrets_groups[0].pk, secrets_groups[1].pk]}
            self.assertEqual(self.filterset(params, self.queryset).qs.count(), 2)
        with self.subTest():
            params = {"secrets_group": [secrets_groups[0].slug, secrets_groups[1].slug]}
            self.assertEqual(self.filterset(params, self.queryset).qs.count(), 2)

    def test_site(self):
        sites = (
            Site.objects.get(slug="site-1"),
            Site.objects.get(slug="site-2"),
        )
        with self.subTest():
            params = {"site_id": [sites[0].pk, sites[1].pk]}
            params = {"site_id": [sites[0].pk, sites[1].pk]}
            self.assertEqual(self.filterset(params, self.queryset).qs.count(), 2)
        with self.subTest():
            params = {"site": [sites[0].slug, sites[1].slug]}
            self.assertEqual(self.filterset(params, self.queryset).qs.count(), 2)

    def test_rackgroup(self):
        rack_groups = RackGroup.objects.all()[:2]
        params = {"rack_group_id": [rack_groups[0].pk, rack_groups[1].pk]}
        self.assertEqual(self.filterset(params, self.queryset).qs.count(), 2)

    def test_rack(self):
        racks = Rack.objects.all()[:2]
        params = {"rack_id": [racks[0].pk, racks[1].pk]}
        self.assertEqual(self.filterset(params, self.queryset).qs.count(), 2)

    def test_cluster(self):
        clusters = Cluster.objects.all()[:2]
        params = {"cluster_id": [clusters[0].pk, clusters[1].pk]}
        self.assertEqual(self.filterset(params, self.queryset).qs.count(), 2)

    def test_model(self):
        params = {"model": ["model-1", "model-2"]}
        self.assertEqual(self.filterset(params, self.queryset).qs.count(), 2)

    def test_status(self):
        statuses = list(Status.objects.get_for_model(Device)[:2])
        params = {"status": [statuses[0].slug, statuses[1].slug]}
        self.assertEqual(
            self.filterset(params, self.queryset).qs.count(),
            self.queryset.filter(status__slug__in=params["status"]).count(),
        )

    def test_is_full_depth(self):
        with self.subTest():
            params = {"is_full_depth": True}
            self.assertEqual(self.filterset(params, self.queryset).qs.count(), 2)
        with self.subTest():
            params = {"is_full_depth": False}
            self.assertEqual(self.filterset(params, self.queryset).qs.count(), 1)

    def test_mac_address(self):
        params = {"mac_address": ["00-00-00-00-00-01", "00-00-00-00-00-02"]}
        self.assertEqual(self.filterset(params, self.queryset).qs.count(), 2)

    def test_serial(self):
        with self.subTest():
            params = {"serial": "ABC"}
            self.assertEqual(self.filterset(params, self.queryset).qs.count(), 1)
        with self.subTest():
            params = {"serial": "abc"}
            self.assertEqual(self.filterset(params, self.queryset).qs.count(), 1)

    def test_has_primary_ip(self):
        with self.subTest():
            params = {"has_primary_ip": True}
            self.assertEqual(self.filterset(params, self.queryset).qs.count(), 2)
        with self.subTest():
            params = {"has_primary_ip": False}
            self.assertEqual(self.filterset(params, self.queryset).qs.count(), 1)

    def test_virtual_chassis_id(self):
        params = {"virtual_chassis_id": [VirtualChassis.objects.first().pk]}
        self.assertEqual(self.filterset(params, self.queryset).qs.count(), 2)

    def test_virtual_chassis_member(self):
        with self.subTest():
            params = {"virtual_chassis_member": True}
            self.assertEqual(self.filterset(params, self.queryset).qs.count(), 2)
        with self.subTest():
            params = {"virtual_chassis_member": False}
            self.assertEqual(self.filterset(params, self.queryset).qs.count(), 1)

    def test_is_virtual_chassis_member(self):
        with self.subTest():
            params = {"is_virtual_chassis_member": True}
            self.assertEqual(self.filterset(params, self.queryset).qs.count(), 2)
        with self.subTest():
            params = {"is_virtual_chassis_member": False}
            self.assertEqual(self.filterset(params, self.queryset).qs.count(), 1)

    def test_console_ports(self):
        with self.subTest():
            params = {"console_ports": True}
            self.assertEqual(self.filterset(params, self.queryset).qs.count(), 2)
        with self.subTest():
            params = {"console_ports": False}
            self.assertEqual(self.filterset(params, self.queryset).qs.count(), 1)

    def test_has_console_ports(self):
        with self.subTest():
            params = {"has_console_ports": True}
            self.assertEqual(self.filterset(params, self.queryset).qs.count(), 2)
        with self.subTest():
            params = {"has_console_ports": False}
            self.assertEqual(self.filterset(params, self.queryset).qs.count(), 1)

    def test_console_server_ports(self):
        with self.subTest():
            params = {"console_server_ports": True}
            self.assertEqual(self.filterset(params, self.queryset).qs.count(), 2)
        with self.subTest():
            params = {"console_server_ports": False}
            self.assertEqual(self.filterset(params, self.queryset).qs.count(), 1)

    def test_has_console_server_ports(self):
        with self.subTest():
            params = {"has_console_server_ports": True}
            self.assertEqual(self.filterset(params, self.queryset).qs.count(), 2)
        with self.subTest():
            params = {"has_console_server_ports": False}
            self.assertEqual(self.filterset(params, self.queryset).qs.count(), 1)

    def test_power_ports(self):
        with self.subTest():
            params = {"power_ports": True}
            self.assertEqual(self.filterset(params, self.queryset).qs.count(), 2)
        with self.subTest():
            params = {"power_ports": False}
            self.assertEqual(self.filterset(params, self.queryset).qs.count(), 1)

    def test_has_power_ports(self):
        with self.subTest():
            params = {"has_power_ports": True}
            self.assertEqual(self.filterset(params, self.queryset).qs.count(), 2)
        with self.subTest():
            params = {"has_power_ports": False}
            self.assertEqual(self.filterset(params, self.queryset).qs.count(), 1)

    def test_power_outlets(self):
        with self.subTest():
            params = {"power_outlets": True}
            self.assertEqual(self.filterset(params, self.queryset).qs.count(), 2)
        with self.subTest():
            params = {"power_outlets": False}
            self.assertEqual(self.filterset(params, self.queryset).qs.count(), 1)

    def test_has_power_outlets(self):
        with self.subTest():
            params = {"has_power_outlets": True}
            self.assertEqual(self.filterset(params, self.queryset).qs.count(), 2)
        with self.subTest():
            params = {"has_power_outlets": False}
            self.assertEqual(self.filterset(params, self.queryset).qs.count(), 1)

    def test_interfaces(self):
        with self.subTest():
            params = {"interfaces": True}
            self.assertEqual(self.filterset(params, self.queryset).qs.count(), 2)
        with self.subTest():
            params = {"interfaces": False}
            self.assertEqual(self.filterset(params, self.queryset).qs.count(), 1)

    def test_has_interfaces(self):
        with self.subTest():
            params = {"has_interfaces": True}
            self.assertEqual(self.filterset(params, self.queryset).qs.count(), 2)
        with self.subTest():
            params = {"has_interfaces": False}
            self.assertEqual(self.filterset(params, self.queryset).qs.count(), 1)

    def test_pass_through_ports(self):
        with self.subTest():
            params = {"pass_through_ports": True}
            self.assertEqual(self.filterset(params, self.queryset).qs.count(), 2)
        with self.subTest():
            params = {"pass_through_ports": False}
            self.assertEqual(self.filterset(params, self.queryset).qs.count(), 1)

    def test_has_front_ports(self):
        with self.subTest():
            params = {"has_front_ports": True}
            self.assertEqual(self.filterset(params, self.queryset).qs.count(), 2)
        with self.subTest():
            params = {"has_front_ports": False}
            self.assertEqual(self.filterset(params, self.queryset).qs.count(), 1)

    def test_has_rear_ports(self):
        with self.subTest():
            params = {"has_rear_ports": True}
            self.assertEqual(self.filterset(params, self.queryset).qs.count(), 2)
        with self.subTest():
            params = {"has_rear_ports": False}
            self.assertEqual(self.filterset(params, self.queryset).qs.count(), 1)

    def test_device_bays(self):
        with self.subTest():
            params = {"device_bays": True}
            self.assertEqual(self.filterset(params, self.queryset).qs.count(), 2)
        with self.subTest():
            params = {"device_bays": False}
            self.assertEqual(self.filterset(params, self.queryset).qs.count(), 1)

    def test_has_device_bays(self):
        with self.subTest():
            params = {"has_device_bays": True}
            self.assertEqual(self.filterset(params, self.queryset).qs.count(), 2)
        with self.subTest():
            params = {"has_device_bays": False}
            self.assertEqual(self.filterset(params, self.queryset).qs.count(), 1)

    def test_local_context_data(self):
        with self.subTest():
            params = {"local_context_data": True}
            self.assertEqual(self.filterset(params, self.queryset).qs.count(), 1)
        with self.subTest():
            params = {"local_context_data": False}
            self.assertEqual(self.filterset(params, self.queryset).qs.count(), 2)

    def test_search(self):
        value = self.queryset.values_list("pk", flat=True)[0]
        params = {"q": value}
        self.assertEqual(self.filterset(params, self.queryset).qs.values_list("pk", flat=True)[0], value)


class ConsolePortTestCase(FilterTestCases.FilterTestCase):
    queryset = ConsolePort.objects.all()
    filterset = ConsolePortFilterSet

    @classmethod
    def setUpTestData(cls):
        common_test_data(cls)

        devices = (
            Device.objects.get(name="Device 1"),
            Device.objects.get(name="Device 2"),
            Device.objects.get(name="Device 3"),
        )

        console_server_ports = (
            devices[1].consoleserverports.get(name="Console Server Port 2"),
            devices[2].consoleserverports.get(name="Console Server Port 3"),
        )

        console_ports = (
            devices[0].consoleports.get(name="Console Port 1"),
            devices[1].consoleports.get(name="Console Port 2"),
        )

        cable_statuses = Status.objects.get_for_model(Cable)
        status_connected = cable_statuses.get(slug="connected")

        # Cables
        Cable.objects.create(
            termination_a=console_ports[0],
            termination_b=console_server_ports[0],
            status=status_connected,
        )
        Cable.objects.create(
            termination_a=console_ports[1],
            termination_b=console_server_ports[1],
            status=status_connected,
        )
        # Third port is not connected

    def test_name(self):
        params = {"name": ["Console Port 1", "Console Port 2"]}
        self.assertEqual(self.filterset(params, self.queryset).qs.count(), 2)

    def test_description(self):
        params = {"description": ["Front Console Port 1", "Front Console Port 2"]}
        self.assertEqual(self.filterset(params, self.queryset).qs.count(), 2)

    def test_connected(self):
        with self.subTest():
            params = {"connected": True}
            self.assertEqual(self.filterset(params, self.queryset).qs.count(), 2)
        with self.subTest():
            params = {"connected": False}
            self.assertEqual(self.filterset(params, self.queryset).qs.count(), 1)

    def test_region(self):
        regions = (
            Region.objects.get(slug="region-1"),
            Region.objects.get(slug="region-2"),
        )
        with self.subTest():
            params = {"region_id": [regions[0].pk, regions[1].pk]}
            self.assertEqual(self.filterset(params, self.queryset).qs.count(), 2)
        with self.subTest():
            params = {"region": [regions[0].slug, regions[1].slug]}
            self.assertEqual(self.filterset(params, self.queryset).qs.count(), 2)

    def test_site(self):
        sites = (
            Site.objects.get(slug="site-1"),
            Site.objects.get(slug="site-2"),
        )
        with self.subTest():
            params = {"site_id": [sites[0].pk, sites[1].pk]}
            self.assertEqual(self.filterset(params, self.queryset).qs.count(), 2)
        with self.subTest():
            params = {"site": [sites[0].slug, sites[1].slug]}
            self.assertEqual(self.filterset(params, self.queryset).qs.count(), 2)

    def test_device(self):
        devices = [
            Device.objects.get(name="Device 1"),
            Device.objects.get(name="Device 2"),
        ]
        with self.subTest():
            params = {"device_id": [devices[0].pk, devices[1].pk]}
            self.assertEqual(self.filterset(params, self.queryset).qs.count(), 2)
        with self.subTest():
            params = {"device": [devices[0].name, devices[1].name]}
            self.assertEqual(self.filterset(params, self.queryset).qs.count(), 2)

    def test_cabled(self):
        with self.subTest():
            params = {"cabled": True}
            self.assertEqual(self.filterset(params, self.queryset).qs.count(), 2)
        with self.subTest():
            params = {"cabled": False}
            self.assertEqual(self.filterset(params, self.queryset).qs.count(), 1)

    def test_label(self):
        labels = ["console1", "console2"]
        params = {"label": labels}
        self.assertEqual(self.filterset(params, self.queryset).qs.count(), 2)

    def test_cable(self):
        cable = Cable.objects.all()[:2]
        params = {"cable": [cable[0].pk, cable[1].pk]}
        self.assertEqual(self.filterset(params, self.queryset).qs.count(), 2)


class ConsoleServerPortTestCase(FilterTestCases.FilterTestCase):
    queryset = ConsoleServerPort.objects.all()
    filterset = ConsoleServerPortFilterSet

    @classmethod
    def setUpTestData(cls):
        common_test_data(cls)

        devices = (
            Device.objects.get(name="Device 1"),
            Device.objects.get(name="Device 2"),
            Device.objects.get(name="Device 3"),
        )

        console_ports = (
            devices[0].consoleports.get(name="Console Port 1"),
            devices[1].consoleports.get(name="Console Port 2"),
        )

        console_server_ports = (
            devices[1].consoleserverports.get(name="Console Server Port 2"),
            devices[2].consoleserverports.get(name="Console Server Port 3"),
        )

        cable_statuses = Status.objects.get_for_model(Cable)
        status_connected = cable_statuses.get(slug="connected")

        # Cables
        Cable.objects.create(
            termination_a=console_server_ports[0],
            termination_b=console_ports[0],
            status=status_connected,
        )
        Cable.objects.create(
            termination_a=console_server_ports[1],
            termination_b=console_ports[1],
            status=status_connected,
        )
        # Third port is not connected

    def test_name(self):
        params = {"name": ["Console Server Port 1", "Console Server Port 2"]}
        self.assertEqual(self.filterset(params, self.queryset).qs.count(), 2)

    def test_description(self):
        params = {"description": ["Front Console Server Port 1", "Front Console Server Port 2"]}
        self.assertEqual(self.filterset(params, self.queryset).qs.count(), 2)

    def test_connected(self):
        with self.subTest():
            params = {"connected": True}
            self.assertEqual(self.filterset(params, self.queryset).qs.count(), 2)
        with self.subTest():
            params = {"connected": False}
            self.assertEqual(self.filterset(params, self.queryset).qs.count(), 1)

    def test_region(self):
        regions = (
            Region.objects.get(slug="region-1"),
            Region.objects.get(slug="region-2"),
        )
        with self.subTest():
            params = {"region_id": [regions[0].pk, regions[1].pk]}
            self.assertEqual(self.filterset(params, self.queryset).qs.count(), 2)
        with self.subTest():
            params = {"region": [regions[0].slug, regions[1].slug]}
            self.assertEqual(self.filterset(params, self.queryset).qs.count(), 2)

    def test_site(self):
        sites = (
            Site.objects.get(slug="site-1"),
            Site.objects.get(slug="site-2"),
        )
        with self.subTest():
            params = {"site_id": [sites[0].pk, sites[1].pk]}
            self.assertEqual(self.filterset(params, self.queryset).qs.count(), 2)
        with self.subTest():
            params = {"site": [sites[0].slug, sites[1].slug]}
            self.assertEqual(self.filterset(params, self.queryset).qs.count(), 2)

    def test_device(self):
        devices = [
            Device.objects.get(name="Device 1"),
            Device.objects.get(name="Device 2"),
        ]
        with self.subTest():
            params = {"device_id": [devices[0].pk, devices[1].pk]}
            self.assertEqual(self.filterset(params, self.queryset).qs.count(), 2)
        with self.subTest():
            params = {"device": [devices[0].name, devices[1].name]}
            self.assertEqual(self.filterset(params, self.queryset).qs.count(), 2)

    def test_cabled(self):
        with self.subTest():
            params = {"cabled": True}
            self.assertEqual(self.filterset(params, self.queryset).qs.count(), 2)
        with self.subTest():
            params = {"cabled": False}
            self.assertEqual(self.filterset(params, self.queryset).qs.count(), 1)

    def test_label(self):
        labels = ["consoleserverport1", "consoleserverport2"]
        params = {"label": labels}
        self.assertEqual(self.filterset(params, self.queryset).qs.count(), 2)

    def test_cable(self):
        cable = Cable.objects.all()[:2]
        params = {"cable": [cable[0].pk, cable[1].pk]}
        self.assertEqual(self.filterset(params, self.queryset).qs.count(), 2)


class PowerPortTestCase(FilterTestCases.FilterTestCase):
    queryset = PowerPort.objects.all()
    filterset = PowerPortFilterSet

    @classmethod
    def setUpTestData(cls):
        common_test_data(cls)

        devices = (
            Device.objects.get(name="Device 1"),
            Device.objects.get(name="Device 2"),
            Device.objects.get(name="Device 3"),
        )

        power_outlets = (
            devices[1].poweroutlets.get(name="Power Outlet 2"),
            devices[2].poweroutlets.get(name="Power Outlet 3"),
        )

        power_ports = (
            devices[0].powerports.get(name="Power Port 1"),
            devices[1].powerports.get(name="Power Port 2"),
            PowerPort.objects.create(name="Power Port 4", device=devices[2]),
        )

        cable_statuses = Status.objects.get_for_model(Cable)
        status_connected = cable_statuses.get(slug="connected")

        # Cables
        Cable.objects.create(
            termination_a=power_ports[0],
            termination_b=power_outlets[0],
            status=status_connected,
        )
        Cable.objects.create(
            termination_a=power_ports[1],
            termination_b=power_outlets[1],
            status=status_connected,
        )
        # Third port is not connected

    def test_name(self):
        params = {"name": ["Power Port 1", "Power Port 2"]}
        self.assertEqual(self.filterset(params, self.queryset).qs.count(), 2)

    def test_description(self):
        params = {"description": ["Power Port Description 1", "Power Port Description 2"]}
        self.assertEqual(self.filterset(params, self.queryset).qs.count(), 2)

    def test_maximum_draw(self):
        params = {"maximum_draw": [100, 200]}
        self.assertEqual(self.filterset(params, self.queryset).qs.count(), 2)

    def test_allocated_draw(self):
        params = {"allocated_draw": [50, 100]}
        self.assertEqual(self.filterset(params, self.queryset).qs.count(), 2)

    def test_connected(self):
        with self.subTest():
            params = {"connected": True}
            self.assertEqual(self.filterset(params, self.queryset).qs.count(), 2)
        with self.subTest():
            params = {"connected": False}
            self.assertEqual(self.filterset(params, self.queryset).qs.count(), 2)

    def test_region(self):
        regions = [
            Region.objects.get(name="Region 1"),
            Region.objects.get(name="Region 2"),
        ]
        with self.subTest():
            params = {"region_id": [regions[0].pk, regions[1].pk]}
            self.assertEqual(self.filterset(params, self.queryset).qs.count(), 2)
        with self.subTest():
            params = {"region": [regions[0].slug, regions[1].slug]}
            self.assertEqual(self.filterset(params, self.queryset).qs.count(), 2)

    def test_site(self):
        sites = [
            Site.objects.get(name="Site 1"),
            Site.objects.get(name="Site 2"),
        ]
        with self.subTest():
            params = {"site_id": [sites[0].pk, sites[1].pk]}
            self.assertEqual(self.filterset(params, self.queryset).qs.count(), 2)
        with self.subTest():
            params = {"site": [sites[0].slug, sites[1].slug]}
            self.assertEqual(self.filterset(params, self.queryset).qs.count(), 2)

    def test_device(self):
        devices = [
            Device.objects.get(name="Device 1"),
            Device.objects.get(name="Device 2"),
        ]
        with self.subTest():
            params = {"device_id": [devices[0].pk, devices[1].pk]}
            self.assertEqual(self.filterset(params, self.queryset).qs.count(), 2)
        with self.subTest():
            params = {"device": [devices[0].name, devices[1].name]}
            self.assertEqual(self.filterset(params, self.queryset).qs.count(), 2)

    def test_cabled(self):
        with self.subTest():
            params = {"cabled": True}
            self.assertEqual(self.filterset(params, self.queryset).qs.count(), 2)
        with self.subTest():
            params = {"cabled": False}
            self.assertEqual(self.filterset(params, self.queryset).qs.count(), 2)

    def test_label(self):
        labels = ["powerport1", "powerport2"]
        params = {"label": labels}
        self.assertEqual(self.filterset(params, self.queryset).qs.count(), 2)

    def test_power_outlets(self):
        power_outlets = PowerOutlet.objects.all()[:2]
        params = {"power_outlets": [power_outlets[0].pk, power_outlets[1].name]}
        self.assertEqual(self.filterset(params, self.queryset).qs.count(), 2)

    def test_has_power_outlets(self):
        with self.subTest():
            params = {"has_power_outlets": True}
            self.assertEqual(self.filterset(params, self.queryset).qs.count(), 3)
        with self.subTest():
            params = {"has_power_outlets": False}
            self.assertEqual(self.filterset(params, self.queryset).qs.count(), 1)

    def test_cable(self):
        cable = Cable.objects.all()[:2]
        params = {"cable": [cable[0].pk, cable[1].pk]}
        self.assertEqual(self.filterset(params, self.queryset).qs.count(), 2)


class PowerOutletTestCase(FilterTestCases.FilterTestCase):
    queryset = PowerOutlet.objects.all()
    filterset = PowerOutletFilterSet

    @classmethod
    def setUpTestData(cls):
        common_test_data(cls)

        devices = (
            Device.objects.get(name="Device 1"),
            Device.objects.get(name="Device 2"),
            Device.objects.get(name="Device 3"),
        )

        power_outlets = (
            devices[1].poweroutlets.get(name="Power Outlet 2"),
            devices[2].poweroutlets.get(name="Power Outlet 3"),
        )

        power_ports = (
            devices[0].powerports.get(name="Power Port 1"),
            devices[1].powerports.get(name="Power Port 2"),
        )

        cable_statuses = Status.objects.get_for_model(Cable)
        status_connected = cable_statuses.get(slug="connected")

        # Cables
        Cable.objects.create(
            termination_a=power_outlets[0],
            termination_b=power_ports[0],
            status=status_connected,
        )
        Cable.objects.create(
            termination_a=power_outlets[1],
            termination_b=power_ports[1],
            status=status_connected,
        )
        # Third port is not connected

    def test_name(self):
        params = {"name": ["Power Outlet 1", "Power Outlet 2"]}
        self.assertEqual(self.filterset(params, self.queryset).qs.count(), 2)

    def test_description(self):
        params = {"description": ["Power Outlet Description 1", "Power Outlet Description 2"]}
        self.assertEqual(self.filterset(params, self.queryset).qs.count(), 2)

    def test_feed_leg(self):
        # TODO: Support filtering for multiple values
        params = {"feed_leg": PowerOutletFeedLegChoices.FEED_LEG_A}
        self.assertEqual(self.filterset(params, self.queryset).qs.count(), 1)

    def test_connected(self):
        with self.subTest():
            params = {"connected": True}
            self.assertEqual(self.filterset(params, self.queryset).qs.count(), 2)
        with self.subTest():
            params = {"connected": False}
            self.assertEqual(self.filterset(params, self.queryset).qs.count(), 1)

    def test_region(self):
        regions = (
            Region.objects.get(slug="region-1"),
            Region.objects.get(slug="region-2"),
        )
        with self.subTest():
            params = {"region_id": [regions[0].pk, regions[1].pk]}
            self.assertEqual(self.filterset(params, self.queryset).qs.count(), 2)
        with self.subTest():
            params = {"region": [regions[0].slug, regions[1].slug]}
            self.assertEqual(self.filterset(params, self.queryset).qs.count(), 2)

    def test_site(self):
        sites = (
            Site.objects.get(slug="site-1"),
            Site.objects.get(slug="site-2"),
        )
        with self.subTest():
            params = {"site_id": [sites[0].pk, sites[1].pk]}
            self.assertEqual(self.filterset(params, self.queryset).qs.count(), 2)
        with self.subTest():
            params = {"site": [sites[0].slug, sites[1].slug]}
            self.assertEqual(self.filterset(params, self.queryset).qs.count(), 2)

    def test_device(self):
        devices = [
            Device.objects.get(name="Device 1"),
            Device.objects.get(name="Device 2"),
        ]
        with self.subTest():
            params = {"device_id": [devices[0].pk, devices[1].pk]}
            self.assertEqual(self.filterset(params, self.queryset).qs.count(), 2)
        with self.subTest():
            params = {"device": [devices[0].name, devices[1].name]}
            self.assertEqual(self.filterset(params, self.queryset).qs.count(), 2)

    def test_cabled(self):
        with self.subTest():
            params = {"cabled": True}
            self.assertEqual(self.filterset(params, self.queryset).qs.count(), 2)
        with self.subTest():
            params = {"cabled": False}
            self.assertEqual(self.filterset(params, self.queryset).qs.count(), 1)

    def test_label(self):
        labels = ["poweroutlet1", "poweroutlet2"]
        params = {"label": labels}
        self.assertEqual(self.filterset(params, self.queryset).qs.count(), 2)

    def test_power_port(self):
        power_port = PowerPort.objects.all()[:2]
        params = {"power_port": [power_port[0].pk, power_port[1].pk]}
        self.assertEqual(self.filterset(params, self.queryset).qs.count(), 2)

    def test_cable(self):
        cable = Cable.objects.all()[:2]
        params = {"cable": [cable[0].pk, cable[1].pk]}
        self.assertEqual(self.filterset(params, self.queryset).qs.count(), 2)


class InterfaceTestCase(FilterTestCases.FilterTestCase):
    queryset = Interface.objects.all()
    filterset = InterfaceFilterSet

    @classmethod
    def setUpTestData(cls):
        common_test_data(cls)

        devices = (
            Device.objects.get(name="Device 1"),
            Device.objects.get(name="Device 2"),
            Device.objects.get(name="Device 3"),
        )
        vlans = VLAN.objects.all()[:3]

        interface_statuses = Status.objects.get_for_model(Interface)
        interface_status_map = {s.slug: s for s in interface_statuses.all()}

        # Cabled interfaces
        cabled_interfaces = (
            Interface.objects.get(name="Interface 1"),
            Interface.objects.get(name="Interface 2"),
            Interface.objects.get(name="Interface 3"),
            Interface.objects.create(
                device=devices[2],
                name="Parent Interface 1",
                type=InterfaceTypeChoices.TYPE_OTHER,
                mode=InterfaceModeChoices.MODE_TAGGED,
                enabled=True,
                mgmt_only=True,
                status=interface_status_map["failed"],
                untagged_vlan=vlans[2],
            ),
            Interface.objects.create(
                device=devices[2],
                name="Parent Interface 2",
                type=InterfaceTypeChoices.TYPE_OTHER,
                mode=InterfaceModeChoices.MODE_TAGGED,
                enabled=True,
                mgmt_only=True,
                status=interface_status_map["planned"],
            ),
            Interface.objects.create(
                device=devices[2],
                name="Parent Interface 3",
                type=InterfaceTypeChoices.TYPE_OTHER,
                mode=InterfaceModeChoices.MODE_TAGGED,
                enabled=False,
                mgmt_only=True,
                status=interface_status_map["active"],
            ),
        )

        cabled_interfaces[3].tagged_vlans.add(vlans[0])
        cabled_interfaces[4].tagged_vlans.add(vlans[1])
        cabled_interfaces[5].tagged_vlans.add(vlans[2])

        Interface.objects.filter(pk=cabled_interfaces[0].pk).update(
            enabled=True,
            mac_address="00-00-00-00-00-01",
            mode=InterfaceModeChoices.MODE_ACCESS,
            mtu=100,
            status=interface_status_map["active"],
            untagged_vlan=vlans[0],
        )

        Interface.objects.filter(pk=cabled_interfaces[1].pk).update(
            enabled=True,
            mac_address="00-00-00-00-00-02",
            mode=InterfaceModeChoices.MODE_TAGGED,
            mtu=200,
            status=interface_status_map["planned"],
            untagged_vlan=vlans[1],
        )

        Interface.objects.filter(pk=cabled_interfaces[2].pk).update(
            enabled=False,
            mac_address="00-00-00-00-00-03",
            mode=InterfaceModeChoices.MODE_TAGGED_ALL,
            mtu=300,
            status=interface_status_map["failed"],
        )

        for interface in cabled_interfaces:
            interface.refresh_from_db()

        cable_statuses = Status.objects.get_for_model(Cable)
        cable_status_map = {cs.slug: cs for cs in cable_statuses.all()}

        # Cables
        Cable.objects.create(
            termination_a=cabled_interfaces[0],
            termination_b=cabled_interfaces[3],
            status=cable_status_map["connected"],
        )
        Cable.objects.create(
            termination_a=cabled_interfaces[1],
            termination_b=cabled_interfaces[4],
            status=cable_status_map["connected"],
        )
        # Third pair is not connected

        # Child interfaces
        Interface.objects.create(
            device=cabled_interfaces[3].device,
            name="Child 1",
            parent_interface=cabled_interfaces[3],
            status=interface_status_map["planned"],
            type=InterfaceTypeChoices.TYPE_VIRTUAL,
        )
        Interface.objects.create(
            device=cabled_interfaces[4].device,
            name="Child 2",
            parent_interface=cabled_interfaces[4],
            status=interface_status_map["planned"],
            type=InterfaceTypeChoices.TYPE_VIRTUAL,
        )
        Interface.objects.create(
            device=cabled_interfaces[5].device,
            name="Child 3",
            parent_interface=cabled_interfaces[5],
            status=interface_status_map["planned"],
            type=InterfaceTypeChoices.TYPE_VIRTUAL,
        )

        # Bridged interfaces
        bridge_interfaces = (
            Interface.objects.create(
                device=devices[2],
                name="Bridge 1",
                status=interface_status_map["planned"],
                type=InterfaceTypeChoices.TYPE_BRIDGE,
            ),
            Interface.objects.create(
                device=devices[2],
                name="Bridge 2",
                status=interface_status_map["planned"],
                type=InterfaceTypeChoices.TYPE_BRIDGE,
            ),
            Interface.objects.create(
                device=devices[2],
                name="Bridge 3",
                status=interface_status_map["planned"],
                type=InterfaceTypeChoices.TYPE_BRIDGE,
            ),
        )
        Interface.objects.create(
            device=bridge_interfaces[0].device,
            name="Bridged 1",
            bridge=bridge_interfaces[0],
            status=interface_status_map["planned"],
            type=InterfaceTypeChoices.TYPE_1GE_SFP,
        )
        Interface.objects.create(
            device=bridge_interfaces[1].device,
            name="Bridged 2",
            bridge=bridge_interfaces[1],
            status=interface_status_map["planned"],
            type=InterfaceTypeChoices.TYPE_1GE_SFP,
        )
        Interface.objects.create(
            device=bridge_interfaces[2].device,
            name="Bridged 3",
            bridge=bridge_interfaces[2],
            status=interface_status_map["planned"],
            type=InterfaceTypeChoices.TYPE_1GE_SFP,
        )

        # LAG interfaces
        lag_interfaces = (
            Interface.objects.create(
                device=devices[2],
                name="LAG 1",
                type=InterfaceTypeChoices.TYPE_LAG,
                status=interface_status_map["planned"],
            ),
            Interface.objects.create(
                device=devices[2],
                name="LAG 2",
                type=InterfaceTypeChoices.TYPE_LAG,
                status=interface_status_map["planned"],
            ),
            Interface.objects.create(
                device=devices[2],
                name="LAG 3",
                type=InterfaceTypeChoices.TYPE_LAG,
                status=interface_status_map["planned"],
            ),
        )
        Interface.objects.create(
            device=devices[2],
            name="Member 1",
            lag=lag_interfaces[0],
            type=InterfaceTypeChoices.TYPE_1GE_SFP,
            status=interface_status_map["planned"],
        )
        Interface.objects.create(
            device=devices[2],
            name="Member 2",
            lag=lag_interfaces[1],
            type=InterfaceTypeChoices.TYPE_1GE_SFP,
            status=interface_status_map["planned"],
        )
        Interface.objects.create(
            device=devices[2],
            name="Member 3",
            lag=lag_interfaces[2],
            type=InterfaceTypeChoices.TYPE_1GE_SFP,
            status=interface_status_map["planned"],
        )

    def test_name(self):
        params = {"name": ["Interface 1", "Interface 2"]}
        self.assertEqual(self.filterset(params, self.queryset).qs.count(), 2)

    def test_connected(self):
        with self.subTest():
            params = {"connected": True}
            self.assertEqual(self.filterset(params, self.queryset).qs.count(), 4)
        with self.subTest():
            params = {"connected": False}
            self.assertEqual(self.filterset(params, self.queryset).qs.count(), 17)

    def test_enabled(self):
        with self.subTest():
            params = {"enabled": True}
            self.assertEqual(self.filterset(params, self.queryset).qs.count(), 19)
        with self.subTest():
            params = {"enabled": False}
            self.assertEqual(self.filterset(params, self.queryset).qs.count(), 2)

    def test_mtu(self):
        params = {"mtu": [100, 200]}
        self.assertEqual(self.filterset(params, self.queryset).qs.count(), 2)

    def test_mgmt_only(self):
        with self.subTest():
            params = {"mgmt_only": True}
            self.assertEqual(self.filterset(params, self.queryset).qs.count(), 4)
        with self.subTest():
            params = {"mgmt_only": False}
            self.assertEqual(self.filterset(params, self.queryset).qs.count(), 17)

    def test_mode(self):
        params = {"mode": InterfaceModeChoices.MODE_ACCESS}
        self.assertEqual(self.filterset(params, self.queryset).qs.count(), 1)

    def test_description(self):
        params = {"description": ["Interface Description 1", "Interface Description 2"]}
        self.assertEqual(self.filterset(params, self.queryset).qs.count(), 2)

    def test_parent(self):
        parent_interfaces = Interface.objects.filter(name__startswith="Parent")[:2]
        params = {"parent_interface": [parent_interfaces[0].pk, parent_interfaces[1].name]}
        self.assertEqual(self.filterset(params, self.queryset).qs.count(), 2)

    def test_bridge(self):
        bridge_interfaces = Interface.objects.filter(type=InterfaceTypeChoices.TYPE_BRIDGE)[:2]
        params = {"bridge": [bridge_interfaces[0].pk, bridge_interfaces[1].name]}
        self.assertEqual(self.filterset(params, self.queryset).qs.count(), 2)

    def test_lag(self):
        lag_interfaces = Interface.objects.filter(type=InterfaceTypeChoices.TYPE_LAG)[:2]
        with self.subTest():
            params = {"lag_id": [lag_interfaces[0].pk, lag_interfaces[1].pk]}
            self.assertEqual(self.filterset(params, self.queryset).qs.count(), 2)
        with self.subTest():
            params = {"lag": [lag_interfaces[0].pk, lag_interfaces[1].name]}
            self.assertEqual(self.filterset(params, self.queryset).qs.count(), 2)

    def test_device_with_common_vc(self):
        """Assert only interfaces belonging to devices with common VC are returned"""
        site = Site.objects.first()
        device_type = DeviceType.objects.first()
        device_role = DeviceRole.objects.first()
        devices = (
            Device.objects.create(
                name="Device in vc 1",
                device_type=device_type,
                device_role=device_role,
                site=site,
            ),
            Device.objects.create(
                name="Device in vc 2",
                device_type=device_type,
                device_role=device_role,
                site=site,
            ),
            Device.objects.create(
                name="Device not in vc",
                device_type=device_type,
                device_role=device_role,
                site=site,
            ),
        )

        # VirtualChassis assignment for filtering
        virtual_chassis = VirtualChassis.objects.create(master=devices[0])
        Device.objects.filter(pk=devices[0].pk).update(virtual_chassis=virtual_chassis, vc_position=1, vc_priority=1)
        Device.objects.filter(pk=devices[1].pk).update(virtual_chassis=virtual_chassis, vc_position=2, vc_priority=2)

        Interface.objects.create(device=devices[0], name="int1")
        Interface.objects.create(device=devices[0], name="int2")
        Interface.objects.create(device=devices[1], name="int3")
        Interface.objects.create(device=devices[2], name="int4")

        params = {"device_with_common_vc": devices[0].pk}
        queryset = self.filterset(params, self.queryset).qs

        # Capture the first device so that we can use it in the next test.
        device = Device.objects.get(pk=devices[0].pk)
        with self.subTest():
            self.assertQuerysetEqual(
                queryset,
                self.queryset.filter(pk__in=device.common_vc_interfaces.values_list("pk", flat=True)),
            )
        # Assert interface of a device belonging to same VC as `device` are returned
        with self.subTest():
            self.assertTrue(queryset.filter(name="int3").exists())

        # Assert interface of a device not belonging as `device` to same VC are not returned
        with self.subTest():
            self.assertFalse(queryset.filter(name="int4").exists())

    def test_region(self):
        regions = (Region.objects.get(name="Region 1"), Region.objects.get(name="Region 2"))
        with self.subTest():
            params = {"region_id": [regions[0].pk, regions[1].pk]}
            self.assertEqual(self.filterset(params, self.queryset).qs.count(), 2)
        with self.subTest():
            params = {"region": [regions[0].slug, regions[1].slug]}
            self.assertEqual(self.filterset(params, self.queryset).qs.count(), 2)

    def test_site(self):
        sites = (Site.objects.get(name="Site 1"), Site.objects.get(name="Site 2"))
        with self.subTest():
            params = {"site_id": [sites[0].pk, sites[1].pk]}
            self.assertEqual(self.filterset(params, self.queryset).qs.count(), 2)
        with self.subTest():
            params = {"site": [sites[0].slug, sites[1].slug]}
            self.assertEqual(self.filterset(params, self.queryset).qs.count(), 2)

    def test_device(self):
        devices = [
            Device.objects.get(name="Device 1"),
            Device.objects.get(name="Device 2"),
        ]
        with self.subTest():
            params = {"device_id": [devices[0].pk, devices[1].pk]}
            self.assertEqual(self.filterset(params, self.queryset).qs.count(), 2)
        with self.subTest():
            params = {"device": [devices[0].name, devices[1].name]}
            self.assertEqual(self.filterset(params, self.queryset).qs.count(), 2)

    def test_cabled(self):
        with self.subTest():
            params = {"cabled": True}
            self.assertEqual(self.filterset(params, self.queryset).qs.count(), 4)
        with self.subTest():
            params = {"cabled": False}
            self.assertEqual(self.filterset(params, self.queryset).qs.count(), 17)

    def test_kind(self):
        with self.subTest():
            params = {"kind": "physical"}
            self.assertEqual(self.filterset(params, self.queryset).qs.count(), 12)
        with self.subTest():
            params = {"kind": "virtual"}
            self.assertEqual(self.filterset(params, self.queryset).qs.count(), 9)

    def test_mac_address(self):
        params = {"mac_address": ["00-00-00-00-00-01", "00-00-00-00-00-02"]}
        self.assertEqual(self.filterset(params, self.queryset).qs.count(), 2)

    def test_type(self):
        params = {
            "type": [
                InterfaceTypeChoices.TYPE_1GE_FIXED,
                InterfaceTypeChoices.TYPE_1GE_GBIC,
            ]
        }
        self.assertEqual(self.filterset(params, self.queryset).qs.count(), 2)

    def test_vlan(self):
        vlan = VLAN.objects.filter(
            Q(interfaces_as_untagged__isnull=False) | Q(interfaces_as_tagged__isnull=False)
        ).first()
        params = {"vlan": vlan.vid}
        self.assertQuerysetEqual(
            self.filterset(params, self.queryset).qs, self.queryset.filter(Q(untagged_vlan=vlan) | Q(tagged_vlans=vlan))
        )

    def test_vlan_id(self):
        vlan = VLAN.objects.filter(
            Q(interfaces_as_untagged__isnull=False) | Q(interfaces_as_tagged__isnull=False)
        ).first()
        params = {"vlan_id": vlan.id}
        self.assertQuerysetEqual(
            self.filterset(params, self.queryset).qs, self.queryset.filter(Q(untagged_vlan=vlan) | Q(tagged_vlans=vlan))
        )

    def test_status(self):
        statuses = list(Status.objects.get_for_model(Interface)[:2])
        params = {"status": [statuses[0].slug, statuses[1].slug]}
        self.assertEqual(
            self.filterset(params, self.queryset).qs.count(),
            self.queryset.filter(status__slug__in=params["status"]).count(),
        )

    def test_label(self):
        labels = ["interface1", "interface2"]
        params = {"label": labels}
        self.assertEqual(self.filterset(params, self.queryset).qs.count(), 2)

    def test_cable(self):
        cable = Cable.objects.all()[:2]
        params = {"cable": [cable[0].pk, cable[1].pk]}
        self.assertEqual(self.filterset(params, self.queryset).qs.count(), 4)

    def test_untagged_vlan(self):
        untagged_vlans = list(VLAN.objects.filter(interfaces_as_untagged__isnull=False))[:2]
        params = {"untagged_vlan": [untagged_vlans[0].pk, untagged_vlans[1].vid]}
        self.assertQuerysetEqual(
            self.filterset(params, self.queryset).qs, self.queryset.filter(untagged_vlan__in=untagged_vlans)
        )

    def test_tagged_vlans(self):
        tagged_vlans = list(VLAN.objects.filter(interfaces_as_tagged__isnull=False))[:2]
        params = {"tagged_vlans": [tagged_vlans[0].pk, tagged_vlans[1].vid]}
        self.assertQuerysetEqual(
            self.filterset(params, self.queryset).qs, self.queryset.filter(tagged_vlans__in=tagged_vlans)
        )

    def test_has_tagged_vlans(self):
        with self.subTest():
            params = {"has_tagged_vlans": True}
            self.assertEqual(self.filterset(params, self.queryset).qs.count(), 3)
        with self.subTest():
            params = {"has_tagged_vlans": False}
            self.assertEqual(self.filterset(params, self.queryset).qs.count(), 18)

    def test_child_interfaces(self):
        child_interfaces = Interface.objects.filter(name__startswith="Child")[:2]
        params = {"child_interfaces": [child_interfaces[0].pk, child_interfaces[1].name]}
        self.assertEqual(self.filterset(params, self.queryset).qs.count(), 2)

    def test_has_child_interfaces(self):
        with self.subTest():
            params = {"has_child_interfaces": True}
            self.assertEqual(self.filterset(params, self.queryset).qs.count(), 3)
        with self.subTest():
            params = {"has_child_interfaces": False}
            self.assertEqual(self.filterset(params, self.queryset).qs.count(), 18)

    def test_bridged_interfaces(self):
        bridged_interfaces = Interface.objects.filter(name__startswith="Bridged")[:2]
        params = {"bridged_interfaces": [bridged_interfaces[0].pk, bridged_interfaces[1].name]}
        self.assertEqual(self.filterset(params, self.queryset).qs.count(), 2)

    def test_has_bridged_interfaces(self):
        with self.subTest():
            params = {"has_bridged_interfaces": True}
            self.assertEqual(self.filterset(params, self.queryset).qs.count(), 3)
        with self.subTest():
            params = {"has_bridged_interfaces": False}
            self.assertEqual(self.filterset(params, self.queryset).qs.count(), 18)

    def test_member_interfaces(self):
        member_interfaces = Interface.objects.filter(name__startswith="Member")[:2]
        params = {"member_interfaces": [member_interfaces[0].pk, member_interfaces[1].name]}
        self.assertEqual(self.filterset(params, self.queryset).qs.count(), 2)

    def test_has_member_interfaces(self):
        with self.subTest():
            params = {"has_member_interfaces": True}
            self.assertEqual(self.filterset(params, self.queryset).qs.count(), 3)
        with self.subTest():
            params = {"has_member_interfaces": False}
            self.assertEqual(self.filterset(params, self.queryset).qs.count(), 18)


class FrontPortTestCase(FilterTestCases.FilterTestCase):
    queryset = FrontPort.objects.all()
    filterset = FrontPortFilterSet

    @classmethod
    def setUpTestData(cls):
        common_test_data(cls)

        devices = (
            Device.objects.get(name="Device 1"),
            Device.objects.get(name="Device 2"),
            Device.objects.get(name="Device 3"),
        )

        rear_ports = (
            devices[0].rearports.get(name="Rear Port 1"),
            devices[1].rearports.get(name="Rear Port 2"),
            devices[2].rearports.get(name="Rear Port 3"),
            RearPort.objects.create(
                device=devices[2],
                name="Rear Port 4",
                type=PortTypeChoices.TYPE_8P8C,
                positions=6,
            ),
            RearPort.objects.create(
                device=devices[2],
                name="Rear Port 5",
                type=PortTypeChoices.TYPE_8P8C,
                positions=6,
            ),
        )

        front_ports = (
            devices[0].frontports.get(name="Front Port 1"),
            devices[1].frontports.get(name="Front Port 2"),
            devices[2].frontports.get(name="Front Port 3"),
            FrontPort.objects.create(
                device=devices[2],
                name="Front Port 4",
                type=PortTypeChoices.TYPE_FC,
                rear_port=rear_ports[3],
                rear_port_position=1,
            ),
            FrontPort.objects.create(
                device=devices[2],
                name="Front Port 5",
                type=PortTypeChoices.TYPE_FC,
                rear_port=rear_ports[4],
                rear_port_position=1,
            ),
        )

        cable_statuses = Status.objects.get_for_model(Cable)
        status_connected = cable_statuses.get(slug="connected")

        # Cables
        Cable.objects.create(
            termination_a=front_ports[0],
            termination_b=front_ports[3],
            status=status_connected,
        )
        Cable.objects.create(
            termination_a=front_ports[1],
            termination_b=front_ports[4],
            status=status_connected,
        )
        # Third port is not connected

    def test_name(self):
        params = {"name": ["Front Port 1", "Front Port 2"]}
        self.assertEqual(self.filterset(params, self.queryset).qs.count(), 2)

    def test_type(self):
        # TODO: Test for multiple values
        params = {"type": PortTypeChoices.TYPE_8P8C}
        self.assertEqual(self.filterset(params, self.queryset).qs.count(), 1)

    def test_description(self):
        params = {"description": ["Front Port Description 1", "Front Port Description 2"]}
        self.assertEqual(self.filterset(params, self.queryset).qs.count(), 2)

    def test_region(self):
        regions = (Region.objects.get(name="Region 1"), Region.objects.get(name="Region 2"))
        with self.subTest():
            params = {"region_id": [regions[0].pk, regions[1].pk]}
            self.assertEqual(self.filterset(params, self.queryset).qs.count(), 2)
        with self.subTest():
            params = {"region": [regions[0].slug, regions[1].slug]}
            self.assertEqual(self.filterset(params, self.queryset).qs.count(), 2)

    def test_site(self):
        sites = (Site.objects.get(name="Site 1"), Site.objects.get(name="Site 2"))
        with self.subTest():
            params = {"site_id": [sites[0].pk, sites[1].pk]}
            self.assertEqual(self.filterset(params, self.queryset).qs.count(), 2)
        with self.subTest():
            params = {"site": [sites[0].slug, sites[1].slug]}
            self.assertEqual(self.filterset(params, self.queryset).qs.count(), 2)

    def test_device(self):
        devices = [
            Device.objects.get(name="Device 1"),
            Device.objects.get(name="Device 2"),
        ]
        with self.subTest():
            params = {"device_id": [devices[0].pk, devices[1].pk]}
            self.assertEqual(self.filterset(params, self.queryset).qs.count(), 2)
        with self.subTest():
            params = {"device": [devices[0].name, devices[1].name]}
            self.assertEqual(self.filterset(params, self.queryset).qs.count(), 2)

    def test_cabled(self):
        with self.subTest():
            params = {"cabled": True}
            self.assertEqual(self.filterset(params, self.queryset).qs.count(), 4)
        with self.subTest():
            params = {"cabled": False}
            self.assertEqual(self.filterset(params, self.queryset).qs.count(), 1)

    def test_label(self):
        labels = ["frontport1", "frontport2"]
        params = {"label": labels}
        self.assertEqual(self.filterset(params, self.queryset).qs.count(), 2)

    def test_rear_port(self):
        rear_port = (RearPort.objects.get(name="Rear Port 1"), RearPort.objects.get(name="Rear Port 2"))
        params = {"rear_port": [rear_port[0].pk, rear_port[1].name]}
        self.assertEqual(self.filterset(params, self.queryset).qs.count(), 2)

    def test_rear_port_position(self):
        params = {"rear_port_position": [2, 3]}
        self.assertEqual(self.filterset(params, self.queryset).qs.count(), 2)

    def test_cable(self):
        cable = Cable.objects.all()[:2]
        params = {"cable": [cable[0].pk, cable[1].pk]}
        self.assertEqual(self.filterset(params, self.queryset).qs.count(), 4)


class RearPortTestCase(FilterTestCases.FilterTestCase):
    queryset = RearPort.objects.all()
    filterset = RearPortFilterSet

    @classmethod
    def setUpTestData(cls):
        common_test_data(cls)

        devices = (
            Device.objects.get(name="Device 1"),
            Device.objects.get(name="Device 2"),
            Device.objects.get(name="Device 3"),
        )

        rear_ports = (
            devices[0].rearports.get(name="Rear Port 1"),
            devices[1].rearports.get(name="Rear Port 2"),
            devices[2].rearports.get(name="Rear Port 3"),
            RearPort.objects.create(
                device=devices[2],
                name="Rear Port 4",
                type=PortTypeChoices.TYPE_8P8C,
                positions=6,
            ),
            RearPort.objects.create(
                device=devices[2],
                name="Rear Port 5",
                type=PortTypeChoices.TYPE_8P8C,
                positions=6,
            ),
        )

        cable_statuses = Status.objects.get_for_model(Cable)
        status_connected = cable_statuses.get(slug="connected")

        # Cables
        Cable.objects.create(
            termination_a=rear_ports[0],
            termination_b=rear_ports[3],
            status=status_connected,
        )
        Cable.objects.create(
            termination_a=rear_ports[1],
            termination_b=rear_ports[4],
            status=status_connected,
        )
        # Third port is not connected

    def test_name(self):
        params = {"name": ["Rear Port 1", "Rear Port 2"]}
        self.assertEqual(self.filterset(params, self.queryset).qs.count(), 2)

    def test_type(self):
        # TODO: Test for multiple values
        params = {"type": PortTypeChoices.TYPE_8P8C}
        self.assertEqual(self.filterset(params, self.queryset).qs.count(), 3)

    def test_positions(self):
        params = {"positions": [1, 2]}
        self.assertEqual(self.filterset(params, self.queryset).qs.count(), 2)

    def test_description(self):
        params = {"description": ["Rear Port Description 1", "Rear Port Description 2"]}
        self.assertEqual(self.filterset(params, self.queryset).qs.count(), 2)

    def test_region(self):
        regions = (Region.objects.get(name="Region 1"), Region.objects.get(name="Region 2"))
        with self.subTest():
            params = {"region_id": [regions[0].pk, regions[1].pk]}
            self.assertEqual(self.filterset(params, self.queryset).qs.count(), 2)
        with self.subTest():
            params = {"region": [regions[0].slug, regions[1].slug]}
            self.assertEqual(self.filterset(params, self.queryset).qs.count(), 2)

    def test_site(self):
        sites = (Site.objects.get(name="Site 1"), Site.objects.get(name="Site 2"))
        with self.subTest():
            params = {"site_id": [sites[0].pk, sites[1].pk]}
            self.assertEqual(self.filterset(params, self.queryset).qs.count(), 2)
        with self.subTest():
            params = {"site": [sites[0].slug, sites[1].slug]}
            self.assertEqual(self.filterset(params, self.queryset).qs.count(), 2)

    def test_device(self):
        devices = [
            Device.objects.get(name="Device 1"),
            Device.objects.get(name="Device 2"),
        ]
        with self.subTest():
            params = {"device_id": [devices[0].pk, devices[1].pk]}
            self.assertEqual(self.filterset(params, self.queryset).qs.count(), 2)
        with self.subTest():
            params = {"device": [devices[0].name, devices[1].name]}
            self.assertEqual(self.filterset(params, self.queryset).qs.count(), 2)

    def test_cabled(self):
        with self.subTest():
            params = {"cabled": True}
            self.assertEqual(self.filterset(params, self.queryset).qs.count(), 4)
        with self.subTest():
            params = {"cabled": False}
            self.assertEqual(self.filterset(params, self.queryset).qs.count(), 1)

    def test_label(self):
        labels = ["rearport1", "rearport2"]
        params = {"label": labels}
        self.assertEqual(self.filterset(params, self.queryset).qs.count(), 2)

    def test_front_ports(self):
        front_ports = (FrontPort.objects.get(name="Front Port 1"), FrontPort.objects.get(name="Front Port 2"))
        params = {"front_ports": [front_ports[0].pk, front_ports[1].name]}
        self.assertEqual(self.filterset(params, self.queryset).qs.count(), 2)

    def test_has_front_ports(self):
        with self.subTest():
            params = {"has_front_ports": True}
            self.assertEqual(self.filterset(params, self.queryset).qs.count(), 3)
        with self.subTest():
            params = {"has_front_ports": False}
            self.assertEqual(self.filterset(params, self.queryset).qs.count(), 2)

    def test_cable(self):
        cable = Cable.objects.all()[:2]
        params = {"cable": [cable[0].pk, cable[1].pk]}
        self.assertEqual(self.filterset(params, self.queryset).qs.count(), 4)


class DeviceBayTestCase(FilterTestCases.FilterTestCase):
    queryset = DeviceBay.objects.all()
    filterset = DeviceBayFilterSet

    @classmethod
    def setUpTestData(cls):
        common_test_data(cls)

        device_role = DeviceRole.objects.first()
        parent_device_type = DeviceType.objects.get(slug="model-2")
        child_device_type = DeviceType.objects.get(slug="model-3")
        site = Site.objects.get(name="Site 3")

        device_statuses = Status.objects.get_for_model(Device)
        device_status_map = {ds.slug: ds for ds in device_statuses.all()}

        child_devices = (
            Device.objects.create(
                name="Child Device 1",
                device_type=child_device_type,
                device_role=device_role,
                site=site,
                status=device_status_map["active"],
            ),
            Device.objects.create(
                name="Child Device 2",
                device_type=child_device_type,
                device_role=device_role,
                site=site,
                status=device_status_map["active"],
            ),
        )

        parent_devices = (
            Device.objects.create(
                name="Parent Device 1",
                device_type=parent_device_type,
                device_role=device_role,
                site=site,
                status=device_status_map["active"],
            ),
            Device.objects.create(
                name="Parent Device 2",
                device_type=parent_device_type,
                device_role=device_role,
                site=site,
                status=device_status_map["active"],
            ),
        )

        device_bays = (
            parent_devices[0].devicebays.first(),
            parent_devices[1].devicebays.first(),
        )
        device_bays[0].installed_device = child_devices[0]
        device_bays[1].installed_device = child_devices[1]
        device_bays[0].save()
        device_bays[1].save()

    def test_name(self):
        params = {"name": ["Device Bay 1", "Device Bay 2"]}
        self.assertEqual(self.filterset(params, self.queryset).qs.count(), 4)

    def test_description(self):
        params = {"description": ["Device Bay Description 1", "Device Bay Description 2"]}
        self.assertEqual(self.filterset(params, self.queryset).qs.count(), 4)

    def test_region(self):
        regions = (Region.objects.get(name="Region 1"), Region.objects.get(name="Region 2"))
        with self.subTest():
            params = {"region_id": [regions[0].pk, regions[1].pk]}
            self.assertEqual(self.filterset(params, self.queryset).qs.count(), 2)
        with self.subTest():
            params = {"region": [regions[0].slug, regions[1].slug]}
            self.assertEqual(self.filterset(params, self.queryset).qs.count(), 2)

    def test_site(self):
        sites = (Site.objects.get(name="Site 1"), Site.objects.get(name="Site 2"))
        with self.subTest():
            params = {"site_id": [sites[0].pk, sites[1].pk]}
            self.assertEqual(self.filterset(params, self.queryset).qs.count(), 2)
        with self.subTest():
            params = {"site": [sites[0].slug, sites[1].slug]}
            self.assertEqual(self.filterset(params, self.queryset).qs.count(), 2)

    def test_device(self):
        devices = [
            Device.objects.get(name="Device 1"),
            Device.objects.get(name="Device 2"),
        ]
        with self.subTest():
            params = {"device_id": [devices[0].pk, devices[1].pk]}
            self.assertEqual(self.filterset(params, self.queryset).qs.count(), 2)
        with self.subTest():
            params = {"device": [devices[0].name, devices[1].name]}
            self.assertEqual(self.filterset(params, self.queryset).qs.count(), 2)

    def test_label(self):
        labels = ["devicebay1", "devicebay2"]
        params = {"label": labels}
        self.assertEqual(self.filterset(params, self.queryset).qs.count(), 4)

    def test_installed_device(self):
        installed_device = Device.objects.filter(name__startswith="Child")
        params = {"installed_device": [installed_device[0].pk, installed_device[1].name]}
        self.assertEqual(self.filterset(params, self.queryset).qs.count(), 2)


class InventoryItemTestCase(FilterTestCases.FilterTestCase):
    queryset = InventoryItem.objects.all()
    filterset = InventoryItemFilterSet

    @classmethod
    def setUpTestData(cls):
        common_test_data(cls)

        devices = (
            Device.objects.get(name="Device 1"),
            Device.objects.get(name="Device 2"),
            Device.objects.get(name="Device 3"),
        )

        inventory_items = (
            InventoryItem.objects.create(
                device=devices[0],
                manufacturer=cls.manufacturers[0],
                name="Inventory Item 1",
                part_id="1001",
                serial="ABC",
                asset_tag="1001",
                discovered=True,
                description="First",
                label="inventoryitem1",
            ),
            InventoryItem.objects.create(
                device=devices[1],
                manufacturer=cls.manufacturers[1],
                name="Inventory Item 2",
                part_id="1002",
                serial="DEF",
                asset_tag="1002",
                discovered=True,
                description="Second",
                label="inventoryitem2",
            ),
            InventoryItem.objects.create(
                device=devices[2],
                manufacturer=cls.manufacturers[2],
                name="Inventory Item 3",
                part_id="1003",
                serial="GHI",
                asset_tag="1003",
                discovered=False,
                description="Third",
                label="inventoryitem3",
            ),
        )

        InventoryItem.objects.create(device=devices[0], name="Inventory Item 1A", parent=inventory_items[0])
        InventoryItem.objects.create(device=devices[1], name="Inventory Item 2A", parent=inventory_items[1])
        InventoryItem.objects.create(device=devices[2], name="Inventory Item 3A", parent=inventory_items[2])

    def test_name(self):
        params = {"name": ["Inventory Item 1", "Inventory Item 2"]}
        self.assertEqual(self.filterset(params, self.queryset).qs.count(), 2)

    def test_part_id(self):
        params = {"part_id": ["1001", "1002"]}
        self.assertEqual(self.filterset(params, self.queryset).qs.count(), 2)

    def test_asset_tag(self):
        params = {"asset_tag": ["1001", "1002"]}
        self.assertEqual(self.filterset(params, self.queryset).qs.count(), 2)

    def test_discovered(self):
        # TODO: Fix boolean value
        with self.subTest():
            params = {"discovered": True}
            self.assertEqual(self.filterset(params, self.queryset).qs.count(), 2)
        with self.subTest():
            params = {"discovered": False}
            self.assertEqual(self.filterset(params, self.queryset).qs.count(), 4)

    def test_region(self):
        regions = (
            Region.objects.get(slug="region-1"),
            Region.objects.get(slug="region-2"),
        )
        with self.subTest():
            params = {"region_id": [regions[0].pk, regions[1].pk]}
            self.assertEqual(self.filterset(params, self.queryset).qs.count(), 4)
        with self.subTest():
            params = {"region": [regions[0].slug, regions[1].slug]}
            self.assertEqual(self.filterset(params, self.queryset).qs.count(), 4)

    def test_site(self):
        sites = (
            Site.objects.get(slug="site-1"),
            Site.objects.get(slug="site-2"),
        )
        with self.subTest():
            params = {"site_id": [sites[0].pk, sites[1].pk]}
            self.assertEqual(self.filterset(params, self.queryset).qs.count(), 4)
        with self.subTest():
            params = {"site": [sites[0].slug, sites[1].slug]}
            self.assertEqual(self.filterset(params, self.queryset).qs.count(), 4)

    def test_device(self):
        # TODO: Allow multiple values
        device = Device.objects.first()
        with self.subTest():
            params = {"device_id": device.pk}
            self.assertEqual(self.filterset(params, self.queryset).qs.count(), 2)
        with self.subTest():
            params = {"device": device.name}
            self.assertEqual(self.filterset(params, self.queryset).qs.count(), 2)

    def test_parent_id(self):
        parent_items = InventoryItem.objects.filter(parent__isnull=True)[:2]
        params = {"parent_id": [parent_items[0].pk, parent_items[1].pk]}
        self.assertEqual(self.filterset(params, self.queryset).qs.count(), 2)

    def test_parent(self):
        parent = InventoryItem.objects.exclude(name__contains="A")[:2]
        params = {"parent": [parent[0].name, parent[1].name]}
        self.assertEqual(self.filterset(params, self.queryset).qs.count(), 2)

    def test_manufacturer(self):
        manufacturers = Manufacturer.objects.all()[:2]
        with self.subTest():
            params = {"manufacturer_id": [manufacturers[0].pk, manufacturers[1].pk]}
            self.assertEqual(self.filterset(params, self.queryset).qs.count(), 2)
        with self.subTest():
            params = {"manufacturer": [manufacturers[0].slug, manufacturers[1].slug]}
            self.assertEqual(self.filterset(params, self.queryset).qs.count(), 2)

    def test_serial(self):
        with self.subTest():
            params = {"serial": "ABC"}
            self.assertEqual(self.filterset(params, self.queryset).qs.count(), 1)
        with self.subTest():
            params = {"serial": "abc"}
            self.assertEqual(self.filterset(params, self.queryset).qs.count(), 1)

    def test_search(self):
        value = self.queryset.values_list("pk", flat=True)[0]
        params = {"q": value}
        self.assertEqual(self.filterset(params, self.queryset).qs.values_list("pk", flat=True)[0], value)

    def test_description(self):
        params = {"description": ["First", "Second"]}
        self.assertEqual(self.filterset(params, self.queryset).qs.count(), 2)

    def test_label(self):
        params = {"label": ["inventoryitem2", "inventoryitem3"]}
        self.assertEqual(self.filterset(params, self.queryset).qs.count(), 2)

    def test_child_items(self):
        child_items = InventoryItem.objects.filter(parent__isnull=False)[:2]
        params = {"child_items": [child_items[0].pk, child_items[1].pk]}
        self.assertEqual(self.filterset(params, self.queryset).qs.count(), 2)

    def test_has_child_items(self):
        with self.subTest():
            params = {"has_child_items": True}
            self.assertEqual(self.filterset(params, self.queryset).qs.count(), 3)
        with self.subTest():
            params = {"has_child_items": False}
            self.assertEqual(self.filterset(params, self.queryset).qs.count(), 3)


class VirtualChassisTestCase(FilterTestCases.FilterTestCase):
    queryset = VirtualChassis.objects.all()
    filterset = VirtualChassisFilterSet

    @classmethod
    def setUpTestData(cls):

        manufacturer = Manufacturer.objects.create(name="Manufacturer 1", slug="manufacturer-1")
        device_type = DeviceType.objects.create(manufacturer=manufacturer, model="Model 1", slug="model-1")
        device_role = DeviceRole.objects.create(name="Device Role 1", slug="device-role-1")

        cls.regions = Region.objects.filter(sites__isnull=False, children__isnull=True, parent__isnull=True)[:3]

        cls.sites = (
            Site.objects.filter(region=cls.regions[0]).first(),
            Site.objects.filter(region=cls.regions[1]).first(),
            Site.objects.filter(region=cls.regions[2]).first(),
        )
        devices = (
            Device.objects.create(
                name="Device 1",
                device_type=device_type,
                device_role=device_role,
                site=cls.sites[0],
                vc_position=1,
            ),
            Device.objects.create(
                name="Device 2",
                device_type=device_type,
                device_role=device_role,
                site=cls.sites[0],
                vc_position=2,
            ),
            Device.objects.create(
                name="Device 3",
                device_type=device_type,
                device_role=device_role,
                site=cls.sites[1],
                vc_position=1,
            ),
            Device.objects.create(
                name="Device 4",
                device_type=device_type,
                device_role=device_role,
                site=cls.sites[1],
                vc_position=2,
            ),
            Device.objects.create(
                name="Device 5",
                device_type=device_type,
                device_role=device_role,
                site=cls.sites[2],
                vc_position=1,
            ),
            Device.objects.create(
                name="Device 6",
                device_type=device_type,
                device_role=device_role,
                site=cls.sites[2],
                vc_position=2,
            ),
        )

        virtual_chassis = (
            VirtualChassis.objects.create(name="VC 1", master=devices[0], domain="Domain 1"),
            VirtualChassis.objects.create(name="VC 2", master=devices[2], domain="Domain 2"),
            VirtualChassis.objects.create(name="VC 3", master=devices[4], domain="Domain 3"),
            VirtualChassis.objects.create(name="VC 4"),
        )

        Device.objects.filter(pk=devices[1].pk).update(virtual_chassis=virtual_chassis[0])
        Device.objects.filter(pk=devices[3].pk).update(virtual_chassis=virtual_chassis[1])
        Device.objects.filter(pk=devices[5].pk).update(virtual_chassis=virtual_chassis[2])

    def test_domain(self):
        params = {"domain": ["Domain 1", "Domain 2"]}
        self.assertEqual(self.filterset(params, self.queryset).qs.count(), 2)

    def test_master(self):
        masters = Device.objects.all()
        with self.subTest():
            params = {"master_id": [masters[0].pk, masters[2].pk]}
            self.assertEqual(self.filterset(params, self.queryset).qs.count(), 2)
        with self.subTest():
            params = {"master": [masters[0].name, masters[2].name]}
            self.assertEqual(self.filterset(params, self.queryset).qs.count(), 2)

    def test_name(self):
        params = {"name": ["VC 1", "VC 2"]}
        self.assertEqual(self.filterset(params, self.queryset).qs.count(), 2)

    def test_region(self):
        with self.subTest():
            params = {"region_id": [self.regions[0].pk, self.regions[1].pk]}
            self.assertEqual(
                self.filterset(params, self.queryset).qs.count(),
                self.queryset.filter(master__site__region__in=[self.regions[0].pk, self.regions[1].pk])
                .distinct()
                .count(),
            )
        with self.subTest():
            params = {"region": [self.regions[0].slug, self.regions[1].slug]}
            self.assertEqual(
                self.filterset(params, self.queryset).qs.count(),
                self.queryset.filter(master__site__region__slug__in=[self.regions[0].slug, self.regions[1].slug])
                .distinct()
                .count(),
            )

    def test_site(self):
        with self.subTest():
            params = {"site_id": [self.sites[0].pk, self.sites[1].pk]}
            self.assertEqual(
                self.filterset(params, self.queryset).qs.count(),
                self.queryset.filter(master__site__in=[self.sites[0].pk, self.sites[1].pk]).distinct().count(),
            )
        with self.subTest():
            params = {"site": [self.sites[0].slug, self.sites[1].slug]}
            self.assertEqual(
                self.filterset(params, self.queryset).qs.count(),
                self.queryset.filter(master__site__slug__in=[self.sites[0].slug, self.sites[1].slug])
                .distinct()
                .count(),
            )

    def test_search(self):
        value = self.queryset.values_list("pk", flat=True)[0]
        params = {"q": value}
        self.assertEqual(self.filterset(params, self.queryset).qs.values_list("pk", flat=True)[0], value)

    def test_members(self):
        members = Device.objects.filter(name__in=["Device 2", "Device 4"])[:2]
        params = {"members": [members[0].pk, members[1].pk]}
        self.assertEqual(self.filterset(params, self.queryset).qs.count(), 2)

    def test_has_members(self):
        with self.subTest():
            params = {"has_members": True}
            self.assertEqual(self.filterset(params, self.queryset).qs.count(), 3)
        with self.subTest():
            params = {"has_members": False}
            self.assertEqual(self.filterset(params, self.queryset).qs.count(), 1)


class CableTestCase(FilterTestCases.FilterTestCase):
    queryset = Cable.objects.all()
    filterset = CableFilterSet

    @classmethod
    def setUpTestData(cls):
        common_test_data(cls)

        tenants = Tenant.objects.all()[:3]

        cls.sites = Site.objects.all()[:3]
        racks = (
            Rack.objects.get(name="Rack 1"),
            Rack.objects.get(name="Rack 2"),
            Rack.objects.get(name="Rack 3"),
        )

        device_types = (
            DeviceType.objects.get(slug="model-1"),
            DeviceType.objects.get(slug="model-2"),
            DeviceType.objects.get(slug="model-3"),
        )

        device_role = DeviceRole.objects.first()

        devices = (
            Device.objects.get(name="Device 1"),
            Device.objects.get(name="Device 2"),
            Device.objects.get(name="Device 3"),
            Device.objects.create(
                name="Device 4",
                device_type=device_types[0],
                device_role=device_role,
                tenant=tenants[0],
                site=cls.sites[0],
                rack=racks[0],
                position=2,
            ),
            Device.objects.create(
                name="Device 5",
                device_type=device_types[1],
                device_role=device_role,
                tenant=tenants[1],
                site=cls.sites[1],
                rack=racks[1],
                position=1,
            ),
            Device.objects.create(
                name="Device 6",
                device_type=device_types[2],
                device_role=device_role,
                tenant=tenants[2],
                site=cls.sites[2],
                rack=racks[2],
                position=2,
            ),
        )

        interfaces = (
            Interface.objects.get(device__name="Device 1"),
            Interface.objects.get(device__name="Device 2"),
            Interface.objects.get(device__name="Device 3"),
            Interface.objects.get(device__name="Device 4"),
            Interface.objects.get(device__name="Device 5"),
            Interface.objects.get(device__name="Device 6"),
            Interface.objects.create(
                device=devices[0],
                name="Interface 7",
                type=InterfaceTypeChoices.TYPE_1GE_FIXED,
            ),
            Interface.objects.create(
                device=devices[1],
                name="Interface 8",
                type=InterfaceTypeChoices.TYPE_1GE_FIXED,
            ),
            Interface.objects.create(
                device=devices[2],
                name="Interface 9",
                type=InterfaceTypeChoices.TYPE_1GE_FIXED,
            ),
            Interface.objects.create(
                device=devices[3],
                name="Interface 10",
                type=InterfaceTypeChoices.TYPE_1GE_FIXED,
            ),
            Interface.objects.create(
                device=devices[4],
                name="Interface 11",
                type=InterfaceTypeChoices.TYPE_1GE_FIXED,
            ),
            Interface.objects.create(
                device=devices[5],
                name="Interface 12",
                type=InterfaceTypeChoices.TYPE_1GE_FIXED,
            ),
        )

        statuses = Status.objects.get_for_model(Cable)
        cls.status_connected = statuses.get(slug="connected")
        cls.status_planned = statuses.get(slug="planned")

        # Cables
        Cable.objects.create(
            termination_a=interfaces[0],
            termination_b=interfaces[3],
            label="Cable 1",
            type=CableTypeChoices.TYPE_MMF,
            status=cls.status_connected,
            color="aa1409",
            length=10,
            length_unit=CableLengthUnitChoices.UNIT_FOOT,
        )
        Cable.objects.create(
            termination_a=interfaces[1],
            termination_b=interfaces[4],
            label="Cable 2",
            type=CableTypeChoices.TYPE_MMF,
            status=cls.status_connected,
            color="aa1409",
            length=20,
            length_unit=CableLengthUnitChoices.UNIT_FOOT,
        )
        Cable.objects.create(
            termination_a=interfaces[2],
            termination_b=interfaces[5],
            label="Cable 3",
            type=CableTypeChoices.TYPE_CAT5E,
            status=cls.status_connected,
            color="f44336",
            length=30,
            length_unit=CableLengthUnitChoices.UNIT_FOOT,
        )
        Cable.objects.create(
            termination_a=interfaces[6],
            termination_b=interfaces[9],
            label="Cable 4",
            type=CableTypeChoices.TYPE_CAT5E,
            status=cls.status_planned,
            color="f44336",
            length=40,
            length_unit=CableLengthUnitChoices.UNIT_FOOT,
        )
        Cable.objects.create(
            termination_a=interfaces[7],
            termination_b=interfaces[10],
            label="Cable 5",
            type=CableTypeChoices.TYPE_CAT6,
            status=cls.status_planned,
            color="e91e63",
            length=10,
            length_unit=CableLengthUnitChoices.UNIT_METER,
        )

        console_port = ConsolePort.objects.filter(device=devices[2]).first()
        console_server_port = ConsoleServerPort.objects.filter(device=devices[5]).first()
        Cable.objects.create(
            termination_a=console_port,
            termination_b=console_server_port,
            label="Cable 6",
            type=CableTypeChoices.TYPE_CAT6,
            status=cls.status_planned,
            color="e91e63",
            length=20,
            length_unit=CableLengthUnitChoices.UNIT_METER,
        )

    def test_label(self):
        params = {"label": ["Cable 1", "Cable 2"]}
        self.assertEqual(self.filterset(params, self.queryset).qs.count(), 2)

    def test_length(self):
        params = {"length": [10, 20]}
        self.assertEqual(self.filterset(params, self.queryset).qs.count(), 4)

    def test_length_unit(self):
        params = {"length_unit": CableLengthUnitChoices.UNIT_FOOT}
        self.assertEqual(self.filterset(params, self.queryset).qs.count(), 4)

    def test_type(self):
        params = {"type": [CableTypeChoices.TYPE_MMF, CableTypeChoices.TYPE_CAT5E]}
        self.assertEqual(self.filterset(params, self.queryset).qs.count(), 4)

    def test_status(self):
        statuses = list(Status.objects.get_for_model(Site)[:2])
        with self.subTest():
            params = {"status": [statuses[0].slug]}
            self.assertEqual(
                self.filterset(params, self.queryset).qs.count(),
                self.queryset.filter(status__slug__in=params["status"]).count(),
            )
        with self.subTest():
            params = {"status": [statuses[1].slug]}
            self.assertEqual(
                self.filterset(params, self.queryset).qs.count(),
                self.queryset.filter(status__slug__in=params["status"]).count(),
            )

    def test_color(self):
        params = {"color": ["aa1409", "f44336"]}
        self.assertEqual(self.filterset(params, self.queryset).qs.count(), 4)

    def test_device(self):
        devices = [
            Device.objects.get(name="Device 1"),
            Device.objects.get(name="Device 2"),
        ]
        with self.subTest():
            params = {"device_id": [devices[0].pk, devices[1].pk]}
            self.assertEqual(self.filterset(params, self.queryset).qs.count(), 4)
        with self.subTest():
            params = {"device": [devices[0].name, devices[1].name]}
            self.assertEqual(self.filterset(params, self.queryset).qs.count(), 4)

    def test_rack(self):
        racks = Rack.objects.all()[:2]
        with self.subTest():
            params = {"rack_id": [racks[0].pk, racks[1].pk]}
            self.assertEqual(self.filterset(params, self.queryset).qs.count(), 4)
        with self.subTest():
            params = {"rack": [racks[0].name, racks[1].name]}
            self.assertEqual(self.filterset(params, self.queryset).qs.count(), 4)

    def test_site(self):
        with self.subTest():
            params = {"site_id": [self.sites[0].pk, self.sites[1].pk]}
            self.assertEqual(self.filterset(params, self.queryset).qs.count(), 4)
        with self.subTest():
            params = {"site": [self.sites[0].slug, self.sites[1].slug]}
            self.assertEqual(self.filterset(params, self.queryset).qs.count(), 4)

    def test_tenant(self):
        tenants = list(Tenant.objects.filter(devices__isnull=False))[:2]
        with self.subTest():
            params = {"tenant_id": [tenants[0].pk, tenants[1].pk]}
            self.assertQuerysetEqual(
                self.filterset(params, self.queryset).qs,
                self.queryset.filter(
                    Q(_termination_a_device__tenant__in=tenants) | Q(_termination_b_device__tenant__in=tenants)
                ),
            )
        with self.subTest():
            params = {"tenant": [tenants[0].slug, tenants[1].slug]}
            self.assertQuerysetEqual(
                self.filterset(params, self.queryset).qs,
                self.queryset.filter(
                    Q(_termination_a_device__tenant__in=tenants) | Q(_termination_b_device__tenant__in=tenants)
                ),
            )

    def test_termination_type(self):
        type_interface = "dcim.interface"
        type_console_port = "dcim.consoleport"
        type_console_server_port = "dcim.consoleserverport"
        with self.subTest():
            params = {"termination_a_type": [type_interface, type_console_port]}
            self.assertEqual(self.filterset(params, self.queryset).qs.count(), 6)
        with self.subTest():
            params = {"termination_a_type": [type_interface]}
            self.assertEqual(self.filterset(params, self.queryset).qs.count(), 5)
        with self.subTest():
            params = {"termination_b_type": [type_interface, type_console_server_port]}
            self.assertEqual(self.filterset(params, self.queryset).qs.count(), 6)
        with self.subTest():
            params = {"termination_b_type": [type_interface]}
            self.assertEqual(self.filterset(params, self.queryset).qs.count(), 5)

    def test_termination_id(self):
        cable_terminations_a = Interface.objects.filter(name__in=["Interface 7", "Interface 8"])
        cable_terminations_b = Interface.objects.filter(name__in=["Interface 10", "Interface 11"])
        with self.subTest():
            params = {"termination_a_id": [cable_terminations_a[0].pk, cable_terminations_a[1].pk]}
            self.assertEqual(self.filterset(params, self.queryset).qs.count(), 2)
        with self.subTest():
            params = {"termination_b_id": [cable_terminations_b[0].pk, cable_terminations_b[1].pk]}
            self.assertEqual(self.filterset(params, self.queryset).qs.count(), 2)


class PowerPanelTestCase(FilterTestCases.FilterTestCase):
    queryset = PowerPanel.objects.all()
    filterset = PowerPanelFilterSet

    @classmethod
    def setUpTestData(cls):
        common_test_data(cls)

        site = Site.objects.create(name="Site 4")
        PowerPanel.objects.create(name="Power Panel 4", site=site)

    def test_name(self):
        params = {"name": ["Power Panel 1", "Power Panel 2"]}
        self.assertEqual(self.filterset(params, self.queryset).qs.count(), 2)

    def test_region(self):
        regions = (
            Region.objects.get(slug="region-1"),
            Region.objects.get(slug="region-2"),
        )
        with self.subTest():
            params = {"region_id": [regions[0].pk, regions[1].pk]}
            self.assertEqual(self.filterset(params, self.queryset).qs.count(), 2)
        with self.subTest():
            params = {"region": [regions[0].slug, regions[1].slug]}
            self.assertEqual(self.filterset(params, self.queryset).qs.count(), 2)

    def test_site(self):
        sites = (
            Site.objects.get(slug="site-1"),
            Site.objects.get(slug="site-2"),
        )
        with self.subTest():
            params = {"site_id": [sites[0].pk, sites[1].pk]}
            self.assertEqual(self.filterset(params, self.queryset).qs.count(), 2)
        with self.subTest():
            params = {"site": [sites[0].slug, sites[1].slug]}
            self.assertEqual(self.filterset(params, self.queryset).qs.count(), 2)

    def test_rack_group(self):
        rack_groups = RackGroup.objects.all()[:2]
        with self.subTest():
            params = {"rack_group_id": [rack_groups[0].pk, rack_groups[1].pk]}
            self.assertEqual(self.filterset(params, self.queryset).qs.count(), 2)
        with self.subTest():
            params = {"rack_group": [rack_groups[0].pk, rack_groups[1].pk]}
            self.assertEqual(self.filterset(params, self.queryset).qs.count(), 2)

    def test_power_feeds(self):
        power_feeds = PowerFeed.objects.all()[:2]
        params = {"power_feeds": [power_feeds[0].pk, power_feeds[1].name]}
        self.assertEqual(self.filterset(params, self.queryset).qs.count(), 2)

    def test_has_power_feeds(self):
        with self.subTest():
            params = {"has_power_feeds": True}
            self.assertEqual(self.filterset(params, self.queryset).qs.count(), 3)
        with self.subTest():
            params = {"has_power_feeds": False}
            self.assertEqual(self.filterset(params, self.queryset).qs.count(), 1)


class PowerFeedTestCase(FilterTestCases.FilterTestCase):
    queryset = PowerFeed.objects.all()
    filterset = PowerFeedFilterSet

    @classmethod
    def setUpTestData(cls):
        common_test_data(cls)

        power_feeds = (
            PowerFeed.objects.get(name="Power Feed 1"),
            PowerFeed.objects.get(name="Power Feed 2"),
            PowerFeed.objects.get(name="Power Feed 3"),
        )

        pf_statuses = Status.objects.get_for_model(PowerFeed)
        pf_status_map = {s.slug: s for s in pf_statuses.all()}

        PowerFeed.objects.filter(pk=power_feeds[0].pk).update(
            status=pf_status_map["active"],
            type=PowerFeedTypeChoices.TYPE_PRIMARY,
            supply=PowerFeedSupplyChoices.SUPPLY_AC,
            phase=PowerFeedPhaseChoices.PHASE_3PHASE,
            voltage=100,
            amperage=100,
            max_utilization=10,
            comments="PFA",
        )
        PowerFeed.objects.filter(pk=power_feeds[1].pk).update(
            status=pf_status_map["failed"],
            type=PowerFeedTypeChoices.TYPE_PRIMARY,
            supply=PowerFeedSupplyChoices.SUPPLY_AC,
            phase=PowerFeedPhaseChoices.PHASE_3PHASE,
            voltage=200,
            amperage=200,
            max_utilization=20,
            comments="PFB",
        )
        PowerFeed.objects.filter(pk=power_feeds[2].pk).update(
            status=pf_status_map["offline"],
            type=PowerFeedTypeChoices.TYPE_REDUNDANT,
            supply=PowerFeedSupplyChoices.SUPPLY_DC,
            phase=PowerFeedPhaseChoices.PHASE_SINGLE,
            voltage=300,
            amperage=300,
            max_utilization=30,
            comments="PFC",
        )

        power_feeds[0].refresh_from_db()
        power_feeds[1].refresh_from_db()
        power_feeds[2].refresh_from_db()
        power_feeds[0].validated_save()
        power_feeds[1].validated_save()
        power_feeds[2].validated_save()

        power_ports = (
            PowerPort.objects.get(name="Power Port 1"),
            PowerPort.objects.get(name="Power Port 2"),
        )

        cable_statuses = Status.objects.get_for_model(Cable)
        status_connected = cable_statuses.get(slug="connected")

        Cable.objects.create(
            termination_a=power_feeds[0],
            termination_b=power_ports[0],
            status=status_connected,
        )
        Cable.objects.create(
            termination_a=power_feeds[1],
            termination_b=power_ports[1],
            status=status_connected,
        )

    def test_name(self):
        params = {"name": ["Power Feed 1", "Power Feed 2"]}
        self.assertEqual(self.filterset(params, self.queryset).qs.count(), 2)

    def test_status(self):
        statuses = list(Status.objects.get_for_model(PowerFeed)[:2])
        params = {"status": [statuses[0].slug, statuses[1].slug]}
        self.assertEqual(
            self.filterset(params, self.queryset).qs.count(),
            self.queryset.filter(status__slug__in=params["status"]).count(),
        )

    def test_type(self):
        params = {"type": PowerFeedTypeChoices.TYPE_PRIMARY}
        self.assertEqual(self.filterset(params, self.queryset).qs.count(), 2)

    def test_supply(self):
        params = {"supply": PowerFeedSupplyChoices.SUPPLY_AC}
        self.assertEqual(self.filterset(params, self.queryset).qs.count(), 2)

    def test_phase(self):
        params = {"phase": PowerFeedPhaseChoices.PHASE_3PHASE}
        self.assertEqual(self.filterset(params, self.queryset).qs.count(), 2)

    def test_voltage(self):
        params = {"voltage": [100, 200]}
        self.assertEqual(self.filterset(params, self.queryset).qs.count(), 2)

    def test_amperage(self):
        params = {"amperage": [100, 200]}
        self.assertEqual(self.filterset(params, self.queryset).qs.count(), 2)

    def test_max_utilization(self):
        params = {"max_utilization": [10, 20]}
        self.assertEqual(self.filterset(params, self.queryset).qs.count(), 2)

    def test_region(self):
        regions = (
            Region.objects.get(slug="region-1"),
            Region.objects.get(slug="region-2"),
        )
        with self.subTest():
            params = {"region_id": [regions[0].pk, regions[1].pk]}
            self.assertEqual(self.filterset(params, self.queryset).qs.count(), 2)
        with self.subTest():
            params = {"region": [regions[0].slug, regions[1].slug]}
            self.assertEqual(self.filterset(params, self.queryset).qs.count(), 2)

    def test_site(self):
        sites = (
            Site.objects.get(slug="site-1"),
            Site.objects.get(slug="site-2"),
        )
        with self.subTest():
            params = {"site_id": [sites[0].pk, sites[1].pk]}
            self.assertEqual(self.filterset(params, self.queryset).qs.count(), 2)
        with self.subTest():
            params = {"site": [sites[0].slug, sites[1].slug]}
            self.assertEqual(self.filterset(params, self.queryset).qs.count(), 2)

    def test_power_panel_id(self):
        power_panels = PowerPanel.objects.all()[:2]
        params = {"power_panel_id": [power_panels[0].pk, power_panels[1].pk]}
        self.assertEqual(self.filterset(params, self.queryset).qs.count(), 2)

    def test_rack_id(self):
        racks = Rack.objects.all()[:2]
        params = {"rack_id": [racks[0].pk, racks[1].pk]}
        self.assertEqual(self.filterset(params, self.queryset).qs.count(), 2)

    def test_cabled(self):
        with self.subTest():
            params = {"cabled": True}
            self.assertEqual(self.filterset(params, self.queryset).qs.count(), 2)
        with self.subTest():
            params = {"cabled": False}
            self.assertEqual(self.filterset(params, self.queryset).qs.count(), 1)

    def test_connected(self):
        with self.subTest():
            params = {"connected": True}
            self.assertEqual(self.filterset(params, self.queryset).qs.count(), 2)
        with self.subTest():
            params = {"connected": False}
            self.assertEqual(self.filterset(params, self.queryset).qs.count(), 1)

    def test_power_panel(self):
        power_panel = PowerPanel.objects.all()[:2]
        params = {"power_panel": [power_panel[0].pk, power_panel[1].name]}
        self.assertEqual(self.filterset(params, self.queryset).qs.count(), 2)

    def test_rack(self):
        rack = Rack.objects.all()[:2]
        params = {"rack": [rack[0].pk, rack[1].name]}
        self.assertEqual(self.filterset(params, self.queryset).qs.count(), 2)

    def test_available_power(self):
        params = {"available_power": [1732, 27000]}
        self.assertEqual(self.filterset(params, self.queryset).qs.count(), 2)

    def test_comments(self):
        params = {"comments": ["PFA", "PFC"]}
        self.assertEqual(self.filterset(params, self.queryset).qs.count(), 2)

    def test_cable(self):
        cable = Cable.objects.all()[:2]
        params = {"cable": [cable[0].pk, cable[1].pk]}
        self.assertEqual(self.filterset(params, self.queryset).qs.count(), 2)


# TODO: Connection filters<|MERGE_RESOLUTION|>--- conflicted
+++ resolved
@@ -1087,11 +1087,7 @@
         lt4.content_types.add(ContentType.objects.get_for_model(Device))
 
         status_active = Status.objects.get(slug="active")
-<<<<<<< HEAD
-        site = Site.objects.last()
-=======
-        cls.site = Site.objects.create(name="Research Triangle Area", status=status_active)
->>>>>>> 92a46cb7
+        site = Site.objects.create(name="Research Triangle Area", status=status_active)
         tenants = Tenant.objects.filter(group__isnull=False)[:2]
 
         loc1 = Location.objects.create(
@@ -1174,17 +1170,9 @@
         self.assertEqual(self.filterset(params, self.queryset).qs.count(), 2)
 
     def test_site(self):
-<<<<<<< HEAD
-        params = {"site": [Site.objects.first().slug, Site.objects.last().pk]}
+        params = {"site": [Site.objects.first().slug, Site.objects.first().pk]}
         # TODO: should this filter return descendant locations as well?
-        self.assertEqual(
-            self.filterset(params, self.queryset).qs.count(),
-            Location.objects.filter(site__in=[Site.objects.first().pk, Site.objects.last().pk]).count(),
-        )
-=======
-        params = {"site": [Site.objects.first().slug, Site.objects.first().pk]}
         self.assertEqual(self.filterset(params, self.queryset).qs.count(), 1)
->>>>>>> 92a46cb7
 
 
 class RackGroupTestCase(FilterTestCases.NameSlugFilterTestCase):

--- conflicted
+++ resolved
@@ -4263,7 +4263,6 @@
             self.assertEqual(self.filterset(params, self.queryset).qs.count(), 4)
 
     def test_device(self):
-<<<<<<< HEAD
         device_1 = Device.objects.get(name="Device 1")
         device_2 = Device.objects.get(name="Device 2")
         params = {"device": [device_1.pk, device_2.name]}
@@ -4271,10 +4270,6 @@
         self.assertEqual(self.filterset(params, self.queryset).qs.distinct().count(), 4)
 
     def test_parent(self):
-=======
-        # 2.0 TODO: Allow multiple values
-        device = Device.objects.first()
->>>>>>> 1ed58049
         with self.subTest():
             parent_items = InventoryItem.objects.filter(parent__isnull=True)[:2]
             params = {"parent": [parent_items[0].pk, parent_items[1].pk]}

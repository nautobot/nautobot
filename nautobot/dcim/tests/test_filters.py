import netaddr
from django.contrib.auth import get_user_model

from nautobot.dcim.choices import (
    CableLengthUnitChoices,
    CableTypeChoices,
    DeviceFaceChoices,
    InterfaceModeChoices,
    InterfaceTypeChoices,
    PortTypeChoices,
    PowerFeedPhaseChoices,
    PowerFeedSupplyChoices,
    PowerFeedTypeChoices,
    PowerOutletFeedLegChoices,
    RackDimensionUnitChoices,
    RackTypeChoices,
    RackWidthChoices,
    SubdeviceRoleChoices,
)
from nautobot.dcim.filters import (
    RegionFilterSet,
    SiteFilterSet,
    RackGroupFilterSet,
    RackRoleFilterSet,
    RackFilterSet,
    RackReservationFilterSet,
    ManufacturerFilterSet,
    DeviceTypeFilterSet,
    ConsolePortTemplateFilterSet,
    ConsoleServerPortTemplateFilterSet,
    PowerPortTemplateFilterSet,
    PowerOutletTemplateFilterSet,
    InterfaceTemplateFilterSet,
    FrontPortTemplateFilterSet,
    RearPortTemplateFilterSet,
    DeviceBayTemplateFilterSet,
    DeviceRoleFilterSet,
    PlatformFilterSet,
    DeviceFilterSet,
    ConsolePortFilterSet,
    ConsoleServerPortFilterSet,
    PowerPortFilterSet,
    PowerOutletFilterSet,
    InterfaceFilterSet,
    FrontPortFilterSet,
    RearPortFilterSet,
    DeviceBayFilterSet,
    InventoryItemFilterSet,
    VirtualChassisFilterSet,
    CableFilterSet,
    PowerPanelFilterSet,
    PowerFeedFilterSet,
)

from nautobot.dcim.models import (
    Cable,
    ConsolePort,
    ConsolePortTemplate,
    ConsoleServerPort,
    ConsoleServerPortTemplate,
    Device,
    DeviceBay,
    DeviceBayTemplate,
    DeviceRole,
    DeviceType,
    FrontPort,
    FrontPortTemplate,
    Interface,
    InterfaceTemplate,
    InventoryItem,
    Manufacturer,
    Platform,
    PowerFeed,
    PowerPanel,
    PowerPort,
    PowerPortTemplate,
    PowerOutlet,
    PowerOutletTemplate,
    Rack,
    RackGroup,
    RackReservation,
    RackRole,
    RearPort,
    RearPortTemplate,
    Region,
    Site,
    VirtualChassis,
)
from nautobot.circuits.models import Circuit, CircuitTermination, CircuitType, Provider
from nautobot.extras.models import SecretsGroup, Status
from nautobot.ipam.models import IPAddress, Prefix, VLAN, VLANGroup
from nautobot.tenancy.models import Tenant, TenantGroup
from nautobot.utilities.testing import FilterTestCases
from nautobot.virtualization.models import Cluster, ClusterType, VirtualMachine


# Use the proper swappable User model
User = get_user_model()


def common_test_data(cls):

    tenant_groups = (
        TenantGroup.objects.create(name="Tenant group 1", slug="tenant-group-1"),
        TenantGroup.objects.create(name="Tenant group 2", slug="tenant-group-2"),
        TenantGroup.objects.create(name="Tenant group 3", slug="tenant-group-3"),
    )

    tenants = (
        Tenant.objects.create(name="Tenant 1", slug="tenant-1", group=tenant_groups[0]),
        Tenant.objects.create(name="Tenant 2", slug="tenant-2", group=tenant_groups[1]),
        Tenant.objects.create(name="Tenant 3", slug="tenant-3", group=tenant_groups[2]),
    )

    regions = (
        Region.objects.create(name="Region 1", slug="region-1", description="A"),
        Region.objects.create(name="Region 2", slug="region-2", description="B"),
        Region.objects.create(name="Region 3", slug="region-3", description="C"),
    )

    site_statuses = Status.objects.get_for_model(Site)
    cls.site_status_map = {s.slug: s for s in site_statuses.all()}

    sites = (
        Site.objects.create(
            name="Site 1",
            slug="site-1",
            description="Site 1 description",
            region=regions[0],
            tenant=tenants[0],
            status=cls.site_status_map["active"],
            facility="Facility 1",
            asn=65001,
            latitude=10,
            longitude=10,
            contact_name="Contact 1",
            contact_phone="123-555-0001",
            contact_email="contact1@example.com",
            physical_address="1 road st, albany, ny",
            shipping_address="PO Box 1, albany, ny",
            comments="comment1",
            time_zone="America/Chicago",
        ),
        Site.objects.create(
            name="Site 2",
            slug="site-2",
            description="Site 2 description",
            region=regions[1],
            tenant=tenants[1],
            status=cls.site_status_map["planned"],
            facility="Facility 2",
            asn=65002,
            latitude=20,
            longitude=20,
            contact_name="Contact 2",
            contact_phone="123-555-0002",
            contact_email="contact2@example.com",
            physical_address="2 road st, albany, ny",
            shipping_address="PO Box 2, albany, ny",
            comments="comment2",
            time_zone="America/Los_Angeles",
        ),
        Site.objects.create(
            name="Site 3",
            slug="site-3",
            region=regions[2],
            tenant=tenants[2],
            status=cls.site_status_map["retired"],
            facility="Facility 3",
            asn=65003,
            latitude=30,
            longitude=30,
            contact_name="Contact 3",
            contact_phone="123-555-0003",
            contact_email="contact3@example.com",
            comments="comment3",
            time_zone="America/Detroit",
        ),
    )

    provider = Provider.objects.create(name="Provider 1", slug="provider-1", asn=65001, account="1234")
    circuit_type = CircuitType.objects.create(name="Test Circuit Type 1", slug="test-circuit-type-1")
    circuit = Circuit.objects.create(provider=provider, type=circuit_type, cid="Test Circuit 1")
    CircuitTermination.objects.create(circuit=circuit, site=sites[0], term_side="A")
    CircuitTermination.objects.create(circuit=circuit, site=sites[1], term_side="Z")

    manufacturers = (
        Manufacturer.objects.create(name="Manufacturer 1", slug="manufacturer-1"),
        Manufacturer.objects.create(name="Manufacturer 2", slug="manufacturer-2"),
        Manufacturer.objects.create(name="Manufacturer 3", slug="manufacturer-3"),
    )

    platforms = (
        Platform.objects.create(
            name="Platform 1",
            slug="platform-1",
            manufacturer=manufacturers[0],
            napalm_driver="driver-1",
            napalm_args=["--test", "--arg1"],
            description="A",
        ),
        Platform.objects.create(
            name="Platform 2",
            slug="platform-2",
            manufacturer=manufacturers[1],
            napalm_driver="driver-2",
            napalm_args=["--test", "--arg2"],
            description="B",
        ),
        Platform.objects.create(
            name="Platform 3",
            slug="platform-3",
            manufacturer=manufacturers[2],
            napalm_driver="driver-3",
            napalm_args=["--test", "--arg3"],
            description="C",
        ),
    )

    device_types = (
        DeviceType.objects.create(
            manufacturer=manufacturers[0],
            comments="Device type 1",
            model="Model 1",
            slug="model-1",
            part_number="Part Number 1",
            u_height=1,
            is_full_depth=True,
        ),
        DeviceType.objects.create(
            manufacturer=manufacturers[1],
            comments="Device type 2",
            model="Model 2",
            slug="model-2",
            part_number="Part Number 2",
            u_height=2,
            is_full_depth=True,
            subdevice_role=SubdeviceRoleChoices.ROLE_PARENT,
        ),
        DeviceType.objects.create(
            manufacturer=manufacturers[2],
            comments="Device type 3",
            model="Model 3",
            slug="model-3",
            part_number="Part Number 3",
            u_height=3,
            is_full_depth=False,
            subdevice_role=SubdeviceRoleChoices.ROLE_CHILD,
        ),
    )

    rack_groups = (
        RackGroup.objects.create(name="Rack Group 1", slug="rack-group-1", site=sites[0]),
        RackGroup.objects.create(name="Rack Group 2", slug="rack-group-2", site=sites[1]),
        RackGroup.objects.create(name="Rack Group 3", slug="rack-group-3", site=sites[2]),
    )

    power_panels = (
        PowerPanel.objects.create(name="Power Panel 1", site=sites[0], rack_group=rack_groups[0]),
        PowerPanel.objects.create(name="Power Panel 2", site=sites[1], rack_group=rack_groups[1]),
        PowerPanel.objects.create(name="Power Panel 3", site=sites[2], rack_group=rack_groups[2]),
    )

    rackroles = (
        RackRole.objects.create(name="Rack Role 1", slug="rack-role-1", color="ff0000"),
        RackRole.objects.create(name="Rack Role 2", slug="rack-role-2", color="00ff00"),
        RackRole.objects.create(name="Rack Role 3", slug="rack-role-3", color="0000ff"),
    )

    rack_statuses = Status.objects.get_for_model(Rack)
    cls.rack_status_map = {s.slug: s for s in rack_statuses.all()}

    racks = (
        Rack.objects.create(
            name="Rack 1",
            comments="comment1",
            facility_id="rack-1",
            site=sites[0],
            group=rack_groups[0],
            tenant=tenants[0],
            status=cls.rack_status_map["active"],
            role=rackroles[0],
            serial="ABC",
            asset_tag="1001",
            type=RackTypeChoices.TYPE_2POST,
            width=RackWidthChoices.WIDTH_19IN,
            u_height=42,
            desc_units=False,
            outer_width=100,
            outer_depth=100,
            outer_unit=RackDimensionUnitChoices.UNIT_MILLIMETER,
        ),
        Rack.objects.create(
            name="Rack 2",
            comments="comment2",
            facility_id="rack-2",
            site=sites[1],
            group=rack_groups[1],
            tenant=tenants[1],
            status=cls.rack_status_map["planned"],
            role=rackroles[1],
            serial="DEF",
            asset_tag="1002",
            type=RackTypeChoices.TYPE_4POST,
            width=RackWidthChoices.WIDTH_21IN,
            u_height=43,
            desc_units=False,
            outer_width=200,
            outer_depth=200,
            outer_unit=RackDimensionUnitChoices.UNIT_MILLIMETER,
        ),
        Rack.objects.create(
            name="Rack 3",
            comments="comment3",
            facility_id="rack-3",
            site=sites[2],
            group=rack_groups[2],
            tenant=tenants[2],
            status=cls.rack_status_map["reserved"],
            role=rackroles[2],
            serial="GHI",
            asset_tag="1003",
            type=RackTypeChoices.TYPE_CABINET,
            width=RackWidthChoices.WIDTH_23IN,
            u_height=44,
            desc_units=True,
            outer_width=300,
            outer_depth=300,
            outer_unit=RackDimensionUnitChoices.UNIT_INCH,
        ),
    )

    device_roles = (
        DeviceRole.objects.create(
            name="Device Role 1",
            slug="device-role-1",
            color="ff0000",
            vm_role=False,
            description="Device Role Description 1",
        ),
        DeviceRole.objects.create(
            name="Device Role 2",
            slug="device-role-2",
            color="00ff00",
            vm_role=False,
            description="Device Role Description 2",
        ),
        DeviceRole.objects.create(
            name="Device Role 3",
            slug="device-role-3",
            color="0000ff",
            vm_role=False,
            description="Device Role Description 3",
        ),
    )

    cluster_type = ClusterType.objects.create(name="Cluster Type 1", slug="cluster-type-1")
    clusters = (
        Cluster.objects.create(name="Cluster 1", type=cluster_type, site=sites[0]),
        Cluster.objects.create(name="Cluster 2", type=cluster_type, site=sites[1]),
        Cluster.objects.create(name="Cluster 3", type=cluster_type, site=sites[2]),
    )

    VirtualMachine.objects.create(cluster=clusters[0], name="VM 1", role=device_roles[0], platform=platforms[0])
    VirtualMachine.objects.create(cluster=clusters[0], name="VM 2", role=device_roles[1], platform=platforms[1])
    VirtualMachine.objects.create(cluster=clusters[0], name="VM 3", role=device_roles[2], platform=platforms[2])

    Prefix.objects.create(prefix=netaddr.IPNetwork("192.168.0.0/16"), site=sites[0])
    Prefix.objects.create(prefix=netaddr.IPNetwork("192.168.1.0/24"), site=sites[1])
    Prefix.objects.create(prefix=netaddr.IPNetwork("192.168.2.0/24"), site=sites[2])

    VLANGroup.objects.create(name="VLAN Group 1", slug="vlan-group-1", site=sites[0])
    VLANGroup.objects.create(name="VLAN Group 2", slug="vlan-group-2", site=sites[1])
    VLANGroup.objects.create(name="VLAN Group 3", slug="vlan-group-3", site=sites[2])

    VLAN.objects.create(name="VLAN 101", vid=101, site=sites[0])
    VLAN.objects.create(name="VLAN 102", vid=102, site=sites[1])
    VLAN.objects.create(name="VLAN 103", vid=103, site=sites[2])

<<<<<<< HEAD
    PowerFeed.objects.create(name="Power Feed 1", rack=racks[0], power_panel=powerpanels[0])
    PowerFeed.objects.create(name="Power Feed 2", rack=racks[1], power_panel=powerpanels[1])
    PowerFeed.objects.create(name="Power Feed 3", rack=racks[2], power_panel=powerpanels[2])
=======
    PowerFeed.objects.create(name="Powerfeed 1", rack=racks[0], power_panel=power_panels[0])
    PowerFeed.objects.create(name="Powerfeed 1", rack=racks[1], power_panel=power_panels[1])
    PowerFeed.objects.create(name="Powerfeed 1", rack=racks[2], power_panel=power_panels[2])
>>>>>>> 6f216766

    users = (
        User.objects.create_user(username="TestCaseUser 1"),
        User.objects.create_user(username="TestCaseUser 2"),
        User.objects.create_user(username="TestCaseUser 3"),
    )

    RackReservation.objects.create(
        rack=racks[0],
        units=(1, 2, 3),
        user=users[0],
        description="Rack Reservation 1",
        tenant=tenants[0],
    )
    RackReservation.objects.create(
        rack=racks[1],
        units=(4, 5, 6),
        user=users[1],
        description="Rack Reservation 2",
        tenant=tenants[1],
    )
    RackReservation.objects.create(
        rack=racks[2],
        units=(7, 8, 9),
        user=users[2],
        description="Rack Reservation 3",
        tenant=tenants[2],
    )

    ConsolePortTemplate.objects.create(
        device_type=device_types[0],
        name="Console Port 1",
        label="console1",
        description="Front Console Port 1",
    )
    ConsolePortTemplate.objects.create(
        device_type=device_types[1],
        name="Console Port 2",
        label="console2",
        description="Front Console Port 2",
    )
    ConsolePortTemplate.objects.create(
        device_type=device_types[2],
        name="Console Port 3",
        label="console3",
        description="Front Console Port 3",
    )

    ConsoleServerPortTemplate.objects.create(
        device_type=device_types[0],
        name="Console Server Port 1",
        label="consoleserverport1",
        description="Front Console Server Port 1",
    )
    ConsoleServerPortTemplate.objects.create(
        device_type=device_types[1],
        name="Console Server Port 2",
        label="consoleserverport2",
        description="Front Console Server Port 2",
    )
    ConsoleServerPortTemplate.objects.create(
        device_type=device_types[2],
        name="Console Server Port 3",
        label="consoleserverport3",
        description="Front Console Server Port 3",
    )

    power_port_templates = (
        PowerPortTemplate.objects.create(
            device_type=device_types[0],
            name="Power Port 1",
            maximum_draw=100,
            allocated_draw=50,
            label="powerport1",
            description="Power Port Description 1",
        ),
        PowerPortTemplate.objects.create(
            device_type=device_types[1],
            name="Power Port 2",
            maximum_draw=200,
            allocated_draw=100,
            label="powerport2",
            description="Power Port Description 2",
        ),
        PowerPortTemplate.objects.create(
            device_type=device_types[2],
            name="Power Port 3",
            maximum_draw=300,
            allocated_draw=150,
            label="powerport3",
            description="Power Port Description 3",
        ),
    )

    PowerOutletTemplate.objects.create(
        device_type=device_types[0],
        power_port=power_port_templates[0],
        name="Power Outlet 1",
        feed_leg=PowerOutletFeedLegChoices.FEED_LEG_A,
        label="poweroutlet1",
        description="Power Outlet Description 1",
    )
    PowerOutletTemplate.objects.create(
        device_type=device_types[1],
        power_port=power_port_templates[1],
        name="Power Outlet 2",
        feed_leg=PowerOutletFeedLegChoices.FEED_LEG_B,
        label="poweroutlet2",
        description="Power Outlet Description 2",
    )
    PowerOutletTemplate.objects.create(
        device_type=device_types[2],
        power_port=power_port_templates[2],
        name="Power Outlet 3",
        feed_leg=PowerOutletFeedLegChoices.FEED_LEG_C,
        label="poweroutlet3",
        description="Power Outlet Description 3",
    )

    InterfaceTemplate.objects.create(
        name="Interface 1",
        description="Interface Description 1",
        device_type=device_types[0],
        label="interface1",
        mgmt_only=True,
        type=InterfaceTypeChoices.TYPE_1GE_SFP,
    )
    InterfaceTemplate.objects.create(
        name="Interface 2",
        description="Interface Description 2",
        device_type=device_types[1],
        label="interface2",
        mgmt_only=False,
        type=InterfaceTypeChoices.TYPE_1GE_GBIC,
    )
    InterfaceTemplate.objects.create(
        name="Interface 3",
        description="Interface Description 3",
        device_type=device_types[2],
        label="interface3",
        mgmt_only=False,
        type=InterfaceTypeChoices.TYPE_1GE_FIXED,
    )

    rear_ports = (
        RearPortTemplate.objects.create(
            device_type=device_types[0],
            name="Rear Port 1",
            type=PortTypeChoices.TYPE_8P8C,
            positions=1,
            label="rearport1",
            description="Rear Port Description 1",
        ),
        RearPortTemplate.objects.create(
            device_type=device_types[1],
            name="Rear Port 2",
            type=PortTypeChoices.TYPE_110_PUNCH,
            positions=2,
            label="rearport2",
            description="Rear Port Description 2",
        ),
        RearPortTemplate.objects.create(
            device_type=device_types[2],
            name="Rear Port 3",
            type=PortTypeChoices.TYPE_BNC,
            positions=3,
            label="rearport3",
            description="Rear Port Description 3",
        ),
    )

    FrontPortTemplate.objects.create(
        device_type=device_types[0],
        name="Front Port 1",
        rear_port=rear_ports[0],
        type=PortTypeChoices.TYPE_8P8C,
        rear_port_position=1,
        label="frontport1",
        description="Front Port Description 1",
    )
    FrontPortTemplate.objects.create(
        device_type=device_types[1],
        name="Front Port 2",
        rear_port=rear_ports[1],
        type=PortTypeChoices.TYPE_110_PUNCH,
        rear_port_position=2,
        label="frontport2",
        description="Front Port Description 2",
    )
    FrontPortTemplate.objects.create(
        device_type=device_types[2],
        name="Front Port 3",
        rear_port=rear_ports[2],
        type=PortTypeChoices.TYPE_BNC,
        rear_port_position=3,
        label="frontport3",
        description="Front Port Description 3",
    )

    DeviceBayTemplate.objects.create(
        device_type=device_types[0],
        name="Device Bay 1",
        label="devicebay1",
        description="Device Bay Description 1",
    )
    DeviceBayTemplate.objects.create(
        device_type=device_types[1],
        name="Device Bay 2",
        label="devicebay2",
        description="Device Bay Description 2",
    )
    DeviceBayTemplate.objects.create(
        device_type=device_types[2],
        name="Device Bay 3",
        label="devicebay3",
        description="Device Bay Description 3",
    )

    device_statuses = Status.objects.get_for_model(Device)
    device_status_map = {ds.slug: ds for ds in device_statuses.all()}

    Device.objects.create(
        name="Device 1",
        device_type=device_types[0],
        device_role=device_roles[0],
        platform=platforms[0],
        rack=racks[0],
        site=sites[0],
        tenant=tenants[0],
        status=device_status_map["active"],
    )
    Device.objects.create(
        name="Device 2",
        device_type=device_types[1],
        device_role=device_roles[1],
        platform=platforms[1],
        rack=racks[1],
        site=sites[1],
        tenant=tenants[1],
        status=device_status_map["staged"],
    )
    Device.objects.create(
        name="Device 3",
        device_type=device_types[2],
        device_role=device_roles[2],
        platform=platforms[2],
        rack=racks[2],
        site=sites[2],
        tenant=tenants[2],
        status=device_status_map["failed"],
    )


class RegionTestCase(FilterTestCases.NameSlugFilterTestCase):
    queryset = Region.objects.all()
    filterset = RegionFilterSet

    @classmethod
    def setUpTestData(cls):
        common_test_data(cls)

        parent_regions = Region.objects.filter(parent__isnull=True)
        Region.objects.create(name="Region 1A", slug="region-1a", parent=parent_regions[0])
        Region.objects.create(name="Region 1B", slug="region-1b", parent=parent_regions[0])
        Region.objects.create(name="Region 2A", slug="region-2a", parent=parent_regions[1])
        Region.objects.create(name="Region 2B", slug="region-2b", parent=parent_regions[1])
        Region.objects.create(name="Region 3A", slug="region-3a", parent=parent_regions[2])
        Region.objects.create(name="Region 3B", slug="region-3b", parent=parent_regions[2])

    def test_description(self):
        params = {"description": ["A", "B"]}
        self.assertEqual(self.filterset(params, self.queryset).qs.count(), 2)

    def test_parent(self):
        parent_regions = Region.objects.filter(parent__isnull=True)[:2]
        params = {"parent_id": [parent_regions[0].pk, parent_regions[1].pk]}
        self.assertEqual(self.filterset(params, self.queryset).qs.count(), 4)
        params = {"parent": [parent_regions[0].slug, parent_regions[1].slug]}
        self.assertEqual(self.filterset(params, self.queryset).qs.count(), 4)

    def test_children(self):
        child_region_1a = Region.objects.get(slug="region-1a")
        child_region_1b = Region.objects.get(slug="region-1b")
        child_region_2a = Region.objects.get(slug="region-2a")
        params = {"children": [child_region_1a.pk, child_region_1b.slug]}
        self.assertEqual(self.filterset(params, self.queryset).qs.count(), 1)
        params = {"children": [child_region_1a.slug, child_region_2a.pk]}
        self.assertEqual(self.filterset(params, self.queryset).qs.count(), 2)

    def test_has_children(self):
        params = {"has_children": True}
        self.assertEqual(self.filterset(params, self.queryset).qs.count(), 3)
        params = {"has_children": False}
        self.assertEqual(self.filterset(params, self.queryset).qs.count(), 6)

    def test_sites(self):
        sites = Site.objects.all()
        params = {"sites": [sites[0].pk, sites[1].slug]}
        self.assertEqual(self.filterset(params, self.queryset).qs.count(), 2)

    def test_has_sites(self):
        params = {"has_sites": True}
        self.assertEqual(self.filterset(params, self.queryset).qs.count(), 3)
        params = {"has_sites": False}
        self.assertEqual(self.filterset(params, self.queryset).qs.count(), 6)


class SiteTestCase(FilterTestCases.NameSlugFilterTestCase):
    queryset = Site.objects.all()
    filterset = SiteFilterSet

    @classmethod
    def setUpTestData(cls):
        common_test_data(cls)

        Site.objects.create(name="Site 4", status=cls.site_status_map["retired"])

    def test_facility(self):
        params = {"facility": ["Facility 1", "Facility 2"]}
        self.assertEqual(self.filterset(params, self.queryset).qs.count(), 2)

    def test_asn(self):
        params = {"asn": [65001, 65002]}
        self.assertEqual(self.filterset(params, self.queryset).qs.count(), 2)

    def test_latitude(self):
        params = {"latitude": [10, 20]}
        self.assertEqual(self.filterset(params, self.queryset).qs.count(), 2)

    def test_longitude(self):
        params = {"longitude": [10, 20]}
        self.assertEqual(self.filterset(params, self.queryset).qs.count(), 2)

    def test_contact_name(self):
        params = {"contact_name": ["Contact 1", "Contact 2"]}
        self.assertEqual(self.filterset(params, self.queryset).qs.count(), 2)

    def test_contact_phone(self):
        params = {"contact_phone": ["123-555-0001", "123-555-0002"]}
        self.assertEqual(self.filterset(params, self.queryset).qs.count(), 2)

    def test_contact_email(self):
        params = {"contact_email": ["contact1@example.com", "contact2@example.com"]}
        self.assertEqual(self.filterset(params, self.queryset).qs.count(), 2)

    def test_status(self):
        params = {"status": ["active", "planned"]}
        self.assertEqual(self.filterset(params, self.queryset).qs.count(), 2)

    def test_region(self):
        regions = Region.objects.all()[:2]
        params = {"region_id": [regions[0].pk, regions[1].pk]}
        self.assertEqual(self.filterset(params, self.queryset).qs.count(), 2)
        params = {"region": [regions[0].slug, regions[1].slug]}
        self.assertEqual(self.filterset(params, self.queryset).qs.count(), 2)

    def test_tenant(self):
        tenants = Tenant.objects.all()[:2]
        params = {"tenant_id": [tenants[0].pk, tenants[1].pk]}
        self.assertEqual(self.filterset(params, self.queryset).qs.count(), 2)
        params = {"tenant": [tenants[0].slug, tenants[1].slug]}
        self.assertEqual(self.filterset(params, self.queryset).qs.count(), 2)

    def test_tenant_group(self):
        tenant_groups = TenantGroup.objects.all()[:2]
        params = {"tenant_group_id": [tenant_groups[0].pk, tenant_groups[1].pk]}
        self.assertEqual(self.filterset(params, self.queryset).qs.count(), 2)
        params = {"tenant_group": [tenant_groups[0].slug, tenant_groups[1].slug]}
        self.assertEqual(self.filterset(params, self.queryset).qs.count(), 2)

    def test_search(self):
        value = self.queryset.values_list("pk", flat=True)[0]
        params = {"q": value}
        self.assertEqual(self.filterset(params, self.queryset).qs.values_list("pk", flat=True)[0], value)

    def test_comments(self):
        params = {"comments": "COMMENT"}
        self.assertEqual(self.filterset(params, self.queryset).qs.count(), 0)
        params = {"comments": "comment123"}
        self.assertEqual(self.filterset(params, self.queryset).qs.count(), 0)
        params = {"comments": "comment2"}
        self.assertEqual(self.filterset(params, self.queryset).qs.count(), 1)

    def test_circuit_terminations(self):
        circuit_terminations = CircuitTermination.objects.all()[:2]
        params = {"circuit_terminations": [circuit_terminations[0].pk, circuit_terminations[1].pk]}
        self.assertEqual(self.filterset(params, self.queryset).qs.count(), 2)

    def test_has_circuit_terminations(self):
        params = {"has_circuit_terminations": True}
        self.assertEqual(self.filterset(params, self.queryset).qs.count(), 2)
        params = {"has_circuit_terminations": False}
        self.assertEqual(self.filterset(params, self.queryset).qs.count(), 2)

    def test_devices(self):
        devices = Device.objects.all()[:2]
        params = {"devices": [devices[0].pk, devices[1].pk]}
        self.assertEqual(self.filterset(params, self.queryset).qs.count(), 2)

    def test_has_devices(self):
        params = {"has_devices": True}
        self.assertEqual(self.filterset(params, self.queryset).qs.count(), 3)
        params = {"has_devices": False}
        self.assertEqual(self.filterset(params, self.queryset).qs.count(), 1)

    def test_power_panels(self):
        power_panels = PowerPanel.objects.all()[:2]
        params = {"power_panels": [power_panels[0].pk, power_panels[1].pk]}
        self.assertEqual(self.filterset(params, self.queryset).qs.count(), 2)

    def test_has_power_panels(self):
        params = {"has_power_panels": True}
        self.assertEqual(self.filterset(params, self.queryset).qs.count(), 3)
        params = {"has_power_panels": False}
        self.assertEqual(self.filterset(params, self.queryset).qs.count(), 1)

    def test_rack_groups(self):
        rack_groups = RackGroup.objects.all()[:2]
        params = {"rack_groups": [rack_groups[0].pk, rack_groups[1].slug]}
        self.assertEqual(self.filterset(params, self.queryset).qs.count(), 2)

    def test_has_rack_groups(self):
        params = {"has_rack_groups": True}
        self.assertEqual(self.filterset(params, self.queryset).qs.count(), 3)
        params = {"has_rack_groups": False}
        self.assertEqual(self.filterset(params, self.queryset).qs.count(), 1)

    def test_racks(self):
        racks = Rack.objects.all()[:2]
        params = {"racks": [racks[0].pk, racks[1].pk]}
        self.assertEqual(self.filterset(params, self.queryset).qs.count(), 2)

    def test_has_racks(self):
        params = {"has_racks": True}
        self.assertEqual(self.filterset(params, self.queryset).qs.count(), 3)
        params = {"has_racks": False}
        self.assertEqual(self.filterset(params, self.queryset).qs.count(), 1)

    def test_prefixes(self):
        prefixes = Prefix.objects.all()[:2]
        params = {"prefixes": [prefixes[0].pk, prefixes[1].pk]}
        self.assertEqual(self.filterset(params, self.queryset).qs.count(), 2)

    def test_has_prefixes(self):
        params = {"has_prefixes": True}
        self.assertEqual(self.filterset(params, self.queryset).qs.count(), 3)
        params = {"has_prefixes": False}
        self.assertEqual(self.filterset(params, self.queryset).qs.count(), 1)

    def test_vlan_groups(self):
        vlan_groups = VLANGroup.objects.all()[:2]
        params = {"vlan_groups": [vlan_groups[0].pk, vlan_groups[1].slug]}
        self.assertEqual(self.filterset(params, self.queryset).qs.count(), 2)

    def test_has_vlan_groups(self):
        params = {"has_vlan_groups": True}
        self.assertEqual(self.filterset(params, self.queryset).qs.count(), 3)
        params = {"has_vlan_groups": False}
        self.assertEqual(self.filterset(params, self.queryset).qs.count(), 1)

    def test_vlans(self):
        vlans = VLAN.objects.all()[:2]
        params = {"vlans": [vlans[0].pk, vlans[1].pk]}
        self.assertEqual(self.filterset(params, self.queryset).qs.count(), 2)

    def test_has_vlans(self):
        params = {"has_vlans": True}
        self.assertEqual(self.filterset(params, self.queryset).qs.count(), 3)
        params = {"has_vlans": False}
        self.assertEqual(self.filterset(params, self.queryset).qs.count(), 1)

    def test_clusters(self):
        clusters = Cluster.objects.all()[:2]
        params = {"clusters": [clusters[0].pk, clusters[1].pk]}
        self.assertEqual(self.filterset(params, self.queryset).qs.count(), 2)

    def test_has_clusters(self):
        params = {"has_clusters": True}
        self.assertEqual(self.filterset(params, self.queryset).qs.count(), 3)
        params = {"has_clusters": False}
        self.assertEqual(self.filterset(params, self.queryset).qs.count(), 1)

    def test_time_zone(self):
        params = {"time_zone": ["America/Los_Angeles", "America/Chicago"]}
        self.assertEqual(self.filterset(params, self.queryset).qs.count(), 2)
        params = {"time_zone": [""]}
        self.assertEqual(self.filterset(params, self.queryset).qs.count(), 1)

    def test_physical_address(self):
        params = {"physical_address": "1 road st, albany, ny"}
        self.assertEqual(self.filterset(params, self.queryset).qs.count(), 1)
        params = {"physical_address": "nomatch"}
        self.assertFalse(self.filterset(params, self.queryset).qs.exists())

    def test_shipping_address(self):
        params = {"shipping_address": "PO Box 1, albany, ny"}
        self.assertEqual(self.filterset(params, self.queryset).qs.count(), 1)
        params = {"shipping_address": "nomatch"}
        self.assertFalse(self.filterset(params, self.queryset).qs.exists())

    def test_description(self):
        params = {"description": "Site 1 description"}
        self.assertEqual(self.filterset(params, self.queryset).qs.count(), 1)
        params = {"description": "nomatch"}
        self.assertFalse(self.filterset(params, self.queryset).qs.exists())


class RackGroupTestCase(FilterTestCases.NameSlugFilterTestCase):
    queryset = RackGroup.objects.all()
    filterset = RackGroupFilterSet

    @classmethod
    def setUpTestData(cls):
        common_test_data(cls)

        sites = Site.objects.all()
        parent_rack_groups = RackGroup.objects.filter(parent__isnull=True)

        RackGroup.objects.create(
            name="Child Rack Group 1",
            slug="rack-group-1c",
            site=sites[0],
            parent=parent_rack_groups[0],
            description="A",
        )
        RackGroup.objects.create(
            name="Child Rack Group 2",
            slug="rack-group-2c",
            site=sites[1],
            parent=parent_rack_groups[1],
            description="B",
        )
        RackGroup.objects.create(
            name="Child Rack Group 3",
            slug="rack-group-3c",
            site=sites[2],
            parent=parent_rack_groups[2],
            description="C",
        )
        RackGroup.objects.create(
            name="Rack Group 4",
            slug="rack-group-4",
            site=sites[2],
        )

    def test_description(self):
        params = {"description": ["A", "B"]}
        self.assertEqual(self.filterset(params, self.queryset).qs.count(), 2)

    def test_region(self):
        regions = Region.objects.all()[:2]
        params = {"region_id": [regions[0].pk, regions[1].pk]}
        self.assertEqual(self.filterset(params, self.queryset).qs.count(), 4)
        params = {"region": [regions[0].slug, regions[1].slug]}
        self.assertEqual(self.filterset(params, self.queryset).qs.count(), 4)

    def test_site(self):
        sites = Site.objects.filter(slug__in=["site-1", "site-2"])
        params = {"site_id": [sites[0].pk, sites[1].pk]}
        self.assertEqual(self.filterset(params, self.queryset).qs.count(), 4)
        params = {"site": [sites[0].slug, sites[1].slug]}
        self.assertEqual(self.filterset(params, self.queryset).qs.count(), 4)

    def test_parent(self):
        parent_rack_groups = RackGroup.objects.filter(children__isnull=False)[:2]
        params = {"parent_id": [parent_rack_groups[0].pk, parent_rack_groups[1].pk]}
        self.assertEqual(self.filterset(params, self.queryset).qs.count(), 2)
        params = {"parent": [parent_rack_groups[0].slug, parent_rack_groups[1].slug]}
        self.assertEqual(self.filterset(params, self.queryset).qs.count(), 2)

    def test_children(self):
        child_groups = RackGroup.objects.filter(name__startswith="Child").filter(parent__isnull=False)[:2]
        params = {"children": [child_groups[0].pk, child_groups[1].slug]}
        self.assertEqual(self.filterset(params, self.queryset).qs.count(), 2)
        rack_group_4 = RackGroup.objects.filter(slug="rack-group-4").first()
        params = {"children": [rack_group_4.slug, rack_group_4.pk]}
        self.assertFalse(self.filterset(params, self.queryset).qs.exists())

    def test_has_children(self):
        self.assertEqual(self.filterset({"has_children": True}, self.queryset).qs.count(), 3)
        self.assertEqual(self.filterset({"has_children": False}, self.queryset).qs.count(), 4)

    def test_power_panels(self):
        power_panels = PowerPanel.objects.all()[:2]
        params = {"power_panels": [power_panels[0].pk, power_panels[1].pk]}
        self.assertEqual(self.filterset(params, self.queryset).qs.count(), 2)

    def test_has_power_panels(self):
        self.assertEqual(self.filterset({"has_power_panels": True}, self.queryset).qs.count(), 3)
        self.assertEqual(self.filterset({"has_power_panels": False}, self.queryset).qs.count(), 4)

    def test_racks(self):
        racks = Rack.objects.all()[:2]
        params = {"racks": [racks[0].pk, racks[1].pk]}
        self.assertEqual(self.filterset(params, self.queryset).qs.count(), 2)

    def test_has_racks(self):
        self.assertEqual(self.filterset({"has_racks": True}, self.queryset).qs.count(), 3)
        self.assertEqual(self.filterset({"has_racks": False}, self.queryset).qs.count(), 4)


class RackRoleTestCase(FilterTestCases.NameSlugFilterTestCase):
    queryset = RackRole.objects.all()
    filterset = RackRoleFilterSet

    @classmethod
    def setUpTestData(cls):
        common_test_data(cls)

        RackRole.objects.create(name="Rack Role 4", slug="rack-role-4", color="abcdef")

    def test_color(self):
        params = {"color": ["ff0000", "00ff00"]}
        self.assertEqual(self.filterset(params, self.queryset).qs.count(), 2)

    def test_racks(self):
        racks = Rack.objects.all()[:2]
        params = {"racks": [racks[0].pk, racks[1].pk]}
        self.assertEqual(self.filterset(params, self.queryset).qs.count(), 2)

    def test_has_racks(self):
        self.assertEqual(self.filterset({"has_racks": True}, self.queryset).qs.count(), 3)
        self.assertEqual(self.filterset({"has_racks": False}, self.queryset).qs.count(), 1)


class RackTestCase(FilterTestCases.FilterTestCase):
    queryset = Rack.objects.all()
    filterset = RackFilterSet

    @classmethod
    def setUpTestData(cls):
        common_test_data(cls)

        site = Site.objects.get(slug="site-3")
        rack_group = RackGroup.objects.get(slug="rack-group-3")
        tenant = Tenant.objects.get(slug="tenant-3")
        rack_role = RackRole.objects.get(slug="rack-role-3")

        Rack.objects.create(
            name="Rack 4",
            facility_id="rack-4",
            site=site,
            group=rack_group,
            tenant=tenant,
            status=cls.rack_status_map["active"],
            role=rack_role,
            serial="ABCDEF",
            asset_tag="1004",
            type=RackTypeChoices.TYPE_2POST,
            width=RackWidthChoices.WIDTH_19IN,
            u_height=42,
            desc_units=False,
            outer_width=100,
            outer_depth=100,
        )

    def test_name(self):
        params = {"name": ["Rack 1", "Rack 2"]}
        self.assertEqual(self.filterset(params, self.queryset).qs.count(), 2)

    def test_facility_id(self):
        params = {"facility_id": ["rack-1", "rack-2"]}
        self.assertEqual(self.filterset(params, self.queryset).qs.count(), 2)

    def test_asset_tag(self):
        params = {"asset_tag": ["1001", "1002"]}
        self.assertEqual(self.filterset(params, self.queryset).qs.count(), 2)

    def test_type(self):
        params = {"type": [RackTypeChoices.TYPE_2POST, RackTypeChoices.TYPE_4POST]}
        self.assertEqual(self.filterset(params, self.queryset).qs.count(), 3)

    def test_width(self):
        params = {"width": [RackWidthChoices.WIDTH_19IN, RackWidthChoices.WIDTH_21IN]}
        self.assertEqual(self.filterset(params, self.queryset).qs.count(), 3)

    def test_u_height(self):
        params = {"u_height": [42, 43]}
        self.assertEqual(self.filterset(params, self.queryset).qs.count(), 3)

    def test_desc_units(self):
        params = {"desc_units": "true"}
        self.assertEqual(self.filterset(params, self.queryset).qs.count(), 1)
        params = {"desc_units": "false"}
        self.assertEqual(self.filterset(params, self.queryset).qs.count(), 3)

    def test_outer_width(self):
        params = {"outer_width": [100, 200]}
        self.assertEqual(self.filterset(params, self.queryset).qs.count(), 3)

    def test_outer_depth(self):
        params = {"outer_depth": [100, 200]}
        self.assertEqual(self.filterset(params, self.queryset).qs.count(), 3)

    def test_outer_unit(self):
        self.assertEqual(Rack.objects.exclude(outer_unit="").count(), 3)
        params = {"outer_unit": RackDimensionUnitChoices.UNIT_MILLIMETER}
        self.assertEqual(self.filterset(params, self.queryset).qs.count(), 2)

    def test_region(self):
        regions = Region.objects.all()[:2]
        params = {"region_id": [regions[0].pk, regions[1].pk]}
        self.assertEqual(self.filterset(params, self.queryset).qs.count(), 2)
        params = {"region": [regions[0].slug, regions[1].slug]}
        self.assertEqual(self.filterset(params, self.queryset).qs.count(), 2)

    def test_site(self):
        sites = Site.objects.all()[:2]
        params = {"site_id": [sites[0].pk, sites[1].pk]}
        self.assertEqual(self.filterset(params, self.queryset).qs.count(), 2)
        params = {"site": [sites[0].slug, sites[1].slug]}
        self.assertEqual(self.filterset(params, self.queryset).qs.count(), 2)

    def test_group(self):
        groups = RackGroup.objects.all()[:2]
        params = {"group_id": [groups[0].pk, groups[1].pk]}
        self.assertEqual(self.filterset(params, self.queryset).qs.count(), 2)
        params = {"group": [groups[0].slug, groups[1].slug]}
        self.assertEqual(self.filterset(params, self.queryset).qs.count(), 2)

    def test_status(self):
        params = {"status": ["active", "planned"]}
        self.assertEqual(self.filterset(params, self.queryset).qs.count(), 3)

    def test_role(self):
        roles = RackRole.objects.all()[:2]
        params = {"role_id": [roles[0].pk, roles[1].pk]}
        self.assertEqual(self.filterset(params, self.queryset).qs.count(), 2)
        params = {"role": [roles[0].slug, roles[1].slug]}
        self.assertEqual(self.filterset(params, self.queryset).qs.count(), 2)

    def test_serial(self):
        params = {"serial": "ABC"}
        self.assertEqual(self.filterset(params, self.queryset).qs.count(), 1)
        params = {"serial": "abc"}
        self.assertEqual(self.filterset(params, self.queryset).qs.count(), 1)

    def test_tenant(self):
        tenants = Tenant.objects.all()[:2]
        params = {"tenant_id": [tenants[0].pk, tenants[1].pk]}
        self.assertEqual(self.filterset(params, self.queryset).qs.count(), 2)
        params = {"tenant": [tenants[0].slug, tenants[1].slug]}
        self.assertEqual(self.filterset(params, self.queryset).qs.count(), 2)

    def test_tenant_group(self):
        tenant_groups = TenantGroup.objects.all()[:2]
        params = {"tenant_group_id": [tenant_groups[0].pk, tenant_groups[1].pk]}
        self.assertEqual(self.filterset(params, self.queryset).qs.count(), 2)
        params = {"tenant_group": [tenant_groups[0].slug, tenant_groups[1].slug]}
        self.assertEqual(self.filterset(params, self.queryset).qs.count(), 2)

    def test_search(self):
        value = self.queryset.values_list("pk", flat=True)[0]
        params = {"q": value}
        self.assertEqual(self.filterset(params, self.queryset).qs.values_list("pk", flat=True)[0], value)

    def test_comments(self):
        rack_1 = Rack.objects.filter(name="Rack 1").first()
        self.assertEqual(self.filterset({"comments": "comment1"}).qs.count(), 1)
        self.assertEqual(self.filterset({"comments": "comment1"}).qs.first().pk, rack_1.pk)

    def test_devices(self):
        devices = Device.objects.all()[:2]
        params = {"devices": [devices[0].pk, devices[1].pk]}
        self.assertEqual(self.filterset(params, self.queryset).qs.count(), 2)

    def test_has_devices(self):
        params = {"has_devices": True}
        self.assertEqual(self.filterset(params, self.queryset).qs.count(), 3)
        params = {"has_devices": False}
        self.assertEqual(self.filterset(params, self.queryset).qs.count(), 1)

    def test_power_feeds(self):
        power_feeds = PowerFeed.objects.all()[:2]
        params = {"power_feeds": [power_feeds[0], power_feeds[1]]}
        self.assertEqual(self.filterset(params, self.queryset).qs.count(), 2)

    def test_has_power_feeds(self):
        params = {"has_power_feeds": True}
        self.assertEqual(self.filterset(params, self.queryset).qs.count(), 3)
        params = {"has_power_feeds": False}
        self.assertEqual(self.filterset(params, self.queryset).qs.count(), 1)

    def test_reservations(self):
        reservations = RackReservation.objects.all()[:2]
        params = {"reservations": [reservations[0], reservations[1]]}
        self.assertEqual(self.filterset(params, self.queryset).qs.count(), 2)

    def test_has_reservations(self):
        params = {"has_reservations": True}
        self.assertEqual(self.filterset(params, self.queryset).qs.count(), 3)
        params = {"has_reservations": False}
        self.assertEqual(self.filterset(params, self.queryset).qs.count(), 1)


class RackReservationTestCase(FilterTestCases.FilterTestCase):
    queryset = RackReservation.objects.all()
    filterset = RackReservationFilterSet

    @classmethod
    def setUpTestData(cls):
        common_test_data(cls)

    def test_site(self):
        sites = Site.objects.all()[:2]
        params = {"site_id": [sites[0].pk, sites[1].pk]}
        self.assertEqual(self.filterset(params, self.queryset).qs.count(), 2)
        params = {"site": [sites[0].slug, sites[1].slug]}
        self.assertEqual(self.filterset(params, self.queryset).qs.count(), 2)

    def test_group(self):
        groups = RackGroup.objects.all()[:2]
        params = {"group_id": [groups[0].pk, groups[1].pk]}
        self.assertEqual(self.filterset(params, self.queryset).qs.count(), 2)
        params = {"group": [groups[0].slug, groups[1].slug]}
        self.assertEqual(self.filterset(params, self.queryset).qs.count(), 2)

    def test_user(self):
        users = User.objects.filter(username__startswith="TestCaseUser")[:2]
        params = {"user_id": [users[0].pk, users[1].pk]}
        self.assertEqual(self.filterset(params, self.queryset).qs.count(), 2)
        params = {"user": [users[0].username, users[1].username]}
        self.assertEqual(self.filterset(params, self.queryset).qs.count(), 2)

    def test_tenant(self):
        tenants = Tenant.objects.all()[:2]
        params = {"tenant_id": [tenants[0].pk, tenants[1].pk]}
        self.assertEqual(self.filterset(params, self.queryset).qs.count(), 2)
        params = {"tenant": [tenants[0].slug, tenants[1].slug]}
        self.assertEqual(self.filterset(params, self.queryset).qs.count(), 2)

    def test_tenant_group(self):
        tenant_groups = TenantGroup.objects.all()[:2]
        params = {"tenant_group_id": [tenant_groups[0].pk, tenant_groups[1].pk]}
        self.assertEqual(self.filterset(params, self.queryset).qs.count(), 2)
        params = {"tenant_group": [tenant_groups[0].slug, tenant_groups[1].slug]}
        self.assertEqual(self.filterset(params, self.queryset).qs.count(), 2)

    def test_search(self):
        value = self.queryset.values_list("pk", flat=True)[0]
        params = {"q": value}
        self.assertEqual(self.filterset(params, self.queryset).qs.values_list("pk", flat=True)[0], value)

    def test_description(self):
        params = {"description": "Rack Reservation 1"}
        self.assertSequenceEqual(self.filterset(params, self.queryset).qs.first().units, (1, 2, 3))
        self.assertEqual(self.filterset(params, self.queryset).qs.count(), 1)
        params = {"description": "Rack Reservation 3"}
        self.assertSequenceEqual(self.filterset(params, self.queryset).qs.first().units, (7, 8, 9))
        self.assertEqual(self.filterset(params, self.queryset).qs.count(), 1)

    def test_rack(self):
        racks = Rack.objects.filter(name__startswith="Rack ")[:2]
        params = {"rack": [racks[0].pk, racks[1].pk]}
        self.assertEqual(self.filterset(params, self.queryset).qs.count(), 2)


class ManufacturerTestCase(FilterTestCases.NameSlugFilterTestCase):
    queryset = Manufacturer.objects.all()
    filterset = ManufacturerFilterSet

    @classmethod
    def setUpTestData(cls):

        Manufacturer.objects.create(name="Manufacturer 1", slug="manufacturer-1", description="A")
        Manufacturer.objects.create(name="Manufacturer 2", slug="manufacturer-2", description="B")
        Manufacturer.objects.create(name="Manufacturer 3", slug="manufacturer-3", description="C")

    def test_description(self):
        params = {"description": ["A", "B"]}
        self.assertEqual(self.filterset(params, self.queryset).qs.count(), 2)


class DeviceTypeTestCase(FilterTestCases.FilterTestCase):
    queryset = DeviceType.objects.all()
    filterset = DeviceTypeFilterSet

    @classmethod
    def setUpTestData(cls):
        common_test_data(cls)

        manufacturer = Manufacturer.objects.get(name="Manufacturer 3")
        DeviceType.objects.create(
            manufacturer=manufacturer,
            comments="Device type 4",
            model="Model 4",
            slug="model-4",
            part_number="Part Number 4",
            u_height=4,
            is_full_depth=True,
        )

    def test_model(self):
        params = {"model": ["Model 1", "Model 2"]}
        self.assertEqual(self.filterset(params, self.queryset).qs.count(), 2)

    def test_slug(self):
        params = {"slug": ["model-1", "model-2"]}
        self.assertEqual(self.filterset(params, self.queryset).qs.count(), 2)

    def test_part_number(self):
        params = {"part_number": ["Part Number 1", "Part Number 2"]}
        self.assertEqual(self.filterset(params, self.queryset).qs.count(), 2)

    def test_u_height(self):
        params = {"u_height": [1, 2]}
        self.assertEqual(self.filterset(params, self.queryset).qs.count(), 2)

    def test_is_full_depth(self):
        params = {"is_full_depth": "true"}
        self.assertEqual(self.filterset(params, self.queryset).qs.count(), 3)
        params = {"is_full_depth": "false"}
        self.assertEqual(self.filterset(params, self.queryset).qs.count(), 1)

    def test_subdevice_role(self):
        params = {"subdevice_role": SubdeviceRoleChoices.ROLE_PARENT}
        self.assertEqual(self.filterset(params, self.queryset).qs.count(), 1)
        params = {"subdevice_role": SubdeviceRoleChoices.ROLE_CHILD}
        self.assertEqual(self.filterset(params, self.queryset).qs.count(), 1)

    def test_manufacturer(self):
        manufacturers = Manufacturer.objects.all()[:2]
        params = {"manufacturer_id": [manufacturers[0].pk, manufacturers[1].pk]}
        self.assertEqual(self.filterset(params, self.queryset).qs.count(), 2)
        params = {"manufacturer": [manufacturers[0].slug, manufacturers[1].slug]}
        self.assertEqual(self.filterset(params, self.queryset).qs.count(), 2)

    def test_console_ports(self):
        params = {"console_ports": "true"}
        self.assertEqual(self.filterset(params, self.queryset).qs.count(), 3)
        params = {"console_ports": "false"}
        self.assertEqual(self.filterset(params, self.queryset).qs.count(), 1)

    def test_console_server_ports(self):
        params = {"console_server_ports": "true"}
        self.assertEqual(self.filterset(params, self.queryset).qs.count(), 3)
        params = {"console_server_ports": "false"}
        self.assertEqual(self.filterset(params, self.queryset).qs.count(), 1)

    def test_power_ports(self):
        params = {"power_ports": "true"}
        self.assertEqual(self.filterset(params, self.queryset).qs.count(), 3)
        params = {"power_ports": "false"}
        self.assertEqual(self.filterset(params, self.queryset).qs.count(), 1)

    def test_power_outlets(self):
        params = {"power_outlets": "true"}
        self.assertEqual(self.filterset(params, self.queryset).qs.count(), 3)
        params = {"power_outlets": "false"}
        self.assertEqual(self.filterset(params, self.queryset).qs.count(), 1)

    def test_interfaces(self):
        params = {"interfaces": "true"}
        self.assertEqual(self.filterset(params, self.queryset).qs.count(), 3)
        params = {"interfaces": "false"}
        self.assertEqual(self.filterset(params, self.queryset).qs.count(), 1)

    def test_pass_through_ports(self):
        params = {"pass_through_ports": "true"}
        self.assertEqual(self.filterset(params, self.queryset).qs.count(), 3)
        params = {"pass_through_ports": "false"}
        self.assertEqual(self.filterset(params, self.queryset).qs.count(), 1)

    def test_device_bays(self):
        params = {"device_bays": "true"}
        self.assertEqual(self.filterset(params, self.queryset).qs.count(), 3)
        params = {"device_bays": "false"}
        self.assertEqual(self.filterset(params, self.queryset).qs.count(), 1)

    def test_search(self):
        value = self.queryset.values_list("pk", flat=True)[0]
        params = {"q": value}
        self.assertEqual(self.filterset(params, self.queryset).qs.values_list("pk", flat=True)[0], value)

    def test_comments(self):
        params = {"comments": ["Device type 1", "Device type 2"]}
        self.assertEqual(self.filterset(params, self.queryset).qs.count(), 2)

    def test_instances(self):
        instances = Device.objects.all()[:2]
        params = {"instances": [instances[0].pk, instances[1].pk]}
        self.assertEqual(self.filterset(params, self.queryset).qs.count(), 2)

    def test_has_instances(self):
        params = {"has_instances": True}
        self.assertEqual(self.filterset(params, self.queryset).qs.count(), 3)
        params = {"has_instances": False}
        self.assertEqual(self.filterset(params, self.queryset).qs.count(), 1)

    def test_console_port_templates(self):
        console_port_templates = ConsolePortTemplate.objects.all()[:2]
        params = {"console_port_templates": [console_port_templates[0].pk, console_port_templates[1].pk]}
        self.assertEqual(self.filterset(params, self.queryset).qs.count(), 2)

    def test_has_console_port_templates(self):
        params = {"has_console_port_templates": True}
        self.assertEqual(self.filterset(params, self.queryset).qs.count(), 3)
        params = {"has_console_port_templates": False}
        self.assertEqual(self.filterset(params, self.queryset).qs.count(), 1)

    def test_console_server_port_templates(self):
        csp_templates = ConsoleServerPortTemplate.objects.all()[:2]
        params = {"console_server_port_templates": [csp_templates[0].pk, csp_templates[1].pk]}
        self.assertEqual(self.filterset(params, self.queryset).qs.count(), 2)

    def test_has_console_server_port_templates(self):
        params = {"has_console_server_port_templates": True}
        self.assertEqual(self.filterset(params, self.queryset).qs.count(), 3)
        params = {"has_console_server_port_templates": False}
        self.assertEqual(self.filterset(params, self.queryset).qs.count(), 1)

    def test_power_port_templates(self):
        power_port_templates = PowerPortTemplate.objects.all()[:2]
        params = {"power_port_templates": [power_port_templates[0].pk, power_port_templates[1].pk]}
        self.assertEqual(self.filterset(params, self.queryset).qs.count(), 2)

    def test_has_power_port_templates(self):
        params = {"has_power_port_templates": True}
        self.assertEqual(self.filterset(params, self.queryset).qs.count(), 3)
        params = {"has_power_port_templates": False}
        self.assertEqual(self.filterset(params, self.queryset).qs.count(), 1)

    def test_power_outlet_templates(self):
        power_outlet_templates = PowerOutletTemplate.objects.all()[:2]
        params = {"power_outlet_templates": [power_outlet_templates[0].pk, power_outlet_templates[1].pk]}
        self.assertEqual(self.filterset(params, self.queryset).qs.count(), 2)

    def test_has_power_outlet_templates(self):
        params = {"has_power_outlet_templates": True}
        self.assertEqual(self.filterset(params, self.queryset).qs.count(), 3)
        params = {"has_power_outlet_templates": False}
        self.assertEqual(self.filterset(params, self.queryset).qs.count(), 1)

    def test_interface_templates(self):
        interface_templates = InterfaceTemplate.objects.all()[:2]
        params = {"interface_templates": [interface_templates[0].pk, interface_templates[1].pk]}
        self.assertEqual(self.filterset(params, self.queryset).qs.count(), 2)

    def test_has_interface_templates(self):
        params = {"has_interface_templates": True}
        self.assertEqual(self.filterset(params, self.queryset).qs.count(), 3)
        params = {"has_interface_templates": False}
        self.assertEqual(self.filterset(params, self.queryset).qs.count(), 1)

    def test_front_port_templates(self):
        front_port_templates = FrontPortTemplate.objects.all()[:2]
        params = {"front_port_templates": [front_port_templates[0].pk, front_port_templates[1].pk]}
        self.assertEqual(self.filterset(params, self.queryset).qs.count(), 2)

    def test_has_front_port_templates(self):
        params = {"has_front_port_templates": True}
        self.assertEqual(self.filterset(params, self.queryset).qs.count(), 3)
        params = {"has_front_port_templates": False}
        self.assertEqual(self.filterset(params, self.queryset).qs.count(), 1)

    def test_rear_port_templates(self):
        rear_port_templates = RearPortTemplate.objects.all()[:2]
        params = {"rear_port_templates": [rear_port_templates[0].pk, rear_port_templates[1].pk]}
        self.assertEqual(self.filterset(params, self.queryset).qs.count(), 2)

    def test_has_rear_port_templates(self):
        params = {"has_rear_port_templates": True}
        self.assertEqual(self.filterset(params, self.queryset).qs.count(), 3)
        params = {"has_rear_port_templates": False}
        self.assertEqual(self.filterset(params, self.queryset).qs.count(), 1)

    def test_device_bay_templates(self):
        device_bay_templates = DeviceBayTemplate.objects.all()[:2]
        params = {"device_bay_templates": [device_bay_templates[0].pk, device_bay_templates[1].pk]}
        self.assertEqual(self.filterset(params, self.queryset).qs.count(), 2)

    def test_has_device_bay_templates(self):
        params = {"has_device_bay_templates": True}
        self.assertEqual(self.filterset(params, self.queryset).qs.count(), 3)
        params = {"has_device_bay_templates": False}
        self.assertEqual(self.filterset(params, self.queryset).qs.count(), 1)


class ConsolePortTemplateTestCase(FilterTestCases.FilterTestCase):
    queryset = ConsolePortTemplate.objects.all()
    filterset = ConsolePortTemplateFilterSet

    @classmethod
    def setUpTestData(cls):
        common_test_data(cls)

    def test_name(self):
        params = {"name": ["Console Port 1", "Console Port 2"]}
        self.assertEqual(self.filterset(params, self.queryset).qs.count(), 2)

    def test_devicetype_id(self):
        device_types = DeviceType.objects.all()[:2]
        params = {"devicetype_id": [device_types[0].pk, device_types[1].pk]}
        self.assertEqual(self.filterset(params, self.queryset).qs.count(), 2)

    def test_device_type(self):
        device_type = DeviceType.objects.all()[:2]
        params = {"device_type": [device_type[0].pk, device_type[1].slug]}
        self.assertEqual(self.filterset(params, self.queryset).qs.count(), 2)

    def test_label(self):
        labels = ["console1", "console2"]
        params = {"label": labels}
        self.assertEqual(self.filterset(params, self.queryset).qs.count(), 2)

    def test_description(self):
        descriptions = ["Front Console Port 1", "Front Console Port 2"]
        params = {"description": descriptions}
        self.assertEqual(self.filterset(params, self.queryset).qs.count(), 2)


class ConsoleServerPortTemplateTestCase(FilterTestCases.FilterTestCase):
    queryset = ConsoleServerPortTemplate.objects.all()
    filterset = ConsoleServerPortTemplateFilterSet

    @classmethod
    def setUpTestData(cls):
        common_test_data(cls)

    def test_name(self):
        params = {"name": ["Console Server Port 1", "Console Server Port 2"]}
        self.assertEqual(self.filterset(params, self.queryset).qs.count(), 2)

    def test_devicetype_id(self):
        device_types = DeviceType.objects.all()[:2]
        params = {"devicetype_id": [device_types[0].pk, device_types[1].pk]}
        self.assertEqual(self.filterset(params, self.queryset).qs.count(), 2)

    def test_device_type(self):
        device_type = DeviceType.objects.all()[:2]
        params = {"device_type": [device_type[0].pk, device_type[1].slug]}
        self.assertEqual(self.filterset(params, self.queryset).qs.count(), 2)

    def test_description(self):
        descriptions = ["Front Console Server Port 1", "Front Console Server Port 2"]
        params = {"description": descriptions}
        self.assertEqual(self.filterset(params, self.queryset).qs.count(), 2)

    def test_label(self):
        labels = ["consoleserverport1", "consoleserverport2"]
        params = {"label": labels}
        self.assertEqual(self.filterset(params, self.queryset).qs.count(), 2)


class PowerPortTemplateTestCase(FilterTestCases.FilterTestCase):
    queryset = PowerPortTemplate.objects.all()
    filterset = PowerPortTemplateFilterSet

    @classmethod
    def setUpTestData(cls):
        common_test_data(cls)

        device_type = DeviceType.objects.get(model="Model 3")
        PowerPortTemplate.objects.create(
            device_type=device_type,
            name="Power Port 4",
            maximum_draw=400,
            allocated_draw=450,
            label="powerport4",
            description="Power Port Description 4",
        )

    def test_name(self):
        params = {"name": ["Power Port 1", "Power Port 2"]}
        self.assertEqual(self.filterset(params, self.queryset).qs.count(), 2)

    def test_devicetype_id(self):
        device_types = DeviceType.objects.all()[:2]
        params = {"devicetype_id": [device_types[0].pk, device_types[1].pk]}
        self.assertEqual(self.filterset(params, self.queryset).qs.count(), 2)

    def test_maximum_draw(self):
        params = {"maximum_draw": [100, 200]}
        self.assertEqual(self.filterset(params, self.queryset).qs.count(), 2)

    def test_allocated_draw(self):
        params = {"allocated_draw": [50, 100]}
        self.assertEqual(self.filterset(params, self.queryset).qs.count(), 2)

    def test_device_type(self):
        device_type = DeviceType.objects.exclude(model="Model 3")[:2]
        params = {"device_type": [device_type[0].pk, device_type[1].slug]}
        self.assertEqual(self.filterset(params, self.queryset).qs.count(), 2)

    def test_power_outlet_templates(self):
        power_outlet_templates = PowerOutletTemplate.objects.all()[:2]
        params = {"power_outlet_templates": [power_outlet_templates[0].pk, power_outlet_templates[1].pk]}
        self.assertEqual(self.filterset(params, self.queryset).qs.count(), 2)

    def test_has_power_outlet_templates(self):
        params = {"has_power_outlet_templates": True}
        self.assertEqual(self.filterset(params, self.queryset).qs.count(), 3)
        params = {"has_power_outlet_templates": False}
        self.assertEqual(self.filterset(params, self.queryset).qs.count(), 1)

    def test_label(self):
        labels = ["powerport1", "powerport2"]
        params = {"label": labels}
        self.assertEqual(self.filterset(params, self.queryset).qs.count(), 2)

    def test_description(self):
        descriptions = ["Power Port Description 1", "Power Port Description 2"]
        params = {"description": descriptions}
        self.assertEqual(self.filterset(params, self.queryset).qs.count(), 2)


class PowerOutletTemplateTestCase(FilterTestCases.FilterTestCase):
    queryset = PowerOutletTemplate.objects.all()
    filterset = PowerOutletTemplateFilterSet

    @classmethod
    def setUpTestData(cls):
        common_test_data(cls)

        device_type = DeviceType.objects.get(model="Model 3")
        PowerOutletTemplate.objects.create(
            device_type=device_type,
            name="Power Outlet 4",
            feed_leg=PowerOutletFeedLegChoices.FEED_LEG_A,
            label="poweroutlet4",
            description="Power Outlet Description 4",
        )

    def test_name(self):
        params = {"name": ["Power Outlet 1", "Power Outlet 2"]}
        self.assertEqual(self.filterset(params, self.queryset).qs.count(), 2)

    def test_devicetype_id(self):
        device_types = DeviceType.objects.all()[:2]
        params = {"devicetype_id": [device_types[0].pk, device_types[1].pk]}
        self.assertEqual(self.filterset(params, self.queryset).qs.count(), 2)

    def test_feed_leg(self):
        # TODO: Support filtering for multiple values
        params = {"feed_leg": PowerOutletFeedLegChoices.FEED_LEG_A}
        self.assertEqual(self.filterset(params, self.queryset).qs.count(), 2)

    def test_device_type(self):
        device_type = DeviceType.objects.exclude(model="Model 3")[:2]
        params = {"device_type": [device_type[0].pk, device_type[1].slug]}
        self.assertEqual(self.filterset(params, self.queryset).qs.count(), 2)

    def test_power_port_template(self):
        power_port_templates = PowerPortTemplate.objects.all()[:2]
        params = {"power_port_template": [power_port_templates[0].pk, power_port_templates[1].pk]}
        self.assertEqual(self.filterset(params, self.queryset).qs.count(), 2)

    def test_label(self):
        labels = ["poweroutlet1", "poweroutlet2"]
        params = {"label": labels}
        self.assertEqual(self.filterset(params, self.queryset).qs.count(), 2)

    def test_description(self):
        descriptions = ["Power Outlet Description 1", "Power Outlet Description 2"]
        params = {"description": descriptions}
        self.assertEqual(self.filterset(params, self.queryset).qs.count(), 2)


class InterfaceTemplateTestCase(FilterTestCases.FilterTestCase):
    queryset = InterfaceTemplate.objects.all()
    filterset = InterfaceTemplateFilterSet

    @classmethod
    def setUpTestData(cls):
        common_test_data(cls)

    def test_name(self):
        params = {"name": ["Interface 1", "Interface 2"]}
        self.assertEqual(self.filterset(params, self.queryset).qs.count(), 2)

    def test_devicetype_id(self):
        device_types = DeviceType.objects.all()[:2]
        params = {"devicetype_id": [device_types[0].pk, device_types[1].pk]}
        self.assertEqual(self.filterset(params, self.queryset).qs.count(), 2)

    def test_type(self):
        # TODO: Support filtering for multiple values
        params = {"type": InterfaceTypeChoices.TYPE_1GE_FIXED}
        self.assertEqual(self.filterset(params, self.queryset).qs.count(), 1)

    def test_mgmt_only(self):
        params = {"mgmt_only": "true"}
        self.assertEqual(self.filterset(params, self.queryset).qs.count(), 1)
        params = {"mgmt_only": "false"}
        self.assertEqual(self.filterset(params, self.queryset).qs.count(), 2)

    def test_device_type(self):
        device_type = DeviceType.objects.all()[:2]
        params = {"device_type": [device_type[0].pk, device_type[1].slug]}
        self.assertEqual(self.filterset(params, self.queryset).qs.count(), 2)

    def test_label(self):
        labels = ["interface1", "interface2"]
        params = {"label": labels}
        self.assertEqual(self.filterset(params, self.queryset).qs.count(), 2)

    def test_description(self):
        descriptions = ["Interface Description 1", "Interface Description 2"]
        params = {"description": descriptions}
        self.assertEqual(self.filterset(params, self.queryset).qs.count(), 2)


class FrontPortTemplateTestCase(FilterTestCases.FilterTestCase):
    queryset = FrontPortTemplate.objects.all()
    filterset = FrontPortTemplateFilterSet

    @classmethod
    def setUpTestData(cls):
        common_test_data(cls)

    def test_name(self):
        params = {"name": ["Front Port 1", "Front Port 2"]}
        self.assertEqual(self.filterset(params, self.queryset).qs.count(), 2)

    def test_devicetype_id(self):
        device_types = DeviceType.objects.all()[:2]
        params = {"devicetype_id": [device_types[0].pk, device_types[1].pk]}
        self.assertEqual(self.filterset(params, self.queryset).qs.count(), 2)

    def test_type(self):
        # TODO: Support filtering for multiple values
        params = {"type": PortTypeChoices.TYPE_8P8C}
        self.assertEqual(self.filterset(params, self.queryset).qs.count(), 1)

    def test_device_type(self):
        device_type = DeviceType.objects.all()[:2]
        params = {"device_type": [device_type[0].pk, device_type[1].slug]}
        self.assertEqual(self.filterset(params, self.queryset).qs.count(), 2)

    def test_rear_port_position(self):
        params = {"rear_port_position": [1, 2]}
        self.assertEqual(self.filterset(params, self.queryset).qs.count(), 2)

    def test_rear_port_template(self):
        rear_port_templates = RearPortTemplate.objects.all()[:2]
        params = {"rear_port_template": [rear_port_templates[0].pk, rear_port_templates[1].pk]}
        self.assertEqual(self.filterset(params, self.queryset).qs.count(), 2)

    def test_label(self):
        labels = ["frontport1", "frontport2"]
        params = {"label": labels}
        self.assertEqual(self.filterset(params, self.queryset).qs.count(), 2)

    def test_description(self):
        descriptions = ["Front Port Description 1", "Front Port Description 2"]
        params = {"description": descriptions}
        self.assertEqual(self.filterset(params, self.queryset).qs.count(), 2)


class RearPortTemplateTestCase(FilterTestCases.FilterTestCase):
    queryset = RearPortTemplate.objects.all()
    filterset = RearPortTemplateFilterSet

    @classmethod
    def setUpTestData(cls):
        common_test_data(cls)

        device_type = DeviceType.objects.get(model="Model 3")
        RearPortTemplate.objects.create(
            device_type=device_type,
            name="Rear Port 4",
            type=PortTypeChoices.TYPE_BNC,
            positions=4,
            label="rearport4",
            description="Rear Port Description 4",
        )

    def test_name(self):
        params = {"name": ["Rear Port 1", "Rear Port 2"]}
        self.assertEqual(self.filterset(params, self.queryset).qs.count(), 2)

    def test_devicetype_id(self):
        device_types = DeviceType.objects.all()[:2]
        params = {"devicetype_id": [device_types[0].pk, device_types[1].pk]}
        self.assertEqual(self.filterset(params, self.queryset).qs.count(), 2)

    def test_type(self):
        # TODO: Support filtering for multiple values
        params = {"type": PortTypeChoices.TYPE_8P8C}
        self.assertEqual(self.filterset(params, self.queryset).qs.count(), 1)

    def test_positions(self):
        params = {"positions": [1, 2]}
        self.assertEqual(self.filterset(params, self.queryset).qs.count(), 2)

    def test_device_type(self):
        device_type = DeviceType.objects.exclude(model="Model 3")[:2]
        params = {"device_type": [device_type[0].pk, device_type[1].slug]}
        self.assertEqual(self.filterset(params, self.queryset).qs.count(), 2)

    def test_front_port_templates(self):
        front_port_templates = FrontPortTemplate.objects.all()[:2]
        params = {"front_port_templates": [front_port_templates[0].pk, front_port_templates[1].pk]}
        self.assertEqual(self.filterset(params, self.queryset).qs.count(), 2)

    def test_has_front_port_templates(self):
        params = {"has_front_port_templates": True}
        self.assertEqual(self.filterset(params, self.queryset).qs.count(), 3)
        params = {"has_front_port_templates": False}
        self.assertEqual(self.filterset(params, self.queryset).qs.count(), 1)

    def test_label(self):
        labels = ["rearport1", "rearport2"]
        params = {"label": labels}
        self.assertEqual(self.filterset(params, self.queryset).qs.count(), 2)

    def test_description(self):
        descriptions = ["Rear Port Description 1", "Rear Port Description 2"]
        params = {"description": descriptions}
        self.assertEqual(self.filterset(params, self.queryset).qs.count(), 2)


class DeviceBayTemplateTestCase(FilterTestCases.FilterTestCase):
    queryset = DeviceBayTemplate.objects.all()
    filterset = DeviceBayTemplateFilterSet

    @classmethod
    def setUpTestData(cls):
        common_test_data(cls)

    def test_name(self):
        params = {"name": ["Device Bay 1", "Device Bay 2"]}
        self.assertEqual(self.filterset(params, self.queryset).qs.count(), 2)

    def test_devicetype_id(self):
        device_types = DeviceType.objects.all()[:2]
        params = {"devicetype_id": [device_types[0].pk, device_types[1].pk]}
        self.assertEqual(self.filterset(params, self.queryset).qs.count(), 2)

    def test_device_type(self):
        device_type = DeviceType.objects.all()[:2]
        params = {"device_type": [device_type[0].pk, device_type[1].slug]}
        self.assertEqual(self.filterset(params, self.queryset).qs.count(), 2)

    def test_label(self):
        labels = ["devicebay1", "devicebay2"]
        params = {"label": labels}
        self.assertEqual(self.filterset(params, self.queryset).qs.count(), 2)

    def test_description(self):
        descriptions = ["Device Bay Description 1", "Device Bay Description 2"]
        params = {"description": descriptions}
        self.assertEqual(self.filterset(params, self.queryset).qs.count(), 2)


class DeviceRoleTestCase(FilterTestCases.NameSlugFilterTestCase):
    queryset = DeviceRole.objects.all()
    filterset = DeviceRoleFilterSet

    @classmethod
    def setUpTestData(cls):
        common_test_data(cls)

        DeviceRole.objects.create(
            name="Device Role 4",
            slug="device-role-4",
            color="abcdef",
            vm_role=True,
            description="Device Role Description 4",
        )

    def test_color(self):
        params = {"color": ["ff0000", "00ff00"]}
        self.assertEqual(self.filterset(params, self.queryset).qs.count(), 2)

    def test_vm_role(self):
        params = {"vm_role": "true"}
        self.assertEqual(self.filterset(params, self.queryset).qs.count(), 1)
        params = {"vm_role": "false"}
        self.assertEqual(self.filterset(params, self.queryset).qs.count(), 3)

    def test_description(self):
        descriptions = ["Device Role Description 1", "Device Role Description 2"]
        params = {"description": descriptions}
        self.assertEqual(self.filterset(params, self.queryset).qs.count(), 2)

    def test_devices(self):
        devices = Device.objects.all()[:2]
        params = {"devices": [devices[0].pk, devices[1].pk]}
        self.assertEqual(self.filterset(params, self.queryset).qs.count(), 2)

    def test_has_devices(self):
        params = {"has_devices": True}
        self.assertEqual(self.filterset(params, self.queryset).qs.count(), 3)
        params = {"has_devices": False}
        self.assertEqual(self.filterset(params, self.queryset).qs.count(), 1)

    def test_virtual_machines(self):
        virtual_machines = VirtualMachine.objects.all()[:2]
        params = {"virtual_machines": [virtual_machines[0].pk, virtual_machines[1].pk]}
        self.assertEqual(self.filterset(params, self.queryset).qs.count(), 2)

    def test_has_virtual_machines(self):
        params = {"has_virtual_machines": True}
        self.assertEqual(self.filterset(params, self.queryset).qs.count(), 3)
        params = {"has_virtual_machines": False}
        self.assertEqual(self.filterset(params, self.queryset).qs.count(), 1)


class PlatformTestCase(FilterTestCases.NameSlugFilterTestCase):
    queryset = Platform.objects.all()
    filterset = PlatformFilterSet

    @classmethod
    def setUpTestData(cls):
        common_test_data(cls)

        Platform.objects.create(name="Platform 4", slug="platform-4")

    def test_description(self):
        params = {"description": ["A", "B"]}
        self.assertEqual(self.filterset(params, self.queryset).qs.count(), 2)

    def test_napalm_driver(self):
        params = {"napalm_driver": ["driver-1", "driver-2"]}
        self.assertEqual(self.filterset(params, self.queryset).qs.count(), 2)

    def test_manufacturer(self):
        manufacturers = Manufacturer.objects.all()[:2]
        params = {"manufacturer_id": [manufacturers[0].pk, manufacturers[1].pk]}
        self.assertEqual(self.filterset(params, self.queryset).qs.count(), 2)
        params = {"manufacturer": [manufacturers[0].slug, manufacturers[1].slug]}
        self.assertEqual(self.filterset(params, self.queryset).qs.count(), 2)

    def test_napalm_args(self):
        napalm_args = ['["--test", "--arg1"]', '["--test", "--arg2"]']
        params = {"napalm_args": napalm_args}
        self.assertEqual(self.filterset(params, self.queryset).qs.count(), 2)

    def test_devices(self):
        devices = Device.objects.all()[:2]
        params = {"devices": [devices[0].pk, devices[1].pk]}
        self.assertEqual(self.filterset(params, self.queryset).qs.count(), 2)

    def test_has_devices(self):
        params = {"has_devices": True}
        self.assertEqual(self.filterset(params, self.queryset).qs.count(), 3)
        params = {"has_devices": False}
        self.assertEqual(self.filterset(params, self.queryset).qs.count(), 1)

    def test_virtual_machines(self):
        virtual_machines = VirtualMachine.objects.all()[:2]
        params = {"virtual_machines": [virtual_machines[0].pk, virtual_machines[1].pk]}
        self.assertEqual(self.filterset(params, self.queryset).qs.count(), 2)

    def test_has_virtual_machines(self):
        params = {"has_virtual_machines": True}
        self.assertEqual(self.filterset(params, self.queryset).qs.count(), 3)
        params = {"has_virtual_machines": False}
        self.assertEqual(self.filterset(params, self.queryset).qs.count(), 1)


class DeviceTestCase(FilterTestCases.FilterTestCase):
    queryset = Device.objects.all()
    filterset = DeviceFilterSet

    @classmethod
    def setUpTestData(cls):

        manufacturers = (
            Manufacturer.objects.create(name="Manufacturer 1", slug="manufacturer-1"),
            Manufacturer.objects.create(name="Manufacturer 2", slug="manufacturer-2"),
            Manufacturer.objects.create(name="Manufacturer 3", slug="manufacturer-3"),
        )

        device_types = (
            DeviceType.objects.create(
                manufacturer=manufacturers[0],
                model="Model 1",
                slug="model-1",
                is_full_depth=True,
            ),
            DeviceType.objects.create(
                manufacturer=manufacturers[1],
                model="Model 2",
                slug="model-2",
                is_full_depth=True,
            ),
            DeviceType.objects.create(
                manufacturer=manufacturers[2],
                model="Model 3",
                slug="model-3",
                is_full_depth=False,
            ),
        )

        device_roles = (
            DeviceRole.objects.create(name="Device Role 1", slug="device-role-1"),
            DeviceRole.objects.create(name="Device Role 2", slug="device-role-2"),
            DeviceRole.objects.create(name="Device Role 3", slug="device-role-3"),
        )

        device_statuses = Status.objects.get_for_model(Device)
        device_status_map = {ds.slug: ds for ds in device_statuses.all()}

        platforms = (
            Platform.objects.create(name="Platform 1", slug="platform-1"),
            Platform.objects.create(name="Platform 2", slug="platform-2"),
            Platform.objects.create(name="Platform 3", slug="platform-3"),
        )

        regions = (
            Region.objects.create(name="Region 1", slug="region-1"),
            Region.objects.create(name="Region 2", slug="region-2"),
            Region.objects.create(name="Region 3", slug="region-3"),
        )

        sites = (
            Site.objects.create(name="Site 1", slug="site-1", region=regions[0]),
            Site.objects.create(name="Site 2", slug="site-2", region=regions[1]),
            Site.objects.create(name="Site 3", slug="site-3", region=regions[2]),
        )

        rack_groups = (
            RackGroup.objects.create(name="Rack Group 1", slug="rack-group-1", site=sites[0]),
            RackGroup.objects.create(name="Rack Group 2", slug="rack-group-2", site=sites[1]),
            RackGroup.objects.create(name="Rack Group 3", slug="rack-group-3", site=sites[2]),
        )

        racks = (
            Rack.objects.create(name="Rack 1", site=sites[0], group=rack_groups[0]),
            Rack.objects.create(name="Rack 2", site=sites[1], group=rack_groups[1]),
            Rack.objects.create(name="Rack 3", site=sites[2], group=rack_groups[2]),
        )

        cluster_type = ClusterType.objects.create(name="Cluster Type 1", slug="cluster-type-1")
        clusters = (
            Cluster.objects.create(name="Cluster 1", type=cluster_type),
            Cluster.objects.create(name="Cluster 2", type=cluster_type),
            Cluster.objects.create(name="Cluster 3", type=cluster_type),
        )

        secrets_groups = (
            SecretsGroup.objects.create(name="Secrets group 1", slug="secrets-group-1"),
            SecretsGroup.objects.create(name="Secrets group 2", slug="secrets-group-2"),
            SecretsGroup.objects.create(name="Secrets group 3", slug="secrets-group-3"),
        )

        tenant_groups = (
            TenantGroup.objects.create(name="Tenant group 1", slug="tenant-group-1"),
            TenantGroup.objects.create(name="Tenant group 2", slug="tenant-group-2"),
            TenantGroup.objects.create(name="Tenant group 3", slug="tenant-group-3"),
        )

        tenants = (
            Tenant.objects.create(name="Tenant 1", slug="tenant-1", group=tenant_groups[0]),
            Tenant.objects.create(name="Tenant 2", slug="tenant-2", group=tenant_groups[1]),
            Tenant.objects.create(name="Tenant 3", slug="tenant-3", group=tenant_groups[2]),
        )

        devices = (
            Device.objects.create(
                name="Device 1",
                device_type=device_types[0],
                device_role=device_roles[0],
                platform=platforms[0],
                tenant=tenants[0],
                serial="ABC",
                asset_tag="1001",
                site=sites[0],
                rack=racks[0],
                position=1,
                face=DeviceFaceChoices.FACE_FRONT,
                status=device_status_map["active"],
                cluster=clusters[0],
                secrets_group=secrets_groups[0],
                local_context_data={"foo": 123},
            ),
            Device.objects.create(
                name="Device 2",
                device_type=device_types[1],
                device_role=device_roles[1],
                platform=platforms[1],
                tenant=tenants[1],
                serial="DEF",
                asset_tag="1002",
                site=sites[1],
                rack=racks[1],
                position=2,
                face=DeviceFaceChoices.FACE_FRONT,
                status=device_status_map["staged"],
                cluster=clusters[1],
                secrets_group=secrets_groups[1],
            ),
            Device.objects.create(
                name="Device 3",
                device_type=device_types[2],
                device_role=device_roles[2],
                platform=platforms[2],
                tenant=tenants[2],
                serial="GHI",
                asset_tag="1003",
                site=sites[2],
                rack=racks[2],
                position=3,
                face=DeviceFaceChoices.FACE_REAR,
                status=device_status_map["failed"],
                cluster=clusters[2],
                secrets_group=secrets_groups[2],
            ),
        )

        # Add components for filtering
        ConsolePort.objects.create(device=devices[0], name="Console Port 1"),
        ConsolePort.objects.create(device=devices[1], name="Console Port 2"),

        ConsoleServerPort.objects.create(device=devices[0], name="Console Server Port 1"),
        ConsoleServerPort.objects.create(device=devices[1], name="Console Server Port 2"),

        PowerPort.objects.create(device=devices[0], name="Power Port 1"),
        PowerPort.objects.create(device=devices[1], name="Power Port 2"),

        PowerOutlet.objects.create(device=devices[0], name="Power Outlet 1"),
        PowerOutlet.objects.create(device=devices[1], name="Power Outlet 2"),

        interfaces = (
            Interface.objects.create(device=devices[0], name="Interface 1", mac_address="00-00-00-00-00-01"),
            Interface.objects.create(device=devices[1], name="Interface 2", mac_address="00-00-00-00-00-02"),
        )

        rear_ports = (
            RearPort.objects.create(device=devices[0], name="Rear Port 1", type=PortTypeChoices.TYPE_8P8C),
            RearPort.objects.create(device=devices[1], name="Rear Port 2", type=PortTypeChoices.TYPE_8P8C),
        )

        FrontPort.objects.create(
            device=devices[0],
            name="Front Port 1",
            type=PortTypeChoices.TYPE_8P8C,
            rear_port=rear_ports[0],
        ),
        FrontPort.objects.create(
            device=devices[1],
            name="Front Port 2",
            type=PortTypeChoices.TYPE_8P8C,
            rear_port=rear_ports[1],
        ),

        DeviceBay.objects.create(device=devices[0], name="Device Bay 1"),
        DeviceBay.objects.create(device=devices[1], name="Device Bay 2"),

        # Assign primary IPs for filtering

        ipaddresses = (
            IPAddress.objects.create(address="192.0.2.1/24", assigned_object=interfaces[0]),
            IPAddress.objects.create(address="192.0.2.2/24", assigned_object=interfaces[1]),
        )

        Device.objects.filter(pk=devices[0].pk).update(primary_ip4=ipaddresses[0])
        Device.objects.filter(pk=devices[1].pk).update(primary_ip4=ipaddresses[1])

        # VirtualChassis assignment for filtering
        virtual_chassis = VirtualChassis.objects.create(master=devices[0])
        Device.objects.filter(pk=devices[0].pk).update(virtual_chassis=virtual_chassis, vc_position=1, vc_priority=1)
        Device.objects.filter(pk=devices[1].pk).update(virtual_chassis=virtual_chassis, vc_position=2, vc_priority=2)

    def test_name(self):
        params = {"name": ["Device 1", "Device 2"]}
        self.assertEqual(self.filterset(params, self.queryset).qs.count(), 2)

    def test_asset_tag(self):
        params = {"asset_tag": ["1001", "1002"]}
        self.assertEqual(self.filterset(params, self.queryset).qs.count(), 2)

    def test_face(self):
        params = {"face": DeviceFaceChoices.FACE_FRONT}
        self.assertEqual(self.filterset(params, self.queryset).qs.count(), 2)

    def test_position(self):
        params = {"position": [1, 2]}
        self.assertEqual(self.filterset(params, self.queryset).qs.count(), 2)

    def test_vc_position(self):
        params = {"vc_position": [1, 2]}
        self.assertEqual(self.filterset(params, self.queryset).qs.count(), 2)

    def test_vc_priority(self):
        params = {"vc_priority": [1, 2]}
        self.assertEqual(self.filterset(params, self.queryset).qs.count(), 2)

    def test_manufacturer(self):
        manufacturers = Manufacturer.objects.all()[:2]
        params = {"manufacturer_id": [manufacturers[0].pk, manufacturers[1].pk]}
        self.assertEqual(self.filterset(params, self.queryset).qs.count(), 2)
        params = {"manufacturer": [manufacturers[0].slug, manufacturers[1].slug]}
        self.assertEqual(self.filterset(params, self.queryset).qs.count(), 2)

    def test_devicetype(self):
        device_types = DeviceType.objects.all()[:2]
        params = {"device_type_id": [device_types[0].pk, device_types[1].pk]}
        self.assertEqual(self.filterset(params, self.queryset).qs.count(), 2)

    def test_devicerole(self):
        device_roles = DeviceRole.objects.all()[:2]
        params = {"role_id": [device_roles[0].pk, device_roles[1].pk]}
        self.assertEqual(self.filterset(params, self.queryset).qs.count(), 2)
        params = {"role": [device_roles[0].slug, device_roles[1].slug]}
        self.assertEqual(self.filterset(params, self.queryset).qs.count(), 2)

    def test_platform(self):
        platforms = Platform.objects.all()[:2]
        params = {"platform_id": [platforms[0].pk, platforms[1].pk]}
        self.assertEqual(self.filterset(params, self.queryset).qs.count(), 2)
        params = {"platform": [platforms[0].slug, platforms[1].slug]}
        self.assertEqual(self.filterset(params, self.queryset).qs.count(), 2)

    def test_region(self):
        regions = Region.objects.all()[:2]
        params = {"region_id": [regions[0].pk, regions[1].pk]}
        self.assertEqual(self.filterset(params, self.queryset).qs.count(), 2)
        params = {"region": [regions[0].slug, regions[1].slug]}
        self.assertEqual(self.filterset(params, self.queryset).qs.count(), 2)

    def test_secrets_group(self):
        secrets_groups = SecretsGroup.objects.all()[:2]
        params = {"secrets_group_id": [secrets_groups[0].pk, secrets_groups[1].pk]}
        self.assertEqual(self.filterset(params, self.queryset).qs.count(), 2)
        params = {"secrets_group": [secrets_groups[0].slug, secrets_groups[1].slug]}
        self.assertEqual(self.filterset(params, self.queryset).qs.count(), 2)

    def test_site(self):
        sites = Site.objects.all()[:2]
        params = {"site_id": [sites[0].pk, sites[1].pk]}
        self.assertEqual(self.filterset(params, self.queryset).qs.count(), 2)
        params = {"site": [sites[0].slug, sites[1].slug]}
        self.assertEqual(self.filterset(params, self.queryset).qs.count(), 2)

    def test_rackgroup(self):
        rack_groups = RackGroup.objects.all()[:2]
        params = {"rack_group_id": [rack_groups[0].pk, rack_groups[1].pk]}
        self.assertEqual(self.filterset(params, self.queryset).qs.count(), 2)

    def test_rack(self):
        racks = Rack.objects.all()[:2]
        params = {"rack_id": [racks[0].pk, racks[1].pk]}
        self.assertEqual(self.filterset(params, self.queryset).qs.count(), 2)

    def test_cluster(self):
        clusters = Cluster.objects.all()[:2]
        params = {"cluster_id": [clusters[0].pk, clusters[1].pk]}
        self.assertEqual(self.filterset(params, self.queryset).qs.count(), 2)

    def test_model(self):
        params = {"model": ["model-1", "model-2"]}
        self.assertEqual(self.filterset(params, self.queryset).qs.count(), 2)

    def test_status(self):
        params = {"status": ["active", "staged"]}
        self.assertEqual(self.filterset(params, self.queryset).qs.count(), 2)

    def test_is_full_depth(self):
        params = {"is_full_depth": "true"}
        self.assertEqual(self.filterset(params, self.queryset).qs.count(), 2)
        params = {"is_full_depth": "false"}
        self.assertEqual(self.filterset(params, self.queryset).qs.count(), 1)

    def test_mac_address(self):
        params = {"mac_address": ["00-00-00-00-00-01", "00-00-00-00-00-02"]}
        self.assertEqual(self.filterset(params, self.queryset).qs.count(), 2)

    def test_serial(self):
        params = {"serial": "ABC"}
        self.assertEqual(self.filterset(params, self.queryset).qs.count(), 1)
        params = {"serial": "abc"}
        self.assertEqual(self.filterset(params, self.queryset).qs.count(), 1)

    def test_has_primary_ip(self):
        params = {"has_primary_ip": "true"}
        self.assertEqual(self.filterset(params, self.queryset).qs.count(), 2)
        params = {"has_primary_ip": "false"}
        self.assertEqual(self.filterset(params, self.queryset).qs.count(), 1)

    def test_virtual_chassis_id(self):
        params = {"virtual_chassis_id": [VirtualChassis.objects.first().pk]}
        self.assertEqual(self.filterset(params, self.queryset).qs.count(), 2)

    def test_virtual_chassis_member(self):
        params = {"virtual_chassis_member": "true"}
        self.assertEqual(self.filterset(params, self.queryset).qs.count(), 2)
        params = {"virtual_chassis_member": "false"}
        self.assertEqual(self.filterset(params, self.queryset).qs.count(), 1)

    def test_is_virtual_chassis_member(self):
        params = {"is_virtual_chassis_member": "true"}
        self.assertEqual(self.filterset(params, self.queryset).qs.count(), 2)
        params = {"is_virtual_chassis_member": "false"}
        self.assertEqual(self.filterset(params, self.queryset).qs.count(), 1)

    def test_console_ports(self):
        params = {"console_ports": "true"}
        self.assertEqual(self.filterset(params, self.queryset).qs.count(), 2)
        params = {"console_ports": "false"}
        self.assertEqual(self.filterset(params, self.queryset).qs.count(), 1)

    def test_has_console_ports(self):
        params = {"has_console_ports": "true"}
        self.assertEqual(self.filterset(params, self.queryset).qs.count(), 2)
        params = {"has_console_ports": "false"}
        self.assertEqual(self.filterset(params, self.queryset).qs.count(), 1)

    def test_console_server_ports(self):
        params = {"console_server_ports": "true"}
        self.assertEqual(self.filterset(params, self.queryset).qs.count(), 2)
        params = {"console_server_ports": "false"}
        self.assertEqual(self.filterset(params, self.queryset).qs.count(), 1)

    def test_has_console_server_ports(self):
        params = {"has_console_server_ports": "true"}
        self.assertEqual(self.filterset(params, self.queryset).qs.count(), 2)
        params = {"has_console_server_ports": "false"}
        self.assertEqual(self.filterset(params, self.queryset).qs.count(), 1)

    def test_power_ports(self):
        params = {"power_ports": "true"}
        self.assertEqual(self.filterset(params, self.queryset).qs.count(), 2)
        params = {"power_ports": "false"}
        self.assertEqual(self.filterset(params, self.queryset).qs.count(), 1)

    def test_has_power_ports(self):
        params = {"has_power_ports": "true"}
        self.assertEqual(self.filterset(params, self.queryset).qs.count(), 2)
        params = {"has_power_ports": "false"}
        self.assertEqual(self.filterset(params, self.queryset).qs.count(), 1)

    def test_power_outlets(self):
        params = {"power_outlets": "true"}
        self.assertEqual(self.filterset(params, self.queryset).qs.count(), 2)
        params = {"power_outlets": "false"}
        self.assertEqual(self.filterset(params, self.queryset).qs.count(), 1)

    def test_has_power_outlets(self):
        params = {"has_power_outlets": "true"}
        self.assertEqual(self.filterset(params, self.queryset).qs.count(), 2)
        params = {"has_power_outlets": "false"}
        self.assertEqual(self.filterset(params, self.queryset).qs.count(), 1)

    def test_interfaces(self):
        params = {"interfaces": "true"}
        self.assertEqual(self.filterset(params, self.queryset).qs.count(), 2)
        params = {"interfaces": "false"}
        self.assertEqual(self.filterset(params, self.queryset).qs.count(), 1)

    def test_has_interfaces(self):
        params = {"has_interfaces": "true"}
        self.assertEqual(self.filterset(params, self.queryset).qs.count(), 2)
        params = {"has_interfaces": "false"}
        self.assertEqual(self.filterset(params, self.queryset).qs.count(), 1)

    def test_pass_through_ports(self):
        params = {"pass_through_ports": "true"}
        self.assertEqual(self.filterset(params, self.queryset).qs.count(), 2)
        params = {"pass_through_ports": "false"}
        self.assertEqual(self.filterset(params, self.queryset).qs.count(), 1)

    def test_has_front_ports(self):
        params = {"has_front_ports": "true"}
        self.assertEqual(self.filterset(params, self.queryset).qs.count(), 2)
        params = {"has_front_ports": "false"}
        self.assertEqual(self.filterset(params, self.queryset).qs.count(), 1)

    def test_has_rear_ports(self):
        params = {"has_rear_ports": "true"}
        self.assertEqual(self.filterset(params, self.queryset).qs.count(), 2)
        params = {"has_rear_ports": "false"}
        self.assertEqual(self.filterset(params, self.queryset).qs.count(), 1)

    def test_device_bays(self):
        params = {"device_bays": "true"}
        self.assertEqual(self.filterset(params, self.queryset).qs.count(), 2)
        params = {"device_bays": "false"}
        self.assertEqual(self.filterset(params, self.queryset).qs.count(), 1)

    def test_has_device_bays(self):
        params = {"has_device_bays": "true"}
        self.assertEqual(self.filterset(params, self.queryset).qs.count(), 2)
        params = {"has_device_bays": "false"}
        self.assertEqual(self.filterset(params, self.queryset).qs.count(), 1)

    def test_local_context_data(self):
        params = {"local_context_data": "true"}
        self.assertEqual(self.filterset(params, self.queryset).qs.count(), 1)
        params = {"local_context_data": "false"}
        self.assertEqual(self.filterset(params, self.queryset).qs.count(), 2)

    def test_tenant(self):
        tenants = Tenant.objects.all()[:2]
        params = {"tenant_id": [tenants[0].pk, tenants[1].pk]}
        self.assertEqual(self.filterset(params, self.queryset).qs.count(), 2)
        params = {"tenant": [tenants[0].slug, tenants[1].slug]}
        self.assertEqual(self.filterset(params, self.queryset).qs.count(), 2)

    def test_tenant_group(self):
        tenant_groups = TenantGroup.objects.all()[:2]
        params = {"tenant_group_id": [tenant_groups[0].pk, tenant_groups[1].pk]}
        self.assertEqual(self.filterset(params, self.queryset).qs.count(), 2)
        params = {"tenant_group": [tenant_groups[0].slug, tenant_groups[1].slug]}
        self.assertEqual(self.filterset(params, self.queryset).qs.count(), 2)

    def test_search(self):
        value = self.queryset.values_list("pk", flat=True)[0]
        params = {"q": value}
        self.assertEqual(self.filterset(params, self.queryset).qs.values_list("pk", flat=True)[0], value)


class ConsolePortTestCase(FilterTestCases.FilterTestCase):
    queryset = ConsolePort.objects.all()
    filterset = ConsolePortFilterSet

    @classmethod
    def setUpTestData(cls):
        common_test_data(cls)

        devices = (
            Device.objects.get(name="Device 1"),
            Device.objects.get(name="Device 2"),
            Device.objects.get(name="Device 3"),
        )

        console_server_ports = (
            devices[1].consoleserverports.get(name="Console Server Port 2"),
            devices[2].consoleserverports.get(name="Console Server Port 3"),
        )

        console_ports = (
            devices[0].consoleports.get(name="Console Port 1"),
            devices[1].consoleports.get(name="Console Port 2"),
        )

        cable_statuses = Status.objects.get_for_model(Cable)
        status_connected = cable_statuses.get(slug="connected")

        # Cables
        Cable.objects.create(
            termination_a=console_ports[0],
            termination_b=console_server_ports[0],
            status=status_connected,
        )
        Cable.objects.create(
            termination_a=console_ports[1],
            termination_b=console_server_ports[1],
            status=status_connected,
        )
        # Third port is not connected

    def test_name(self):
        params = {"name": ["Console Port 1", "Console Port 2"]}
        self.assertEqual(self.filterset(params, self.queryset).qs.count(), 2)

    def test_description(self):
        params = {"description": ["Front Console Port 1", "Front Console Port 2"]}
        self.assertEqual(self.filterset(params, self.queryset).qs.count(), 2)

    def test_connected(self):
        params = {"connected": True}
        self.assertEqual(self.filterset(params, self.queryset).qs.count(), 2)
        params = {"connected": False}
        self.assertEqual(self.filterset(params, self.queryset).qs.count(), 1)

    def test_region(self):
        regions = Region.objects.all()[:2]
        params = {"region_id": [regions[0].pk, regions[1].pk]}
        self.assertEqual(self.filterset(params, self.queryset).qs.count(), 2)
        params = {"region": [regions[0].slug, regions[1].slug]}
        self.assertEqual(self.filterset(params, self.queryset).qs.count(), 2)

    def test_site(self):
        sites = Site.objects.all()[:2]
        params = {"site_id": [sites[0].pk, sites[1].pk]}
        self.assertEqual(self.filterset(params, self.queryset).qs.count(), 2)
        params = {"site": [sites[0].slug, sites[1].slug]}
        self.assertEqual(self.filterset(params, self.queryset).qs.count(), 2)

    def test_device(self):
        devices = [
            Device.objects.get(name="Device 1"),
            Device.objects.get(name="Device 2"),
        ]
        params = {"device_id": [devices[0].pk, devices[1].pk]}
        self.assertEqual(self.filterset(params, self.queryset).qs.count(), 2)
        params = {"device": [devices[0].name, devices[1].name]}
        self.assertEqual(self.filterset(params, self.queryset).qs.count(), 2)

    def test_cabled(self):
        params = {"cabled": "true"}
        self.assertEqual(self.filterset(params, self.queryset).qs.count(), 2)
        params = {"cabled": "false"}
        self.assertEqual(self.filterset(params, self.queryset).qs.count(), 1)

    def test_label(self):
        labels = ["console1", "console2"]
        params = {"label": labels}
        self.assertEqual(self.filterset(params, self.queryset).qs.count(), 2)


class ConsoleServerPortTestCase(FilterTestCases.FilterTestCase):
    queryset = ConsoleServerPort.objects.all()
    filterset = ConsoleServerPortFilterSet

    @classmethod
    def setUpTestData(cls):
        common_test_data(cls)

        devices = (
            Device.objects.get(name="Device 1"),
            Device.objects.get(name="Device 2"),
            Device.objects.get(name="Device 3"),
        )

        console_ports = (
            devices[0].consoleports.get(name="Console Port 1"),
            devices[1].consoleports.get(name="Console Port 2"),
        )

        console_server_ports = (
            devices[1].consoleserverports.get(name="Console Server Port 2"),
            devices[2].consoleserverports.get(name="Console Server Port 3"),
        )

        cable_statuses = Status.objects.get_for_model(Cable)
        status_connected = cable_statuses.get(slug="connected")

        # Cables
        Cable.objects.create(
            termination_a=console_server_ports[0],
            termination_b=console_ports[0],
            status=status_connected,
        )
        Cable.objects.create(
            termination_a=console_server_ports[1],
            termination_b=console_ports[1],
            status=status_connected,
        )
        # Third port is not connected

    def test_name(self):
        params = {"name": ["Console Server Port 1", "Console Server Port 2"]}
        self.assertEqual(self.filterset(params, self.queryset).qs.count(), 2)

    def test_description(self):
        params = {"description": ["Front Console Server Port 1", "Front Console Server Port 2"]}
        self.assertEqual(self.filterset(params, self.queryset).qs.count(), 2)

    def test_connected(self):
        params = {"connected": True}
        self.assertEqual(self.filterset(params, self.queryset).qs.count(), 2)
        params = {"connected": False}
        self.assertEqual(self.filterset(params, self.queryset).qs.count(), 1)

    def test_region(self):
        regions = Region.objects.all()[:2]
        params = {"region_id": [regions[0].pk, regions[1].pk]}
        self.assertEqual(self.filterset(params, self.queryset).qs.count(), 2)
        params = {"region": [regions[0].slug, regions[1].slug]}
        self.assertEqual(self.filterset(params, self.queryset).qs.count(), 2)

    def test_site(self):
        sites = Site.objects.all()[:2]
        params = {"site_id": [sites[0].pk, sites[1].pk]}
        self.assertEqual(self.filterset(params, self.queryset).qs.count(), 2)
        params = {"site": [sites[0].slug, sites[1].slug]}
        self.assertEqual(self.filterset(params, self.queryset).qs.count(), 2)

    def test_device(self):
        devices = [
            Device.objects.get(name="Device 1"),
            Device.objects.get(name="Device 2"),
        ]
        params = {"device_id": [devices[0].pk, devices[1].pk]}
        self.assertEqual(self.filterset(params, self.queryset).qs.count(), 2)
        params = {"device": [devices[0].name, devices[1].name]}
        self.assertEqual(self.filterset(params, self.queryset).qs.count(), 2)

    def test_cabled(self):
        params = {"cabled": "true"}
        self.assertEqual(self.filterset(params, self.queryset).qs.count(), 2)
        params = {"cabled": "false"}
        self.assertEqual(self.filterset(params, self.queryset).qs.count(), 1)

    def test_label(self):
        labels = ["consoleserverport1", "consoleserverport2"]
        params = {"label": labels}
        self.assertEqual(self.filterset(params, self.queryset).qs.count(), 2)


class PowerPortTestCase(FilterTestCases.FilterTestCase):
    queryset = PowerPort.objects.all()
    filterset = PowerPortFilterSet

    @classmethod
    def setUpTestData(cls):
        common_test_data(cls)

        devices = (
            Device.objects.get(name="Device 1"),
            Device.objects.get(name="Device 2"),
            Device.objects.get(name="Device 3"),
        )

        power_outlets = (
            devices[1].poweroutlets.get(name="Power Outlet 2"),
            devices[2].poweroutlets.get(name="Power Outlet 3"),
        )

        power_ports = (
            devices[0].powerports.get(name="Power Port 1"),
            devices[1].powerports.get(name="Power Port 2"),
            PowerPort.objects.create(name="Power Port 4", device=devices[2]),
        )

        cable_statuses = Status.objects.get_for_model(Cable)
        status_connected = cable_statuses.get(slug="connected")

        # Cables
        Cable.objects.create(
            termination_a=power_ports[0],
            termination_b=power_outlets[0],
            status=status_connected,
        )
        Cable.objects.create(
            termination_a=power_ports[1],
            termination_b=power_outlets[1],
            status=status_connected,
        )
        # Third port is not connected

    def test_name(self):
        params = {"name": ["Power Port 1", "Power Port 2"]}
        self.assertEqual(self.filterset(params, self.queryset).qs.count(), 2)

    def test_description(self):
        params = {"description": ["Power Port Description 1", "Power Port Description 2"]}
        self.assertEqual(self.filterset(params, self.queryset).qs.count(), 2)

    def test_maximum_draw(self):
        params = {"maximum_draw": [100, 200]}
        self.assertEqual(self.filterset(params, self.queryset).qs.count(), 2)

    def test_allocated_draw(self):
        params = {"allocated_draw": [50, 100]}
        self.assertEqual(self.filterset(params, self.queryset).qs.count(), 2)

    def test_connected(self):
        params = {"connected": True}
        self.assertEqual(self.filterset(params, self.queryset).qs.count(), 2)
        params = {"connected": False}
        self.assertEqual(self.filterset(params, self.queryset).qs.count(), 2)

    def test_region(self):
        regions = [
            Region.objects.get(name="Region 1"),
            Region.objects.get(name="Region 2"),
        ]
        params = {"region_id": [regions[0].pk, regions[1].pk]}
        self.assertEqual(self.filterset(params, self.queryset).qs.count(), 2)
        params = {"region": [regions[0].slug, regions[1].slug]}
        self.assertEqual(self.filterset(params, self.queryset).qs.count(), 2)

    def test_site(self):
        sites = [
            Site.objects.get(name="Site 1"),
            Site.objects.get(name="Site 2"),
        ]
        params = {"site_id": [sites[0].pk, sites[1].pk]}
        self.assertEqual(self.filterset(params, self.queryset).qs.count(), 2)
        params = {"site": [sites[0].slug, sites[1].slug]}
        self.assertEqual(self.filterset(params, self.queryset).qs.count(), 2)

    def test_device(self):
        devices = [
            Device.objects.get(name="Device 1"),
            Device.objects.get(name="Device 2"),
        ]
        params = {"device_id": [devices[0].pk, devices[1].pk]}
        self.assertEqual(self.filterset(params, self.queryset).qs.count(), 2)
        params = {"device": [devices[0].name, devices[1].name]}
        self.assertEqual(self.filterset(params, self.queryset).qs.count(), 2)

    def test_cabled(self):
        params = {"cabled": "true"}
        self.assertEqual(self.filterset(params, self.queryset).qs.count(), 2)
        params = {"cabled": "false"}
        self.assertEqual(self.filterset(params, self.queryset).qs.count(), 2)

    def test_label(self):
        labels = ["powerport1", "powerport2"]
        params = {"label": labels}
        self.assertEqual(self.filterset(params, self.queryset).qs.count(), 2)

    def test_power_outlets(self):
        power_outlets = PowerOutlet.objects.all()[:2]
        params = {"power_outlets": [power_outlets[0].pk, power_outlets[1].pk]}
        self.assertEqual(self.filterset(params, self.queryset).qs.count(), 2)

    def test_has_power_outlets(self):
        params = {"has_power_outlets": True}
        self.assertEqual(self.filterset(params, self.queryset).qs.count(), 3)
        params = {"has_power_outlets": False}
        self.assertEqual(self.filterset(params, self.queryset).qs.count(), 1)


class PowerOutletTestCase(FilterTestCases.FilterTestCase):
    queryset = PowerOutlet.objects.all()
    filterset = PowerOutletFilterSet

    @classmethod
    def setUpTestData(cls):
        common_test_data(cls)

        devices = (
            Device.objects.get(name="Device 1"),
            Device.objects.get(name="Device 2"),
            Device.objects.get(name="Device 3"),
        )

        power_outlets = (
            devices[1].poweroutlets.get(name="Power Outlet 2"),
            devices[2].poweroutlets.get(name="Power Outlet 3"),
        )

        power_ports = (
            devices[0].powerports.get(name="Power Port 1"),
            devices[1].powerports.get(name="Power Port 2"),
        )

        cable_statuses = Status.objects.get_for_model(Cable)
        status_connected = cable_statuses.get(slug="connected")

        # Cables
        Cable.objects.create(
            termination_a=power_outlets[0],
            termination_b=power_ports[0],
            status=status_connected,
        )
        Cable.objects.create(
            termination_a=power_outlets[1],
            termination_b=power_ports[1],
            status=status_connected,
        )
        # Third port is not connected

    def test_name(self):
        params = {"name": ["Power Outlet 1", "Power Outlet 2"]}
        self.assertEqual(self.filterset(params, self.queryset).qs.count(), 2)

    def test_description(self):
        params = {"description": ["Power Outlet Description 1", "Power Outlet Description 2"]}
        self.assertEqual(self.filterset(params, self.queryset).qs.count(), 2)

    def test_feed_leg(self):
        # TODO: Support filtering for multiple values
        params = {"feed_leg": PowerOutletFeedLegChoices.FEED_LEG_A}
        self.assertEqual(self.filterset(params, self.queryset).qs.count(), 1)

    def test_connected(self):
        params = {"connected": True}
        self.assertEqual(self.filterset(params, self.queryset).qs.count(), 2)
        params = {"connected": False}
        self.assertEqual(self.filterset(params, self.queryset).qs.count(), 1)

    def test_region(self):
        regions = Region.objects.all()[:2]
        params = {"region_id": [regions[0].pk, regions[1].pk]}
        self.assertEqual(self.filterset(params, self.queryset).qs.count(), 2)
        params = {"region": [regions[0].slug, regions[1].slug]}
        self.assertEqual(self.filterset(params, self.queryset).qs.count(), 2)

    def test_site(self):
        sites = Site.objects.all()[:2]
        params = {"site_id": [sites[0].pk, sites[1].pk]}
        self.assertEqual(self.filterset(params, self.queryset).qs.count(), 2)
        params = {"site": [sites[0].slug, sites[1].slug]}
        self.assertEqual(self.filterset(params, self.queryset).qs.count(), 2)

    def test_device(self):
        devices = [
            Device.objects.get(name="Device 1"),
            Device.objects.get(name="Device 2"),
        ]
        params = {"device_id": [devices[0].pk, devices[1].pk]}
        self.assertEqual(self.filterset(params, self.queryset).qs.count(), 2)
        params = {"device": [devices[0].name, devices[1].name]}
        self.assertEqual(self.filterset(params, self.queryset).qs.count(), 2)

    def test_cabled(self):
        params = {"cabled": "true"}
        self.assertEqual(self.filterset(params, self.queryset).qs.count(), 2)
        params = {"cabled": "false"}
        self.assertEqual(self.filterset(params, self.queryset).qs.count(), 1)

    def test_label(self):
        labels = ["poweroutlet1", "poweroutlet2"]
        params = {"label": labels}
        self.assertEqual(self.filterset(params, self.queryset).qs.count(), 2)

    def test_power_port(self):
        power_port = PowerPort.objects.all()[:2]
        params = {"power_port": [power_port[0].pk, power_port[1].pk]}
        self.assertEqual(self.filterset(params, self.queryset).qs.count(), 2)


class InterfaceTestCase(FilterTestCases.FilterTestCase):
    queryset = Interface.objects.all()
    filterset = InterfaceFilterSet

    @classmethod
    def setUpTestData(cls):
        common_test_data(cls)

        devices = (
            Device.objects.get(name="Device 1"),
            Device.objects.get(name="Device 2"),
            Device.objects.get(name="Device 3"),
        )
        vlans = (
            VLAN.objects.get(name="VLAN 101"),
            VLAN.objects.get(name="VLAN 102"),
            VLAN.objects.get(name="VLAN 103"),
        )

        interface_statuses = Status.objects.get_for_model(Interface)
        interface_status_map = {s.slug: s for s in interface_statuses.all()}

        interfaces = (
            Interface.objects.get(name="Interface 1"),
            Interface.objects.get(name="Interface 2"),
            Interface.objects.get(name="Interface 3"),
            Interface.objects.create(
                device=devices[2],
                name="Interface 4",
                type=InterfaceTypeChoices.TYPE_OTHER,
                enabled=True,
                mgmt_only=True,
                status=interface_status_map["failed"],
            ),
            Interface.objects.create(
                device=devices[2],
                name="Interface 5",
                type=InterfaceTypeChoices.TYPE_OTHER,
                enabled=True,
                mgmt_only=True,
                status=interface_status_map["planned"],
            ),
            Interface.objects.create(
                device=devices[2],
                name="Interface 6",
                type=InterfaceTypeChoices.TYPE_OTHER,
                enabled=False,
                mgmt_only=True,
                status=interface_status_map["active"],
            ),
        )

        Interface.objects.filter(pk=interfaces[0].pk).update(
            enabled=True,
            mac_address="00-00-00-00-00-01",
            mode=InterfaceModeChoices.MODE_ACCESS,
            mtu=100,
            status=interface_status_map["active"],
            untagged_vlan=vlans[0],
        )

        Interface.objects.filter(pk=interfaces[1].pk).update(
            enabled=True,
            mac_address="00-00-00-00-00-02",
            mode=InterfaceModeChoices.MODE_TAGGED,
            mtu=200,
            status=interface_status_map["planned"],
            untagged_vlan=vlans[1],
        )

        Interface.objects.filter(pk=interfaces[2].pk).update(
            enabled=False,
            mac_address="00-00-00-00-00-03",
            mode=InterfaceModeChoices.MODE_TAGGED_ALL,
            mtu=300,
            status=interface_status_map["failed"],
        )

        interfaces[0].refresh_from_db()
        interfaces[1].refresh_from_db()
        interfaces[2].refresh_from_db()

        # Tagged VLAN interface is "Interface 6"
        tagged_interface = interfaces[-1]
        tagged_interface.tagged_vlans.add(vlans[2])

        cable_statuses = Status.objects.get_for_model(Cable)
        cable_status_map = {cs.slug: cs for cs in cable_statuses.all()}

        # Cables
        Cable.objects.create(
            termination_a=interfaces[0],
            termination_b=interfaces[3],
            status=cable_status_map["connected"],
        )
        Cable.objects.create(
            termination_a=interfaces[1],
            termination_b=interfaces[4],
            status=cable_status_map["connected"],
        )
        # Third pair is not connected

    def test_name(self):
        params = {"name": ["Interface 1", "Interface 2"]}
        self.assertEqual(self.filterset(params, self.queryset).qs.count(), 2)

    def test_connected(self):
        params = {"connected": True}
        self.assertEqual(self.filterset(params, self.queryset).qs.count(), 4)
        params = {"connected": False}
        self.assertEqual(self.filterset(params, self.queryset).qs.count(), 2)

    def test_enabled(self):
        params = {"enabled": "true"}
        self.assertEqual(self.filterset(params, self.queryset).qs.count(), 4)
        params = {"enabled": "false"}
        self.assertEqual(self.filterset(params, self.queryset).qs.count(), 2)

    def test_mtu(self):
        params = {"mtu": [100, 200]}
        self.assertEqual(self.filterset(params, self.queryset).qs.count(), 2)

    def test_mgmt_only(self):
        params = {"mgmt_only": "true"}
        self.assertEqual(self.filterset(params, self.queryset).qs.count(), 4)
        params = {"mgmt_only": "false"}
        self.assertEqual(self.filterset(params, self.queryset).qs.count(), 2)

    def test_mode(self):
        params = {"mode": InterfaceModeChoices.MODE_ACCESS}
        self.assertEqual(self.filterset(params, self.queryset).qs.count(), 1)

    def test_description(self):
        params = {"description": ["Interface Description 1", "Interface Description 2"]}
        self.assertEqual(self.filterset(params, self.queryset).qs.count(), 2)

    def test_parent(self):
        # Create child interfaces
        parent_interface = Interface.objects.first()
        child_interfaces = (
            Interface(
                device=parent_interface.device,
                name="Child 1",
                parent_interface=parent_interface,
                type=InterfaceTypeChoices.TYPE_VIRTUAL,
            ),
            Interface(
                device=parent_interface.device,
                name="Child 2",
                parent_interface=parent_interface,
                type=InterfaceTypeChoices.TYPE_VIRTUAL,
            ),
            Interface(
                device=parent_interface.device,
                name="Child 3",
                parent_interface=parent_interface,
                type=InterfaceTypeChoices.TYPE_VIRTUAL,
            ),
        )
        Interface.objects.bulk_create(child_interfaces)

        params = {"parent_interface_id": [parent_interface.pk]}
        self.assertEqual(self.filterset(params, self.queryset).qs.count(), 3)

    def test_bridge(self):
        # Create bridged interfaces
        device = Interface.objects.first().device
        bridge_interface = Interface.objects.create(
            device=device,
            name="Bridge 1",
            type=InterfaceTypeChoices.TYPE_BRIDGE,
        )
        bridged_interfaces = (
            Interface(
                device=bridge_interface.device,
                name="Bridged 1",
                bridge=bridge_interface,
                type=InterfaceTypeChoices.TYPE_1GE_FIXED,
            ),
            Interface(
                device=bridge_interface.device,
                name="Bridged 2",
                bridge=bridge_interface,
                type=InterfaceTypeChoices.TYPE_1GE_FIXED,
            ),
            Interface(
                device=bridge_interface.device,
                name="Bridged 3",
                bridge=bridge_interface,
                type=InterfaceTypeChoices.TYPE_1GE_FIXED,
            ),
        )
        Interface.objects.bulk_create(bridged_interfaces)

        params = {"bridge_id": [bridge_interface.pk]}
        self.assertEqual(self.filterset(params, self.queryset).qs.count(), 3)

    def test_lag(self):
        # Create LAG members
        device = Device.objects.first()
        lag_interface = Interface(device=device, name="LAG", type=InterfaceTypeChoices.TYPE_LAG)
        lag_interface.save()
        lag_members = (
            Interface(device=device, name="Member 1", lag=lag_interface, type=InterfaceTypeChoices.TYPE_1GE_FIXED),
            Interface(device=device, name="Member 2", lag=lag_interface, type=InterfaceTypeChoices.TYPE_1GE_FIXED),
            Interface(device=device, name="Member 3", lag=lag_interface, type=InterfaceTypeChoices.TYPE_1GE_FIXED),
        )
        Interface.objects.bulk_create(lag_members)

        params = {"lag_id": [lag_interface.pk]}
        self.assertEqual(self.filterset(params, self.queryset).qs.count(), 3)

    def test_device_with_common_vc(self):
        """Assert only interfaces belonging to devices with common VC are returned"""
        site = Site.objects.first()
        device_type = DeviceType.objects.first()
        device_role = DeviceRole.objects.first()
        devices = (
            Device.objects.create(
                name="Device in vc 1",
                device_type=device_type,
                device_role=device_role,
                site=site,
            ),
            Device.objects.create(
                name="Device in vc 2",
                device_type=device_type,
                device_role=device_role,
                site=site,
            ),
            Device.objects.create(
                name="Device not in vc",
                device_type=device_type,
                device_role=device_role,
                site=site,
            ),
        )

        # VirtualChassis assignment for filtering
        virtual_chassis = VirtualChassis.objects.create(master=devices[0])
        Device.objects.filter(pk=devices[0].pk).update(virtual_chassis=virtual_chassis, vc_position=1, vc_priority=1)
        Device.objects.filter(pk=devices[1].pk).update(virtual_chassis=virtual_chassis, vc_position=2, vc_priority=2)

        Interface.objects.create(device=devices[0], name="int1")
        Interface.objects.create(device=devices[0], name="int2")
        Interface.objects.create(device=devices[1], name="int3")
        Interface.objects.create(device=devices[2], name="int4")

        params = {"device_with_common_vc": devices[0].pk}
        queryset = self.filterset(params, self.queryset).qs
        self.assertEqual(queryset.count(), 5)
        # Assert interface of a device belonging to same VC as device[0] are returned
        self.assertTrue(queryset.filter(name="int3").exists())
        # Assert interface of a device not belonging as device[0] to same VC are not returned
        self.assertFalse(queryset.filter(name="int4").exists())

    def test_region(self):
        regions = (Region.objects.get(name="Region 1"), Region.objects.get(name="Region 2"))
        params = {"region_id": [regions[0].pk, regions[1].pk]}
        self.assertEqual(self.filterset(params, self.queryset).qs.count(), 2)
        params = {"region": [regions[0].slug, regions[1].slug]}
        self.assertEqual(self.filterset(params, self.queryset).qs.count(), 2)

    def test_site(self):
        sites = (Site.objects.get(name="Site 1"), Site.objects.get(name="Site 2"))
        params = {"site_id": [sites[0].pk, sites[1].pk]}
        self.assertEqual(self.filterset(params, self.queryset).qs.count(), 2)
        params = {"site": [sites[0].slug, sites[1].slug]}
        self.assertEqual(self.filterset(params, self.queryset).qs.count(), 2)

    def test_device(self):
        devices = [
            Device.objects.get(name="Device 1"),
            Device.objects.get(name="Device 2"),
        ]
        params = {"device_id": [devices[0].pk, devices[1].pk]}
        self.assertEqual(self.filterset(params, self.queryset).qs.count(), 2)
        params = {"device": [devices[0].name, devices[1].name]}
        self.assertEqual(self.filterset(params, self.queryset).qs.count(), 2)

    def test_cabled(self):
        params = {"cabled": "true"}
        self.assertEqual(self.filterset(params, self.queryset).qs.count(), 4)
        params = {"cabled": "false"}
        self.assertEqual(self.filterset(params, self.queryset).qs.count(), 2)

    def test_kind(self):
        params = {"kind": "physical"}
        self.assertEqual(self.filterset(params, self.queryset).qs.count(), 6)
        params = {"kind": "virtual"}
        self.assertEqual(self.filterset(params, self.queryset).qs.count(), 0)

    def test_mac_address(self):
        params = {"mac_address": ["00-00-00-00-00-01", "00-00-00-00-00-02"]}
        self.assertEqual(self.filterset(params, self.queryset).qs.count(), 2)

    def test_type(self):
        params = {
            "type": [
                InterfaceTypeChoices.TYPE_1GE_FIXED,
                InterfaceTypeChoices.TYPE_1GE_GBIC,
            ]
        }
        self.assertEqual(self.filterset(params, self.queryset).qs.count(), 2)

    def test_vlan(self):
        params = {"vlan": 101}
        self.assertEqual(self.filterset(params, self.queryset).qs.count(), 1)

    def test_vlan_id(self):
        params = {"vlan_id": VLAN.objects.get(name="VLAN 101").id}
        self.assertEqual(self.filterset(params, self.queryset).qs.count(), 1)

    def test_status(self):
        params = {"status": ["active", "failed"]}
        self.assertEqual(self.filterset(params, self.queryset).qs.count(), 4)

    def test_label(self):
        labels = ["interface1", "interface2"]
        params = {"label": labels}
        self.assertEqual(self.filterset(params, self.queryset).qs.count(), 2)


class FrontPortTestCase(FilterTestCases.FilterTestCase):
    queryset = FrontPort.objects.all()
    filterset = FrontPortFilterSet

    @classmethod
    def setUpTestData(cls):
        common_test_data(cls)

        devices = (
            Device.objects.get(name="Device 1"),
            Device.objects.get(name="Device 2"),
            Device.objects.get(name="Device 3"),
        )

        rear_ports = (
            devices[0].rearports.get(name="Rear Port 1"),
            devices[1].rearports.get(name="Rear Port 2"),
            devices[2].rearports.get(name="Rear Port 3"),
            RearPort.objects.create(
                device=devices[2],
                name="Rear Port 4",
                type=PortTypeChoices.TYPE_8P8C,
                positions=6,
            ),
            RearPort.objects.create(
                device=devices[2],
                name="Rear Port 5",
                type=PortTypeChoices.TYPE_8P8C,
                positions=6,
            ),
        )

        front_ports = (
            devices[0].frontports.get(name="Front Port 1"),
            devices[1].frontports.get(name="Front Port 2"),
            devices[2].frontports.get(name="Front Port 3"),
            FrontPort.objects.create(
                device=devices[2],
                name="Front Port 4",
                type=PortTypeChoices.TYPE_FC,
                rear_port=rear_ports[3],
                rear_port_position=1,
            ),
            FrontPort.objects.create(
                device=devices[2],
                name="Front Port 5",
                type=PortTypeChoices.TYPE_FC,
                rear_port=rear_ports[4],
                rear_port_position=1,
            ),
        )

        cable_statuses = Status.objects.get_for_model(Cable)
        status_connected = cable_statuses.get(slug="connected")

        # Cables
        Cable.objects.create(
            termination_a=front_ports[0],
            termination_b=front_ports[3],
            status=status_connected,
        )
        Cable.objects.create(
            termination_a=front_ports[1],
            termination_b=front_ports[4],
            status=status_connected,
        )
        # Third port is not connected

    def test_name(self):
        params = {"name": ["Front Port 1", "Front Port 2"]}
        self.assertEqual(self.filterset(params, self.queryset).qs.count(), 2)

    def test_type(self):
        # TODO: Test for multiple values
        params = {"type": PortTypeChoices.TYPE_8P8C}
        self.assertEqual(self.filterset(params, self.queryset).qs.count(), 1)

    def test_description(self):
        params = {"description": ["Front Port Description 1", "Front Port Description 2"]}
        self.assertEqual(self.filterset(params, self.queryset).qs.count(), 2)

    def test_region(self):
        regions = (Region.objects.get(name="Region 1"), Region.objects.get(name="Region 2"))
        params = {"region_id": [regions[0].pk, regions[1].pk]}
        self.assertEqual(self.filterset(params, self.queryset).qs.count(), 2)
        params = {"region": [regions[0].slug, regions[1].slug]}
        self.assertEqual(self.filterset(params, self.queryset).qs.count(), 2)

    def test_site(self):
        sites = (Site.objects.get(name="Site 1"), Site.objects.get(name="Site 2"))
        params = {"site_id": [sites[0].pk, sites[1].pk]}
        self.assertEqual(self.filterset(params, self.queryset).qs.count(), 2)
        params = {"site": [sites[0].slug, sites[1].slug]}
        self.assertEqual(self.filterset(params, self.queryset).qs.count(), 2)

    def test_device(self):
        devices = [
            Device.objects.get(name="Device 1"),
            Device.objects.get(name="Device 2"),
        ]
        params = {"device_id": [devices[0].pk, devices[1].pk]}
        self.assertEqual(self.filterset(params, self.queryset).qs.count(), 2)
        params = {"device": [devices[0].name, devices[1].name]}
        self.assertEqual(self.filterset(params, self.queryset).qs.count(), 2)

    def test_cabled(self):
        params = {"cabled": "true"}
        self.assertEqual(self.filterset(params, self.queryset).qs.count(), 4)
        params = {"cabled": "false"}
        self.assertEqual(self.filterset(params, self.queryset).qs.count(), 1)

    def test_label(self):
        labels = ["frontport1", "frontport2"]
        params = {"label": labels}
        self.assertEqual(self.filterset(params, self.queryset).qs.count(), 2)

    def test_rear_port(self):
        rear_port = (RearPort.objects.get(name="Rear Port 1"), RearPort.objects.get(name="Rear Port 2"))
        params = {"rear_port": [rear_port[0].pk, rear_port[1].pk]}
        self.assertEqual(self.filterset(params, self.queryset).qs.count(), 2)

    def test_rear_port_position(self):
        params = {"rear_port_position": [2, 3]}
        self.assertEqual(self.filterset(params, self.queryset).qs.count(), 2)


class RearPortTestCase(FilterTestCases.FilterTestCase):
    queryset = RearPort.objects.all()
    filterset = RearPortFilterSet

    @classmethod
    def setUpTestData(cls):
        common_test_data(cls)

        devices = (
            Device.objects.get(name="Device 1"),
            Device.objects.get(name="Device 2"),
            Device.objects.get(name="Device 3"),
        )

        rear_ports = (
            devices[0].rearports.get(name="Rear Port 1"),
            devices[1].rearports.get(name="Rear Port 2"),
            devices[2].rearports.get(name="Rear Port 3"),
            RearPort.objects.create(
                device=devices[2],
                name="Rear Port 4",
                type=PortTypeChoices.TYPE_8P8C,
                positions=6,
            ),
            RearPort.objects.create(
                device=devices[2],
                name="Rear Port 5",
                type=PortTypeChoices.TYPE_8P8C,
                positions=6,
            ),
        )

        cable_statuses = Status.objects.get_for_model(Cable)
        status_connected = cable_statuses.get(slug="connected")

        # Cables
        Cable.objects.create(
            termination_a=rear_ports[0],
            termination_b=rear_ports[3],
            status=status_connected,
        )
        Cable.objects.create(
            termination_a=rear_ports[1],
            termination_b=rear_ports[4],
            status=status_connected,
        )
        # Third port is not connected

    def test_name(self):
        params = {"name": ["Rear Port 1", "Rear Port 2"]}
        self.assertEqual(self.filterset(params, self.queryset).qs.count(), 2)

    def test_type(self):
        # TODO: Test for multiple values
        params = {"type": PortTypeChoices.TYPE_8P8C}
        self.assertEqual(self.filterset(params, self.queryset).qs.count(), 3)

    def test_positions(self):
        params = {"positions": [1, 2]}
        self.assertEqual(self.filterset(params, self.queryset).qs.count(), 2)

    def test_description(self):
        params = {"description": ["Rear Port Description 1", "Rear Port Description 2"]}
        self.assertEqual(self.filterset(params, self.queryset).qs.count(), 2)

    def test_region(self):
        regions = (Region.objects.get(name="Region 1"), Region.objects.get(name="Region 2"))
        params = {"region_id": [regions[0].pk, regions[1].pk]}
        self.assertEqual(self.filterset(params, self.queryset).qs.count(), 2)
        params = {"region": [regions[0].slug, regions[1].slug]}
        self.assertEqual(self.filterset(params, self.queryset).qs.count(), 2)

    def test_site(self):
        sites = (Site.objects.get(name="Site 1"), Site.objects.get(name="Site 2"))
        params = {"site_id": [sites[0].pk, sites[1].pk]}
        self.assertEqual(self.filterset(params, self.queryset).qs.count(), 2)
        params = {"site": [sites[0].slug, sites[1].slug]}
        self.assertEqual(self.filterset(params, self.queryset).qs.count(), 2)

    def test_device(self):
        devices = [
            Device.objects.get(name="Device 1"),
            Device.objects.get(name="Device 2"),
        ]
        params = {"device_id": [devices[0].pk, devices[1].pk]}
        self.assertEqual(self.filterset(params, self.queryset).qs.count(), 2)
        params = {"device": [devices[0].name, devices[1].name]}
        self.assertEqual(self.filterset(params, self.queryset).qs.count(), 2)

    def test_cabled(self):
        params = {"cabled": "true"}
        self.assertEqual(self.filterset(params, self.queryset).qs.count(), 4)
        params = {"cabled": "false"}
        self.assertEqual(self.filterset(params, self.queryset).qs.count(), 1)

    def test_label(self):
        labels = ["rearport1", "rearport2"]
        params = {"label": labels}
        self.assertEqual(self.filterset(params, self.queryset).qs.count(), 2)

    def test_front_ports(self):
        front_ports = (FrontPort.objects.get(name="Front Port 1"), FrontPort.objects.get(name="Front Port 2"))
        params = {"front_ports": [front_ports[0].pk, front_ports[1].pk]}
        self.assertEqual(self.filterset(params, self.queryset).qs.count(), 2)

    def test_has_front_ports(self):
        params = {"has_front_ports": True}
        self.assertEqual(self.filterset(params, self.queryset).qs.count(), 3)
        params = {"has_front_ports": False}
        self.assertEqual(self.filterset(params, self.queryset).qs.count(), 2)


class DeviceBayTestCase(FilterTestCases.FilterTestCase):
    queryset = DeviceBay.objects.all()
    filterset = DeviceBayFilterSet

    @classmethod
    def setUpTestData(cls):
        common_test_data(cls)

        device_role = DeviceRole.objects.first()
        parent_device_type = DeviceType.objects.get(slug="model-2")
        child_device_type = DeviceType.objects.get(slug="model-3")
        site = Site.objects.get(name="Site 3")

        device_statuses = Status.objects.get_for_model(Device)
        device_status_map = {ds.slug: ds for ds in device_statuses.all()}

        child_devices = (
            Device.objects.create(
                name="Child Device 1",
                device_type=child_device_type,
                device_role=device_role,
                site=site,
                status=device_status_map["active"],
            ),
            Device.objects.create(
                name="Child Device 2",
                device_type=child_device_type,
                device_role=device_role,
                site=site,
                status=device_status_map["active"],
            ),
        )

        parent_devices = (
            Device.objects.create(
                name="Parent Device 1",
                device_type=parent_device_type,
                device_role=device_role,
                site=site,
                status=device_status_map["active"],
            ),
            Device.objects.create(
                name="Parent Device 2",
                device_type=parent_device_type,
                device_role=device_role,
                site=site,
                status=device_status_map["active"],
            ),
        )

        device_bays = (
            parent_devices[0].devicebays.first(),
            parent_devices[1].devicebays.first(),
        )
        device_bays[0].installed_device = child_devices[0]
        device_bays[1].installed_device = child_devices[1]
        device_bays[0].save()
        device_bays[1].save()

    def test_name(self):
        params = {"name": ["Device Bay 1", "Device Bay 2"]}
        self.assertEqual(self.filterset(params, self.queryset).qs.count(), 4)

    def test_description(self):
        params = {"description": ["Device Bay Description 1", "Device Bay Description 2"]}
        self.assertEqual(self.filterset(params, self.queryset).qs.count(), 4)

    def test_region(self):
        regions = (Region.objects.get(name="Region 1"), Region.objects.get(name="Region 2"))
        params = {"region_id": [regions[0].pk, regions[1].pk]}
        self.assertEqual(self.filterset(params, self.queryset).qs.count(), 2)
        params = {"region": [regions[0].slug, regions[1].slug]}
        self.assertEqual(self.filterset(params, self.queryset).qs.count(), 2)

    def test_site(self):
        sites = (Site.objects.get(name="Site 1"), Site.objects.get(name="Site 2"))
        params = {"site_id": [sites[0].pk, sites[1].pk]}
        self.assertEqual(self.filterset(params, self.queryset).qs.count(), 2)
        params = {"site": [sites[0].slug, sites[1].slug]}
        self.assertEqual(self.filterset(params, self.queryset).qs.count(), 2)

    def test_device(self):
        devices = [
            Device.objects.get(name="Device 1"),
            Device.objects.get(name="Device 2"),
        ]
        params = {"device_id": [devices[0].pk, devices[1].pk]}
        self.assertEqual(self.filterset(params, self.queryset).qs.count(), 2)
        params = {"device": [devices[0].name, devices[1].name]}
        self.assertEqual(self.filterset(params, self.queryset).qs.count(), 2)

    def test_label(self):
        labels = ["devicebay1", "devicebay2"]
        params = {"label": labels}
        self.assertEqual(self.filterset(params, self.queryset).qs.count(), 4)

    def test_installed_device(self):
        installed_device = Device.objects.filter(name__startswith="Child")
        params = {"installed_device": [installed_device[0], installed_device[1]]}
        self.assertEqual(self.filterset(params, self.queryset).qs.count(), 2)


class InventoryItemTestCase(FilterTestCases.FilterTestCase):
    queryset = InventoryItem.objects.all()
    filterset = InventoryItemFilterSet

    @classmethod
    def setUpTestData(cls):
        common_test_data(cls)

        devices = (
            Device.objects.get(name="Device 1"),
            Device.objects.get(name="Device 2"),
            Device.objects.get(name="Device 3"),
        )

        manufacturers = (
            Manufacturer.objects.get(name="Manufacturer 1"),
            Manufacturer.objects.get(name="Manufacturer 2"),
            Manufacturer.objects.get(name="Manufacturer 3"),
        )

        inventory_items = (
            InventoryItem.objects.create(
                device=devices[0],
                manufacturer=manufacturers[0],
                name="Inventory Item 1",
                part_id="1001",
                serial="ABC",
                asset_tag="1001",
                discovered=True,
                description="First",
                label="inventoryitem1",
            ),
            InventoryItem.objects.create(
                device=devices[1],
                manufacturer=manufacturers[1],
                name="Inventory Item 2",
                part_id="1002",
                serial="DEF",
                asset_tag="1002",
                discovered=True,
                description="Second",
                label="inventoryitem2",
            ),
            InventoryItem.objects.create(
                device=devices[2],
                manufacturer=manufacturers[2],
                name="Inventory Item 3",
                part_id="1003",
                serial="GHI",
                asset_tag="1003",
                discovered=False,
                description="Third",
                label="inventoryitem3",
            ),
        )

        InventoryItem.objects.create(device=devices[0], name="Inventory Item 1A", parent=inventory_items[0])
        InventoryItem.objects.create(device=devices[1], name="Inventory Item 2A", parent=inventory_items[1])
        InventoryItem.objects.create(device=devices[2], name="Inventory Item 3A", parent=inventory_items[2])

    def test_name(self):
        params = {"name": ["Inventory Item 1", "Inventory Item 2"]}
        self.assertEqual(self.filterset(params, self.queryset).qs.count(), 2)

    def test_part_id(self):
        params = {"part_id": ["1001", "1002"]}
        self.assertEqual(self.filterset(params, self.queryset).qs.count(), 2)

    def test_asset_tag(self):
        params = {"asset_tag": ["1001", "1002"]}
        self.assertEqual(self.filterset(params, self.queryset).qs.count(), 2)

    def test_discovered(self):
        # TODO: Fix boolean value
        params = {"discovered": True}
        self.assertEqual(self.filterset(params, self.queryset).qs.count(), 2)
        params = {"discovered": False}
        self.assertEqual(self.filterset(params, self.queryset).qs.count(), 4)

    def test_region(self):
        regions = Region.objects.all()[:2]
        params = {"region_id": [regions[0].pk, regions[1].pk]}
        self.assertEqual(self.filterset(params, self.queryset).qs.count(), 4)
        params = {"region": [regions[0].slug, regions[1].slug]}
        self.assertEqual(self.filterset(params, self.queryset).qs.count(), 4)

    def test_site(self):
        sites = Site.objects.all()[:2]
        params = {"site_id": [sites[0].pk, sites[1].pk]}
        self.assertEqual(self.filterset(params, self.queryset).qs.count(), 4)
        params = {"site": [sites[0].slug, sites[1].slug]}
        self.assertEqual(self.filterset(params, self.queryset).qs.count(), 4)

    def test_device(self):
        # TODO: Allow multiple values
        device = Device.objects.first()
        params = {"device_id": device.pk}
        self.assertEqual(self.filterset(params, self.queryset).qs.count(), 2)
        params = {"device": device.name}
        self.assertEqual(self.filterset(params, self.queryset).qs.count(), 2)

    def test_parent_id(self):
        parent_items = InventoryItem.objects.filter(parent__isnull=True)[:2]
        params = {"parent_id": [parent_items[0].pk, parent_items[1].pk]}
        self.assertEqual(self.filterset(params, self.queryset).qs.count(), 2)

    def test_parent(self):
        parent = InventoryItem.objects.exclude(name__contains="A")[:2]
        params = {"parent": [parent[0].name, parent[1].name]}
        self.assertEqual(self.filterset(params, self.queryset).qs.count(), 2)

    def test_manufacturer(self):
        manufacturers = Manufacturer.objects.all()[:2]
        params = {"manufacturer_id": [manufacturers[0].pk, manufacturers[1].pk]}
        self.assertEqual(self.filterset(params, self.queryset).qs.count(), 2)
        params = {"manufacturer": [manufacturers[0].slug, manufacturers[1].slug]}
        self.assertEqual(self.filterset(params, self.queryset).qs.count(), 2)

    def test_serial(self):
        params = {"serial": "ABC"}
        self.assertEqual(self.filterset(params, self.queryset).qs.count(), 1)
        params = {"serial": "abc"}
        self.assertEqual(self.filterset(params, self.queryset).qs.count(), 1)

    def test_search(self):
        value = self.queryset.values_list("pk", flat=True)[0]
        params = {"q": value}
        self.assertEqual(self.filterset(params, self.queryset).qs.values_list("pk", flat=True)[0], value)

    def test_description(self):
        params = {"description": ["First", "Second"]}
        self.assertEqual(self.filterset(params, self.queryset).qs.count(), 2)

    def test_label(self):
        params = {"label": ["inventoryitem2", "inventoryitem3"]}
        self.assertEqual(self.filterset(params, self.queryset).qs.count(), 2)


class VirtualChassisTestCase(FilterTestCases.FilterTestCase):
    queryset = VirtualChassis.objects.all()
    filterset = VirtualChassisFilterSet

    @classmethod
    def setUpTestData(cls):

        manufacturer = Manufacturer.objects.create(name="Manufacturer 1", slug="manufacturer-1")
        device_type = DeviceType.objects.create(manufacturer=manufacturer, model="Model 1", slug="model-1")
        device_role = DeviceRole.objects.create(name="Device Role 1", slug="device-role-1")

        regions = (
            Region.objects.create(name="Region 1", slug="region-1"),
            Region.objects.create(name="Region 2", slug="region-2"),
            Region.objects.create(name="Region 3", slug="region-3"),
        )

        sites = (
            Site.objects.create(name="Site 1", slug="site-1", region=regions[0]),
            Site.objects.create(name="Site 2", slug="site-2", region=regions[1]),
            Site.objects.create(name="Site 3", slug="site-3", region=regions[2]),
        )

        devices = (
            Device.objects.create(
                name="Device 1",
                device_type=device_type,
                device_role=device_role,
                site=sites[0],
                vc_position=1,
            ),
            Device.objects.create(
                name="Device 2",
                device_type=device_type,
                device_role=device_role,
                site=sites[0],
                vc_position=2,
            ),
            Device.objects.create(
                name="Device 3",
                device_type=device_type,
                device_role=device_role,
                site=sites[1],
                vc_position=1,
            ),
            Device.objects.create(
                name="Device 4",
                device_type=device_type,
                device_role=device_role,
                site=sites[1],
                vc_position=2,
            ),
            Device.objects.create(
                name="Device 5",
                device_type=device_type,
                device_role=device_role,
                site=sites[2],
                vc_position=1,
            ),
            Device.objects.create(
                name="Device 6",
                device_type=device_type,
                device_role=device_role,
                site=sites[2],
                vc_position=2,
            ),
        )

        virtual_chassis = (
            VirtualChassis.objects.create(name="VC 1", master=devices[0], domain="Domain 1"),
            VirtualChassis.objects.create(name="VC 2", master=devices[2], domain="Domain 2"),
            VirtualChassis.objects.create(name="VC 3", master=devices[4], domain="Domain 3"),
        )

        Device.objects.filter(pk=devices[1].pk).update(virtual_chassis=virtual_chassis[0])
        Device.objects.filter(pk=devices[3].pk).update(virtual_chassis=virtual_chassis[1])
        Device.objects.filter(pk=devices[5].pk).update(virtual_chassis=virtual_chassis[2])

    def test_domain(self):
        params = {"domain": ["Domain 1", "Domain 2"]}
        self.assertEqual(self.filterset(params, self.queryset).qs.count(), 2)

    def test_master(self):
        masters = Device.objects.all()
        params = {"master_id": [masters[0].pk, masters[2].pk]}
        self.assertEqual(self.filterset(params, self.queryset).qs.count(), 2)
        params = {"master": [masters[0].name, masters[2].name]}
        self.assertEqual(self.filterset(params, self.queryset).qs.count(), 2)

    def test_name(self):
        params = {"name": ["VC 1", "VC 2"]}
        self.assertEqual(self.filterset(params, self.queryset).qs.count(), 2)

    def test_region(self):
        regions = Region.objects.all()[:2]
        params = {"region_id": [regions[0].pk, regions[1].pk]}
        self.assertEqual(self.filterset(params, self.queryset).qs.count(), 2)
        params = {"region": [regions[0].slug, regions[1].slug]}
        self.assertEqual(self.filterset(params, self.queryset).qs.count(), 2)

    def test_site(self):
        sites = Site.objects.all()[:2]
        params = {"site_id": [sites[0].pk, sites[1].pk]}
        self.assertEqual(self.filterset(params, self.queryset).qs.count(), 2)
        params = {"site": [sites[0].slug, sites[1].slug]}
        self.assertEqual(self.filterset(params, self.queryset).qs.count(), 2)

    def test_search(self):
        value = self.queryset.values_list("pk", flat=True)[0]
        params = {"q": value}
        self.assertEqual(self.filterset(params, self.queryset).qs.values_list("pk", flat=True)[0], value)


class CableTestCase(FilterTestCases.FilterTestCase):
    queryset = Cable.objects.all()
    filterset = CableFilterSet

    @classmethod
    def setUpTestData(cls):
        common_test_data(cls)

        tenants = (
            Tenant.objects.get(name="Tenant 1"),
            Tenant.objects.get(name="Tenant 2"),
            Tenant.objects.get(name="Tenant 3"),
        )

        sites = (
            Site.objects.get(name="Site 1"),
            Site.objects.get(name="Site 2"),
            Site.objects.get(name="Site 3"),
        )

        racks = (
            Rack.objects.get(name="Rack 1"),
            Rack.objects.get(name="Rack 2"),
            Rack.objects.get(name="Rack 3"),
        )

        device_types = (
            DeviceType.objects.get(slug="model-1"),
            DeviceType.objects.get(slug="model-2"),
            DeviceType.objects.get(slug="model-3"),
        )

        device_role = DeviceRole.objects.first()

        devices = (
            Device.objects.get(name="Device 1"),
            Device.objects.get(name="Device 2"),
            Device.objects.get(name="Device 3"),
            Device.objects.create(
                name="Device 4",
                device_type=device_types[0],
                device_role=device_role,
                tenant=tenants[0],
                site=sites[0],
                rack=racks[0],
                position=2,
            ),
            Device.objects.create(
                name="Device 5",
                device_type=device_types[1],
                device_role=device_role,
                tenant=tenants[1],
                site=sites[1],
                rack=racks[1],
                position=1,
            ),
            Device.objects.create(
                name="Device 6",
                device_type=device_types[2],
                device_role=device_role,
                tenant=tenants[2],
                site=sites[2],
                rack=racks[2],
                position=2,
            ),
        )

        interfaces = (
            Interface.objects.get(device__name="Device 1"),
            Interface.objects.get(device__name="Device 2"),
            Interface.objects.get(device__name="Device 3"),
            Interface.objects.get(device__name="Device 4"),
            Interface.objects.get(device__name="Device 5"),
            Interface.objects.get(device__name="Device 6"),
            Interface.objects.create(
                device=devices[0],
                name="Interface 7",
                type=InterfaceTypeChoices.TYPE_1GE_FIXED,
            ),
            Interface.objects.create(
                device=devices[1],
                name="Interface 8",
                type=InterfaceTypeChoices.TYPE_1GE_FIXED,
            ),
            Interface.objects.create(
                device=devices[2],
                name="Interface 9",
                type=InterfaceTypeChoices.TYPE_1GE_FIXED,
            ),
            Interface.objects.create(
                device=devices[3],
                name="Interface 10",
                type=InterfaceTypeChoices.TYPE_1GE_FIXED,
            ),
            Interface.objects.create(
                device=devices[4],
                name="Interface 11",
                type=InterfaceTypeChoices.TYPE_1GE_FIXED,
            ),
            Interface.objects.create(
                device=devices[5],
                name="Interface 12",
                type=InterfaceTypeChoices.TYPE_1GE_FIXED,
            ),
        )

        statuses = Status.objects.get_for_model(Cable)
        cls.status_connected = statuses.get(slug="connected")
        cls.status_planned = statuses.get(slug="planned")

        # Cables
        Cable.objects.create(
            termination_a=interfaces[0],
            termination_b=interfaces[3],
            label="Cable 1",
            type=CableTypeChoices.TYPE_MMF,
            status=cls.status_connected,
            color="aa1409",
            length=10,
            length_unit=CableLengthUnitChoices.UNIT_FOOT,
        )
        Cable.objects.create(
            termination_a=interfaces[1],
            termination_b=interfaces[4],
            label="Cable 2",
            type=CableTypeChoices.TYPE_MMF,
            status=cls.status_connected,
            color="aa1409",
            length=20,
            length_unit=CableLengthUnitChoices.UNIT_FOOT,
        )
        Cable.objects.create(
            termination_a=interfaces[2],
            termination_b=interfaces[5],
            label="Cable 3",
            type=CableTypeChoices.TYPE_CAT5E,
            status=cls.status_connected,
            color="f44336",
            length=30,
            length_unit=CableLengthUnitChoices.UNIT_FOOT,
        )
        Cable.objects.create(
            termination_a=interfaces[6],
            termination_b=interfaces[9],
            label="Cable 4",
            type=CableTypeChoices.TYPE_CAT5E,
            status=cls.status_planned,
            color="f44336",
            length=40,
            length_unit=CableLengthUnitChoices.UNIT_FOOT,
        )
        Cable.objects.create(
            termination_a=interfaces[7],
            termination_b=interfaces[10],
            label="Cable 5",
            type=CableTypeChoices.TYPE_CAT6,
            status=cls.status_planned,
            color="e91e63",
            length=10,
            length_unit=CableLengthUnitChoices.UNIT_METER,
        )

        console_port = ConsolePort.objects.filter(device=devices[2]).first()
        console_server_port = ConsoleServerPort.objects.filter(device=devices[5]).first()
        Cable.objects.create(
            termination_a=console_port,
            termination_b=console_server_port,
            label="Cable 6",
            type=CableTypeChoices.TYPE_CAT6,
            status=cls.status_planned,
            color="e91e63",
            length=20,
            length_unit=CableLengthUnitChoices.UNIT_METER,
        )

    def test_label(self):
        params = {"label": ["Cable 1", "Cable 2"]}
        self.assertEqual(self.filterset(params, self.queryset).qs.count(), 2)

    def test_length(self):
        params = {"length": [10, 20]}
        self.assertEqual(self.filterset(params, self.queryset).qs.count(), 4)

    def test_length_unit(self):
        params = {"length_unit": CableLengthUnitChoices.UNIT_FOOT}
        self.assertEqual(self.filterset(params, self.queryset).qs.count(), 4)

    def test_type(self):
        params = {"type": [CableTypeChoices.TYPE_MMF, CableTypeChoices.TYPE_CAT5E]}
        self.assertEqual(self.filterset(params, self.queryset).qs.count(), 4)

    def test_status(self):
        params = {"status": ["connected"]}
        self.assertEqual(self.filterset(params, self.queryset).qs.count(), 3)
        params = {"status": ["planned"]}
        self.assertEqual(self.filterset(params, self.queryset).qs.count(), 3)

    def test_color(self):
        params = {"color": ["aa1409", "f44336"]}
        self.assertEqual(self.filterset(params, self.queryset).qs.count(), 4)

    def test_device(self):
        devices = [
            Device.objects.get(name="Device 1"),
            Device.objects.get(name="Device 2"),
        ]
        params = {"device_id": [devices[0].pk, devices[1].pk]}
        self.assertEqual(self.filterset(params, self.queryset).qs.count(), 4)
        params = {"device": [devices[0].name, devices[1].name]}
        self.assertEqual(self.filterset(params, self.queryset).qs.count(), 4)

    def test_rack(self):
        racks = Rack.objects.all()[:2]
        params = {"rack_id": [racks[0].pk, racks[1].pk]}
        self.assertEqual(self.filterset(params, self.queryset).qs.count(), 4)
        params = {"rack": [racks[0].name, racks[1].name]}
        self.assertEqual(self.filterset(params, self.queryset).qs.count(), 4)

    def test_site(self):
        site = Site.objects.all()[:2]
        params = {"site_id": [site[0].pk, site[1].pk]}
        self.assertEqual(self.filterset(params, self.queryset).qs.count(), 4)
        params = {"site": [site[0].slug, site[1].slug]}
        self.assertEqual(self.filterset(params, self.queryset).qs.count(), 4)

    def test_tenant(self):
        tenant = Tenant.objects.all()[:2]
        params = {"tenant_id": [tenant[0].pk, tenant[1].pk]}
        self.assertEqual(self.filterset(params, self.queryset).qs.count(), 4)
        params = {"tenant": [tenant[0].slug, tenant[1].slug]}
        self.assertEqual(self.filterset(params, self.queryset).qs.count(), 4)

    def test_termination_type(self):
        type_interface = "dcim.interface"
        type_console_port = "dcim.consoleport"
        type_console_server_port = "dcim.consoleserverport"
        params = {"termination_a_type": [type_interface, type_console_port]}
        self.assertEqual(self.filterset(params, self.queryset).qs.count(), 6)
        params = {"termination_a_type": [type_interface]}
        self.assertEqual(self.filterset(params, self.queryset).qs.count(), 5)
        params = {"termination_b_type": [type_interface, type_console_server_port]}
        self.assertEqual(self.filterset(params, self.queryset).qs.count(), 6)
        params = {"termination_b_type": [type_interface]}
        self.assertEqual(self.filterset(params, self.queryset).qs.count(), 5)

    def test_termination_id(self):
        cable_terminations_a = (Interface.objects.get(name="Interface 7"), Interface.objects.get(name="Interface 8"))
        cable_terminations_b = (Interface.objects.get(name="Interface 10"), Interface.objects.get(name="Interface 11"))
        params = {"termination_a_id": [cable_terminations_a[0].pk, cable_terminations_a[1].pk]}
        self.assertEqual(self.filterset(params, self.queryset).qs.count(), 2)
        params = {"termination_b_id": [cable_terminations_b[0].pk, cable_terminations_b[1].pk]}
        self.assertEqual(self.filterset(params, self.queryset).qs.count(), 2)


class PowerPanelTestCase(FilterTestCases.FilterTestCase):
    queryset = PowerPanel.objects.all()
    filterset = PowerPanelFilterSet

    @classmethod
    def setUpTestData(cls):
        common_test_data(cls)

        site = Site.objects.create(name="Site 4")
        PowerPanel.objects.create(name="Power Panel 4", site=site)

    def test_name(self):
        params = {"name": ["Power Panel 1", "Power Panel 2"]}
        self.assertEqual(self.filterset(params, self.queryset).qs.count(), 2)

    def test_region(self):
        regions = Region.objects.all()[:2]
        params = {"region_id": [regions[0].pk, regions[1].pk]}
        self.assertEqual(self.filterset(params, self.queryset).qs.count(), 2)
        params = {"region": [regions[0].slug, regions[1].slug]}
        self.assertEqual(self.filterset(params, self.queryset).qs.count(), 2)

    def test_site(self):
        sites = Site.objects.all()[:2]
        params = {"site_id": [sites[0].pk, sites[1].pk]}
        self.assertEqual(self.filterset(params, self.queryset).qs.count(), 2)
        params = {"site": [sites[0].slug, sites[1].slug]}
        self.assertEqual(self.filterset(params, self.queryset).qs.count(), 2)

    def test_rack_group(self):
        rack_groups = RackGroup.objects.all()[:2]
        params = {"rack_group_id": [rack_groups[0].pk, rack_groups[1].pk]}
        self.assertEqual(self.filterset(params, self.queryset).qs.count(), 2)
        params = {"rack_group": [rack_groups[0].slug, rack_groups[1].pk]}
        self.assertEqual(self.filterset(params, self.queryset).qs.count(), 2)

    def test_powerfeeds(self):
        powerfeeds = PowerFeed.objects.all()[:2]
        params = {"powerfeeds": [powerfeeds[0].pk, powerfeeds[1].pk]}
        self.assertEqual(self.filterset(params, self.queryset).qs.count(), 2)

    def test_has_powerfeeds(self):
        params = {"has_powerfeeds": True}
        self.assertEqual(self.filterset(params, self.queryset).qs.count(), 3)
        params = {"has_powerfeeds": False}
        self.assertEqual(self.filterset(params, self.queryset).qs.count(), 1)


class PowerFeedTestCase(FilterTestCases.FilterTestCase):
    queryset = PowerFeed.objects.all()
    filterset = PowerFeedFilterSet

    @classmethod
    def setUpTestData(cls):
        common_test_data(cls)

        power_feeds = (
            PowerFeed.objects.get(name="Power Feed 1"),
            PowerFeed.objects.get(name="Power Feed 2"),
            PowerFeed.objects.get(name="Power Feed 3"),
        )

        pf_statuses = Status.objects.get_for_model(PowerFeed)
        pf_status_map = {s.slug: s for s in pf_statuses.all()}

        PowerFeed.objects.filter(pk=power_feeds[0].pk).update(
            status=pf_status_map["active"],
            type=PowerFeedTypeChoices.TYPE_PRIMARY,
            supply=PowerFeedSupplyChoices.SUPPLY_AC,
            phase=PowerFeedPhaseChoices.PHASE_3PHASE,
            voltage=100,
            amperage=100,
            max_utilization=10,
            comments="PFA",
        )
        PowerFeed.objects.filter(pk=power_feeds[1].pk).update(
            status=pf_status_map["failed"],
            type=PowerFeedTypeChoices.TYPE_PRIMARY,
            supply=PowerFeedSupplyChoices.SUPPLY_AC,
            phase=PowerFeedPhaseChoices.PHASE_3PHASE,
            voltage=200,
            amperage=200,
            max_utilization=20,
            comments="PFB",
        )
        PowerFeed.objects.filter(pk=power_feeds[2].pk).update(
            status=pf_status_map["offline"],
            type=PowerFeedTypeChoices.TYPE_REDUNDANT,
            supply=PowerFeedSupplyChoices.SUPPLY_DC,
            phase=PowerFeedPhaseChoices.PHASE_SINGLE,
            voltage=300,
            amperage=300,
            max_utilization=30,
            comments="PFC",
        )

        power_feeds[0].refresh_from_db()
        power_feeds[1].refresh_from_db()
        power_feeds[2].refresh_from_db()
        power_feeds[0].validated_save()
        power_feeds[1].validated_save()
        power_feeds[2].validated_save()

        power_ports = (
            PowerPort.objects.get(name="Power Port 1"),
            PowerPort.objects.get(name="Power Port 2"),
        )

        cable_statuses = Status.objects.get_for_model(Cable)
        status_connected = cable_statuses.get(slug="connected")

        Cable.objects.create(
            termination_a=power_feeds[0],
            termination_b=power_ports[0],
            status=status_connected,
        )
        Cable.objects.create(
            termination_a=power_feeds[1],
            termination_b=power_ports[1],
            status=status_connected,
        )

    def test_name(self):
        params = {"name": ["Power Feed 1", "Power Feed 2"]}
        self.assertEqual(self.filterset(params, self.queryset).qs.count(), 2)

    def test_status(self):
        params = {"status": ["active", "offline"]}
        self.assertEqual(self.filterset(params, self.queryset).qs.count(), 2)

    def test_type(self):
        params = {"type": PowerFeedTypeChoices.TYPE_PRIMARY}
        self.assertEqual(self.filterset(params, self.queryset).qs.count(), 2)

    def test_supply(self):
        params = {"supply": PowerFeedSupplyChoices.SUPPLY_AC}
        self.assertEqual(self.filterset(params, self.queryset).qs.count(), 2)

    def test_phase(self):
        params = {"phase": PowerFeedPhaseChoices.PHASE_3PHASE}
        self.assertEqual(self.filterset(params, self.queryset).qs.count(), 2)

    def test_voltage(self):
        params = {"voltage": [100, 200]}
        self.assertEqual(self.filterset(params, self.queryset).qs.count(), 2)

    def test_amperage(self):
        params = {"amperage": [100, 200]}
        self.assertEqual(self.filterset(params, self.queryset).qs.count(), 2)

    def test_max_utilization(self):
        params = {"max_utilization": [10, 20]}
        self.assertEqual(self.filterset(params, self.queryset).qs.count(), 2)

    def test_region(self):
        regions = Region.objects.all()[:2]
        params = {"region_id": [regions[0].pk, regions[1].pk]}
        self.assertEqual(self.filterset(params, self.queryset).qs.count(), 2)
        params = {"region": [regions[0].slug, regions[1].slug]}
        self.assertEqual(self.filterset(params, self.queryset).qs.count(), 2)

    def test_site(self):
        sites = Site.objects.all()[:2]
        params = {"site_id": [sites[0].pk, sites[1].pk]}
        self.assertEqual(self.filterset(params, self.queryset).qs.count(), 2)
        params = {"site": [sites[0].slug, sites[1].slug]}
        self.assertEqual(self.filterset(params, self.queryset).qs.count(), 2)

    def test_power_panel_id(self):
        power_panels = PowerPanel.objects.all()[:2]
        params = {"power_panel_id": [power_panels[0].pk, power_panels[1].pk]}
        self.assertEqual(self.filterset(params, self.queryset).qs.count(), 2)

    def test_rack_id(self):
        racks = Rack.objects.all()[:2]
        params = {"rack_id": [racks[0].pk, racks[1].pk]}
        self.assertEqual(self.filterset(params, self.queryset).qs.count(), 2)

    def test_cabled(self):
        params = {"cabled": "true"}
        self.assertEqual(self.filterset(params, self.queryset).qs.count(), 2)
        params = {"cabled": "false"}
        self.assertEqual(self.filterset(params, self.queryset).qs.count(), 1)

    def test_connected(self):
        params = {"connected": True}
        self.assertEqual(self.filterset(params, self.queryset).qs.count(), 2)
        params = {"connected": False}
        self.assertEqual(self.filterset(params, self.queryset).qs.count(), 1)

    def test_power_panel(self):
        power_panel = PowerPanel.objects.all()[:2]
        params = {"power_panel": [power_panel[0].pk, power_panel[1].pk]}
        self.assertEqual(self.filterset(params, self.queryset).qs.count(), 2)

    def test_rack(self):
        rack = Rack.objects.all()[:2]
        params = {"rack": [rack[0].pk, rack[1].pk]}
        self.assertEqual(self.filterset(params, self.queryset).qs.count(), 2)

    def test_available_power(self):
        params = {"available_power": [1732, 27000]}
        self.assertEqual(self.filterset(params, self.queryset).qs.count(), 2)

    def test_comments(self):
        params = {"comments": ["PFA", "PFC"]}
        self.assertEqual(self.filterset(params, self.queryset).qs.count(), 2)


# TODO: Connection filters<|MERGE_RESOLUTION|>--- conflicted
+++ resolved
@@ -377,15 +377,9 @@
     VLAN.objects.create(name="VLAN 102", vid=102, site=sites[1])
     VLAN.objects.create(name="VLAN 103", vid=103, site=sites[2])
 
-<<<<<<< HEAD
-    PowerFeed.objects.create(name="Power Feed 1", rack=racks[0], power_panel=powerpanels[0])
-    PowerFeed.objects.create(name="Power Feed 2", rack=racks[1], power_panel=powerpanels[1])
-    PowerFeed.objects.create(name="Power Feed 3", rack=racks[2], power_panel=powerpanels[2])
-=======
     PowerFeed.objects.create(name="Powerfeed 1", rack=racks[0], power_panel=power_panels[0])
     PowerFeed.objects.create(name="Powerfeed 1", rack=racks[1], power_panel=power_panels[1])
     PowerFeed.objects.create(name="Powerfeed 1", rack=racks[2], power_panel=power_panels[2])
->>>>>>> 6f216766
 
     users = (
         User.objects.create_user(username="TestCaseUser 1"),

--- conflicted
+++ resolved
@@ -1710,14 +1710,7 @@
         )
 
     def test_role(self):
-<<<<<<< HEAD
         roles = Role.objects.get_for_model(Rack)[:2]
-=======
-        roles = RackRole.objects.all()[:2]
-        with self.subTest():
-            params = {"role": [roles[0].pk, roles[1].pk]}
-            self.assertEqual(self.filterset(params, self.queryset).qs.count(), 2)
->>>>>>> acab60d5
         with self.subTest():
             params = {"role": [roles[0].slug, roles[1].slug]}
             self.assertQuerysetEqualAndNotEmpty(
@@ -2754,17 +2747,8 @@
 
     def test_devicerole(self):
         device_roles = self.device_roles[:2]
-<<<<<<< HEAD
         params = {"role": [device_roles[0].slug, device_roles[1].id]}
         self.assertEqual(self.filterset(params, self.queryset).qs.count(), len(device_roles))
-=======
-        with self.subTest():
-            params = {"role": [device_roles[0].pk, device_roles[1].pk]}
-            self.assertEqual(self.filterset(params, self.queryset).qs.count(), len(device_roles))
-        with self.subTest():
-            params = {"role": [device_roles[0].slug, device_roles[1].slug]}
-            self.assertEqual(self.filterset(params, self.queryset).qs.count(), len(device_roles))
->>>>>>> acab60d5
 
     def test_platform(self):
         platforms = self.platforms[:2]

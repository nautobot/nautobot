import uuid

from django.contrib.auth import get_user_model
from django.contrib.contenttypes.models import ContentType
from django.db.models import Q

from nautobot.circuits.models import Circuit, CircuitTermination, CircuitType, Provider
from nautobot.core.testing import FilterTestCases
from nautobot.dcim.choices import (
    CableLengthUnitChoices,
    CableTypeChoices,
    DeviceFaceChoices,
    InterfaceModeChoices,
    InterfaceTypeChoices,
    PortTypeChoices,
    PowerFeedPhaseChoices,
    PowerFeedSupplyChoices,
    PowerFeedTypeChoices,
    PowerOutletFeedLegChoices,
    RackDimensionUnitChoices,
    RackTypeChoices,
    RackWidthChoices,
    SubdeviceRoleChoices,
)
from nautobot.dcim.constants import NONCONNECTABLE_IFACE_TYPES, VIRTUAL_IFACE_TYPES
from nautobot.dcim.filters import (
    CableFilterSet,
    ConsolePortFilterSet,
    ConsolePortTemplateFilterSet,
    ConsoleServerPortFilterSet,
    ConsoleServerPortTemplateFilterSet,
    ControllerFilterSet,
    ControllerManagedDeviceGroupFilterSet,
    DeviceBayFilterSet,
    DeviceBayTemplateFilterSet,
    DeviceFamilyFilterSet,
    DeviceFilterSet,
    DeviceRedundancyGroupFilterSet,
    DeviceTypeFilterSet,
    DeviceTypeToSoftwareImageFileFilterSet,
    FrontPortFilterSet,
    FrontPortTemplateFilterSet,
    InterfaceFilterSet,
    InterfaceRedundancyGroupAssociationFilterSet,
    InterfaceRedundancyGroupFilterSet,
    InterfaceTemplateFilterSet,
    InterfaceVDCAssignmentFilterSet,
    InventoryItemFilterSet,
    LocationFilterSet,
    LocationTypeFilterSet,
    ManufacturerFilterSet,
    ModuleBayFilterSet,
    ModuleBayTemplateFilterSet,
    ModuleFilterSet,
    ModuleTypeFilterSet,
    PlatformFilterSet,
    PowerFeedFilterSet,
    PowerOutletFilterSet,
    PowerOutletTemplateFilterSet,
    PowerPanelFilterSet,
    PowerPortFilterSet,
    PowerPortTemplateFilterSet,
    RackFilterSet,
    RackGroupFilterSet,
    RackReservationFilterSet,
    RearPortFilterSet,
    RearPortTemplateFilterSet,
    SoftwareImageFileFilterSet,
    SoftwareVersionFilterSet,
    VirtualChassisFilterSet,
    VirtualDeviceContextFilterSet,
)
from nautobot.dcim.models import (
    Cable,
    ConsolePort,
    ConsolePortTemplate,
    ConsoleServerPort,
    ConsoleServerPortTemplate,
    Controller,
    ControllerManagedDeviceGroup,
    Device,
    DeviceBay,
    DeviceBayTemplate,
    DeviceFamily,
    DeviceRedundancyGroup,
    DeviceType,
    DeviceTypeToSoftwareImageFile,
    FrontPort,
    FrontPortTemplate,
    Interface,
    InterfaceRedundancyGroup,
    InterfaceRedundancyGroupAssociation,
    InterfaceTemplate,
    InterfaceVDCAssignment,
    InventoryItem,
    Location,
    LocationType,
    Manufacturer,
    Module,
    ModuleBay,
    ModuleBayTemplate,
    ModuleType,
    Platform,
    PowerFeed,
    PowerOutlet,
    PowerOutletTemplate,
    PowerPanel,
    PowerPort,
    PowerPortTemplate,
    Rack,
    RackGroup,
    RackReservation,
    RearPort,
    RearPortTemplate,
    SoftwareImageFile,
    SoftwareVersion,
    VirtualChassis,
    VirtualDeviceContext,
)
from nautobot.extras.models import ExternalIntegration, Role, SecretsGroup, Status, Tag
from nautobot.ipam.models import IPAddress, Namespace, Prefix, Service, VLAN, VLANGroup
from nautobot.tenancy.models import Tenant
from nautobot.virtualization.models import Cluster, ClusterType, VirtualMachine
from nautobot.wireless.models import RadioProfile, WirelessNetwork

# Use the proper swappable User model
User = get_user_model()


def common_test_data(cls):
    Controller.objects.filter(controller_device__isnull=False).delete()
    Device.objects.all().delete()
    tenants = Tenant.objects.filter(tenant_group__isnull=False)
    cls.tenants = tenants
    cls.software_versions = SoftwareVersion.objects.all()

    lt1 = LocationType.objects.get(name="Campus")
    lt2 = LocationType.objects.get(name="Building")
    lt3 = LocationType.objects.get(name="Floor")
    lt4 = LocationType.objects.get(name="Room")
    lt4.content_types.add(ContentType.objects.get_for_model(Device))

    loc0 = Location.objects.filter(location_type=lt1).first()
    loc1 = Location.objects.filter(location_type=lt1).first()
    loc2 = Location.objects.filter(location_type=lt2).first()

    for instance in [loc0, loc1]:
        instance.tags.set(Tag.objects.get_for_model(Location))
    loc2.parent = loc1
    loc3 = Location.objects.filter(location_type=lt3).first()
    loc3.parent = loc2
    loc4 = Location.objects.filter(location_type=lt4).first()
    nested_loc = Location.objects.filter(location_type__nestable=True, parent__isnull=False).first()
    for loc in [loc1, loc2, loc3, loc4, nested_loc]:
        loc.validated_save()
    cls.loc0 = loc0
    cls.loc1 = loc1
    cls.nested_loc = nested_loc

    provider = Provider.objects.first()
    circuit_type = CircuitType.objects.first()
    circuit_status = Status.objects.get_for_model(Circuit).first()
    circuit = Circuit.objects.create(
        provider=provider, circuit_type=circuit_type, cid="Test Circuit 1", status=circuit_status
    )
    CircuitTermination.objects.create(circuit=circuit, location=loc0, term_side="A")
    CircuitTermination.objects.create(circuit=circuit, location=loc1, term_side="Z")

    manufacturers = list(
        Manufacturer.objects.filter(device_types__isnull=False, platforms__isnull=False).distinct()[:3]
    )
    cls.manufacturers = manufacturers
    device_families = list(DeviceFamily.objects.all())

    platforms = Platform.objects.filter(manufacturer__in=manufacturers)[:3]
    for num, platform in enumerate(platforms):
        platform.napalm_driver = f"driver-{num}"
        platform.napalm_args = ["--test", f"--arg{num}"]
        platform.network_driver = f"driver_{num}"
        platform.save()
    cls.platforms = platforms

    device_types = (
        DeviceType.objects.create(
            manufacturer=manufacturers[0],
            device_family=device_families[0],
            comments="Device type 1",
            model="Model 1",
            part_number="Part Number 1",
            u_height=1,
            is_full_depth=True,
        ),
        DeviceType.objects.create(
            manufacturer=manufacturers[1],
            device_family=device_families[1],
            comments="Device type 2",
            model="Model 2",
            part_number="Part Number 2",
            u_height=2,
            is_full_depth=True,
            subdevice_role=SubdeviceRoleChoices.ROLE_PARENT,
        ),
        DeviceType.objects.create(
            manufacturer=manufacturers[2],
            device_family=device_families[2],
            comments="Device type 3",
            model="Model 3",
            part_number="Part Number 3",
            u_height=3,
            is_full_depth=False,
            subdevice_role=SubdeviceRoleChoices.ROLE_CHILD,
        ),
    )
    device_types[0].software_image_files.set(SoftwareImageFile.objects.all()[:2])
    device_types[1].software_image_files.set(SoftwareImageFile.objects.all()[2:4])
    cls.device_types = device_types

    rack_groups = (
        RackGroup.objects.create(name="Rack Group 1", location=loc0),
        RackGroup.objects.create(name="Rack Group 2", location=loc1),
        RackGroup.objects.create(name="Rack Group 3", location=loc1),
    )

    power_panels = (
        PowerPanel.objects.create(name="Power Panel 1", location=loc0, rack_group=rack_groups[0]),
        PowerPanel.objects.create(name="Power Panel 2", location=loc1, rack_group=rack_groups[1]),
        PowerPanel.objects.create(name="Power Panel 3", location=loc1, rack_group=rack_groups[2]),
    )
    power_panels[0].tags.set(Tag.objects.get_for_model(PowerPanel))
    power_panels[1].tags.set(Tag.objects.get_for_model(PowerPanel)[:3])

    rackroles = Role.objects.get_for_model(Rack)

    cls.rack_statuses = Status.objects.get_for_model(Rack)

    racks = (
        Rack.objects.create(
            name="Rack 1",
            comments="comment1",
            facility_id="rack-1",
            location=loc0,
            rack_group=rack_groups[0],
            tenant=tenants[0],
            status=cls.rack_statuses[0],
            role=rackroles[0],
            serial="ABC",
            asset_tag="1001",
            type=RackTypeChoices.TYPE_2POST,
            width=RackWidthChoices.WIDTH_19IN,
            u_height=42,
            desc_units=False,
            outer_width=100,
            outer_depth=100,
            outer_unit=RackDimensionUnitChoices.UNIT_MILLIMETER,
        ),
        Rack.objects.create(
            name="Rack 2",
            comments="comment2",
            facility_id="rack-2",
            rack_group=rack_groups[1],
            location=loc0,
            tenant=tenants[1],
            status=cls.rack_statuses[1],
            role=rackroles[1],
            serial="DEF",
            asset_tag="1002",
            type=RackTypeChoices.TYPE_4POST,
            width=RackWidthChoices.WIDTH_21IN,
            u_height=43,
            desc_units=False,
            outer_width=200,
            outer_depth=200,
            outer_unit=RackDimensionUnitChoices.UNIT_MILLIMETER,
        ),
        Rack.objects.create(
            name="Rack 3",
            comments="comment3",
            facility_id="rack-3",
            rack_group=rack_groups[2],
            location=loc0,
            tenant=tenants[2],
            status=cls.rack_statuses[2],
            role=rackroles[2],
            serial="GHI",
            asset_tag="1003",
            type=RackTypeChoices.TYPE_CABINET,
            width=RackWidthChoices.WIDTH_23IN,
            u_height=44,
            desc_units=True,
            outer_width=300,
            outer_depth=300,
            outer_unit=RackDimensionUnitChoices.UNIT_INCH,
        ),
    )
    racks[0].tags.set(Tag.objects.get_for_model(Rack))
    racks[1].tags.set(Tag.objects.get_for_model(Rack)[:3])

    cls.device_roles = Role.objects.get_for_model(Device)

    cluster_type = ClusterType.objects.create(name="Circuit Type 2")
    clusters = (
        Cluster.objects.create(name="Cluster 1", cluster_type=cluster_type, location=loc0),
        Cluster.objects.create(name="Cluster 2", cluster_type=cluster_type, location=loc1),
        Cluster.objects.create(name="Cluster 3", cluster_type=cluster_type, location=loc1),
    )

    vm_status = Status.objects.get_for_model(VirtualMachine).first()
    VirtualMachine.objects.create(
        cluster=clusters[0],
        name="VM 1",
        role=cls.device_roles[0],
        platform=platforms[0],
        status=vm_status,
        software_version=cls.software_versions[0],
    )
    VirtualMachine.objects.create(
        cluster=clusters[0],
        name="VM 2",
        role=cls.device_roles[1],
        platform=platforms[1],
        status=vm_status,
        software_version=cls.software_versions[1],
    )
    VirtualMachine.objects.create(
        cluster=clusters[0],
        name="VM 3",
        role=cls.device_roles[2],
        platform=platforms[2],
        status=vm_status,
        software_version=cls.software_versions[2],
    )

    vlan_groups = (
        VLANGroup.objects.create(name="VLAN Group 1", location=loc0),
        VLANGroup.objects.create(name="VLAN Group 2", location=loc0),
        VLANGroup.objects.create(name="VLAN Group 3", location=loc1),
    )

    vlan_status = Status.objects.get_for_model(VLAN).first()
    VLAN.objects.create(name="VLAN 101", vid=101, location=loc0, status=vlan_status, vlan_group=vlan_groups[0])
    VLAN.objects.create(name="VLAN 102", vid=102, location=loc0, status=vlan_status, vlan_group=vlan_groups[1])
    VLAN.objects.create(name="VLAN 103", vid=103, location=loc1, status=vlan_status, vlan_group=vlan_groups[2])

    pf_status = Status.objects.get_for_model(PowerFeed).first()
    power_feeds = (
        PowerFeed.objects.create(name="Power Feed 1", rack=racks[0], power_panel=power_panels[0], status=pf_status),
        PowerFeed.objects.create(name="Power Feed 2", rack=racks[1], power_panel=power_panels[1], status=pf_status),
        PowerFeed.objects.create(name="Power Feed 3", rack=racks[2], power_panel=power_panels[2], status=pf_status),
    )
    power_feeds[0].tags.set(Tag.objects.get_for_model(PowerFeed))
    power_feeds[1].tags.set(Tag.objects.get_for_model(PowerFeed)[:3])

    users = (
        User.objects.create_user(username="TestCaseUser 1"),
        User.objects.create_user(username="TestCaseUser 2"),
        User.objects.create_user(username="TestCaseUser 3"),
    )

    rack_reservations = (
        RackReservation.objects.create(
            rack=racks[0],
            units=(1, 2, 3),
            user=users[0],
            description="Rack Reservation 1",
            tenant=tenants[0],
        ),
        RackReservation.objects.create(
            rack=racks[1],
            units=(4, 5, 6),
            user=users[1],
            description="Rack Reservation 2",
            tenant=tenants[1],
        ),
        RackReservation.objects.create(
            rack=racks[2],
            units=(7, 8, 9),
            user=users[2],
            description="Rack Reservation 3",
            tenant=tenants[2],
        ),
    )
    rack_reservations[0].tags.set(Tag.objects.get_for_model(RackReservation))
    rack_reservations[1].tags.set(Tag.objects.get_for_model(RackReservation)[:3])

    ConsolePortTemplate.objects.create(
        device_type=device_types[0],
        name="Console Port 1",
        label="console1",
        description="Front Console Port 1",
    )
    ConsolePortTemplate.objects.create(
        device_type=device_types[1],
        name="Console Port 2",
        label="console2",
        description="Front Console Port 2",
    )
    ConsolePortTemplate.objects.create(
        device_type=device_types[2],
        name="Console Port 3",
        label="console3",
        description="Front Console Port 3",
    )

    ConsoleServerPortTemplate.objects.create(
        device_type=device_types[0],
        name="Console Server Port 1",
        label="consoleserverport1",
        description="Front Console Server Port 1",
    )
    ConsoleServerPortTemplate.objects.create(
        device_type=device_types[1],
        name="Console Server Port 2",
        label="consoleserverport2",
        description="Front Console Server Port 2",
    )
    ConsoleServerPortTemplate.objects.create(
        device_type=device_types[2],
        name="Console Server Port 3",
        label="consoleserverport3",
        description="Front Console Server Port 3",
    )

    power_port_templates = (
        PowerPortTemplate.objects.create(
            device_type=device_types[0],
            name="Power Port 1",
            maximum_draw=100,
            allocated_draw=50,
            label="powerport1",
            description="Power Port Description 1",
        ),
        PowerPortTemplate.objects.create(
            device_type=device_types[1],
            name="Power Port 2",
            maximum_draw=200,
            allocated_draw=100,
            label="powerport2",
            description="Power Port Description 2",
        ),
        PowerPortTemplate.objects.create(
            device_type=device_types[2],
            name="Power Port 3",
            maximum_draw=300,
            allocated_draw=150,
            label="powerport3",
            description="Power Port Description 3",
        ),
    )

    PowerOutletTemplate.objects.create(
        device_type=device_types[0],
        power_port_template=power_port_templates[0],
        name="Power Outlet 1",
        feed_leg=PowerOutletFeedLegChoices.FEED_LEG_A,
        label="poweroutlet1",
        description="Power Outlet Description 1",
    )
    PowerOutletTemplate.objects.create(
        device_type=device_types[1],
        power_port_template=power_port_templates[1],
        name="Power Outlet 2",
        feed_leg=PowerOutletFeedLegChoices.FEED_LEG_B,
        label="poweroutlet2",
        description="Power Outlet Description 2",
    )
    PowerOutletTemplate.objects.create(
        device_type=device_types[2],
        power_port_template=power_port_templates[2],
        name="Power Outlet 3",
        feed_leg=PowerOutletFeedLegChoices.FEED_LEG_C,
        label="poweroutlet3",
        description="Power Outlet Description 3",
    )

    InterfaceTemplate.objects.create(
        name="Test Interface 1",
        description="Interface Description 1",
        device_type=device_types[0],
        label="interface1",
        mgmt_only=True,
        type=InterfaceTypeChoices.TYPE_1GE_SFP,
    )
    InterfaceTemplate.objects.create(
        name="Test Interface 2",
        description="Interface Description 2",
        device_type=device_types[1],
        label="interface2",
        mgmt_only=False,
        type=InterfaceTypeChoices.TYPE_1GE_GBIC,
    )
    InterfaceTemplate.objects.create(
        name="Test Interface 3",
        description="Interface Description 3",
        device_type=device_types[2],
        label="interface3",
        mgmt_only=False,
        type=InterfaceTypeChoices.TYPE_1GE_FIXED,
    )

    rear_ports = (
        RearPortTemplate.objects.create(
            device_type=device_types[0],
            name="Rear Port 1",
            type=PortTypeChoices.TYPE_8P8C,
            positions=1,
            label="rearport1",
            description="Rear Port Description 1",
        ),
        RearPortTemplate.objects.create(
            device_type=device_types[1],
            name="Rear Port 2",
            type=PortTypeChoices.TYPE_110_PUNCH,
            positions=2,
            label="rearport2",
            description="Rear Port Description 2",
        ),
        RearPortTemplate.objects.create(
            device_type=device_types[2],
            name="Rear Port 3",
            type=PortTypeChoices.TYPE_BNC,
            positions=3,
            label="rearport3",
            description="Rear Port Description 3",
        ),
    )

    FrontPortTemplate.objects.create(
        device_type=device_types[0],
        name="Front Port 1",
        rear_port_template=rear_ports[0],
        type=PortTypeChoices.TYPE_8P8C,
        rear_port_position=1,
        label="frontport1",
        description="Front Port Description 1",
    )
    FrontPortTemplate.objects.create(
        device_type=device_types[1],
        name="Front Port 2",
        rear_port_template=rear_ports[1],
        type=PortTypeChoices.TYPE_110_PUNCH,
        rear_port_position=2,
        label="frontport2",
        description="Front Port Description 2",
    )
    FrontPortTemplate.objects.create(
        device_type=device_types[2],
        name="Front Port 3",
        rear_port_template=rear_ports[2],
        type=PortTypeChoices.TYPE_BNC,
        rear_port_position=3,
        label="frontport3",
        description="Front Port Description 3",
    )

    DeviceBayTemplate.objects.create(
        device_type=device_types[0],
        name="Device Bay 1",
        label="devicebay1",
        description="Device Bay Description 1",
    )
    DeviceBayTemplate.objects.create(
        device_type=device_types[1],
        name="Device Bay 2",
        label="devicebay2",
        description="Device Bay Description 2",
    )
    DeviceBayTemplate.objects.create(
        device_type=device_types[2],
        name="Device Bay 3",
        label="devicebay3",
        description="Device Bay Description 3",
    )
    ModuleBayTemplate.objects.create(
        device_type=device_types[0],
        name="device test module bay 1",
        position=1,
        label="devicemodulebay1",
        description="device test module bay 1 description",
    )
    ModuleBayTemplate.objects.create(
        device_type=device_types[1],
        name="device test module bay 2",
        position=2,
        label="devicemodulebay2",
        description="device test module bay 2 description",
    )
    ModuleBayTemplate.objects.create(
        device_type=device_types[2],
        name="device test module bay 3",
        position=3,
        label="devicemodulebay3",
        description="device test module bay 3 description",
    )
    secrets_groups = (
        SecretsGroup.objects.create(name="Secrets group 1"),
        SecretsGroup.objects.create(name="Secrets group 2"),
        SecretsGroup.objects.create(name="Secrets group 3"),
    )

    device_statuses = Status.objects.get_for_model(Device)
    cls.devices = (
        Device.objects.create(
            name="Device 1",
            device_type=device_types[0],
            role=cls.device_roles[0],
            platform=platforms[0],
            rack=racks[0],
            location=loc0,
            tenant=tenants[0],
            status=device_statuses[0],
            cluster=clusters[0],
            asset_tag="1001",
            face=DeviceFaceChoices.FACE_FRONT,
            serial="ABC",
            position=1,
            secrets_group=secrets_groups[0],
            software_version=cls.software_versions[0],
        ),
        Device.objects.create(
            name="Device 2",
            device_type=device_types[1],
            role=cls.device_roles[1],
            platform=platforms[1],
            rack=racks[1],
            location=loc0,
            tenant=tenants[1],
            status=device_statuses[1],
            cluster=clusters[1],
            asset_tag="1002",
            face=DeviceFaceChoices.FACE_FRONT,
            serial="DEF",
            position=2,
            secrets_group=secrets_groups[1],
            local_config_context_data={"foo": 123},
            software_version=cls.software_versions[1],
        ),
        Device.objects.create(
            name="Device 3",
            device_type=device_types[2],
            role=cls.device_roles[2],
            platform=platforms[2],
            rack=racks[2],
            location=loc1,
            tenant=tenants[2],
            status=device_statuses[2],
            cluster=clusters[2],
            asset_tag="1003",
            face=DeviceFaceChoices.FACE_REAR,
            serial="GHI",
            position=3,
            secrets_group=secrets_groups[2],
            software_version=cls.software_versions[2],
        ),
    )
    cls.devices[0].tags.set(Tag.objects.get_for_model(Device))
    cls.devices[1].tags.set(Tag.objects.get_for_model(Device)[:3])

    controller_statuses = iter(Status.objects.get_for_model(Controller))
    external_integrations = iter(ExternalIntegration.objects.all())
    device_redundancy_groups = iter(DeviceRedundancyGroup.objects.all())

    module_types = (
        ModuleType.objects.create(
            manufacturer=cls.manufacturers[0], model="Filter Test Module Type 1", comments="Module Type 1"
        ),
        ModuleType.objects.create(
            manufacturer=cls.manufacturers[1], model="Filter Test Module Type 2", comments="Module Type 2"
        ),
        ModuleType.objects.create(
            manufacturer=cls.manufacturers[2], model="Filter Test Module Type 3", comments="Module Type 3"
        ),
    )

    # Create 3 of each component template on the first two module types
    for i in range(6):
        ConsolePortTemplate.objects.create(
            name=f"Test Filters Module Console Port {i+1}",
            module_type=module_types[i % 2],
        )
        ConsoleServerPortTemplate.objects.create(
            name=f"Test Filters Module Console Server Port {i+1}",
            module_type=module_types[i % 2],
        )
        ppt = PowerPortTemplate.objects.create(
            name=f"Test Filters Module Power Port {i+1}",
            module_type=module_types[i % 2],
        )
        PowerOutletTemplate.objects.create(
            name=f"Test Filters Module Power Outlet {i+1}",
            power_port_template=ppt,
            module_type=module_types[i % 2],
        )
        InterfaceTemplate.objects.create(
            name=f"Test Filters Module Interface {i+1}",
            type=InterfaceTypeChoices.TYPE_1GE_FIXED,
            module_type=module_types[i % 2],
        )
        rpt = RearPortTemplate.objects.create(
            name=f"Test Filters Module Rear Port {i+1}",
            module_type=module_types[i % 2],
            type=PortTypeChoices.TYPE_8P8C,
            positions=10,
        )
        FrontPortTemplate.objects.create(
            name=f"Test Filters Module Front Port {i+1}",
            module_type=module_types[i % 2],
            rear_port_template=rpt,
            rear_port_position=i + 1,
            type=PortTypeChoices.TYPE_8P8C,
        )
        ModuleBayTemplate.objects.create(
            name=f"Test Filters Module Module Bay {i+1}",
            position=i + 1,
            module_type=module_types[i % 2],
        )

    module_roles = Role.objects.get_for_model(Module)
    cls.module_statuses = Status.objects.get_for_model(Module)
    cls.modules = (
        Module.objects.create(
            module_type=module_types[0],
            status=cls.module_statuses[0],
            asset_tag="Test Filter Asset Tag Module1",
            serial="Test Filter Serial Module1",
            role=module_roles[0],
            tenant=tenants[0],
            parent_module_bay=cls.devices[0].module_bays.first(),
        ),
        Module.objects.create(
            module_type=module_types[1],
            status=cls.module_statuses[0],
            asset_tag="Test Filter Asset Tag Module2",
            serial="Test Filter Serial Module2",
            role=module_roles[0],
            tenant=tenants[1],
            parent_module_bay=cls.devices[1].module_bays.first(),
        ),
        Module.objects.create(
            module_type=module_types[2],
            status=cls.module_statuses[0],
            asset_tag="Test Filter Asset Tag Module3",
            serial="Test Filter Serial Module3",
            role=module_roles[1],
            tenant=tenants[2],
            parent_module_bay=cls.devices[2].module_bays.first(),
        ),
    )
    cls.modules[0].tags.set(Tag.objects.get_for_model(Module))
    cls.modules[1].tags.set(Tag.objects.get_for_model(Module)[:3])

    Module.objects.create(
        module_type=module_types[0],
        status=cls.module_statuses[1],
        asset_tag="Test Filter Asset Tag Module4",
        serial="Test Filter Serial Module4",
        role=module_roles[1],
        tenant=tenants[0],
        parent_module_bay=cls.modules[0].module_bays.first(),
    )
    Module.objects.create(
        module_type=module_types[1],
        status=cls.module_statuses[1],
        asset_tag="Test Filter Asset Tag Module5",
        serial="Test Filter Serial Module5",
        tenant=tenants[1],
        parent_module_bay=cls.modules[1].module_bays.first(),
    )
    Module.objects.create(
        module_type=module_types[2],
        status=cls.module_statuses[1],
        asset_tag="Test Filter Asset Tag Module6",
        serial="Test Filter Serial Module6",
        tenant=tenants[2],
        parent_module_bay=cls.modules[1].module_bays.last(),
    )

    cls.controllers = (
        Controller.objects.create(
            name="Controller 1",
            status=next(controller_statuses),
            description="First",
            location=loc0,
            platform=platforms[0],
            role=cls.device_roles[0],
            tenant=tenants[0],
            external_integration=next(external_integrations),
            controller_device=cls.devices[0],
        ),
        Controller.objects.create(
            name="Controller 2",
            status=next(controller_statuses),
            description="Second",
            location=loc1,
            platform=platforms[1],
            role=cls.device_roles[1],
            tenant=tenants[1],
            external_integration=next(external_integrations),
            controller_device=cls.devices[1],
        ),
        Controller.objects.create(
            name="Controller 3",
            status=next(controller_statuses),
            description="Third",
            location=loc2,
            platform=platforms[2],
            role=cls.device_roles[2],
            tenant=tenants[2],
            external_integration=next(external_integrations),
            controller_device_redundancy_group=next(device_redundancy_groups),
        ),
        Controller.objects.create(
            name="Controller 4",
            status=next(controller_statuses),
            description="Forth",
            location=loc2,
            platform=platforms[2],
            role=cls.device_roles[2],
            tenant=tenants[2],
            external_integration=next(external_integrations),
            controller_device_redundancy_group=next(device_redundancy_groups),
        ),
    )
    cls.controllers[0].tags.set(Tag.objects.get_for_model(Controller))
    cls.controllers[1].tags.set(Tag.objects.get_for_model(Controller)[:3])

    parent_controller_managed_device_group = ControllerManagedDeviceGroup.objects.create(
        name="Managed Device Group 11",
        weight=1000,
        controller=cls.controllers[0],
    )
    cls.controller_managed_device_groups = (
        parent_controller_managed_device_group,
        ControllerManagedDeviceGroup.objects.create(
            name="Managed Device Group 12",
            weight=2000,
            controller=cls.controllers[1],
            parent=parent_controller_managed_device_group,
        ),
        ControllerManagedDeviceGroup.objects.create(
            name="Managed Device Group 13",
            weight=3000,
            controller=cls.controllers[2],
            parent=parent_controller_managed_device_group,
        ),
    )
    parent_controller_managed_device_group.tags.set(Tag.objects.get_for_model(ControllerManagedDeviceGroup))
    cls.controller_managed_device_groups[1].tags.set(Tag.objects.get_for_model(ControllerManagedDeviceGroup)[:3])


class ComponentTemplateTestMixin:
    generic_filter_tests = [
        ("description",),
        ("device_type", "device_type__id"),
        ("device_type", "device_type__model"),
        ("label",),
        ("name",),
    ]

    @classmethod
    def setUpTestData(cls):
        common_test_data(cls)


class ModularComponentTemplateTestMixin(ComponentTemplateTestMixin):
    generic_filter_tests = [
        *ComponentTemplateTestMixin.generic_filter_tests,
        ("module_type", "module_type__id"),
        ("module_type", "module_type__model"),
    ]


class DeviceComponentTestMixin:
    generic_filter_tests = [
        ("description",),
        ("device", "device__id"),
        ("device", "device__name"),
        ("label",),
        ("name",),
    ]

    @classmethod
    def setUpTestData(cls):
        common_test_data(cls)


class ModularDeviceComponentTestMixin(DeviceComponentTestMixin):
    generic_filter_tests = [
        ("description",),
        ("label",),
        ("name",),
        ("module", "module__id"),
        ("module", "module__module_type__model"),
    ]

    def test_device(self):
        """Test that the device filter returns all components for a device and its modules."""
        model = self.queryset.model._meta.model_name
        manufacturer = Manufacturer.objects.first()
        device_type = DeviceType.objects.create(
            manufacturer=manufacturer, model=f"Test Device Filter for {model} Device Type"
        )
        device = Device.objects.create(
            device_type=device_type,
            name=f"Test Device Filter for {model} Device",
            location=self.loc0,
            role=self.device_roles[0],
            status=Status.objects.get_for_model(Device).first(),
        )
        parent_module_bay = ModuleBay.objects.create(name="Parent module bay", position="1", parent_device=device)
        module_type = ModuleType.objects.create(
            manufacturer=manufacturer, model=f"Test Device Filter for {model} Module Type", comments="Module Type test"
        )
        module = Module.objects.create(
            module_type=module_type, parent_module_bay=parent_module_bay, status=self.module_statuses[0]
        )
        child_module_bay = ModuleBay.objects.create(name="Child module bay", position="1", parent_module=module)
        child_module = Module.objects.create(
            module_type=module_type, parent_module_bay=child_module_bay, status=self.module_statuses[0]
        )
        top_level_component = self.queryset.create(device=device, name=f"Top level {model}")
        second_level_component = self.queryset.create(module=module, name=f"Second level {model}")
        third_level_component = self.queryset.create(module=child_module, name=f"Third level {model}")
        with self.subTest("device filter (pk)"):
            self.assertQuerySetEqual(
                self.filterset({"device": [device.pk]}, self.queryset).qs,
                [top_level_component, second_level_component, third_level_component],
                ordered=False,
            )
        with self.subTest("device filter (name)"):
            self.assertQuerySetEqual(
                self.filterset({"device": [device.name]}, self.queryset).qs,
                [top_level_component, second_level_component, third_level_component],
                ordered=False,
            )

        with self.subTest("device filter (pk) with an invalid uuid"):
            self.assertFalse(self.filterset({"device": [uuid.uuid4()]}, self.queryset).is_valid())


class ModuleDeviceCommonTestsMixin:
    def test_has_empty_module_bays(self):
        test_instances = self.queryset.all()[:2]
        ModuleBay.objects.create(
            **{
                f"parent_{self.queryset.model._meta.model_name}": test_instances[0],
                "name": "test filters position 1",
                "position": 1,
            }
        )
        ModuleBay.objects.create(
            **{
                f"parent_{self.queryset.model._meta.model_name}": test_instances[1],
                "name": "test filters position 1",
                "position": 1,
            }
        )
        with self.subTest():
            params = {"has_empty_module_bays": True}
            qs = self.filterset(params, self.queryset).qs
            self.assertGreater(qs.count(), 0)
            for instance in qs:
                self.assertTrue(instance.module_bays.filter(installed_module__isnull=True).exists())
        with self.subTest():
            params = {"has_empty_module_bays": False}
            qs = self.filterset(params, self.queryset).qs
            self.assertGreater(qs.count(), 0)
            for instance in qs:
                self.assertFalse(instance.module_bays.filter(installed_module__isnull=True).exists())

    def test_has_modules(self):
        with self.subTest():
            params = {"has_modules": True}
            qs = self.filterset(params, self.queryset).qs
            self.assertGreater(qs.count(), 0)
            for instance in qs:
                self.assertTrue(instance.module_bays.filter(installed_module__isnull=False).exists())
        with self.subTest():
            params = {"has_modules": False}
            qs = self.filterset(params, self.queryset).qs
            self.assertGreater(qs.count(), 0)
            for instance in qs:
                self.assertFalse(instance.module_bays.filter(installed_module__isnull=False).exists())


class PathEndpointModelTestMixin:
    def test_connected(self):
        with self.subTest():
            params = {"connected": True}
            self.assertQuerysetEqualAndNotEmpty(
                self.filterset(params, self.queryset).qs,
                self.queryset.filter(_path__is_active=True),
            )
        with self.subTest():
            params = {"connected": False}
            self.assertQuerysetEqualAndNotEmpty(
                self.filterset(params, self.queryset).qs,
                self.queryset.filter(Q(_path__isnull=True) | Q(_path__is_active=False)),
            )


class LocationTypeFilterSetTestCase(FilterTestCases.FilterTestCase):
    queryset = LocationType.objects.all()
    filterset = LocationTypeFilterSet
    generic_filter_tests = [
        ("description",),
        ("name",),
        ("parent", "parent__id"),
        ("parent", "parent__name"),
    ]

    @classmethod
    def setUpTestData(cls):
        cls.lt1 = LocationType.objects.get(name="Building")
        cls.lt1.description = "It's a building"
        cls.lt1.validated_save()
        cls.lt2 = LocationType.objects.get(name="Floor")
        cls.lt2.description = "It's a floor"
        cls.lt2.validated_save()

    def test_content_types(self):
        with self.subTest():
            params = {"content_types": ["dcim.rackgroup"]}
            ct = ContentType.objects.get_for_model(RackGroup)
            self.assertEqual(
                self.filterset(params, self.queryset).qs.count(),
                LocationType.objects.filter(content_types=ct).count(),
            )
        with self.subTest():
            params = {"content_types": ["dcim.device", "dcim.rack"]}
            ct_1 = [ContentType.objects.get_for_model(Device)]
            ct_2 = [ContentType.objects.get_for_model(Rack)]
            self.assertEqual(
                self.filterset(params, self.queryset).qs.count(),
                LocationType.objects.filter(Q(content_types__in=ct_1)).filter(Q(content_types__in=ct_2)).count(),
            )


class LocationFilterSetTestCase(FilterTestCases.FilterTestCase, FilterTestCases.TenancyFilterTestCaseMixin):
    queryset = Location.objects.all()
    filterset = LocationFilterSet
    tenancy_related_name = "locations"
    generic_filter_tests = [
        ("asn",),
        ("circuit_terminations", "circuit_terminations__id"),
        ("clusters", "clusters__id"),
        ("clusters", "clusters__name"),
        ("comments",),
        ("contact_email",),
        ("contact_name",),
        ("contact_phone",),
        ("description",),
        ("devices", "devices__id"),
        ("devices", "devices__name"),
        ("facility",),
        ("latitude",),
        ("longitude",),
        ("location_type", "location_type__id"),
        ("location_type", "location_type__name"),
        ("name",),
        ("parent", "parent__id"),
        ("parent", "parent__name"),
        ("physical_address",),
        ("power_panels", "power_panels__id"),
        ("power_panels", "power_panels__name"),
        ("prefixes", "prefixes__id"),
        ("rack_groups", "rack_groups__id"),
        ("rack_groups", "rack_groups__name"),
        ("racks", "racks__id"),
        ("racks", "racks__name"),
        ("shipping_address",),
        ("status", "status__id"),
        ("status", "status__name"),
        ("time_zone",),
        ("vlan_groups", "vlan_groups__id"),
        ("vlan_groups", "vlan_groups__name"),
        ("vlans", "vlans__id"),
        ("vlans", "vlans__vid"),
    ]

    @classmethod
    def setUpTestData(cls):
        common_test_data(cls)

    def test_subtree(self):
        params = {"subtree": [self.loc1.name, self.nested_loc.pk]}
        expected = Location.objects.get(name=self.loc1.name).descendants(include_self=True)
        expected |= Location.objects.get(name=self.nested_loc.name).descendants(include_self=True)
        self.assertQuerysetEqualAndNotEmpty(self.filterset(params, self.queryset).qs, expected.distinct())

    def test_child_location_type(self):
        params = {"child_location_type": ["Room", LocationType.objects.get(name="Floor").pk]}
        query_params = Q(
            location_type__children__in=[LocationType.objects.get(name="Room"), LocationType.objects.get(name="Floor")]
        ) | Q(
            location_type__in=[LocationType.objects.get(name="Room"), LocationType.objects.get(name="Floor")],
            location_type__nestable=True,
        )
        self.assertQuerysetEqualAndNotEmpty(
            self.filterset(params, self.queryset).qs, Location.objects.filter(query_params)
        )

    def test_content_type(self):
        params = {"content_type": ["dcim.device"]}
        ct = ContentType.objects.get_for_model(Device)
        self.assertQuerysetEqualAndNotEmpty(
            self.filterset(params, self.queryset).qs,
            Location.objects.filter(location_type__content_types=ct),
        )


class RackGroupTestCase(FilterTestCases.FilterTestCase):
    queryset = RackGroup.objects.all()
    filterset = RackGroupFilterSet
    generic_filter_tests = [
        ("description",),
        ("name",),
        ("parent", "parent__id"),
        ("parent", "parent__name"),
        ("power_panels", "power_panels__id"),
        ("power_panels", "power_panels__name"),
        ("racks", "racks__id"),
    ]

    @classmethod
    def setUpTestData(cls):
        common_test_data(cls)

        parent_rack_groups = RackGroup.objects.filter(parent__isnull=True)

        RackGroup.objects.create(
            name="Child Rack Group 1",
            location=cls.loc0,
            parent=parent_rack_groups[0],
            description="A",
        )
        RackGroup.objects.create(
            name="Child Rack Group 2",
            location=cls.loc0,
            parent=parent_rack_groups[1],
            description="B",
        )
        RackGroup.objects.create(
            name="Child Rack Group 3",
            location=cls.loc1,
            parent=parent_rack_groups[2],
            description="C",
        )
        RackGroup.objects.create(
            name="Rack Group 4",
            location=cls.loc1,
        )

    def test_children(self):
        child_groups = RackGroup.objects.filter(name__startswith="Child").filter(parent__isnull=False)[:2]
        with self.subTest():
            params = {"children": [child_groups[0].pk, child_groups[1].pk]}
            self.assertEqual(self.filterset(params, self.queryset).qs.count(), 2)
        with self.subTest():
            rack_group_4 = RackGroup.objects.filter(name="Rack Group 4").first()
            params = {"children": [rack_group_4.pk, rack_group_4.pk]}
            self.assertFalse(self.filterset(params, self.queryset).qs.exists())


class RackTestCase(FilterTestCases.FilterTestCase, FilterTestCases.TenancyFilterTestCaseMixin):
    queryset = Rack.objects.all()
    filterset = RackFilterSet
    tenancy_related_name = "racks"
    generic_filter_tests = [
        ("asset_tag",),
        ("comments",),
        ("devices", "devices__id"),
        ("facility_id",),
        ("name",),
        ("outer_depth",),
        ("outer_width",),
        ("power_feeds", "power_feeds__id"),
        ("power_feeds", "power_feeds__name"),
        ("rack_group", "rack_group__id"),
        ("rack_group", "rack_group__name"),
        ("rack_reservations", "rack_reservations__id"),
        ("role", "role__name"),
        ("role", "role__id"),
        ("serial",),
        ("status", "status__id"),
        ("status", "status__name"),
        ("type",),
        ("u_height",),
        ("width",),
    ]

    @classmethod
    def setUpTestData(cls):
        common_test_data(cls)

        rack_group = RackGroup.objects.get(name="Rack Group 3")
        tenant = Tenant.objects.filter(tenant_group__isnull=False).first()
        rack_role = Role.objects.get_for_model(Rack).first()

        Rack.objects.create(
            name="Rack 4",
            facility_id="rack-4",
            location=cls.loc1,
            rack_group=rack_group,
            tenant=tenant,
            status=cls.rack_statuses[0],
            role=rack_role,
            serial="ABCDEF",
            asset_tag="1004",
            type=RackTypeChoices.TYPE_2POST,
            width=RackWidthChoices.WIDTH_19IN,
            u_height=42,
            desc_units=False,
            outer_width=100,
            outer_depth=100,
        )

    def test_desc_units(self):
        # TODO: not a generic_filter_test since this is a boolean filter but not a RelatedMembershipBooleanFilter
        with self.subTest():
            params = {"desc_units": True}
            self.assertEqual(self.filterset(params, self.queryset).qs.count(), 1)
        with self.subTest():
            params = {"desc_units": False}
            self.assertEqual(self.filterset(params, self.queryset).qs.count(), 3)

    def test_outer_unit(self):
        # TODO: Not a generic_filter_test since this is a single-value filter
        # 2.0 TODO: Support filtering for multiple values
        with self.subTest():
            self.assertEqual(Rack.objects.exclude(outer_unit="").count(), 3)
        with self.subTest():
            params = {"outer_unit": [RackDimensionUnitChoices.UNIT_MILLIMETER]}
            self.assertEqual(self.filterset(params, self.queryset).qs.count(), 2)


class RackReservationTestCase(FilterTestCases.FilterTestCase, FilterTestCases.TenancyFilterTestCaseMixin):
    queryset = RackReservation.objects.all()
    filterset = RackReservationFilterSet
    tenancy_related_name = "rack_reservations"
    generic_filter_tests = [
        ("description",),
        ("rack", "rack__id"),
        ("rack", "rack__name"),
        ("rack_group", "rack__rack_group__id"),
        ("rack_group", "rack__rack_group__name"),
        ("user", "user__id"),
        ("user", "user__username"),
    ]

    @classmethod
    def setUpTestData(cls):
        common_test_data(cls)


class ManufacturerTestCase(FilterTestCases.FilterTestCase):
    queryset = Manufacturer.objects.all()
    filterset = ManufacturerFilterSet
    generic_filter_tests = [
        ("description",),
        ("device_types", "device_types__id"),
        ("device_types", "device_types__model"),
        ("inventory_items", "inventory_items__id"),
        ("inventory_items", "inventory_items__name"),
        ("name",),
        ("platforms", "platforms__id"),
        ("platforms", "platforms__name"),
    ]

    @classmethod
    def setUpTestData(cls):
        common_test_data(cls)

        devices = list(Device.objects.all()[:3])

        InventoryItem.objects.create(device=devices[0], name="Inventory Item 1", manufacturer=cls.manufacturers[0])
        InventoryItem.objects.create(device=devices[1], name="Inventory Item 2", manufacturer=cls.manufacturers[1])
        InventoryItem.objects.create(device=devices[2], name="Inventory Item 3", manufacturer=cls.manufacturers[2])


class DeviceFamilyTestCase(FilterTestCases.FilterTestCase):
    queryset = DeviceFamily.objects.all()
    filterset = DeviceFamilyFilterSet
    generic_filter_tests = [
        ("description",),
        ("device_types", "device_types__id"),
        ("device_types", "device_types__model"),
        ("name",),
    ]


class DeviceTypeTestCase(FilterTestCases.FilterTestCase):
    queryset = DeviceType.objects.all()
    filterset = DeviceTypeFilterSet
    generic_filter_tests = [
        ("comments",),
        ("console_port_templates", "console_port_templates__id"),
        ("console_port_templates", "console_port_templates__name"),
        ("console_server_port_templates", "console_server_port_templates__id"),
        ("console_server_port_templates", "console_server_port_templates__name"),
        ("device_bay_templates", "device_bay_templates__id"),
        ("device_bay_templates", "device_bay_templates__name"),
        ("device_family", "device_family__id"),
        ("device_family", "device_family__name"),
        ("devices", "devices__id"),
        ("front_port_templates", "front_port_templates__id"),
        ("front_port_templates", "front_port_templates__name"),
        ("interface_templates", "interface_templates__id"),
        ("interface_templates", "interface_templates__name"),
        ("manufacturer", "manufacturer__id"),
        ("manufacturer", "manufacturer__name"),
        ("model",),
        ("module_bay_templates", "module_bay_templates__id"),
        ("part_number",),
        ("power_outlet_templates", "power_outlet_templates__id"),
        ("power_outlet_templates", "power_outlet_templates__name"),
        ("power_port_templates", "power_port_templates__id"),
        ("power_port_templates", "power_port_templates__name"),
        ("rear_port_templates", "rear_port_templates__id"),
        ("rear_port_templates", "rear_port_templates__name"),
        ("software_image_files", "software_image_files__id"),
        ("software_image_files", "software_image_files__image_file_name"),
        ("u_height",),
    ]

    @classmethod
    def setUpTestData(cls):
        common_test_data(cls)

        manufacturer = Manufacturer.objects.first()
        device_type = DeviceType.objects.create(
            manufacturer=manufacturer,
            comments="Device type 4",
            model="Model 4",
            part_number="Part Number 4",
            u_height=4,
            is_full_depth=True,
        )
        device_type.tags.set(Tag.objects.get_for_model(DeviceType))

    def test_is_full_depth(self):
        # TODO: Not a generic_filter_test because this is a boolean filter but not a RelatedMembershipBooleanFilter
        with self.subTest():
            params = {"is_full_depth": True}
            self.assertQuerysetEqual(
                self.filterset(params, self.queryset).qs,
                self.queryset.filter(is_full_depth=True),
            )
        with self.subTest():
            params = {"is_full_depth": False}
            self.assertQuerysetEqual(
                self.filterset(params, self.queryset).qs,
                self.queryset.filter(is_full_depth=False),
            )

    def test_subdevice_role(self):
        # TODO: Not a generic_filter_test because this is a single-value filter
        # 2.0 TODO: Support filtering for multiple values
        with self.subTest():
            params = {"subdevice_role": [SubdeviceRoleChoices.ROLE_PARENT]}
            self.assertQuerysetEqual(
                self.filterset(params, self.queryset).qs,
                self.queryset.filter(subdevice_role=SubdeviceRoleChoices.ROLE_PARENT),
            )
        with self.subTest():
            params = {"subdevice_role": [SubdeviceRoleChoices.ROLE_CHILD]}
            self.assertQuerysetEqual(
                self.filterset(params, self.queryset).qs,
                self.queryset.filter(subdevice_role=SubdeviceRoleChoices.ROLE_CHILD),
            )

    def test_console_ports(self):
        # TODO: Not a generic_filter_test because this is a boolean filter but not a RelatedMembershipBooleanFilter
        with self.subTest():
            params = {"console_ports": True}
            self.assertQuerysetEqual(
                self.filterset(params, self.queryset).qs,
                self.queryset.exclude(console_port_templates__isnull=True),
            )
        with self.subTest():
            params = {"console_ports": False}
            self.assertQuerysetEqual(
                self.filterset(params, self.queryset).qs,
                self.queryset.exclude(console_port_templates__isnull=False),
            )

    def test_console_server_ports(self):
        # TODO: Not a generic_filter_test because this is a boolean filter but not a RelatedMembershipBooleanFilter
        with self.subTest():
            params = {"console_server_ports": True}
            self.assertQuerysetEqual(
                self.filterset(params, self.queryset).qs,
                self.queryset.exclude(console_server_port_templates__isnull=True),
            )
        with self.subTest():
            params = {"console_server_ports": False}
            self.assertQuerysetEqual(
                self.filterset(params, self.queryset).qs,
                self.queryset.exclude(console_server_port_templates__isnull=False),
            )

    def test_power_ports(self):
        # TODO: Not a generic_filter_test because this is a boolean filter but not a RelatedMembershipBooleanFilter
        with self.subTest():
            params = {"power_ports": True}
            self.assertQuerysetEqual(
                self.filterset(params, self.queryset).qs,
                self.queryset.exclude(power_port_templates__isnull=True),
            )
        with self.subTest():
            params = {"power_ports": False}
            self.assertQuerysetEqual(
                self.filterset(params, self.queryset).qs,
                self.queryset.exclude(power_port_templates__isnull=False),
            )

    def test_power_outlets(self):
        # TODO: Not a generic_filter_test because this is a boolean filter but not a RelatedMembershipBooleanFilter
        with self.subTest():
            params = {"power_outlets": True}
            self.assertQuerysetEqual(
                self.filterset(params, self.queryset).qs,
                self.queryset.exclude(power_outlet_templates__isnull=True),
            )
        with self.subTest():
            params = {"power_outlets": False}
            self.assertQuerysetEqual(
                self.filterset(params, self.queryset).qs,
                self.queryset.exclude(power_outlet_templates__isnull=False),
            )

    def test_interfaces(self):
        # TODO: Not a generic_filter_test because this is a boolean filter but not a RelatedMembershipBooleanFilter
        with self.subTest():
            params = {"interfaces": True}
            self.assertQuerysetEqual(
                self.filterset(params, self.queryset).qs,
                self.queryset.exclude(interface_templates__isnull=True),
            )
        with self.subTest():
            params = {"interfaces": False}
            self.assertQuerysetEqual(
                self.filterset(params, self.queryset).qs,
                self.queryset.exclude(interface_templates__isnull=False),
            )

    def test_pass_through_ports(self):
        # TODO: Not a generic_filter_test because this is a boolean filter but not a RelatedMembershipBooleanFilter
        query = Q(front_port_templates__isnull=False, rear_port_templates__isnull=False)
        with self.subTest():
            params = {"pass_through_ports": True}
            self.assertQuerysetEqual(
                self.filterset(params, self.queryset).qs,
                self.queryset.filter(query).distinct(),
            )
        with self.subTest():
            params = {"pass_through_ports": False}
            self.assertQuerysetEqual(
                self.filterset(params, self.queryset).qs,
                self.queryset.filter(~query).distinct(),
            )

    def test_device_bays(self):
        # TODO: Not a generic_filter_test because this is a boolean filter but not a RelatedMembershipBooleanFilter
        with self.subTest():
            params = {"device_bays": True}
            self.assertQuerysetEqual(
                self.filterset(params, self.queryset).qs,
                self.queryset.exclude(device_bay_templates__isnull=True),
            )
        with self.subTest():
            params = {"device_bays": False}
            self.assertQuerysetEqual(
                self.filterset(params, self.queryset).qs,
                self.queryset.exclude(device_bay_templates__isnull=False),
            )


class ConsolePortTemplateTestCase(ModularComponentTemplateTestMixin, FilterTestCases.FilterTestCase):
    queryset = ConsolePortTemplate.objects.all()
    filterset = ConsolePortTemplateFilterSet


class ConsoleServerPortTemplateTestCase(ModularComponentTemplateTestMixin, FilterTestCases.FilterTestCase):
    queryset = ConsoleServerPortTemplate.objects.all()
    filterset = ConsoleServerPortTemplateFilterSet


class PowerPortTemplateTestCase(ModularComponentTemplateTestMixin, FilterTestCases.FilterTestCase):
    queryset = PowerPortTemplate.objects.all()
    filterset = PowerPortTemplateFilterSet
    generic_filter_tests = [
        *ModularComponentTemplateTestMixin.generic_filter_tests,
        ("allocated_draw",),
        ("maximum_draw",),
        ("power_outlet_templates", "power_outlet_templates__id"),
        ("power_outlet_templates", "power_outlet_templates__name"),
    ]

    @classmethod
    def setUpTestData(cls):
        super().setUpTestData()

        device_type = DeviceType.objects.get(model="Model 3")
        PowerPortTemplate.objects.create(
            device_type=device_type,
            name="Power Port 4",
            maximum_draw=400,
            allocated_draw=450,
            label="powerport4",
            description="Power Port Description 4",
        )


class PowerOutletTemplateTestCase(ModularComponentTemplateTestMixin, FilterTestCases.FilterTestCase):
    queryset = PowerOutletTemplate.objects.all()
    filterset = PowerOutletTemplateFilterSet
    generic_filter_tests = [
        *ModularComponentTemplateTestMixin.generic_filter_tests,
        ("feed_leg",),
        ("power_port_template", "power_port_template__id"),
        ("power_port_template", "power_port_template__name"),
    ]

    @classmethod
    def setUpTestData(cls):
        super().setUpTestData()

        device_type = DeviceType.objects.get(model="Model 3")
        PowerOutletTemplate.objects.create(
            device_type=device_type,
            name="Power Outlet 4",
            feed_leg=PowerOutletFeedLegChoices.FEED_LEG_A,
            label="poweroutlet4",
            description="Power Outlet Description 4",
        )


class InterfaceTemplateTestCase(ModularComponentTemplateTestMixin, FilterTestCases.FilterTestCase):
    queryset = InterfaceTemplate.objects.all()
    filterset = InterfaceTemplateFilterSet
    generic_filter_tests = [
        *ModularComponentTemplateTestMixin.generic_filter_tests,
        ("type",),
    ]

    def test_mgmt_only(self):
        # TODO: Not a generic_filter_test because this is a boolean filter but not a RelatedMembershipBooleanFilter
        with self.subTest():
            params = {"mgmt_only": True}
            self.assertQuerysetEqual(
                self.filterset(params, self.queryset).qs,
                self.queryset.filter(**params),
            )
        with self.subTest():
            params = {"mgmt_only": False}
            self.assertQuerysetEqual(
                self.filterset(params, self.queryset).qs,
                self.queryset.filter(**params),
            )


class FrontPortTemplateTestCase(ModularComponentTemplateTestMixin, FilterTestCases.FilterTestCase):
    queryset = FrontPortTemplate.objects.all()
    filterset = FrontPortTemplateFilterSet
    generic_filter_tests = [
        *ModularComponentTemplateTestMixin.generic_filter_tests,
        ("rear_port_position",),
        ("rear_port_template", "rear_port_template__id"),
    ]

    def test_type(self):
        # TODO: Not a generic_filter_test because this is a single-value filter
        params = {"type": [PortTypeChoices.TYPE_8P8C]}
        self.assertQuerysetEqual(
            self.filterset(params, self.queryset).qs,
            self.queryset.filter(type=PortTypeChoices.TYPE_8P8C),
        )


class RearPortTemplateTestCase(ModularComponentTemplateTestMixin, FilterTestCases.FilterTestCase):
    queryset = RearPortTemplate.objects.all()
    filterset = RearPortTemplateFilterSet
    generic_filter_tests = [
        *ModularComponentTemplateTestMixin.generic_filter_tests,
        ("front_port_templates", "front_port_templates__id"),
    ]

    @classmethod
    def setUpTestData(cls):
        super().setUpTestData()

        device_type = DeviceType.objects.get(model="Model 3")
        RearPortTemplate.objects.create(
            device_type=device_type,
            name="Rear Port 4",
            type=PortTypeChoices.TYPE_BNC,
            positions=4,
            label="rearport4",
            description="Rear Port Description 4",
        )

    def test_type(self):
        # TODO: Not a generic_filter_test because this is a single-value filter
        params = {"type": [PortTypeChoices.TYPE_8P8C]}
        self.assertQuerysetEqual(
            self.filterset(params, self.queryset).qs,
            self.queryset.filter(type=PortTypeChoices.TYPE_8P8C),
        )

    def test_positions(self):
        positions = [1, 2]
        params = {"positions": positions}
        self.assertQuerysetEqual(
            self.filterset(params, self.queryset).qs,
            self.queryset.filter(positions__in=positions),
        )


class DeviceBayTemplateTestCase(ComponentTemplateTestMixin, FilterTestCases.FilterTestCase):
    queryset = DeviceBayTemplate.objects.all()
    filterset = DeviceBayTemplateFilterSet


class PlatformTestCase(FilterTestCases.FilterTestCase):
    queryset = Platform.objects.all()
    filterset = PlatformFilterSet
    generic_filter_tests = [
        ("description",),
        ("devices", "devices__id"),
        ("manufacturer", "manufacturer__id"),
        ("manufacturer", "manufacturer__name"),
        ("name",),
        ("napalm_driver",),
        ("virtual_machines", "virtual_machines__id"),
    ]

    @classmethod
    def setUpTestData(cls):
        common_test_data(cls)

    def test_napalm_args(self):
        """Not currently suitable as a generic_filter_tests entry because we need JSON strings as inputs."""
        # FIXME(jathan): Hard-coding around expected values should be ripped out
        # once all fixture factory work has completed.
        napalm_args = ['["--test", "--arg1"]', '["--test", "--arg2"]']
        params = {"napalm_args": napalm_args}
        self.assertEqual(self.filterset(params, self.queryset).qs.count(), len(napalm_args))

    def test_network_driver(self):
        drivers = ["driver_1", "driver_3"]
        params = {"network_driver": drivers}
        self.assertQuerysetEqualAndNotEmpty(
            self.filterset(params, self.queryset).qs, Platform.objects.filter(network_driver__in=drivers)
        )

    def test_devices(self):
        devices = Device.objects.filter(platform__isnull=False)[:2]
        params = {"devices": [devices[0].pk, devices[1].pk]}
        self.assertEqual(self.filterset(params, self.queryset).qs.count(), len(devices))

    def test_virtual_machines(self):
        virtual_machines = [VirtualMachine.objects.first(), VirtualMachine.objects.last()]
        params = {"virtual_machines": [virtual_machines[0].pk, virtual_machines[1].pk]}
        self.assertEqual(self.filterset(params, self.queryset).qs.count(), len(virtual_machines))


class DeviceTestCase(
    ModuleDeviceCommonTestsMixin,
    FilterTestCases.FilterTestCase,
    FilterTestCases.TenancyFilterTestCaseMixin,
):
    queryset = Device.objects.all()
    filterset = DeviceFilterSet
    tenancy_related_name = "devices"
    generic_filter_tests = [
        ("asset_tag",),
        ("cluster", "cluster__id"),
        ("cluster", "cluster__name"),
        ("console_ports", "console_ports__id"),
        ("console_server_ports", "console_server_ports__id"),
        ("device_bays", "device_bays__id"),
        ("device_family", "device_type__device_family__id"),
        ("device_family", "device_type__device_family__name"),
        ("device_redundancy_group", "device_redundancy_group__id"),
        ("device_redundancy_group", "device_redundancy_group__name"),
        ("device_redundancy_group_priority",),
        ("controller_managed_device_group", "controller_managed_device_group__id"),
        ("controller_managed_device_group", "controller_managed_device_group__name"),
        ("device_type", "device_type__id"),
        ("device_type", "device_type__model"),
        ("front_ports", "front_ports__id"),
        ("interfaces", "interfaces__id"),
        ("interfaces", "interfaces__name"),
        ("ip_addresses", "interfaces__ip_addresses__id"),
        ("mac_address", "interfaces__mac_address"),
        ("manufacturer", "device_type__manufacturer__id"),
        ("manufacturer", "device_type__manufacturer__name"),
        ("module_bays", "module_bays__id"),
        ("name",),
        ("platform", "platform__id"),
        ("platform", "platform__name"),
        ("position",),
        ("power_outlets", "power_outlets__id"),
        ("power_ports", "power_ports__id"),
        ("rack", "rack__id"),
        ("rack", "rack__name"),
        ("rack_group", "rack__rack_group__id"),
        ("rack_group", "rack__rack_group__name"),
        ("radio_profiles", "controller_managed_device_group__radio_profiles__id"),
        ("radio_profiles", "controller_managed_device_group__radio_profiles__name"),
        ("rear_ports", "rear_ports__id"),
        ("role", "role__id"),
        ("role", "role__name"),
        ("secrets_group", "secrets_group__id"),
        ("secrets_group", "secrets_group__name"),
        ("software_image_files", "software_image_files__id"),
        ("software_image_files", "software_image_files__image_file_name"),
        ("software_version", "software_version__id"),
        ("software_version", "software_version__version"),
        ("status", "status__id"),
        ("status", "status__name"),
        ("vc_position",),
        ("vc_priority",),
        ("virtual_chassis", "virtual_chassis__id"),
        ("virtual_chassis", "virtual_chassis__name"),
        ("wireless_networks", "controller_managed_device_group__wireless_networks__id"),
        ("wireless_networks", "controller_managed_device_group__wireless_networks__name"),
    ]

    @classmethod
    def setUpTestData(cls):
        common_test_data(cls)

        devices = Device.objects.all()

        device_types_with_software_image_files = DeviceType.objects.filter(
            software_image_files__isnull=False, devices__isnull=False
        ).distinct()[:2]
        for device_type in device_types_with_software_image_files:
            device = device_type.devices.first()
            device.software_image_files.set([device_type.software_image_files.first()])

        # Create a device with no components for testing the "has_*" filters
        device_type = DeviceType.objects.create(
            manufacturer=cls.manufacturers[0],
            comments="Non-component Device Type",
            model="Non-component Model",
            part_number="Part Number 1",
            u_height=1,
            is_full_depth=True,
        )

        Device.objects.create(
            device_type=device_type,
            location=devices[0].location,
            name="Device 4",
            platform=Platform.objects.first(),
            role=cls.device_roles[0],
            status=Status.objects.get_for_model(Device).first(),
        )

        # Create additional components for filtering
        InventoryItem.objects.create(device=devices[0], name="Inventory Item 1", serial="abc")
        InventoryItem.objects.create(device=devices[1], name="Inventory Item 2", serial="xyz")
        Service.objects.create(device=devices[0], name="ssh", protocol="tcp", ports=[22])
        Service.objects.create(device=devices[1], name="dns", protocol="udp", ports=[53])

        cls.controller_managed_device_groups = list(ControllerManagedDeviceGroup.objects.all()[:2])
        cls.controller_managed_device_groups[0].radio_profiles.set(RadioProfile.objects.all()[:2])
        cls.controller_managed_device_groups[0].wireless_networks.set(
            WirelessNetwork.objects.filter(controller_managed_device_groups__isnull=True)[:2]
        )
        cls.controller_managed_device_groups[1].radio_profiles.set(RadioProfile.objects.all()[2:4])
        cls.controller_managed_device_groups[1].wireless_networks.set(
            WirelessNetwork.objects.filter(controller_managed_device_groups__isnull=True)[2:4]
        )
        cls.device_redundancy_groups = list(DeviceRedundancyGroup.objects.all()[:2])
        Device.objects.filter(pk=devices[0].pk).update(
            controller_managed_device_group=cls.controller_managed_device_groups[0],
            device_redundancy_group=cls.device_redundancy_groups[0],
        )
        Device.objects.filter(pk=devices[1].pk).update(
            controller_managed_device_group=cls.controller_managed_device_groups[0],
            device_redundancy_group=cls.device_redundancy_groups[0],
            device_redundancy_group_priority=1,
        )
        Device.objects.filter(pk=devices[2].pk).update(
            controller_managed_device_group=cls.controller_managed_device_groups[1],
            device_redundancy_group=cls.device_redundancy_groups[1],
            device_redundancy_group_priority=100,
        )

        # Assign primary IPs for filtering
        interfaces = Interface.objects.filter(device__isnull=False)
        ipaddr_status = Status.objects.get_for_model(IPAddress).first()
        prefix_status = Status.objects.get_for_model(Prefix).first()
        namespace = Namespace.objects.first()
        Prefix.objects.create(prefix="192.0.2.0/24", namespace=namespace, status=prefix_status)
        Prefix.objects.create(prefix="2600::/64", namespace=namespace, status=prefix_status)
        ipaddresses = (
            IPAddress.objects.create(address="192.0.2.1/24", namespace=namespace, status=ipaddr_status),
            IPAddress.objects.create(address="192.0.2.2/24", namespace=namespace, status=ipaddr_status),
            IPAddress.objects.create(address="2600::1/120", namespace=namespace, status=ipaddr_status),
            IPAddress.objects.create(address="2600::0100/120", namespace=namespace, status=ipaddr_status),
        )

        interfaces[0].add_ip_addresses([ipaddresses[0], ipaddresses[2]])
        interfaces[1].add_ip_addresses([ipaddresses[1], ipaddresses[3]])

        Device.objects.filter(pk=devices[0].pk).update(
            primary_ip4=ipaddresses[0],
            primary_ip6=ipaddresses[2],
            comments="Comment A",
        )
        Device.objects.filter(pk=devices[1].pk).update(
            primary_ip4=ipaddresses[1],
            primary_ip6=ipaddresses[3],
            comments="Comment B",
        )

        # Update existing interface objects with mac addresses for filtering
        Interface.objects.filter(pk=interfaces[0].pk).update(mac_address="00-00-00-00-00-01")
        Interface.objects.filter(pk=interfaces[1].pk).update(mac_address="00-00-00-00-00-02")

        # VirtualChassis assignment for filtering
        virtual_chassis_1 = VirtualChassis.objects.create(name="vc1", master=devices[0])
        Device.objects.filter(pk=devices[0].pk).update(virtual_chassis=virtual_chassis_1, vc_position=1, vc_priority=1)
        Device.objects.filter(pk=devices[1].pk).update(virtual_chassis=virtual_chassis_1, vc_position=2, vc_priority=2)
        virtual_chassis_2 = VirtualChassis.objects.create(name="vc2", master=devices[2])
        Device.objects.filter(pk=devices[2].pk).update(virtual_chassis=virtual_chassis_2, vc_position=1, vc_priority=1)

    def test_face(self):
        # TODO: Not a generic_filter_test because this is a single-value filter
        params = {"face": [DeviceFaceChoices.FACE_FRONT]}
        self.assertQuerysetEqualAndNotEmpty(
            self.filterset(params, self.queryset).qs,
            Device.objects.filter(face=DeviceFaceChoices.FACE_FRONT),
        )

    def test_is_full_depth(self):
        # TODO: Not a generic_filter_test because this is a boolean filter but not a RelatedMembershipBooleanFilter
        with self.subTest():
            params = {"is_full_depth": True}
            self.assertQuerysetEqualAndNotEmpty(
                self.filterset(params, self.queryset).qs,
                Device.objects.filter(device_type__is_full_depth=True),
            )
        with self.subTest():
            params = {"is_full_depth": False}
            self.assertQuerysetEqualAndNotEmpty(
                self.filterset(params, self.queryset).qs,
                Device.objects.filter(device_type__is_full_depth=False),
            )

    def test_serial(self):
        # TODO: Not a generic_filter_test because this is a single-value filter
        # 2.0 TODO: Support filtering for multiple values
        with self.subTest():
            params = {"serial": "ABC"}
            self.assertEqual(self.filterset(params, self.queryset).qs.count(), 1)
        with self.subTest():
            params = {"serial": "abc"}
            self.assertEqual(self.filterset(params, self.queryset).qs.count(), 1)

    def test_has_primary_ip(self):
        # TODO: Not a generic_filter_test because this is a boolean filter but not a RelatedMembershipBooleanFilter
        with self.subTest():
            params = {"has_primary_ip": True}
            self.assertQuerysetEqualAndNotEmpty(
                self.filterset(params, self.queryset).qs,
                Device.objects.filter(Q(primary_ip4__isnull=False) | Q(primary_ip6__isnull=False)),
            )
        with self.subTest():
            params = {"has_primary_ip": False}
            self.assertQuerysetEqualAndNotEmpty(
                self.filterset(params, self.queryset).qs,
                Device.objects.filter(primary_ip4__isnull=True, primary_ip6__isnull=True),
            )

    def test_ip_addresses(self):
        addresses = list(IPAddress.objects.filter(interfaces__isnull=False)[:2])
        params = {"ip_addresses": [addresses[0].address, addresses[1].id]}
        self.assertQuerysetEqualAndNotEmpty(
            self.filterset(params, self.queryset).qs,
            self.queryset.filter(interfaces__ip_addresses__in=addresses).distinct(),
        )

    def test_virtual_chassis_member(self):
        # TODO: Not a generic_filter_test because this is a boolean filter but not a RelatedMembershipBooleanFilter
        with self.subTest():
            params = {"virtual_chassis_member": True}
            self.assertQuerysetEqualAndNotEmpty(
                self.filterset(params, self.queryset).qs,
                Device.objects.filter(virtual_chassis__isnull=False),
            )
        with self.subTest():
            params = {"virtual_chassis_member": False}
            self.assertQuerysetEqualAndNotEmpty(
                self.filterset(params, self.queryset).qs,
                Device.objects.filter(virtual_chassis__isnull=True),
            )

    def test_is_virtual_chassis_member(self):
        # TODO: Not a generic_filter_test because this is a boolean filter but not a RelatedMembershipBooleanFilter
        with self.subTest():
            params = {"is_virtual_chassis_member": True}
            self.assertQuerysetEqualAndNotEmpty(
                self.filterset(params, self.queryset).qs,
                Device.objects.filter(virtual_chassis__isnull=False),
            )
        with self.subTest():
            params = {"is_virtual_chassis_member": False}
            self.assertQuerysetEqualAndNotEmpty(
                self.filterset(params, self.queryset).qs,
                Device.objects.filter(virtual_chassis__isnull=True),
            )

    def test_local_config_context_data(self):
        # TODO: Not a generic_filter_test because this is a boolean filter but not a RelatedMembershipBooleanFilter
        with self.subTest():
            params = {"local_config_context_data": True}
            self.assertQuerysetEqualAndNotEmpty(
                self.filterset(params, self.queryset).qs,
                Device.objects.filter(local_config_context_data__isnull=False),
            )
        with self.subTest():
            params = {"local_config_context_data": False}
            self.assertQuerysetEqualAndNotEmpty(
                self.filterset(params, self.queryset).qs,
                Device.objects.filter(local_config_context_data__isnull=True),
            )


class ConsolePortTestCase(PathEndpointModelTestMixin, ModularDeviceComponentTestMixin, FilterTestCases.FilterTestCase):
    queryset = ConsolePort.objects.all()
    filterset = ConsolePortFilterSet
    generic_filter_tests = [
        *ModularDeviceComponentTestMixin.generic_filter_tests,
        ("cable", "cable__id"),
    ]

    @classmethod
    def setUpTestData(cls):
        super().setUpTestData()

        devices = (
            Device.objects.get(name="Device 1"),
            Device.objects.get(name="Device 2"),
            Device.objects.get(name="Device 3"),
        )

        console_server_ports = (
            devices[1].console_server_ports.get(name="Console Server Port 2"),
            devices[2].console_server_ports.get(name="Console Server Port 3"),
        )

        console_ports = (
            devices[0].console_ports.get(name="Console Port 1"),
            devices[1].console_ports.get(name="Console Port 2"),
        )
        console_ports[0].tags.set(Tag.objects.get_for_model(ConsolePort))

        cable_statuses = Status.objects.get_for_model(Cable)
        status_connected = cable_statuses.get(name="Connected")

        # Cables
        Cable.objects.create(
            termination_a=console_ports[0],
            termination_b=console_server_ports[0],
            status=status_connected,
        )
        Cable.objects.create(
            termination_a=console_ports[1],
            termination_b=console_server_ports[1],
            status=status_connected,
        )
        # Third port is not connected


class ConsoleServerPortTestCase(
    PathEndpointModelTestMixin, ModularDeviceComponentTestMixin, FilterTestCases.FilterTestCase
):
    queryset = ConsoleServerPort.objects.all()
    filterset = ConsoleServerPortFilterSet
    generic_filter_tests = [
        *ModularDeviceComponentTestMixin.generic_filter_tests,
        ("cable", "cable__id"),
    ]

    @classmethod
    def setUpTestData(cls):
        super().setUpTestData()

        devices = (
            Device.objects.get(name="Device 1"),
            Device.objects.get(name="Device 2"),
            Device.objects.get(name="Device 3"),
        )

        console_ports = (
            devices[0].console_ports.get(name="Console Port 1"),
            devices[1].console_ports.get(name="Console Port 2"),
        )

        console_server_ports = (
            devices[1].console_server_ports.get(name="Console Server Port 2"),
            devices[2].console_server_ports.get(name="Console Server Port 3"),
        )
        console_server_ports[0].tags.set(Tag.objects.get_for_model(ConsoleServerPort))

        cable_statuses = Status.objects.get_for_model(Cable)
        status_connected = cable_statuses.get(name="Connected")

        # Cables
        Cable.objects.create(
            termination_a=console_server_ports[0],
            termination_b=console_ports[0],
            status=status_connected,
        )
        Cable.objects.create(
            termination_a=console_server_ports[1],
            termination_b=console_ports[1],
            status=status_connected,
        )
        # Third port is not connected


class PowerPortTestCase(PathEndpointModelTestMixin, ModularDeviceComponentTestMixin, FilterTestCases.FilterTestCase):
    queryset = PowerPort.objects.all()
    filterset = PowerPortFilterSet
    generic_filter_tests = [
        *ModularDeviceComponentTestMixin.generic_filter_tests,
        ("allocated_draw",),
        ("cable", "cable__id"),
        ("maximum_draw",),
        ("power_outlets", "power_outlets__id"),
        ("power_outlets", "power_outlets__name"),
    ]

    @classmethod
    def setUpTestData(cls):
        common_test_data(cls)

        devices = (
            Device.objects.get(name="Device 1"),
            Device.objects.get(name="Device 2"),
            Device.objects.get(name="Device 3"),
        )

        power_outlets = (
            devices[1].power_outlets.get(name="Power Outlet 2"),
            devices[2].power_outlets.get(name="Power Outlet 3"),
        )

        power_ports = (
            devices[0].power_ports.get(name="Power Port 1"),
            devices[1].power_ports.get(name="Power Port 2"),
            PowerPort.objects.create(name="Power Port 4", device=devices[2]),
        )
        power_ports[0].tags.set(Tag.objects.get_for_model(PowerPort))
        power_ports[1].tags.set(Tag.objects.get_for_model(PowerPort)[:3])

        cable_statuses = Status.objects.get_for_model(Cable)
        status_connected = cable_statuses.get(name="Connected")

        # Cables
        Cable.objects.create(
            termination_a=power_ports[0],
            termination_b=power_outlets[0],
            status=status_connected,
        )
        Cable.objects.create(
            termination_a=power_ports[1],
            termination_b=power_outlets[1],
            status=status_connected,
        )
        # Third port is not connected


class PowerOutletTestCase(PathEndpointModelTestMixin, ModularDeviceComponentTestMixin, FilterTestCases.FilterTestCase):
    queryset = PowerOutlet.objects.all()
    filterset = PowerOutletFilterSet
    generic_filter_tests = [
        *ModularDeviceComponentTestMixin.generic_filter_tests,
        ("cable", "cable__id"),
        ("feed_leg",),
        ("power_port", "power_port__id"),
    ]

    @classmethod
    def setUpTestData(cls):
        super().setUpTestData()

        devices = (
            Device.objects.get(name="Device 1"),
            Device.objects.get(name="Device 2"),
            Device.objects.get(name="Device 3"),
        )

        power_outlets = (
            devices[1].power_outlets.get(name="Power Outlet 2"),
            devices[2].power_outlets.get(name="Power Outlet 3"),
        )
        power_outlets[0].tags.set(Tag.objects.get_for_model(PowerOutlet))
        power_outlets[1].tags.set(Tag.objects.get_for_model(PowerOutlet)[:3])

        power_ports = (
            devices[0].power_ports.get(name="Power Port 1"),
            devices[1].power_ports.get(name="Power Port 2"),
        )

        cable_statuses = Status.objects.get_for_model(Cable)
        status_connected = cable_statuses.get(name="Connected")

        # Cables
        Cable.objects.create(
            termination_a=power_outlets[0],
            termination_b=power_ports[0],
            status=status_connected,
        )
        Cable.objects.create(
            termination_a=power_outlets[1],
            termination_b=power_ports[1],
            status=status_connected,
        )
        # Third port is not connected


class InterfaceTestCase(PathEndpointModelTestMixin, ModularDeviceComponentTestMixin, FilterTestCases.FilterTestCase):
    queryset = Interface.objects.all()
    filterset = InterfaceFilterSet
    generic_filter_tests = [
        # parent class generic_filter_tests intentionally excluded
        ("bridge", "bridge__id"),
        ("bridge", "bridge__name"),
        ("bridged_interfaces", "bridged_interfaces__id"),
        ("bridged_interfaces", "bridged_interfaces__name"),
        ("cable", "cable__id"),
        ("child_interfaces", "child_interfaces__id"),
        ("child_interfaces", "child_interfaces__name"),
        ("description",),
        # ("device", "device__id"),  # TODO - InterfaceFilterSet overrides device as a MultiValueCharFilter on name only
        ("ip_addresses", "ip_addresses__id"),
        ("label",),
        ("lag", "lag__id"),
        ("lag", "lag__name"),
        ("mac_address",),
        ("member_interfaces", "member_interfaces__id"),
        ("member_interfaces", "member_interfaces__name"),
        ("module", "module__id"),
        ("module", "module__module_type__model"),
        ("mtu",),
        ("name",),
        ("parent_interface", "parent_interface__id"),
        ("parent_interface", "parent_interface__name"),
        ("role", "role__id"),
        ("role", "role__name"),
        ("status", "status__id"),
        ("status", "status__name"),
        ("type",),
        ("tagged_vlans", "tagged_vlans__id"),
        ("tagged_vlans", "tagged_vlans__vid"),
        ("untagged_vlan", "untagged_vlan__id"),
        ("untagged_vlan", "untagged_vlan__vid"),
        ("virtual_device_contexts", "virtual_device_contexts__id"),
        ("virtual_device_contexts", "virtual_device_contexts__name"),
    ]

    @classmethod
    def setUpTestData(cls):
        super().setUpTestData()

        devices = (
            Device.objects.get(name="Device 1"),
            Device.objects.get(name="Device 2"),
            Device.objects.get(name="Device 3"),
        )
        vlans = VLAN.objects.all()[:3]

        interface_statuses = Status.objects.get_for_model(Interface)
        interface_roles = Role.objects.get_for_model(Interface)

        # Cabled interfaces
        cabled_interfaces = (
            Interface.objects.get(name="Test Interface 1"),
            Interface.objects.get(name="Test Interface 2"),
            Interface.objects.get(name="Test Interface 3"),
            Interface.objects.create(
                device=devices[2],
                name="Parent Interface 1",
                role=interface_roles[0],
                type=InterfaceTypeChoices.TYPE_OTHER,
                mode=InterfaceModeChoices.MODE_TAGGED,
                enabled=True,
                mgmt_only=True,
                status=interface_statuses[2],
                untagged_vlan=vlans[2],
            ),
            Interface.objects.create(
                device=devices[2],
                name="Parent Interface 2",
                type=InterfaceTypeChoices.TYPE_OTHER,
                mode=InterfaceModeChoices.MODE_TAGGED,
                enabled=True,
                mgmt_only=True,
                status=interface_statuses[3],
            ),
            Interface.objects.create(
                device=devices[2],
                name="Parent Interface 3",
                role=interface_roles[1],
                type=InterfaceTypeChoices.TYPE_OTHER,
                mode=InterfaceModeChoices.MODE_TAGGED,
                enabled=False,
                mgmt_only=True,
                status=interface_statuses[0],
            ),
        )
        interface_taggable_vlan_1 = VLAN.objects.filter(locations__in=[devices[2].location]).first()
        interface_taggable_vlan_2 = VLAN.objects.filter(locations__in=[devices[2].location]).last()

        cabled_interfaces[0].tags.set(Tag.objects.get_for_model(Interface))
        cabled_interfaces[1].tags.set(Tag.objects.get_for_model(Interface)[:3])
        cabled_interfaces[3].tagged_vlans.add(interface_taggable_vlan_1)
        cabled_interfaces[4].tagged_vlans.add(interface_taggable_vlan_1)
        cabled_interfaces[5].tagged_vlans.add(interface_taggable_vlan_2)

        Interface.objects.filter(pk=cabled_interfaces[0].pk).update(
            enabled=True,
            mac_address="00-00-00-00-00-01",
            mode=InterfaceModeChoices.MODE_ACCESS,
            mtu=100,
            status=interface_statuses[0],
            untagged_vlan=vlans[0],
        )

        Interface.objects.filter(pk=cabled_interfaces[1].pk).update(
            enabled=True,
            mac_address="00-00-00-00-00-02",
            mode=InterfaceModeChoices.MODE_TAGGED,
            mtu=200,
            status=interface_statuses[3],
            untagged_vlan=vlans[1],
        )

        Interface.objects.filter(pk=cabled_interfaces[2].pk).update(
            enabled=False,
            mac_address="00-00-00-00-00-03",
            mode=InterfaceModeChoices.MODE_TAGGED_ALL,
            mtu=300,
            status=interface_statuses[2],
        )

        for interface in cabled_interfaces:
            interface.refresh_from_db()

        cable_statuses = Status.objects.get_for_model(Cable)
        connected_status = cable_statuses.get(name="Connected")

        # Cables
        Cable.objects.create(
            termination_a=cabled_interfaces[0],
            termination_b=cabled_interfaces[3],
            status=connected_status,
        )
        Cable.objects.create(
            termination_a=cabled_interfaces[1],
            termination_b=cabled_interfaces[4],
            status=connected_status,
        )
        # Third pair is not connected

        # Child interfaces
        Interface.objects.create(
            device=cabled_interfaces[3].device,
            name="Child 1",
            role=interface_roles[2],
            parent_interface=cabled_interfaces[3],
            status=interface_statuses[3],
            type=InterfaceTypeChoices.TYPE_VIRTUAL,
        )
        Interface.objects.create(
            device=cabled_interfaces[4].device,
            name="Child 2",
            parent_interface=cabled_interfaces[4],
            status=interface_statuses[3],
            type=InterfaceTypeChoices.TYPE_VIRTUAL,
        )
        Interface.objects.create(
            device=cabled_interfaces[5].device,
            name="Child 3",
            role=interface_roles[0],
            parent_interface=cabled_interfaces[5],
            status=interface_statuses[3],
            type=InterfaceTypeChoices.TYPE_VIRTUAL,
        )

        # Bridged interfaces
        bridge_interfaces = (
            Interface.objects.create(
                device=devices[2],
                name="Bridge 1",
                status=interface_statuses[3],
                type=InterfaceTypeChoices.TYPE_BRIDGE,
            ),
            Interface.objects.create(
                device=devices[2],
                name="Bridge 2",
                role=interface_roles[1],
                status=interface_statuses[3],
                type=InterfaceTypeChoices.TYPE_BRIDGE,
            ),
            Interface.objects.create(
                device=devices[2],
                name="Bridge 3",
                role=interface_roles[2],
                status=interface_statuses[3],
                type=InterfaceTypeChoices.TYPE_BRIDGE,
            ),
        )
        Interface.objects.create(
            device=bridge_interfaces[0].device,
            name="Bridged 1",
            role=interface_roles[0],
            bridge=bridge_interfaces[0],
            status=interface_statuses[3],
            type=InterfaceTypeChoices.TYPE_1GE_SFP,
        )
        Interface.objects.create(
            device=bridge_interfaces[1].device,
            name="Bridged 2",
            bridge=bridge_interfaces[1],
            status=interface_statuses[3],
            type=InterfaceTypeChoices.TYPE_1GE_SFP,
        )
        Interface.objects.create(
            device=bridge_interfaces[2].device,
            name="Bridged 3",
            role=interface_roles[1],
            bridge=bridge_interfaces[2],
            status=interface_statuses[3],
            type=InterfaceTypeChoices.TYPE_1GE_SFP,
        )

        # LAG interfaces
        lag_interfaces = (
            Interface.objects.create(
                device=devices[2],
                name="LAG 1",
                role=interface_roles[0],
                type=InterfaceTypeChoices.TYPE_LAG,
                status=interface_statuses[3],
            ),
            Interface.objects.create(
                device=devices[2],
                name="LAG 2",
                type=InterfaceTypeChoices.TYPE_LAG,
                status=interface_statuses[3],
            ),
            Interface.objects.create(
                device=devices[2],
                name="LAG 3",
                role=interface_roles[1],
                type=InterfaceTypeChoices.TYPE_LAG,
                status=interface_statuses[3],
            ),
        )
        Interface.objects.create(
            device=devices[2],
            name="Member 1",
            lag=lag_interfaces[0],
            type=InterfaceTypeChoices.TYPE_1GE_SFP,
            status=interface_statuses[3],
        )
        Interface.objects.create(
            device=devices[2],
            name="Member 2",
            lag=lag_interfaces[1],
            role=interface_roles[2],
            type=InterfaceTypeChoices.TYPE_1GE_SFP,
            status=interface_statuses[3],
        )
        Interface.objects.create(
            device=devices[2],
            name="Member 3",
            lag=lag_interfaces[2],
            type=InterfaceTypeChoices.TYPE_1GE_SFP,
            status=interface_statuses[3],
        )

<<<<<<< HEAD
        ipaddr_status = Status.objects.get_for_model(IPAddress).first()
        prefix_status = Status.objects.get_for_model(Prefix).first()
        namespace = Namespace.objects.first()
        Prefix.objects.create(prefix="192.0.2.0/24", namespace=namespace, status=prefix_status)
        Prefix.objects.create(prefix="2600::/64", namespace=namespace, status=prefix_status)
        ipaddresses = (
            IPAddress.objects.create(address="192.0.2.1/24", namespace=namespace, status=ipaddr_status),
            IPAddress.objects.create(address="192.0.2.2/24", namespace=namespace, status=ipaddr_status),
            IPAddress.objects.create(address="2600::1/120", namespace=namespace, status=ipaddr_status),
            IPAddress.objects.create(address="2600::0100/120", namespace=namespace, status=ipaddr_status),
        )

        cabled_interfaces[0].add_ip_addresses([ipaddresses[0], ipaddresses[2]])
        cabled_interfaces[1].add_ip_addresses([ipaddresses[1], ipaddresses[3]])
=======
        # Virtual Device Context
        vdc_status = Status.objects.get_for_model(VirtualDeviceContext).first()
        vdcs = [
            VirtualDeviceContext.objects.create(
                device=devices[2], status=vdc_status, identifier=200 + idx, name=f"Test VDC {idx}"
            )
            for idx in range(3)
        ]
        vdcs[0].interfaces.set(lag_interfaces)
        vdcs[1].interfaces.set(lag_interfaces)
        vdcs[2].interfaces.set(lag_interfaces)
>>>>>>> 6b6c762c

    def test_enabled(self):
        # TODO: Not a generic_filter_test because this is a boolean filter but not a RelatedMembershipBooleanFilter
        with self.subTest():
            params = {"enabled": True}
            self.assertQuerysetEqualAndNotEmpty(
                self.filterset(params, self.queryset).qs,
                self.queryset.filter(**params),
            )
        with self.subTest():
            params = {"enabled": False}
            self.assertQuerysetEqualAndNotEmpty(
                self.filterset(params, self.queryset).qs,
                self.queryset.filter(**params),
            )

    def test_mgmt_only(self):
        # TODO: Not a generic_filter_test because this is a boolean filter but not a RelatedMembershipBooleanFilter
        with self.subTest():
            params = {"mgmt_only": True}
            self.assertQuerysetEqualAndNotEmpty(
                self.filterset(params, self.queryset).qs,
                self.queryset.filter(**params),
            )
        with self.subTest():
            params = {"mgmt_only": False}
            self.assertQuerysetEqualAndNotEmpty(
                self.filterset(params, self.queryset).qs,
                self.queryset.filter(**params),
            )

    def test_mode(self):
        # TODO: Not a generic_filter_test because this is a single-value filter
        params = {"mode": [InterfaceModeChoices.MODE_ACCESS]}
        self.assertEqual(self.filterset(params, self.queryset).qs.count(), 1)

    def test_device_with_common_vc(self):
        """Assert only interfaces belonging to devices with common VC are returned"""
        device_type = DeviceType.objects.first()
        device_role = Role.objects.get_for_model(Device).first()
        device_status = Status.objects.get_for_model(Device).first()
        devices = (
            Device.objects.create(
                name="Device in vc 1",
                device_type=device_type,
                role=device_role,
                status=device_status,
                location=self.loc1,
            ),
            Device.objects.create(
                name="Device in vc 2",
                device_type=device_type,
                role=device_role,
                status=device_status,
                location=self.loc1,
            ),
            Device.objects.create(
                name="Device not in vc",
                device_type=device_type,
                role=device_role,
                status=device_status,
                location=self.loc1,
            ),
        )

        # VirtualChassis assignment for filtering
        virtual_chassis = VirtualChassis.objects.create(master=devices[0])
        Device.objects.filter(pk=devices[0].pk).update(virtual_chassis=virtual_chassis, vc_position=1, vc_priority=1)
        Device.objects.filter(pk=devices[1].pk).update(virtual_chassis=virtual_chassis, vc_position=2, vc_priority=2)

        interface_status = Status.objects.get_for_model(Interface).first()
        Interface.objects.create(device=devices[0], name="int1", status=interface_status)
        Interface.objects.create(device=devices[0], name="int2", status=interface_status)
        Interface.objects.create(device=devices[1], name="int3", status=interface_status)
        Interface.objects.create(device=devices[2], name="int4", status=interface_status)

        params = {"device_with_common_vc": devices[0].pk}
        queryset = self.filterset(params, self.queryset).qs

        # Capture the first device so that we can use it in the next test.
        device = Device.objects.get(pk=devices[0].pk)
        with self.subTest():
            self.assertQuerysetEqual(
                queryset,
                self.queryset.filter(pk__in=device.common_vc_interfaces.values_list("pk", flat=True)),
            )
        # Assert interface of a device belonging to same VC as `device` are returned
        with self.subTest():
            self.assertTrue(queryset.filter(name="int3").exists())

        # Assert interface of a device not belonging as `device` to same VC are not returned
        with self.subTest():
            self.assertFalse(queryset.filter(name="int4").exists())

    def test_device(self):
        """
        Test that the device filter returns all components for a device and its
        modules, including virtual chassis member devices and their modules.
        """
        status = Status.objects.get_for_model(Interface).first()
        manufacturer = Manufacturer.objects.first()
        device_type = DeviceType.objects.create(
            manufacturer=manufacturer, model="Test Device Filter for Interface Device Type"
        )
        device_vc_master = Device.objects.create(
            device_type=device_type,
            name="Test Device Filter for Interface Device VC Master",
            location=self.loc0,
            role=self.device_roles[0],
            status=Status.objects.get_for_model(Device).first(),
        )
        vc = VirtualChassis.objects.create(
            name="Test Device Filter for Interface Virtual Chassis", master=device_vc_master
        )
        device_vc_master.virtual_chassis = vc
        device_vc_master.save()
        parent_module_bay = ModuleBay.objects.create(
            name="Parent module bay", position="1", parent_device=device_vc_master
        )
        module_type = ModuleType.objects.create(
            manufacturer=manufacturer, model="Test Device Filter for Interface Module Type", comments="Module Type test"
        )
        module = Module.objects.create(
            module_type=module_type, parent_module_bay=parent_module_bay, status=self.module_statuses[0]
        )
        child_module_bay = ModuleBay.objects.create(name="Child module bay", position="1", parent_module=module)
        child_module = Module.objects.create(
            module_type=module_type, parent_module_bay=child_module_bay, status=self.module_statuses[0]
        )
        top_level_interface = self.queryset.create(
            device=device_vc_master,
            name="Top level Interface VC Master",
            type=InterfaceTypeChoices.TYPE_1GE_SFP,
            status=status,
        )
        second_level_interface = self.queryset.create(
            module=module,
            name="Second level Interface VC Master",
            type=InterfaceTypeChoices.TYPE_1GE_SFP,
            status=status,
        )
        third_level_interface = self.queryset.create(
            module=child_module,
            name="Third level Interface VC Master",
            type=InterfaceTypeChoices.TYPE_1GE_SFP,
            status=status,
        )
        device_vc_member = Device.objects.create(
            device_type=device_type,
            name="Test Device Filter for Interface Device VC Member",
            location=self.loc0,
            role=self.device_roles[0],
            status=Status.objects.get_for_model(Device).first(),
            virtual_chassis=vc,
        )
        parent_module_bay_vc_member = ModuleBay.objects.create(
            name="Parent module bay", position="1", parent_device=device_vc_member
        )
        module_vc_member = Module.objects.create(
            module_type=module_type, parent_module_bay=parent_module_bay_vc_member, status=self.module_statuses[0]
        )
        child_module_bay_vc_member = ModuleBay.objects.create(
            name="Child module bay", position="1", parent_module=module_vc_member
        )
        child_module_vc_member = Module.objects.create(
            module_type=module_type, parent_module_bay=child_module_bay_vc_member, status=self.module_statuses[0]
        )
        top_level_interface_vc_member = self.queryset.create(
            device=device_vc_member,
            name="Top level Interface VC Member",
            type=InterfaceTypeChoices.TYPE_1GE_SFP,
            status=status,
        )
        second_level_interface_vc_member = self.queryset.create(
            module=module_vc_member,
            name="Second level Interface VC Member",
            type=InterfaceTypeChoices.TYPE_1GE_SFP,
            status=status,
        )
        third_level_interface_vc_member = self.queryset.create(
            module=child_module_vc_member,
            name="Third level Interface VC Member",
            type=InterfaceTypeChoices.TYPE_1GE_SFP,
            status=status,
        )

        with self.subTest("device filter on pk"):
            self.assertQuerySetEqual(
                self.filterset({"device": [device_vc_master.pk]}, self.queryset).qs,
                [
                    top_level_interface,
                    second_level_interface,
                    third_level_interface,
                    top_level_interface_vc_member,
                    second_level_interface_vc_member,
                    third_level_interface_vc_member,
                ],
                ordered=False,
            )

        with self.subTest("device filter on name"):
            self.assertQuerySetEqual(
                self.filterset({"device": [device_vc_master.name]}, self.queryset).qs,
                [
                    top_level_interface,
                    second_level_interface,
                    third_level_interface,
                    top_level_interface_vc_member,
                    second_level_interface_vc_member,
                    third_level_interface_vc_member,
                ],
                ordered=False,
            )

        with self.subTest("device_id filter"):
            self.assertQuerySetEqual(
                self.filterset({"device_id": [device_vc_master.pk]}, self.queryset).qs,
                [
                    top_level_interface,
                    second_level_interface,
                    third_level_interface,
                    top_level_interface_vc_member,
                    second_level_interface_vc_member,
                    third_level_interface_vc_member,
                ],
                ordered=False,
            )

        with self.subTest("device_id filter with an invalid uuid"):
            self.assertFalse(self.filterset({"device_id": [uuid.uuid4()]}, self.queryset).is_valid())

        with self.subTest("device (pk) filter with an invalid uuid"):
            self.assertFalse(self.filterset({"device": [uuid.uuid4()]}, self.queryset).is_valid())

    def test_ip_addresses(self):
        addresses = list(IPAddress.objects.filter(interfaces__isnull=False)[:2])
        params = {"ip_addresses": [addresses[0].address, addresses[1].id]}
        self.assertQuerysetEqualAndNotEmpty(
            self.filterset(params, self.queryset).qs,
            self.queryset.filter(ip_addresses__in=addresses).distinct(),
        )

    def test_kind(self):
        # TODO: Not a generic_filter_test because this is a single-value filter
        # 2.0 TODO: Support filtering for multiple values
        with self.subTest():
            params = {"kind": "physical"}
            self.assertQuerysetEqualAndNotEmpty(
                self.filterset(params, self.queryset).qs,
                self.queryset.exclude(type__in=NONCONNECTABLE_IFACE_TYPES),
            )
        with self.subTest():
            params = {"kind": "virtual"}
            self.assertQuerysetEqualAndNotEmpty(
                self.filterset(params, self.queryset).qs,
                self.queryset.filter(type__in=VIRTUAL_IFACE_TYPES),
            )

    def test_vlan(self):
        # TODO: Not a generic_filter_test because this is a single-value filter
        # 2.0 TODO: Support filtering for multiple values
        vlan = VLAN.objects.filter(
            Q(interfaces_as_untagged__isnull=False) | Q(interfaces_as_tagged__isnull=False)
        ).first()
        params = {"vlan": vlan.vid}
        self.assertQuerysetEqual(
            self.filterset(params, self.queryset).qs, self.queryset.filter(Q(untagged_vlan=vlan) | Q(tagged_vlans=vlan))
        )

    def test_vlan_id(self):
        # TODO: Not a generic_filter_test because this is a single-value filter
        # 2.0 TODO: Support filtering for multiple values
        vlan = VLAN.objects.filter(
            Q(interfaces_as_untagged__isnull=False) | Q(interfaces_as_tagged__isnull=False)
        ).first()
        params = {"vlan_id": vlan.id}
        self.assertQuerysetEqual(
            self.filterset(params, self.queryset).qs, self.queryset.filter(Q(untagged_vlan=vlan) | Q(tagged_vlans=vlan))
        )


class FrontPortTestCase(ModularDeviceComponentTestMixin, FilterTestCases.FilterTestCase):
    queryset = FrontPort.objects.all()
    filterset = FrontPortFilterSet
    generic_filter_tests = [
        *ModularDeviceComponentTestMixin.generic_filter_tests,
        ("cable", "cable__id"),
        ("rear_port", "rear_port__id"),
        ("rear_port", "rear_port__name"),
        ("rear_port_position",),
        ("type",),
    ]

    @classmethod
    def setUpTestData(cls):
        super().setUpTestData()

        devices = (
            Device.objects.get(name="Device 1"),
            Device.objects.get(name="Device 2"),
            Device.objects.get(name="Device 3"),
        )

        rear_ports = (
            devices[0].rear_ports.get(name="Rear Port 1"),
            devices[1].rear_ports.get(name="Rear Port 2"),
            devices[2].rear_ports.get(name="Rear Port 3"),
            RearPort.objects.create(
                device=devices[2],
                name="Rear Port 4",
                type=PortTypeChoices.TYPE_8P8C,
                positions=6,
            ),
            RearPort.objects.create(
                device=devices[2],
                name="Rear Port 5",
                type=PortTypeChoices.TYPE_8P8C,
                positions=6,
            ),
        )

        front_ports = (
            devices[0].front_ports.get(name="Front Port 1"),
            devices[1].front_ports.get(name="Front Port 2"),
            devices[2].front_ports.get(name="Front Port 3"),
            FrontPort.objects.create(
                device=devices[2],
                name="Front Port 4",
                type=PortTypeChoices.TYPE_FC,
                rear_port=rear_ports[3],
                rear_port_position=1,
            ),
            FrontPort.objects.create(
                device=devices[2],
                name="Front Port 5",
                type=PortTypeChoices.TYPE_FC,
                rear_port=rear_ports[4],
                rear_port_position=1,
            ),
        )
        front_ports[0].tags.set(Tag.objects.get_for_model(FrontPort))
        front_ports[1].tags.set(Tag.objects.get_for_model(FrontPort)[:3])

        cable_statuses = Status.objects.get_for_model(Cable)
        status_connected = cable_statuses.get(name="Connected")

        # Cables
        Cable.objects.create(
            termination_a=front_ports[0],
            termination_b=front_ports[3],
            status=status_connected,
        )
        Cable.objects.create(
            termination_a=front_ports[1],
            termination_b=front_ports[4],
            status=status_connected,
        )
        # Third port is not connected

    def test_device(self):
        """Test that the device filter returns all components for a device and its modules."""
        manufacturer = Manufacturer.objects.first()
        device_type = DeviceType.objects.create(
            manufacturer=manufacturer, model="Test Device Filter for FrontPort Device Type"
        )
        device = Device.objects.create(
            device_type=device_type,
            name="Test Device Filter for FrontPort Device",
            location=self.loc0,
            role=self.device_roles[0],
            status=Status.objects.get_for_model(Device).first(),
        )
        parent_module_bay = ModuleBay.objects.create(name="Parent module bay", position="1", parent_device=device)
        module_type = ModuleType.objects.create(
            manufacturer=manufacturer, model="Test Device Filter for FrontPort Module Type", comments="Module Type test"
        )
        module = Module.objects.create(
            module_type=module_type, parent_module_bay=parent_module_bay, status=self.module_statuses[0]
        )
        child_module_bay = ModuleBay.objects.create(name="Child module bay", position="1", parent_module=module)
        child_module = Module.objects.create(
            module_type=module_type, parent_module_bay=child_module_bay, status=self.module_statuses[0]
        )
        top_level_rearport = RearPort.objects.create(
            device=device,
            name="Top level Rear Port",
            type=PortTypeChoices.TYPE_8P8C,
            positions=6,
        )
        second_level_rearport = RearPort.objects.create(
            module=module,
            name="Second level Rear Port",
            type=PortTypeChoices.TYPE_8P8C,
            positions=6,
        )
        third_level_rearport = RearPort.objects.create(
            module=child_module,
            name="Third level Rear Port",
            type=PortTypeChoices.TYPE_8P8C,
            positions=6,
        )
        top_level_frontport = self.queryset.create(
            device=device,
            name="Top level Front Port",
            rear_port=top_level_rearport,
            rear_port_position=1,
        )
        second_level_frontport = self.queryset.create(
            module=module,
            name="Second level Front Port",
            rear_port=second_level_rearport,
            rear_port_position=1,
        )
        third_level_frontport = self.queryset.create(
            module=child_module,
            name="Third level Front Port",
            rear_port=third_level_rearport,
            rear_port_position=1,
        )
        self.assertQuerySetEqual(
            self.filterset({"device": [device.pk]}, self.queryset).qs,
            [top_level_frontport, second_level_frontport, third_level_frontport],
            ordered=False,
        )
        self.assertQuerySetEqual(
            self.filterset({"device": [device.name]}, self.queryset).qs,
            [top_level_frontport, second_level_frontport, third_level_frontport],
            ordered=False,
        )


class RearPortTestCase(ModularDeviceComponentTestMixin, FilterTestCases.FilterTestCase):
    queryset = RearPort.objects.all()
    filterset = RearPortFilterSet
    generic_filter_tests = [
        *ModularDeviceComponentTestMixin.generic_filter_tests,
        ("cable", "cable__id"),
        ("front_ports", "front_ports__id"),
        ("front_ports", "front_ports__name"),
        ("positions",),
        ("type",),
    ]

    @classmethod
    def setUpTestData(cls):
        super().setUpTestData()

        devices = (
            Device.objects.get(name="Device 1"),
            Device.objects.get(name="Device 2"),
            Device.objects.get(name="Device 3"),
        )

        rear_ports = (
            devices[0].rear_ports.get(name="Rear Port 1"),
            devices[1].rear_ports.get(name="Rear Port 2"),
            devices[2].rear_ports.get(name="Rear Port 3"),
            RearPort.objects.create(
                device=devices[2],
                name="Rear Port 4",
                type=PortTypeChoices.TYPE_8P8C,
                positions=6,
            ),
            RearPort.objects.create(
                device=devices[2],
                name="Rear Port 5",
                type=PortTypeChoices.TYPE_8P8C,
                positions=6,
            ),
        )
        rear_ports[0].tags.set(Tag.objects.get_for_model(RearPort))
        rear_ports[1].tags.set(Tag.objects.get_for_model(RearPort)[:3])

        cable_statuses = Status.objects.get_for_model(Cable)
        status_connected = cable_statuses.get(name="Connected")

        # Cables
        Cable.objects.create(
            termination_a=rear_ports[0],
            termination_b=rear_ports[3],
            status=status_connected,
        )
        Cable.objects.create(
            termination_a=rear_ports[1],
            termination_b=rear_ports[4],
            status=status_connected,
        )
        # Third port is not connected


class DeviceBayTestCase(DeviceComponentTestMixin, FilterTestCases.FilterTestCase):
    queryset = DeviceBay.objects.all()
    filterset = DeviceBayFilterSet
    generic_filter_tests = [
        *DeviceComponentTestMixin.generic_filter_tests,
        ("installed_device", "installed_device__id"),
        ("installed_device", "installed_device__name"),
    ]

    @classmethod
    def setUpTestData(cls):
        super().setUpTestData()

        device_role = Role.objects.get_for_model(Device).first()
        parent_device_type = DeviceType.objects.get(model="Model 2")
        child_device_type = DeviceType.objects.get(model="Model 3")

        device_statuses = Status.objects.get_for_model(Device)

        child_devices = (
            Device.objects.create(
                name="Child Device 1",
                device_type=child_device_type,
                role=device_role,
                location=cls.loc1,
                status=device_statuses[0],
            ),
            Device.objects.create(
                name="Child Device 2",
                device_type=child_device_type,
                role=device_role,
                location=cls.loc1,
                status=device_statuses[0],
            ),
        )

        parent_devices = (
            Device.objects.create(
                name="Parent Device 1",
                device_type=parent_device_type,
                role=device_role,
                location=cls.loc1,
                status=device_statuses[0],
            ),
            Device.objects.create(
                name="Parent Device 2",
                device_type=parent_device_type,
                role=device_role,
                location=cls.loc1,
                status=device_statuses[0],
            ),
        )

        device_bays = (
            parent_devices[0].device_bays.first(),
            parent_devices[1].device_bays.first(),
        )
        device_bays[0].tags.set(Tag.objects.get_for_model(DeviceBay))
        device_bays[0].installed_device = child_devices[0]
        device_bays[1].installed_device = child_devices[1]
        device_bays[0].save()
        device_bays[1].save()


class InventoryItemTestCase(DeviceComponentTestMixin, FilterTestCases.FilterTestCase):
    queryset = InventoryItem.objects.all()
    filterset = InventoryItemFilterSet
    generic_filter_tests = [
        *DeviceComponentTestMixin.generic_filter_tests,
        ("asset_tag",),
        ("children", "children__id"),
        ("manufacturer", "manufacturer__id"),
        ("manufacturer", "manufacturer__name"),
        ("parent", "parent__id"),
        ("parent", "parent__name"),
        ("part_id",),
        ("software_image_files", "software_image_files__id"),
        ("software_image_files", "software_image_files__image_file_name"),
        ("software_version", "software_version__id"),
        ("software_version", "software_version__version"),
    ]

    @classmethod
    def setUpTestData(cls):
        super().setUpTestData()

        devices = (
            Device.objects.get(name="Device 1"),
            Device.objects.get(name="Device 2"),
            Device.objects.get(name="Device 3"),
        )

        software_versions = SoftwareVersion.objects.filter(software_image_files__isnull=False).distinct()[:3]

        inventory_items = (
            InventoryItem.objects.create(
                device=devices[0],
                manufacturer=cls.manufacturers[0],
                name="Inventory Item 1",
                part_id="1001",
                serial="ABC",
                asset_tag="1001",
                discovered=True,
                description="First",
                label="inventoryitem1",
                software_version=software_versions[0],
            ),
            InventoryItem.objects.create(
                device=devices[1],
                manufacturer=cls.manufacturers[1],
                name="Inventory Item 2",
                part_id="1002",
                serial="DEF",
                asset_tag="1002",
                discovered=True,
                description="Second",
                label="inventoryitem2",
                software_version=software_versions[1],
            ),
            InventoryItem.objects.create(
                device=devices[2],
                manufacturer=cls.manufacturers[2],
                name="Inventory Item 3",
                part_id="1003",
                serial="GHI",
                asset_tag="1003",
                discovered=False,
                description="Third",
                label="inventoryitem3",
                software_version=software_versions[2],
            ),
        )
        inventory_items[0].tags.set(Tag.objects.get_for_model(InventoryItem))
        inventory_items[1].tags.set(Tag.objects.get_for_model(InventoryItem)[:3])
        inventory_items[0].software_image_files.set(software_versions[1].software_image_files.all())
        inventory_items[1].software_image_files.set(software_versions[0].software_image_files.all())

        InventoryItem.objects.create(device=devices[0], name="Inventory Item 1A", parent=inventory_items[0])
        InventoryItem.objects.create(device=devices[1], name="Inventory Item 2A", parent=inventory_items[1])
        InventoryItem.objects.create(device=devices[2], name="Inventory Item 3A", parent=inventory_items[2])

    def test_discovered(self):
        # TODO: Not a generic_filter_test because this is a boolean filter but not a RelatedMembershipBooleanFilter
        # 2.0 TODO: Fix boolean value
        with self.subTest():
            params = {"discovered": True}
            self.assertEqual(self.filterset(params, self.queryset).qs.count(), 2)
        with self.subTest():
            params = {"discovered": False}
            self.assertEqual(self.filterset(params, self.queryset).qs.count(), 4)

    def test_serial(self):
        # TODO: Not a generic_filter_test because this is a single-value filter
        # 2.0 TODO: Support filtering for multiple values
        with self.subTest():
            params = {"serial": "ABC"}
            self.assertEqual(self.filterset(params, self.queryset).qs.count(), 1)
        with self.subTest():
            params = {"serial": "abc"}
            self.assertEqual(self.filterset(params, self.queryset).qs.count(), 1)


class VirtualChassisTestCase(FilterTestCases.FilterTestCase):
    queryset = VirtualChassis.objects.all()
    filterset = VirtualChassisFilterSet
    generic_filter_tests = [
        ("domain",),
        ("master", "master__id"),
        ("master", "master__name"),
        ("members", "members__id"),
        ("name",),
    ]

    @classmethod
    def setUpTestData(cls):
        manufacturer = Manufacturer.objects.first()
        device_type = DeviceType.objects.create(manufacturer=manufacturer, model="Model 1")
        device_role = Role.objects.get_for_model(Device).first()
        device_status = Status.objects.get_for_model(Device).first()

        cls.locations = Location.objects.filter(location_type=LocationType.objects.get(name="Campus"))[:3]
        devices = (
            Device.objects.create(
                name="Device 1",
                device_type=device_type,
                role=device_role,
                location=cls.locations[0],
                vc_position=1,
                status=device_status,
            ),
            Device.objects.create(
                name="Device 2",
                device_type=device_type,
                role=device_role,
                location=cls.locations[0],
                vc_position=2,
                status=device_status,
            ),
            Device.objects.create(
                name="Device 3",
                device_type=device_type,
                role=device_role,
                location=cls.locations[1],
                vc_position=1,
                status=device_status,
            ),
            Device.objects.create(
                name="Device 4",
                device_type=device_type,
                role=device_role,
                location=cls.locations[1],
                vc_position=2,
                status=device_status,
            ),
            Device.objects.create(
                name="Device 5",
                device_type=device_type,
                role=device_role,
                location=cls.locations[2],
                vc_position=1,
                status=device_status,
            ),
            Device.objects.create(
                name="Device 6",
                device_type=device_type,
                role=device_role,
                location=cls.locations[2],
                vc_position=2,
                status=device_status,
            ),
        )

        virtual_chassis = (
            VirtualChassis.objects.create(name="VC 1", master=devices[0], domain="Domain 1"),
            VirtualChassis.objects.create(name="VC 2", master=devices[2], domain="Domain 2"),
            VirtualChassis.objects.create(name="VC 3", master=devices[4], domain="Domain 3"),
            VirtualChassis.objects.create(name="VC 4"),
        )
        virtual_chassis[0].tags.set(Tag.objects.get_for_model(VirtualChassis))
        virtual_chassis[1].tags.set(Tag.objects.get_for_model(VirtualChassis)[:3])

        Device.objects.filter(pk=devices[1].pk).update(virtual_chassis=virtual_chassis[0])
        Device.objects.filter(pk=devices[3].pk).update(virtual_chassis=virtual_chassis[1])
        Device.objects.filter(pk=devices[5].pk).update(virtual_chassis=virtual_chassis[2])


class CableTestCase(FilterTestCases.FilterTestCase):
    queryset = Cable.objects.all()
    filterset = CableFilterSet
    generic_filter_tests = [
        ("color",),
        ("label",),
        ("length",),
        ("status", "status__id"),
        ("status", "status__name"),
        ("termination_a_id",),
        ("termination_b_id",),
        ("type",),
    ]

    @classmethod
    def setUpTestData(cls):
        common_test_data(cls)

        tenants = Tenant.objects.all()[:3]

        cls.locations = Location.objects.filter(location_type=LocationType.objects.get(name="Campus"))[:3]
        racks = (
            Rack.objects.get(name="Rack 1"),
            Rack.objects.get(name="Rack 2"),
            Rack.objects.get(name="Rack 3"),
        )

        device_types = (
            DeviceType.objects.get(model="Model 1"),
            DeviceType.objects.get(model="Model 2"),
            DeviceType.objects.get(model="Model 3"),
        )

        device_role = Role.objects.get_for_model(Device).first()
        device_status = Status.objects.get_for_model(Device).first()

        devices = (
            Device.objects.get(name="Device 1"),
            Device.objects.get(name="Device 2"),
            Device.objects.get(name="Device 3"),
            Device.objects.create(
                name="Device 4",
                device_type=device_types[0],
                role=device_role,
                status=device_status,
                tenant=tenants[0],
                location=cls.locations[0],
                rack=racks[0],
                position=2,
            ),
            Device.objects.create(
                name="Device 5",
                device_type=device_types[1],
                role=device_role,
                status=device_status,
                tenant=tenants[1],
                location=cls.locations[1],
                rack=racks[1],
                position=1,
            ),
            Device.objects.create(
                name="Device 6",
                device_type=device_types[2],
                role=device_role,
                status=device_status,
                tenant=tenants[2],
                location=cls.locations[2],
                rack=racks[2],
                position=2,
            ),
        )

        interface_status = Status.objects.get_for_model(Interface).first()
        interfaces = (
            Interface.objects.get(device__name="Device 1"),
            Interface.objects.get(device__name="Device 2"),
            Interface.objects.get(device__name="Device 3"),
            Interface.objects.get(device__name="Device 4"),
            Interface.objects.get(device__name="Device 5"),
            Interface.objects.get(device__name="Device 6"),
            Interface.objects.create(
                device=devices[0],
                name="Test Interface 7",
                type=InterfaceTypeChoices.TYPE_1GE_FIXED,
                status=interface_status,
            ),
            Interface.objects.create(
                device=devices[1],
                name="Test Interface 8",
                type=InterfaceTypeChoices.TYPE_1GE_FIXED,
                status=interface_status,
            ),
            Interface.objects.create(
                device=devices[2],
                name="Test Interface 9",
                type=InterfaceTypeChoices.TYPE_1GE_FIXED,
                status=interface_status,
            ),
            Interface.objects.create(
                device=devices[3],
                name="Test Interface 10",
                type=InterfaceTypeChoices.TYPE_1GE_FIXED,
                status=interface_status,
            ),
            Interface.objects.create(
                device=devices[4],
                name="Test Interface 11",
                type=InterfaceTypeChoices.TYPE_1GE_FIXED,
                status=interface_status,
            ),
            Interface.objects.create(
                device=devices[5],
                name="Test Interface 12",
                type=InterfaceTypeChoices.TYPE_1GE_FIXED,
                status=interface_status,
            ),
        )

        statuses = Status.objects.get_for_model(Cable)
        cls.status_connected = statuses.get(name="Connected")
        cls.status_decommissioning = statuses.get(name="Decommissioning")
        cls.status_planned = statuses.get(name="Planned")

        console_port = ConsolePort.objects.filter(device=devices[2]).first()
        console_server_port = ConsoleServerPort.objects.filter(device=devices[5]).first()

        # Cables
        cables = (
            Cable.objects.create(
                termination_a=interfaces[0],
                termination_b=interfaces[3],
                label="Cable 1",
                type=CableTypeChoices.TYPE_MMF,
                status=cls.status_connected,
                color="aa1409",
                length=10,
                length_unit=CableLengthUnitChoices.UNIT_FOOT,
            ),
            Cable.objects.create(
                termination_a=interfaces[1],
                termination_b=interfaces[4],
                label="Cable 2",
                type=CableTypeChoices.TYPE_MMF,
                status=cls.status_connected,
                color="aa1409",
                length=20,
                length_unit=CableLengthUnitChoices.UNIT_FOOT,
            ),
            Cable.objects.create(
                termination_a=interfaces[2],
                termination_b=interfaces[5],
                label="Cable 3",
                type=CableTypeChoices.TYPE_CAT5E,
                status=cls.status_connected,
                color="f44336",
                length=30,
                length_unit=CableLengthUnitChoices.UNIT_FOOT,
            ),
            Cable.objects.create(
                termination_a=interfaces[6],
                termination_b=interfaces[9],
                label="Cable 4",
                type=CableTypeChoices.TYPE_CAT5E,
                status=cls.status_planned,
                color="f44336",
                length=40,
                length_unit=CableLengthUnitChoices.UNIT_FOOT,
            ),
            Cable.objects.create(
                termination_a=interfaces[7],
                termination_b=interfaces[10],
                label="Cable 5",
                type=CableTypeChoices.TYPE_CAT6,
                status=cls.status_planned,
                color="e91e63",
                length=10,
                length_unit=CableLengthUnitChoices.UNIT_METER,
            ),
            Cable.objects.create(
                termination_a=console_port,
                termination_b=console_server_port,
                label="Cable 6",
                type=CableTypeChoices.TYPE_CAT6,
                status=cls.status_decommissioning,
                color="e91e63",
                length=20,
                length_unit=CableLengthUnitChoices.UNIT_METER,
            ),
        )
        cables[0].tags.set(Tag.objects.get_for_model(Cable))
        cables[1].tags.set(Tag.objects.get_for_model(Cable)[:3])

    def test_length_unit(self):
        # TODO: Not a generic_filter_test because this is a single-value filter
        params = {"length_unit": [CableLengthUnitChoices.UNIT_FOOT]}
        self.assertEqual(self.filterset(params, self.queryset).qs.count(), 4)

    def test_device(self):
        """Test that the device filter returns all cables for a device and its modules."""
        interfaces = list(Interface.objects.filter(cable__isnull=True)[:3])
        manufacturer = Manufacturer.objects.first()
        device_type = DeviceType.objects.create(
            manufacturer=manufacturer, model="Test Device Filter for Cable Device Type"
        )
        device = Device.objects.create(
            device_type=device_type,
            name="Test Device Filter for Cable Device",
            location=self.loc0,
            role=self.device_roles[0],
            status=Status.objects.get_for_model(Device).first(),
        )
        parent_module_bay = ModuleBay.objects.create(name="Parent module bay", position="1", parent_device=device)
        module_type = ModuleType.objects.create(
            manufacturer=manufacturer, model="Test Device Filter for Cable Module Type", comments="Module Type test"
        )
        module = Module.objects.create(
            module_type=module_type, parent_module_bay=parent_module_bay, status=self.module_statuses[0]
        )
        child_module_bay = ModuleBay.objects.create(name="Child module bay", position="1", parent_module=module)
        child_module = Module.objects.create(
            module_type=module_type, parent_module_bay=child_module_bay, status=self.module_statuses[0]
        )
        interface_status = Status.objects.get_for_model(Interface).first()
        top_level_interface = Interface.objects.create(
            device=device,
            name="Top level Interface",
            type=InterfaceTypeChoices.TYPE_1GE_FIXED,
            status=interface_status,
        )
        Interface.objects.create(
            module=module,
            name="Second level Interface",
            type=InterfaceTypeChoices.TYPE_1GE_FIXED,
            status=interface_status,
        )
        third_level_interface = Interface.objects.create(
            module=child_module,
            name="Third level Interface",
            type=InterfaceTypeChoices.TYPE_1GE_FIXED,
            status=interface_status,
        )

        top_level_cable = Cable.objects.create(
            termination_a=top_level_interface,
            termination_b=interfaces[0],
            label="Test Device Filter Cable 1",
            type=CableTypeChoices.TYPE_CAT5E,
            status=self.status_connected,
            color="f44336",
            length=30,
            length_unit=CableLengthUnitChoices.UNIT_FOOT,
        )
        third_level_cable = Cable.objects.create(
            termination_a=interfaces[1],
            termination_b=third_level_interface,
            label="Test Device Filter Cable 2",
            type=CableTypeChoices.TYPE_CAT5E,
            status=self.status_connected,
            color="f44336",
            length=30,
            length_unit=CableLengthUnitChoices.UNIT_FOOT,
        )

        with self.subTest("device_id filter"):
            self.assertQuerySetEqual(
                self.filterset({"device_id": [device.pk]}, self.queryset).qs,
                [top_level_cable, third_level_cable],
                ordered=False,
            )

        with self.subTest("device filter"):
            self.assertQuerySetEqual(
                self.filterset({"device": [device.name]}, self.queryset).qs,
                [top_level_cable, third_level_cable],
                ordered=False,
            )

        with self.subTest("device_id filter with an invalid uuid"):
            self.assertFalse(self.filterset({"device_id": [uuid.uuid4()]}, self.queryset).is_valid())

    def test_rack(self):
        # TODO: Not a generic_filter_test because this is a method filter.
        racks = Rack.objects.all()[:2]
        with self.subTest():
            params = {"rack_id": [racks[0].pk, racks[1].pk]}
            self.assertEqual(self.filterset(params, self.queryset).qs.count(), 4)
        with self.subTest():
            params = {"rack": [racks[0].name, racks[1].name]}
            self.assertEqual(self.filterset(params, self.queryset).qs.count(), 4)

    def test_tenant(self):
        # TODO: Not a generic_filter_test because this is a method filter.
        tenants = list(Tenant.objects.filter(devices__isnull=False))[:2]
        with self.subTest():
            params = {"tenant_id": [tenants[0].pk, tenants[1].pk]}
            self.assertQuerysetEqual(
                self.filterset(params, self.queryset).qs,
                self.queryset.filter(
                    Q(_termination_a_device__tenant__in=tenants) | Q(_termination_b_device__tenant__in=tenants)
                ),
            )
        with self.subTest():
            params = {"tenant": [tenants[0].name, tenants[1].name]}
            self.assertQuerysetEqual(
                self.filterset(params, self.queryset).qs,
                self.queryset.filter(
                    Q(_termination_a_device__tenant__in=tenants) | Q(_termination_b_device__tenant__in=tenants)
                ),
            )

    def test_termination_type(self):
        # TODO: Not a generic_filter_test because we only have one valid value in the current test data (interface),
        #       plus the filter expects content-type strings, but the generic test would use content-type IDs.
        type_interface = "dcim.interface"
        type_console_port = "dcim.consoleport"
        type_console_server_port = "dcim.consoleserverport"
        with self.subTest():
            params = {"termination_a_type": [type_interface, type_console_port]}
            self.assertEqual(self.filterset(params, self.queryset).qs.count(), 6)
        with self.subTest():
            params = {"termination_a_type": [type_interface]}
            self.assertEqual(self.filterset(params, self.queryset).qs.count(), 5)
        with self.subTest():
            params = {"termination_b_type": [type_interface, type_console_server_port]}
            self.assertEqual(self.filterset(params, self.queryset).qs.count(), 6)
        with self.subTest():
            params = {"termination_b_type": [type_interface]}
            self.assertEqual(self.filterset(params, self.queryset).qs.count(), 5)
        with self.subTest():
            params = {"termination_type": [type_interface]}
            self.assertEqual(self.filterset(params, self.queryset).qs.count(), 5)
        with self.subTest():
            params = {"termination_type": [type_console_port, type_console_server_port]}
            self.assertEqual(self.filterset(params, self.queryset).qs.count(), 1)


class PowerPanelTestCase(FilterTestCases.FilterTestCase):
    queryset = PowerPanel.objects.all()
    filterset = PowerPanelFilterSet
    generic_filter_tests = [
        ("name",),
        ("power_feeds", "power_feeds__id"),
        ("power_feeds", "power_feeds__name"),
        ("rack_group", "rack_group__id"),
        ("rack_group", "rack_group__name"),
    ]

    @classmethod
    def setUpTestData(cls):
        common_test_data(cls)

        PowerPanel.objects.create(name="Power Panel 4", location=cls.loc1)


class PowerFeedTestCase(PathEndpointModelTestMixin, FilterTestCases.FilterTestCase):
    queryset = PowerFeed.objects.all()
    filterset = PowerFeedFilterSet
    generic_filter_tests = [
        ("amperage",),
        ("available_power",),
        ("cable", "cable__id"),
        ("comments",),
        ("max_utilization",),
        ("name",),
        ("power_panel", "power_panel__id"),
        ("power_panel", "power_panel__name"),
        ("rack", "rack__id"),
        ("rack", "rack__name"),
        ("status", "status__id"),
        ("status", "status__name"),
        ("voltage",),
    ]

    @classmethod
    def setUpTestData(cls):
        common_test_data(cls)

        power_feeds = (
            PowerFeed.objects.get(name="Power Feed 1"),
            PowerFeed.objects.get(name="Power Feed 2"),
            PowerFeed.objects.get(name="Power Feed 3"),
        )

        pf_statuses = Status.objects.get_for_model(PowerFeed)

        PowerFeed.objects.filter(pk=power_feeds[0].pk).update(
            status=pf_statuses[0],
            type=PowerFeedTypeChoices.TYPE_PRIMARY,
            supply=PowerFeedSupplyChoices.SUPPLY_AC,
            phase=PowerFeedPhaseChoices.PHASE_3PHASE,
            voltage=100,
            amperage=100,
            max_utilization=10,
            comments="PFA",
        )
        PowerFeed.objects.filter(pk=power_feeds[1].pk).update(
            status=pf_statuses[1],
            type=PowerFeedTypeChoices.TYPE_PRIMARY,
            supply=PowerFeedSupplyChoices.SUPPLY_AC,
            phase=PowerFeedPhaseChoices.PHASE_3PHASE,
            voltage=200,
            amperage=200,
            max_utilization=20,
            comments="PFB",
        )
        PowerFeed.objects.filter(pk=power_feeds[2].pk).update(
            status=pf_statuses[2],
            type=PowerFeedTypeChoices.TYPE_REDUNDANT,
            supply=PowerFeedSupplyChoices.SUPPLY_DC,
            phase=PowerFeedPhaseChoices.PHASE_SINGLE,
            voltage=300,
            amperage=300,
            max_utilization=30,
            comments="PFC",
        )

        power_feeds[0].refresh_from_db()
        power_feeds[1].refresh_from_db()
        power_feeds[2].refresh_from_db()
        power_feeds[0].validated_save()
        power_feeds[1].validated_save()
        power_feeds[2].validated_save()

        power_ports = (
            PowerPort.objects.get(name="Power Port 1"),
            PowerPort.objects.get(name="Power Port 2"),
        )

        cable_statuses = Status.objects.get_for_model(Cable)
        status_connected = cable_statuses.get(name="Connected")

        Cable.objects.create(
            termination_a=power_feeds[0],
            termination_b=power_ports[0],
            status=status_connected,
        )
        Cable.objects.create(
            termination_a=power_feeds[1],
            termination_b=power_ports[1],
            status=status_connected,
        )

    def test_type(self):
        # TODO: Not a generic_filter_test because this field only has 2 valid choices
        params = {"type": [PowerFeedTypeChoices.TYPE_PRIMARY]}
        self.assertQuerysetEqualAndNotEmpty(
            self.filterset(params, self.queryset).qs,
            self.queryset.filter(type=PowerFeedTypeChoices.TYPE_PRIMARY),
        )

    def test_supply(self):
        # TODO: Not a generic_filter_test because this field only has 2 valid choices
        params = {"supply": [PowerFeedSupplyChoices.SUPPLY_AC]}
        self.assertQuerysetEqualAndNotEmpty(
            self.filterset(params, self.queryset).qs,
            self.queryset.filter(supply=PowerFeedSupplyChoices.SUPPLY_AC),
        )

    def test_phase(self):
        # TODO: Not a generic_filter_test because this field only has 2 valid choices
        params = {"phase": [PowerFeedPhaseChoices.PHASE_3PHASE]}
        self.assertQuerysetEqualAndNotEmpty(
            self.filterset(params, self.queryset).qs,
            self.queryset.filter(phase=PowerFeedPhaseChoices.PHASE_3PHASE),
        )


class DeviceRedundancyGroupTestCase(FilterTestCases.FilterTestCase):
    queryset = DeviceRedundancyGroup.objects.all()
    filterset = DeviceRedundancyGroupFilterSet
    generic_filter_tests = [
        ("name",),
        ("secrets_group", "secrets_group__id"),
        ("secrets_group", "secrets_group__name"),
    ]

    @classmethod
    def setUpTestData(cls):
        common_test_data(cls)

        device_redundancy_groups = list(DeviceRedundancyGroup.objects.all()[:2])

        secrets_groups = list(SecretsGroup.objects.all()[:2])

        device_redundancy_groups[0].secrets_group = secrets_groups[0]
        device_redundancy_groups[0].validated_save()

        device_redundancy_groups[1].secrets_group = secrets_groups[1]
        device_redundancy_groups[1].validated_save()

    def test_failover_strategy(self):
        # TODO: Not a generic_filter_test because this is a single-value filter
        # 2.0 TODO: Support filtering for multiple values
        with self.subTest():
            params = {"failover_strategy": ["active-active"]}
            self.assertQuerysetEqualAndNotEmpty(
                self.filterset(params, self.queryset).qs,
                DeviceRedundancyGroup.objects.filter(failover_strategy="active-active"),
            )
        with self.subTest():
            params = {"failover_strategy": ["active-passive"]}
            self.assertQuerysetEqualAndNotEmpty(
                self.filterset(params, self.queryset).qs,
                DeviceRedundancyGroup.objects.filter(failover_strategy="active-passive"),
            )


# TODO: Connection filters


class InterfaceRedundancyGroupTestCase(FilterTestCases.FilterTestCase):
    queryset = InterfaceRedundancyGroup.objects.all()
    filterset = InterfaceRedundancyGroupFilterSet

    generic_filter_tests = (
        ["name"],
        ["secrets_group", "secrets_group__id"],
        ["secrets_group", "secrets_group__name"],
        ["protocol"],
        ["protocol_group_id"],
    )

    @classmethod
    def setUpTestData(cls):
        common_test_data(cls)

        statuses = Status.objects.get_for_model(InterfaceRedundancyGroup)
        cls.ips = IPAddress.objects.all()

        interface_redundancy_groups = (
            InterfaceRedundancyGroup(
                name="Interface Redundancy Group 1",
                protocol="hsrp",
                protocol_group_id="1",
                status=statuses[0],
                virtual_ip=cls.ips[0],
            ),
            InterfaceRedundancyGroup(
                name="Interface Redundancy Group 2",
                protocol="carp",
                protocol_group_id="2",
                status=statuses[1],
                virtual_ip=cls.ips[1],
            ),
            InterfaceRedundancyGroup(
                name="Interface Redundancy Group 3",
                protocol="vrrp",
                protocol_group_id="3",
                status=statuses[2],
                virtual_ip=cls.ips[2],
            ),
            InterfaceRedundancyGroup(
                name="Interface Redundancy Group 4",
                protocol="glbp",
                protocol_group_id="4",
                status=statuses[3],
                virtual_ip=cls.ips[3],
            ),
        )
        tags = Tag.objects.get_for_model(InterfaceRedundancyGroup)
        for group in interface_redundancy_groups:
            group.tags.set(tags)
            group.validated_save()

        secrets_groups = list(SecretsGroup.objects.all()[:2])

        interface_redundancy_groups[0].secrets_group = secrets_groups[0]
        interface_redundancy_groups[0].validated_save()

        interface_redundancy_groups[1].secrets_group = secrets_groups[1]
        interface_redundancy_groups[1].validated_save()

    def test_virtual_ip(self):
        with self.subTest():
            params = {"virtual_ip": [self.ips[0].pk, self.ips[1].pk]}
            self.assertQuerysetEqualAndNotEmpty(
                self.filterset(params, self.queryset).qs,
                InterfaceRedundancyGroup.objects.filter(virtual_ip__in=params["virtual_ip"]),
            )
        with self.subTest():
            params = {"virtual_ip": [str(self.ips[2].address), str(self.ips[3].address)]}
            self.assertQuerysetEqualAndNotEmpty(
                self.filterset(params, self.queryset).qs,
                InterfaceRedundancyGroup.objects.filter(virtual_ip__in=[self.ips[2], self.ips[3]]),
            )


class InterfaceRedundancyGroupAssociationTestCase(FilterTestCases.FilterTestCase):
    queryset = InterfaceRedundancyGroupAssociation.objects.all()
    filterset = InterfaceRedundancyGroupAssociationFilterSet
    generic_filter_tests = (
        ["interface_redundancy_group", "interface_redundancy_group__id"],
        ["interface_redundancy_group", "interface_redundancy_group__name"],
        ["interface", "interface__id"],
        ["interface", "interface__name"],
        ["priority"],
    )

    @classmethod
    def setUpTestData(cls):
        common_test_data(cls)

        statuses = Status.objects.get_for_model(InterfaceRedundancyGroup)
        cls.ips = IPAddress.objects.all()
        cls.interfaces = Interface.objects.all()[:8]

        interface_redundancy_groups = (
            InterfaceRedundancyGroup(
                name="Interface Redundancy Group 1",
                protocol="hsrp",
                status=statuses[0],
                virtual_ip=cls.ips[0],
                protocol_group_id="2",
            ),
            InterfaceRedundancyGroup(
                name="Interface Redundancy Group 2",
                protocol="carp",
                status=statuses[1],
                virtual_ip=cls.ips[1],
                protocol_group_id="3",
            ),
            InterfaceRedundancyGroup(
                name="Interface Redundancy Group 3",
                protocol="vrrp",
                status=statuses[2],
                virtual_ip=cls.ips[2],
                protocol_group_id="1",
            ),
            InterfaceRedundancyGroup(
                name="Interface Redundancy Group 4",
                protocol="glbp",
                status=statuses[3],
                virtual_ip=cls.ips[3],
                protocol_group_id="4",
            ),
        )

        for group in interface_redundancy_groups:
            group.validated_save()

        secrets_groups = (
            SecretsGroup.objects.create(name="Secrets Group 4"),
            SecretsGroup.objects.create(name="Secrets Group 5"),
            SecretsGroup.objects.create(name="Secrets Group 6"),
        )

        interface_redundancy_groups[0].secrets_group = secrets_groups[0]
        interface_redundancy_groups[0].validated_save()

        interface_redundancy_groups[1].secrets_group = secrets_groups[1]
        interface_redundancy_groups[1].validated_save()

        for i, group in enumerate(interface_redundancy_groups):
            group.add_interface(cls.interfaces[i], 100 * i)
            group.add_interface(cls.interfaces[i + 4], 100 * (i + 4))


class SoftwareImageFileFilterSetTestCase(FilterTestCases.FilterTestCase):
    queryset = SoftwareImageFile.objects.all()
    filterset = SoftwareImageFileFilterSet
    generic_filter_tests = (
        ["device_types", "device_types__id"],
        ["device_types", "device_types__model"],
        ["devices", "devices__id"],
        ["devices", "devices__name"],
        ["hashing_algorithm"],
        ["image_file_checksum"],
        ["image_file_name"],
        ["image_file_size"],
        ["software_version", "software_version__id"],
        ["software_version", "software_version__version"],
        ["status", "status__id"],
        ["status", "status__name"],
    )

    @classmethod
    def setUpTestData(cls):
        common_test_data(cls)

        device0, device1 = cls.devices[:2]
        device0.software_image_files.set(SoftwareImageFile.objects.all()[:2])
        device1.software_image_files.set(SoftwareImageFile.objects.all()[2:4])

        virtual_machine0, virtual_machine1 = VirtualMachine.objects.all()[:2]
        virtual_machine0.software_image_file = SoftwareImageFile.objects.first()
        virtual_machine0.save()
        virtual_machine1.software_image_file = SoftwareImageFile.objects.last()
        virtual_machine1.save()

    def test_default_image(self):
        params = {"default_image": True}
        self.assertQuerysetEqualAndNotEmpty(
            self.filterset(params, self.queryset).qs, SoftwareImageFile.objects.filter(default_image=True)
        )
        params = {"default_image": False}
        self.assertQuerysetEqualAndNotEmpty(
            self.filterset(params, self.queryset).qs, SoftwareImageFile.objects.filter(default_image=False)
        )


class SoftwareVersionFilterSetTestCase(FilterTestCases.FilterTestCase):
    queryset = SoftwareVersion.objects.all()
    filterset = SoftwareVersionFilterSet
    generic_filter_tests = (
        ["alias"],
        ["devices", "devices__id"],
        ["devices", "devices__name"],
        ["documentation_url"],
        ["end_of_support_date"],
        ["platform", "platform__id"],
        ["platform", "platform__name"],
        ["release_date"],
        ["software_image_files", "software_image_files__id"],
        ["software_image_files", "software_image_files__image_file_name"],
        ["status", "status__id"],
        ["status", "status__name"],
        ["version"],
    )

    @classmethod
    def setUpTestData(cls):
        common_test_data(cls)

        InventoryItem.objects.create(
            device=cls.devices[0],
            name="Inventory Item 1",
            manufacturer=cls.manufacturers[0],
            software_version=cls.software_versions[0],
        )
        InventoryItem.objects.create(
            device=cls.devices[1],
            name="Inventory Item 2",
            manufacturer=cls.manufacturers[1],
            software_version=cls.software_versions[1],
        )
        InventoryItem.objects.create(
            device=cls.devices[2],
            name="Inventory Item 3",
            manufacturer=cls.manufacturers[2],
            software_version=cls.software_versions[2],
        )

    def test_long_term_support(self):
        params = {"long_term_support": True}
        self.assertQuerysetEqualAndNotEmpty(
            self.filterset(params, self.queryset).qs,
            SoftwareVersion.objects.filter(long_term_support=True),
        )
        params = {"long_term_support": False}
        self.assertQuerysetEqualAndNotEmpty(
            self.filterset(params, self.queryset).qs,
            SoftwareVersion.objects.filter(long_term_support=False),
        )

    def test_pre_release(self):
        params = {"pre_release": True}
        self.assertQuerysetEqualAndNotEmpty(
            self.filterset(params, self.queryset).qs,
            SoftwareVersion.objects.filter(pre_release=True),
        )
        params = {"pre_release": False}
        self.assertQuerysetEqualAndNotEmpty(
            self.filterset(params, self.queryset).qs,
            SoftwareVersion.objects.filter(pre_release=False),
        )


class DeviceTypeToSoftwareImageFileFilterSetTestCase(FilterTestCases.FilterTestCase):
    queryset = DeviceTypeToSoftwareImageFile.objects.all()
    filterset = DeviceTypeToSoftwareImageFileFilterSet
    generic_filter_tests = (
        ["software_image_file", "software_image_file__id"],
        ["software_image_file", "software_image_file__image_file_name"],
        ["device_type", "device_type__id"],
        ["device_type", "device_type__model"],
    )


class ControllerFilterSetTestCase(FilterTestCases.FilterTestCase):
    queryset = Controller.objects.all()
    filterset = ControllerFilterSet
    generic_filter_tests = (
        ("name",),
        ("description",),
        ("platform", "platform__id"),
        ("platform", "platform__name"),
        ("external_integration", "external_integration__id"),
        ("external_integration", "external_integration__name"),
        ("controller_device", "controller_device__id"),
        ("controller_device", "controller_device__name"),
        ("controller_device_redundancy_group", "controller_device_redundancy_group__id"),
        ("controller_device_redundancy_group", "controller_device_redundancy_group__name"),
        ("wireless_networks", "controller_managed_device_groups__wireless_networks__id"),
        ("wireless_networks", "controller_managed_device_groups__wireless_networks__name"),
    )

    @classmethod
    def setUpTestData(cls):
        common_test_data(cls)


class ControllerManagedDeviceGroupFilterSetTestCase(FilterTestCases.FilterTestCase):
    queryset = ControllerManagedDeviceGroup.objects.all()
    filterset = ControllerManagedDeviceGroupFilterSet
    generic_filter_tests = (
        ("name",),
        ("weight",),
        ("controller", "controller__id"),
        ("controller", "controller__name"),
        ("parent", "parent__id"),
        ("parent", "parent__name"),
    )

    @classmethod
    def setUpTestData(cls):
        common_test_data(cls)


class ModuleTestCase(
    ModuleDeviceCommonTestsMixin,
    FilterTestCases.TenancyFilterTestCaseMixin,
    FilterTestCases.FilterTestCase,
):
    queryset = Module.objects.all()
    filterset = ModuleFilterSet
    tenancy_related_name = "modules"
    generic_filter_tests = [
        ("asset_tag",),
        ("console_ports", "console_ports__id"),
        ("console_ports", "console_ports__name"),
        ("console_server_ports", "console_server_ports__id"),
        ("console_server_ports", "console_server_ports__name"),
        ("front_ports", "front_ports__id"),
        ("front_ports", "front_ports__name"),
        ("interfaces", "interfaces__id"),
        ("interfaces", "interfaces__name"),
        ("mac_address", "interfaces__mac_address"),
        ("manufacturer", "module_type__manufacturer__id"),
        ("manufacturer", "module_type__manufacturer__name"),
        ("module_bays", "module_bays__id"),
        ("module_type", "module_type__id"),
        ("module_type", "module_type__model"),
        ("parent_module_bay", "parent_module_bay__id"),
        ("power_outlets", "power_outlets__id"),
        ("power_outlets", "power_outlets__name"),
        ("power_ports", "power_ports__id"),
        ("power_ports", "power_ports__name"),
        ("rear_ports", "rear_ports__id"),
        ("rear_ports", "rear_ports__name"),
        ("role", "role__id"),
        ("role", "role__name"),
        ("serial",),
        ("status", "status__id"),
        ("status", "status__name"),
    ]

    @classmethod
    def setUpTestData(cls):
        common_test_data(cls)

        # Update existing interface objects with mac addresses for filtering
        interfaces = Interface.objects.filter(module__isnull=False)[:3]
        Interface.objects.filter(pk=interfaces[0].pk).update(mac_address="00-00-00-00-00-01")
        Interface.objects.filter(pk=interfaces[1].pk).update(mac_address="00-00-00-00-00-02")


class ModuleTypeTestCase(FilterTestCases.FilterTestCase):
    queryset = ModuleType.objects.all()
    filterset = ModuleTypeFilterSet
    generic_filter_tests = [
        ("comments",),
        ("manufacturer", "manufacturer__id"),
        ("manufacturer", "manufacturer__name"),
        ("model",),
        ("part_number",),
        ("console_port_templates", "console_port_templates__id"),
        ("console_port_templates", "console_port_templates__name"),
        ("console_server_port_templates", "console_server_port_templates__id"),
        ("console_server_port_templates", "console_server_port_templates__name"),
        ("power_port_templates", "power_port_templates__id"),
        ("power_port_templates", "power_port_templates__name"),
        ("power_outlet_templates", "power_outlet_templates__id"),
        ("power_outlet_templates", "power_outlet_templates__name"),
        ("interface_templates", "interface_templates__id"),
        ("interface_templates", "interface_templates__name"),
        ("front_port_templates", "front_port_templates__id"),
        ("front_port_templates", "front_port_templates__name"),
        ("rear_port_templates", "rear_port_templates__id"),
        ("rear_port_templates", "rear_port_templates__name"),
        ("module_bay_templates", "module_bay_templates__id"),
    ]

    @classmethod
    def setUpTestData(cls):
        common_test_data(cls)


class ModuleBayTemplateTestCase(FilterTestCases.FilterTestCase):
    queryset = ModuleBayTemplate.objects.all()
    filterset = ModuleBayTemplateFilterSet
    generic_filter_tests = [
        ("description",),
        ("device_type", "device_type__id"),
        ("device_type", "device_type__model"),
        ("label",),
        ("module_type", "module_type__id"),
        ("module_type", "module_type__model"),
        ("name",),
        ("position",),
    ]

    @classmethod
    def setUpTestData(cls):
        common_test_data(cls)


class ModuleBayTestCase(FilterTestCases.FilterTestCase):
    queryset = ModuleBay.objects.all()
    filterset = ModuleBayFilterSet
    generic_filter_tests = [
        ("description",),
        ("label",),
        ("parent_device", "parent_device__id"),
        ("parent_device", "parent_device__name"),
        ("parent_module", "parent_module__id"),
        ("installed_module", "installed_module__id"),
        ("name",),
        ("position",),
    ]

    @classmethod
    def setUpTestData(cls):
        common_test_data(cls)
        module_bays = ModuleBay.objects.all()[:2]
        module_bays[0].tags.set(Tag.objects.get_for_model(ModuleBay))
        module_bays[1].tags.set(Tag.objects.get_for_model(ModuleBay)[:3])


class VirtualDeviceContextTestCase(FilterTestCases.FilterTestCase, FilterTestCases):
    queryset = VirtualDeviceContext.objects.all()
    filterset = VirtualDeviceContextFilterSet
    generic_filter_tests = [
        ("description",),
        ("device", "device__name"),
        ("device", "device__id"),
        ("tenant", "tenant__name"),
        ("tenant", "tenant__id"),
        ("interfaces", "interfaces__id"),
        ("interfaces", "interfaces__name"),
        ("name",),
        ("role", "role__name"),
        ("status", "status__name"),
        ("role", "role__id"),
        ("status", "status__id"),
    ]

    @classmethod
    def setUpTestData(cls):
        device = Device.objects.first()
        intf_status = Status.objects.get_for_model(Interface).first()
        vdc_status = Status.objects.get_for_model(VirtualDeviceContext).first()
        intf_role = Role.objects.get_for_model(Interface).first()
        interface = Interface.objects.create(
            name="Int1", device=device, status=intf_status, role=intf_role, type=InterfaceTypeChoices.TYPE_100GE_CFP
        )
        cls.ips_v4 = IPAddress.objects.filter(ip_version=4)[:3]
        cls.ips_v6 = IPAddress.objects.filter(ip_version=6)[:3]
        interface.add_ip_addresses([*cls.ips_v4, *cls.ips_v6])
        vdcs = [
            VirtualDeviceContext.objects.create(
                device=device,
                status=vdc_status,
                identifier=200 + idx,
                name=f"Test VDC {idx}",
                primary_ip4=cls.ips_v4[idx],
                primary_ip6=cls.ips_v6[idx],
            )
            for idx in range(3)
        ]
        vdcs[0].tags.set(Tag.objects.get_for_model(VirtualDeviceContext))
        vdcs[1].tags.set(Tag.objects.get_for_model(VirtualDeviceContext)[:3])

        interfaces = [
            Interface.objects.create(
                device=device,
                type=InterfaceTypeChoices.TYPE_1GE_FIXED,
                name=f"Interface 00{idx}",
                status=intf_status,
            )
            for idx in range(3)
        ]
        InterfaceVDCAssignment.objects.create(virtual_device_context=vdcs[0], interface=interfaces[0])
        InterfaceVDCAssignment.objects.create(virtual_device_context=vdcs[1], interface=interfaces[0])
        InterfaceVDCAssignment.objects.create(virtual_device_context=vdcs[1], interface=interfaces[1])
        InterfaceVDCAssignment.objects.create(virtual_device_context=vdcs[2], interface=interfaces[2])

    def test_has_primary_ip(self):
        # TODO: Not a generic_filter_test because this is a boolean filter but not a RelatedMembershipBooleanFilter
        with self.subTest():
            params = {"has_primary_ip": True}
            self.assertQuerysetEqualAndNotEmpty(
                self.filterset(params, self.queryset).qs,
                VirtualDeviceContext.objects.filter(Q(primary_ip4__isnull=False) | Q(primary_ip6__isnull=False)),
            )
        with self.subTest():
            params = {"has_primary_ip": False}
            self.assertQuerysetEqualAndNotEmpty(
                self.filterset(params, self.queryset).qs,
                VirtualDeviceContext.objects.filter(primary_ip4__isnull=True, primary_ip6__isnull=True),
            )

    def test_primary_ip4(self):
        params = {"primary_ip4": ["192.0.2.1/24", self.ips_v4[0].pk]}
        self.assertQuerysetEqualAndNotEmpty(
            self.filterset(params, self.queryset).qs, VirtualDeviceContext.objects.filter(primary_ip4=self.ips_v4[0])
        )

    def test_primary_ip6(self):
        params = {"primary_ip6": ["fe80::8ef:3eff:fe4c:3895/24", self.ips_v6[1].pk]}
        self.assertQuerysetEqualAndNotEmpty(
            self.filterset(params, self.queryset).qs, VirtualDeviceContext.objects.filter(primary_ip6=self.ips_v6[1])
        )


class InterfaceVDCAssignmentTestCase(FilterTestCases.FilterTestCase):
    queryset = InterfaceVDCAssignment.objects.all()
    filterset = InterfaceVDCAssignmentFilterSet
    generic_filter_tests = [
        ("virtual_device_context", "virtual_device_context__id"),
        ("virtual_device_context", "virtual_device_context__name"),
        ("interface", "interface__id"),
        ("interface", "interface__name"),
        ("device", "interface__device__id"),
        ("device", "interface__device__name"),
    ]

    @classmethod
    def setUpTestData(cls):
        device = Device.objects.first()
        vdc_status = Status.objects.get_for_model(VirtualDeviceContext)[0]
        interface_status = Status.objects.get_for_model(Interface)[0]
        interfaces = [
            Interface.objects.create(
                device=device,
                type=InterfaceTypeChoices.TYPE_1GE_FIXED,
                name=f"Interface 00{idx}",
                status=interface_status,
            )
            for idx in range(3)
        ]
        vdcs = [
            VirtualDeviceContext.objects.create(
                device=device,
                status=vdc_status,
                identifier=200 + idx,
                name=f"Test VDC {idx}",
            )
            for idx in range(3)
        ]
        InterfaceVDCAssignment.objects.create(virtual_device_context=vdcs[0], interface=interfaces[0])
        InterfaceVDCAssignment.objects.create(virtual_device_context=vdcs[1], interface=interfaces[0])
        InterfaceVDCAssignment.objects.create(virtual_device_context=vdcs[1], interface=interfaces[1])
        InterfaceVDCAssignment.objects.create(virtual_device_context=vdcs[2], interface=interfaces[2])<|MERGE_RESOLUTION|>--- conflicted
+++ resolved
@@ -2388,7 +2388,6 @@
             status=interface_statuses[3],
         )
 
-<<<<<<< HEAD
         ipaddr_status = Status.objects.get_for_model(IPAddress).first()
         prefix_status = Status.objects.get_for_model(Prefix).first()
         namespace = Namespace.objects.first()
@@ -2403,7 +2402,6 @@
 
         cabled_interfaces[0].add_ip_addresses([ipaddresses[0], ipaddresses[2]])
         cabled_interfaces[1].add_ip_addresses([ipaddresses[1], ipaddresses[3]])
-=======
         # Virtual Device Context
         vdc_status = Status.objects.get_for_model(VirtualDeviceContext).first()
         vdcs = [
@@ -2415,7 +2413,6 @@
         vdcs[0].interfaces.set(lag_interfaces)
         vdcs[1].interfaces.set(lag_interfaces)
         vdcs[2].interfaces.set(lag_interfaces)
->>>>>>> 6b6c762c
 
     def test_enabled(self):
         # TODO: Not a generic_filter_test because this is a boolean filter but not a RelatedMembershipBooleanFilter

--- conflicted
+++ resolved
@@ -95,11 +95,7 @@
 class TestSoftwareVersionTestCase(TransactionTestCase):
     def test_correct_handling_for_model_protected_error(self):
         create_common_data_for_software_related_test_cases()
-<<<<<<< HEAD
-        software_version = SoftwareVersion.objects.get(version="Test version 1.0.0")
-=======
         software_version = SoftwareVersion.objects.filter(version="Test version 1.0.0").first()
->>>>>>> 24e4e36f
 
         initial_count = SoftwareVersion.objects.all().count()
         self.add_permissions("dcim.delete_softwareversion")

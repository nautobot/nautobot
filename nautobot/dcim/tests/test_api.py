import json
from unittest import skip

from django.contrib.auth import get_user_model
from django.contrib.contenttypes.models import ContentType
from django.test import override_settings
from django.urls import reverse
from rest_framework import status

from constance.test import override_config

from nautobot.dcim.choices import (
    InterfaceModeChoices,
    InterfaceStatusChoices,
    InterfaceTypeChoices,
    PortTypeChoices,
    PowerFeedTypeChoices,
    SubdeviceRoleChoices,
)

from nautobot.dcim.models import (
    Cable,
    ConsolePort,
    ConsolePortTemplate,
    ConsoleServerPort,
    ConsoleServerPortTemplate,
    Device,
    DeviceBay,
    DeviceBayTemplate,
    DeviceRole,
    DeviceType,
    FrontPort,
    FrontPortTemplate,
    Interface,
    InterfaceTemplate,
    Location,
    LocationType,
    Manufacturer,
    InventoryItem,
    Platform,
    PowerFeed,
    PowerPort,
    PowerPortTemplate,
    PowerOutlet,
    PowerOutletTemplate,
    PowerPanel,
    Rack,
    RackGroup,
    RackReservation,
    RackRole,
    RearPort,
    RearPortTemplate,
    Region,
    Site,
    VirtualChassis,
)
from nautobot.extras.models import ConfigContextSchema, SecretsGroup, Status
from nautobot.ipam.models import IPAddress, VLAN
from nautobot.tenancy.models import Tenant
from nautobot.utilities.testing import APITestCase, APIViewTestCases
from nautobot.virtualization.models import Cluster, ClusterType


# Use the proper swappable User model
User = get_user_model()


class AppTest(APITestCase):
    def test_root(self):

        url = reverse("dcim-api:api-root")
        response = self.client.get(f"{url}?format=api", **self.header)

        self.assertEqual(response.status_code, 200)


class Mixins:
    class ComponentTraceMixin(APITestCase):
        """Mixin for `ComponentModel` classes that support `trace` tests."""

        peer_termination_type = None

        def test_trace(self):
            """
            Test tracing a device component's attached cable.
            """
            obj = self.model.objects.first()
            peer_device = Device.objects.create(
                site=Site.objects.first(),
                device_type=DeviceType.objects.first(),
                device_role=DeviceRole.objects.first(),
                name="Peer Device",
            )
            if self.peer_termination_type is None:
                raise NotImplementedError("Test case must set peer_termination_type")
            peer_obj = self.peer_termination_type.objects.create(device=peer_device, name="Peer Termination")
            cable = Cable(termination_a=obj, termination_b=peer_obj, label="Cable 1")
            cable.save()

            self.add_permissions(f"dcim.view_{self.model._meta.model_name}")
            url = reverse(f"dcim-api:{self.model._meta.model_name}-trace", kwargs={"pk": obj.pk})
            response = self.client.get(url, **self.header)

            self.assertHttpStatus(response, status.HTTP_200_OK)
            self.assertEqual(len(response.data), 1)
            segment1 = response.data[0]
            self.assertEqual(segment1[0]["name"], obj.name)
            self.assertEqual(segment1[1]["label"], cable.label)
            self.assertEqual(segment1[2]["name"], peer_obj.name)

    class BaseComponentTestMixin(APIViewTestCases.APIViewTestCase):
        """Mixin class for all `ComponentModel` model class tests."""

        model = None
        brief_fields = ["device", "display", "id", "name", "url"]
        bulk_update_data = {
            "description": "New description",
        }
        choices_fields = ["type"]

        @classmethod
        def setUpTestData(cls):
            super().setUpTestData()
            cls.device_type = DeviceType.objects.exclude(manufacturer__isnull=True).first()
            cls.manufacturer = cls.device_type.manufacturer
            cls.site = Site.objects.create(name="Site 1", slug="site-1")
            cls.device_role = DeviceRole.objects.first()
            cls.device = Device.objects.create(
                device_type=cls.device_type, device_role=cls.device_role, name="Device 1", site=cls.site
            )

    class BasePortTestMixin(ComponentTraceMixin, BaseComponentTestMixin):
        """Mixin class for all `FooPort` tests."""

        peer_termination_type = None
        brief_fields = ["cable", "device", "display", "id", "name", "url"]

    class BasePortTemplateTestMixin(BaseComponentTestMixin):
        """Mixin class for all `FooPortTemplate` tests."""

        brief_fields = ["display", "id", "name", "url"]


class RegionTest(APIViewTestCases.APIViewTestCase):
    model = Region
    brief_fields = ["_depth", "display", "id", "name", "site_count", "slug", "url"]
    create_data = [
        {
            "name": "Region 4",
            "slug": "region-4",
        },
        {
            "name": "Region 5",
            "slug": "region-5",
        },
        {
            "name": "Region 6",
            "slug": "region-6",
        },
        {"name": "Region 7"},
    ]
    bulk_update_data = {
        "description": "New description",
    }
    slug_source = "name"

    @classmethod
    def setUpTestData(cls):

        Region.objects.create(name="Region 1", slug="region-1")
        Region.objects.create(name="Region 2", slug="region-2")
        Region.objects.create(name="Region 3", slug="region-3")


class SiteTest(APIViewTestCases.APIViewTestCase):
    model = Site
    brief_fields = ["display", "id", "name", "slug", "url"]
    bulk_update_data = {
        "status": "planned",
    }
    choices_fields = ["status"]
    slug_source = "name"

    @classmethod
    def setUpTestData(cls):

        regions = Region.objects.all()[:2]

        # FIXME(jathan): The writable serializer for `Device.status` takes the
        # status `name` (str) and not the `pk` (int). Do not validate this
        # field right now, since we are asserting that it does create correctly.
        #
        # The test code for utilities.testing.views.TestCase.model_to_dict()`
        # needs to be enhanced to use the actual API serializers when `api=True`
        cls.validation_excluded_fields = ["status"]

        cls.create_data = [
            {
                "name": "Site 4",
                "slug": "site-4",
                "region": regions[1].pk,
                "status": "active",
            },
            {
                "name": "Site 5",
                "slug": "site-5",
                "region": regions[1].pk,
                "status": "active",
            },
            {
                "name": "Site 6",
                "slug": "site-6",
                "region": regions[1].pk,
                "status": "active",
            },
            {"name": "Site 7", "region": regions[1].pk, "status": "active"},
        ]

    def test_time_zone_field_post_null(self):
        """
        Test allow_null to time_zone field on site.

        See: https://github.com/nautobot/nautobot/issues/342
        """
        self.add_permissions("dcim.add_site")
        url = reverse("dcim-api:site-list")
        site = {"name": "foo", "slug": "foo", "status": "active", "time_zone": None}

        # Attempt to create new site with null time_zone attr.
        response = self.client.post(url, **self.header, data=site, format="json")
        self.assertEqual(response.status_code, status.HTTP_201_CREATED)
        self.assertEqual(response.json()["time_zone"], None)

    def test_time_zone_field_post_blank(self):
        """
        Test disallowed blank time_zone field on site.

        See: https://github.com/nautobot/nautobot/issues/342
        """
        self.add_permissions("dcim.add_site")
        url = reverse("dcim-api:site-list")
        site = {"name": "foo", "slug": "foo", "status": "active", "time_zone": ""}

        # Attempt to create new site with blank time_zone attr.
        response = self.client.post(url, **self.header, data=site, format="json")
        self.assertEqual(response.status_code, status.HTTP_400_BAD_REQUEST)
        self.assertEqual(response.json()["time_zone"], ["A valid timezone is required."])

    def test_time_zone_field_post_valid(self):
        """
        Test valid time_zone field on site.

        See: https://github.com/nautobot/nautobot/issues/342
        """
        self.add_permissions("dcim.add_site")
        url = reverse("dcim-api:site-list")
        time_zone = "UTC"
        site = {"name": "foo", "slug": "foo", "status": "active", "time_zone": time_zone}

        # Attempt to create new site with valid time_zone attr.
        response = self.client.post(url, **self.header, data=site, format="json")
        self.assertEqual(response.status_code, status.HTTP_201_CREATED)
        self.assertEqual(response.json()["time_zone"], time_zone)

    def test_time_zone_field_post_invalid(self):
        """
        Test invalid time_zone field on site.

        See: https://github.com/nautobot/nautobot/issues/342
        """
        self.add_permissions("dcim.add_site")
        url = reverse("dcim-api:site-list")
        time_zone = "IDONOTEXIST"
        site = {"name": "foo", "slug": "foo", "status": "active", "time_zone": time_zone}

        # Attempt to create new site with invalid time_zone attr.
        response = self.client.post(url, **self.header, data=site, format="json")
        self.assertEqual(response.status_code, status.HTTP_400_BAD_REQUEST)
        self.assertEqual(
            response.json()["time_zone"],
            ["A valid timezone is required."],
        )

    def test_time_zone_field_get_blank(self):
        """
        Test that a site's time_zone field defaults to null.

        See: https://github.com/nautobot/nautobot/issues/342
        """

        self.add_permissions("dcim.view_site")
        site = Site.objects.filter(time_zone="").first()
        url = reverse("dcim-api:site-detail", kwargs={"pk": site.pk})
        response = self.client.get(url, **self.header)
        self.assertEqual(response.status_code, status.HTTP_200_OK)
        self.assertEqual(response.json()["time_zone"], None)


class LocationTypeTest(APIViewTestCases.APIViewTestCase):
    model = LocationType
    brief_fields = ["display", "id", "name", "slug", "tree_depth", "url"]
    bulk_update_data = {
        "description": "Some generic description of multiple types. Not very useful.",
        "nestable": True,
    }
    choices_fields = []  # TODO: what would we need to get ["content_types"] added as a choices field?
    slug_source = "name"

    @classmethod
    def setUpTestData(cls):
        lt1 = LocationType.objects.get(name="Building")
        lt2 = LocationType.objects.get(name="Floor")
        lt3 = LocationType.objects.get(name="Room")
        lt4 = LocationType.objects.get(name="Aisle")
        # Deletable Location Types
        LocationType.objects.create(name="Delete Me 1")
        LocationType.objects.create(name="Delete Me 2")
        LocationType.objects.create(name="Delete Me 3")
        for lt in [lt1, lt2, lt3, lt4]:
            lt.content_types.add(ContentType.objects.get_for_model(RackGroup))

        cls.create_data = [
            {
                "name": "Standalone",
                "nestable": True,
            },
            {
                "name": "Elevator Type",
                "parent": lt2.pk,
                "content_types": ["ipam.prefix", "ipam.vlangroup", "ipam.vlan"],
            },
            {
                "name": "Closet",
                "slug": "closet",
                "parent": lt3.pk,
                "content_types": ["dcim.device"],
                "description": "An enclosed space smaller than a room",
            },
        ]


class LocationTest(APIViewTestCases.APIViewTestCase):
    model = Location
    brief_fields = ["display", "id", "name", "slug", "tree_depth", "url"]
    bulk_update_data = {
        "status": "planned",
    }
    choices_fields = ["status"]
    slug_source = ["parent__slug", "name"]

    @classmethod
    def setUpTestData(cls):
        lt1 = LocationType.objects.get(name="Campus")
        lt2 = LocationType.objects.get(name="Building")
        lt3 = LocationType.objects.get(name="Floor")
        lt4 = LocationType.objects.get(name="Room")

        status_active = Status.objects.get(slug="active")
        site = Site.objects.first()
        tenant = Tenant.objects.create(name="Test Tenant")

        loc1 = Location.objects.create(name="RTP", location_type=lt1, status=status_active, site=site)
        loc2 = Location.objects.create(name="RTP4E", location_type=lt2, status=status_active, parent=loc1)
        loc3 = Location.objects.create(name="RTP4E-3", location_type=lt3, status=status_active, parent=loc2)
        loc4 = Location.objects.create(
            name="RTP4E-3-0101", location_type=lt4, status=status_active, parent=loc3, tenant=tenant
        )
        for loc in [loc1, loc2, loc3, loc4]:
            loc.validated_save()

        # FIXME(jathan): The writable serializer for `Device.status` takes the
        # status `name` (str) and not the `pk` (int). Do not validate this
        # field right now, since we are asserting that it does create correctly.
        #
        # The test code for utilities.testing.views.TestCase.model_to_dict()`
        # needs to be enhanced to use the actual API serializers when `api=True`
        cls.validation_excluded_fields = ["status"]

        cls.create_data = [
            {
                "name": "Downtown Durham",
                "location_type": lt1.pk,
                "site": site.pk,
                "status": "active",
            },
            {
                "name": "RTP12",
                "slug": "rtp-12",
                "location_type": lt2.pk,
                "parent": loc1.pk,
                "status": "active",
            },
            {
                "name": "RTP4E-2",
                "location_type": lt3.pk,
                "parent": loc2.pk,
                "status": "active",
                "description": "Second floor of RTP4E",
                "tenant": tenant.pk,
            },
        ]

        # Changing location_type of an existing instance is not permitted
        cls.update_data = {
            "name": "A revised location",
            "slug": "a-different-slug",
            "status": "planned",
        }


class RackGroupTest(APIViewTestCases.APIViewTestCase):
    model = RackGroup
    brief_fields = ["_depth", "display", "id", "name", "rack_count", "slug", "url"]
    bulk_update_data = {
        "description": "New description",
    }
    slug_source = "name"

    @classmethod
    def setUpTestData(cls):
        cls.active = Status.objects.get(slug="active")

        cls.sites = Site.objects.all()[:2]

        cls.parent_rack_groups = (
            RackGroup.objects.create(site=cls.sites[0], name="Parent Rack Group 1", slug="parent-rack-group-1"),
            RackGroup.objects.create(site=cls.sites[1], name="Parent Rack Group 2", slug="parent-rack-group-2"),
        )

        location_type = LocationType.objects.create(name="Location Type 1")
        location_type.content_types.add(ContentType.objects.get_for_model(RackGroup))

        cls.locations = (
            Location.objects.create(
                name="Location 1", location_type=location_type, site=cls.sites[0], status=cls.active
            ),
            Location.objects.create(
                name="Location 2", location_type=location_type, site=cls.sites[1], status=cls.active
            ),
        )

        RackGroup.objects.create(
            site=cls.sites[0],
            name="Rack Group 1",
            slug="rack-group-1",
            parent=cls.parent_rack_groups[0],
        )
        RackGroup.objects.create(
            site=cls.sites[0],
            name="Rack Group 2",
            slug="rack-group-2",
            parent=cls.parent_rack_groups[0],
        )
        RackGroup.objects.create(
            site=cls.sites[0],
            location=cls.locations[0],
            name="Rack Group 3",
            slug="rack-group-3",
            parent=cls.parent_rack_groups[0],
        )

        cls.create_data = [
            {
                "name": "Test Rack Group 4",
                "slug": "test-rack-group-4",
                "site": cls.sites[1].pk,
                "parent": cls.parent_rack_groups[1].pk,
            },
            {
                "name": "Test Rack Group 5",
                "slug": "test-rack-group-5",
                "site": cls.sites[1].pk,
                "parent": cls.parent_rack_groups[1].pk,
            },
            {
                "name": "Test Rack Group 6",
                "slug": "test-rack-group-6",
                "site": cls.sites[1].pk,
                "location": cls.locations[1].pk,
                "parent": cls.parent_rack_groups[1].pk,
            },
            {
                "name": "Test Rack Group 7",
                "site": cls.sites[1].pk,
                "parent": cls.parent_rack_groups[1].pk,
            },
        ]

    def test_site_location_mismatch(self):
        """The specified location (if any) must belong to the specified site."""
        self.add_permissions("dcim.add_rackgroup")
        url = reverse("dcim-api:rackgroup-list")
        location = Location.objects.create(
            name="Peer Location", location_type=LocationType.objects.first(), site=self.sites[0], status=self.active
        )
        data = {
            "name": "Bad Group",
            "parent": self.parent_rack_groups[1].pk,
            "site": self.sites[1].pk,
            "location": location.pk,
        }

        response = self.client.post(url, **self.header, data=data, format="json")
        self.assertHttpStatus(response, status.HTTP_400_BAD_REQUEST)
        self.assertIn("location", response.json())
        self.assertEqual(
            response.json()["location"], [f'Location "Peer Location" does not belong to site "{self.sites[1].name}".']
        )

    def test_child_group_location_valid(self):
        """A child group with a location may fall within the parent group's location."""
        self.add_permissions("dcim.add_rackgroup")
        url = reverse("dcim-api:rackgroup-list")

        parent_group = RackGroup.objects.filter(site=self.sites[0], location=self.locations[0]).first()
        child_location_type = LocationType.objects.create(
            name="Child Location Type", parent=self.locations[0].location_type
        )
        child_location_type.content_types.add(ContentType.objects.get_for_model(RackGroup))
        child_location = Location.objects.create(
            name="Child Location", location_type=child_location_type, parent=self.locations[0], status=self.active
        )

        data = {
            "name": "Good Group",
            "parent": parent_group.pk,
            "site": self.sites[0].pk,
            "location": child_location.pk,
        }
        response = self.client.post(url, **self.header, data=data, format="json")
        self.assertHttpStatus(response, status.HTTP_201_CREATED)

    def test_child_group_location_invalid(self):
        """A child group with a location must not fall outside its parent group's location."""
        self.add_permissions("dcim.add_rackgroup")
        url = reverse("dcim-api:rackgroup-list")

        parent_group = RackGroup.objects.filter(site=self.sites[0], location=self.locations[0]).first()
        # Same site, but a sibling of locations[0], not a child of it.
        sibling_location = Location.objects.create(
            name="Location 1B", location_type=self.locations[0].location_type, site=self.sites[0], status=self.active
        )

        data = {
            "name": "Good Group",
            "parent": parent_group.pk,
            "site": self.sites[0].pk,
            "location": sibling_location.pk,
        }
        response = self.client.post(url, **self.header, data=data, format="json")
        self.assertHttpStatus(response, status.HTTP_400_BAD_REQUEST)
        self.assertEqual(
            response.json()["location"],
            ['Location "Location 1B" is not descended from parent rack group "Rack Group 3" location "Location 1".'],
        )


class RackRoleTest(APIViewTestCases.APIViewTestCase):
    model = RackRole
    brief_fields = ["display", "id", "name", "rack_count", "slug", "url"]
    create_data = [
        {
            "name": "Rack Role 4",
            "slug": "rack-role-4",
            "color": "ffff00",
        },
        {
            "name": "Rack Role 5",
            "slug": "rack-role-5",
            "color": "ffff00",
        },
        {
            "name": "Rack Role 6",
            "slug": "rack-role-6",
            "color": "ffff00",
        },
        {
            "name": "Rack Role 7",
            "color": "ffff00",
        },
    ]
    bulk_update_data = {
        "description": "New description",
    }
    slug_source = "name"

    @classmethod
    def setUpTestData(cls):

        RackRole.objects.create(name="Rack Role 1", slug="rack-role-1", color="ff0000")
        RackRole.objects.create(name="Rack Role 2", slug="rack-role-2", color="00ff00")
        RackRole.objects.create(name="Rack Role 3", slug="rack-role-3", color="0000ff")


class RackTest(APIViewTestCases.APIViewTestCase):
    model = Rack
    brief_fields = ["device_count", "display", "id", "name", "url"]
    bulk_update_data = {
        "status": "planned",
    }
    choices_fields = ["outer_unit", "status", "type", "width"]

    @classmethod
    def setUpTestData(cls):

        sites = Site.objects.all()[:2]

        rack_groups = (
            RackGroup.objects.create(site=sites[0], name="Rack Group 1", slug="rack-group-1"),
            RackGroup.objects.create(site=sites[1], name="Rack Group 2", slug="rack-group-2"),
        )

        rack_roles = (
            RackRole.objects.create(name="Rack Role 1", slug="rack-role-1", color="ff0000"),
            RackRole.objects.create(name="Rack Role 2", slug="rack-role-2", color="00ff00"),
        )

        statuses = Status.objects.get_for_model(Rack)

        Rack.objects.create(
            site=sites[0],
            group=rack_groups[0],
            role=rack_roles[0],
            name="Rack 1",
            status=statuses[0],
        )
        Rack.objects.create(
            site=sites[0],
            group=rack_groups[0],
            role=rack_roles[0],
            name="Rack 2",
            status=statuses[0],
        )
        Rack.objects.create(
            site=sites[0],
            group=rack_groups[0],
            role=rack_roles[0],
            name="Rack 3",
            status=statuses[0],
        )

        # FIXME(jathan): The writable serializer for `Device.status` takes the
        # status `name` (str) and not the `pk` (int). Do not validate this
        # field right now, since we are asserting that it does create correctly.
        #
        # The test code for utilities.testing.views.TestCase.model_to_dict()`
        # needs to be enhanced to use the actual API serializers when `api=True`
        cls.validation_excluded_fields = ["status"]

        cls.create_data = [
            {
                "name": "Test Rack 4",
                "site": sites[1].pk,
                "group": rack_groups[1].pk,
                "role": rack_roles[1].pk,
                "status": "available",
            },
            {
                "name": "Test Rack 5",
                "site": sites[1].pk,
                "group": rack_groups[1].pk,
                "role": rack_roles[1].pk,
                "status": "available",
            },
            {
                "name": "Test Rack 6",
                "site": sites[1].pk,
                "group": rack_groups[1].pk,
                "role": rack_roles[1].pk,
                "status": "available",
            },
        ]

    def test_get_rack_elevation(self):
        """
        GET a single rack elevation.
        """
        rack = Rack.objects.first()
        self.add_permissions("dcim.view_rack")
        url = reverse("dcim-api:rack-elevation", kwargs={"pk": rack.pk})

        # Retrieve all units
        response = self.client.get(url, **self.header)
        self.assertEqual(response.data["count"], 42)

        # Search for specific units
        response = self.client.get(f"{url}?q=3", **self.header)
        self.assertEqual(response.data["count"], 13)
        response = self.client.get(f"{url}?q=U3", **self.header)
        self.assertEqual(response.data["count"], 11)
        response = self.client.get(f"{url}?q=U10", **self.header)
        self.assertEqual(response.data["count"], 1)

    def test_filter_rack_elevation(self):
        """
        Test filtering the list of rack elevations.

        See: https://github.com/nautobot/nautobot/issues/81
        """
        rack = Rack.objects.first()
        self.add_permissions("dcim.view_rack")
        url = reverse("dcim-api:rack-elevation", kwargs={"pk": rack.pk})
        params = {"brief": "true", "face": "front", "exclude": "a85a31aa-094f-4de9-8ba6-16cb088a1b74"}
        response = self.client.get(url, params, **self.header)
        self.assertHttpStatus(response, 200)

    def test_get_rack_elevation_svg(self):
        """
        GET a single rack elevation in SVG format.
        """
        rack = Rack.objects.first()
        self.add_permissions("dcim.view_rack")
        reverse_url = reverse("dcim-api:rack-elevation", kwargs={"pk": rack.pk})
        url = f"{reverse_url}?render=svg"

        response = self.client.get(url, **self.header)
        self.assertHttpStatus(response, status.HTTP_200_OK)
        self.assertEqual(response.get("Content-Type"), "image/svg+xml")
        self.assertIn(b'class="slot" height="22" width="230"', response.content)

    @override_settings(RACK_ELEVATION_DEFAULT_UNIT_HEIGHT=27, RACK_ELEVATION_DEFAULT_UNIT_WIDTH=255)
    @override_config(RACK_ELEVATION_DEFAULT_UNIT_HEIGHT=19, RACK_ELEVATION_DEFAULT_UNIT_WIDTH=190)
    def test_get_rack_elevation_svg_settings_overridden(self):
        """
        GET a single rack elevation in SVG format, with Django settings specifying a non-standard unit size.
        """
        rack = Rack.objects.first()
        self.add_permissions("dcim.view_rack")
        reverse_url = reverse("dcim-api:rack-elevation", kwargs={"pk": rack.pk})
        url = f"{reverse_url}?render=svg"

        response = self.client.get(url, **self.header)
        self.assertHttpStatus(response, status.HTTP_200_OK)
        self.assertEqual(response.get("Content-Type"), "image/svg+xml")
        self.assertIn(b'class="slot" height="27" width="255"', response.content)

    @override_config(RACK_ELEVATION_DEFAULT_UNIT_HEIGHT=19, RACK_ELEVATION_DEFAULT_UNIT_WIDTH=190)
    def test_get_rack_elevation_svg_config_overridden(self):
        """
        GET a single rack elevation in SVG format, with Constance config specifying a non-standard unit size.
        """
        rack = Rack.objects.first()
        self.add_permissions("dcim.view_rack")
        reverse_url = reverse("dcim-api:rack-elevation", kwargs={"pk": rack.pk})
        url = f"{reverse_url}?render=svg"

        response = self.client.get(url, **self.header)
        self.assertHttpStatus(response, status.HTTP_200_OK)
        self.assertEqual(response.get("Content-Type"), "image/svg+xml")
        self.assertIn(b'class="slot" height="19" width="190"', response.content)


class RackReservationTest(APIViewTestCases.APIViewTestCase):
    model = RackReservation
    brief_fields = ["display", "id", "units", "url", "user"]
    bulk_update_data = {
        "description": "New description",
    }

    @classmethod
    def setUpTestData(cls):
        user = User.objects.create(username="user1", is_active=True)
        site = Site.objects.first()

        cls.racks = (
            Rack.objects.create(site=site, name="Rack 1"),
            Rack.objects.create(site=site, name="Rack 2"),
        )

        RackReservation.objects.create(rack=cls.racks[0], units=[1, 2, 3], user=user, description="Reservation #1")
        RackReservation.objects.create(rack=cls.racks[0], units=[4, 5, 6], user=user, description="Reservation #2")
        RackReservation.objects.create(rack=cls.racks[0], units=[7, 8, 9], user=user, description="Reservation #3")

    def setUp(self):
        super().setUp()

        # We have to set creation data under setUp() because we need access to the test user.
        self.create_data = [
            {
                "rack": self.racks[1].pk,
                "units": [10, 11, 12],
                "user": self.user.pk,
                "description": "Reservation #4",
            },
            {
                "rack": self.racks[1].pk,
                "units": [13, 14, 15],
                "user": self.user.pk,
                "description": "Reservation #5",
            },
            {
                "rack": self.racks[1].pk,
                "units": [16, 17, 18],
                "user": self.user.pk,
                "description": "Reservation #6",
            },
        ]


class ManufacturerTest(APIViewTestCases.APIViewTestCase):
    model = Manufacturer
    brief_fields = ["devicetype_count", "display", "id", "name", "slug", "url"]
    create_data = [
        {
            "name": "Test Manufacturer 4",
            "slug": "test-manufacturer-4",
        },
        {
            "name": "Test Manufacturer 5",
            "slug": "test-manufacturer-5",
        },
        {
            "name": "Test Manufacturer 6",
            "slug": "test-manufacturer-6",
        },
        {
            "name": "Test Manufacturer 7",
        },
    ]
    bulk_update_data = {
        "description": "New description",
    }
    slug_source = "name"

    @classmethod
    def setUpTestData(cls):

        # FIXME(jathan): This has to be replaced with# `get_deletable_object` and
        # `get_deletable_object_pks` but this is a workaround just so all of these objects are
        # deletable for now.
        DeviceType.objects.all().delete()
        Platform.objects.all().delete()


class DeviceTypeTest(APIViewTestCases.APIViewTestCase):
    model = DeviceType
    brief_fields = [
        "device_count",
        "display",
        "id",
        "manufacturer",
        "model",
        "slug",
        "url",
    ]
    bulk_update_data = {
        "part_number": "ABC123",
    }
    choices_fields = ["subdevice_role"]
    slug_source = "model"

    @classmethod
    def setUpTestData(cls):
        manufacturer_id = Manufacturer.objects.first().pk

        cls.create_data = [
            {
                "manufacturer": manufacturer_id,
                "model": "Device Type 4",
                "slug": "device-type-4",
            },
            {
                "manufacturer": manufacturer_id,
                "model": "Device Type 5",
                "slug": "device-type-5",
            },
            {
                "manufacturer": manufacturer_id,
                "model": "Device Type 6",
                "slug": "device-type-6",
            },
            {
                "manufacturer": manufacturer_id,
                "model": "Device Type 7",
            },
        ]


class ConsolePortTemplateTest(Mixins.BasePortTemplateTestMixin):
    model = ConsolePortTemplate

    @classmethod
    def setUpTestData(cls):
        super().setUpTestData()

        ConsolePortTemplate.objects.create(device_type=cls.device_type, name="Console Port Template 1")
        ConsolePortTemplate.objects.create(device_type=cls.device_type, name="Console Port Template 2")
        ConsolePortTemplate.objects.create(device_type=cls.device_type, name="Console Port Template 3")

        cls.create_data = [
            {
                "device_type": cls.device_type.pk,
                "name": "Console Port Template 4",
            },
            {
                "device_type": cls.device_type.pk,
                "name": "Console Port Template 5",
            },
            {
                "device_type": cls.device_type.pk,
                "name": "Console Port Template 6",
            },
        ]


class ConsoleServerPortTemplateTest(Mixins.BasePortTemplateTestMixin):
    model = ConsoleServerPortTemplate

    @classmethod
    def setUpTestData(cls):
        super().setUpTestData()

        ConsoleServerPortTemplate.objects.create(device_type=cls.device_type, name="Console Server Port Template 1")
        ConsoleServerPortTemplate.objects.create(device_type=cls.device_type, name="Console Server Port Template 2")
        ConsoleServerPortTemplate.objects.create(device_type=cls.device_type, name="Console Server Port Template 3")

        cls.create_data = [
            {
                "device_type": cls.device_type.pk,
                "name": "Console Server Port Template 4",
            },
            {
                "device_type": cls.device_type.pk,
                "name": "Console Server Port Template 5",
            },
            {
                "device_type": cls.device_type.pk,
                "name": "Console Server Port Template 6",
            },
        ]


class PowerPortTemplateTest(Mixins.BasePortTemplateTestMixin):
    model = PowerPortTemplate

    @classmethod
    def setUpTestData(cls):
        super().setUpTestData()

        PowerPortTemplate.objects.create(device_type=cls.device_type, name="Power Port Template 1")
        PowerPortTemplate.objects.create(device_type=cls.device_type, name="Power Port Template 2")
        PowerPortTemplate.objects.create(device_type=cls.device_type, name="Power Port Template 3")

        cls.create_data = [
            {
                "device_type": cls.device_type.pk,
                "name": "Power Port Template 4",
            },
            {
                "device_type": cls.device_type.pk,
                "name": "Power Port Template 5",
            },
            {
                "device_type": cls.device_type.pk,
                "name": "Power Port Template 6",
            },
        ]


class PowerOutletTemplateTest(Mixins.BasePortTemplateTestMixin):
    model = PowerOutletTemplate
    choices_fields = ["feed_leg", "type"]

    @classmethod
    def setUpTestData(cls):
        super().setUpTestData()

        PowerOutletTemplate.objects.create(device_type=cls.device_type, name="Power Outlet Template 1")
        PowerOutletTemplate.objects.create(device_type=cls.device_type, name="Power Outlet Template 2")
        PowerOutletTemplate.objects.create(device_type=cls.device_type, name="Power Outlet Template 3")

        cls.create_data = [
            {
                "device_type": cls.device_type.pk,
                "name": "Power Outlet Template 4",
            },
            {
                "device_type": cls.device_type.pk,
                "name": "Power Outlet Template 5",
            },
            {
                "device_type": cls.device_type.pk,
                "name": "Power Outlet Template 6",
            },
        ]


class InterfaceTemplateTest(Mixins.BasePortTemplateTestMixin):
    model = InterfaceTemplate

    @classmethod
    def setUpTestData(cls):
        super().setUpTestData()

        InterfaceTemplate.objects.create(device_type=cls.device_type, name="Interface Template 1", type="1000base-t")
        InterfaceTemplate.objects.create(device_type=cls.device_type, name="Interface Template 2", type="1000base-t")
        InterfaceTemplate.objects.create(device_type=cls.device_type, name="Interface Template 3", type="1000base-t")

        cls.create_data = [
            {
                "device_type": cls.device_type.pk,
                "name": "Interface Template 4",
                "type": "1000base-t",
            },
            {
                "device_type": cls.device_type.pk,
                "name": "Interface Template 5",
                "type": "1000base-t",
            },
            {
                "device_type": cls.device_type.pk,
                "name": "Interface Template 6",
                "type": "1000base-t",
            },
        ]


class FrontPortTemplateTest(Mixins.BasePortTemplateTestMixin):
    model = FrontPortTemplate

    @classmethod
    def setUpTestData(cls):
        super().setUpTestData()

        rear_port_templates = (
            RearPortTemplate.objects.create(
                device_type=cls.device_type,
                name="Rear Port Template 1",
                type=PortTypeChoices.TYPE_8P8C,
            ),
            RearPortTemplate.objects.create(
                device_type=cls.device_type,
                name="Rear Port Template 2",
                type=PortTypeChoices.TYPE_8P8C,
            ),
            RearPortTemplate.objects.create(
                device_type=cls.device_type,
                name="Rear Port Template 3",
                type=PortTypeChoices.TYPE_8P8C,
            ),
            RearPortTemplate.objects.create(
                device_type=cls.device_type,
                name="Rear Port Template 4",
                type=PortTypeChoices.TYPE_8P8C,
            ),
            RearPortTemplate.objects.create(
                device_type=cls.device_type,
                name="Rear Port Template 5",
                type=PortTypeChoices.TYPE_8P8C,
            ),
            RearPortTemplate.objects.create(
                device_type=cls.device_type,
                name="Rear Port Template 6",
                type=PortTypeChoices.TYPE_8P8C,
            ),
        )

        FrontPortTemplate.objects.create(
            device_type=cls.device_type,
            name="Front Port Template 1",
            type=PortTypeChoices.TYPE_8P8C,
            rear_port=rear_port_templates[0],
        )
        FrontPortTemplate.objects.create(
            device_type=cls.device_type,
            name="Front Port Template 2",
            type=PortTypeChoices.TYPE_8P8C,
            rear_port=rear_port_templates[1],
        )
        FrontPortTemplate.objects.create(
            device_type=cls.device_type,
            name="Front Port Template 3",
            type=PortTypeChoices.TYPE_8P8C,
            rear_port=rear_port_templates[2],
        )

        cls.create_data = [
            {
                "device_type": cls.device_type.pk,
                "name": "Front Port Template 4",
                "type": PortTypeChoices.TYPE_8P8C,
                "rear_port": rear_port_templates[3].pk,
                "rear_port_position": 1,
            },
            {
                "device_type": cls.device_type.pk,
                "name": "Front Port Template 5",
                "type": PortTypeChoices.TYPE_8P8C,
                "rear_port": rear_port_templates[4].pk,
                "rear_port_position": 1,
            },
            {
                "device_type": cls.device_type.pk,
                "name": "Front Port Template 6",
                "type": PortTypeChoices.TYPE_8P8C,
                "rear_port": rear_port_templates[5].pk,
                "rear_port_position": 1,
            },
        ]


class RearPortTemplateTest(Mixins.BasePortTemplateTestMixin):
    model = RearPortTemplate

    @classmethod
    def setUpTestData(cls):
        super().setUpTestData()

        RearPortTemplate.objects.create(
            device_type=cls.device_type,
            name="Rear Port Template 1",
            type=PortTypeChoices.TYPE_8P8C,
        )
        RearPortTemplate.objects.create(
            device_type=cls.device_type,
            name="Rear Port Template 2",
            type=PortTypeChoices.TYPE_8P8C,
        )
        RearPortTemplate.objects.create(
            device_type=cls.device_type,
            name="Rear Port Template 3",
            type=PortTypeChoices.TYPE_8P8C,
        )

        cls.create_data = [
            {
                "device_type": cls.device_type.pk,
                "name": "Rear Port Template 4",
                "type": PortTypeChoices.TYPE_8P8C,
            },
            {
                "device_type": cls.device_type.pk,
                "name": "Rear Port Template 5",
                "type": PortTypeChoices.TYPE_8P8C,
            },
            {
                "device_type": cls.device_type.pk,
                "name": "Rear Port Template 6",
                "type": PortTypeChoices.TYPE_8P8C,
            },
        ]


class DeviceBayTemplateTest(Mixins.BasePortTemplateTestMixin):
    model = DeviceBayTemplate
    choices_fields = []

    @classmethod
    def setUpTestData(cls):
        super().setUpTestData()
        device_type = DeviceType.objects.filter(subdevice_role=SubdeviceRoleChoices.ROLE_PARENT).first()

        DeviceBayTemplate.objects.create(device_type=device_type, name="Device Bay Template 1")
        DeviceBayTemplate.objects.create(device_type=device_type, name="Device Bay Template 2")
        DeviceBayTemplate.objects.create(device_type=device_type, name="Device Bay Template 3")

        cls.create_data = [
            {
                "device_type": device_type.pk,
                "name": "Device Bay Template 4",
            },
            {
                "device_type": device_type.pk,
                "name": "Device Bay Template 5",
            },
            {
                "device_type": device_type.pk,
                "name": "Device Bay Template 6",
            },
        ]


class DeviceRoleTest(APIViewTestCases.APIViewTestCase):
    model = DeviceRole
    brief_fields = ["device_count", "display", "id", "name", "slug", "url", "virtualmachine_count"]
    create_data = [
        {
            "name": "Device Role 4",
            "slug": "device-role-4",
            "color": "ffff00",
        },
        {
            "name": "Device Role 5",
            "slug": "device-role-5",
            "color": "ffff00",
        },
        {
            "name": "Device Role 6",
            "slug": "device-role-6",
            "color": "ffff00",
        },
        {
            "name": "Device Role 7",
            "color": "ffff00",
        },
    ]
    bulk_update_data = {
        "description": "New description",
    }
    slug_source = "name"


class PlatformTest(APIViewTestCases.APIViewTestCase):
    model = Platform
    brief_fields = ["device_count", "display", "id", "name", "slug", "url", "virtualmachine_count"]
    create_data = [
        {
            "name": "Test Platform 4",
            "slug": "test-platform-4",
        },
        {
            "name": "Test Platform 5",
            "slug": "test-platform-5",
        },
        {
            "name": "Test Platform 6",
            "slug": "test-platform-6",
        },
        {
            "name": "Test Platform 7",
        },
    ]
    bulk_update_data = {
        "description": "New description",
    }
    slug_source = "name"


class DeviceTest(APIViewTestCases.APIViewTestCase):
    model = Device
    brief_fields = ["display", "id", "name", "url"]
    bulk_update_data = {
        "status": "failed",
    }
    choices_fields = ["face", "status"]

    @classmethod
    def setUpTestData(cls):

        sites = Site.objects.all()[:2]

        racks = (
            Rack.objects.create(name="Rack 1", site=sites[0]),
            Rack.objects.create(name="Rack 2", site=sites[1]),
        )

        device_statuses = Status.objects.get_for_model(Device)

        cluster_type = ClusterType.objects.create(name="Cluster Type 1", slug="cluster-type-1")

        clusters = (
            Cluster.objects.create(name="Cluster 1", type=cluster_type),
            Cluster.objects.create(name="Cluster 2", type=cluster_type),
        )

        secrets_groups = (
            SecretsGroup.objects.create(name="Secrets Group 1", slug="secrets-group-1"),
            SecretsGroup.objects.create(name="Secrets Group 2", slug="secrets-group-2"),
        )

        device_type = DeviceType.objects.first()
        device_role = DeviceRole.objects.first()

        Device.objects.create(
            device_type=device_type,
            device_role=device_role,
            status=device_statuses[0],
            name="Device 1",
            site=sites[0],
            rack=racks[0],
            cluster=clusters[0],
            secrets_group=secrets_groups[0],
            local_context_data={"A": 1},
        )
        Device.objects.create(
            device_type=device_type,
            device_role=device_role,
            status=device_statuses[0],
            name="Device 2",
            site=sites[0],
            rack=racks[0],
            cluster=clusters[0],
            secrets_group=secrets_groups[0],
            local_context_data={"B": 2},
        )
        Device.objects.create(
            device_type=device_type,
            device_role=device_role,
            status=device_statuses[0],
            name="Device 3",
            site=sites[0],
            rack=racks[0],
            cluster=clusters[0],
            secrets_group=secrets_groups[0],
            local_context_data={"C": 3},
        )

        # FIXME(jathan): The writable serializer for `Device.status` takes the
        # status `name` (str) and not the `pk` (int). Do not validate this
        # field right now, since we are asserting that it does create correctly.
        #
        # The test code for utilities.testing.views.TestCase.model_to_dict()`
        # needs to be enhanced to use the actual API serializers when `api=True`
        cls.validation_excluded_fields = ["status"]

        cls.create_data = [
            {
                "device_type": device_type.pk,
                "device_role": device_role.pk,
                "status": "offline",
                "name": "Test Device 4",
                "site": sites[1].pk,
                "rack": racks[1].pk,
                "cluster": clusters[1].pk,
                "secrets_group": secrets_groups[1].pk,
            },
            {
                "device_type": device_type.pk,
                "device_role": device_role.pk,
                "status": "offline",
                "name": "Test Device 5",
                "site": sites[1].pk,
                "rack": racks[1].pk,
                "cluster": clusters[1].pk,
                "secrets_group": secrets_groups[1].pk,
            },
            {
                "device_type": device_type.pk,
                "device_role": device_role.pk,
                "status": "offline",
                "name": "Test Device 6",
                "site": sites[1].pk,
                "rack": racks[1].pk,
                "cluster": clusters[1].pk,
                "secrets_group": secrets_groups[1].pk,
            },
        ]

    def test_config_context_included_by_default_in_list_view(self):
        """
        Check that config context data is included by default in the devices list.
        """
        self.add_permissions("dcim.view_device")
        url = reverse("dcim-api:device-list")
        response = self.client.get(url, **self.header)

        self.assertHttpStatus(response, status.HTTP_200_OK)
        self.assertEqual(response.data["results"][0].get("config_context", {}).get("A"), 1)

    def test_config_context_excluded(self):
        """
        Check that config context data can be excluded by passing ?exclude=config_context.
        """
        self.add_permissions("dcim.view_device")
        url = reverse("dcim-api:device-list") + "?exclude=config_context"
        response = self.client.get(url, **self.header)

        self.assertHttpStatus(response, status.HTTP_200_OK)
        self.assertFalse("config_context" in response.data["results"][0])

    def test_unique_name_per_site_constraint(self):
        """
        Check that creating a device with a duplicate name within a site fails.
        """
        device = Device.objects.first()
        data = {
            "device_type": device.device_type.pk,
            "device_role": device.device_role.pk,
            "site": device.site.pk,
            "name": device.name,
        }

        self.add_permissions("dcim.add_device")
        url = reverse("dcim-api:device-list")
        response = self.client.post(url, data, format="json", **self.header)

        self.assertHttpStatus(response, status.HTTP_400_BAD_REQUEST)

    def test_local_context_schema_validation_pass(self):
        """
        Given a config context schema
        And a device with local context that conforms to that schema
        Assert that the local context passes schema validation via full_clean()
        """
        schema = ConfigContextSchema.objects.create(
            name="Schema 1", slug="schema-1", data_schema={"type": "object", "properties": {"A": {"type": "integer"}}}
        )
        self.add_permissions("dcim.change_device")

        patch_data = {"local_context_schema": str(schema.pk)}

        response = self.client.patch(
            self._get_detail_url(Device.objects.get(name="Device 1")), patch_data, format="json", **self.header
        )
        self.assertHttpStatus(response, status.HTTP_200_OK)
        self.assertEqual(response.data["local_context_schema"]["id"], str(schema.pk))

    def test_local_context_schema_schema_validation_fails(self):
        """
        Given a config context schema
        And a device with local context that *does not* conform to that schema
        Assert that the local context fails schema validation via full_clean()
        """
        schema = ConfigContextSchema.objects.create(
            name="Schema 2", slug="schema-2", data_schema={"type": "object", "properties": {"B": {"type": "string"}}}
        )
        # Add object-level permission
        self.add_permissions("dcim.change_device")

        patch_data = {"local_context_schema": str(schema.pk)}

        response = self.client.patch(
            self._get_detail_url(Device.objects.get(name="Device 2")), patch_data, format="json", **self.header
        )
        self.assertHttpStatus(response, status.HTTP_400_BAD_REQUEST)

    def test_patching_primary_ip4_success(self):
        """
        Validate we can set primary_ip4 on a device using a PATCH.
        """
        # Add object-level permission
        self.add_permissions("dcim.change_device")

        dev = Device.objects.get(name="Device 3")
        dev_intf = Interface.objects.create(name="Ethernet1", device=dev, type="1000base-t")
        dev_ip_addr = IPAddress.objects.create(address="192.0.2.1/24", assigned_object=dev_intf)

        patch_data = {"primary_ip4": dev_ip_addr.pk}

        response = self.client.patch(
            self._get_detail_url(Device.objects.get(name="Device 3")), patch_data, format="json", **self.header
        )
        self.assertHttpStatus(response, status.HTTP_200_OK)


class ConsolePortTest(Mixins.BasePortTestMixin):
    model = ConsolePort
    peer_termination_type = ConsoleServerPort

    @classmethod
    def setUpTestData(cls):
<<<<<<< HEAD
        manufacturer = Manufacturer.objects.create(name="Test Manufacturer 1", slug="test-manufacturer-1")
        devicetype = DeviceType.objects.create(manufacturer=manufacturer, model="Device Type 1", slug="device-type-1")
        site = Site.objects.first()
        devicerole = DeviceRole.objects.create(name="Test Device Role 1", slug="test-device-role-1", color="ff0000")
        device = Device.objects.create(device_type=devicetype, device_role=devicerole, name="Device 1", site=site)
=======
        super().setUpTestData()
>>>>>>> aa450f62

        ConsolePort.objects.create(device=cls.device, name="Console Port 1")
        ConsolePort.objects.create(device=cls.device, name="Console Port 2")
        ConsolePort.objects.create(device=cls.device, name="Console Port 3")

        cls.create_data = [
            {
                "device": cls.device.pk,
                "name": "Console Port 4",
            },
            {
                "device": cls.device.pk,
                "name": "Console Port 5",
            },
            {
                "device": cls.device.pk,
                "name": "Console Port 6",
            },
        ]


class ConsoleServerPortTest(Mixins.BasePortTestMixin):
    model = ConsoleServerPort
    peer_termination_type = ConsolePort

    @classmethod
    def setUpTestData(cls):
<<<<<<< HEAD
        manufacturer = Manufacturer.objects.create(name="Test Manufacturer 1", slug="test-manufacturer-1")
        devicetype = DeviceType.objects.create(manufacturer=manufacturer, model="Device Type 1", slug="device-type-1")
        site = Site.objects.first()
        devicerole = DeviceRole.objects.create(name="Test Device Role 1", slug="test-device-role-1", color="ff0000")
        device = Device.objects.create(device_type=devicetype, device_role=devicerole, name="Device 1", site=site)
=======
        super().setUpTestData()
>>>>>>> aa450f62

        ConsoleServerPort.objects.create(device=cls.device, name="Console Server Port 1")
        ConsoleServerPort.objects.create(device=cls.device, name="Console Server Port 2")
        ConsoleServerPort.objects.create(device=cls.device, name="Console Server Port 3")

        cls.create_data = [
            {
                "device": cls.device.pk,
                "name": "Console Server Port 4",
            },
            {
                "device": cls.device.pk,
                "name": "Console Server Port 5",
            },
            {
                "device": cls.device.pk,
                "name": "Console Server Port 6",
            },
        ]


class PowerPortTest(Mixins.BasePortTestMixin):
    model = PowerPort
    peer_termination_type = PowerOutlet

    @classmethod
    def setUpTestData(cls):
<<<<<<< HEAD
        manufacturer = Manufacturer.objects.create(name="Test Manufacturer 1", slug="test-manufacturer-1")
        devicetype = DeviceType.objects.create(manufacturer=manufacturer, model="Device Type 1", slug="device-type-1")
        site = Site.objects.first()
        devicerole = DeviceRole.objects.create(name="Test Device Role 1", slug="test-device-role-1", color="ff0000")
        device = Device.objects.create(device_type=devicetype, device_role=devicerole, name="Device 1", site=site)
=======
        super().setUpTestData()
>>>>>>> aa450f62

        PowerPort.objects.create(device=cls.device, name="Power Port 1")
        PowerPort.objects.create(device=cls.device, name="Power Port 2")
        PowerPort.objects.create(device=cls.device, name="Power Port 3")

        cls.create_data = [
            {
                "device": cls.device.pk,
                "name": "Power Port 4",
            },
            {
                "device": cls.device.pk,
                "name": "Power Port 5",
            },
            {
                "device": cls.device.pk,
                "name": "Power Port 6",
            },
        ]


class PowerOutletTest(Mixins.BasePortTestMixin):
    model = PowerOutlet
    peer_termination_type = PowerPort
    choices_fields = ["feed_leg", "type"]

    @classmethod
    def setUpTestData(cls):
<<<<<<< HEAD
        manufacturer = Manufacturer.objects.create(name="Test Manufacturer 1", slug="test-manufacturer-1")
        devicetype = DeviceType.objects.create(manufacturer=manufacturer, model="Device Type 1", slug="device-type-1")
        site = Site.objects.first()
        devicerole = DeviceRole.objects.create(name="Test Device Role 1", slug="test-device-role-1", color="ff0000")
        device = Device.objects.create(device_type=devicetype, device_role=devicerole, name="Device 1", site=site)
=======
        super().setUpTestData()
>>>>>>> aa450f62

        PowerOutlet.objects.create(device=cls.device, name="Power Outlet 1")
        PowerOutlet.objects.create(device=cls.device, name="Power Outlet 2")
        PowerOutlet.objects.create(device=cls.device, name="Power Outlet 3")

        cls.create_data = [
            {
                "device": cls.device.pk,
                "name": "Power Outlet 4",
            },
            {
                "device": cls.device.pk,
                "name": "Power Outlet 5",
            },
            {
                "device": cls.device.pk,
                "name": "Power Outlet 6",
            },
        ]


class InterfaceTestVersion12(Mixins.BasePortTestMixin):
    model = Interface
    peer_termination_type = Interface
    choices_fields = ["mode", "type", "status"]

    @classmethod
    def setUpTestData(cls):
<<<<<<< HEAD
        manufacturer = Manufacturer.objects.create(name="Test Manufacturer 1", slug="test-manufacturer-1")
        devicetype = DeviceType.objects.create(manufacturer=manufacturer, model="Device Type 1", slug="device-type-1")
        site = Site.objects.first()
        devicerole = DeviceRole.objects.create(name="Test Device Role 1", slug="test-device-role-1", color="ff0000")
=======
        super().setUpTestData()

>>>>>>> aa450f62
        cls.devices = (
            Device.objects.create(
                device_type=cls.device_type, device_role=cls.device_role, name="Device 1", site=cls.site
            ),
            Device.objects.create(
                device_type=cls.device_type, device_role=cls.device_role, name="Device 2", site=cls.site
            ),
            Device.objects.create(
                device_type=cls.device_type, device_role=cls.device_role, name="Device 3", site=cls.site
            ),
        )

        cls.virtual_chassis = VirtualChassis.objects.create(
            name="Virtual Chassis 1", master=cls.devices[0], domain="domain-1"
        )
        Device.objects.filter(id=cls.devices[0].id).update(virtual_chassis=cls.virtual_chassis, vc_position=1)
        Device.objects.filter(id=cls.devices[1].id).update(virtual_chassis=cls.virtual_chassis, vc_position=2)

        cls.interfaces = (
            Interface.objects.create(device=cls.devices[0], name="Interface 1", type="1000base-t"),
            Interface.objects.create(device=cls.devices[0], name="Interface 2", type="1000base-t"),
            Interface.objects.create(device=cls.devices[0], name="Interface 3", type=InterfaceTypeChoices.TYPE_BRIDGE),
            Interface.objects.create(
                device=cls.devices[1], name="Interface 4", type=InterfaceTypeChoices.TYPE_1GE_GBIC
            ),
            Interface.objects.create(device=cls.devices[1], name="Interface 5", type=InterfaceTypeChoices.TYPE_LAG),
            Interface.objects.create(device=cls.devices[2], name="Interface 6", type=InterfaceTypeChoices.TYPE_LAG),
            Interface.objects.create(
                device=cls.devices[2], name="Interface 7", type=InterfaceTypeChoices.TYPE_1GE_GBIC
            ),
        )

        cls.vlans = (
            VLAN.objects.create(name="VLAN 1", vid=1),
            VLAN.objects.create(name="VLAN 2", vid=2),
            VLAN.objects.create(name="VLAN 3", vid=3),
        )

        cls.create_data = [
            {
                "device": cls.devices[0].pk,
                "name": "Interface 8",
                "type": "1000base-t",
                "mode": InterfaceModeChoices.MODE_TAGGED,
                "tagged_vlans": [cls.vlans[0].pk, cls.vlans[1].pk],
                "untagged_vlan": cls.vlans[2].pk,
            },
            {
                "device": cls.devices[0].pk,
                "name": "Interface 9",
                "type": "1000base-t",
                "mode": InterfaceModeChoices.MODE_TAGGED,
                "bridge": cls.interfaces[3].pk,
                "tagged_vlans": [cls.vlans[0].pk, cls.vlans[1].pk],
                "untagged_vlan": cls.vlans[2].pk,
            },
            {
                "device": cls.devices[0].pk,
                "name": "Interface 10",
                "type": "virtual",
                "mode": InterfaceModeChoices.MODE_TAGGED,
                "parent_interface": cls.interfaces[1].pk,
                "tagged_vlans": [cls.vlans[0].pk, cls.vlans[1].pk],
                "untagged_vlan": cls.vlans[2].pk,
            },
        ]

        cls.untagged_vlan_data = {
            "device": cls.devices[0].pk,
            "name": "expected-to-fail",
            "type": InterfaceTypeChoices.TYPE_VIRTUAL,
            "untagged_vlan": cls.vlans[0].pk,
        }

        cls.common_device_or_vc_data = [
            {
                "device": cls.devices[0].pk,
                "name": "interface test 1",
                "type": InterfaceTypeChoices.TYPE_VIRTUAL,
                "parent_interface": cls.interfaces[3].id,  # belongs to different device but same vc
                "bridge": cls.interfaces[2].id,  # belongs to different device but same vc
            },
            {
                "device": cls.devices[0].pk,
                "name": "interface test 2",
                "type": InterfaceTypeChoices.TYPE_1GE_GBIC,
                "lag": cls.interfaces[4].id,  # belongs to different device but same vc
            },
        ]

        cls.interfaces_not_belonging_to_same_device_data = [
            [
                "parent",
                {
                    "device": cls.devices[0].pk,
                    "name": "interface test 1",
                    "type": InterfaceTypeChoices.TYPE_VIRTUAL,
                    "parent_interface": cls.interfaces[6].id,  # do not belong to same device or vc
                },
            ],
            [
                "bridge",
                {
                    "device": cls.devices[0].pk,
                    "name": "interface test 2",
                    "type": InterfaceTypeChoices.TYPE_1GE_GBIC,
                    "bridge": cls.interfaces[6].id,  # does not belong to same device or vc
                },
            ],
            [
                "lag",
                {
                    "device": cls.devices[0].pk,
                    "name": "interface test 3",
                    "type": InterfaceTypeChoices.TYPE_1GE_GBIC,
                    "lag": cls.interfaces[6].id,  # does not belong to same device or vc
                },
            ],
        ]

    def test_active_status_not_found(self):
        self.add_permissions("dcim.add_interface")

        status_active = Status.objects.get_for_model(Interface).get(slug=InterfaceStatusChoices.STATUS_ACTIVE)
        interface_ct = ContentType.objects.get_for_model(Interface)
        status_active.content_types.remove(interface_ct)

        data = {
            "device": self.device.pk,
            "name": "int-001",
            "type": "1000base-t",
            "mode": InterfaceModeChoices.MODE_TAGGED,
        }

        url = self._get_list_url()
        response = self.client.post(url, data, format="json", **self.header)

        self.assertHttpStatus(response, 400)
        self.assertEqual(
            response.data["status"],
            [
                "Interface default status 'active' does not exist, create 'active' status for Interface or use the latest api_version"
            ],
        )

    def test_untagged_vlan_requires_mode(self):
        """Test that when an `untagged_vlan` is specified, `mode` is also required."""
        self.add_permissions("dcim.add_interface")

        # This will fail.
        url = self._get_list_url()
        self.assertHttpStatus(
            self.client.post(url, self.untagged_vlan_data, format="json", **self.header), status.HTTP_400_BAD_REQUEST
        )

        # Now let's add mode and it will work.
        self.untagged_vlan_data["mode"] = InterfaceModeChoices.MODE_ACCESS
        self.assertHttpStatus(
            self.client.post(url, self.untagged_vlan_data, format="json", **self.header), status.HTTP_201_CREATED
        )

    def test_interface_belonging_to_common_device_or_vc_allowed(self):
        """Test parent, bridge, and LAG interfaces belonging to common device or VC is valid"""
        self.add_permissions("dcim.add_interface")

        response = self.client.post(
            self._get_list_url(), data=self.common_device_or_vc_data[0], format="json", **self.header
        )

        self.assertHttpStatus(response, status.HTTP_201_CREATED)
        queryset = Interface.objects.get(name="interface test 1", device=self.devices[0])
        self.assertEqual(queryset.parent_interface, self.interfaces[3])
        self.assertEqual(queryset.bridge, self.interfaces[2])

        # Assert LAG
        self.add_permissions("dcim.add_interface")

        response = self.client.post(
            self._get_list_url(), data=self.common_device_or_vc_data[1], format="json", **self.header
        )

        self.assertHttpStatus(response, status.HTTP_201_CREATED)
        queryset = Interface.objects.get(name="interface test 2", device=self.devices[0])
        self.assertEqual(queryset.lag, self.interfaces[4])

    def test_interface_not_belonging_to_common_device_or_vc_not_allowed(self):
        """Test parent, bridge, and LAG interfaces not belonging to common device or VC is invalid"""

        self.add_permissions("dcim.add_interface")

        for name, payload in self.interfaces_not_belonging_to_same_device_data:
            response = self.client.post(self._get_list_url(), data=payload, format="json", **self.header)
            self.assertHttpStatus(response, status.HTTP_400_BAD_REQUEST)

            field_name = name.upper() if name == "lag" else name
            error_field_name = f"{name}_interface" if name == "parent" else name

            interface = Interface.objects.get(id=payload[error_field_name])
            self.assertEqual(
                str(response.data[error_field_name][0]),
                f"The selected {field_name} interface ({interface}) belongs to {interface.parent}, which is "
                f"not part of virtual chassis {self.virtual_chassis}.",
            )


class InterfaceTestVersion14(InterfaceTestVersion12):
    api_version = "1.4"
    validation_excluded_fields = ["status"]

    @classmethod
    def setUpTestData(cls):
        super().setUpTestData()

        # Add status to all payload because status is required in v1.4
        for i, _ in enumerate(cls.create_data):
            cls.create_data[i]["status"] = "active"

        cls.untagged_vlan_data["status"] = "active"

        for i, _ in enumerate(cls.common_device_or_vc_data):
            cls.common_device_or_vc_data[i]["status"] = "active"

        for i, _ in enumerate(cls.interfaces_not_belonging_to_same_device_data):
            cls.interfaces_not_belonging_to_same_device_data[i][1]["status"] = "active"

    @skip("Test not required in v1.4")
    def test_active_status_not_found(self):
        pass


class FrontPortTest(Mixins.BasePortTestMixin):
    model = FrontPort
    peer_termination_type = Interface

    def test_trace(self):
        """FrontPorts don't support trace."""

    @classmethod
    def setUpTestData(cls):
<<<<<<< HEAD
        manufacturer = Manufacturer.objects.create(name="Test Manufacturer 1", slug="test-manufacturer-1")
        devicetype = DeviceType.objects.create(manufacturer=manufacturer, model="Device Type 1", slug="device-type-1")
        site = Site.objects.first()
        devicerole = DeviceRole.objects.create(name="Test Device Role 1", slug="test-device-role-1", color="ff0000")
        device = Device.objects.create(device_type=devicetype, device_role=devicerole, name="Device 1", site=site)
=======
        super().setUpTestData()
>>>>>>> aa450f62

        rear_ports = (
            RearPort.objects.create(device=cls.device, name="Rear Port 1", type=PortTypeChoices.TYPE_8P8C),
            RearPort.objects.create(device=cls.device, name="Rear Port 2", type=PortTypeChoices.TYPE_8P8C),
            RearPort.objects.create(device=cls.device, name="Rear Port 3", type=PortTypeChoices.TYPE_8P8C),
            RearPort.objects.create(device=cls.device, name="Rear Port 4", type=PortTypeChoices.TYPE_8P8C),
            RearPort.objects.create(device=cls.device, name="Rear Port 5", type=PortTypeChoices.TYPE_8P8C),
            RearPort.objects.create(device=cls.device, name="Rear Port 6", type=PortTypeChoices.TYPE_8P8C),
        )

        FrontPort.objects.create(
            device=cls.device,
            name="Front Port 1",
            type=PortTypeChoices.TYPE_8P8C,
            rear_port=rear_ports[0],
        )
        FrontPort.objects.create(
            device=cls.device,
            name="Front Port 2",
            type=PortTypeChoices.TYPE_8P8C,
            rear_port=rear_ports[1],
        )
        FrontPort.objects.create(
            device=cls.device,
            name="Front Port 3",
            type=PortTypeChoices.TYPE_8P8C,
            rear_port=rear_ports[2],
        )

        cls.create_data = [
            {
                "device": cls.device.pk,
                "name": "Front Port 4",
                "type": PortTypeChoices.TYPE_8P8C,
                "rear_port": rear_ports[3].pk,
                "rear_port_position": 1,
            },
            {
                "device": cls.device.pk,
                "name": "Front Port 5",
                "type": PortTypeChoices.TYPE_8P8C,
                "rear_port": rear_ports[4].pk,
                "rear_port_position": 1,
            },
            {
                "device": cls.device.pk,
                "name": "Front Port 6",
                "type": PortTypeChoices.TYPE_8P8C,
                "rear_port": rear_ports[5].pk,
                "rear_port_position": 1,
            },
        ]


class RearPortTest(Mixins.BasePortTestMixin):
    model = RearPort
    peer_termination_type = Interface

    def test_trace(self):
        """RearPorts don't support trace."""

    @classmethod
    def setUpTestData(cls):
<<<<<<< HEAD
        manufacturer = Manufacturer.objects.create(name="Test Manufacturer 1", slug="test-manufacturer-1")
        devicetype = DeviceType.objects.create(manufacturer=manufacturer, model="Device Type 1", slug="device-type-1")
        site = Site.objects.first()
        devicerole = DeviceRole.objects.create(name="Test Device Role 1", slug="test-device-role-1", color="ff0000")
        device = Device.objects.create(device_type=devicetype, device_role=devicerole, name="Device 1", site=site)
=======
        super().setUpTestData()
>>>>>>> aa450f62

        RearPort.objects.create(device=cls.device, name="Rear Port 1", type=PortTypeChoices.TYPE_8P8C)
        RearPort.objects.create(device=cls.device, name="Rear Port 2", type=PortTypeChoices.TYPE_8P8C)
        RearPort.objects.create(device=cls.device, name="Rear Port 3", type=PortTypeChoices.TYPE_8P8C)

        cls.create_data = [
            {
                "device": cls.device.pk,
                "name": "Rear Port 4",
                "type": PortTypeChoices.TYPE_8P8C,
            },
            {
                "device": cls.device.pk,
                "name": "Rear Port 5",
                "type": PortTypeChoices.TYPE_8P8C,
            },
            {
                "device": cls.device.pk,
                "name": "Rear Port 6",
                "type": PortTypeChoices.TYPE_8P8C,
            },
        ]


class DeviceBayTest(Mixins.BaseComponentTestMixin):
    model = DeviceBay
    choices_fields = []

    @classmethod
    def setUpTestData(cls):
<<<<<<< HEAD
        manufacturer = Manufacturer.objects.create(name="Test Manufacturer 1", slug="test-manufacturer-1")
        site = Site.objects.first()
        devicerole = DeviceRole.objects.create(name="Test Device Role 1", slug="test-device-role-1", color="ff0000")
=======
        super().setUpTestData()
>>>>>>> aa450f62

        device_types = (
            DeviceType.objects.filter(subdevice_role=SubdeviceRoleChoices.ROLE_PARENT).first(),
            DeviceType.objects.filter(subdevice_role=SubdeviceRoleChoices.ROLE_CHILD).first(),
        )

        devices = (
            Device.objects.create(
                device_type=device_types[0],
                device_role=cls.device_role,
                name="Device 1",
                site=cls.site,
            ),
            Device.objects.create(
                device_type=device_types[1],
                device_role=cls.device_role,
                name="Device 2",
                site=cls.site,
            ),
            Device.objects.create(
                device_type=device_types[1],
                device_role=cls.device_role,
                name="Device 3",
                site=cls.site,
            ),
            Device.objects.create(
                device_type=device_types[1],
                device_role=cls.device_role,
                name="Device 4",
                site=cls.site,
            ),
        )

        DeviceBay.objects.create(device=devices[0], name="Device Bay 1")
        DeviceBay.objects.create(device=devices[0], name="Device Bay 2")
        DeviceBay.objects.create(device=devices[0], name="Device Bay 3")

        cls.create_data = [
            {
                "device": devices[0].pk,
                "name": "Device Bay 4",
                "installed_device": devices[1].pk,
            },
            {
                "device": devices[0].pk,
                "name": "Device Bay 5",
                "installed_device": devices[2].pk,
            },
            {
                "device": devices[0].pk,
                "name": "Device Bay 6",
                "installed_device": devices[3].pk,
            },
        ]


class InventoryItemTest(Mixins.BaseComponentTestMixin):
    model = InventoryItem
    brief_fields = ["_depth", "device", "display", "id", "name", "url"]
    choices_fields = []

    @classmethod
    def setUpTestData(cls):
<<<<<<< HEAD
        manufacturer = Manufacturer.objects.create(name="Test Manufacturer 1", slug="test-manufacturer-1")
        devicetype = DeviceType.objects.create(manufacturer=manufacturer, model="Device Type 1", slug="device-type-1")
        site = Site.objects.first()
        devicerole = DeviceRole.objects.create(name="Test Device Role 1", slug="test-device-role-1", color="ff0000")
        device = Device.objects.create(device_type=devicetype, device_role=devicerole, name="Device 1", site=site)
=======
        super().setUpTestData()
>>>>>>> aa450f62

        InventoryItem.objects.create(device=cls.device, name="Inventory Item 1", manufacturer=cls.manufacturer)
        InventoryItem.objects.create(device=cls.device, name="Inventory Item 2", manufacturer=cls.manufacturer)
        InventoryItem.objects.create(device=cls.device, name="Inventory Item 3", manufacturer=cls.manufacturer)

        cls.create_data = [
            {
                "device": cls.device.pk,
                "name": "Inventory Item 4",
                "manufacturer": cls.manufacturer.pk,
            },
            {
                "device": cls.device.pk,
                "name": "Inventory Item 5",
                "manufacturer": cls.manufacturer.pk,
            },
            {
                "device": cls.device.pk,
                "name": "Inventory Item 6",
                "manufacturer": cls.manufacturer.pk,
            },
        ]


class CableTest(Mixins.BaseComponentTestMixin):
    model = Cable
    brief_fields = ["display", "id", "label", "url"]
    bulk_update_data = {
        "length": 100,
        "length_unit": "m",
    }
    choices_fields = ["termination_a_type", "termination_b_type", "type", "status", "length_unit"]

    # TODO: Allow updating cable terminations
    test_update_object = None

    @classmethod
    def setUpTestData(cls):
<<<<<<< HEAD
        site = Site.objects.first()
        manufacturer = Manufacturer.objects.create(name="Manufacturer 1", slug="manufacturer-1")
        devicetype = DeviceType.objects.create(manufacturer=manufacturer, model="Device Type 1", slug="device-type-1")
        devicerole = DeviceRole.objects.create(name="Device Role 1", slug="device-role-1", color="ff0000")
=======
        super().setUpTestData()
>>>>>>> aa450f62

        devices = (
            Device.objects.create(
                device_type=cls.device_type,
                device_role=cls.device_role,
                name="Device 2",
                site=cls.site,
            ),
            Device.objects.create(
                device_type=cls.device_type,
                device_role=cls.device_role,
                name="Device 3",
                site=cls.site,
            ),
        )

        interfaces = []
        for device in devices:
            for i in range(0, 10):
                interfaces.append(
                    Interface.objects.create(
                        device=device,
                        type=InterfaceTypeChoices.TYPE_1GE_FIXED,
                        name=f"eth{i}",
                    )
                )

        statuses = Status.objects.get_for_model(Cable)

        Cable.objects.create(
            termination_a=interfaces[0],
            termination_b=interfaces[10],
            label="Cable 1",
            status=statuses[0],
        )
        Cable.objects.create(
            termination_a=interfaces[1],
            termination_b=interfaces[11],
            label="Cable 2",
            status=statuses[0],
        )
        Cable.objects.create(
            termination_a=interfaces[2],
            termination_b=interfaces[12],
            label="Cable 3",
            status=statuses[0],
        )

        # FIXME(jathan): The writable serializer for `status` takes the
        # status `name` (str) and not the `pk` (int). Do not validate this
        # field right now, since we are asserting that it does create correctly.
        #
        # The test code for utilities.testing.views.TestCase.model_to_dict()`
        # needs to be enhanced to use the actual API serializers when `api=True`
        cls.validation_excluded_fields = ["status"]

        cls.create_data = [
            {
                "termination_a_type": "dcim.interface",
                "termination_a_id": interfaces[4].pk,
                "termination_b_type": "dcim.interface",
                "termination_b_id": interfaces[14].pk,
                "status": "planned",
                "label": "Cable 4",
            },
            {
                "termination_a_type": "dcim.interface",
                "termination_a_id": interfaces[5].pk,
                "termination_b_type": "dcim.interface",
                "termination_b_id": interfaces[15].pk,
                "status": "planned",
                "label": "Cable 5",
            },
            {
                "termination_a_type": "dcim.interface",
                "termination_a_id": interfaces[6].pk,
                "termination_b_type": "dcim.interface",
                "termination_b_id": interfaces[16].pk,
                "status": "planned",
                "label": "Cable 6",
            },
        ]


class ConnectedDeviceTest(APITestCase):
    def setUp(self):

        super().setUp()

<<<<<<< HEAD
        self.site1 = Site.objects.first()
        manufacturer = Manufacturer.objects.create(name="Test Manufacturer 1", slug="test-manufacturer-1")
        self.devicetype1 = DeviceType.objects.create(
            manufacturer=manufacturer,
            model="Test Device Type 1",
            slug="test-device-type-1",
        )
        self.devicetype2 = DeviceType.objects.create(
            manufacturer=manufacturer,
            model="Test Device Type 2",
            slug="test-device-type-2",
        )
        self.devicerole1 = DeviceRole.objects.create(
            name="Test Device Role 1", slug="test-device-role-1", color="ff0000"
        )
        self.devicerole2 = DeviceRole.objects.create(
            name="Test Device Role 2", slug="test-device-role-2", color="00ff00"
        )
=======
        site = Site.objects.create(name="Test Site 1", slug="test-site-1")
        device_type = DeviceType.objects.exclude(manufacturer__isnull=True).first()
        device_role = DeviceRole.objects.first()

        cable_status = Status.objects.get_for_model(Cable).get(slug="connected")

>>>>>>> aa450f62
        self.device1 = Device.objects.create(
            device_type=device_type,
            device_role=device_role,
            name="TestDevice1",
            site=site,
        )
        device2 = Device.objects.create(
            device_type=device_type,
            device_role=device_role,
            name="TestDevice2",
            site=site,
        )
        interface1 = Interface.objects.create(device=self.device1, name="eth0")
        interface2 = Interface.objects.create(device=device2, name="eth0")

        cable = Cable(termination_a=interface1, termination_b=interface2, status=cable_status)
        cable.validated_save()

    def test_get_connected_device(self):
        url = reverse("dcim-api:connected-device-list")
        response = self.client.get(url + "?peer_device=TestDevice2&peer_interface=eth0", **self.header)

        self.assertHttpStatus(response, status.HTTP_200_OK)
        self.assertEqual(response.data["name"], self.device1.name)


class VirtualChassisTest(APIViewTestCases.APIViewTestCase):
    model = VirtualChassis
    brief_fields = ["display", "id", "master", "member_count", "name", "url"]

    @classmethod
    def setUpTestData(cls):
<<<<<<< HEAD
        site = Site.objects.first()
        manufacturer = Manufacturer.objects.create(name="Manufacturer 1", slug="manufacturer-1")
        devicetype = DeviceType.objects.create(manufacturer=manufacturer, model="Device Type", slug="device-type")
        devicerole = DeviceRole.objects.create(name="Device Role", slug="device-role", color="ff0000")
=======
        site = Site.objects.create(name="Test Site", slug="test-site")
        device_type = DeviceType.objects.exclude(manufacturer__isnull=True).first()
        device_role = DeviceRole.objects.first()
>>>>>>> aa450f62

        devices = (
            Device.objects.create(
                name="Device 1",
                device_type=device_type,
                device_role=device_role,
                site=site,
            ),
            Device.objects.create(
                name="Device 2",
                device_type=device_type,
                device_role=device_role,
                site=site,
            ),
            Device.objects.create(
                name="Device 3",
                device_type=device_type,
                device_role=device_role,
                site=site,
            ),
            Device.objects.create(
                name="Device 4",
                device_type=device_type,
                device_role=device_role,
                site=site,
            ),
            Device.objects.create(
                name="Device 5",
                device_type=device_type,
                device_role=device_role,
                site=site,
            ),
            Device.objects.create(
                name="Device 6",
                device_type=device_type,
                device_role=device_role,
                site=site,
            ),
            Device.objects.create(
                name="Device 7",
                device_type=device_type,
                device_role=device_role,
                site=site,
            ),
            Device.objects.create(
                name="Device 8",
                device_type=device_type,
                device_role=device_role,
                site=site,
            ),
            Device.objects.create(
                name="Device 9",
                device_type=device_type,
                device_role=device_role,
                site=site,
            ),
            Device.objects.create(
                name="Device 10",
                device_type=device_type,
                device_role=device_role,
                site=site,
            ),
            Device.objects.create(
                name="Device 11",
                device_type=device_type,
                device_role=device_role,
                site=site,
            ),
            Device.objects.create(
                name="Device 12",
                device_type=device_type,
                device_role=device_role,
                site=site,
            ),
        )

        # Create 12 interfaces per device
        interfaces = []
        for i, device in enumerate(devices):
            for j in range(0, 13):
                interfaces.append(
                    # Interface name starts with parent device's position in VC; e.g. 1/1, 1/2, 1/3...
                    Interface.objects.create(
                        device=device,
                        name=f"{i%3+1}/{j}",
                        type=InterfaceTypeChoices.TYPE_1GE_FIXED,
                    )
                )

        # Create three VirtualChassis with three members each
        virtual_chassis = (
            VirtualChassis.objects.create(name="Virtual Chassis 1", master=devices[0], domain="domain-1"),
            VirtualChassis.objects.create(name="Virtual Chassis 2", master=devices[3], domain="domain-2"),
            VirtualChassis.objects.create(name="Virtual Chassis 3", master=devices[6], domain="domain-3"),
        )
        Device.objects.filter(pk=devices[0].pk).update(virtual_chassis=virtual_chassis[0], vc_position=1)
        Device.objects.filter(pk=devices[1].pk).update(virtual_chassis=virtual_chassis[0], vc_position=2)
        Device.objects.filter(pk=devices[2].pk).update(virtual_chassis=virtual_chassis[0], vc_position=3)
        Device.objects.filter(pk=devices[3].pk).update(virtual_chassis=virtual_chassis[1], vc_position=1)
        Device.objects.filter(pk=devices[4].pk).update(virtual_chassis=virtual_chassis[1], vc_position=2)
        Device.objects.filter(pk=devices[5].pk).update(virtual_chassis=virtual_chassis[1], vc_position=3)
        Device.objects.filter(pk=devices[6].pk).update(virtual_chassis=virtual_chassis[2], vc_position=1)
        Device.objects.filter(pk=devices[7].pk).update(virtual_chassis=virtual_chassis[2], vc_position=2)
        Device.objects.filter(pk=devices[8].pk).update(virtual_chassis=virtual_chassis[2], vc_position=3)

        cls.update_data = {
            "name": "Virtual Chassis X",
            "domain": "domain-x",
            "master": devices[1].pk,
        }

        cls.create_data = [
            {
                "name": "Virtual Chassis 4",
                "domain": "domain-4",
            },
            {
                "name": "Virtual Chassis 5",
                "domain": "domain-5",
            },
            {
                "name": "Virtual Chassis 6",
                "domain": "domain-6",
            },
        ]

        cls.bulk_update_data = {
            "domain": "newdomain",
        }

    @override_settings(EXEMPT_VIEW_PERMISSIONS=["*"])
    def test_null_master(self):
        """Test setting the virtual chassis master to null."""
        url = reverse("dcim-api:virtualchassis-list")
        response = self.client.get(url + "?name=Virtual Chassis 1", **self.header)
        self.assertHttpStatus(response, status.HTTP_200_OK)
        virtual_chassis_1 = response.json()["results"][0]

        # Make sure the master is set
        self.assertNotEqual(virtual_chassis_1["master"], None)

        # Set the master of Virtual Chassis 1 to null
        url = reverse("dcim-api:virtualchassis-detail", kwargs={"pk": virtual_chassis_1["id"]})
        payload = {"name": "Virtual Chassis 1", "master": None}
        self.add_permissions(f"{self.model._meta.app_label}.change_{self.model._meta.model_name}")
        response = self.client.patch(url, data=json.dumps(payload), content_type="application/json", **self.header)

        # Make sure the master is now null
        self.assertHttpStatus(response, status.HTTP_200_OK)
        self.assertEqual(response.json()["master"], None)

    @override_settings(EXEMPT_VIEW_PERMISSIONS=["*"])
    def test_remove_chassis_from_master_device(self):
        """Test removing the virtual chassis from the master device."""
        url = reverse("dcim-api:virtualchassis-list")
        response = self.client.get(url + "?name=Virtual Chassis 1", **self.header)
        self.assertHttpStatus(response, status.HTTP_200_OK)
        self.assertEqual(response.json()["count"], 1)
        virtual_chassis_1 = response.json()["results"][0]

        # Make sure the master is set
        self.assertNotEqual(virtual_chassis_1["master"], None)

        master_device = Device.objects.get(pk=virtual_chassis_1["master"]["id"])

        # Set the virtual_chassis of the master device to null
        url = reverse("dcim-api:device-detail", kwargs={"pk": master_device.id})
        payload = {
            "device_type": str(master_device.device_type.id),
            "device_role": str(master_device.device_role.id),
            "site": str(master_device.site.id),
            "status": "active",
            "virtual_chassis": None,
        }
        self.add_permissions("dcim.change_device")
        response = self.client.patch(url, data=json.dumps(payload), content_type="application/json", **self.header)

        # Make sure deletion attempt failed
        self.assertHttpStatus(response, status.HTTP_400_BAD_REQUEST)


class PowerPanelTest(APIViewTestCases.APIViewTestCase):
    model = PowerPanel
    brief_fields = ["display", "id", "name", "powerfeed_count", "url"]

    @classmethod
    def setUpTestData(cls):
        sites = Site.objects.all()[:2]

        rack_groups = (
            RackGroup.objects.create(name="Rack Group 1", slug="rack-group-1", site=sites[0]),
            RackGroup.objects.create(name="Rack Group 2", slug="rack-group-2", site=sites[0]),
            RackGroup.objects.create(name="Rack Group 3", slug="rack-group-3", site=sites[0]),
            RackGroup.objects.create(name="Rack Group 4", slug="rack-group-3", site=sites[1]),
        )

        PowerPanel.objects.create(site=sites[0], rack_group=rack_groups[0], name="Power Panel 1")
        PowerPanel.objects.create(site=sites[0], rack_group=rack_groups[1], name="Power Panel 2")
        PowerPanel.objects.create(site=sites[0], rack_group=rack_groups[2], name="Power Panel 3")

        cls.create_data = [
            {
                "name": "Power Panel 4",
                "site": sites[0].pk,
                "rack_group": rack_groups[0].pk,
            },
            {
                "name": "Power Panel 5",
                "site": sites[0].pk,
                "rack_group": rack_groups[1].pk,
            },
            {
                "name": "Power Panel 6",
                "site": sites[0].pk,
                "rack_group": rack_groups[2].pk,
            },
        ]

        cls.bulk_update_data = {"site": sites[1].pk, "rack_group": rack_groups[3].pk}


class PowerFeedTest(APIViewTestCases.APIViewTestCase):
    model = PowerFeed
    brief_fields = ["cable", "display", "id", "name", "url"]
    bulk_update_data = {
        "status": "planned",
    }
    choices_fields = ["phase", "status", "supply", "type"]

    @classmethod
    def setUpTestData(cls):
        site = Site.objects.first()
        rackgroup = RackGroup.objects.create(site=site, name="Rack Group 1", slug="rack-group-1")
        rackrole = RackRole.objects.create(name="Rack Role 1", slug="rack-role-1", color="ff0000")

        racks = (
            Rack.objects.create(site=site, group=rackgroup, role=rackrole, name="Rack 1"),
            Rack.objects.create(site=site, group=rackgroup, role=rackrole, name="Rack 2"),
            Rack.objects.create(site=site, group=rackgroup, role=rackrole, name="Rack 3"),
            Rack.objects.create(site=site, group=rackgroup, role=rackrole, name="Rack 4"),
        )

        power_panels = (
            PowerPanel.objects.create(site=site, rack_group=rackgroup, name="Power Panel 1"),
            PowerPanel.objects.create(site=site, rack_group=rackgroup, name="Power Panel 2"),
        )

        PRIMARY = PowerFeedTypeChoices.TYPE_PRIMARY
        REDUNDANT = PowerFeedTypeChoices.TYPE_REDUNDANT
        PowerFeed.objects.create(
            power_panel=power_panels[0],
            rack=racks[0],
            name="Power Feed 1A",
            type=PRIMARY,
        )
        PowerFeed.objects.create(
            power_panel=power_panels[1],
            rack=racks[0],
            name="Power Feed 1B",
            type=REDUNDANT,
        )
        PowerFeed.objects.create(
            power_panel=power_panels[0],
            rack=racks[1],
            name="Power Feed 2A",
            type=PRIMARY,
        )
        PowerFeed.objects.create(
            power_panel=power_panels[1],
            rack=racks[1],
            name="Power Feed 2B",
            type=REDUNDANT,
        )
        PowerFeed.objects.create(
            power_panel=power_panels[0],
            rack=racks[2],
            name="Power Feed 3A",
            type=PRIMARY,
        )
        PowerFeed.objects.create(
            power_panel=power_panels[1],
            rack=racks[2],
            name="Power Feed 3B",
            type=REDUNDANT,
        )

        # FIXME(jathan): The writable serializer for `status` takes the
        # status `name` (str) and not the `pk` (int). Do not validate this
        # field right now, since we are asserting that it does create correctly.
        #
        # The test code for `utilities.testing.views.TestCase.model_to_dict()`
        # needs to be enhanced to use the actual API serializers when `api=True`
        cls.validation_excluded_fields = ["status"]

        cls.create_data = [
            {
                "name": "Power Feed 4A",
                "power_panel": power_panels[0].pk,
                "rack": racks[3].pk,
                "status": "active",
                "type": PRIMARY,
            },
            {
                "name": "Power Feed 4B",
                "power_panel": power_panels[1].pk,
                "rack": racks[3].pk,
                "status": "active",
                "type": REDUNDANT,
            },
        ]<|MERGE_RESOLUTION|>--- conflicted
+++ resolved
@@ -123,7 +123,7 @@
             super().setUpTestData()
             cls.device_type = DeviceType.objects.exclude(manufacturer__isnull=True).first()
             cls.manufacturer = cls.device_type.manufacturer
-            cls.site = Site.objects.create(name="Site 1", slug="site-1")
+            cls.site = Site.objects.first()
             cls.device_role = DeviceRole.objects.first()
             cls.device = Device.objects.create(
                 device_type=cls.device_type, device_role=cls.device_role, name="Device 1", site=cls.site
@@ -1439,15 +1439,7 @@
 
     @classmethod
     def setUpTestData(cls):
-<<<<<<< HEAD
-        manufacturer = Manufacturer.objects.create(name="Test Manufacturer 1", slug="test-manufacturer-1")
-        devicetype = DeviceType.objects.create(manufacturer=manufacturer, model="Device Type 1", slug="device-type-1")
-        site = Site.objects.first()
-        devicerole = DeviceRole.objects.create(name="Test Device Role 1", slug="test-device-role-1", color="ff0000")
-        device = Device.objects.create(device_type=devicetype, device_role=devicerole, name="Device 1", site=site)
-=======
         super().setUpTestData()
->>>>>>> aa450f62
 
         ConsolePort.objects.create(device=cls.device, name="Console Port 1")
         ConsolePort.objects.create(device=cls.device, name="Console Port 2")
@@ -1475,15 +1467,7 @@
 
     @classmethod
     def setUpTestData(cls):
-<<<<<<< HEAD
-        manufacturer = Manufacturer.objects.create(name="Test Manufacturer 1", slug="test-manufacturer-1")
-        devicetype = DeviceType.objects.create(manufacturer=manufacturer, model="Device Type 1", slug="device-type-1")
-        site = Site.objects.first()
-        devicerole = DeviceRole.objects.create(name="Test Device Role 1", slug="test-device-role-1", color="ff0000")
-        device = Device.objects.create(device_type=devicetype, device_role=devicerole, name="Device 1", site=site)
-=======
         super().setUpTestData()
->>>>>>> aa450f62
 
         ConsoleServerPort.objects.create(device=cls.device, name="Console Server Port 1")
         ConsoleServerPort.objects.create(device=cls.device, name="Console Server Port 2")
@@ -1511,15 +1495,7 @@
 
     @classmethod
     def setUpTestData(cls):
-<<<<<<< HEAD
-        manufacturer = Manufacturer.objects.create(name="Test Manufacturer 1", slug="test-manufacturer-1")
-        devicetype = DeviceType.objects.create(manufacturer=manufacturer, model="Device Type 1", slug="device-type-1")
-        site = Site.objects.first()
-        devicerole = DeviceRole.objects.create(name="Test Device Role 1", slug="test-device-role-1", color="ff0000")
-        device = Device.objects.create(device_type=devicetype, device_role=devicerole, name="Device 1", site=site)
-=======
         super().setUpTestData()
->>>>>>> aa450f62
 
         PowerPort.objects.create(device=cls.device, name="Power Port 1")
         PowerPort.objects.create(device=cls.device, name="Power Port 2")
@@ -1548,15 +1524,7 @@
 
     @classmethod
     def setUpTestData(cls):
-<<<<<<< HEAD
-        manufacturer = Manufacturer.objects.create(name="Test Manufacturer 1", slug="test-manufacturer-1")
-        devicetype = DeviceType.objects.create(manufacturer=manufacturer, model="Device Type 1", slug="device-type-1")
-        site = Site.objects.first()
-        devicerole = DeviceRole.objects.create(name="Test Device Role 1", slug="test-device-role-1", color="ff0000")
-        device = Device.objects.create(device_type=devicetype, device_role=devicerole, name="Device 1", site=site)
-=======
         super().setUpTestData()
->>>>>>> aa450f62
 
         PowerOutlet.objects.create(device=cls.device, name="Power Outlet 1")
         PowerOutlet.objects.create(device=cls.device, name="Power Outlet 2")
@@ -1585,15 +1553,8 @@
 
     @classmethod
     def setUpTestData(cls):
-<<<<<<< HEAD
-        manufacturer = Manufacturer.objects.create(name="Test Manufacturer 1", slug="test-manufacturer-1")
-        devicetype = DeviceType.objects.create(manufacturer=manufacturer, model="Device Type 1", slug="device-type-1")
-        site = Site.objects.first()
-        devicerole = DeviceRole.objects.create(name="Test Device Role 1", slug="test-device-role-1", color="ff0000")
-=======
         super().setUpTestData()
 
->>>>>>> aa450f62
         cls.devices = (
             Device.objects.create(
                 device_type=cls.device_type, device_role=cls.device_role, name="Device 1", site=cls.site
@@ -1833,15 +1794,7 @@
 
     @classmethod
     def setUpTestData(cls):
-<<<<<<< HEAD
-        manufacturer = Manufacturer.objects.create(name="Test Manufacturer 1", slug="test-manufacturer-1")
-        devicetype = DeviceType.objects.create(manufacturer=manufacturer, model="Device Type 1", slug="device-type-1")
-        site = Site.objects.first()
-        devicerole = DeviceRole.objects.create(name="Test Device Role 1", slug="test-device-role-1", color="ff0000")
-        device = Device.objects.create(device_type=devicetype, device_role=devicerole, name="Device 1", site=site)
-=======
         super().setUpTestData()
->>>>>>> aa450f62
 
         rear_ports = (
             RearPort.objects.create(device=cls.device, name="Rear Port 1", type=PortTypeChoices.TYPE_8P8C),
@@ -1905,15 +1858,7 @@
 
     @classmethod
     def setUpTestData(cls):
-<<<<<<< HEAD
-        manufacturer = Manufacturer.objects.create(name="Test Manufacturer 1", slug="test-manufacturer-1")
-        devicetype = DeviceType.objects.create(manufacturer=manufacturer, model="Device Type 1", slug="device-type-1")
-        site = Site.objects.first()
-        devicerole = DeviceRole.objects.create(name="Test Device Role 1", slug="test-device-role-1", color="ff0000")
-        device = Device.objects.create(device_type=devicetype, device_role=devicerole, name="Device 1", site=site)
-=======
         super().setUpTestData()
->>>>>>> aa450f62
 
         RearPort.objects.create(device=cls.device, name="Rear Port 1", type=PortTypeChoices.TYPE_8P8C)
         RearPort.objects.create(device=cls.device, name="Rear Port 2", type=PortTypeChoices.TYPE_8P8C)
@@ -1944,13 +1889,7 @@
 
     @classmethod
     def setUpTestData(cls):
-<<<<<<< HEAD
-        manufacturer = Manufacturer.objects.create(name="Test Manufacturer 1", slug="test-manufacturer-1")
-        site = Site.objects.first()
-        devicerole = DeviceRole.objects.create(name="Test Device Role 1", slug="test-device-role-1", color="ff0000")
-=======
         super().setUpTestData()
->>>>>>> aa450f62
 
         device_types = (
             DeviceType.objects.filter(subdevice_role=SubdeviceRoleChoices.ROLE_PARENT).first(),
@@ -2014,15 +1953,7 @@
 
     @classmethod
     def setUpTestData(cls):
-<<<<<<< HEAD
-        manufacturer = Manufacturer.objects.create(name="Test Manufacturer 1", slug="test-manufacturer-1")
-        devicetype = DeviceType.objects.create(manufacturer=manufacturer, model="Device Type 1", slug="device-type-1")
-        site = Site.objects.first()
-        devicerole = DeviceRole.objects.create(name="Test Device Role 1", slug="test-device-role-1", color="ff0000")
-        device = Device.objects.create(device_type=devicetype, device_role=devicerole, name="Device 1", site=site)
-=======
         super().setUpTestData()
->>>>>>> aa450f62
 
         InventoryItem.objects.create(device=cls.device, name="Inventory Item 1", manufacturer=cls.manufacturer)
         InventoryItem.objects.create(device=cls.device, name="Inventory Item 2", manufacturer=cls.manufacturer)
@@ -2061,14 +1992,7 @@
 
     @classmethod
     def setUpTestData(cls):
-<<<<<<< HEAD
-        site = Site.objects.first()
-        manufacturer = Manufacturer.objects.create(name="Manufacturer 1", slug="manufacturer-1")
-        devicetype = DeviceType.objects.create(manufacturer=manufacturer, model="Device Type 1", slug="device-type-1")
-        devicerole = DeviceRole.objects.create(name="Device Role 1", slug="device-role-1", color="ff0000")
-=======
         super().setUpTestData()
->>>>>>> aa450f62
 
         devices = (
             Device.objects.create(
@@ -2158,33 +2082,12 @@
 
         super().setUp()
 
-<<<<<<< HEAD
-        self.site1 = Site.objects.first()
-        manufacturer = Manufacturer.objects.create(name="Test Manufacturer 1", slug="test-manufacturer-1")
-        self.devicetype1 = DeviceType.objects.create(
-            manufacturer=manufacturer,
-            model="Test Device Type 1",
-            slug="test-device-type-1",
-        )
-        self.devicetype2 = DeviceType.objects.create(
-            manufacturer=manufacturer,
-            model="Test Device Type 2",
-            slug="test-device-type-2",
-        )
-        self.devicerole1 = DeviceRole.objects.create(
-            name="Test Device Role 1", slug="test-device-role-1", color="ff0000"
-        )
-        self.devicerole2 = DeviceRole.objects.create(
-            name="Test Device Role 2", slug="test-device-role-2", color="00ff00"
-        )
-=======
-        site = Site.objects.create(name="Test Site 1", slug="test-site-1")
+        site = Site.objects.first()
         device_type = DeviceType.objects.exclude(manufacturer__isnull=True).first()
         device_role = DeviceRole.objects.first()
 
         cable_status = Status.objects.get_for_model(Cable).get(slug="connected")
 
->>>>>>> aa450f62
         self.device1 = Device.objects.create(
             device_type=device_type,
             device_role=device_role,
@@ -2217,16 +2120,9 @@
 
     @classmethod
     def setUpTestData(cls):
-<<<<<<< HEAD
         site = Site.objects.first()
-        manufacturer = Manufacturer.objects.create(name="Manufacturer 1", slug="manufacturer-1")
-        devicetype = DeviceType.objects.create(manufacturer=manufacturer, model="Device Type", slug="device-type")
-        devicerole = DeviceRole.objects.create(name="Device Role", slug="device-role", color="ff0000")
-=======
-        site = Site.objects.create(name="Test Site", slug="test-site")
         device_type = DeviceType.objects.exclude(manufacturer__isnull=True).first()
         device_role = DeviceRole.objects.first()
->>>>>>> aa450f62
 
         devices = (
             Device.objects.create(

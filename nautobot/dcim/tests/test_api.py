--- conflicted
+++ resolved
@@ -1218,17 +1218,13 @@
         self.add_permissions("dcim.change_device")
 
         dev = Device.objects.get(name="Device 3")
-<<<<<<< HEAD
         intf_status = Status.objects.get_for_model(Interface).first()
         dev_intf = Interface.objects.create(name="Ethernet1", device=dev, type="1000base-t", status=intf_status)
         ipaddr_status = Status.objects.get_for_model(IPAddress).first()
+        prefix_status = Status.objects.get_for_model(Prefix).first()
+        namespace = Namespace.objects.first()
+        Prefix.objects.create(prefix="192.0.2.0/24", namespace=namespace, status=prefix_status)
         dev_ip_addr = IPAddress.objects.create(address="192.0.2.1/24", status=ipaddr_status)
-=======
-        dev_intf = Interface.objects.create(name="Ethernet1", device=dev, type="1000base-t")
-        namespace = Namespace.objects.first()
-        Prefix.objects.create(prefix="192.0.2.0/24", namespace=namespace)
-        dev_ip_addr = IPAddress.objects.create(address="192.0.2.1/24", namespace=namespace)
->>>>>>> 26ae57ab
         dev_intf.add_ip_addresses(dev_ip_addr)
 
         patch_data = {"primary_ip4": dev_ip_addr.pk}

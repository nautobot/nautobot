import json

from django.contrib.auth import get_user_model
from django.contrib.contenttypes.models import ContentType
from django.test import override_settings
from django.urls import reverse
from rest_framework import status

from constance.test import override_config

from nautobot.dcim.choices import (
    InterfaceModeChoices,
    InterfaceStatusChoices,
    InterfaceTypeChoices,
    PortTypeChoices,
    PowerFeedTypeChoices,
    SubdeviceRoleChoices,
)

from nautobot.dcim.models import (
    Cable,
    ConsolePort,
    ConsolePortTemplate,
    ConsoleServerPort,
    ConsoleServerPortTemplate,
    Device,
    DeviceBay,
    DeviceBayTemplate,
    DeviceRole,
    DeviceType,
    FrontPort,
    FrontPortTemplate,
    Interface,
    InterfaceTemplate,
    Manufacturer,
    InventoryItem,
    Platform,
    PowerFeed,
    PowerPort,
    PowerPortTemplate,
    PowerOutlet,
    PowerOutletTemplate,
    PowerPanel,
    Rack,
    RackGroup,
    RackReservation,
    RackRole,
    RearPort,
    RearPortTemplate,
    Region,
    Site,
    VirtualChassis,
)
from nautobot.extras.models import ConfigContextSchema, SecretsGroup, Status
from nautobot.ipam.models import IPAddress, VLAN
from nautobot.utilities.testing import APITestCase, APIViewTestCases
from nautobot.virtualization.models import Cluster, ClusterType


# Use the proper swappable User model
User = get_user_model()


class AppTest(APITestCase):
    def test_root(self):

        url = reverse("dcim-api:api-root")
        response = self.client.get("{}?format=api".format(url), **self.header)

        self.assertEqual(response.status_code, 200)


class Mixins:
    class ComponentTraceMixin(APITestCase):
        peer_termination_type = None

        def test_trace(self):
            """
            Test tracing a device component's attached cable.
            """
            obj = self.model.objects.first()
            peer_device = Device.objects.create(
                site=Site.objects.first(),
                device_type=DeviceType.objects.first(),
                device_role=DeviceRole.objects.first(),
                name="Peer Device",
            )
            if self.peer_termination_type is None:
                raise NotImplementedError("Test case must set peer_termination_type")
            peer_obj = self.peer_termination_type.objects.create(device=peer_device, name="Peer Termination")
            cable = Cable(termination_a=obj, termination_b=peer_obj, label="Cable 1")
            cable.save()

            self.add_permissions(f"dcim.view_{self.model._meta.model_name}")
            url = reverse(f"dcim-api:{self.model._meta.model_name}-trace", kwargs={"pk": obj.pk})
            response = self.client.get(url, **self.header)

            self.assertHttpStatus(response, status.HTTP_200_OK)
            self.assertEqual(len(response.data), 1)
            segment1 = response.data[0]
            self.assertEqual(segment1[0]["name"], obj.name)
            self.assertEqual(segment1[1]["label"], cable.label)
            self.assertEqual(segment1[2]["name"], peer_obj.name)


class RegionTest(APIViewTestCases.APIViewTestCase):
    model = Region
    brief_fields = ["_depth", "display", "id", "name", "site_count", "slug", "url"]
    create_data = [
        {
            "name": "Region 4",
            "slug": "region-4",
        },
        {
            "name": "Region 5",
            "slug": "region-5",
        },
        {
            "name": "Region 6",
            "slug": "region-6",
        },
        {"name": "Region 7"},
    ]
    bulk_update_data = {
        "description": "New description",
    }
    slug_source = "name"

    @classmethod
    def setUpTestData(cls):

        Region.objects.create(name="Region 1", slug="region-1")
        Region.objects.create(name="Region 2", slug="region-2")
        Region.objects.create(name="Region 3", slug="region-3")


class SiteTest(APIViewTestCases.APIViewTestCase):
    model = Site
    brief_fields = ["display", "id", "name", "slug", "url"]
    bulk_update_data = {
        "status": "planned",
    }
    choices_fields = ["status"]
    slug_source = "name"

    @classmethod
    def setUpTestData(cls):

        regions = (
            Region.objects.create(name="Test Region 1", slug="test-region-1"),
            Region.objects.create(name="Test Region 2", slug="test-region-2"),
        )

        Site.objects.create(region=regions[0], name="Site 1", slug="site-1")
        Site.objects.create(region=regions[0], name="Site 2", slug="site-2")
        Site.objects.create(region=regions[0], name="Site 3", slug="site-3")

        # FIXME(jathan): The writable serializer for `Device.status` takes the
        # status `name` (str) and not the `pk` (int). Do not validate this
        # field right now, since we are asserting that it does create correctly.
        #
        # The test code for utilities.testing.views.TestCase.model_to_dict()`
        # needs to be enhanced to use the actual API serializers when `api=True`
        cls.validation_excluded_fields = ["status"]

        cls.create_data = [
            {
                "name": "Site 4",
                "slug": "site-4",
                "region": regions[1].pk,
                "status": "active",
            },
            {
                "name": "Site 5",
                "slug": "site-5",
                "region": regions[1].pk,
                "status": "active",
            },
            {
                "name": "Site 6",
                "slug": "site-6",
                "region": regions[1].pk,
                "status": "active",
            },
            {"name": "Site 7", "region": regions[1].pk, "status": "active"},
        ]

    def test_time_zone_field_post_null(self):
        """
        Test allow_null to time_zone field on site.

        See: https://github.com/nautobot/nautobot/issues/342
        """
        self.add_permissions("dcim.add_site")
        url = reverse("dcim-api:site-list")
        site = {"name": "foo", "slug": "foo", "status": "active", "time_zone": None}

        # Attempt to create new site with null time_zone attr.
        response = self.client.post(url, **self.header, data=site, format="json")
        self.assertEqual(response.status_code, status.HTTP_201_CREATED)
        self.assertEqual(response.json()["time_zone"], None)

    def test_time_zone_field_post_blank(self):
        """
        Test disallowed blank time_zone field on site.

        See: https://github.com/nautobot/nautobot/issues/342
        """
        self.add_permissions("dcim.add_site")
        url = reverse("dcim-api:site-list")
        site = {"name": "foo", "slug": "foo", "status": "active", "time_zone": ""}

        # Attempt to create new site with blank time_zone attr.
        response = self.client.post(url, **self.header, data=site, format="json")
        self.assertEqual(response.status_code, status.HTTP_400_BAD_REQUEST)
        self.assertEqual(response.json()["time_zone"], ["A valid timezone is required."])

    def test_time_zone_field_post_valid(self):
        """
        Test valid time_zone field on site.

        See: https://github.com/nautobot/nautobot/issues/342
        """
        self.add_permissions("dcim.add_site")
        url = reverse("dcim-api:site-list")
        time_zone = "UTC"
        site = {"name": "foo", "slug": "foo", "status": "active", "time_zone": time_zone}

        # Attempt to create new site with valid time_zone attr.
        response = self.client.post(url, **self.header, data=site, format="json")
        self.assertEqual(response.status_code, status.HTTP_201_CREATED)
        self.assertEqual(response.json()["time_zone"], time_zone)

    def test_time_zone_field_post_invalid(self):
        """
        Test invalid time_zone field on site.

        See: https://github.com/nautobot/nautobot/issues/342
        """
        self.add_permissions("dcim.add_site")
        url = reverse("dcim-api:site-list")
        time_zone = "IDONOTEXIST"
        site = {"name": "foo", "slug": "foo", "status": "active", "time_zone": time_zone}

        # Attempt to create new site with invalid time_zone attr.
        response = self.client.post(url, **self.header, data=site, format="json")
        self.assertEqual(response.status_code, status.HTTP_400_BAD_REQUEST)
        self.assertEqual(
            response.json()["time_zone"],
            ["A valid timezone is required."],
        )

    def test_time_zone_field_get_blank(self):
        """
        Test that a site's time_zone field defaults to null.

        See: https://github.com/nautobot/nautobot/issues/342
        """

        self.add_permissions("dcim.view_site")
        site = Site.objects.get(slug="site-1")
        url = reverse("dcim-api:site-detail", kwargs={"pk": site.pk})
        response = self.client.get(url, **self.header)
        self.assertEqual(response.status_code, status.HTTP_200_OK)
        self.assertEqual(response.json()["time_zone"], None)


class RackGroupTest(APIViewTestCases.APIViewTestCase):
    model = RackGroup
    brief_fields = ["_depth", "display", "id", "name", "rack_count", "slug", "url"]
    bulk_update_data = {
        "description": "New description",
    }
    slug_source = "name"

    @classmethod
    def setUpTestData(cls):

        sites = (
            Site.objects.create(name="Site 1", slug="site-1"),
            Site.objects.create(name="Site 2", slug="site-2"),
        )

        parent_rack_groups = (
            RackGroup.objects.create(site=sites[0], name="Parent Rack Group 1", slug="parent-rack-group-1"),
            RackGroup.objects.create(site=sites[1], name="Parent Rack Group 2", slug="parent-rack-group-2"),
        )

        RackGroup.objects.create(
            site=sites[0],
            name="Rack Group 1",
            slug="rack-group-1",
            parent=parent_rack_groups[0],
        )
        RackGroup.objects.create(
            site=sites[0],
            name="Rack Group 2",
            slug="rack-group-2",
            parent=parent_rack_groups[0],
        )
        RackGroup.objects.create(
            site=sites[0],
            name="Rack Group 3",
            slug="rack-group-3",
            parent=parent_rack_groups[0],
        )

        cls.create_data = [
            {
                "name": "Test Rack Group 4",
                "slug": "test-rack-group-4",
                "site": sites[1].pk,
                "parent": parent_rack_groups[1].pk,
            },
            {
                "name": "Test Rack Group 5",
                "slug": "test-rack-group-5",
                "site": sites[1].pk,
                "parent": parent_rack_groups[1].pk,
            },
            {
                "name": "Test Rack Group 6",
                "slug": "test-rack-group-6",
                "site": sites[1].pk,
                "parent": parent_rack_groups[1].pk,
            },
            {
                "name": "Test Rack Group 7",
                "site": sites[1].pk,
                "parent": parent_rack_groups[1].pk,
            },
        ]


class RackRoleTest(APIViewTestCases.APIViewTestCase):
    model = RackRole
    brief_fields = ["display", "id", "name", "rack_count", "slug", "url"]
    create_data = [
        {
            "name": "Rack Role 4",
            "slug": "rack-role-4",
            "color": "ffff00",
        },
        {
            "name": "Rack Role 5",
            "slug": "rack-role-5",
            "color": "ffff00",
        },
        {
            "name": "Rack Role 6",
            "slug": "rack-role-6",
            "color": "ffff00",
        },
        {
            "name": "Rack Role 7",
            "color": "ffff00",
        },
    ]
    bulk_update_data = {
        "description": "New description",
    }
    slug_source = "name"

    @classmethod
    def setUpTestData(cls):

        RackRole.objects.create(name="Rack Role 1", slug="rack-role-1", color="ff0000")
        RackRole.objects.create(name="Rack Role 2", slug="rack-role-2", color="00ff00")
        RackRole.objects.create(name="Rack Role 3", slug="rack-role-3", color="0000ff")


class RackTest(APIViewTestCases.APIViewTestCase):
    model = Rack
    brief_fields = ["device_count", "display", "id", "name", "url"]
    bulk_update_data = {
        "status": "planned",
    }
    choices_fields = ["outer_unit", "status", "type", "width"]

    @classmethod
    def setUpTestData(cls):

        sites = (
            Site.objects.create(name="Site 1", slug="site-1"),
            Site.objects.create(name="Site 2", slug="site-2"),
        )

        rack_groups = (
            RackGroup.objects.create(site=sites[0], name="Rack Group 1", slug="rack-group-1"),
            RackGroup.objects.create(site=sites[1], name="Rack Group 2", slug="rack-group-2"),
        )

        rack_roles = (
            RackRole.objects.create(name="Rack Role 1", slug="rack-role-1", color="ff0000"),
            RackRole.objects.create(name="Rack Role 2", slug="rack-role-2", color="00ff00"),
        )

        statuses = Status.objects.get_for_model(Rack)

        Rack.objects.create(
            site=sites[0],
            group=rack_groups[0],
            role=rack_roles[0],
            name="Rack 1",
            status=statuses[0],
        )
        Rack.objects.create(
            site=sites[0],
            group=rack_groups[0],
            role=rack_roles[0],
            name="Rack 2",
            status=statuses[0],
        )
        Rack.objects.create(
            site=sites[0],
            group=rack_groups[0],
            role=rack_roles[0],
            name="Rack 3",
            status=statuses[0],
        )

        # FIXME(jathan): The writable serializer for `Device.status` takes the
        # status `name` (str) and not the `pk` (int). Do not validate this
        # field right now, since we are asserting that it does create correctly.
        #
        # The test code for utilities.testing.views.TestCase.model_to_dict()`
        # needs to be enhanced to use the actual API serializers when `api=True`
        cls.validation_excluded_fields = ["status"]

        cls.create_data = [
            {
                "name": "Test Rack 4",
                "site": sites[1].pk,
                "group": rack_groups[1].pk,
                "role": rack_roles[1].pk,
                "status": "available",
            },
            {
                "name": "Test Rack 5",
                "site": sites[1].pk,
                "group": rack_groups[1].pk,
                "role": rack_roles[1].pk,
                "status": "available",
            },
            {
                "name": "Test Rack 6",
                "site": sites[1].pk,
                "group": rack_groups[1].pk,
                "role": rack_roles[1].pk,
                "status": "available",
            },
        ]

    def test_get_rack_elevation(self):
        """
        GET a single rack elevation.
        """
        rack = Rack.objects.first()
        self.add_permissions("dcim.view_rack")
        url = reverse("dcim-api:rack-elevation", kwargs={"pk": rack.pk})

        # Retrieve all units
        response = self.client.get(url, **self.header)
        self.assertEqual(response.data["count"], 42)

        # Search for specific units
        response = self.client.get(f"{url}?q=3", **self.header)
        self.assertEqual(response.data["count"], 13)
        response = self.client.get(f"{url}?q=U3", **self.header)
        self.assertEqual(response.data["count"], 11)
        response = self.client.get(f"{url}?q=U10", **self.header)
        self.assertEqual(response.data["count"], 1)

    def test_filter_rack_elevation(self):
        """
        Test filtering the list of rack elevations.

        See: https://github.com/nautobot/nautobot/issues/81
        """
        rack = Rack.objects.first()
        self.add_permissions("dcim.view_rack")
        url = reverse("dcim-api:rack-elevation", kwargs={"pk": rack.pk})
        params = {"brief": "true", "face": "front", "exclude": "a85a31aa-094f-4de9-8ba6-16cb088a1b74"}
        response = self.client.get(url, params, **self.header)
        self.assertHttpStatus(response, 200)

    def test_get_rack_elevation_svg(self):
        """
        GET a single rack elevation in SVG format.
        """
        rack = Rack.objects.first()
        self.add_permissions("dcim.view_rack")
        url = "{}?render=svg".format(reverse("dcim-api:rack-elevation", kwargs={"pk": rack.pk}))

        response = self.client.get(url, **self.header)
        self.assertHttpStatus(response, status.HTTP_200_OK)
        self.assertEqual(response.get("Content-Type"), "image/svg+xml")
        self.assertIn(b'class="slot" height="22" width="230"', response.content)

    @override_settings(RACK_ELEVATION_DEFAULT_UNIT_HEIGHT=27, RACK_ELEVATION_DEFAULT_UNIT_WIDTH=255)
    @override_config(RACK_ELEVATION_DEFAULT_UNIT_HEIGHT=19, RACK_ELEVATION_DEFAULT_UNIT_WIDTH=190)
    def test_get_rack_elevation_svg_settings_overridden(self):
        """
        GET a single rack elevation in SVG format, with Django settings specifying a non-standard unit size.
        """
        rack = Rack.objects.first()
        self.add_permissions("dcim.view_rack")
        url = "{}?render=svg".format(reverse("dcim-api:rack-elevation", kwargs={"pk": rack.pk}))

        response = self.client.get(url, **self.header)
        self.assertHttpStatus(response, status.HTTP_200_OK)
        self.assertEqual(response.get("Content-Type"), "image/svg+xml")
        self.assertIn(b'class="slot" height="27" width="255"', response.content)

    @override_config(RACK_ELEVATION_DEFAULT_UNIT_HEIGHT=19, RACK_ELEVATION_DEFAULT_UNIT_WIDTH=190)
    def test_get_rack_elevation_svg_config_overridden(self):
        """
        GET a single rack elevation in SVG format, with Constance config specifying a non-standard unit size.
        """
        rack = Rack.objects.first()
        self.add_permissions("dcim.view_rack")
        url = "{}?render=svg".format(reverse("dcim-api:rack-elevation", kwargs={"pk": rack.pk}))

        response = self.client.get(url, **self.header)
        self.assertHttpStatus(response, status.HTTP_200_OK)
        self.assertEqual(response.get("Content-Type"), "image/svg+xml")
        self.assertIn(b'class="slot" height="19" width="190"', response.content)


class RackReservationTest(APIViewTestCases.APIViewTestCase):
    model = RackReservation
    brief_fields = ["display", "id", "units", "url", "user"]
    bulk_update_data = {
        "description": "New description",
    }

    @classmethod
    def setUpTestData(cls):
        user = User.objects.create(username="user1", is_active=True)
        site = Site.objects.create(name="Test Site 1", slug="test-site-1")

        cls.racks = (
            Rack.objects.create(site=site, name="Rack 1"),
            Rack.objects.create(site=site, name="Rack 2"),
        )

        RackReservation.objects.create(rack=cls.racks[0], units=[1, 2, 3], user=user, description="Reservation #1")
        RackReservation.objects.create(rack=cls.racks[0], units=[4, 5, 6], user=user, description="Reservation #2")
        RackReservation.objects.create(rack=cls.racks[0], units=[7, 8, 9], user=user, description="Reservation #3")

    def setUp(self):
        super().setUp()

        # We have to set creation data under setUp() because we need access to the test user.
        self.create_data = [
            {
                "rack": self.racks[1].pk,
                "units": [10, 11, 12],
                "user": self.user.pk,
                "description": "Reservation #4",
            },
            {
                "rack": self.racks[1].pk,
                "units": [13, 14, 15],
                "user": self.user.pk,
                "description": "Reservation #5",
            },
            {
                "rack": self.racks[1].pk,
                "units": [16, 17, 18],
                "user": self.user.pk,
                "description": "Reservation #6",
            },
        ]


class ManufacturerTest(APIViewTestCases.APIViewTestCase):
    model = Manufacturer
    brief_fields = ["devicetype_count", "display", "id", "name", "slug", "url"]
    create_data = [
        {
            "name": "Manufacturer 4",
            "slug": "manufacturer-4",
        },
        {
            "name": "Manufacturer 5",
            "slug": "manufacturer-5",
        },
        {
            "name": "Manufacturer 6",
            "slug": "manufacturer-6",
        },
        {
            "name": "Manufacturer 7",
        },
    ]
    bulk_update_data = {
        "description": "New description",
    }
    slug_source = "name"

    @classmethod
    def setUpTestData(cls):

        Manufacturer.objects.create(name="Manufacturer 1", slug="manufacturer-1")
        Manufacturer.objects.create(name="Manufacturer 2", slug="manufacturer-2")
        Manufacturer.objects.create(name="Manufacturer 3", slug="manufacturer-3")


class DeviceTypeTest(APIViewTestCases.APIViewTestCase):
    model = DeviceType
    brief_fields = [
        "device_count",
        "display",
        "id",
        "manufacturer",
        "model",
        "slug",
        "url",
    ]
    bulk_update_data = {
        "part_number": "ABC123",
    }
    choices_fields = ["subdevice_role"]
    slug_source = "model"

    @classmethod
    def setUpTestData(cls):

        manufacturers = (
            Manufacturer.objects.create(name="Manufacturer 1", slug="manufacturer-1"),
            Manufacturer.objects.create(name="Manufacturer 2", slug="manufacturer-2"),
        )

        DeviceType.objects.create(manufacturer=manufacturers[0], model="Device Type 1", slug="device-type-1")
        DeviceType.objects.create(manufacturer=manufacturers[0], model="Device Type 2", slug="device-type-2")
        DeviceType.objects.create(manufacturer=manufacturers[0], model="Device Type 3", slug="device-type-3")

        cls.create_data = [
            {
                "manufacturer": manufacturers[1].pk,
                "model": "Device Type 4",
                "slug": "device-type-4",
            },
            {
                "manufacturer": manufacturers[1].pk,
                "model": "Device Type 5",
                "slug": "device-type-5",
            },
            {
                "manufacturer": manufacturers[1].pk,
                "model": "Device Type 6",
                "slug": "device-type-6",
            },
            {
                "manufacturer": manufacturers[1].pk,
                "model": "Device Type 7",
            },
        ]


class ConsolePortTemplateTest(APIViewTestCases.APIViewTestCase):
    model = ConsolePortTemplate
    brief_fields = ["display", "id", "name", "url"]
    bulk_update_data = {
        "description": "New description",
    }
    choices_fields = ["type"]

    @classmethod
    def setUpTestData(cls):
        manufacturer = Manufacturer.objects.create(name="Test Manufacturer 1", slug="test-manufacturer-1")
        devicetype = DeviceType.objects.create(manufacturer=manufacturer, model="Device Type 1", slug="device-type-1")

        ConsolePortTemplate.objects.create(device_type=devicetype, name="Console Port Template 1")
        ConsolePortTemplate.objects.create(device_type=devicetype, name="Console Port Template 2")
        ConsolePortTemplate.objects.create(device_type=devicetype, name="Console Port Template 3")

        cls.create_data = [
            {
                "device_type": devicetype.pk,
                "name": "Console Port Template 4",
            },
            {
                "device_type": devicetype.pk,
                "name": "Console Port Template 5",
            },
            {
                "device_type": devicetype.pk,
                "name": "Console Port Template 6",
            },
        ]


class ConsoleServerPortTemplateTest(APIViewTestCases.APIViewTestCase):
    model = ConsoleServerPortTemplate
    brief_fields = ["display", "id", "name", "url"]
    bulk_update_data = {
        "description": "New description",
    }
    choices_fields = ["type"]

    @classmethod
    def setUpTestData(cls):
        manufacturer = Manufacturer.objects.create(name="Test Manufacturer 1", slug="test-manufacturer-1")
        devicetype = DeviceType.objects.create(manufacturer=manufacturer, model="Device Type 1", slug="device-type-1")

        ConsoleServerPortTemplate.objects.create(device_type=devicetype, name="Console Server Port Template 1")
        ConsoleServerPortTemplate.objects.create(device_type=devicetype, name="Console Server Port Template 2")
        ConsoleServerPortTemplate.objects.create(device_type=devicetype, name="Console Server Port Template 3")

        cls.create_data = [
            {
                "device_type": devicetype.pk,
                "name": "Console Server Port Template 4",
            },
            {
                "device_type": devicetype.pk,
                "name": "Console Server Port Template 5",
            },
            {
                "device_type": devicetype.pk,
                "name": "Console Server Port Template 6",
            },
        ]


class PowerPortTemplateTest(APIViewTestCases.APIViewTestCase):
    model = PowerPortTemplate
    brief_fields = ["display", "id", "name", "url"]
    bulk_update_data = {
        "description": "New description",
    }
    choices_fields = ["type"]

    @classmethod
    def setUpTestData(cls):
        manufacturer = Manufacturer.objects.create(name="Test Manufacturer 1", slug="test-manufacturer-1")
        devicetype = DeviceType.objects.create(manufacturer=manufacturer, model="Device Type 1", slug="device-type-1")

        PowerPortTemplate.objects.create(device_type=devicetype, name="Power Port Template 1")
        PowerPortTemplate.objects.create(device_type=devicetype, name="Power Port Template 2")
        PowerPortTemplate.objects.create(device_type=devicetype, name="Power Port Template 3")

        cls.create_data = [
            {
                "device_type": devicetype.pk,
                "name": "Power Port Template 4",
            },
            {
                "device_type": devicetype.pk,
                "name": "Power Port Template 5",
            },
            {
                "device_type": devicetype.pk,
                "name": "Power Port Template 6",
            },
        ]


class PowerOutletTemplateTest(APIViewTestCases.APIViewTestCase):
    model = PowerOutletTemplate
    brief_fields = ["display", "id", "name", "url"]
    bulk_update_data = {
        "description": "New description",
    }
    choices_fields = ["feed_leg", "type"]

    @classmethod
    def setUpTestData(cls):
        manufacturer = Manufacturer.objects.create(name="Test Manufacturer 1", slug="test-manufacturer-1")
        devicetype = DeviceType.objects.create(manufacturer=manufacturer, model="Device Type 1", slug="device-type-1")

        PowerOutletTemplate.objects.create(device_type=devicetype, name="Power Outlet Template 1")
        PowerOutletTemplate.objects.create(device_type=devicetype, name="Power Outlet Template 2")
        PowerOutletTemplate.objects.create(device_type=devicetype, name="Power Outlet Template 3")

        cls.create_data = [
            {
                "device_type": devicetype.pk,
                "name": "Power Outlet Template 4",
            },
            {
                "device_type": devicetype.pk,
                "name": "Power Outlet Template 5",
            },
            {
                "device_type": devicetype.pk,
                "name": "Power Outlet Template 6",
            },
        ]


class InterfaceTemplateTest(APIViewTestCases.APIViewTestCase):
    model = InterfaceTemplate
    brief_fields = ["display", "id", "name", "url"]
    bulk_update_data = {
        "description": "New description",
    }
    choices_fields = ["type"]

    @classmethod
    def setUpTestData(cls):
        manufacturer = Manufacturer.objects.create(name="Test Manufacturer 1", slug="test-manufacturer-1")
        devicetype = DeviceType.objects.create(manufacturer=manufacturer, model="Device Type 1", slug="device-type-1")

        InterfaceTemplate.objects.create(device_type=devicetype, name="Interface Template 1", type="1000base-t")
        InterfaceTemplate.objects.create(device_type=devicetype, name="Interface Template 2", type="1000base-t")
        InterfaceTemplate.objects.create(device_type=devicetype, name="Interface Template 3", type="1000base-t")

        cls.create_data = [
            {
                "device_type": devicetype.pk,
                "name": "Interface Template 4",
                "type": "1000base-t",
            },
            {
                "device_type": devicetype.pk,
                "name": "Interface Template 5",
                "type": "1000base-t",
            },
            {
                "device_type": devicetype.pk,
                "name": "Interface Template 6",
                "type": "1000base-t",
            },
        ]


class FrontPortTemplateTest(APIViewTestCases.APIViewTestCase):
    model = FrontPortTemplate
    brief_fields = ["display", "id", "name", "url"]
    bulk_update_data = {
        "description": "New description",
    }
    choices_fields = ["type"]

    @classmethod
    def setUpTestData(cls):
        manufacturer = Manufacturer.objects.create(name="Test Manufacturer 1", slug="test-manufacturer-1")
        devicetype = DeviceType.objects.create(manufacturer=manufacturer, model="Device Type 1", slug="device-type-1")

        rear_port_templates = (
            RearPortTemplate.objects.create(
                device_type=devicetype,
                name="Rear Port Template 1",
                type=PortTypeChoices.TYPE_8P8C,
            ),
            RearPortTemplate.objects.create(
                device_type=devicetype,
                name="Rear Port Template 2",
                type=PortTypeChoices.TYPE_8P8C,
            ),
            RearPortTemplate.objects.create(
                device_type=devicetype,
                name="Rear Port Template 3",
                type=PortTypeChoices.TYPE_8P8C,
            ),
            RearPortTemplate.objects.create(
                device_type=devicetype,
                name="Rear Port Template 4",
                type=PortTypeChoices.TYPE_8P8C,
            ),
            RearPortTemplate.objects.create(
                device_type=devicetype,
                name="Rear Port Template 5",
                type=PortTypeChoices.TYPE_8P8C,
            ),
            RearPortTemplate.objects.create(
                device_type=devicetype,
                name="Rear Port Template 6",
                type=PortTypeChoices.TYPE_8P8C,
            ),
        )

        FrontPortTemplate.objects.create(
            device_type=devicetype,
            name="Front Port Template 1",
            type=PortTypeChoices.TYPE_8P8C,
            rear_port=rear_port_templates[0],
        ),
        FrontPortTemplate.objects.create(
            device_type=devicetype,
            name="Front Port Template 2",
            type=PortTypeChoices.TYPE_8P8C,
            rear_port=rear_port_templates[1],
        ),
        FrontPortTemplate.objects.create(
            device_type=devicetype,
            name="Front Port Template 3",
            type=PortTypeChoices.TYPE_8P8C,
            rear_port=rear_port_templates[2],
        ),

        cls.create_data = [
            {
                "device_type": devicetype.pk,
                "name": "Front Port Template 4",
                "type": PortTypeChoices.TYPE_8P8C,
                "rear_port": rear_port_templates[3].pk,
                "rear_port_position": 1,
            },
            {
                "device_type": devicetype.pk,
                "name": "Front Port Template 5",
                "type": PortTypeChoices.TYPE_8P8C,
                "rear_port": rear_port_templates[4].pk,
                "rear_port_position": 1,
            },
            {
                "device_type": devicetype.pk,
                "name": "Front Port Template 6",
                "type": PortTypeChoices.TYPE_8P8C,
                "rear_port": rear_port_templates[5].pk,
                "rear_port_position": 1,
            },
        ]


class RearPortTemplateTest(APIViewTestCases.APIViewTestCase):
    model = RearPortTemplate
    brief_fields = ["display", "id", "name", "url"]
    bulk_update_data = {
        "description": "New description",
    }
    choices_fields = ["type"]

    @classmethod
    def setUpTestData(cls):
        manufacturer = Manufacturer.objects.create(name="Test Manufacturer 1", slug="test-manufacturer-1")
        devicetype = DeviceType.objects.create(manufacturer=manufacturer, model="Device Type 1", slug="device-type-1")

        RearPortTemplate.objects.create(
            device_type=devicetype,
            name="Rear Port Template 1",
            type=PortTypeChoices.TYPE_8P8C,
        )
        RearPortTemplate.objects.create(
            device_type=devicetype,
            name="Rear Port Template 2",
            type=PortTypeChoices.TYPE_8P8C,
        )
        RearPortTemplate.objects.create(
            device_type=devicetype,
            name="Rear Port Template 3",
            type=PortTypeChoices.TYPE_8P8C,
        )

        cls.create_data = [
            {
                "device_type": devicetype.pk,
                "name": "Rear Port Template 4",
                "type": PortTypeChoices.TYPE_8P8C,
            },
            {
                "device_type": devicetype.pk,
                "name": "Rear Port Template 5",
                "type": PortTypeChoices.TYPE_8P8C,
            },
            {
                "device_type": devicetype.pk,
                "name": "Rear Port Template 6",
                "type": PortTypeChoices.TYPE_8P8C,
            },
        ]


class DeviceBayTemplateTest(APIViewTestCases.APIViewTestCase):
    model = DeviceBayTemplate
    brief_fields = ["display", "id", "name", "url"]
    bulk_update_data = {
        "description": "New description",
    }

    @classmethod
    def setUpTestData(cls):
        manufacturer = Manufacturer.objects.create(name="Test Manufacturer 1", slug="test-manufacturer-1")
        devicetype = DeviceType.objects.create(
            manufacturer=manufacturer,
            model="Device Type 1",
            slug="device-type-1",
            subdevice_role=SubdeviceRoleChoices.ROLE_PARENT,
        )

        DeviceBayTemplate.objects.create(device_type=devicetype, name="Device Bay Template 1")
        DeviceBayTemplate.objects.create(device_type=devicetype, name="Device Bay Template 2")
        DeviceBayTemplate.objects.create(device_type=devicetype, name="Device Bay Template 3")

        cls.create_data = [
            {
                "device_type": devicetype.pk,
                "name": "Device Bay Template 4",
            },
            {
                "device_type": devicetype.pk,
                "name": "Device Bay Template 5",
            },
            {
                "device_type": devicetype.pk,
                "name": "Device Bay Template 6",
            },
        ]


class DeviceRoleTest(APIViewTestCases.APIViewTestCase):
    model = DeviceRole
    brief_fields = ["device_count", "display", "id", "name", "slug", "url", "virtualmachine_count"]
    create_data = [
        {
            "name": "Device Role 4",
            "slug": "device-role-4",
            "color": "ffff00",
        },
        {
            "name": "Device Role 5",
            "slug": "device-role-5",
            "color": "ffff00",
        },
        {
            "name": "Device Role 6",
            "slug": "device-role-6",
            "color": "ffff00",
        },
        {
            "name": "Device Role 7",
            "color": "ffff00",
        },
    ]
    bulk_update_data = {
        "description": "New description",
    }
    slug_source = "name"

    @classmethod
    def setUpTestData(cls):

        DeviceRole.objects.create(name="Device Role 1", slug="device-role-1", color="ff0000")
        DeviceRole.objects.create(name="Device Role 2", slug="device-role-2", color="00ff00")
        DeviceRole.objects.create(name="Device Role 3", slug="device-role-3", color="0000ff")


class PlatformTest(APIViewTestCases.APIViewTestCase):
    model = Platform
    brief_fields = ["device_count", "display", "id", "name", "slug", "url", "virtualmachine_count"]
    create_data = [
        {
            "name": "Platform 4",
            "slug": "platform-4",
        },
        {
            "name": "Platform 5",
            "slug": "platform-5",
        },
        {
            "name": "Platform 6",
            "slug": "platform-6",
        },
        {
            "name": "Platform 7",
        },
    ]
    bulk_update_data = {
        "description": "New description",
    }
    slug_source = "name"

    @classmethod
    def setUpTestData(cls):

        Platform.objects.create(name="Platform 1", slug="platform-1")
        Platform.objects.create(name="Platform 2", slug="platform-2")
        Platform.objects.create(name="Platform 3", slug="platform-3")


class DeviceTest(APIViewTestCases.APIViewTestCase):
    model = Device
    brief_fields = ["display", "id", "name", "url"]
    bulk_update_data = {
        "status": "failed",
    }
    choices_fields = ["face", "status"]

    @classmethod
    def setUpTestData(cls):

        sites = (
            Site.objects.create(name="Site 1", slug="site-1"),
            Site.objects.create(name="Site 2", slug="site-2"),
        )

        racks = (
            Rack.objects.create(name="Rack 1", site=sites[0]),
            Rack.objects.create(name="Rack 2", site=sites[1]),
        )

        manufacturer = Manufacturer.objects.create(name="Manufacturer 1", slug="manufacturer-1")

        device_types = (
            DeviceType.objects.create(manufacturer=manufacturer, model="Device Type 1", slug="device-type-1"),
            DeviceType.objects.create(manufacturer=manufacturer, model="Device Type 2", slug="device-type-2"),
        )

        device_roles = (
            DeviceRole.objects.create(name="Device Role 1", slug="device-role-1", color="ff0000"),
            DeviceRole.objects.create(name="Device Role 2", slug="device-role-2", color="00ff00"),
        )

        device_statuses = Status.objects.get_for_model(Device)

        cluster_type = ClusterType.objects.create(name="Cluster Type 1", slug="cluster-type-1")

        clusters = (
            Cluster.objects.create(name="Cluster 1", type=cluster_type),
            Cluster.objects.create(name="Cluster 2", type=cluster_type),
        )

        secrets_groups = (
            SecretsGroup.objects.create(name="Secrets Group 1", slug="secrets-group-1"),
            SecretsGroup.objects.create(name="Secrets Group 2", slug="secrets-group-2"),
        )

        Device.objects.create(
            device_type=device_types[0],
            device_role=device_roles[0],
            status=device_statuses[0],
            name="Device 1",
            site=sites[0],
            rack=racks[0],
            cluster=clusters[0],
            secrets_group=secrets_groups[0],
            local_context_data={"A": 1},
        ),
        Device.objects.create(
            device_type=device_types[0],
            device_role=device_roles[0],
            status=device_statuses[0],
            name="Device 2",
            site=sites[0],
            rack=racks[0],
            cluster=clusters[0],
            secrets_group=secrets_groups[0],
            local_context_data={"B": 2},
        ),
        Device.objects.create(
            device_type=device_types[0],
            device_role=device_roles[0],
            status=device_statuses[0],
            name="Device 3",
            site=sites[0],
            rack=racks[0],
            cluster=clusters[0],
            secrets_group=secrets_groups[0],
            local_context_data={"C": 3},
        ),

        # FIXME(jathan): The writable serializer for `Device.status` takes the
        # status `name` (str) and not the `pk` (int). Do not validate this
        # field right now, since we are asserting that it does create correctly.
        #
        # The test code for utilities.testing.views.TestCase.model_to_dict()`
        # needs to be enhanced to use the actual API serializers when `api=True`
        cls.validation_excluded_fields = ["status"]

        cls.create_data = [
            {
                "device_type": device_types[1].pk,
                "device_role": device_roles[1].pk,
                "status": "offline",
                "name": "Test Device 4",
                "site": sites[1].pk,
                "rack": racks[1].pk,
                "cluster": clusters[1].pk,
                "secrets_group": secrets_groups[1].pk,
            },
            {
                "device_type": device_types[1].pk,
                "device_role": device_roles[1].pk,
                "status": "offline",
                "name": "Test Device 5",
                "site": sites[1].pk,
                "rack": racks[1].pk,
                "cluster": clusters[1].pk,
                "secrets_group": secrets_groups[1].pk,
            },
            {
                "device_type": device_types[1].pk,
                "device_role": device_roles[1].pk,
                "status": "offline",
                "name": "Test Device 6",
                "site": sites[1].pk,
                "rack": racks[1].pk,
                "cluster": clusters[1].pk,
                "secrets_group": secrets_groups[1].pk,
            },
        ]

    def test_config_context_included_by_default_in_list_view(self):
        """
        Check that config context data is included by default in the devices list.
        """
        self.add_permissions("dcim.view_device")
        url = reverse("dcim-api:device-list") + "?slug=device-with-context-data"
        response = self.client.get(url, **self.header)

        self.assertEqual(response.data["results"][0].get("config_context", {}).get("A"), 1)

    def test_config_context_excluded(self):
        """
        Check that config context data can be excluded by passing ?exclude=config_context.
        """
        self.add_permissions("dcim.view_device")
        url = reverse("dcim-api:device-list") + "?exclude=config_context"
        response = self.client.get(url, **self.header)

        self.assertFalse("config_context" in response.data["results"][0])

    def test_unique_name_per_site_constraint(self):
        """
        Check that creating a device with a duplicate name within a site fails.
        """
        device = Device.objects.first()
        data = {
            "device_type": device.device_type.pk,
            "device_role": device.device_role.pk,
            "site": device.site.pk,
            "name": device.name,
        }

        self.add_permissions("dcim.add_device")
        url = reverse("dcim-api:device-list")
        response = self.client.post(url, data, format="json", **self.header)

        self.assertHttpStatus(response, status.HTTP_400_BAD_REQUEST)

    def test_local_context_schema_validation_pass(self):
        """
        Given a config context schema
        And a device with local context that conforms to that schema
        Assert that the local context passes schema validation via full_clean()
        """
        schema = ConfigContextSchema.objects.create(
            name="Schema 1", slug="schema-1", data_schema={"type": "object", "properties": {"A": {"type": "integer"}}}
        )
        self.add_permissions("dcim.change_device")

        patch_data = {"local_context_schema": str(schema.pk)}

        response = self.client.patch(
            self._get_detail_url(Device.objects.get(name="Device 1")), patch_data, format="json", **self.header
        )
        self.assertHttpStatus(response, status.HTTP_200_OK)
        self.assertEqual(response.data["local_context_schema"]["id"], str(schema.pk))

    def test_local_context_schema_schema_validation_fails(self):
        """
        Given a config context schema
        And a device with local context that *does not* conform to that schema
        Assert that the local context fails schema validation via full_clean()
        """
        schema = ConfigContextSchema.objects.create(
            name="Schema 2", slug="schema-2", data_schema={"type": "object", "properties": {"B": {"type": "string"}}}
        )
        # Add object-level permission
        self.add_permissions("dcim.change_device")

        patch_data = {"local_context_schema": str(schema.pk)}

        response = self.client.patch(
            self._get_detail_url(Device.objects.get(name="Device 2")), patch_data, format="json", **self.header
        )
        self.assertHttpStatus(response, status.HTTP_400_BAD_REQUEST)

    def test_patching_primary_ip4_success(self):
        """
        Validate we can set primary_ip4 on a device using a PATCH.
        """
        # Add object-level permission
        self.add_permissions("dcim.change_device")

        dev = Device.objects.get(name="Device 3")
        dev_intf = Interface.objects.create(name="Ethernet1", device=dev, type="1000base-t")
        dev_ip_addr = IPAddress.objects.create(address="192.0.2.1/24", assigned_object=dev_intf)

        patch_data = {"primary_ip4": dev_ip_addr.pk}

        response = self.client.patch(
            self._get_detail_url(Device.objects.get(name="Device 3")), patch_data, format="json", **self.header
        )
        self.assertHttpStatus(response, status.HTTP_200_OK)


class ConsolePortTest(Mixins.ComponentTraceMixin, APIViewTestCases.APIViewTestCase):
    model = ConsolePort
    brief_fields = ["cable", "device", "display", "id", "name", "url"]
    bulk_update_data = {
        "description": "New description",
    }
    peer_termination_type = ConsoleServerPort
    choices_fields = ["type"]

    @classmethod
    def setUpTestData(cls):
        manufacturer = Manufacturer.objects.create(name="Test Manufacturer 1", slug="test-manufacturer-1")
        devicetype = DeviceType.objects.create(manufacturer=manufacturer, model="Device Type 1", slug="device-type-1")
        site = Site.objects.create(name="Site 1", slug="site-1")
        devicerole = DeviceRole.objects.create(name="Test Device Role 1", slug="test-device-role-1", color="ff0000")
        device = Device.objects.create(device_type=devicetype, device_role=devicerole, name="Device 1", site=site)

        ConsolePort.objects.create(device=device, name="Console Port 1")
        ConsolePort.objects.create(device=device, name="Console Port 2")
        ConsolePort.objects.create(device=device, name="Console Port 3")

        cls.create_data = [
            {
                "device": device.pk,
                "name": "Console Port 4",
            },
            {
                "device": device.pk,
                "name": "Console Port 5",
            },
            {
                "device": device.pk,
                "name": "Console Port 6",
            },
        ]


class ConsoleServerPortTest(Mixins.ComponentTraceMixin, APIViewTestCases.APIViewTestCase):
    model = ConsoleServerPort
    brief_fields = ["cable", "device", "display", "id", "name", "url"]
    bulk_update_data = {
        "description": "New description",
    }
    peer_termination_type = ConsolePort
    choices_fields = ["type"]

    @classmethod
    def setUpTestData(cls):
        manufacturer = Manufacturer.objects.create(name="Test Manufacturer 1", slug="test-manufacturer-1")
        devicetype = DeviceType.objects.create(manufacturer=manufacturer, model="Device Type 1", slug="device-type-1")
        site = Site.objects.create(name="Site 1", slug="site-1")
        devicerole = DeviceRole.objects.create(name="Test Device Role 1", slug="test-device-role-1", color="ff0000")
        device = Device.objects.create(device_type=devicetype, device_role=devicerole, name="Device 1", site=site)

        ConsoleServerPort.objects.create(device=device, name="Console Server Port 1")
        ConsoleServerPort.objects.create(device=device, name="Console Server Port 2")
        ConsoleServerPort.objects.create(device=device, name="Console Server Port 3")

        cls.create_data = [
            {
                "device": device.pk,
                "name": "Console Server Port 4",
            },
            {
                "device": device.pk,
                "name": "Console Server Port 5",
            },
            {
                "device": device.pk,
                "name": "Console Server Port 6",
            },
        ]


class PowerPortTest(Mixins.ComponentTraceMixin, APIViewTestCases.APIViewTestCase):
    model = PowerPort
    brief_fields = ["cable", "device", "display", "id", "name", "url"]
    bulk_update_data = {
        "description": "New description",
    }
    peer_termination_type = PowerOutlet
    choices_fields = ["type"]

    @classmethod
    def setUpTestData(cls):
        manufacturer = Manufacturer.objects.create(name="Test Manufacturer 1", slug="test-manufacturer-1")
        devicetype = DeviceType.objects.create(manufacturer=manufacturer, model="Device Type 1", slug="device-type-1")
        site = Site.objects.create(name="Site 1", slug="site-1")
        devicerole = DeviceRole.objects.create(name="Test Device Role 1", slug="test-device-role-1", color="ff0000")
        device = Device.objects.create(device_type=devicetype, device_role=devicerole, name="Device 1", site=site)

        PowerPort.objects.create(device=device, name="Power Port 1")
        PowerPort.objects.create(device=device, name="Power Port 2")
        PowerPort.objects.create(device=device, name="Power Port 3")

        cls.create_data = [
            {
                "device": device.pk,
                "name": "Power Port 4",
            },
            {
                "device": device.pk,
                "name": "Power Port 5",
            },
            {
                "device": device.pk,
                "name": "Power Port 6",
            },
        ]


class PowerOutletTest(Mixins.ComponentTraceMixin, APIViewTestCases.APIViewTestCase):
    model = PowerOutlet
    brief_fields = ["cable", "device", "display", "id", "name", "url"]
    bulk_update_data = {
        "description": "New description",
    }
    peer_termination_type = PowerPort
    choices_fields = ["feed_leg", "type"]

    @classmethod
    def setUpTestData(cls):
        manufacturer = Manufacturer.objects.create(name="Test Manufacturer 1", slug="test-manufacturer-1")
        devicetype = DeviceType.objects.create(manufacturer=manufacturer, model="Device Type 1", slug="device-type-1")
        site = Site.objects.create(name="Site 1", slug="site-1")
        devicerole = DeviceRole.objects.create(name="Test Device Role 1", slug="test-device-role-1", color="ff0000")
        device = Device.objects.create(device_type=devicetype, device_role=devicerole, name="Device 1", site=site)

        PowerOutlet.objects.create(device=device, name="Power Outlet 1")
        PowerOutlet.objects.create(device=device, name="Power Outlet 2")
        PowerOutlet.objects.create(device=device, name="Power Outlet 3")

        cls.create_data = [
            {
                "device": device.pk,
                "name": "Power Outlet 4",
            },
            {
                "device": device.pk,
                "name": "Power Outlet 5",
            },
            {
                "device": device.pk,
                "name": "Power Outlet 6",
            },
        ]


class InterfaceTestVersion12(Mixins.ComponentTraceMixin, APIViewTestCases.APIViewTestCase):
    model = Interface
    brief_fields = ["cable", "device", "display", "id", "name", "url"]
    bulk_update_data = {
        "description": "New description",
    }
    peer_termination_type = Interface
    choices_fields = ["mode", "type", "status"]

    @classmethod
    def setUpTestData(cls):
        manufacturer = Manufacturer.objects.create(name="Test Manufacturer 1", slug="test-manufacturer-1")
        devicetype = DeviceType.objects.create(manufacturer=manufacturer, model="Device Type 1", slug="device-type-1")
        site = Site.objects.create(name="Site 1", slug="site-1")
        devicerole = DeviceRole.objects.create(name="Test Device Role 1", slug="test-device-role-1", color="ff0000")
        cls.devices = (
            Device.objects.create(device_type=devicetype, device_role=devicerole, name="Device 1", site=site),
            Device.objects.create(device_type=devicetype, device_role=devicerole, name="Device 2", site=site),
            Device.objects.create(device_type=devicetype, device_role=devicerole, name="Device 3", site=site),
        )

        cls.virtualchassis = VirtualChassis.objects.create(
            name="Virtual Chassis 1", master=cls.devices[0], domain="domain-1"
        )
        Device.objects.filter(id=cls.devices[0].id).update(virtual_chassis=cls.virtualchassis, vc_position=1)
        Device.objects.filter(id=cls.devices[1].id).update(virtual_chassis=cls.virtualchassis, vc_position=2)

        cls.interfaces = (
            Interface.objects.create(device=cls.devices[0], name="Interface 1", type="1000base-t"),
            Interface.objects.create(device=cls.devices[0], name="Interface 2", type="1000base-t"),
            Interface.objects.create(device=cls.devices[0], name="Interface 3", type=InterfaceTypeChoices.TYPE_BRIDGE),
            Interface.objects.create(
                device=cls.devices[1], name="Interface 4", type=InterfaceTypeChoices.TYPE_1GE_GBIC
            ),
            Interface.objects.create(device=cls.devices[1], name="Interface 5", type=InterfaceTypeChoices.TYPE_LAG),
            Interface.objects.create(device=cls.devices[2], name="Interface 6", type=InterfaceTypeChoices.TYPE_LAG),
            Interface.objects.create(
                device=cls.devices[2], name="Interface 7", type=InterfaceTypeChoices.TYPE_1GE_GBIC
            ),
        )

        vlans = (
            VLAN.objects.create(name="VLAN 1", vid=1),
            VLAN.objects.create(name="VLAN 2", vid=2),
            VLAN.objects.create(name="VLAN 3", vid=3),
        )

        cls.create_data = [
            {
                "device": cls.devices[0].pk,
                "name": "Interface 8",
                "type": "1000base-t",
                "mode": InterfaceModeChoices.MODE_TAGGED,
                "tagged_vlans": [vlans[0].pk, vlans[1].pk],
                "untagged_vlan": vlans[2].pk,
            },
            {
                "device": cls.devices[0].pk,
                "name": "Interface 9",
                "type": "1000base-t",
                "mode": InterfaceModeChoices.MODE_TAGGED,
                "bridge": cls.interfaces[3].pk,
                "tagged_vlans": [vlans[0].pk, vlans[1].pk],
                "untagged_vlan": vlans[2].pk,
            },
            {
                "device": cls.devices[0].pk,
                "name": "Interface 10",
                "type": "virtual",
                "mode": InterfaceModeChoices.MODE_TAGGED,
                "parent_interface": cls.interfaces[1].pk,
                "tagged_vlans": [vlans[0].pk, vlans[1].pk],
                "untagged_vlan": vlans[2].pk,
            },
        ]

<<<<<<< HEAD
    def test_interface_belonging_to_common_device_or_vc_allowed(self):
        """Test parent, bridge, and LAG interfaces belonging to common device or VC is valid"""
        self.add_permissions("dcim.add_interface")
        data = {
            "device": self.devices[0].pk,
            "name": "interface test 1",
            "type": InterfaceTypeChoices.TYPE_VIRTUAL,
            "parent_interface": self.interfaces[3].id,  # belongs to different device but same vc
            "bridge": self.interfaces[2].id,  # belongs to different device but same vc
        }

        response = self.client.post(self._get_list_url(), data=data, format="json", **self.header)

        self.assertHttpStatus(response, status.HTTP_201_CREATED)
        queryset = Interface.objects.get(name="interface test 1", device=self.devices[0])
        self.assertEqual(queryset.parent_interface, self.interfaces[3])
        self.assertEqual(queryset.bridge, self.interfaces[2])

        # Assert LAG
        self.add_permissions("dcim.add_interface")
        data = {
            "device": self.devices[0].pk,
            "name": "interface test 2",
            "type": InterfaceTypeChoices.TYPE_1GE_GBIC,
            "lag": self.interfaces[4].id,  # belongs to different device but same vc
        }

        response = self.client.post(self._get_list_url(), data=data, format="json", **self.header)

        self.assertHttpStatus(response, status.HTTP_201_CREATED)
        queryset = Interface.objects.get(name="interface test 2", device=self.devices[0])
        self.assertEqual(queryset.lag, self.interfaces[4])

    def test_interface_not_belonging_to_common_device_or_vc_not_allowed(self):
        """Test parent, bridge, and LAG interfaces not belonging to common device or VC is invalid"""

        self.add_permissions("dcim.add_interface")

        payloads = [
            (
                "parent",
                {
                    "device": self.devices[0].pk,
                    "name": "interface test 1",
                    "type": InterfaceTypeChoices.TYPE_VIRTUAL,
                    "parent_interface": self.interfaces[6].id,  # do not belong to same device or vc
                },
            ),
            (
                "bridge",
                {
                    "device": self.devices[0].pk,
                    "name": "interface test 2",
                    "type": InterfaceTypeChoices.TYPE_1GE_GBIC,
                    "bridge": self.interfaces[6].id,  # belongs to different device but same vc
                },
            ),
            (
                "lag",
                {
                    "device": self.devices[0].pk,
                    "name": "interface test 2",
                    "type": InterfaceTypeChoices.TYPE_1GE_GBIC,
                    "lag": self.interfaces[5].id,  # belongs to different device but same vc
                },
            ),
        ]

        for name, payload in payloads:
            response = self.client.post(self._get_list_url(), data=payload, format="json", **self.header)
            self.assertHttpStatus(response, status.HTTP_400_BAD_REQUEST)

            field_name = name.upper() if name == "lag" else name
            error_field_name = f"{name}_interface" if name == "parent" else name

            interface = Interface.objects.get(id=payload[error_field_name])
            self.assertEqual(
                str(response.data[error_field_name][0]),
                f"The selected {field_name} interface ({interface}) belongs to {interface.parent}, which is "
                f"not part of virtual chassis {self.virtualchassis}.",
            )
=======
    def test_active_status_not_found(self):
        self.add_permissions("dcim.add_interface")

        status = Status.objects.get_for_model(Interface).get(slug=InterfaceStatusChoices.STATUS_ACTIVE)
        interface_ct = ContentType.objects.get_for_model(Interface)
        status.content_types.remove(interface_ct)
        device = Device.objects.first()

        data = {
            "device": device.pk,
            "name": "int-001",
            "type": "1000base-t",
            "mode": InterfaceModeChoices.MODE_TAGGED,
        }

        url = self._get_list_url()
        response = self.client.post(url, data, format="json", **self.header)

        self.assertHttpStatus(response, 400)
        self.assertEqual(
            response.data["status"],
            [
                "Interface default status 'active' does not exist, create 'active' status for Interface or use the latest api_version"
            ],
        )

    def test_untagged_vlan_requires_mode(self):
        """Test that when an `untagged_vlan` is specified, `mode` is also required."""
        self.add_permissions("dcim.add_interface")

        vlan = VLAN.objects.first()
        device = Device.objects.first()

        # This will fail.
        data = {
            "device": device.pk,
            "name": "expected-to-fail",
            "type": InterfaceTypeChoices.TYPE_VIRTUAL,
            "untagged_vlan": vlan.pk,
        }

        url = self._get_list_url()
        self.assertHttpStatus(self.client.post(url, data, format="json", **self.header), status.HTTP_400_BAD_REQUEST)

        # Now let's add mode and it will work.
        data["mode"] = InterfaceModeChoices.MODE_ACCESS
        self.assertHttpStatus(self.client.post(url, data, format="json", **self.header), status.HTTP_201_CREATED)


class InterfaceTestVersion14(Mixins.ComponentTraceMixin, APIViewTestCases.APIViewTestCase):
    api_version = "1.4"
    validation_excluded_fields = ["status"]
    model = Interface
    brief_fields = ["cable", "device", "display", "id", "name", "url"]
    bulk_update_data = {
        "description": "New description",
    }
    peer_termination_type = Interface
    choices_fields = ["mode", "type", "status"]

    @classmethod
    def setUpTestData(cls):
        manufacturer = Manufacturer.objects.create(name="Test Manufacturer 1", slug="test-manufacturer-1")
        devicetype = DeviceType.objects.create(manufacturer=manufacturer, model="Device Type 1", slug="device-type-1")
        site = Site.objects.create(name="Site 1", slug="site-1")
        devicerole = DeviceRole.objects.create(name="Test Device Role 1", slug="test-device-role-1", color="ff0000")
        device = Device.objects.create(device_type=devicetype, device_role=devicerole, name="Device 1", site=site)

        status_active = Status.objects.get_for_model(Interface).get(slug=InterfaceStatusChoices.STATUS_ACTIVE)

        Interface.objects.create(device=device, name="Interface 1", type="1000base-t", status=status_active)
        Interface.objects.create(device=device, name="Interface 2", type="1000base-t", status=status_active)
        Interface.objects.create(device=device, name="Interface 3", type="1000base-t", status=status_active)

        vlans = (
            VLAN.objects.create(name="VLAN 1", vid=1),
            VLAN.objects.create(name="VLAN 2", vid=2),
            VLAN.objects.create(name="VLAN 3", vid=3),
        )

        cls.create_data = [
            {
                "device": device.pk,
                "name": "Interface 4",
                "type": "1000base-t",
                "mode": InterfaceModeChoices.MODE_TAGGED,
                "tagged_vlans": [vlans[0].pk, vlans[1].pk],
                "untagged_vlan": vlans[2].pk,
                "status": "failed",
            },
            {
                "device": device.pk,
                "name": "Interface 5",
                "type": "1000base-t",
                "mode": InterfaceModeChoices.MODE_TAGGED,
                "tagged_vlans": [vlans[0].pk, vlans[1].pk],
                "untagged_vlan": vlans[2].pk,
                "status": "active",
            },
            {
                "device": device.pk,
                "name": "Interface 6",
                "type": "1000base-t",
                "mode": InterfaceModeChoices.MODE_TAGGED,
                "tagged_vlans": [vlans[0].pk, vlans[1].pk],
                "untagged_vlan": vlans[2].pk,
                "status": "active",
            },
        ]
>>>>>>> 805047ad


class FrontPortTest(APIViewTestCases.APIViewTestCase):
    model = FrontPort
    brief_fields = ["cable", "device", "display", "id", "name", "url"]
    bulk_update_data = {
        "description": "New description",
    }
    peer_termination_type = Interface
    choices_fields = ["type"]

    @classmethod
    def setUpTestData(cls):
        manufacturer = Manufacturer.objects.create(name="Test Manufacturer 1", slug="test-manufacturer-1")
        devicetype = DeviceType.objects.create(manufacturer=manufacturer, model="Device Type 1", slug="device-type-1")
        site = Site.objects.create(name="Site 1", slug="site-1")
        devicerole = DeviceRole.objects.create(name="Test Device Role 1", slug="test-device-role-1", color="ff0000")
        device = Device.objects.create(device_type=devicetype, device_role=devicerole, name="Device 1", site=site)

        rear_ports = (
            RearPort.objects.create(device=device, name="Rear Port 1", type=PortTypeChoices.TYPE_8P8C),
            RearPort.objects.create(device=device, name="Rear Port 2", type=PortTypeChoices.TYPE_8P8C),
            RearPort.objects.create(device=device, name="Rear Port 3", type=PortTypeChoices.TYPE_8P8C),
            RearPort.objects.create(device=device, name="Rear Port 4", type=PortTypeChoices.TYPE_8P8C),
            RearPort.objects.create(device=device, name="Rear Port 5", type=PortTypeChoices.TYPE_8P8C),
            RearPort.objects.create(device=device, name="Rear Port 6", type=PortTypeChoices.TYPE_8P8C),
        )

        FrontPort.objects.create(
            device=device,
            name="Front Port 1",
            type=PortTypeChoices.TYPE_8P8C,
            rear_port=rear_ports[0],
        )
        FrontPort.objects.create(
            device=device,
            name="Front Port 2",
            type=PortTypeChoices.TYPE_8P8C,
            rear_port=rear_ports[1],
        )
        FrontPort.objects.create(
            device=device,
            name="Front Port 3",
            type=PortTypeChoices.TYPE_8P8C,
            rear_port=rear_ports[2],
        )

        cls.create_data = [
            {
                "device": device.pk,
                "name": "Front Port 4",
                "type": PortTypeChoices.TYPE_8P8C,
                "rear_port": rear_ports[3].pk,
                "rear_port_position": 1,
            },
            {
                "device": device.pk,
                "name": "Front Port 5",
                "type": PortTypeChoices.TYPE_8P8C,
                "rear_port": rear_ports[4].pk,
                "rear_port_position": 1,
            },
            {
                "device": device.pk,
                "name": "Front Port 6",
                "type": PortTypeChoices.TYPE_8P8C,
                "rear_port": rear_ports[5].pk,
                "rear_port_position": 1,
            },
        ]


class RearPortTest(APIViewTestCases.APIViewTestCase):
    model = RearPort
    brief_fields = ["cable", "device", "display", "id", "name", "url"]
    bulk_update_data = {
        "description": "New description",
    }
    peer_termination_type = Interface
    choices_fields = ["type"]

    @classmethod
    def setUpTestData(cls):
        manufacturer = Manufacturer.objects.create(name="Test Manufacturer 1", slug="test-manufacturer-1")
        devicetype = DeviceType.objects.create(manufacturer=manufacturer, model="Device Type 1", slug="device-type-1")
        site = Site.objects.create(name="Site 1", slug="site-1")
        devicerole = DeviceRole.objects.create(name="Test Device Role 1", slug="test-device-role-1", color="ff0000")
        device = Device.objects.create(device_type=devicetype, device_role=devicerole, name="Device 1", site=site)

        RearPort.objects.create(device=device, name="Rear Port 1", type=PortTypeChoices.TYPE_8P8C)
        RearPort.objects.create(device=device, name="Rear Port 2", type=PortTypeChoices.TYPE_8P8C)
        RearPort.objects.create(device=device, name="Rear Port 3", type=PortTypeChoices.TYPE_8P8C)

        cls.create_data = [
            {
                "device": device.pk,
                "name": "Rear Port 4",
                "type": PortTypeChoices.TYPE_8P8C,
            },
            {
                "device": device.pk,
                "name": "Rear Port 5",
                "type": PortTypeChoices.TYPE_8P8C,
            },
            {
                "device": device.pk,
                "name": "Rear Port 6",
                "type": PortTypeChoices.TYPE_8P8C,
            },
        ]


class DeviceBayTest(APIViewTestCases.APIViewTestCase):
    model = DeviceBay
    brief_fields = ["device", "display", "id", "name", "url"]
    bulk_update_data = {
        "description": "New description",
    }

    @classmethod
    def setUpTestData(cls):
        manufacturer = Manufacturer.objects.create(name="Test Manufacturer 1", slug="test-manufacturer-1")
        site = Site.objects.create(name="Site 1", slug="site-1")
        devicerole = DeviceRole.objects.create(name="Test Device Role 1", slug="test-device-role-1", color="ff0000")

        device_types = (
            DeviceType.objects.create(
                manufacturer=manufacturer,
                model="Device Type 1",
                slug="device-type-1",
                subdevice_role=SubdeviceRoleChoices.ROLE_PARENT,
            ),
            DeviceType.objects.create(
                manufacturer=manufacturer,
                model="Device Type 2",
                slug="device-type-2",
                subdevice_role=SubdeviceRoleChoices.ROLE_CHILD,
            ),
        )

        devices = (
            Device.objects.create(
                device_type=device_types[0],
                device_role=devicerole,
                name="Device 1",
                site=site,
            ),
            Device.objects.create(
                device_type=device_types[1],
                device_role=devicerole,
                name="Device 2",
                site=site,
            ),
            Device.objects.create(
                device_type=device_types[1],
                device_role=devicerole,
                name="Device 3",
                site=site,
            ),
            Device.objects.create(
                device_type=device_types[1],
                device_role=devicerole,
                name="Device 4",
                site=site,
            ),
        )

        DeviceBay.objects.create(device=devices[0], name="Device Bay 1")
        DeviceBay.objects.create(device=devices[0], name="Device Bay 2")
        DeviceBay.objects.create(device=devices[0], name="Device Bay 3")

        cls.create_data = [
            {
                "device": devices[0].pk,
                "name": "Device Bay 4",
                "installed_device": devices[1].pk,
            },
            {
                "device": devices[0].pk,
                "name": "Device Bay 5",
                "installed_device": devices[2].pk,
            },
            {
                "device": devices[0].pk,
                "name": "Device Bay 6",
                "installed_device": devices[3].pk,
            },
        ]


class InventoryItemTest(APIViewTestCases.APIViewTestCase):
    model = InventoryItem
    brief_fields = ["_depth", "device", "display", "id", "name", "url"]
    bulk_update_data = {
        "description": "New description",
    }

    @classmethod
    def setUpTestData(cls):
        manufacturer = Manufacturer.objects.create(name="Test Manufacturer 1", slug="test-manufacturer-1")
        devicetype = DeviceType.objects.create(manufacturer=manufacturer, model="Device Type 1", slug="device-type-1")
        site = Site.objects.create(name="Site 1", slug="site-1")
        devicerole = DeviceRole.objects.create(name="Test Device Role 1", slug="test-device-role-1", color="ff0000")
        device = Device.objects.create(device_type=devicetype, device_role=devicerole, name="Device 1", site=site)

        InventoryItem.objects.create(device=device, name="Inventory Item 1", manufacturer=manufacturer)
        InventoryItem.objects.create(device=device, name="Inventory Item 2", manufacturer=manufacturer)
        InventoryItem.objects.create(device=device, name="Inventory Item 3", manufacturer=manufacturer)

        cls.create_data = [
            {
                "device": device.pk,
                "name": "Inventory Item 4",
                "manufacturer": manufacturer.pk,
            },
            {
                "device": device.pk,
                "name": "Inventory Item 5",
                "manufacturer": manufacturer.pk,
            },
            {
                "device": device.pk,
                "name": "Inventory Item 6",
                "manufacturer": manufacturer.pk,
            },
        ]


class CableTest(APIViewTestCases.APIViewTestCase):
    model = Cable
    brief_fields = ["display", "id", "label", "url"]
    bulk_update_data = {
        "length": 100,
        "length_unit": "m",
    }
    choices_fields = ["termination_a_type", "termination_b_type", "type", "status", "length_unit"]

    # TODO: Allow updating cable terminations
    test_update_object = None

    @classmethod
    def setUpTestData(cls):
        site = Site.objects.create(name="Site 1", slug="site-1")
        manufacturer = Manufacturer.objects.create(name="Manufacturer 1", slug="manufacturer-1")
        devicetype = DeviceType.objects.create(manufacturer=manufacturer, model="Device Type 1", slug="device-type-1")
        devicerole = DeviceRole.objects.create(name="Device Role 1", slug="device-role-1", color="ff0000")

        devices = (
            Device.objects.create(
                device_type=devicetype,
                device_role=devicerole,
                name="Device 1",
                site=site,
            ),
            Device.objects.create(
                device_type=devicetype,
                device_role=devicerole,
                name="Device 2",
                site=site,
            ),
        )

        interfaces = []
        for device in devices:
            for i in range(0, 10):
                interfaces.append(
                    Interface.objects.create(
                        device=device,
                        type=InterfaceTypeChoices.TYPE_1GE_FIXED,
                        name=f"eth{i}",
                    )
                )

        statuses = Status.objects.get_for_model(Cable)

        Cable.objects.create(
            termination_a=interfaces[0],
            termination_b=interfaces[10],
            label="Cable 1",
            status=statuses[0],
        )
        Cable.objects.create(
            termination_a=interfaces[1],
            termination_b=interfaces[11],
            label="Cable 2",
            status=statuses[0],
        )
        Cable.objects.create(
            termination_a=interfaces[2],
            termination_b=interfaces[12],
            label="Cable 3",
            status=statuses[0],
        )

        # FIXME(jathan): The writable serializer for `status` takes the
        # status `name` (str) and not the `pk` (int). Do not validate this
        # field right now, since we are asserting that it does create correctly.
        #
        # The test code for utilities.testing.views.TestCase.model_to_dict()`
        # needs to be enhanced to use the actual API serializers when `api=True`
        cls.validation_excluded_fields = ["status"]

        cls.create_data = [
            {
                "termination_a_type": "dcim.interface",
                "termination_a_id": interfaces[4].pk,
                "termination_b_type": "dcim.interface",
                "termination_b_id": interfaces[14].pk,
                "status": "planned",
                "label": "Cable 4",
            },
            {
                "termination_a_type": "dcim.interface",
                "termination_a_id": interfaces[5].pk,
                "termination_b_type": "dcim.interface",
                "termination_b_id": interfaces[15].pk,
                "status": "planned",
                "label": "Cable 5",
            },
            {
                "termination_a_type": "dcim.interface",
                "termination_a_id": interfaces[6].pk,
                "termination_b_type": "dcim.interface",
                "termination_b_id": interfaces[16].pk,
                "status": "planned",
                "label": "Cable 6",
            },
        ]


class ConnectedDeviceTest(APITestCase):
    def setUp(self):

        super().setUp()

        self.site1 = Site.objects.create(name="Test Site 1", slug="test-site-1")
        self.site2 = Site.objects.create(name="Test Site 2", slug="test-site-2")
        manufacturer = Manufacturer.objects.create(name="Test Manufacturer 1", slug="test-manufacturer-1")
        self.devicetype1 = DeviceType.objects.create(
            manufacturer=manufacturer,
            model="Test Device Type 1",
            slug="test-device-type-1",
        )
        self.devicetype2 = DeviceType.objects.create(
            manufacturer=manufacturer,
            model="Test Device Type 2",
            slug="test-device-type-2",
        )
        self.devicerole1 = DeviceRole.objects.create(
            name="Test Device Role 1", slug="test-device-role-1", color="ff0000"
        )
        self.devicerole2 = DeviceRole.objects.create(
            name="Test Device Role 2", slug="test-device-role-2", color="00ff00"
        )
        self.device1 = Device.objects.create(
            device_type=self.devicetype1,
            device_role=self.devicerole1,
            name="TestDevice1",
            site=self.site1,
        )
        self.device2 = Device.objects.create(
            device_type=self.devicetype1,
            device_role=self.devicerole1,
            name="TestDevice2",
            site=self.site1,
        )
        self.interface1 = Interface.objects.create(device=self.device1, name="eth0")
        self.interface2 = Interface.objects.create(device=self.device2, name="eth0")

        cable = Cable(termination_a=self.interface1, termination_b=self.interface2)
        cable.save()

    def test_get_connected_device(self):

        url = reverse("dcim-api:connected-device-list")
        response = self.client.get(url + "?peer_device=TestDevice2&peer_interface=eth0", **self.header)

        self.assertHttpStatus(response, status.HTTP_200_OK)
        self.assertEqual(response.data["name"], self.device1.name)


class VirtualChassisTest(APIViewTestCases.APIViewTestCase):
    model = VirtualChassis
    brief_fields = ["display", "id", "master", "member_count", "name", "url"]

    @classmethod
    def setUpTestData(cls):
        site = Site.objects.create(name="Test Site", slug="test-site")
        manufacturer = Manufacturer.objects.create(name="Manufacturer 1", slug="manufacturer-1")
        devicetype = DeviceType.objects.create(manufacturer=manufacturer, model="Device Type", slug="device-type")
        devicerole = DeviceRole.objects.create(name="Device Role", slug="device-role", color="ff0000")

        devices = (
            Device.objects.create(
                name="Device 1",
                device_type=devicetype,
                device_role=devicerole,
                site=site,
            ),
            Device.objects.create(
                name="Device 2",
                device_type=devicetype,
                device_role=devicerole,
                site=site,
            ),
            Device.objects.create(
                name="Device 3",
                device_type=devicetype,
                device_role=devicerole,
                site=site,
            ),
            Device.objects.create(
                name="Device 4",
                device_type=devicetype,
                device_role=devicerole,
                site=site,
            ),
            Device.objects.create(
                name="Device 5",
                device_type=devicetype,
                device_role=devicerole,
                site=site,
            ),
            Device.objects.create(
                name="Device 6",
                device_type=devicetype,
                device_role=devicerole,
                site=site,
            ),
            Device.objects.create(
                name="Device 7",
                device_type=devicetype,
                device_role=devicerole,
                site=site,
            ),
            Device.objects.create(
                name="Device 8",
                device_type=devicetype,
                device_role=devicerole,
                site=site,
            ),
            Device.objects.create(
                name="Device 9",
                device_type=devicetype,
                device_role=devicerole,
                site=site,
            ),
            Device.objects.create(
                name="Device 10",
                device_type=devicetype,
                device_role=devicerole,
                site=site,
            ),
            Device.objects.create(
                name="Device 11",
                device_type=devicetype,
                device_role=devicerole,
                site=site,
            ),
            Device.objects.create(
                name="Device 12",
                device_type=devicetype,
                device_role=devicerole,
                site=site,
            ),
        )

        # Create 12 interfaces per device
        interfaces = []
        for i, device in enumerate(devices):
            for j in range(0, 13):
                interfaces.append(
                    # Interface name starts with parent device's position in VC; e.g. 1/1, 1/2, 1/3...
                    Interface.objects.create(
                        device=device,
                        name=f"{i%3+1}/{j}",
                        type=InterfaceTypeChoices.TYPE_1GE_FIXED,
                    )
                )

        # Create three VirtualChassis with three members each
        virtual_chassis = (
            VirtualChassis.objects.create(name="Virtual Chassis 1", master=devices[0], domain="domain-1"),
            VirtualChassis.objects.create(name="Virtual Chassis 2", master=devices[3], domain="domain-2"),
            VirtualChassis.objects.create(name="Virtual Chassis 3", master=devices[6], domain="domain-3"),
        )
        Device.objects.filter(pk=devices[0].pk).update(virtual_chassis=virtual_chassis[0], vc_position=1)
        Device.objects.filter(pk=devices[1].pk).update(virtual_chassis=virtual_chassis[0], vc_position=2)
        Device.objects.filter(pk=devices[2].pk).update(virtual_chassis=virtual_chassis[0], vc_position=3)
        Device.objects.filter(pk=devices[3].pk).update(virtual_chassis=virtual_chassis[1], vc_position=1)
        Device.objects.filter(pk=devices[4].pk).update(virtual_chassis=virtual_chassis[1], vc_position=2)
        Device.objects.filter(pk=devices[5].pk).update(virtual_chassis=virtual_chassis[1], vc_position=3)
        Device.objects.filter(pk=devices[6].pk).update(virtual_chassis=virtual_chassis[2], vc_position=1)
        Device.objects.filter(pk=devices[7].pk).update(virtual_chassis=virtual_chassis[2], vc_position=2)
        Device.objects.filter(pk=devices[8].pk).update(virtual_chassis=virtual_chassis[2], vc_position=3)

        cls.update_data = {
            "name": "Virtual Chassis X",
            "domain": "domain-x",
            "master": devices[1].pk,
        }

        cls.create_data = [
            {
                "name": "Virtual Chassis 4",
                "domain": "domain-4",
            },
            {
                "name": "Virtual Chassis 5",
                "domain": "domain-5",
            },
            {
                "name": "Virtual Chassis 6",
                "domain": "domain-6",
            },
        ]

        cls.bulk_update_data = {
            "domain": "newdomain",
        }

    @override_settings(EXEMPT_VIEW_PERMISSIONS=["*"])
    def test_null_master(self):
        """Test setting the virtual chassis master to null."""
        url = reverse("dcim-api:virtualchassis-list")
        response = self.client.get(url + "?name=Virtual Chassis 1", **self.header)
        self.assertHttpStatus(response, status.HTTP_200_OK)
        virtual_chassis_1 = response.json()["results"][0]

        # Make sure the master is set
        self.assertNotEqual(virtual_chassis_1["master"], None)

        # Set the master of Virtual Chassis 1 to null
        url = reverse("dcim-api:virtualchassis-detail", kwargs={"pk": virtual_chassis_1["id"]})
        payload = {"name": "Virtual Chassis 1", "master": None}
        self.add_permissions(f"{self.model._meta.app_label}.change_{self.model._meta.model_name}")
        response = self.client.patch(url, data=json.dumps(payload), content_type="application/json", **self.header)

        # Make sure the master is now null
        self.assertHttpStatus(response, status.HTTP_200_OK)
        self.assertEqual(response.json()["master"], None)

    @override_settings(EXEMPT_VIEW_PERMISSIONS=["*"])
    def test_remove_chassis_from_master_device(self):
        """Test removing the virtual chassis from the master device."""
        url = reverse("dcim-api:virtualchassis-list")
        response = self.client.get(url + "?name=Virtual Chassis 1", **self.header)
        self.assertHttpStatus(response, status.HTTP_200_OK)
        self.assertEqual(response.json()["count"], 1)
        virtual_chassis_1 = response.json()["results"][0]

        # Make sure the master is set
        self.assertNotEqual(virtual_chassis_1["master"], None)

        master_device = Device.objects.get(pk=virtual_chassis_1["master"]["id"])

        # Set the virtual_chassis of the master device to null
        url = reverse("dcim-api:device-detail", kwargs={"pk": master_device.id})
        payload = {
            "device_type": str(master_device.device_type.id),
            "device_role": str(master_device.device_role.id),
            "site": str(master_device.site.id),
            "status": "active",
            "virtual_chassis": None,
        }
        self.add_permissions("dcim.change_device")
        response = self.client.patch(url, data=json.dumps(payload), content_type="application/json", **self.header)

        # Make sure deletion attempt failed
        self.assertHttpStatus(response, status.HTTP_400_BAD_REQUEST)


class PowerPanelTest(APIViewTestCases.APIViewTestCase):
    model = PowerPanel
    brief_fields = ["display", "id", "name", "powerfeed_count", "url"]

    @classmethod
    def setUpTestData(cls):
        sites = (
            Site.objects.create(name="Site 1", slug="site-1"),
            Site.objects.create(name="Site 2", slug="site-2"),
        )

        rack_groups = (
            RackGroup.objects.create(name="Rack Group 1", slug="rack-group-1", site=sites[0]),
            RackGroup.objects.create(name="Rack Group 2", slug="rack-group-2", site=sites[0]),
            RackGroup.objects.create(name="Rack Group 3", slug="rack-group-3", site=sites[0]),
            RackGroup.objects.create(name="Rack Group 4", slug="rack-group-3", site=sites[1]),
        )

        PowerPanel.objects.create(site=sites[0], rack_group=rack_groups[0], name="Power Panel 1"),
        PowerPanel.objects.create(site=sites[0], rack_group=rack_groups[1], name="Power Panel 2"),
        PowerPanel.objects.create(site=sites[0], rack_group=rack_groups[2], name="Power Panel 3"),

        cls.create_data = [
            {
                "name": "Power Panel 4",
                "site": sites[0].pk,
                "rack_group": rack_groups[0].pk,
            },
            {
                "name": "Power Panel 5",
                "site": sites[0].pk,
                "rack_group": rack_groups[1].pk,
            },
            {
                "name": "Power Panel 6",
                "site": sites[0].pk,
                "rack_group": rack_groups[2].pk,
            },
        ]

        cls.bulk_update_data = {"site": sites[1].pk, "rack_group": rack_groups[3].pk}


class PowerFeedTest(APIViewTestCases.APIViewTestCase):
    model = PowerFeed
    brief_fields = ["cable", "display", "id", "name", "url"]
    bulk_update_data = {
        "status": "planned",
    }
    choices_fields = ["phase", "status", "supply", "type"]

    @classmethod
    def setUpTestData(cls):
        site = Site.objects.create(name="Site 1", slug="site-1")
        rackgroup = RackGroup.objects.create(site=site, name="Rack Group 1", slug="rack-group-1")
        rackrole = RackRole.objects.create(name="Rack Role 1", slug="rack-role-1", color="ff0000")

        racks = (
            Rack.objects.create(site=site, group=rackgroup, role=rackrole, name="Rack 1"),
            Rack.objects.create(site=site, group=rackgroup, role=rackrole, name="Rack 2"),
            Rack.objects.create(site=site, group=rackgroup, role=rackrole, name="Rack 3"),
            Rack.objects.create(site=site, group=rackgroup, role=rackrole, name="Rack 4"),
        )

        power_panels = (
            PowerPanel.objects.create(site=site, rack_group=rackgroup, name="Power Panel 1"),
            PowerPanel.objects.create(site=site, rack_group=rackgroup, name="Power Panel 2"),
        )

        PRIMARY = PowerFeedTypeChoices.TYPE_PRIMARY
        REDUNDANT = PowerFeedTypeChoices.TYPE_REDUNDANT
        PowerFeed.objects.create(
            power_panel=power_panels[0],
            rack=racks[0],
            name="Power Feed 1A",
            type=PRIMARY,
        )
        PowerFeed.objects.create(
            power_panel=power_panels[1],
            rack=racks[0],
            name="Power Feed 1B",
            type=REDUNDANT,
        )
        PowerFeed.objects.create(
            power_panel=power_panels[0],
            rack=racks[1],
            name="Power Feed 2A",
            type=PRIMARY,
        )
        PowerFeed.objects.create(
            power_panel=power_panels[1],
            rack=racks[1],
            name="Power Feed 2B",
            type=REDUNDANT,
        )
        PowerFeed.objects.create(
            power_panel=power_panels[0],
            rack=racks[2],
            name="Power Feed 3A",
            type=PRIMARY,
        )
        PowerFeed.objects.create(
            power_panel=power_panels[1],
            rack=racks[2],
            name="Power Feed 3B",
            type=REDUNDANT,
        )

        # FIXME(jathan): The writable serializer for `status` takes the
        # status `name` (str) and not the `pk` (int). Do not validate this
        # field right now, since we are asserting that it does create correctly.
        #
        # The test code for `utilities.testing.views.TestCase.model_to_dict()`
        # needs to be enhanced to use the actual API serializers when `api=True`
        cls.validation_excluded_fields = ["status"]

        cls.create_data = [
            {
                "name": "Power Feed 4A",
                "power_panel": power_panels[0].pk,
                "rack": racks[3].pk,
                "status": "active",
                "type": PRIMARY,
            },
            {
                "name": "Power Feed 4B",
                "power_panel": power_panels[1].pk,
                "rack": racks[3].pk,
                "status": "active",
                "type": REDUNDANT,
            },
        ]<|MERGE_RESOLUTION|>--- conflicted
+++ resolved
@@ -1513,7 +1513,116 @@
             },
         ]
 
-<<<<<<< HEAD
+    def test_active_status_not_found(self):
+        self.add_permissions("dcim.add_interface")
+
+        status = Status.objects.get_for_model(Interface).get(slug=InterfaceStatusChoices.STATUS_ACTIVE)
+        interface_ct = ContentType.objects.get_for_model(Interface)
+        status.content_types.remove(interface_ct)
+        device = Device.objects.first()
+
+        data = {
+            "device": device.pk,
+            "name": "int-001",
+            "type": "1000base-t",
+            "mode": InterfaceModeChoices.MODE_TAGGED,
+        }
+
+        url = self._get_list_url()
+        response = self.client.post(url, data, format="json", **self.header)
+
+        self.assertHttpStatus(response, 400)
+        self.assertEqual(
+            response.data["status"],
+            [
+                "Interface default status 'active' does not exist, create 'active' status for Interface or use the latest api_version"
+            ],
+        )
+
+    def test_untagged_vlan_requires_mode(self):
+        """Test that when an `untagged_vlan` is specified, `mode` is also required."""
+        self.add_permissions("dcim.add_interface")
+
+        vlan = VLAN.objects.first()
+        device = Device.objects.first()
+
+        # This will fail.
+        data = {
+            "device": device.pk,
+            "name": "expected-to-fail",
+            "type": InterfaceTypeChoices.TYPE_VIRTUAL,
+            "untagged_vlan": vlan.pk,
+        }
+
+        url = self._get_list_url()
+        self.assertHttpStatus(self.client.post(url, data, format="json", **self.header), status.HTTP_400_BAD_REQUEST)
+
+        # Now let's add mode and it will work.
+        data["mode"] = InterfaceModeChoices.MODE_ACCESS
+        self.assertHttpStatus(self.client.post(url, data, format="json", **self.header), status.HTTP_201_CREATED)
+
+
+class InterfaceTestVersion14(Mixins.ComponentTraceMixin, APIViewTestCases.APIViewTestCase):
+    api_version = "1.4"
+    validation_excluded_fields = ["status"]
+    model = Interface
+    brief_fields = ["cable", "device", "display", "id", "name", "url"]
+    bulk_update_data = {
+        "description": "New description",
+    }
+    peer_termination_type = Interface
+    choices_fields = ["mode", "type", "status"]
+
+    @classmethod
+    def setUpTestData(cls):
+        manufacturer = Manufacturer.objects.create(name="Test Manufacturer 1", slug="test-manufacturer-1")
+        devicetype = DeviceType.objects.create(manufacturer=manufacturer, model="Device Type 1", slug="device-type-1")
+        site = Site.objects.create(name="Site 1", slug="site-1")
+        devicerole = DeviceRole.objects.create(name="Test Device Role 1", slug="test-device-role-1", color="ff0000")
+        device = Device.objects.create(device_type=devicetype, device_role=devicerole, name="Device 1", site=site)
+
+        status_active = Status.objects.get_for_model(Interface).get(slug=InterfaceStatusChoices.STATUS_ACTIVE)
+
+        Interface.objects.create(device=device, name="Interface 1", type="1000base-t", status=status_active)
+        Interface.objects.create(device=device, name="Interface 2", type="1000base-t", status=status_active)
+        Interface.objects.create(device=device, name="Interface 3", type="1000base-t", status=status_active)
+
+        vlans = (
+            VLAN.objects.create(name="VLAN 1", vid=1),
+            VLAN.objects.create(name="VLAN 2", vid=2),
+            VLAN.objects.create(name="VLAN 3", vid=3),
+        )
+
+        cls.create_data = [
+            {
+                "device": device.pk,
+                "name": "Interface 4",
+                "type": "1000base-t",
+                "mode": InterfaceModeChoices.MODE_TAGGED,
+                "tagged_vlans": [vlans[0].pk, vlans[1].pk],
+                "untagged_vlan": vlans[2].pk,
+                "status": "failed",
+            },
+            {
+                "device": device.pk,
+                "name": "Interface 5",
+                "type": "1000base-t",
+                "mode": InterfaceModeChoices.MODE_TAGGED,
+                "tagged_vlans": [vlans[0].pk, vlans[1].pk],
+                "untagged_vlan": vlans[2].pk,
+                "status": "active",
+            },
+            {
+                "device": device.pk,
+                "name": "Interface 6",
+                "type": "1000base-t",
+                "mode": InterfaceModeChoices.MODE_TAGGED,
+                "tagged_vlans": [vlans[0].pk, vlans[1].pk],
+                "untagged_vlan": vlans[2].pk,
+                "status": "active",
+            },
+        ]
+
     def test_interface_belonging_to_common_device_or_vc_allowed(self):
         """Test parent, bridge, and LAG interfaces belonging to common device or VC is valid"""
         self.add_permissions("dcim.add_interface")
@@ -1595,117 +1704,6 @@
                 f"The selected {field_name} interface ({interface}) belongs to {interface.parent}, which is "
                 f"not part of virtual chassis {self.virtualchassis}.",
             )
-=======
-    def test_active_status_not_found(self):
-        self.add_permissions("dcim.add_interface")
-
-        status = Status.objects.get_for_model(Interface).get(slug=InterfaceStatusChoices.STATUS_ACTIVE)
-        interface_ct = ContentType.objects.get_for_model(Interface)
-        status.content_types.remove(interface_ct)
-        device = Device.objects.first()
-
-        data = {
-            "device": device.pk,
-            "name": "int-001",
-            "type": "1000base-t",
-            "mode": InterfaceModeChoices.MODE_TAGGED,
-        }
-
-        url = self._get_list_url()
-        response = self.client.post(url, data, format="json", **self.header)
-
-        self.assertHttpStatus(response, 400)
-        self.assertEqual(
-            response.data["status"],
-            [
-                "Interface default status 'active' does not exist, create 'active' status for Interface or use the latest api_version"
-            ],
-        )
-
-    def test_untagged_vlan_requires_mode(self):
-        """Test that when an `untagged_vlan` is specified, `mode` is also required."""
-        self.add_permissions("dcim.add_interface")
-
-        vlan = VLAN.objects.first()
-        device = Device.objects.first()
-
-        # This will fail.
-        data = {
-            "device": device.pk,
-            "name": "expected-to-fail",
-            "type": InterfaceTypeChoices.TYPE_VIRTUAL,
-            "untagged_vlan": vlan.pk,
-        }
-
-        url = self._get_list_url()
-        self.assertHttpStatus(self.client.post(url, data, format="json", **self.header), status.HTTP_400_BAD_REQUEST)
-
-        # Now let's add mode and it will work.
-        data["mode"] = InterfaceModeChoices.MODE_ACCESS
-        self.assertHttpStatus(self.client.post(url, data, format="json", **self.header), status.HTTP_201_CREATED)
-
-
-class InterfaceTestVersion14(Mixins.ComponentTraceMixin, APIViewTestCases.APIViewTestCase):
-    api_version = "1.4"
-    validation_excluded_fields = ["status"]
-    model = Interface
-    brief_fields = ["cable", "device", "display", "id", "name", "url"]
-    bulk_update_data = {
-        "description": "New description",
-    }
-    peer_termination_type = Interface
-    choices_fields = ["mode", "type", "status"]
-
-    @classmethod
-    def setUpTestData(cls):
-        manufacturer = Manufacturer.objects.create(name="Test Manufacturer 1", slug="test-manufacturer-1")
-        devicetype = DeviceType.objects.create(manufacturer=manufacturer, model="Device Type 1", slug="device-type-1")
-        site = Site.objects.create(name="Site 1", slug="site-1")
-        devicerole = DeviceRole.objects.create(name="Test Device Role 1", slug="test-device-role-1", color="ff0000")
-        device = Device.objects.create(device_type=devicetype, device_role=devicerole, name="Device 1", site=site)
-
-        status_active = Status.objects.get_for_model(Interface).get(slug=InterfaceStatusChoices.STATUS_ACTIVE)
-
-        Interface.objects.create(device=device, name="Interface 1", type="1000base-t", status=status_active)
-        Interface.objects.create(device=device, name="Interface 2", type="1000base-t", status=status_active)
-        Interface.objects.create(device=device, name="Interface 3", type="1000base-t", status=status_active)
-
-        vlans = (
-            VLAN.objects.create(name="VLAN 1", vid=1),
-            VLAN.objects.create(name="VLAN 2", vid=2),
-            VLAN.objects.create(name="VLAN 3", vid=3),
-        )
-
-        cls.create_data = [
-            {
-                "device": device.pk,
-                "name": "Interface 4",
-                "type": "1000base-t",
-                "mode": InterfaceModeChoices.MODE_TAGGED,
-                "tagged_vlans": [vlans[0].pk, vlans[1].pk],
-                "untagged_vlan": vlans[2].pk,
-                "status": "failed",
-            },
-            {
-                "device": device.pk,
-                "name": "Interface 5",
-                "type": "1000base-t",
-                "mode": InterfaceModeChoices.MODE_TAGGED,
-                "tagged_vlans": [vlans[0].pk, vlans[1].pk],
-                "untagged_vlan": vlans[2].pk,
-                "status": "active",
-            },
-            {
-                "device": device.pk,
-                "name": "Interface 6",
-                "type": "1000base-t",
-                "mode": InterfaceModeChoices.MODE_TAGGED,
-                "tagged_vlans": [vlans[0].pk, vlans[1].pk],
-                "untagged_vlan": vlans[2].pk,
-                "status": "active",
-            },
-        ]
->>>>>>> 805047ad
 
 
 class FrontPortTest(APIViewTestCases.APIViewTestCase):

import json
from unittest import skip

from django.contrib.auth import get_user_model
from django.contrib.contenttypes.models import ContentType
from django.test import override_settings
from django.urls import reverse
from rest_framework import status

from constance.test import override_config

from nautobot.core.testing import APITestCase, APIViewTestCases
from nautobot.dcim.choices import (
    InterfaceModeChoices,
    InterfaceStatusChoices,
    InterfaceTypeChoices,
    PortTypeChoices,
    PowerFeedTypeChoices,
    SubdeviceRoleChoices,
)
from nautobot.dcim.models import (
    Cable,
    ConsolePort,
    ConsolePortTemplate,
    ConsoleServerPort,
    ConsoleServerPortTemplate,
    Device,
    DeviceBay,
    DeviceBayTemplate,
    DeviceRedundancyGroup,
    DeviceType,
    FrontPort,
    FrontPortTemplate,
    Interface,
    InterfaceTemplate,
    Location,
    LocationType,
    Manufacturer,
    InventoryItem,
    Platform,
    PowerFeed,
    PowerPort,
    PowerPortTemplate,
    PowerOutlet,
    PowerOutletTemplate,
    PowerPanel,
    Rack,
    RackGroup,
    RackReservation,
    RearPort,
    RearPortTemplate,
    Region,
    Site,
    VirtualChassis,
)
from nautobot.extras.models import ConfigContextSchema, Role, SecretsGroup, Status
from nautobot.ipam.models import IPAddress, VLAN
from nautobot.tenancy.models import Tenant
from nautobot.virtualization.models import Cluster, ClusterType


# Use the proper swappable User model
User = get_user_model()


class AppTest(APITestCase):
    def test_root(self):

        url = reverse("dcim-api:api-root")
        response = self.client.get(f"{url}?format=api", **self.header)

        self.assertEqual(response.status_code, 200)


class Mixins:
    class ComponentTraceMixin(APITestCase):
        """Mixin for `ComponentModel` classes that support `trace` tests."""

        peer_termination_type = None

        def test_trace(self):
            """
            Test tracing a device component's attached cable.
            """
            obj = self.model.objects.first()
            peer_device = Device.objects.create(
                location=Location.objects.filter(location_type=LocationType.objects.get(name="Campus")).first(),
                device_type=DeviceType.objects.first(),
                role=Role.objects.get_for_model(Device).first(),
                name="Peer Device",
            )
            if self.peer_termination_type is None:
                raise NotImplementedError("Test case must set peer_termination_type")
            peer_obj = self.peer_termination_type.objects.create(device=peer_device, name="Peer Termination")
            cable = Cable(termination_a=obj, termination_b=peer_obj, label="Cable 1")
            cable.save()

            self.add_permissions(f"dcim.view_{self.model._meta.model_name}")
            url = reverse(f"dcim-api:{self.model._meta.model_name}-trace", kwargs={"pk": obj.pk})
            response = self.client.get(url, **self.header)

            self.assertHttpStatus(response, status.HTTP_200_OK)
            self.assertEqual(len(response.data), 1)
            segment1 = response.data[0]
            self.assertEqual(segment1[0]["name"], obj.name)
            self.assertEqual(segment1[1]["label"], cable.label)
            self.assertEqual(segment1[2]["name"], peer_obj.name)

    class BaseComponentTestMixin(APIViewTestCases.APIViewTestCase):
        """Mixin class for all `ComponentModel` model class tests."""

        model = None
        brief_fields = ["device", "display", "id", "name", "url"]
        bulk_update_data = {
            "description": "New description",
        }
        choices_fields = ["type"]

        @classmethod
        def setUpTestData(cls):
            super().setUpTestData()
            cls.device_type = DeviceType.objects.exclude(manufacturer__isnull=True).first()
            cls.manufacturer = cls.device_type.manufacturer
            cls.location = Location.objects.first()
            cls.device_role = Role.objects.get_for_model(Device).first()
            cls.device = Device.objects.create(
                device_type=cls.device_type, role=cls.device_role, name="Device 1", location=cls.location
            )

    class BasePortTestMixin(ComponentTraceMixin, BaseComponentTestMixin):
        """Mixin class for all `FooPort` tests."""

        peer_termination_type = None
        brief_fields = ["cable", "device", "display", "id", "name", "url"]

    class BasePortTemplateTestMixin(BaseComponentTestMixin):
        """Mixin class for all `FooPortTemplate` tests."""

        brief_fields = ["display", "id", "name", "url"]


class RegionTest(APIViewTestCases.APIViewTestCase):
    model = Region
    brief_fields = ["display", "id", "name", "site_count", "slug", "tree_depth", "url"]
    create_data = [
        {
            "name": "Region 4",
            "slug": "region-4",
        },
        {
            "name": "Region 5",
            "slug": "region-5",
        },
        {
            "name": "Region 6",
            "slug": "region-6",
        },
        {"name": "Region 7"},
    ]
    bulk_update_data = {
        "description": "New description",
    }
    slug_source = "name"

    @classmethod
    def setUpTestData(cls):

        Region.objects.create(name="Region 1", slug="region-1")
        Region.objects.create(name="Region 2", slug="region-2")
        Region.objects.create(name="Region 3", slug="region-3")


class SiteTest(APIViewTestCases.APIViewTestCase):
    model = Site
    brief_fields = ["display", "id", "name", "slug", "url"]
    slug_source = "name"

    @classmethod
    def setUpTestData(cls):

        regions = Region.objects.all()[:2]
        cls.statuses = Status.objects.get_for_model(Site)

        cls.create_data = [
            {
                "name": "Site 4",
                "slug": "site-4",
                "region": regions[1].pk,
                "status": cls.statuses[0].pk,
            },
            {
                "name": "Site 5",
                "slug": "site-5",
                "region": regions[1].pk,
                "status": cls.statuses[0].pk,
            },
            {
                "name": "Site 6",
                "slug": "site-6",
                "region": regions[1].pk,
                "status": cls.statuses[0].pk,
            },
            {"name": "Site 7", "region": regions[1].pk, "status": cls.statuses[0].pk},
        ]

        cls.bulk_update_data = {
            "status": cls.statuses[1].pk,
        }

    def get_deletable_object_pks(self):
        Sites = [
            Site.objects.create(name="Deletable Site 1"),
            Site.objects.create(name="Deletable Site 2"),
            Site.objects.create(name="Deletable Site 3"),
        ]
        return [site.pk for site in Sites]

    def test_time_zone_field_post_null(self):
        """
        Test allow_null to time_zone field on site.

        See: https://github.com/nautobot/nautobot/issues/342
        """
        self.add_permissions("dcim.add_site")
        url = reverse("dcim-api:site-list")
        site = {"name": "foo", "slug": "foo", "status": self.statuses[0].pk, "time_zone": None}

        # Attempt to create new site with null time_zone attr.
        response = self.client.post(url, **self.header, data=site, format="json")
        self.assertEqual(response.status_code, status.HTTP_201_CREATED)
        self.assertEqual(response.json()["time_zone"], None)

    def test_time_zone_field_post_blank(self):
        """
        Test disallowed blank time_zone field on site.

        See: https://github.com/nautobot/nautobot/issues/342
        """
        self.add_permissions("dcim.add_site")
        url = reverse("dcim-api:site-list")
        site = {"name": "foo", "slug": "foo", "status": self.statuses[0].pk, "time_zone": ""}

        # Attempt to create new site with blank time_zone attr.
        response = self.client.post(url, **self.header, data=site, format="json")
        self.assertEqual(response.status_code, status.HTTP_400_BAD_REQUEST)
        self.assertEqual(response.json()["time_zone"], ["A valid timezone is required."])

    def test_time_zone_field_post_valid(self):
        """
        Test valid time_zone field on site.

        See: https://github.com/nautobot/nautobot/issues/342
        """
        self.add_permissions("dcim.add_site")
        url = reverse("dcim-api:site-list")
        time_zone = "UTC"
        site = {"name": "foo", "slug": "foo", "status": self.statuses[0].pk, "time_zone": time_zone}

        # Attempt to create new site with valid time_zone attr.
        response = self.client.post(url, **self.header, data=site, format="json")
        self.assertEqual(response.status_code, status.HTTP_201_CREATED)
        self.assertEqual(response.json()["time_zone"], time_zone)

    def test_time_zone_field_post_invalid(self):
        """
        Test invalid time_zone field on site.

        See: https://github.com/nautobot/nautobot/issues/342
        """
        self.add_permissions("dcim.add_site")
        url = reverse("dcim-api:site-list")
        time_zone = "IDONOTEXIST"
        site = {"name": "foo", "slug": "foo", "status": self.statuses[0].pk, "time_zone": time_zone}

        # Attempt to create new site with invalid time_zone attr.
        response = self.client.post(url, **self.header, data=site, format="json")
        self.assertEqual(response.status_code, status.HTTP_400_BAD_REQUEST)
        self.assertEqual(
            response.json()["time_zone"],
            ["A valid timezone is required."],
        )

    def test_time_zone_field_get_blank(self):
        """
        Test that a site's time_zone field defaults to null.

        See: https://github.com/nautobot/nautobot/issues/342
        """

        self.add_permissions("dcim.view_site")
        site = Site.objects.filter(time_zone="").first()
        url = reverse("dcim-api:site-detail", kwargs={"pk": site.pk})
        response = self.client.get(url, **self.header)
        self.assertEqual(response.status_code, status.HTTP_200_OK)
        self.assertEqual(response.json()["time_zone"], None)


class LocationTypeTest(APIViewTestCases.APIViewTestCase):
    model = LocationType
    brief_fields = ["display", "id", "name", "slug", "tree_depth", "url"]
    bulk_update_data = {
        "description": "Some generic description of multiple types. Not very useful.",
        "nestable": True,
    }
    choices_fields = []  # TODO: what would we need to get ["content_types"] added as a choices field?
    slug_source = "name"

    @classmethod
    def setUpTestData(cls):
        lt1 = LocationType.objects.get(name="Building")
        lt2 = LocationType.objects.get(name="Floor")
        lt3 = LocationType.objects.get(name="Room")
        lt4 = LocationType.objects.get(name="Aisle")
        # Deletable Location Types
        LocationType.objects.create(name="Delete Me 1")
        LocationType.objects.create(name="Delete Me 2")
        LocationType.objects.create(name="Delete Me 3")
        for lt in [lt1, lt2, lt3, lt4]:
            lt.content_types.add(ContentType.objects.get_for_model(RackGroup))

        cls.create_data = [
            {
                "name": "Standalone",
                "nestable": True,
            },
            {
                "name": "Elevator Type",
                "parent": lt2.pk,
                "content_types": ["ipam.prefix", "ipam.vlangroup", "ipam.vlan"],
            },
            {
                "name": "Closet",
                "slug": "closet",
                "parent": lt3.pk,
                "content_types": ["dcim.device"],
                "description": "An enclosed space smaller than a room",
            },
        ]


class LocationTest(APIViewTestCases.APIViewTestCase):
    model = Location
    brief_fields = ["display", "id", "name", "slug", "tree_depth", "url"]
    choices_fields = []
    slug_source = ["parent__slug", "name"]

    @classmethod
    def setUpTestData(cls):
        cls.lt1 = LocationType.objects.get(name="Campus")
        cls.lt2 = LocationType.objects.get(name="Building")
        cls.lt3 = LocationType.objects.get(name="Floor")
        cls.lt4 = LocationType.objects.get(name="Room")

<<<<<<< HEAD
        cls.status_active = Status.objects.get(slug="active")
        cls.site = Site.objects.first()
        tenant = Tenant.objects.create(name="Test Tenant")

        loc1 = Location.objects.create(name="RTP", location_type=cls.lt1, status=cls.status_active, site=cls.site)
        loc2 = Location.objects.create(name="RTP4E", location_type=cls.lt2, status=cls.status_active, parent=loc1)
        loc3 = Location.objects.create(name="RTP4E-3", location_type=cls.lt3, status=cls.status_active, parent=loc2)
        loc4 = Location.objects.create(
            name="RTP4E-3-0101", location_type=cls.lt4, status=cls.status_active, parent=loc3, tenant=tenant
=======
        status_active = Status.objects.get(slug="active")
        tenant = Tenant.objects.create(name="Test Tenant")

        cls.loc1 = Location.objects.create(name="RTP", location_type=cls.lt1, status=status_active)
        cls.loc2 = Location.objects.create(name="RTP4E", location_type=cls.lt2, status=status_active, parent=cls.loc1)
        cls.loc3 = Location.objects.create(name="RTP4E-3", location_type=cls.lt3, status=status_active, parent=cls.loc2)
        cls.loc4 = Location.objects.create(
            name="RTP4E-3-0101", location_type=cls.lt4, status=status_active, parent=cls.loc3, tenant=tenant
>>>>>>> 100ea54a
        )
        for loc in [cls.loc1, cls.loc2, cls.loc3, cls.loc4]:
            loc.validated_save()

        cls.create_data = [
            {
                "name": "Downtown Durham",
                "location_type": cls.lt1.pk,
<<<<<<< HEAD
                "site": cls.site.pk,
                "status": cls.status_active.pk,
=======
                "status": "active",
>>>>>>> 100ea54a
            },
            {
                "name": "RTP12",
                "slug": "rtp-12",
                "location_type": cls.lt2.pk,
<<<<<<< HEAD
                "parent": loc1.pk,
                "status": cls.status_active.pk,
=======
                "parent": cls.loc1.pk,
                "status": "active",
>>>>>>> 100ea54a
            },
            {
                "name": "RTP4E-2",
                "location_type": cls.lt3.pk,
<<<<<<< HEAD
                "parent": loc2.pk,
                "status": cls.status_active.pk,
=======
                "parent": cls.loc2.pk,
                "status": "active",
>>>>>>> 100ea54a
                "description": "Second floor of RTP4E",
                "tenant": tenant.pk,
            },
        ]

        status_planned = Status.objects.get(slug="planned")

        # Changing location_type of an existing instance is not permitted
        cls.update_data = {
            "name": "A revised location",
            "slug": "a-different-slug",
            "status": status_planned.pk,
        }
        cls.bulk_update_data = {
            "status": status_planned.pk,
        }

    def test_time_zone_field_post_null(self):
        """
        Test allow_null to time_zone field on locaton.
        """

        self.add_permissions("dcim.add_location")
        url = reverse("dcim-api:location-list")
        location = {
            "name": "foo",
            "slug": "foo",
            "status": self.status_active.pk,
            "time_zone": None,
            "location_type": self.lt1.pk,
            "location": self.loc1.pk,
        }

        # Attempt to create new location with null time_zone attr.
        response = self.client.post(url, **self.header, data=location, format="json")
        self.assertEqual(response.status_code, status.HTTP_201_CREATED)
        self.assertEqual(response.json()["time_zone"], None)

    def test_time_zone_field_post_blank(self):
        """
        Test disallowed blank time_zone field on location.
        """

        self.add_permissions("dcim.add_location")
        url = reverse("dcim-api:location-list")
        location = {
            "name": "foo",
            "slug": "foo",
            "status": self.status_active.pk,
            "time_zone": "",
            "location_type": self.lt1.pk,
            "location": self.loc1.pk,
        }

        # Attempt to create new location with blank time_zone attr.
        response = self.client.post(url, **self.header, data=location, format="json")
        self.assertEqual(response.status_code, status.HTTP_400_BAD_REQUEST)
        self.assertEqual(response.json()["time_zone"], ["A valid timezone is required."])

    def test_time_zone_field_post_valid(self):
        """
        Test valid time_zone field on location.
        """

        self.add_permissions("dcim.add_location")
        url = reverse("dcim-api:location-list")
        time_zone = "UTC"
        location = {
            "name": "foo",
            "slug": "foo",
            "status": self.status_active.pk,
            "time_zone": time_zone,
            "location_type": self.lt1.pk,
            "location": self.loc1.pk,
        }

        # Attempt to create new location with valid time_zone attr.
        response = self.client.post(url, **self.header, data=location, format="json")
        self.assertEqual(response.status_code, status.HTTP_201_CREATED)
        self.assertEqual(response.json()["time_zone"], time_zone)

    def test_time_zone_field_post_invalid(self):
        """
        Test invalid time_zone field on location.
        """

        self.add_permissions("dcim.add_location")
        url = reverse("dcim-api:location-list")
        time_zone = "IDONOTEXIST"
        location = {
            "name": "foo",
            "slug": "foo",
            "status": self.status_active.pk,
            "time_zone": time_zone,
            "location_type": self.lt1.pk,
            "location": self.loc1.pk,
        }

        # Attempt to create new location with invalid time_zone attr.
        response = self.client.post(url, **self.header, data=location, format="json")
        self.assertEqual(response.status_code, status.HTTP_400_BAD_REQUEST)
        self.assertEqual(
            response.json()["time_zone"],
            ["A valid timezone is required."],
        )

    def test_time_zone_field_get_blank(self):
        """
        Test that a location's time_zone field defaults to null.
        """

        self.add_permissions("dcim.view_location")
        location = Location.objects.filter(time_zone="").first()
        url = reverse("dcim-api:location-detail", kwargs={"pk": location.pk})
        response = self.client.get(url, **self.header)
        self.assertEqual(response.status_code, status.HTTP_200_OK)
        self.assertEqual(response.json()["time_zone"], None)


class RackGroupTest(APIViewTestCases.APIViewTestCase):
    model = RackGroup
    brief_fields = ["display", "id", "name", "rack_count", "slug", "tree_depth", "url"]
    bulk_update_data = {
        "description": "New description",
    }
    slug_source = "name"

    @classmethod
    def setUpTestData(cls):
        cls.active = Status.objects.get(slug="active")
        location_type = LocationType.objects.create(name="Location Type 1")
        cls.locations = (
            Location.objects.create(name="Location 1", location_type=location_type, status=cls.active),
            Location.objects.create(name="Location 2", location_type=location_type, status=cls.active),
        )
        cls.parent_rack_groups = (
            RackGroup.objects.create(location=cls.locations[0], name="Parent Rack Group 1", slug="parent-rack-group-1"),
            RackGroup.objects.create(location=cls.locations[1], name="Parent Rack Group 2", slug="parent-rack-group-2"),
        )

        location_type.content_types.add(ContentType.objects.get_for_model(RackGroup))

        RackGroup.objects.create(
            location=cls.locations[0],
            name="Rack Group 1",
            slug="rack-group-1",
            parent=cls.parent_rack_groups[0],
        )
        RackGroup.objects.create(
            location=cls.locations[0],
            name="Rack Group 2",
            slug="rack-group-2",
            parent=cls.parent_rack_groups[0],
        )
        RackGroup.objects.create(
            location=cls.locations[0],
            name="Rack Group 3",
            slug="rack-group-3",
            parent=cls.parent_rack_groups[0],
        )

        cls.create_data = [
            {
                "name": "Test Rack Group 4",
                "slug": "test-rack-group-4",
                "location": cls.locations[1].pk,
                "parent": cls.parent_rack_groups[1].pk,
            },
            {
                "name": "Test Rack Group 5",
                "slug": "test-rack-group-5",
                "location": cls.locations[1].pk,
                "parent": cls.parent_rack_groups[1].pk,
            },
            {
                "name": "Test Rack Group 6",
                "slug": "test-rack-group-6",
                "location": cls.locations[1].pk,
                "parent": cls.parent_rack_groups[1].pk,
            },
            {
                "name": "Test Rack Group 7",
                "location": cls.locations[1].pk,
                "parent": cls.parent_rack_groups[1].pk,
            },
        ]

    def test_child_group_location_valid(self):
        """A child group with a location may fall within the parent group's location."""
        self.add_permissions("dcim.add_rackgroup")
        url = reverse("dcim-api:rackgroup-list")

        parent_group = RackGroup.objects.filter(location=self.locations[0]).first()
        child_location_type = LocationType.objects.create(
            name="Child Location Type", parent=self.locations[0].location_type
        )
        child_location_type.content_types.add(ContentType.objects.get_for_model(RackGroup))
        child_location = Location.objects.create(
            name="Child Location", location_type=child_location_type, parent=self.locations[0], status=self.active
        )

        data = {
            "name": "Good Group",
            "parent": parent_group.pk,
            "location": child_location.pk,
        }
        response = self.client.post(url, **self.header, data=data, format="json")
        self.assertHttpStatus(response, status.HTTP_201_CREATED)

    def test_child_group_location_invalid(self):
        """A child group with a location must not fall outside its parent group's location."""
        self.add_permissions("dcim.add_rackgroup")
        url = reverse("dcim-api:rackgroup-list")

        parent_group = RackGroup.objects.filter(location=self.locations[0]).first()
        # A sibling of locations[0], not a child of it.
        sibling_location = Location.objects.create(
            name="Location 1B", location_type=self.locations[0].location_type, status=self.active
        )

        data = {
            "name": "Good Group",
            "parent": parent_group.pk,
            "location": sibling_location.pk,
        }
        response = self.client.post(url, **self.header, data=data, format="json")
        self.assertHttpStatus(response, status.HTTP_400_BAD_REQUEST)
        self.assertEqual(
            response.json()["location"],
            [
                f'Location "Location 1B" is not descended from parent rack group "{parent_group.name}" location "Location 1".'
            ],
        )


class RackTest(APIViewTestCases.APIViewTestCase):
    model = Rack
    brief_fields = ["device_count", "display", "id", "name", "url"]
    choices_fields = ["outer_unit", "type", "width"]

    @classmethod
    def setUpTestData(cls):

        locations = Location.objects.all()[:2]

        rack_groups = (
            RackGroup.objects.create(location=locations[0], name="Rack Group 1", slug="rack-group-1"),
            RackGroup.objects.create(location=locations[1], name="Rack Group 2", slug="rack-group-2"),
        )

        rack_roles = Role.objects.get_for_model(Rack)
        statuses = Status.objects.get_for_model(Rack)

        Rack.objects.create(
            location=locations[0],
            group=rack_groups[0],
            role=rack_roles[0],
            name="Rack 1",
            status=statuses[0],
        )
        Rack.objects.create(
            location=locations[0],
            group=rack_groups[0],
            role=rack_roles[0],
            name="Rack 2",
            status=statuses[0],
        )
        Rack.objects.create(
            location=locations[0],
            group=rack_groups[0],
            role=rack_roles[0],
            name="Rack 3",
            status=statuses[0],
        )

        cls.create_data = [
            {
                "name": "Test Rack 4",
                "location": locations[1].pk,
                "group": rack_groups[1].pk,
                "role": rack_roles[1].pk,
                "status": statuses[1].pk,
            },
            {
                "name": "Test Rack 5",
                "location": locations[1].pk,
                "group": rack_groups[1].pk,
                "role": rack_roles[1].pk,
                "status": statuses[1].pk,
            },
            {
                "name": "Test Rack 6",
                "location": locations[1].pk,
                "group": rack_groups[1].pk,
                "role": rack_roles[1].pk,
                "status": statuses[1].pk,
            },
        ]
        cls.bulk_update_data = {
            "status": statuses[1].pk,
        }

    def test_get_rack_elevation(self):
        """
        GET a single rack elevation.
        """
        rack = Rack.objects.first()
        self.add_permissions("dcim.view_rack")
        url = reverse("dcim-api:rack-elevation", kwargs={"pk": rack.pk})

        # Retrieve all units
        response = self.client.get(url, **self.header)
        self.assertEqual(response.data["count"], 42)

        # Search for specific units
        response = self.client.get(f"{url}?q=3", **self.header)
        self.assertEqual(response.data["count"], 13)
        response = self.client.get(f"{url}?q=U3", **self.header)
        self.assertEqual(response.data["count"], 11)
        response = self.client.get(f"{url}?q=U10", **self.header)
        self.assertEqual(response.data["count"], 1)

    def test_filter_rack_elevation(self):
        """
        Test filtering the list of rack elevations.

        See: https://github.com/nautobot/nautobot/issues/81
        """
        rack = Rack.objects.first()
        self.add_permissions("dcim.view_rack")
        url = reverse("dcim-api:rack-elevation", kwargs={"pk": rack.pk})
        params = {"brief": "true", "face": "front", "exclude": "a85a31aa-094f-4de9-8ba6-16cb088a1b74"}
        response = self.client.get(url, params, **self.header)
        self.assertHttpStatus(response, 200)

    def test_get_rack_elevation_svg(self):
        """
        GET a single rack elevation in SVG format.
        """
        rack = Rack.objects.first()
        self.add_permissions("dcim.view_rack")
        reverse_url = reverse("dcim-api:rack-elevation", kwargs={"pk": rack.pk})
        url = f"{reverse_url}?render=svg"

        response = self.client.get(url, **self.header)
        self.assertHttpStatus(response, status.HTTP_200_OK)
        self.assertEqual(response.get("Content-Type"), "image/svg+xml")
        self.assertIn(b'class="slot" height="22" width="230"', response.content)

    @override_settings(RACK_ELEVATION_DEFAULT_UNIT_HEIGHT=27, RACK_ELEVATION_DEFAULT_UNIT_WIDTH=255)
    @override_config(RACK_ELEVATION_DEFAULT_UNIT_HEIGHT=19, RACK_ELEVATION_DEFAULT_UNIT_WIDTH=190)
    def test_get_rack_elevation_svg_settings_overridden(self):
        """
        GET a single rack elevation in SVG format, with Django settings specifying a non-standard unit size.
        """
        rack = Rack.objects.first()
        self.add_permissions("dcim.view_rack")
        reverse_url = reverse("dcim-api:rack-elevation", kwargs={"pk": rack.pk})
        url = f"{reverse_url}?render=svg"

        response = self.client.get(url, **self.header)
        self.assertHttpStatus(response, status.HTTP_200_OK)
        self.assertEqual(response.get("Content-Type"), "image/svg+xml")
        self.assertIn(b'class="slot" height="27" width="255"', response.content)

    @override_config(RACK_ELEVATION_DEFAULT_UNIT_HEIGHT=19, RACK_ELEVATION_DEFAULT_UNIT_WIDTH=190)
    def test_get_rack_elevation_svg_config_overridden(self):
        """
        GET a single rack elevation in SVG format, with Constance config specifying a non-standard unit size.
        """
        rack = Rack.objects.first()
        self.add_permissions("dcim.view_rack")
        reverse_url = reverse("dcim-api:rack-elevation", kwargs={"pk": rack.pk})
        url = f"{reverse_url}?render=svg"

        response = self.client.get(url, **self.header)
        self.assertHttpStatus(response, status.HTTP_200_OK)
        self.assertEqual(response.get("Content-Type"), "image/svg+xml")
        self.assertIn(b'class="slot" height="19" width="190"', response.content)


class RackReservationTest(APIViewTestCases.APIViewTestCase):
    model = RackReservation
    brief_fields = ["display", "id", "units", "url", "user"]
    bulk_update_data = {
        "description": "New description",
    }

    @classmethod
    def setUpTestData(cls):
        user = User.objects.create(username="user1", is_active=True)
        location = Location.objects.filter(location_type=LocationType.objects.get(name="Campus")).first()

        cls.racks = (
            Rack.objects.create(location=location, name="Rack 1"),
            Rack.objects.create(location=location, name="Rack 2"),
        )

        RackReservation.objects.create(rack=cls.racks[0], units=[1, 2, 3], user=user, description="Reservation #1")
        RackReservation.objects.create(rack=cls.racks[0], units=[4, 5, 6], user=user, description="Reservation #2")
        RackReservation.objects.create(rack=cls.racks[0], units=[7, 8, 9], user=user, description="Reservation #3")

    def setUp(self):
        super().setUp()

        # We have to set creation data under setUp() because we need access to the test user.
        self.create_data = [
            {
                "rack": self.racks[1].pk,
                "units": [10, 11, 12],
                "user": self.user.pk,
                "description": "Reservation #4",
            },
            {
                "rack": self.racks[1].pk,
                "units": [13, 14, 15],
                "user": self.user.pk,
                "description": "Reservation #5",
            },
            {
                "rack": self.racks[1].pk,
                "units": [16, 17, 18],
                "user": self.user.pk,
                "description": "Reservation #6",
            },
        ]


class ManufacturerTest(APIViewTestCases.APIViewTestCase):
    model = Manufacturer
    brief_fields = ["devicetype_count", "display", "id", "name", "slug", "url"]
    create_data = [
        {
            "name": "Test Manufacturer 4",
            "slug": "test-manufacturer-4",
        },
        {
            "name": "Test Manufacturer 5",
            "slug": "test-manufacturer-5",
        },
        {
            "name": "Test Manufacturer 6",
            "slug": "test-manufacturer-6",
        },
        {
            "name": "Test Manufacturer 7",
        },
    ]
    bulk_update_data = {
        "description": "New description",
    }
    slug_source = "name"

    @classmethod
    def setUpTestData(cls):

        # FIXME(jathan): This has to be replaced with# `get_deletable_object` and
        # `get_deletable_object_pks` but this is a workaround just so all of these objects are
        # deletable for now.
        DeviceType.objects.all().delete()
        Platform.objects.all().delete()


class DeviceTypeTest(APIViewTestCases.APIViewTestCase):
    model = DeviceType
    brief_fields = [
        "device_count",
        "display",
        "id",
        "manufacturer",
        "model",
        "slug",
        "url",
    ]
    bulk_update_data = {
        "part_number": "ABC123",
    }
    choices_fields = ["subdevice_role"]
    slug_source = "model"

    @classmethod
    def setUpTestData(cls):
        manufacturer_id = Manufacturer.objects.first().pk

        cls.create_data = [
            {
                "manufacturer": manufacturer_id,
                "model": "Device Type 4",
                "slug": "device-type-4",
            },
            {
                "manufacturer": manufacturer_id,
                "model": "Device Type 5",
                "slug": "device-type-5",
            },
            {
                "manufacturer": manufacturer_id,
                "model": "Device Type 6",
                "slug": "device-type-6",
            },
            {
                "manufacturer": manufacturer_id,
                "model": "Device Type 7",
            },
        ]


class ConsolePortTemplateTest(Mixins.BasePortTemplateTestMixin):
    model = ConsolePortTemplate

    @classmethod
    def setUpTestData(cls):
        super().setUpTestData()

        ConsolePortTemplate.objects.create(device_type=cls.device_type, name="Console Port Template 1")
        ConsolePortTemplate.objects.create(device_type=cls.device_type, name="Console Port Template 2")
        ConsolePortTemplate.objects.create(device_type=cls.device_type, name="Console Port Template 3")

        cls.create_data = [
            {
                "device_type": cls.device_type.pk,
                "name": "Console Port Template 4",
            },
            {
                "device_type": cls.device_type.pk,
                "name": "Console Port Template 5",
            },
            {
                "device_type": cls.device_type.pk,
                "name": "Console Port Template 6",
            },
        ]


class ConsoleServerPortTemplateTest(Mixins.BasePortTemplateTestMixin):
    model = ConsoleServerPortTemplate

    @classmethod
    def setUpTestData(cls):
        super().setUpTestData()

        ConsoleServerPortTemplate.objects.create(device_type=cls.device_type, name="Console Server Port Template 1")
        ConsoleServerPortTemplate.objects.create(device_type=cls.device_type, name="Console Server Port Template 2")
        ConsoleServerPortTemplate.objects.create(device_type=cls.device_type, name="Console Server Port Template 3")

        cls.create_data = [
            {
                "device_type": cls.device_type.pk,
                "name": "Console Server Port Template 4",
            },
            {
                "device_type": cls.device_type.pk,
                "name": "Console Server Port Template 5",
            },
            {
                "device_type": cls.device_type.pk,
                "name": "Console Server Port Template 6",
            },
        ]


class PowerPortTemplateTest(Mixins.BasePortTemplateTestMixin):
    model = PowerPortTemplate

    @classmethod
    def setUpTestData(cls):
        super().setUpTestData()

        PowerPortTemplate.objects.create(device_type=cls.device_type, name="Power Port Template 1")
        PowerPortTemplate.objects.create(device_type=cls.device_type, name="Power Port Template 2")
        PowerPortTemplate.objects.create(device_type=cls.device_type, name="Power Port Template 3")

        cls.create_data = [
            {
                "device_type": cls.device_type.pk,
                "name": "Power Port Template 4",
            },
            {
                "device_type": cls.device_type.pk,
                "name": "Power Port Template 5",
            },
            {
                "device_type": cls.device_type.pk,
                "name": "Power Port Template 6",
            },
        ]


class PowerOutletTemplateTest(Mixins.BasePortTemplateTestMixin):
    model = PowerOutletTemplate
    choices_fields = ["feed_leg", "type"]

    @classmethod
    def setUpTestData(cls):
        super().setUpTestData()

        PowerOutletTemplate.objects.create(device_type=cls.device_type, name="Power Outlet Template 1")
        PowerOutletTemplate.objects.create(device_type=cls.device_type, name="Power Outlet Template 2")
        PowerOutletTemplate.objects.create(device_type=cls.device_type, name="Power Outlet Template 3")

        cls.create_data = [
            {
                "device_type": cls.device_type.pk,
                "name": "Power Outlet Template 4",
            },
            {
                "device_type": cls.device_type.pk,
                "name": "Power Outlet Template 5",
            },
            {
                "device_type": cls.device_type.pk,
                "name": "Power Outlet Template 6",
            },
        ]


class InterfaceTemplateTest(Mixins.BasePortTemplateTestMixin):
    model = InterfaceTemplate

    @classmethod
    def setUpTestData(cls):
        super().setUpTestData()

        InterfaceTemplate.objects.create(device_type=cls.device_type, name="Interface Template 1", type="1000base-t")
        InterfaceTemplate.objects.create(device_type=cls.device_type, name="Interface Template 2", type="1000base-t")
        InterfaceTemplate.objects.create(device_type=cls.device_type, name="Interface Template 3", type="1000base-t")

        cls.create_data = [
            {
                "device_type": cls.device_type.pk,
                "name": "Interface Template 4",
                "type": "1000base-t",
            },
            {
                "device_type": cls.device_type.pk,
                "name": "Interface Template 5",
                "type": "1000base-t",
            },
            {
                "device_type": cls.device_type.pk,
                "name": "Interface Template 6",
                "type": "1000base-t",
            },
        ]


class FrontPortTemplateTest(Mixins.BasePortTemplateTestMixin):
    model = FrontPortTemplate

    @classmethod
    def setUpTestData(cls):
        super().setUpTestData()

        rear_port_templates = (
            RearPortTemplate.objects.create(
                device_type=cls.device_type,
                name="Rear Port Template 1",
                type=PortTypeChoices.TYPE_8P8C,
            ),
            RearPortTemplate.objects.create(
                device_type=cls.device_type,
                name="Rear Port Template 2",
                type=PortTypeChoices.TYPE_8P8C,
            ),
            RearPortTemplate.objects.create(
                device_type=cls.device_type,
                name="Rear Port Template 3",
                type=PortTypeChoices.TYPE_8P8C,
            ),
            RearPortTemplate.objects.create(
                device_type=cls.device_type,
                name="Rear Port Template 4",
                type=PortTypeChoices.TYPE_8P8C,
            ),
            RearPortTemplate.objects.create(
                device_type=cls.device_type,
                name="Rear Port Template 5",
                type=PortTypeChoices.TYPE_8P8C,
            ),
            RearPortTemplate.objects.create(
                device_type=cls.device_type,
                name="Rear Port Template 6",
                type=PortTypeChoices.TYPE_8P8C,
            ),
        )

        FrontPortTemplate.objects.create(
            device_type=cls.device_type,
            name="Front Port Template 1",
            type=PortTypeChoices.TYPE_8P8C,
            rear_port=rear_port_templates[0],
        )
        FrontPortTemplate.objects.create(
            device_type=cls.device_type,
            name="Front Port Template 2",
            type=PortTypeChoices.TYPE_8P8C,
            rear_port=rear_port_templates[1],
        )
        FrontPortTemplate.objects.create(
            device_type=cls.device_type,
            name="Front Port Template 3",
            type=PortTypeChoices.TYPE_8P8C,
            rear_port=rear_port_templates[2],
        )

        cls.create_data = [
            {
                "device_type": cls.device_type.pk,
                "name": "Front Port Template 4",
                "type": PortTypeChoices.TYPE_8P8C,
                "rear_port": rear_port_templates[3].pk,
                "rear_port_position": 1,
            },
            {
                "device_type": cls.device_type.pk,
                "name": "Front Port Template 5",
                "type": PortTypeChoices.TYPE_8P8C,
                "rear_port": rear_port_templates[4].pk,
                "rear_port_position": 1,
            },
            {
                "device_type": cls.device_type.pk,
                "name": "Front Port Template 6",
                "type": PortTypeChoices.TYPE_8P8C,
                "rear_port": rear_port_templates[5].pk,
                "rear_port_position": 1,
            },
        ]


class RearPortTemplateTest(Mixins.BasePortTemplateTestMixin):
    model = RearPortTemplate

    @classmethod
    def setUpTestData(cls):
        super().setUpTestData()

        RearPortTemplate.objects.create(
            device_type=cls.device_type,
            name="Rear Port Template 1",
            type=PortTypeChoices.TYPE_8P8C,
        )
        RearPortTemplate.objects.create(
            device_type=cls.device_type,
            name="Rear Port Template 2",
            type=PortTypeChoices.TYPE_8P8C,
        )
        RearPortTemplate.objects.create(
            device_type=cls.device_type,
            name="Rear Port Template 3",
            type=PortTypeChoices.TYPE_8P8C,
        )

        cls.create_data = [
            {
                "device_type": cls.device_type.pk,
                "name": "Rear Port Template 4",
                "type": PortTypeChoices.TYPE_8P8C,
            },
            {
                "device_type": cls.device_type.pk,
                "name": "Rear Port Template 5",
                "type": PortTypeChoices.TYPE_8P8C,
            },
            {
                "device_type": cls.device_type.pk,
                "name": "Rear Port Template 6",
                "type": PortTypeChoices.TYPE_8P8C,
            },
        ]


class DeviceBayTemplateTest(Mixins.BasePortTemplateTestMixin):
    model = DeviceBayTemplate
    choices_fields = []

    @classmethod
    def setUpTestData(cls):
        super().setUpTestData()
        device_type = DeviceType.objects.filter(subdevice_role=SubdeviceRoleChoices.ROLE_PARENT).first()

        DeviceBayTemplate.objects.create(device_type=device_type, name="Device Bay Template 1")
        DeviceBayTemplate.objects.create(device_type=device_type, name="Device Bay Template 2")
        DeviceBayTemplate.objects.create(device_type=device_type, name="Device Bay Template 3")

        cls.create_data = [
            {
                "device_type": device_type.pk,
                "name": "Device Bay Template 4",
            },
            {
                "device_type": device_type.pk,
                "name": "Device Bay Template 5",
            },
            {
                "device_type": device_type.pk,
                "name": "Device Bay Template 6",
            },
        ]


class PlatformTest(APIViewTestCases.APIViewTestCase):
    model = Platform
    brief_fields = ["device_count", "display", "id", "name", "slug", "url", "virtualmachine_count"]
    create_data = [
        {
            "name": "Test Platform 4",
            "slug": "test-platform-4",
        },
        {
            "name": "Test Platform 5",
            "slug": "test-platform-5",
        },
        {
            "name": "Test Platform 6",
            "slug": "test-platform-6",
        },
        {
            "name": "Test Platform 7",
        },
    ]
    bulk_update_data = {
        "description": "New description",
    }
    slug_source = "name"


class DeviceTest(APIViewTestCases.APIViewTestCase):
    model = Device
    brief_fields = ["display", "id", "name", "url"]
    choices_fields = ["face"]

    @classmethod
    def setUpTestData(cls):

        locations = Location.objects.filter(location_type=LocationType.objects.get(name="Campus"))[:2]

        racks = (
            Rack.objects.create(name="Rack 1", location=locations[0]),
            Rack.objects.create(name="Rack 2", location=locations[1]),
        )

        device_statuses = Status.objects.get_for_model(Device)

        cluster_type = ClusterType.objects.create(name="Cluster Type 1", slug="cluster-type-1")

        clusters = (
            Cluster.objects.create(name="Cluster 1", cluster_type=cluster_type),
            Cluster.objects.create(name="Cluster 2", cluster_type=cluster_type),
        )

        secrets_groups = (
            SecretsGroup.objects.create(name="Secrets Group 1", slug="secrets-group-1"),
            SecretsGroup.objects.create(name="Secrets Group 2", slug="secrets-group-2"),
        )

        device_type = DeviceType.objects.first()
        device_role = Role.objects.get_for_model(Device).first()

        Device.objects.create(
            device_type=device_type,
            role=device_role,
            status=device_statuses[0],
            name="Device 1",
            location=locations[0],
            rack=racks[0],
            cluster=clusters[0],
            secrets_group=secrets_groups[0],
            local_config_context_data={"A": 1},
        )
        Device.objects.create(
            device_type=device_type,
            role=device_role,
            status=device_statuses[0],
            name="Device 2",
            location=locations[0],
            rack=racks[0],
            cluster=clusters[0],
            secrets_group=secrets_groups[0],
            local_config_context_data={"B": 2},
        )
        Device.objects.create(
            device_type=device_type,
            role=device_role,
            status=device_statuses[0],
            name="Device 3",
            location=locations[0],
            rack=racks[0],
            cluster=clusters[0],
            secrets_group=secrets_groups[0],
            local_config_context_data={"C": 3},
        )

        cls.create_data = [
            {
                "device_type": device_type.pk,
                "role": device_role.pk,
                "status": device_statuses[1].pk,
                "name": "Test Device 4",
                "location": locations[1].pk,
                "rack": racks[1].pk,
                "cluster": clusters[1].pk,
                "secrets_group": secrets_groups[1].pk,
            },
            {
                "device_type": device_type.pk,
                "role": device_role.pk,
                "status": device_statuses[1].pk,
                "name": "Test Device 5",
                "location": locations[1].pk,
                "rack": racks[1].pk,
                "cluster": clusters[1].pk,
                "secrets_group": secrets_groups[1].pk,
            },
            {
                "device_type": device_type.pk,
                "role": device_role.pk,
                "status": device_statuses[1].pk,
                "name": "Test Device 6",
                "location": locations[1].pk,
                "rack": racks[1].pk,
                "cluster": clusters[1].pk,
                "secrets_group": secrets_groups[1].pk,
            },
        ]
        cls.bulk_update_data = {
            "status": device_statuses[1].pk,
        }

    def test_config_context_included_by_default_in_list_view(self):
        """
        Check that config context data is included by default in the devices list.
        """
        self.add_permissions("dcim.view_device")
        url = reverse("dcim-api:device-list")
        response = self.client.get(url, **self.header)

        self.assertHttpStatus(response, status.HTTP_200_OK)
        self.assertEqual(response.data["results"][0].get("config_context", {}).get("A"), 1)

    def test_config_context_excluded(self):
        """
        Check that config context data can be excluded by passing ?exclude=config_context.
        """
        self.add_permissions("dcim.view_device")
        url = reverse("dcim-api:device-list") + "?exclude=config_context"
        response = self.client.get(url, **self.header)

        self.assertHttpStatus(response, status.HTTP_200_OK)
        self.assertFalse("config_context" in response.data["results"][0])

    def test_unique_name_per_location_constraint(self):
        """
        Check that creating a device with a duplicate name within a location fails.
        """
        device = Device.objects.first()
        data = {
            "device_type": device.device_type.pk,
            "role": device.role.pk,
            "location": device.location.pk,
            "name": device.name,
        }

        self.add_permissions("dcim.add_device")
        url = reverse("dcim-api:device-list")
        response = self.client.post(url, data, format="json", **self.header)

        self.assertHttpStatus(response, status.HTTP_400_BAD_REQUEST)

    def test_local_config_context_schema_validation_pass(self):
        """
        Given a config context schema
        And a device with local context that conforms to that schema
        Assert that the local context passes schema validation via full_clean()
        """
        schema = ConfigContextSchema.objects.create(
            name="Schema 1", slug="schema-1", data_schema={"type": "object", "properties": {"A": {"type": "integer"}}}
        )
        self.add_permissions("dcim.change_device")

        patch_data = {"local_config_context_schema": str(schema.pk)}

        response = self.client.patch(
            self._get_detail_url(Device.objects.get(name="Device 1")), patch_data, format="json", **self.header
        )
        self.assertHttpStatus(response, status.HTTP_200_OK)
        self.assertEqual(response.data["local_config_context_schema"]["id"], str(schema.pk))

    def test_local_config_context_schema_schema_validation_fails(self):
        """
        Given a config context schema
        And a device with local context that *does not* conform to that schema
        Assert that the local context fails schema validation via full_clean()
        """
        schema = ConfigContextSchema.objects.create(
            name="Schema 2", slug="schema-2", data_schema={"type": "object", "properties": {"B": {"type": "string"}}}
        )
        # Add object-level permission
        self.add_permissions("dcim.change_device")

        patch_data = {"local_config_context_schema": str(schema.pk)}

        response = self.client.patch(
            self._get_detail_url(Device.objects.get(name="Device 2")), patch_data, format="json", **self.header
        )
        self.assertHttpStatus(response, status.HTTP_400_BAD_REQUEST)

    def test_patching_primary_ip4_success(self):
        """
        Validate we can set primary_ip4 on a device using a PATCH.
        """
        # Add object-level permission
        self.add_permissions("dcim.change_device")

        dev = Device.objects.get(name="Device 3")
        dev_intf = Interface.objects.create(name="Ethernet1", device=dev, type="1000base-t")
        dev_ip_addr = IPAddress.objects.create(address="192.0.2.1/24", assigned_object=dev_intf)

        patch_data = {"primary_ip4": dev_ip_addr.pk}

        response = self.client.patch(
            self._get_detail_url(Device.objects.get(name="Device 3")), patch_data, format="json", **self.header
        )
        self.assertHttpStatus(response, status.HTTP_200_OK)

    def test_patching_device_redundancy_group(self):
        """
        Validate we can set device redundancy group on a device using a PATCH.
        """
        # Add object-level permission
        self.add_permissions("dcim.change_device")

        device_redundancy_group = DeviceRedundancyGroup.objects.first()

        d3 = Device.objects.get(name="Device 3")

        # Validate set both redundancy group membership only
        patch_data = {"device_redundancy_group": device_redundancy_group.pk}

        response = self.client.patch(self._get_detail_url(d3), patch_data, format="json", **self.header)
        self.assertHttpStatus(response, status.HTTP_200_OK)

        d3.refresh_from_db()

        self.assertEqual(
            d3.device_redundancy_group,
            device_redundancy_group,
        )
        # Validate set both redundancy group membership and priority
        patch_data = {"device_redundancy_group": device_redundancy_group.pk, "device_redundancy_group_priority": 1}

        response = self.client.patch(self._get_detail_url(d3), patch_data, format="json", **self.header)
        self.assertHttpStatus(response, status.HTTP_200_OK)

        d3.refresh_from_db()

        self.assertEqual(
            d3.device_redundancy_group_priority,
            1,
        )

        # Validate error on priority patch only
        patch_data = {"device_redundancy_group_priority": 1}

        response = self.client.patch(
            self._get_detail_url(Device.objects.get(name="Device 2")), patch_data, format="json", **self.header
        )
        self.assertHttpStatus(response, status.HTTP_400_BAD_REQUEST)


class ConsolePortTest(Mixins.BasePortTestMixin):
    model = ConsolePort
    peer_termination_type = ConsoleServerPort

    @classmethod
    def setUpTestData(cls):
        super().setUpTestData()

        ConsolePort.objects.create(device=cls.device, name="Console Port 1")
        ConsolePort.objects.create(device=cls.device, name="Console Port 2")
        ConsolePort.objects.create(device=cls.device, name="Console Port 3")

        cls.create_data = [
            {
                "device": cls.device.pk,
                "name": "Console Port 4",
            },
            {
                "device": cls.device.pk,
                "name": "Console Port 5",
            },
            {
                "device": cls.device.pk,
                "name": "Console Port 6",
            },
        ]


class ConsoleServerPortTest(Mixins.BasePortTestMixin):
    model = ConsoleServerPort
    peer_termination_type = ConsolePort

    @classmethod
    def setUpTestData(cls):
        super().setUpTestData()

        ConsoleServerPort.objects.create(device=cls.device, name="Console Server Port 1")
        ConsoleServerPort.objects.create(device=cls.device, name="Console Server Port 2")
        ConsoleServerPort.objects.create(device=cls.device, name="Console Server Port 3")

        cls.create_data = [
            {
                "device": cls.device.pk,
                "name": "Console Server Port 4",
            },
            {
                "device": cls.device.pk,
                "name": "Console Server Port 5",
            },
            {
                "device": cls.device.pk,
                "name": "Console Server Port 6",
            },
        ]


class PowerPortTest(Mixins.BasePortTestMixin):
    model = PowerPort
    peer_termination_type = PowerOutlet

    @classmethod
    def setUpTestData(cls):
        super().setUpTestData()

        PowerPort.objects.create(device=cls.device, name="Power Port 1")
        PowerPort.objects.create(device=cls.device, name="Power Port 2")
        PowerPort.objects.create(device=cls.device, name="Power Port 3")

        cls.create_data = [
            {
                "device": cls.device.pk,
                "name": "Power Port 4",
            },
            {
                "device": cls.device.pk,
                "name": "Power Port 5",
            },
            {
                "device": cls.device.pk,
                "name": "Power Port 6",
            },
        ]


class PowerOutletTest(Mixins.BasePortTestMixin):
    model = PowerOutlet
    peer_termination_type = PowerPort
    choices_fields = ["feed_leg", "type"]

    @classmethod
    def setUpTestData(cls):
        super().setUpTestData()

        PowerOutlet.objects.create(device=cls.device, name="Power Outlet 1")
        PowerOutlet.objects.create(device=cls.device, name="Power Outlet 2")
        PowerOutlet.objects.create(device=cls.device, name="Power Outlet 3")

        cls.create_data = [
            {
                "device": cls.device.pk,
                "name": "Power Outlet 4",
            },
            {
                "device": cls.device.pk,
                "name": "Power Outlet 5",
            },
            {
                "device": cls.device.pk,
                "name": "Power Outlet 6",
            },
        ]


class InterfaceTestVersion12(Mixins.BasePortTestMixin):
    model = Interface
    peer_termination_type = Interface
    choices_fields = ["mode", "type"]

    @classmethod
    def setUpTestData(cls):
        super().setUpTestData()
        cls.location = Location.objects.filter(location_type=LocationType.objects.get(name="Campus")).first()

        cls.devices = (
            Device.objects.create(
                device_type=cls.device_type, role=cls.device_role, name="Device 1", location=cls.location
            ),
            Device.objects.create(
                device_type=cls.device_type, role=cls.device_role, name="Device 2", location=cls.location
            ),
            Device.objects.create(
                device_type=cls.device_type, role=cls.device_role, name="Device 3", location=cls.location
            ),
        )

        cls.virtual_chassis = VirtualChassis.objects.create(
            name="Virtual Chassis 1", master=cls.devices[0], domain="domain-1"
        )
        Device.objects.filter(id=cls.devices[0].id).update(virtual_chassis=cls.virtual_chassis, vc_position=1)
        Device.objects.filter(id=cls.devices[1].id).update(virtual_chassis=cls.virtual_chassis, vc_position=2)

        cls.interfaces = (
            Interface.objects.create(device=cls.devices[0], name="Interface 1", type="1000base-t"),
            Interface.objects.create(device=cls.devices[0], name="Interface 2", type="1000base-t"),
            Interface.objects.create(device=cls.devices[0], name="Interface 3", type=InterfaceTypeChoices.TYPE_BRIDGE),
            Interface.objects.create(
                device=cls.devices[1], name="Interface 4", type=InterfaceTypeChoices.TYPE_1GE_GBIC
            ),
            Interface.objects.create(device=cls.devices[1], name="Interface 5", type=InterfaceTypeChoices.TYPE_LAG),
            Interface.objects.create(device=cls.devices[2], name="Interface 6", type=InterfaceTypeChoices.TYPE_LAG),
            Interface.objects.create(
                device=cls.devices[2], name="Interface 7", type=InterfaceTypeChoices.TYPE_1GE_GBIC
            ),
        )

        cls.vlans = (
            VLAN.objects.create(name="VLAN 1", vid=1),
            VLAN.objects.create(name="VLAN 2", vid=2),
            VLAN.objects.create(name="VLAN 3", vid=3),
        )

        cls.create_data = [
            {
                "device": cls.devices[0].pk,
                "name": "Interface 8",
                "type": "1000base-t",
                "mode": InterfaceModeChoices.MODE_TAGGED,
                "tagged_vlans": [cls.vlans[0].pk, cls.vlans[1].pk],
                "untagged_vlan": cls.vlans[2].pk,
            },
            {
                "device": cls.devices[0].pk,
                "name": "Interface 9",
                "type": "1000base-t",
                "mode": InterfaceModeChoices.MODE_TAGGED,
                "bridge": cls.interfaces[3].pk,
                "tagged_vlans": [cls.vlans[0].pk, cls.vlans[1].pk],
                "untagged_vlan": cls.vlans[2].pk,
            },
            {
                "device": cls.devices[0].pk,
                "name": "Interface 10",
                "type": "virtual",
                "mode": InterfaceModeChoices.MODE_TAGGED,
                "parent_interface": cls.interfaces[1].pk,
                "tagged_vlans": [cls.vlans[0].pk, cls.vlans[1].pk],
                "untagged_vlan": cls.vlans[2].pk,
            },
        ]

        cls.untagged_vlan_data = {
            "device": cls.devices[0].pk,
            "name": "expected-to-fail",
            "type": InterfaceTypeChoices.TYPE_VIRTUAL,
            "untagged_vlan": cls.vlans[0].pk,
        }

        cls.common_device_or_vc_data = [
            {
                "device": cls.devices[0].pk,
                "name": "interface test 1",
                "type": InterfaceTypeChoices.TYPE_VIRTUAL,
                "parent_interface": cls.interfaces[3].id,  # belongs to different device but same vc
                "bridge": cls.interfaces[2].id,  # belongs to different device but same vc
            },
            {
                "device": cls.devices[0].pk,
                "name": "interface test 2",
                "type": InterfaceTypeChoices.TYPE_1GE_GBIC,
                "lag": cls.interfaces[4].id,  # belongs to different device but same vc
            },
        ]

        cls.interfaces_not_belonging_to_same_device_data = [
            [
                "parent",
                {
                    "device": cls.devices[0].pk,
                    "name": "interface test 1",
                    "type": InterfaceTypeChoices.TYPE_VIRTUAL,
                    "parent_interface": cls.interfaces[6].id,  # do not belong to same device or vc
                },
            ],
            [
                "bridge",
                {
                    "device": cls.devices[0].pk,
                    "name": "interface test 2",
                    "type": InterfaceTypeChoices.TYPE_1GE_GBIC,
                    "bridge": cls.interfaces[6].id,  # does not belong to same device or vc
                },
            ],
            [
                "lag",
                {
                    "device": cls.devices[0].pk,
                    "name": "interface test 3",
                    "type": InterfaceTypeChoices.TYPE_1GE_GBIC,
                    "lag": cls.interfaces[6].id,  # does not belong to same device or vc
                },
            ],
        ]

    def test_active_status_not_found(self):
        self.add_permissions("dcim.add_interface")

        status_active = Status.objects.get_for_model(Interface).get(slug=InterfaceStatusChoices.STATUS_ACTIVE)
        interface_ct = ContentType.objects.get_for_model(Interface)
        status_active.content_types.remove(interface_ct)

        data = {
            "device": self.device.pk,
            "name": "int-001",
            "type": "1000base-t",
            "mode": InterfaceModeChoices.MODE_TAGGED,
        }

        url = self._get_list_url()
        response = self.client.post(url, data, format="json", **self.header)

        self.assertHttpStatus(response, 400)
        self.assertEqual(
            response.data["status"],
            [
                "Interface default status 'active' does not exist, create 'active' status for Interface or use the latest api_version"
            ],
        )

    def test_untagged_vlan_requires_mode(self):
        """Test that when an `untagged_vlan` is specified, `mode` is also required."""
        self.add_permissions("dcim.add_interface")

        # This will fail.
        url = self._get_list_url()
        self.assertHttpStatus(
            self.client.post(url, self.untagged_vlan_data, format="json", **self.header), status.HTTP_400_BAD_REQUEST
        )

        # Now let's add mode and it will work.
        self.untagged_vlan_data["mode"] = InterfaceModeChoices.MODE_ACCESS
        self.assertHttpStatus(
            self.client.post(url, self.untagged_vlan_data, format="json", **self.header), status.HTTP_201_CREATED
        )

    def test_interface_belonging_to_common_device_or_vc_allowed(self):
        """Test parent, bridge, and LAG interfaces belonging to common device or VC is valid"""
        self.add_permissions("dcim.add_interface")

        response = self.client.post(
            self._get_list_url(), data=self.common_device_or_vc_data[0], format="json", **self.header
        )

        self.assertHttpStatus(response, status.HTTP_201_CREATED)
        queryset = Interface.objects.get(name="interface test 1", device=self.devices[0])
        self.assertEqual(queryset.parent_interface, self.interfaces[3])
        self.assertEqual(queryset.bridge, self.interfaces[2])

        # Assert LAG
        self.add_permissions("dcim.add_interface")

        response = self.client.post(
            self._get_list_url(), data=self.common_device_or_vc_data[1], format="json", **self.header
        )

        self.assertHttpStatus(response, status.HTTP_201_CREATED)
        queryset = Interface.objects.get(name="interface test 2", device=self.devices[0])
        self.assertEqual(queryset.lag, self.interfaces[4])

    def test_interface_not_belonging_to_common_device_or_vc_not_allowed(self):
        """Test parent, bridge, and LAG interfaces not belonging to common device or VC is invalid"""

        self.add_permissions("dcim.add_interface")

        for name, payload in self.interfaces_not_belonging_to_same_device_data:
            response = self.client.post(self._get_list_url(), data=payload, format="json", **self.header)
            self.assertHttpStatus(response, status.HTTP_400_BAD_REQUEST)

            field_name = name.upper() if name == "lag" else name
            error_field_name = f"{name}_interface" if name == "parent" else name

            interface = Interface.objects.get(id=payload[error_field_name])
            self.assertEqual(
                str(response.data[error_field_name][0]),
                f"The selected {field_name} interface ({interface}) belongs to {interface.parent}, which is "
                f"not part of virtual chassis {self.virtual_chassis}.",
            )

    def test_tagged_vlan_raise_error_if_mode_not_set_to_tagged(self):
        self.add_permissions("dcim.add_interface", "dcim.change_interface")
        with self.subTest("On create, assert 400 status."):
            payload = {
                "device": self.devices[0].pk,
                "name": "Tagged Interface",
                "type": "1000base-t",
                "status": Status.objects.get_for_model(Interface)[0].pk,
                "mode": InterfaceModeChoices.MODE_ACCESS,
                "tagged_vlans": [self.vlans[0].pk, self.vlans[1].pk],
                "untagged_vlan": self.vlans[2].pk,
            }
            response = self.client.post(self._get_list_url(), data=payload, format="json", **self.header)
            self.assertHttpStatus(response, status.HTTP_400_BAD_REQUEST)
            self.assertEqual(
                response.data["tagged_vlans"][0], "Mode must be set to tagged when specifying tagged_vlans"
            )

        with self.subTest("On update, assert 400 status."):
            # Error
            interface = Interface.objects.create(
                device=self.devices[0],
                name="Tagged Interface",
                mode=InterfaceModeChoices.MODE_TAGGED,
                type=InterfaceTypeChoices.TYPE_VIRTUAL,
            )
            interface.tagged_vlans.add(self.vlans[0])
            payload = {"mode": None, "tagged_vlans": [self.vlans[2].pk]}
            response = self.client.patch(self._get_detail_url(interface), data=payload, format="json", **self.header)
            self.assertHttpStatus(response, status.HTTP_400_BAD_REQUEST)
            self.assertEqual(
                response.data["tagged_vlans"][0], "Mode must be set to tagged when specifying tagged_vlans"
            )

    def test_change_mode_from_tagged_to_others(self):
        self.add_permissions("dcim.change_interface")
        interface = Interface.objects.first()
        interface.mode = InterfaceModeChoices.MODE_TAGGED
        interface.validated_save()
        interface.tagged_vlans.add(self.vlans[0])

        with self.subTest("Update Fail"):
            payload = {"mode": InterfaceModeChoices.MODE_ACCESS}
            response = self.client.patch(self._get_detail_url(interface), data=payload, format="json", **self.header)
            self.assertHttpStatus(response, status.HTTP_400_BAD_REQUEST)
            self.assertEqual(response.data["tagged_vlans"][0], "Clear tagged_vlans to set mode to access")

        with self.subTest("Update Successful"):
            payload = {"mode": InterfaceModeChoices.MODE_ACCESS, "tagged_vlans": []}
            response = self.client.patch(self._get_detail_url(interface), data=payload, format="json", **self.header)
            self.assertHttpStatus(response, status.HTTP_200_OK)


class InterfaceTestVersion14(InterfaceTestVersion12):
    api_version = "1.4"

    @classmethod
    def setUpTestData(cls):
        super().setUpTestData()

        # Add status to all payload because status is required in v1.4
        status_active = Status.objects.get(slug="active")
        for i, _ in enumerate(cls.create_data):
            cls.create_data[i]["status"] = status_active.pk

        cls.untagged_vlan_data["status"] = status_active.pk

        for i, _ in enumerate(cls.common_device_or_vc_data):
            cls.common_device_or_vc_data[i]["status"] = status_active.pk

        for i, _ in enumerate(cls.interfaces_not_belonging_to_same_device_data):
            cls.interfaces_not_belonging_to_same_device_data[i][1]["status"] = status_active.pk

    @skip("Test not required in v1.4")
    def test_active_status_not_found(self):
        pass


class FrontPortTest(Mixins.BasePortTestMixin):
    model = FrontPort
    peer_termination_type = Interface

    def test_trace(self):
        """FrontPorts don't support trace."""

    @classmethod
    def setUpTestData(cls):
        super().setUpTestData()

        rear_ports = (
            RearPort.objects.create(device=cls.device, name="Rear Port 1", type=PortTypeChoices.TYPE_8P8C),
            RearPort.objects.create(device=cls.device, name="Rear Port 2", type=PortTypeChoices.TYPE_8P8C),
            RearPort.objects.create(device=cls.device, name="Rear Port 3", type=PortTypeChoices.TYPE_8P8C),
            RearPort.objects.create(device=cls.device, name="Rear Port 4", type=PortTypeChoices.TYPE_8P8C),
            RearPort.objects.create(device=cls.device, name="Rear Port 5", type=PortTypeChoices.TYPE_8P8C),
            RearPort.objects.create(device=cls.device, name="Rear Port 6", type=PortTypeChoices.TYPE_8P8C),
        )

        FrontPort.objects.create(
            device=cls.device,
            name="Front Port 1",
            type=PortTypeChoices.TYPE_8P8C,
            rear_port=rear_ports[0],
        )
        FrontPort.objects.create(
            device=cls.device,
            name="Front Port 2",
            type=PortTypeChoices.TYPE_8P8C,
            rear_port=rear_ports[1],
        )
        FrontPort.objects.create(
            device=cls.device,
            name="Front Port 3",
            type=PortTypeChoices.TYPE_8P8C,
            rear_port=rear_ports[2],
        )

        cls.create_data = [
            {
                "device": cls.device.pk,
                "name": "Front Port 4",
                "type": PortTypeChoices.TYPE_8P8C,
                "rear_port": rear_ports[3].pk,
                "rear_port_position": 1,
            },
            {
                "device": cls.device.pk,
                "name": "Front Port 5",
                "type": PortTypeChoices.TYPE_8P8C,
                "rear_port": rear_ports[4].pk,
                "rear_port_position": 1,
            },
            {
                "device": cls.device.pk,
                "name": "Front Port 6",
                "type": PortTypeChoices.TYPE_8P8C,
                "rear_port": rear_ports[5].pk,
                "rear_port_position": 1,
            },
        ]


class RearPortTest(Mixins.BasePortTestMixin):
    model = RearPort
    peer_termination_type = Interface

    def test_trace(self):
        """RearPorts don't support trace."""

    @classmethod
    def setUpTestData(cls):
        super().setUpTestData()

        RearPort.objects.create(device=cls.device, name="Rear Port 1", type=PortTypeChoices.TYPE_8P8C)
        RearPort.objects.create(device=cls.device, name="Rear Port 2", type=PortTypeChoices.TYPE_8P8C)
        RearPort.objects.create(device=cls.device, name="Rear Port 3", type=PortTypeChoices.TYPE_8P8C)

        cls.create_data = [
            {
                "device": cls.device.pk,
                "name": "Rear Port 4",
                "type": PortTypeChoices.TYPE_8P8C,
            },
            {
                "device": cls.device.pk,
                "name": "Rear Port 5",
                "type": PortTypeChoices.TYPE_8P8C,
            },
            {
                "device": cls.device.pk,
                "name": "Rear Port 6",
                "type": PortTypeChoices.TYPE_8P8C,
            },
        ]


class DeviceBayTest(Mixins.BaseComponentTestMixin):
    model = DeviceBay
    choices_fields = []

    @classmethod
    def setUpTestData(cls):
        super().setUpTestData()

        cls.location = Location.objects.filter(location_type=LocationType.objects.get(name="Campus")).first()
        device_types = (
            DeviceType.objects.filter(subdevice_role=SubdeviceRoleChoices.ROLE_PARENT).first(),
            DeviceType.objects.filter(subdevice_role=SubdeviceRoleChoices.ROLE_CHILD).first(),
        )

        devices = (
            Device.objects.create(
                device_type=device_types[0],
                role=cls.device_role,
                name="Device 1",
                location=cls.location,
            ),
            Device.objects.create(
                device_type=device_types[1],
                role=cls.device_role,
                name="Device 2",
                location=cls.location,
            ),
            Device.objects.create(
                device_type=device_types[1],
                role=cls.device_role,
                name="Device 3",
                location=cls.location,
            ),
            Device.objects.create(
                device_type=device_types[1],
                role=cls.device_role,
                name="Device 4",
                location=cls.location,
            ),
        )

        DeviceBay.objects.create(device=devices[0], name="Device Bay 1")
        DeviceBay.objects.create(device=devices[0], name="Device Bay 2")
        DeviceBay.objects.create(device=devices[0], name="Device Bay 3")

        cls.create_data = [
            {
                "device": devices[0].pk,
                "name": "Device Bay 4",
                "installed_device": devices[1].pk,
            },
            {
                "device": devices[0].pk,
                "name": "Device Bay 5",
                "installed_device": devices[2].pk,
            },
            {
                "device": devices[0].pk,
                "name": "Device Bay 6",
                "installed_device": devices[3].pk,
            },
        ]


class InventoryItemTest(Mixins.BaseComponentTestMixin):
    model = InventoryItem
    brief_fields = ["device", "display", "id", "name", "tree_depth", "url"]
    choices_fields = []

    @classmethod
    def setUpTestData(cls):
        super().setUpTestData()

        InventoryItem.objects.create(device=cls.device, name="Inventory Item 1", manufacturer=cls.manufacturer)
        InventoryItem.objects.create(device=cls.device, name="Inventory Item 2", manufacturer=cls.manufacturer)
        InventoryItem.objects.create(device=cls.device, name="Inventory Item 3", manufacturer=cls.manufacturer)

        cls.create_data = [
            {
                "device": cls.device.pk,
                "name": "Inventory Item 4",
                "manufacturer": cls.manufacturer.pk,
            },
            {
                "device": cls.device.pk,
                "name": "Inventory Item 5",
                "manufacturer": cls.manufacturer.pk,
            },
            {
                "device": cls.device.pk,
                "name": "Inventory Item 6",
                "manufacturer": cls.manufacturer.pk,
            },
        ]


class CableTest(Mixins.BaseComponentTestMixin):
    model = Cable
    brief_fields = ["display", "id", "label", "url"]
    bulk_update_data = {
        "length": 100,
        "length_unit": "m",
    }
    choices_fields = ["termination_a_type", "termination_b_type", "type", "length_unit"]

    # TODO: Allow updating cable terminations
    test_update_object = None

    @classmethod
    def setUpTestData(cls):
        super().setUpTestData()
        cls.location = Location.objects.filter(location_type=LocationType.objects.get(name="Campus")).first()
        devices = (
            Device.objects.create(
                device_type=cls.device_type,
                role=cls.device_role,
                name="Device 2",
                location=cls.location,
            ),
            Device.objects.create(
                device_type=cls.device_type,
                role=cls.device_role,
                name="Device 3",
                location=cls.location,
            ),
        )

        interfaces = []
        for device in devices:
            for i in range(0, 10):
                interfaces.append(
                    Interface.objects.create(
                        device=device,
                        type=InterfaceTypeChoices.TYPE_1GE_FIXED,
                        name=f"eth{i}",
                    )
                )

        statuses = Status.objects.get_for_model(Cable)

        Cable.objects.create(
            termination_a=interfaces[0],
            termination_b=interfaces[10],
            label="Cable 1",
            status=statuses[0],
        )
        Cable.objects.create(
            termination_a=interfaces[1],
            termination_b=interfaces[11],
            label="Cable 2",
            status=statuses[0],
        )
        Cable.objects.create(
            termination_a=interfaces[2],
            termination_b=interfaces[12],
            label="Cable 3",
            status=statuses[0],
        )

        cls.create_data = [
            {
                "termination_a_type": "dcim.interface",
                "termination_a_id": interfaces[4].pk,
                "termination_b_type": "dcim.interface",
                "termination_b_id": interfaces[14].pk,
                "status": statuses[1].pk,
                "label": "Cable 4",
            },
            {
                "termination_a_type": "dcim.interface",
                "termination_a_id": interfaces[5].pk,
                "termination_b_type": "dcim.interface",
                "termination_b_id": interfaces[15].pk,
                "status": statuses[1].pk,
                "label": "Cable 5",
            },
            {
                "termination_a_type": "dcim.interface",
                "termination_a_id": interfaces[6].pk,
                "termination_b_type": "dcim.interface",
                "termination_b_id": interfaces[16].pk,
                "status": statuses[1].pk,
                "label": "Cable 6",
            },
        ]


class ConnectedDeviceTest(APITestCase):
    def setUp(self):

        super().setUp()

        location = Location.objects.filter(location_type=LocationType.objects.get(name="Campus")).first()
        device_type = DeviceType.objects.exclude(manufacturer__isnull=True).first()
        device_role = Role.objects.get_for_model(Device).first()

        cable_status = Status.objects.get_for_model(Cable).get(slug="connected")

        self.device1 = Device.objects.create(
            device_type=device_type,
            role=device_role,
            name="TestDevice1",
            location=location,
        )
        device2 = Device.objects.create(
            device_type=device_type,
            role=device_role,
            name="TestDevice2",
            location=location,
        )
        interface1 = Interface.objects.create(device=self.device1, name="eth0")
        interface2 = Interface.objects.create(device=device2, name="eth0")

        cable = Cable(termination_a=interface1, termination_b=interface2, status=cable_status)
        cable.validated_save()

    def test_get_connected_device(self):
        url = reverse("dcim-api:connected-device-list")
        response = self.client.get(url + "?peer_device=TestDevice2&peer_interface=eth0", **self.header)

        self.assertHttpStatus(response, status.HTTP_200_OK)
        self.assertEqual(response.data["name"], self.device1.name)


class VirtualChassisTest(APIViewTestCases.APIViewTestCase):
    model = VirtualChassis
    brief_fields = ["display", "id", "master", "member_count", "name", "url"]

    @classmethod
    def setUpTestData(cls):
        location = Location.objects.filter(location_type=LocationType.objects.get(name="Campus")).first()
        device_type = DeviceType.objects.exclude(manufacturer__isnull=True).first()
        device_role = Role.objects.get_for_model(Device).first()

        devices = (
            Device.objects.create(
                name="Device 1",
                device_type=device_type,
                role=device_role,
                location=location,
            ),
            Device.objects.create(
                name="Device 2",
                device_type=device_type,
                role=device_role,
                location=location,
            ),
            Device.objects.create(
                name="Device 3",
                device_type=device_type,
                role=device_role,
                location=location,
            ),
            Device.objects.create(
                name="Device 4",
                device_type=device_type,
                role=device_role,
                location=location,
            ),
            Device.objects.create(
                name="Device 5",
                device_type=device_type,
                role=device_role,
                location=location,
            ),
            Device.objects.create(
                name="Device 6",
                device_type=device_type,
                role=device_role,
                location=location,
            ),
            Device.objects.create(
                name="Device 7",
                device_type=device_type,
                role=device_role,
                location=location,
            ),
            Device.objects.create(
                name="Device 8",
                device_type=device_type,
                role=device_role,
                location=location,
            ),
            Device.objects.create(
                name="Device 9",
                device_type=device_type,
                role=device_role,
                location=location,
            ),
            Device.objects.create(
                name="Device 10",
                device_type=device_type,
                role=device_role,
                location=location,
            ),
            Device.objects.create(
                name="Device 11",
                device_type=device_type,
                role=device_role,
                location=location,
            ),
            Device.objects.create(
                name="Device 12",
                device_type=device_type,
                role=device_role,
                location=location,
            ),
        )

        # Create 12 interfaces per device
        interfaces = []
        for i, device in enumerate(devices):
            for j in range(0, 13):
                interfaces.append(
                    # Interface name starts with parent device's position in VC; e.g. 1/1, 1/2, 1/3...
                    Interface.objects.create(
                        device=device,
                        name=f"{i%3+1}/{j}",
                        type=InterfaceTypeChoices.TYPE_1GE_FIXED,
                    )
                )

        # Create three VirtualChassis with three members each
        virtual_chassis = (
            VirtualChassis.objects.create(name="Virtual Chassis 1", master=devices[0], domain="domain-1"),
            VirtualChassis.objects.create(name="Virtual Chassis 2", master=devices[3], domain="domain-2"),
            VirtualChassis.objects.create(name="Virtual Chassis 3", master=devices[6], domain="domain-3"),
        )
        Device.objects.filter(pk=devices[0].pk).update(virtual_chassis=virtual_chassis[0], vc_position=1)
        Device.objects.filter(pk=devices[1].pk).update(virtual_chassis=virtual_chassis[0], vc_position=2)
        Device.objects.filter(pk=devices[2].pk).update(virtual_chassis=virtual_chassis[0], vc_position=3)
        Device.objects.filter(pk=devices[3].pk).update(virtual_chassis=virtual_chassis[1], vc_position=1)
        Device.objects.filter(pk=devices[4].pk).update(virtual_chassis=virtual_chassis[1], vc_position=2)
        Device.objects.filter(pk=devices[5].pk).update(virtual_chassis=virtual_chassis[1], vc_position=3)
        Device.objects.filter(pk=devices[6].pk).update(virtual_chassis=virtual_chassis[2], vc_position=1)
        Device.objects.filter(pk=devices[7].pk).update(virtual_chassis=virtual_chassis[2], vc_position=2)
        Device.objects.filter(pk=devices[8].pk).update(virtual_chassis=virtual_chassis[2], vc_position=3)

        cls.update_data = {
            "name": "Virtual Chassis X",
            "domain": "domain-x",
            "master": devices[1].pk,
        }

        cls.create_data = [
            {
                "name": "Virtual Chassis 4",
                "domain": "domain-4",
            },
            {
                "name": "Virtual Chassis 5",
                "domain": "domain-5",
            },
            {
                "name": "Virtual Chassis 6",
                "domain": "domain-6",
            },
        ]

        cls.bulk_update_data = {
            "domain": "newdomain",
        }

    @override_settings(EXEMPT_VIEW_PERMISSIONS=["*"])
    def test_null_master(self):
        """Test setting the virtual chassis master to null."""
        url = reverse("dcim-api:virtualchassis-list")
        response = self.client.get(url + "?name=Virtual Chassis 1", **self.header)
        self.assertHttpStatus(response, status.HTTP_200_OK)
        virtual_chassis_1 = response.json()["results"][0]

        # Make sure the master is set
        self.assertNotEqual(virtual_chassis_1["master"], None)

        # Set the master of Virtual Chassis 1 to null
        url = reverse("dcim-api:virtualchassis-detail", kwargs={"pk": virtual_chassis_1["id"]})
        payload = {"name": "Virtual Chassis 1", "master": None}
        self.add_permissions(f"{self.model._meta.app_label}.change_{self.model._meta.model_name}")
        response = self.client.patch(url, data=json.dumps(payload), content_type="application/json", **self.header)

        # Make sure the master is now null
        self.assertHttpStatus(response, status.HTTP_200_OK)
        self.assertEqual(response.json()["master"], None)

    @override_settings(EXEMPT_VIEW_PERMISSIONS=["*"])
    def test_remove_chassis_from_master_device(self):
        """Test removing the virtual chassis from the master device."""
        url = reverse("dcim-api:virtualchassis-list")
        response = self.client.get(url + "?name=Virtual Chassis 1", **self.header)
        self.assertHttpStatus(response, status.HTTP_200_OK)
        self.assertEqual(response.json()["count"], 1)
        virtual_chassis_1 = response.json()["results"][0]

        # Make sure the master is set
        self.assertNotEqual(virtual_chassis_1["master"], None)

        master_device = Device.objects.get(pk=virtual_chassis_1["master"]["id"])

        # Set the virtual_chassis of the master device to null
        url = reverse("dcim-api:device-detail", kwargs={"pk": master_device.id})
        payload = {
            "device_type": str(master_device.device_type.id),
            "role": str(master_device.role.id),
<<<<<<< HEAD
            "site": str(master_device.site.id),
            "status": str(Status.objects.get_for_model(Device)[0].id),
=======
            "location": str(master_device.location.id),
            "status": "active",
>>>>>>> 100ea54a
            "virtual_chassis": None,
        }
        self.add_permissions("dcim.change_device")
        response = self.client.patch(url, data=json.dumps(payload), content_type="application/json", **self.header)

        # Make sure deletion attempt failed
        self.assertHttpStatus(response, status.HTTP_400_BAD_REQUEST)


class PowerPanelTest(APIViewTestCases.APIViewTestCase):
    model = PowerPanel
    brief_fields = ["display", "id", "name", "powerfeed_count", "url"]

    @classmethod
    def setUpTestData(cls):
        locations = Location.objects.filter(location_type=LocationType.objects.get(name="Campus"))[:2]
        rack_groups = (
            RackGroup.objects.create(name="Rack Group 1", slug="rack-group-1", location=locations[0]),
            RackGroup.objects.create(name="Rack Group 2", slug="rack-group-2", location=locations[0]),
            RackGroup.objects.create(name="Rack Group 3", slug="rack-group-3", location=locations[0]),
            RackGroup.objects.create(name="Rack Group 4", slug="rack-group-3", location=locations[1]),
        )

        PowerPanel.objects.create(location=locations[0], rack_group=rack_groups[0], name="Power Panel 1")
        PowerPanel.objects.create(location=locations[0], rack_group=rack_groups[1], name="Power Panel 2")
        PowerPanel.objects.create(location=locations[0], rack_group=rack_groups[2], name="Power Panel 3")

        cls.create_data = [
            {
                "name": "Power Panel 4",
                "location": locations[0].pk,
                "rack_group": rack_groups[0].pk,
            },
            {
                "name": "Power Panel 5",
                "location": locations[0].pk,
                "rack_group": rack_groups[1].pk,
            },
            {
                "name": "Power Panel 6",
                "location": locations[0].pk,
                "rack_group": rack_groups[2].pk,
            },
        ]

        cls.bulk_update_data = {"location": locations[1].pk, "rack_group": rack_groups[3].pk}


class PowerFeedTest(APIViewTestCases.APIViewTestCase):
    model = PowerFeed
    brief_fields = ["cable", "display", "id", "name", "url"]
    choices_fields = ["phase", "supply", "type"]

    @classmethod
    def setUpTestData(cls):
        location = Location.objects.filter(location_type=LocationType.objects.get(name="Campus")).first()
        rackgroup = RackGroup.objects.create(location=location, name="Rack Group 1", slug="rack-group-1")
        rackrole = Role.objects.get_for_model(Rack).first()

        racks = (
            Rack.objects.create(location=location, group=rackgroup, role=rackrole, name="Rack 1"),
            Rack.objects.create(location=location, group=rackgroup, role=rackrole, name="Rack 2"),
            Rack.objects.create(location=location, group=rackgroup, role=rackrole, name="Rack 3"),
            Rack.objects.create(location=location, group=rackgroup, role=rackrole, name="Rack 4"),
        )

        power_panels = (
            PowerPanel.objects.create(location=location, rack_group=rackgroup, name="Power Panel 1"),
            PowerPanel.objects.create(location=location, rack_group=rackgroup, name="Power Panel 2"),
        )

        PRIMARY = PowerFeedTypeChoices.TYPE_PRIMARY
        REDUNDANT = PowerFeedTypeChoices.TYPE_REDUNDANT
        PowerFeed.objects.create(
            power_panel=power_panels[0],
            rack=racks[0],
            name="Power Feed 1A",
            type=PRIMARY,
        )
        PowerFeed.objects.create(
            power_panel=power_panels[1],
            rack=racks[0],
            name="Power Feed 1B",
            type=REDUNDANT,
        )
        PowerFeed.objects.create(
            power_panel=power_panels[0],
            rack=racks[1],
            name="Power Feed 2A",
            type=PRIMARY,
        )
        PowerFeed.objects.create(
            power_panel=power_panels[1],
            rack=racks[1],
            name="Power Feed 2B",
            type=REDUNDANT,
        )
        PowerFeed.objects.create(
            power_panel=power_panels[0],
            rack=racks[2],
            name="Power Feed 3A",
            type=PRIMARY,
        )
        PowerFeed.objects.create(
            power_panel=power_panels[1],
            rack=racks[2],
            name="Power Feed 3B",
            type=REDUNDANT,
        )

        statuses = Status.objects.get_for_model(PowerFeed)

        cls.create_data = [
            {
                "name": "Power Feed 4A",
                "power_panel": power_panels[0].pk,
                "rack": racks[3].pk,
                "status": statuses[0].pk,
                "type": PRIMARY,
            },
            {
                "name": "Power Feed 4B",
                "power_panel": power_panels[1].pk,
                "rack": racks[3].pk,
                "status": statuses[0].pk,
                "type": REDUNDANT,
            },
        ]
        cls.bulk_update_data = {
            "status": statuses[1].pk,
        }


class DeviceRedundancyGroupTest(APIViewTestCases.APIViewTestCase):
    model = DeviceRedundancyGroup
    brief_fields = ["display", "failover_strategy", "id", "name", "slug", "url"]
    choices_fields = ["failover_strategy"]

    @classmethod
    def setUpTestData(cls):
        statuses = Status.objects.get_for_model(DeviceRedundancyGroup)
        cls.create_data = [
            {
                "name": "Device Redundancy Group 4",
                "failover_strategy": "active-active",
                "status": statuses[0].pk,
            },
            {
                "name": "Device Redundancy Group 5",
                "failover_strategy": "active-passive",
                "status": statuses[0].pk,
            },
            {
                "name": "Device Redundancy Group 6",
                "failover_strategy": "active-active",
                "status": statuses[0].pk,
            },
        ]
        cls.bulk_update_data = {
            "failover_strategy": "active-passive",
            "status": statuses[1].pk,
        }<|MERGE_RESOLUTION|>--- conflicted
+++ resolved
@@ -351,17 +351,6 @@
         cls.lt3 = LocationType.objects.get(name="Floor")
         cls.lt4 = LocationType.objects.get(name="Room")
 
-<<<<<<< HEAD
-        cls.status_active = Status.objects.get(slug="active")
-        cls.site = Site.objects.first()
-        tenant = Tenant.objects.create(name="Test Tenant")
-
-        loc1 = Location.objects.create(name="RTP", location_type=cls.lt1, status=cls.status_active, site=cls.site)
-        loc2 = Location.objects.create(name="RTP4E", location_type=cls.lt2, status=cls.status_active, parent=loc1)
-        loc3 = Location.objects.create(name="RTP4E-3", location_type=cls.lt3, status=cls.status_active, parent=loc2)
-        loc4 = Location.objects.create(
-            name="RTP4E-3-0101", location_type=cls.lt4, status=cls.status_active, parent=loc3, tenant=tenant
-=======
         status_active = Status.objects.get(slug="active")
         tenant = Tenant.objects.create(name="Test Tenant")
 
@@ -370,7 +359,6 @@
         cls.loc3 = Location.objects.create(name="RTP4E-3", location_type=cls.lt3, status=status_active, parent=cls.loc2)
         cls.loc4 = Location.objects.create(
             name="RTP4E-3-0101", location_type=cls.lt4, status=status_active, parent=cls.loc3, tenant=tenant
->>>>>>> 100ea54a
         )
         for loc in [cls.loc1, cls.loc2, cls.loc3, cls.loc4]:
             loc.validated_save()
@@ -379,35 +367,20 @@
             {
                 "name": "Downtown Durham",
                 "location_type": cls.lt1.pk,
-<<<<<<< HEAD
-                "site": cls.site.pk,
-                "status": cls.status_active.pk,
-=======
                 "status": "active",
->>>>>>> 100ea54a
             },
             {
                 "name": "RTP12",
                 "slug": "rtp-12",
                 "location_type": cls.lt2.pk,
-<<<<<<< HEAD
-                "parent": loc1.pk,
-                "status": cls.status_active.pk,
-=======
                 "parent": cls.loc1.pk,
                 "status": "active",
->>>>>>> 100ea54a
             },
             {
                 "name": "RTP4E-2",
                 "location_type": cls.lt3.pk,
-<<<<<<< HEAD
-                "parent": loc2.pk,
-                "status": cls.status_active.pk,
-=======
                 "parent": cls.loc2.pk,
                 "status": "active",
->>>>>>> 100ea54a
                 "description": "Second floor of RTP4E",
                 "tenant": tenant.pk,
             },
@@ -2384,13 +2357,8 @@
         payload = {
             "device_type": str(master_device.device_type.id),
             "role": str(master_device.role.id),
-<<<<<<< HEAD
-            "site": str(master_device.site.id),
-            "status": str(Status.objects.get_for_model(Device)[0].id),
-=======
             "location": str(master_device.location.id),
             "status": "active",
->>>>>>> 100ea54a
             "virtual_chassis": None,
         }
         self.add_permissions("dcim.change_device")

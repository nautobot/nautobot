from django.utils.html import format_html
import django_tables2 as tables
from django_tables2.utils import Accessor

from nautobot.core.tables import (
    BaseTable,
    BooleanColumn,
    ButtonsColumn,
    ColoredLabelColumn,
    LinkedCountColumn,
    TagColumn,
    ToggleColumn,
)
from nautobot.dcim.models import (
    ConsolePort,
    ConsoleServerPort,
    Controller,
    ControllerManagedDeviceGroup,
    Device,
    DeviceBay,
    DeviceRedundancyGroup,
    FrontPort,
    Interface,
    InterfaceRedundancyGroup,
    InterfaceRedundancyGroupAssociation,
    InventoryItem,
    Module,
    ModuleBay,
    Platform,
    PowerOutlet,
    PowerPort,
    RearPort,
    SoftwareImageFile,
    SoftwareVersion,
    VirtualChassis,
    VirtualDeviceContext,
)
from nautobot.dcim.utils import cable_status_color_css
from nautobot.extras.tables import RoleTableMixin, StatusTableMixin
from nautobot.tenancy.tables import TenantColumn

from .template_code import (
    CABLETERMINATION,
    CONSOLEPORT_BUTTONS,
    CONSOLESERVERPORT_BUTTONS,
    DEVICE_LINK,
    DEVICEBAY_BUTTONS,
    FRONTPORT_BUTTONS,
    INTERFACE_BUTTONS,
    INTERFACE_IPADDRESSES,
    INTERFACE_REDUNDANCY_GROUP_INTERFACES,
    INTERFACE_REDUNDANCY_GROUP_INTERFACES_IPADDRESSES,
    INTERFACE_REDUNDANCY_INTERFACE_PRIORITY,
    INTERFACE_TAGGED_VLANS,
    MODULE_BUTTONS,
    MODULEBAY_BUTTONS,
    PATHENDPOINT,
    POWEROUTLET_BUTTONS,
    POWERPORT_BUTTONS,
    REARPORT_BUTTONS,
    TREE_LINK,
)

__all__ = (
    "ConsolePortTable",
    "ConsoleServerPortTable",
    "ControllerTable",
    "ControllerManagedDeviceGroupTable",
    "DeviceBayTable",
    "DeviceDeviceBayTable",
    "DeviceImportTable",
    "DeviceInventoryItemTable",
    "DeviceModuleBayTable",
    "DeviceModuleConsolePortTable",
    "DeviceModuleConsoleServerPortTable",
    "DeviceModuleFrontPortTable",
    "DeviceModuleInterfaceTable",
    "DeviceModulePowerPortTable",
    "DeviceModulePowerOutletTable",
    "DeviceModuleRearPortTable",
    "DeviceRedundancyGroupTable",
    "DeviceTable",
    "FrontPortTable",
    "InterfaceTable",
    "InterfaceRedundancyGroupTable",
    "InterfaceRedundancyGroupAssociationTable",
    "InventoryItemTable",
    "ModuleTable",
    "ModuleBayTable",
    "ModuleModuleBayTable",
    "PlatformTable",
    "PowerOutletTable",
    "PowerPortTable",
    "RearPortTable",
    "SoftwareImageFileTable",
    "SoftwareVersionTable",
    "VirtualChassisTable",
    "VirtualDeviceContextTable",
)


#
# Platforms
#


class PlatformTable(BaseTable):
    pk = ToggleColumn()
    name = tables.LinkColumn()
    device_count = LinkedCountColumn(
        viewname="dcim:device_list",
        url_params={"platform": "pk"},
        verbose_name="Devices",
    )
    virtual_machine_count = LinkedCountColumn(
        viewname="virtualization:virtualmachine_list",
        url_params={"platform": "pk"},
        verbose_name="VMs",
    )
    actions = ButtonsColumn(Platform)

    class Meta(BaseTable.Meta):
        model = Platform
        fields = (
            "pk",
            "name",
            "manufacturer",
            "device_count",
            "virtual_machine_count",
            "napalm_driver",
            "napalm_args",
            "network_driver",
            "description",
            "actions",
        )
        default_columns = (
            "pk",
            "name",
            "manufacturer",
            "device_count",
            "virtual_machine_count",
            "napalm_driver",
            "network_driver",
            "description",
            "actions",
        )


#
# Devices
#


class DeviceTable(StatusTableMixin, RoleTableMixin, BaseTable):
    pk = ToggleColumn()
    name = tables.TemplateColumn(order_by=("_name",), template_code=DEVICE_LINK)
    tenant = TenantColumn()
    location = tables.Column(linkify=True)
    rack = tables.Column(linkify=True)
    device_type = tables.LinkColumn(
        viewname="dcim:devicetype",
        args=[Accessor("device_type__pk")],
        verbose_name="Type",
        text=lambda record: record.device_type.display,
    )
    primary_ip = tables.Column(linkify=True, order_by=("primary_ip6", "primary_ip4"), verbose_name="IP Address")
    primary_ip4 = tables.Column(linkify=True, verbose_name="IPv4 Address")
    primary_ip6 = tables.Column(linkify=True, verbose_name="IPv6 Address")
    cluster = tables.LinkColumn(viewname="virtualization:cluster", args=[Accessor("cluster__pk")])
    virtual_chassis = tables.LinkColumn(viewname="dcim:virtualchassis", args=[Accessor("virtual_chassis__pk")])
    vc_position = tables.Column(verbose_name="VC Position")
    vc_priority = tables.Column(verbose_name="VC Priority")
    device_redundancy_group = tables.Column(linkify=True)
    device_redundancy_group_priority = tables.TemplateColumn(
        template_code="""{% if record.device_redundancy_group %}<span class="badge badge-default">{{ record.device_redundancy_group_priority|default:'None' }}</span>{% else %}—{% endif %}"""
    )
    controller_managed_device_group = tables.Column(linkify=True)
    secrets_group = tables.Column(linkify=True)
    tags = TagColumn(url_name="dcim:device_list")

    class Meta(BaseTable.Meta):
        model = Device
        fields = (
            "pk",
            "name",
            "status",
            "tenant",
            "role",
            "device_type",
            "platform",
            "serial",
            "asset_tag",
            "location",
            "rack",
            "position",
            "face",
            "primary_ip",
            "primary_ip4",
            "primary_ip6",
            "cluster",
            "virtual_chassis",
            "vc_position",
            "vc_priority",
            "device_redundancy_group",
            "device_redundancy_group_priority",
            "controller_managed_device_group",
            "secrets_group",
            "tags",
        )
        default_columns = (
            "pk",
            "name",
            "status",
            "tenant",
            "location",
            "rack",
            "role",
            "device_type",
            "primary_ip",
        )


class DeviceImportTable(BaseTable):
    name = tables.TemplateColumn(template_code=DEVICE_LINK)
    status = ColoredLabelColumn()
    tenant = TenantColumn()
    location = tables.Column(linkify=True)
    rack = tables.Column(linkify=True)
    role = tables.Column(verbose_name="Role")
    device_type = tables.Column(verbose_name="Type")

    class Meta(BaseTable.Meta):
        model = Device
        fields = (
            "name",
            "status",
            "tenant",
            "location",
            "rack",
            "position",
            "role",
            "device_type",
        )
        empty_text = False


#
# Modules
#


class ModuleTable(StatusTableMixin, RoleTableMixin, BaseTable):
    pk = ToggleColumn()
    module_type = tables.Column(
        linkify=lambda record: record.module_type.get_absolute_url(),
        verbose_name="Type",
        accessor="module_type__display",
    )
    parent_module_bay = tables.Column(
        linkify=lambda record: record.parent_module_bay.get_absolute_url(),
        verbose_name="Parent Module Bay",
        accessor="parent_module_bay__display",
    )
    location = tables.Column(linkify=True)
    tenant = TenantColumn()
    tags = TagColumn(url_name="dcim:module_list")
    actions = ButtonsColumn(Module, prepend_template=MODULE_BUTTONS)

    class Meta(BaseTable.Meta):
        model = Module
        fields = (
            "pk",
            "module_type",
            "parent_module_bay",
            "location",
            "serial",
            "asset_tag",
            "status",
            "role",
            "tenant",
            "tags",
            "actions",
        )
        default_columns = (
            "pk",
            "module_type",
            "parent_module_bay",
            "location",
            "serial",
            "asset_tag",
            "status",
            "role",
            "tenant",
            "actions",
        )


#
# Device components
#


class DeviceComponentTable(BaseTable):
    pk = ToggleColumn()
    device = tables.Column(linkify=True)
    name = tables.Column(linkify=True, order_by=("_name",))
    cable = tables.Column(linkify=True)


class ModularDeviceComponentTable(DeviceComponentTable):
    module = tables.Column()

    def __init__(self, *args, parent_module=None, **kwargs):
        self.parent_module = parent_module
        super().__init__(*args, **kwargs)

    def render_module(self, record, value, **kwargs):
        if value and value == self.parent_module:
            return self.default
        return format_html('<a href="{}">{}</a>', value.get_absolute_url(), value)


class CableTerminationTable(BaseTable):
    cable = tables.Column(linkify=True)
    cable_peer = tables.TemplateColumn(
        accessor="_cable_peer",
        template_code=CABLETERMINATION,
        orderable=False,
        verbose_name="Cable Peer",
    )


class PathEndpointTable(CableTerminationTable):
    connection = tables.TemplateColumn(
        accessor="_path",
        template_code=PATHENDPOINT,
        verbose_name="Connection",
        orderable=False,
    )


class ConsolePortTable(ModularDeviceComponentTable, PathEndpointTable):
    tags = TagColumn(url_name="dcim:consoleport_list")

    class Meta(ModularDeviceComponentTable.Meta):
        model = ConsolePort
        fields = (
            "pk",
            "device",
            "module",
            "name",
            "label",
            "type",
            "description",
            "cable",
            "cable_peer",
            "connection",
            "tags",
        )
        default_columns = ("pk", "device", "module", "name", "label", "type", "description")


class DeviceModuleConsolePortTable(ConsolePortTable):
    name = tables.TemplateColumn(
        template_code='<i class="mdi mdi-console"></i> <a href="{{ record.get_absolute_url }}">{{ value }}</a>',
        attrs={"td": {"class": "text-nowrap"}},
    )
    actions = ButtonsColumn(
        model=ConsolePort,
        buttons=("edit", "delete"),
        prepend_template=CONSOLEPORT_BUTTONS,
    )

    class Meta(ModularDeviceComponentTable.Meta):
        model = ConsolePort
        fields = (
            "pk",
            "name",
            "label",
            "module",
            "type",
            "description",
            "cable",
            "cable_peer",
            "connection",
            "tags",
            "actions",
        )
        default_columns = (
            "pk",
            "name",
            "label",
            "module",
            "type",
            "description",
            "cable",
            "connection",
            "actions",
        )
        row_attrs = {
            "class": cable_status_color_css,
        }


class ConsoleServerPortTable(ModularDeviceComponentTable, PathEndpointTable):
    tags = TagColumn(url_name="dcim:consoleserverport_list")

    class Meta(ModularDeviceComponentTable.Meta):
        model = ConsoleServerPort
        fields = (
            "pk",
            "device",
            "module",
            "name",
            "label",
            "type",
            "description",
            "cable",
            "cable_peer",
            "connection",
            "tags",
        )
        default_columns = ("pk", "device", "module", "name", "label", "type", "description")


class DeviceModuleConsoleServerPortTable(ConsoleServerPortTable):
    name = tables.TemplateColumn(
        template_code='<i class="mdi mdi-console-network-outline"></i> '
        '<a href="{{ record.get_absolute_url }}">{{ value }}</a>',
        attrs={"td": {"class": "text-nowrap"}},
    )
    actions = ButtonsColumn(
        model=ConsoleServerPort,
        buttons=("edit", "delete"),
        prepend_template=CONSOLESERVERPORT_BUTTONS,
    )

    class Meta(ModularDeviceComponentTable.Meta):
        model = ConsoleServerPort
        fields = (
            "pk",
            "name",
            "label",
            "module",
            "type",
            "description",
            "cable",
            "cable_peer",
            "connection",
            "tags",
            "actions",
        )
        default_columns = (
            "pk",
            "name",
            "label",
            "module",
            "type",
            "description",
            "cable",
            "connection",
            "actions",
        )
        row_attrs = {
            "class": cable_status_color_css,
        }


class PowerPortTable(ModularDeviceComponentTable, PathEndpointTable):
    tags = TagColumn(url_name="dcim:powerport_list")

    class Meta(ModularDeviceComponentTable.Meta):
        model = PowerPort
        fields = (
            "pk",
            "device",
            "module",
            "name",
            "label",
            "type",
            "description",
            "maximum_draw",
            "allocated_draw",
            "cable",
            "cable_peer",
            "connection",
            "tags",
        )
        default_columns = (
            "pk",
            "device",
            "module",
            "name",
            "label",
            "type",
            "maximum_draw",
            "allocated_draw",
            "description",
        )


class DeviceModulePowerPortTable(PowerPortTable):
    name = tables.TemplateColumn(
        template_code='<i class="mdi mdi-power-plug-outline"></i> <a href="{{ record.get_absolute_url }}">'
        "{{ value }}</a>",
        attrs={"td": {"class": "text-nowrap"}},
    )
    actions = ButtonsColumn(model=PowerPort, buttons=("edit", "delete"), prepend_template=POWERPORT_BUTTONS)

    class Meta(ModularDeviceComponentTable.Meta):
        model = PowerPort
        fields = (
            "pk",
            "name",
            "label",
            "module",
            "type",
            "maximum_draw",
            "allocated_draw",
            "description",
            "cable",
            "cable_peer",
            "connection",
            "tags",
            "actions",
        )
        default_columns = (
            "pk",
            "name",
            "label",
            "module",
            "type",
            "maximum_draw",
            "allocated_draw",
            "description",
            "cable",
            "connection",
            "actions",
        )
        row_attrs = {"class": cable_status_color_css}


class PowerOutletTable(ModularDeviceComponentTable, PathEndpointTable):
    power_port = tables.Column(linkify=True)
    tags = TagColumn(url_name="dcim:poweroutlet_list")

    class Meta(ModularDeviceComponentTable.Meta):
        model = PowerOutlet
        fields = (
            "pk",
            "device",
            "module",
            "name",
            "label",
            "type",
            "description",
            "power_port",
            "feed_leg",
            "cable",
            "cable_peer",
            "connection",
            "tags",
        )
        default_columns = (
            "pk",
            "device",
            "module",
            "name",
            "label",
            "type",
            "power_port",
            "feed_leg",
            "description",
        )


class DeviceModulePowerOutletTable(PowerOutletTable):
    name = tables.TemplateColumn(
        template_code='<i class="mdi mdi-power-socket"></i> <a href="{{ record.get_absolute_url }}">{{ value }}</a>',
        attrs={"td": {"class": "text-nowrap"}},
    )
    actions = ButtonsColumn(
        model=PowerOutlet,
        buttons=("edit", "delete"),
        prepend_template=POWEROUTLET_BUTTONS,
    )

    class Meta(ModularDeviceComponentTable.Meta):
        model = PowerOutlet
        fields = (
            "pk",
            "name",
            "label",
            "module",
            "type",
            "power_port",
            "feed_leg",
            "description",
            "cable",
            "cable_peer",
            "connection",
            "tags",
            "actions",
        )
        default_columns = (
            "pk",
            "name",
            "label",
            "module",
            "type",
            "power_port",
            "feed_leg",
            "description",
            "cable",
            "connection",
            "actions",
        )
        row_attrs = {"class": cable_status_color_css}


class BaseInterfaceTable(BaseTable):
    enabled = BooleanColumn()
    ip_addresses = tables.TemplateColumn(
        template_code=INTERFACE_IPADDRESSES,
        orderable=False,
        verbose_name="IP Addresses",
    )
    untagged_vlan = tables.Column(linkify=True)
    tagged_vlans = tables.TemplateColumn(
        template_code=INTERFACE_TAGGED_VLANS,
        orderable=False,
        verbose_name="Tagged VLANs",
    )
    vrf = tables.Column(linkify=True, verbose_name="VRF")


class InterfaceTable(StatusTableMixin, ModularDeviceComponentTable, BaseInterfaceTable, PathEndpointTable):
    mgmt_only = BooleanColumn()
    tags = TagColumn(url_name="dcim:interface_list")
    virtual_device_context_count = LinkedCountColumn(
        viewname="dcim:virtualdevicecontext_list",
        url_params={"interfaces": "pk"},
        verbose_name="Virtual Device Contexts",
    )

    class Meta(ModularDeviceComponentTable.Meta):
        model = Interface
        fields = (
            "pk",
            "device",
            "module",
            "name",
            "status",
            "role",
            "label",
            "enabled",
            "type",
            "mgmt_only",
            "mtu",
            "vrf",
            "mode",
            "mac_address",
            "description",
            "cable",
            "cable_peer",
            "connection",
            "tags",
            "ip_addresses",
            "untagged_vlan",
            "virtual_device_context_count",
            "tagged_vlans",
        )
        default_columns = (
            "pk",
            "device",
            "module",
            "name",
            "status",
            "role",
            "label",
            "enabled",
            "type",
            "description",
        )


class DeviceModuleInterfaceTable(InterfaceTable):
    name = tables.TemplateColumn(
        template_code='<i class="mdi mdi-{% if iface.mgmt_only %}wrench{% elif iface.is_lag %}drag-horizontal-variant'
        "{% elif iface.is_virtual %}circle{% elif iface.is_wireless %}wifi{% else %}ethernet"
        '{% endif %}"></i> <a href="{{ record.get_absolute_url }}">{{ value }}</a>',
        attrs={"td": {"class": "text-nowrap"}},
    )
    parent_interface = tables.Column(linkify=True, verbose_name="Parent")
    bridge = tables.Column(linkify=True)
    lag = tables.Column(linkify=True, verbose_name="LAG")
    actions = ButtonsColumn(model=Interface, buttons=("edit", "delete"), prepend_template=INTERFACE_BUTTONS)

    class Meta(ModularDeviceComponentTable.Meta):
        model = Interface
        fields = (
            "pk",
            "name",
            "status",
            "role",
            "device",
            "label",
            "module",
            "enabled",
            "type",
            "parent_interface",
            "bridge",
            "lag",
            "mgmt_only",
            "mtu",
            "vrf",
            "mode",
            "mac_address",
            "description",
            "cable",
            "cable_peer",
            "connection",
            "tags",
            "ip_addresses",
            "untagged_vlan",
            "tagged_vlans",
            "virtual_device_context_count",
            "actions",
        )
        default_columns = [
            "pk",
            "name",
            "status",
            "role",
            "label",
            "module",
            "enabled",
            "type",
            "parent_interface",
            "lag",
            "mtu",
            "vrf",
            "mode",
            "description",
            "ip_addresses",
            "virtual_device_context_count",
            "cable",
            "connection",
            "actions",
        ]
        row_attrs = {
            "class": cable_status_color_css,
            "data-name": lambda record: record.name,
        }


class FrontPortTable(ModularDeviceComponentTable, CableTerminationTable):
    rear_port_position = tables.Column(verbose_name="Position")
    rear_port = tables.Column(linkify=True)
    tags = TagColumn(url_name="dcim:frontport_list")

    class Meta(ModularDeviceComponentTable.Meta):
        model = FrontPort
        fields = (
            "pk",
            "device",
            "module",
            "name",
            "label",
            "type",
            "rear_port",
            "rear_port_position",
            "description",
            "cable",
            "cable_peer",
            "tags",
        )
        default_columns = (
            "pk",
            "device",
            "module",
            "name",
            "label",
            "type",
            "rear_port",
            "rear_port_position",
            "description",
        )


class DeviceModuleFrontPortTable(FrontPortTable):
    name = tables.TemplateColumn(
        template_code='<i class="mdi mdi-square-rounded{% if not record.cable %}-outline{% endif %}"></i> '
        '<a href="{{ record.get_absolute_url }}">{{ value }}</a>',
        attrs={"td": {"class": "text-nowrap"}},
    )
    actions = ButtonsColumn(model=FrontPort, buttons=("edit", "delete"), prepend_template=FRONTPORT_BUTTONS)

    class Meta(ModularDeviceComponentTable.Meta):
        model = FrontPort
        fields = (
            "pk",
            "name",
            "label",
            "module",
            "type",
            "rear_port",
            "rear_port_position",
            "description",
            "cable",
            "cable_peer",
            "tags",
            "actions",
        )
        default_columns = (
            "pk",
            "name",
            "label",
            "module",
            "type",
            "rear_port",
            "rear_port_position",
            "description",
            "cable",
            "cable_peer",
            "actions",
        )
        row_attrs = {"class": cable_status_color_css}


class RearPortTable(ModularDeviceComponentTable, CableTerminationTable):
    tags = TagColumn(url_name="dcim:rearport_list")

    class Meta(ModularDeviceComponentTable.Meta):
        model = RearPort
        fields = (
            "pk",
            "device",
            "module",
            "name",
            "label",
            "type",
            "positions",
            "description",
            "cable",
            "cable_peer",
            "tags",
        )
        default_columns = ("pk", "device", "module", "name", "label", "type", "description")


class DeviceModuleRearPortTable(RearPortTable):
    name = tables.TemplateColumn(
        template_code='<i class="mdi mdi-square-rounded{% if not record.cable %}-outline{% endif %}"></i> '
        '<a href="{{ record.get_absolute_url }}">{{ value }}</a>',
        attrs={"td": {"class": "text-nowrap"}},
    )
    actions = ButtonsColumn(model=RearPort, buttons=("edit", "delete"), prepend_template=REARPORT_BUTTONS)

    class Meta(ModularDeviceComponentTable.Meta):
        model = RearPort
        fields = (
            "pk",
            "name",
            "label",
            "module",
            "type",
            "positions",
            "description",
            "cable",
            "cable_peer",
            "tags",
            "actions",
        )
        default_columns = (
            "pk",
            "name",
            "label",
            "module",
            "type",
            "positions",
            "description",
            "cable",
            "cable_peer",
            "actions",
        )
        row_attrs = {"class": cable_status_color_css}


class DeviceBayTable(DeviceComponentTable):
    installed_device__status = ColoredLabelColumn()
    installed_device = tables.Column(linkify=True)
    tags = TagColumn(url_name="dcim:devicebay_list")

    class Meta(DeviceComponentTable.Meta):
        model = DeviceBay
        fields = (
            "pk",
            "device",
            "name",
            "label",
            "installed_device__status",
            "installed_device",
            "description",
            "tags",
        )
        default_columns = (
            "pk",
            "device",
            "name",
            "label",
            "installed_device__status",
            "installed_device",
            "description",
        )


class ModuleBayTable(BaseTable):
    pk = ToggleColumn()
    parent_device = tables.Column(
        linkify=lambda record: record.parent_device.get_absolute_url(),
        verbose_name="Parent Device",
        accessor="parent_device__display",
    )
    parent_module = tables.Column(
        linkify=lambda record: record.parent_module.get_absolute_url(),
        verbose_name="Parent Module",
        accessor="parent_module__display",
    )
    name = tables.Column(linkify=True, order_by=("_name",))
    installed_module = tables.Column(linkify=True, verbose_name="Installed Module")
    installed_module__status = ColoredLabelColumn()
    tags = TagColumn(url_name="dcim:devicebay_list")

    class Meta(BaseTable.Meta):
        model = ModuleBay
        fields = (
            "pk",
            "parent_device",
            "parent_module",
            "name",
            "position",
            "label",
            "description",
            "installed_module",
            "installed_module__status",
            "tags",
        )
        default_columns = (
            "pk",
            "parent_device",
            "parent_module",
            "name",
            "position",
            "label",
            "description",
            "installed_module",
            "installed_module__status",
        )


class DeviceDeviceBayTable(DeviceBayTable):
    name = tables.TemplateColumn(
        template_code='<i class="mdi mdi-circle-{% if record.installed_device %}slice-8{% else %}outline{% endif %}'
        '"></i> <a href="{{ record.get_absolute_url }}">{{ value }}</a>',
        attrs={"td": {"class": "text-nowrap"}},
    )
    actions = ButtonsColumn(model=DeviceBay, buttons=("edit", "delete"), prepend_template=DEVICEBAY_BUTTONS)

    class Meta(DeviceComponentTable.Meta):
        model = DeviceBay
        fields = (
            "pk",
            "name",
            "label",
            "installed_device__status",
            "installed_device",
            "description",
            "tags",
            "actions",
        )
        default_columns = (
            "pk",
            "name",
            "label",
            "installed_device__status",
            "installed_device",
            "description",
            "actions",
        )


class DeviceModuleBayTable(ModuleBayTable):
    name = tables.TemplateColumn(
        template_code='<i class="mdi mdi-{% if record.installed_module %}expansion-card-variant{% else %}tray{% endif %}'
        '"></i> <a href="{{ record.get_absolute_url }}">{{ value }}</a>',
        attrs={"td": {"class": "text-nowrap"}},
    )
    installed_module = tables.Column(linkify=True, verbose_name="Installed Module")
    installed_module__status = ColoredLabelColumn(verbose_name="Installed Module Status")
    actions = ButtonsColumn(model=ModuleBay, buttons=("edit", "delete"), prepend_template=MODULEBAY_BUTTONS)

    class Meta(ModularDeviceComponentTable.Meta):
        model = ModuleBay
        fields = (
            "pk",
            "name",
            "position",
            "installed_module",
            "installed_module__status",
            "label",
            "description",
            "tags",
            "actions",
        )
        default_columns = (
            "pk",
            "name",
            "position",
            "installed_module",
            "installed_module__status",
            "actions",
        )


class ModuleModuleBayTable(DeviceModuleBayTable):
    actions = ButtonsColumn(model=ModuleBay, buttons=("edit", "delete"), prepend_template=MODULEBAY_BUTTONS)

    class Meta(DeviceModuleBayTable.Meta):
        pass


class InventoryItemTable(DeviceComponentTable):
    manufacturer = tables.Column(linkify=True)
    discovered = BooleanColumn()
    tags = TagColumn(url_name="dcim:inventoryitem_list")
    cable = None  # Override DeviceComponentTable

    class Meta(DeviceComponentTable.Meta):
        model = InventoryItem
        fields = (
            "pk",
            "device",
            "name",
            "label",
            "manufacturer",
            "part_id",
            "serial",
            "asset_tag",
            "description",
            "discovered",
            "tags",
        )
        default_columns = (
            "pk",
            "device",
            "name",
            "label",
            "manufacturer",
            "part_id",
            "serial",
            "asset_tag",
        )


class DeviceInventoryItemTable(InventoryItemTable):
    name = tables.TemplateColumn(
        template_code='<a href="{{ record.get_absolute_url }}" style="padding-left: {{ record.tree_depth }}0px">'
        "{{ value }}</a>",
        attrs={"td": {"class": "text-nowrap"}},
    )
    actions = ButtonsColumn(model=InventoryItem, buttons=("edit", "delete"))

    class Meta(DeviceComponentTable.Meta):
        model = InventoryItem
        fields = (
            "pk",
            "name",
            "label",
            "manufacturer",
            "part_id",
            "serial",
            "asset_tag",
            "description",
            "discovered",
            "tags",
            "actions",
        )
        default_columns = (
            "pk",
            "name",
            "label",
            "manufacturer",
            "part_id",
            "serial",
            "asset_tag",
            "description",
            "discovered",
            "actions",
        )


#
# Virtual chassis
#


class VirtualChassisTable(BaseTable):
    pk = ToggleColumn()
    name = tables.Column(linkify=True)
    master = tables.Column(linkify=True)
    member_count = LinkedCountColumn(
        viewname="dcim:device_list",
        url_params={"virtual_chassis": "pk"},
        verbose_name="Members",
    )
    tags = TagColumn(url_name="dcim:virtualchassis_list")

    class Meta(BaseTable.Meta):
        model = VirtualChassis
        fields = ("pk", "name", "domain", "master", "member_count", "tags")
        default_columns = ("pk", "name", "domain", "master", "member_count")


#
# Device Redundancy Group
#


class DeviceRedundancyGroupTable(BaseTable):
    pk = ToggleColumn()
    name = tables.Column(linkify=True)
    device_count = LinkedCountColumn(
        viewname="dcim:device_list",
        url_params={"device_redundancy_group": "pk"},
        verbose_name="Devices",
    )
    controller_count = LinkedCountColumn(
        viewname="dcim:controller_list",
        url_params={"controller_device_redundancy_group": "pk"},
        verbose_name="Controllers",
    )
    secrets_group = tables.Column(linkify=True)
    tags = TagColumn(url_name="dcim:deviceredundancygroup_list")

    class Meta(BaseTable.Meta):
        model = DeviceRedundancyGroup
        fields = (
            "pk",
            "name",
            "status",
            "failover_strategy",
            "controller_count",
            "device_count",
            "secrets_group",
            "tags",
        )
        default_columns = ("pk", "name", "status", "failover_strategy", "controller_count", "device_count")


#
# Interface Redundancy Group
#


class InterfaceRedundancyGroupTable(BaseTable):
    """Table for list view."""

    pk = ToggleColumn()
    name = tables.Column(linkify=True)
    interfaces = tables.TemplateColumn(
        template_code=INTERFACE_REDUNDANCY_GROUP_INTERFACES,
        orderable=False,
        verbose_name="Interfaces",
    )
    actions = ButtonsColumn(InterfaceRedundancyGroup)

    class Meta(BaseTable.Meta):
        """Meta attributes."""

        model = InterfaceRedundancyGroup
        fields = (
            "pk",
            "name",
            "description",
            "protocol",
            "protocol_group_id",
            "interfaces",
        )


class InterfaceRedundancyGroupAssociationTable(BaseTable):
    """Table for list view."""

    pk = ToggleColumn()
    interface_redundancy_group = tables.Column(linkify=True, verbose_name="Group Name")
    interface_redundancy_group__virtual_ip = tables.Column(linkify=True, verbose_name="Virtual IP")
    interface_redundancy_group__protocol_group_id = tables.Column(verbose_name="Group ID")
    priority = tables.TemplateColumn(template_code=INTERFACE_REDUNDANCY_INTERFACE_PRIORITY)
    interface__device = tables.Column(linkify=True)
    interface = tables.Column(linkify=True)
    interface__status = ColoredLabelColumn()
    interface_redundancy_group__status = ColoredLabelColumn(verbose_name="Group Status")
    interface__ip_addresses = tables.TemplateColumn(
        template_code=INTERFACE_REDUNDANCY_GROUP_INTERFACES_IPADDRESSES,
        orderable=False,
        verbose_name="IP Addresses",
    )
    actions = ButtonsColumn(
        model=InterfaceRedundancyGroupAssociation,
        buttons=("edit", "delete"),
    )

    class Meta(BaseTable.Meta):
        """Meta attributes."""

        model = InterfaceRedundancyGroupAssociation
        fields = (
            "pk",
            "interface_redundancy_group",
            "interface",
            "priority",
            "interface_redundancy_group__status",
            "interface_redundancy_group__virtual_ip",
            "interface_redundancy_group__protocol",
            "interface_redundancy_group__protocol_group_id",
            "interface__device",
            "interface__name",
            "interface__status",
            "interface__label",
            "interface__enabled",
            "interface__type",
            "interface__description",
            "interface__ip_addresses",
        )

        default_columns = ("priority", "actions")


#
# Software image files
#


class SoftwareImageFileTable(StatusTableMixin, BaseTable):
    pk = ToggleColumn()
    image_file_name = tables.Column(linkify=True)
    software_version = tables.Column(linkify=True)
    default_image = BooleanColumn()
    device_type_count = LinkedCountColumn(
        viewname="dcim:devicetype_list",
        url_params={"software_image_files": "pk"},
        verbose_name="Device Types",
    )
    tags = TagColumn(url_name="dcim:softwareimagefile_list")
    actions = ButtonsColumn(SoftwareImageFile)

    class Meta(BaseTable.Meta):
        model = SoftwareImageFile
        fields = (
            "pk",
            "image_file_name",
            "status",
            "software_version",
            "default_image",
            "image_file_checksum",
            "hashing_algorithm",
            "download_url",
            "device_type_count",
            "tags",
            "actions",
        )
        default_columns = (
            "pk",
            "image_file_name",
            "status",
            "software_version",
            "default_image",
            "device_type_count",
            "tags",
            "actions",
        )


class SoftwareVersionTable(StatusTableMixin, BaseTable):
    pk = ToggleColumn()
    version = tables.Column(linkify=True)
    software_image_file_count = LinkedCountColumn(
        viewname="dcim:softwareimagefile_list",
        url_params={"software_version": "pk"},
        verbose_name="Software Image Files",
    )
    device_count = LinkedCountColumn(
        viewname="dcim:device_list",
        url_params={"software_version": "pk"},
        verbose_name="Devices",
    )
    inventory_item_count = LinkedCountColumn(
        viewname="dcim:inventoryitem_list",
        url_params={"software_version": "pk"},
        verbose_name="Inventory Items",
    )
    tags = TagColumn(url_name="dcim:softwareversion_list")
    actions = ButtonsColumn(SoftwareVersion)

    class Meta(BaseTable.Meta):
        model = SoftwareVersion
        fields = (
            "pk",
            "version",
            "alias",
            "status",
            "platform",
            "release_date",
            "end_of_support_date",
            "long_term_support",
            "pre_release",
            "documentation_url",
            "software_image_file_count",
            "device_count",
            "inventory_item_count",
            "tags",
            "actions",
        )
        default_columns = (
            "pk",
            "version",
            "alias",
            "platform",
            "status",
            "release_date",
            "end_of_support_date",
            "software_image_file_count",
            "device_count",
            "inventory_item_count",
            "tags",
            "actions",
        )


class ControllerTable(BaseTable):
    """Table for list view."""

    pk = ToggleColumn()
    name = tables.Column(linkify=True)
    status = ColoredLabelColumn()
    location = tables.Column(linkify=True)
    platform = tables.Column(linkify=True)
    role = tables.Column(linkify=True)
    tenant = TenantColumn()
    external_integration = tables.Column(linkify=True)
    controller_device = tables.Column(linkify=True)
    controller_device_redundancy_group = tables.Column(linkify=True)
    tags = TagColumn(url_name="dcim:controller_list")
    actions = ButtonsColumn(Controller)

    class Meta(BaseTable.Meta):
        """Meta attributes."""

        model = Controller
        fields = (
            "pk",
            "name",
            "status",
            "location",
            "platform",
            "role",
            "tenant",
            "external_integration",
            "controller_device",
            "controller_device_redundancy_group",
            "tags",
            "actions",
        )
        default_columns = (
            "pk",
            "name",
            "status",
            "location",
            "platform",
            "role",
            "tenant",
            "actions",
        )


class ControllerManagedDeviceGroupTable(BaseTable):
    """Table for list view."""

    pk = ToggleColumn()
    name = tables.TemplateColumn(template_code=TREE_LINK, attrs={"td": {"class": "text-nowrap"}})
    weight = tables.Column()
    controller = tables.Column(linkify=True)
    tags = TagColumn(url_name="dcim:controllermanageddevicegroup_list")
    actions = ButtonsColumn(ControllerManagedDeviceGroup)
    device_count = LinkedCountColumn(
        viewname="dcim:device_list",
        url_params={"controller_managed_device_group": "pk"},
        verbose_name="Devices",
    )

    class Meta(BaseTable.Meta):
        """Meta attributes."""

        model = ControllerManagedDeviceGroup
        fields = (
            "pk",
            "name",
            "device_count",
            "controller",
            "weight",
            "tags",
            "actions",
        )
        default_columns = (
            "pk",
            "name",
            "device_count",
            "controller",
            "weight",
            "tags",
            "actions",
        )


class VirtualDeviceContextTable(StatusTableMixin, BaseTable):
    pk = ToggleColumn()
    name = tables.Column(linkify=True)
<<<<<<< HEAD
    role = tables.Column(linkify=True)
=======
>>>>>>> fe1d8f3e
    tenant = TenantColumn()
    device = tables.Column(linkify=True)
    primary_ip = tables.Column(linkify=True, order_by=("primary_ip6", "primary_ip4"), verbose_name="IP Address")
    primary_ip4 = tables.Column(linkify=True, verbose_name="IPv4 Address")
    primary_ip6 = tables.Column(linkify=True, verbose_name="IPv6 Address")
    interface_count = LinkedCountColumn(
        viewname="dcim:interface_list",
        url_params={"virtual_device_contexts": "pk"},
        verbose_name="Interfaces",
    )
    tags = TagColumn(url_name="dcim:device_list")

    class Meta(BaseTable.Meta):
        model = VirtualDeviceContext
        fields = (
            "pk",
            "name",
            "identifier",
            "device",
            "status",
<<<<<<< HEAD
            "role",
=======
>>>>>>> fe1d8f3e
            "tenant",
            "primary_ip",
            "primary_ip4",
            "primary_ip6",
            "interface_count",
            "tags",
        )
        default_columns = (
            "pk",
            "name",
            "identifier",
            "device",
            "status",
<<<<<<< HEAD
            "role",
=======
>>>>>>> fe1d8f3e
            "tenant",
            "primary_ip",
            "interface_count",
        )<|MERGE_RESOLUTION|>--- conflicted
+++ resolved
@@ -1426,10 +1426,7 @@
 class VirtualDeviceContextTable(StatusTableMixin, BaseTable):
     pk = ToggleColumn()
     name = tables.Column(linkify=True)
-<<<<<<< HEAD
     role = tables.Column(linkify=True)
-=======
->>>>>>> fe1d8f3e
     tenant = TenantColumn()
     device = tables.Column(linkify=True)
     primary_ip = tables.Column(linkify=True, order_by=("primary_ip6", "primary_ip4"), verbose_name="IP Address")
@@ -1450,10 +1447,7 @@
             "identifier",
             "device",
             "status",
-<<<<<<< HEAD
             "role",
-=======
->>>>>>> fe1d8f3e
             "tenant",
             "primary_ip",
             "primary_ip4",
@@ -1467,10 +1461,7 @@
             "identifier",
             "device",
             "status",
-<<<<<<< HEAD
             "role",
-=======
->>>>>>> fe1d8f3e
             "tenant",
             "primary_ip",
             "interface_count",

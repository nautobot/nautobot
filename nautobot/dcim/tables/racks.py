import django_tables2 as tables
from django_tables2.utils import Accessor

from nautobot.core.tables import (
    BaseTable,
    ButtonsColumn,
    ColorColumn,
    ColoredLabelColumn,
    LinkedCountColumn,
    TagColumn,
    ToggleColumn,
)
<<<<<<< HEAD
from nautobot.dcim.models import Rack, RackGroup, RackReservation, RackRole
from nautobot.extras.tables import StatusTableMixin
from nautobot.tenancy.tables import TenantColumn

from .template_code import MPTT_LINK, RACKGROUP_ELEVATIONS, UTILIZATION_GRAPH
=======
from .template_code import TREE_LINK, RACKGROUP_ELEVATIONS, UTILIZATION_GRAPH
>>>>>>> f85d1dbf

__all__ = (
    "RackTable",
    "RackDetailTable",
    "RackGroupTable",
    "RackReservationTable",
    "RackRoleTable",
)


#
# Rack groups
#


class RackGroupTable(BaseTable):
    pk = ToggleColumn()
    name = tables.TemplateColumn(template_code=TREE_LINK, orderable=False, attrs={"td": {"class": "text-nowrap"}})
    site = tables.Column(linkify=True)
    location = tables.Column(linkify=True)
    rack_count = tables.Column(verbose_name="Racks")
    actions = ButtonsColumn(model=RackGroup, prepend_template=RACKGROUP_ELEVATIONS)

    class Meta(BaseTable.Meta):
        model = RackGroup
        fields = ("pk", "name", "site", "location", "rack_count", "description", "slug", "actions")
        default_columns = ("pk", "name", "site", "location", "rack_count", "description", "actions")


#
# Rack roles
#


class RackRoleTable(BaseTable):
    pk = ToggleColumn()
    name = tables.Column(linkify=True)
    rack_count = tables.Column(verbose_name="Racks")
    color = ColorColumn()
    actions = ButtonsColumn(RackRole)

    class Meta(BaseTable.Meta):
        model = RackRole
        fields = ("pk", "name", "rack_count", "color", "description", "slug", "actions")
        default_columns = (
            "pk",
            "name",
            "rack_count",
            "color",
            "description",
            "actions",
        )


#
# Racks
#


class RackTable(StatusTableMixin, BaseTable):
    pk = ToggleColumn()
    name = tables.Column(order_by=("_name",), linkify=True)
    group = tables.Column(linkify=True)
    site = tables.Column(linkify=True)
    location = tables.Column(linkify=True)
    tenant = TenantColumn()
    role = ColoredLabelColumn()
    u_height = tables.TemplateColumn(template_code="{{ record.u_height }}U", verbose_name="Height")

    class Meta(BaseTable.Meta):
        model = Rack
        fields = (
            "pk",
            "name",
            "site",
            "location",
            "group",
            "status",
            "facility_id",
            "tenant",
            "role",
            "serial",
            "asset_tag",
            "type",
            "width",
            "u_height",
        )
        default_columns = (
            "pk",
            "name",
            "site",
            "location",
            "group",
            "status",
            "facility_id",
            "tenant",
            "role",
            "u_height",
        )


class RackDetailTable(RackTable):
    device_count = LinkedCountColumn(
        viewname="dcim:device_list",
        url_params={"rack": "pk"},
        verbose_name="Devices",
    )
    get_utilization = tables.TemplateColumn(template_code=UTILIZATION_GRAPH, orderable=False, verbose_name="Space")
    get_power_utilization = tables.TemplateColumn(
        template_code=UTILIZATION_GRAPH, orderable=False, verbose_name="Power"
    )
    tags = TagColumn(url_name="dcim:rack_list")

    class Meta(RackTable.Meta):
        fields = (
            "pk",
            "name",
            "site",
            "location",
            "group",
            "status",
            "facility_id",
            "tenant",
            "role",
            "serial",
            "asset_tag",
            "type",
            "width",
            "u_height",
            "device_count",
            "get_utilization",
            "get_power_utilization",
            "tags",
        )
        default_columns = (
            "pk",
            "name",
            "site",
            "location",
            "group",
            "status",
            "facility_id",
            "tenant",
            "role",
            "u_height",
            "device_count",
            "get_utilization",
            "get_power_utilization",
        )


#
# Rack reservations
#


class RackReservationTable(BaseTable):
    pk = ToggleColumn()
    reservation = tables.Column(accessor="pk", linkify=True)
    site = tables.Column(accessor=Accessor("rack__site"), linkify=True)
    location = tables.Column(accessor=Accessor("rack__location"), linkify=True)
    tenant = TenantColumn()
    rack = tables.Column(linkify=True)
    unit_list = tables.Column(orderable=False, verbose_name="Units")
    tags = TagColumn(url_name="dcim:rackreservation_list")
    actions = ButtonsColumn(RackReservation)

    class Meta(BaseTable.Meta):
        model = RackReservation
        fields = (
            "pk",
            "reservation",
            "site",
            "location",
            "rack",
            "unit_list",
            "user",
            "created",
            "tenant",
            "description",
            "tags",
            "actions",
        )
        default_columns = (
            "pk",
            "reservation",
            "site",
            "location",
            "rack",
            "unit_list",
            "user",
            "description",
            "actions",
        )<|MERGE_RESOLUTION|>--- conflicted
+++ resolved
@@ -10,15 +10,11 @@
     TagColumn,
     ToggleColumn,
 )
-<<<<<<< HEAD
 from nautobot.dcim.models import Rack, RackGroup, RackReservation, RackRole
 from nautobot.extras.tables import StatusTableMixin
 from nautobot.tenancy.tables import TenantColumn
 
-from .template_code import MPTT_LINK, RACKGROUP_ELEVATIONS, UTILIZATION_GRAPH
-=======
 from .template_code import TREE_LINK, RACKGROUP_ELEVATIONS, UTILIZATION_GRAPH
->>>>>>> f85d1dbf
 
 __all__ = (
     "RackTable",

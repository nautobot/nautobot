--- conflicted
+++ resolved
@@ -4,18 +4,8 @@
 from nautobot.dcim.models import Region, Site
 from nautobot.extras.tables import StatusTableMixin
 from nautobot.tenancy.tables import TenantColumn
-<<<<<<< HEAD
 
-from .template_code import MPTT_LINK
-=======
-from nautobot.utilities.tables import (
-    BaseTable,
-    ButtonsColumn,
-    TagColumn,
-    ToggleColumn,
-)
 from .template_code import TREE_LINK
->>>>>>> f85d1dbf
 
 __all__ = (
     "RegionTable",

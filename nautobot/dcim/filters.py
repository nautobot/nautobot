import django_filters
from django.contrib.auth import get_user_model
from django.db.models import Q

from nautobot.extras.filters import (
    CustomFieldModelFilterSet,
    LocalContextFilterSet,
    NautobotFilterSet,
    StatusModelFilterSetMixin,
)
from nautobot.extras.models import SecretsGroup
from nautobot.tenancy.filters import TenancyFilterSet
from nautobot.tenancy.models import Tenant
from nautobot.utilities.choices import ColorChoices
from nautobot.utilities.filters import (
    BaseFilterSet,
    MultiValueCharFilter,
    MultiValueMACAddressFilter,
    MultiValueUUIDFilter,
    NameSlugSearchFilterSet,
    RelatedMembershipBooleanFilter,
    SearchFilter,
    TagFilter,
    TreeNodeMultipleChoiceFilter,
)
from nautobot.virtualization.models import Cluster
from .choices import (
    CableTypeChoices,
    ConsolePortTypeChoices,
    InterfaceTypeChoices,
    PowerOutletTypeChoices,
    PowerPortTypeChoices,
    RackTypeChoices,
    RackWidthChoices,
)
from .constants import NONCONNECTABLE_IFACE_TYPES, VIRTUAL_IFACE_TYPES, WIRELESS_IFACE_TYPES
from .models import (
    Cable,
    ConsolePort,
    ConsolePortTemplate,
    ConsoleServerPort,
    ConsoleServerPortTemplate,
    Device,
    DeviceBay,
    DeviceBayTemplate,
    DeviceRole,
    DeviceType,
    FrontPort,
    FrontPortTemplate,
    Interface,
    InterfaceTemplate,
    InventoryItem,
    Manufacturer,
    Platform,
    PowerFeed,
    PowerOutlet,
    PowerOutletTemplate,
    PowerPanel,
    PowerPort,
    PowerPortTemplate,
    Rack,
    RackGroup,
    RackReservation,
    RackRole,
    RearPort,
    RearPortTemplate,
    Region,
    Site,
    VirtualChassis,
)


__all__ = (
    "CableFilterSet",
    "CableTerminationFilterSet",
    "ConsoleConnectionFilterSet",
    "ConsolePortFilterSet",
    "ConsolePortTemplateFilterSet",
    "ConsoleServerPortFilterSet",
    "ConsoleServerPortTemplateFilterSet",
    "DeviceBayFilterSet",
    "DeviceBayTemplateFilterSet",
    "DeviceFilterSet",
    "DeviceRoleFilterSet",
    "DeviceTypeFilterSet",
    "FrontPortFilterSet",
    "FrontPortTemplateFilterSet",
    "InterfaceConnectionFilterSet",
    "InterfaceFilterSet",
    "InterfaceTemplateFilterSet",
    "InventoryItemFilterSet",
    "ManufacturerFilterSet",
    "PathEndpointFilterSet",
    "PlatformFilterSet",
    "PowerConnectionFilterSet",
    "PowerFeedFilterSet",
    "PowerOutletFilterSet",
    "PowerOutletTemplateFilterSet",
    "PowerPanelFilterSet",
    "PowerPortFilterSet",
    "PowerPortTemplateFilterSet",
    "RackFilterSet",
    "RackGroupFilterSet",
    "RackReservationFilterSet",
    "RackRoleFilterSet",
    "RearPortFilterSet",
    "RearPortTemplateFilterSet",
    "RegionFilterSet",
    "SiteFilterSet",
    "VirtualChassisFilterSet",
)


class RegionFilterSet(NautobotFilterSet, NameSlugSearchFilterSet):
    parent_id = django_filters.ModelMultipleChoiceFilter(
        queryset=Region.objects.all(),
        label="Parent region (ID)",
    )
    parent = django_filters.ModelMultipleChoiceFilter(
        field_name="parent__slug",
        queryset=Region.objects.all(),
        to_field_name="slug",
        label="Parent region (slug)",
    )

    class Meta:
        model = Region
        fields = ["id", "name", "slug", "description"]


class SiteFilterSet(NautobotFilterSet, TenancyFilterSet, StatusModelFilterSetMixin):
    q = SearchFilter(
        filter_predicates={
            "name": "icontains",
            "facility": "icontains",
            "description": "icontains",
            "physical_address": "icontains",
            "shipping_address": "icontains",
            "contact_name": "icontains",
            "contact_phone": "icontains",
            "contact_email": "icontains",
            "comments": "icontains",
<<<<<<< HEAD
            "asn:int": "exact",  # asn expects an int
            "id": "iexact",
=======
            "asn": {
                "lookup_expr": "exact",
                "preprocessor": int,  # asn expects an int
            },
>>>>>>> 7b9803c1
        },
    )
    region_id = TreeNodeMultipleChoiceFilter(
        queryset=Region.objects.all(),
        field_name="region",
        lookup_expr="in",
        label="Region (ID)",
    )
    region = TreeNodeMultipleChoiceFilter(
        queryset=Region.objects.all(),
        field_name="region",
        lookup_expr="in",
        to_field_name="slug",
        label="Region (slug)",
    )
    tag = TagFilter()

    class Meta:
        model = Site
        fields = [
            "id",
            "name",
            "slug",
            "facility",
            "asn",
            "latitude",
            "longitude",
            "contact_name",
            "contact_phone",
            "contact_email",
        ]


class RackGroupFilterSet(NautobotFilterSet, NameSlugSearchFilterSet):
    region_id = TreeNodeMultipleChoiceFilter(
        queryset=Region.objects.all(),
        field_name="site__region",
        lookup_expr="in",
        label="Region (ID)",
    )
    region = TreeNodeMultipleChoiceFilter(
        queryset=Region.objects.all(),
        field_name="site__region",
        lookup_expr="in",
        to_field_name="slug",
        label="Region (slug)",
    )
    site_id = django_filters.ModelMultipleChoiceFilter(
        queryset=Site.objects.all(),
        label="Site (ID)",
    )
    site = django_filters.ModelMultipleChoiceFilter(
        field_name="site__slug",
        queryset=Site.objects.all(),
        to_field_name="slug",
        label="Site (slug)",
    )
    parent_id = django_filters.ModelMultipleChoiceFilter(
        queryset=RackGroup.objects.all(),
        label="Rack group (ID)",
    )
    parent = django_filters.ModelMultipleChoiceFilter(
        field_name="parent__slug",
        queryset=RackGroup.objects.all(),
        to_field_name="slug",
        label="Rack group (slug)",
    )

    class Meta:
        model = RackGroup
        fields = ["id", "name", "slug", "description"]


class RackRoleFilterSet(NautobotFilterSet, NameSlugSearchFilterSet):
    class Meta:
        model = RackRole
        fields = ["id", "name", "slug", "color"]


class RackFilterSet(NautobotFilterSet, TenancyFilterSet, StatusModelFilterSetMixin):
    q = SearchFilter(
        filter_predicates={
            "name": "icontains",
            "facility_id": "icontains",
            "serial": "icontains",
            "asset_tag": "icontains",
            "comments": "icontains",
            "id": "iexact",
        },
    )
    region_id = TreeNodeMultipleChoiceFilter(
        queryset=Region.objects.all(),
        field_name="site__region",
        lookup_expr="in",
        label="Region (ID)",
    )
    region = TreeNodeMultipleChoiceFilter(
        queryset=Region.objects.all(),
        field_name="site__region",
        lookup_expr="in",
        to_field_name="slug",
        label="Region (slug)",
    )
    site_id = django_filters.ModelMultipleChoiceFilter(
        queryset=Site.objects.all(),
        label="Site (ID)",
    )
    site = django_filters.ModelMultipleChoiceFilter(
        field_name="site__slug",
        queryset=Site.objects.all(),
        to_field_name="slug",
        label="Site (slug)",
    )
    group_id = TreeNodeMultipleChoiceFilter(
        queryset=RackGroup.objects.all(),
        field_name="group",
        lookup_expr="in",
        label="Rack group (ID)",
    )
    group = TreeNodeMultipleChoiceFilter(
        queryset=RackGroup.objects.all(),
        field_name="group",
        lookup_expr="in",
        to_field_name="slug",
        label="Rack group (slug)",
    )
    type = django_filters.MultipleChoiceFilter(choices=RackTypeChoices)
    width = django_filters.MultipleChoiceFilter(choices=RackWidthChoices)
    role_id = django_filters.ModelMultipleChoiceFilter(
        queryset=RackRole.objects.all(),
        label="Role (ID)",
    )
    role = django_filters.ModelMultipleChoiceFilter(
        field_name="role__slug",
        queryset=RackRole.objects.all(),
        to_field_name="slug",
        label="Role (slug)",
    )
    serial = django_filters.CharFilter(lookup_expr="iexact")
    tag = TagFilter()

    class Meta:
        model = Rack
        fields = [
            "id",
            "name",
            "facility_id",
            "asset_tag",
            "u_height",
            "desc_units",
            "outer_width",
            "outer_depth",
            "outer_unit",
        ]


class RackReservationFilterSet(NautobotFilterSet, TenancyFilterSet):
    q = SearchFilter(
        filter_predicates={
            "rack__name": "icontains",
            "rack__facility_id": "icontains",
            "user__username": "icontains",
            "description": "icontains",
            "id": "iexact",
        },
    )
    rack_id = django_filters.ModelMultipleChoiceFilter(
        queryset=Rack.objects.all(),
        label="Rack (ID)",
    )
    site_id = django_filters.ModelMultipleChoiceFilter(
        field_name="rack__site",
        queryset=Site.objects.all(),
        label="Site (ID)",
    )
    site = django_filters.ModelMultipleChoiceFilter(
        field_name="rack__site__slug",
        queryset=Site.objects.all(),
        to_field_name="slug",
        label="Site (slug)",
    )
    group_id = TreeNodeMultipleChoiceFilter(
        queryset=RackGroup.objects.all(),
        field_name="rack__group",
        lookup_expr="in",
        label="Rack group (ID)",
    )
    group = TreeNodeMultipleChoiceFilter(
        queryset=RackGroup.objects.all(),
        field_name="rack__group",
        lookup_expr="in",
        to_field_name="slug",
        label="Rack group (slug)",
    )
    user_id = django_filters.ModelMultipleChoiceFilter(
        queryset=get_user_model().objects.all(),
        label="User (ID)",
    )
    user = django_filters.ModelMultipleChoiceFilter(
        field_name="user__username",
        queryset=get_user_model().objects.all(),
        to_field_name="username",
        label="User (name)",
    )
    tag = TagFilter()

    class Meta:
        model = RackReservation
        fields = ["id", "created"]


class ManufacturerFilterSet(NautobotFilterSet, NameSlugSearchFilterSet):
    class Meta:
        model = Manufacturer
        fields = ["id", "name", "slug", "description"]


class DeviceTypeFilterSet(NautobotFilterSet):
    q = SearchFilter(
        filter_predicates={
            "manufacturer__name": "icontains",
            "model": "icontains",
            "part_number": "icontains",
            "comments": "icontains",
            "id": "iexact",
        },
    )
    manufacturer_id = django_filters.ModelMultipleChoiceFilter(
        queryset=Manufacturer.objects.all(),
        label="Manufacturer (ID)",
    )
    manufacturer = django_filters.ModelMultipleChoiceFilter(
        field_name="manufacturer__slug",
        queryset=Manufacturer.objects.all(),
        to_field_name="slug",
        label="Manufacturer (slug)",
    )
    console_ports = django_filters.BooleanFilter(
        method="_console_ports",
        label="Has console ports",
    )
    console_server_ports = django_filters.BooleanFilter(
        method="_console_server_ports",
        label="Has console server ports",
    )
    power_ports = django_filters.BooleanFilter(
        method="_power_ports",
        label="Has power ports",
    )
    power_outlets = django_filters.BooleanFilter(
        method="_power_outlets",
        label="Has power outlets",
    )
    interfaces = django_filters.BooleanFilter(
        method="_interfaces",
        label="Has interfaces",
    )
    pass_through_ports = django_filters.BooleanFilter(
        method="_pass_through_ports",
        label="Has pass-through ports",
    )
    device_bays = django_filters.BooleanFilter(
        method="_device_bays",
        label="Has device bays",
    )
    tag = TagFilter()

    class Meta:
        model = DeviceType
        fields = [
            "id",
            "model",
            "slug",
            "part_number",
            "u_height",
            "is_full_depth",
            "subdevice_role",
        ]

    def _console_ports(self, queryset, name, value):
        return queryset.exclude(consoleporttemplates__isnull=value)

    def _console_server_ports(self, queryset, name, value):
        return queryset.exclude(consoleserverporttemplates__isnull=value)

    def _power_ports(self, queryset, name, value):
        return queryset.exclude(powerporttemplates__isnull=value)

    def _power_outlets(self, queryset, name, value):
        return queryset.exclude(poweroutlettemplates__isnull=value)

    def _interfaces(self, queryset, name, value):
        return queryset.exclude(interfacetemplates__isnull=value)

    def _pass_through_ports(self, queryset, name, value):
        return queryset.exclude(frontporttemplates__isnull=value, rearporttemplates__isnull=value)

    def _device_bays(self, queryset, name, value):
        return queryset.exclude(devicebaytemplates__isnull=value)


class DeviceTypeComponentFilterSet(NameSlugSearchFilterSet, CustomFieldModelFilterSet):
    devicetype_id = django_filters.ModelMultipleChoiceFilter(
        queryset=DeviceType.objects.all(),
        field_name="device_type_id",
        label="Device type (ID)",
    )


class ConsolePortTemplateFilterSet(BaseFilterSet, DeviceTypeComponentFilterSet):
    class Meta:
        model = ConsolePortTemplate
        fields = ["id", "name", "type"]


class ConsoleServerPortTemplateFilterSet(BaseFilterSet, DeviceTypeComponentFilterSet):
    class Meta:
        model = ConsoleServerPortTemplate
        fields = ["id", "name", "type"]


class PowerPortTemplateFilterSet(BaseFilterSet, DeviceTypeComponentFilterSet):
    class Meta:
        model = PowerPortTemplate
        fields = ["id", "name", "type", "maximum_draw", "allocated_draw"]


class PowerOutletTemplateFilterSet(BaseFilterSet, DeviceTypeComponentFilterSet):
    class Meta:
        model = PowerOutletTemplate
        fields = ["id", "name", "type", "feed_leg"]


class InterfaceTemplateFilterSet(BaseFilterSet, DeviceTypeComponentFilterSet):
    class Meta:
        model = InterfaceTemplate
        fields = ["id", "name", "type", "mgmt_only"]


class FrontPortTemplateFilterSet(BaseFilterSet, DeviceTypeComponentFilterSet):
    class Meta:
        model = FrontPortTemplate
        fields = ["id", "name", "type"]


class RearPortTemplateFilterSet(BaseFilterSet, DeviceTypeComponentFilterSet):
    class Meta:
        model = RearPortTemplate
        fields = ["id", "name", "type", "positions"]


class DeviceBayTemplateFilterSet(BaseFilterSet, DeviceTypeComponentFilterSet):
    class Meta:
        model = DeviceBayTemplate
        fields = ["id", "name"]


class DeviceRoleFilterSet(NautobotFilterSet, NameSlugSearchFilterSet):
    class Meta:
        model = DeviceRole
        fields = ["id", "name", "slug", "color", "vm_role"]


class PlatformFilterSet(NautobotFilterSet, NameSlugSearchFilterSet):
    manufacturer_id = django_filters.ModelMultipleChoiceFilter(
        field_name="manufacturer",
        queryset=Manufacturer.objects.all(),
        label="Manufacturer (ID)",
    )
    manufacturer = django_filters.ModelMultipleChoiceFilter(
        field_name="manufacturer__slug",
        queryset=Manufacturer.objects.all(),
        to_field_name="slug",
        label="Manufacturer (slug)",
    )

    class Meta:
        model = Platform
        fields = ["id", "name", "slug", "napalm_driver", "description"]


class DeviceFilterSet(NautobotFilterSet, TenancyFilterSet, LocalContextFilterSet, StatusModelFilterSetMixin):
    q = SearchFilter(
        filter_predicates={
            "name": "icontains",
            "serial": "icontains",
            "inventoryitems__serial": "icontains",
            "asset_tag": "icontains",
            "comments": "icontains",
            "id": "iexact",
        },
    )
    manufacturer_id = django_filters.ModelMultipleChoiceFilter(
        field_name="device_type__manufacturer",
        queryset=Manufacturer.objects.all(),
        label="Manufacturer (ID)",
    )
    manufacturer = django_filters.ModelMultipleChoiceFilter(
        field_name="device_type__manufacturer__slug",
        queryset=Manufacturer.objects.all(),
        to_field_name="slug",
        label="Manufacturer (slug)",
    )
    device_type_id = django_filters.ModelMultipleChoiceFilter(
        queryset=DeviceType.objects.all(),
        label="Device type (ID)",
    )
    role_id = django_filters.ModelMultipleChoiceFilter(
        field_name="device_role_id",
        queryset=DeviceRole.objects.all(),
        label="Role (ID)",
    )
    role = django_filters.ModelMultipleChoiceFilter(
        field_name="device_role__slug",
        queryset=DeviceRole.objects.all(),
        to_field_name="slug",
        label="Role (slug)",
    )
    platform_id = django_filters.ModelMultipleChoiceFilter(
        queryset=Platform.objects.all(),
        label="Platform (ID)",
    )
    platform = django_filters.ModelMultipleChoiceFilter(
        field_name="platform__slug",
        queryset=Platform.objects.all(),
        to_field_name="slug",
        label="Platform (slug)",
    )
    region_id = TreeNodeMultipleChoiceFilter(
        queryset=Region.objects.all(),
        field_name="site__region",
        lookup_expr="in",
        label="Region (ID)",
    )
    region = TreeNodeMultipleChoiceFilter(
        queryset=Region.objects.all(),
        field_name="site__region",
        lookup_expr="in",
        to_field_name="slug",
        label="Region (slug)",
    )
    site_id = django_filters.ModelMultipleChoiceFilter(
        queryset=Site.objects.all(),
        label="Site (ID)",
    )
    site = django_filters.ModelMultipleChoiceFilter(
        field_name="site__slug",
        queryset=Site.objects.all(),
        to_field_name="slug",
        label="Site name (slug)",
    )
    rack_group_id = TreeNodeMultipleChoiceFilter(
        queryset=RackGroup.objects.all(),
        field_name="rack__group",
        lookup_expr="in",
        label="Rack group (ID)",
    )
    rack_id = django_filters.ModelMultipleChoiceFilter(
        field_name="rack",
        queryset=Rack.objects.all(),
        label="Rack (ID)",
    )
    cluster_id = django_filters.ModelMultipleChoiceFilter(
        queryset=Cluster.objects.all(),
        label="VM cluster (ID)",
    )
    model = django_filters.ModelMultipleChoiceFilter(
        field_name="device_type__slug",
        queryset=DeviceType.objects.all(),
        to_field_name="slug",
        label="Device model (slug)",
    )
    is_full_depth = django_filters.BooleanFilter(
        field_name="device_type__is_full_depth",
        label="Is full depth",
    )
    mac_address = MultiValueMACAddressFilter(
        field_name="interfaces__mac_address",
        label="MAC address",
    )
    serial = django_filters.CharFilter(lookup_expr="iexact")
    has_primary_ip = django_filters.BooleanFilter(
        method="_has_primary_ip",
        label="Has a primary IP",
    )
    secrets_group_id = django_filters.ModelMultipleChoiceFilter(
        field_name="secrets_group",
        queryset=SecretsGroup.objects.all(),
        label="Secrets group (ID)",
    )
    secrets_group = django_filters.ModelMultipleChoiceFilter(
        field_name="secrets_group__slug",
        queryset=SecretsGroup.objects.all(),
        to_field_name="slug",
        label="Secrets group (slug)",
    )
    virtual_chassis_id = django_filters.ModelMultipleChoiceFilter(
        field_name="virtual_chassis",
        queryset=VirtualChassis.objects.all(),
        label="Virtual chassis (ID)",
    )
    is_virtual_chassis_member = RelatedMembershipBooleanFilter(
        field_name="virtual_chassis",
        label="Is a virtual chassis member",
    )
    virtual_chassis_member = is_virtual_chassis_member
    has_console_ports = RelatedMembershipBooleanFilter(
        field_name="consoleports",
        label="Has console ports",
    )
    console_ports = has_console_ports
    has_console_server_ports = RelatedMembershipBooleanFilter(
        field_name="consoleserverports",
        label="Has console server ports",
    )
    console_server_ports = has_console_server_ports
    has_power_ports = RelatedMembershipBooleanFilter(
        field_name="powerports",
        label="Has power ports",
    )
    power_ports = has_power_ports
    has_power_outlets = RelatedMembershipBooleanFilter(
        field_name="poweroutlets",
        label="Has power outlets",
    )
    power_outlets = has_power_outlets
    has_interfaces = RelatedMembershipBooleanFilter(
        field_name="interfaces",
        label="Has interfaces",
    )
    interfaces = has_interfaces
    pass_through_ports = django_filters.BooleanFilter(
        method="_pass_through_ports",
        label="Has pass-through ports",
    )
    has_front_ports = RelatedMembershipBooleanFilter(
        field_name="frontports",
        label="Has front ports",
    )
    has_rear_ports = RelatedMembershipBooleanFilter(
        field_name="rearports",
        label="Has rear ports",
    )
    has_device_bays = RelatedMembershipBooleanFilter(
        field_name="devicebays",
        label="Has device bays",
    )
    device_bays = has_device_bays
    tag = TagFilter()

    class Meta:
        model = Device
        fields = [
            "id",
            "name",
            "asset_tag",
            "face",
            "position",
            "vc_position",
            "vc_priority",
        ]

    def _has_primary_ip(self, queryset, name, value):
        params = Q(primary_ip4__isnull=False) | Q(primary_ip6__isnull=False)
        if value:
            return queryset.filter(params)
        return queryset.exclude(params)

    # 2.0 TODO: Remove me and `pass_through_ports` in exchange for `has_(front|rear)_ports`.
    def _pass_through_ports(self, queryset, name, value):
        return queryset.exclude(frontports__isnull=value, rearports__isnull=value)


class DeviceComponentFilterSet(CustomFieldModelFilterSet):
    q = SearchFilter(
        filter_predicates={
            "name": "icontains",
            "label": "icontains",
            "description": "icontains",
        },
    )
    region_id = TreeNodeMultipleChoiceFilter(
        queryset=Region.objects.all(),
        field_name="device__site__region",
        lookup_expr="in",
        label="Region (ID)",
    )
    region = TreeNodeMultipleChoiceFilter(
        queryset=Region.objects.all(),
        field_name="device__site__region",
        lookup_expr="in",
        to_field_name="slug",
        label="Region (slug)",
    )
    site_id = django_filters.ModelMultipleChoiceFilter(
        field_name="device__site",
        queryset=Site.objects.all(),
        label="Site (ID)",
    )
    site = django_filters.ModelMultipleChoiceFilter(
        field_name="device__site__slug",
        queryset=Site.objects.all(),
        to_field_name="slug",
        label="Site name (slug)",
    )
    device_id = django_filters.ModelMultipleChoiceFilter(
        queryset=Device.objects.all(),
        label="Device (ID)",
    )
    device = django_filters.ModelMultipleChoiceFilter(
        field_name="device__name",
        queryset=Device.objects.all(),
        to_field_name="name",
        label="Device (name)",
    )
    tag = TagFilter()


class CableTerminationFilterSet(django_filters.FilterSet):
    cabled = django_filters.BooleanFilter(field_name="cable", lookup_expr="isnull", exclude=True)


class PathEndpointFilterSet(django_filters.FilterSet):
    connected = django_filters.BooleanFilter(method="filter_connected", label="Connected status (bool)")

    def filter_connected(self, queryset, name, value):
        if value:
            return queryset.filter(_path__is_active=True)
        else:
            return queryset.filter(Q(_path__isnull=True) | Q(_path__is_active=False))


class ConsolePortFilterSet(
    BaseFilterSet,
    DeviceComponentFilterSet,
    CableTerminationFilterSet,
    PathEndpointFilterSet,
):
    type = django_filters.MultipleChoiceFilter(choices=ConsolePortTypeChoices, null_value=None)

    class Meta:
        model = ConsolePort
        fields = ["id", "name", "description"]


class ConsoleServerPortFilterSet(
    BaseFilterSet,
    DeviceComponentFilterSet,
    CableTerminationFilterSet,
    PathEndpointFilterSet,
):
    type = django_filters.MultipleChoiceFilter(choices=ConsolePortTypeChoices, null_value=None)

    class Meta:
        model = ConsoleServerPort
        fields = ["id", "name", "description"]


class PowerPortFilterSet(
    BaseFilterSet,
    DeviceComponentFilterSet,
    CableTerminationFilterSet,
    PathEndpointFilterSet,
):
    type = django_filters.MultipleChoiceFilter(choices=PowerPortTypeChoices, null_value=None)

    class Meta:
        model = PowerPort
        fields = ["id", "name", "maximum_draw", "allocated_draw", "description"]


class PowerOutletFilterSet(
    BaseFilterSet,
    DeviceComponentFilterSet,
    CableTerminationFilterSet,
    PathEndpointFilterSet,
):
    type = django_filters.MultipleChoiceFilter(choices=PowerOutletTypeChoices, null_value=None)

    class Meta:
        model = PowerOutlet
        fields = ["id", "name", "feed_leg", "description"]


class InterfaceFilterSet(
    BaseFilterSet,
    DeviceComponentFilterSet,
    CableTerminationFilterSet,
    PathEndpointFilterSet,
):
    # Override device and device_id filters from DeviceComponentFilterSet to match against any peer virtual chassis
    # members
    device = MultiValueCharFilter(
        method="filter_device",
        field_name="name",
        label="Device (name)",
    )
    device_id = MultiValueUUIDFilter(
        method="filter_device_id",
        field_name="pk",
        label="Device (ID)",
    )
    kind = django_filters.CharFilter(
        method="filter_kind",
        label="Kind of interface",
    )
    lag_id = django_filters.ModelMultipleChoiceFilter(
        field_name="lag",
        queryset=Interface.objects.all(),
        label="LAG interface (ID)",
    )
    mac_address = MultiValueMACAddressFilter()
    tag = TagFilter()
    vlan_id = django_filters.CharFilter(method="filter_vlan_id", label="Assigned VLAN")
    vlan = django_filters.NumberFilter(method="filter_vlan", label="Assigned VID")
    type = django_filters.MultipleChoiceFilter(choices=InterfaceTypeChoices, null_value=None)

    class Meta:
        model = Interface
        fields = [
            "id",
            "name",
            "type",
            "enabled",
            "mtu",
            "mgmt_only",
            "mode",
            "description",
        ]

    def filter_device(self, queryset, name, value):
        try:
            devices = Device.objects.filter(**{"{}__in".format(name): value})
            vc_interface_ids = []
            for device in devices:
                vc_interface_ids.extend(device.vc_interfaces.values_list("id", flat=True))
            return queryset.filter(pk__in=vc_interface_ids)
        except Device.DoesNotExist:
            return queryset.none()

    def filter_device_id(self, queryset, name, id_list):
        # Include interfaces belonging to peer virtual chassis members
        vc_interface_ids = []
        try:
            devices = Device.objects.filter(pk__in=id_list)
            for device in devices:
                vc_interface_ids += device.vc_interfaces.values_list("id", flat=True)
            return queryset.filter(pk__in=vc_interface_ids)
        except Device.DoesNotExist:
            return queryset.none()

    def filter_vlan_id(self, queryset, name, value):
        value = value.strip()
        if not value:
            return queryset
        return queryset.filter(Q(untagged_vlan_id=value) | Q(tagged_vlans=value))

    def filter_vlan(self, queryset, name, value):
        value = str(value).strip()
        if not value:
            return queryset
        return queryset.filter(Q(untagged_vlan_id__vid=value) | Q(tagged_vlans__vid=value))

    def filter_kind(self, queryset, name, value):
        value = value.strip().lower()
        return {
            "physical": queryset.exclude(type__in=NONCONNECTABLE_IFACE_TYPES),
            "virtual": queryset.filter(type__in=VIRTUAL_IFACE_TYPES),
            "wireless": queryset.filter(type__in=WIRELESS_IFACE_TYPES),
        }.get(value, queryset.none())


class FrontPortFilterSet(BaseFilterSet, DeviceComponentFilterSet, CableTerminationFilterSet):
    class Meta:
        model = FrontPort
        fields = ["id", "name", "type", "description"]


class RearPortFilterSet(BaseFilterSet, DeviceComponentFilterSet, CableTerminationFilterSet):
    class Meta:
        model = RearPort
        fields = ["id", "name", "type", "positions", "description"]


class DeviceBayFilterSet(BaseFilterSet, DeviceComponentFilterSet):
    class Meta:
        model = DeviceBay
        fields = ["id", "name", "description"]


class InventoryItemFilterSet(BaseFilterSet, DeviceComponentFilterSet):
    q = SearchFilter(
        filter_predicates={
            "name": "icontains",
            "part_id": "icontains",
            "serial": "icontains",
            "asset_tag": "icontains",
            "description": "icontains",
            "id": "iexact",
        },
    )
    region_id = TreeNodeMultipleChoiceFilter(
        queryset=Region.objects.all(),
        field_name="device__site__region",
        lookup_expr="in",
        label="Region (ID)",
    )
    region = TreeNodeMultipleChoiceFilter(
        queryset=Region.objects.all(),
        field_name="device__site__region",
        lookup_expr="in",
        to_field_name="slug",
        label="Region (slug)",
    )
    site_id = django_filters.ModelMultipleChoiceFilter(
        field_name="device__site",
        queryset=Site.objects.all(),
        label="Site (ID)",
    )
    site = django_filters.ModelMultipleChoiceFilter(
        field_name="device__site__slug",
        queryset=Site.objects.all(),
        to_field_name="slug",
        label="Site name (slug)",
    )
    device_id = django_filters.ModelChoiceFilter(
        queryset=Device.objects.all(),
        label="Device (ID)",
    )
    device = django_filters.ModelChoiceFilter(
        queryset=Device.objects.all(),
        to_field_name="name",
        label="Device (name)",
    )
    parent_id = django_filters.ModelMultipleChoiceFilter(
        queryset=InventoryItem.objects.all(),
        label="Parent inventory item (ID)",
    )
    manufacturer_id = django_filters.ModelMultipleChoiceFilter(
        queryset=Manufacturer.objects.all(),
        label="Manufacturer (ID)",
    )
    manufacturer = django_filters.ModelMultipleChoiceFilter(
        field_name="manufacturer__slug",
        queryset=Manufacturer.objects.all(),
        to_field_name="slug",
        label="Manufacturer (slug)",
    )
    serial = django_filters.CharFilter(lookup_expr="iexact")

    class Meta:
        model = InventoryItem
        fields = ["id", "name", "part_id", "asset_tag", "discovered"]


class VirtualChassisFilterSet(NautobotFilterSet):
    q = SearchFilter(
        filter_predicates={
            "name": "icontains",
            "members__name": "icontains",
            "domain": "icontains",
            "id": "iexact",
        },
    )
    master_id = django_filters.ModelMultipleChoiceFilter(
        queryset=Device.objects.all(),
        label="Master (ID)",
    )
    master = django_filters.ModelMultipleChoiceFilter(
        field_name="master__name",
        queryset=Device.objects.all(),
        to_field_name="name",
        label="Master (name)",
    )
    region_id = TreeNodeMultipleChoiceFilter(
        queryset=Region.objects.all(),
        field_name="master__site__region",
        lookup_expr="in",
        label="Region (ID)",
    )
    region = TreeNodeMultipleChoiceFilter(
        queryset=Region.objects.all(),
        field_name="master__site__region",
        lookup_expr="in",
        to_field_name="slug",
        label="Region (slug)",
    )
    site_id = django_filters.ModelMultipleChoiceFilter(
        field_name="master__site",
        queryset=Site.objects.all(),
        label="Site (ID)",
    )
    site = django_filters.ModelMultipleChoiceFilter(
        field_name="master__site__slug",
        queryset=Site.objects.all(),
        to_field_name="slug",
        label="Site name (slug)",
    )
    tenant_id = django_filters.ModelMultipleChoiceFilter(
        field_name="master__tenant",
        queryset=Tenant.objects.all(),
        label="Tenant (ID)",
    )
    tenant = django_filters.ModelMultipleChoiceFilter(
        field_name="master__tenant__slug",
        queryset=Tenant.objects.all(),
        to_field_name="slug",
        label="Tenant (slug)",
    )
    tag = TagFilter()

    class Meta:
        model = VirtualChassis
        fields = ["id", "domain", "name"]


class CableFilterSet(NautobotFilterSet, StatusModelFilterSetMixin):
    q = SearchFilter(filter_predicates={"label": "icontains", "id": "iexact"})
    type = django_filters.MultipleChoiceFilter(choices=CableTypeChoices)
    color = django_filters.MultipleChoiceFilter(choices=ColorChoices)
    device_id = MultiValueUUIDFilter(method="filter_device", label="Device (ID)")
    device = MultiValueCharFilter(method="filter_device", field_name="device__name", label="Device (name)")
    rack_id = MultiValueUUIDFilter(method="filter_device", field_name="device__rack_id", label="Rack (ID)")
    rack = MultiValueCharFilter(method="filter_device", field_name="device__rack__name", label="Rack (name)")
    site_id = MultiValueUUIDFilter(method="filter_device", field_name="device__site_id", label="Site (ID)")
    site = MultiValueCharFilter(method="filter_device", field_name="device__site__slug", label="Site (name)")
    tenant_id = MultiValueUUIDFilter(method="filter_device", field_name="device__tenant_id", label="Tenant (ID)")
    tenant = MultiValueCharFilter(method="filter_device", field_name="device__tenant__slug", label="Tenant (name)")
    tag = TagFilter()

    class Meta:
        model = Cable
        fields = ["id", "label", "length", "length_unit"]

    def filter_device(self, queryset, name, value):
        queryset = queryset.filter(
            Q(**{"_termination_a_{}__in".format(name): value}) | Q(**{"_termination_b_{}__in".format(name): value})
        )
        return queryset


class ConnectionFilterSet:
    def filter_site(self, queryset, name, value):
        if not value.strip():
            return queryset
        return queryset.filter(device__site__slug=value)

    def filter_device(self, queryset, name, value):
        if not value:
            return queryset
        return queryset.filter(**{f"{name}__in": value})


class ConsoleConnectionFilterSet(ConnectionFilterSet, BaseFilterSet):
    site = django_filters.CharFilter(
        method="filter_site",
        label="Site (slug)",
    )
    device_id = MultiValueUUIDFilter(method="filter_device", label="Device (ID)")
    device = MultiValueCharFilter(method="filter_device", field_name="device__name", label="Device (name)")

    class Meta:
        model = ConsolePort
        fields = ["name"]


class PowerConnectionFilterSet(ConnectionFilterSet, BaseFilterSet):
    site = django_filters.CharFilter(
        method="filter_site",
        label="Site (slug)",
    )
    device_id = MultiValueUUIDFilter(method="filter_device", label="Device (ID)")
    device = MultiValueCharFilter(method="filter_device", field_name="device__name", label="Device (name)")

    class Meta:
        model = PowerPort
        fields = ["name"]


class InterfaceConnectionFilterSet(ConnectionFilterSet, BaseFilterSet):
    site = django_filters.CharFilter(
        method="filter_site",
        label="Site (slug)",
    )
    device_id = MultiValueUUIDFilter(method="filter_device", label="Device (ID)")
    device = MultiValueCharFilter(method="filter_device", field_name="device__name", label="Device (name)")

    class Meta:
        model = Interface
        fields = []


class PowerPanelFilterSet(NautobotFilterSet):
    q = SearchFilter(filter_predicates={"name": "icontains", "id": "iexact"})
    region_id = TreeNodeMultipleChoiceFilter(
        queryset=Region.objects.all(),
        field_name="site__region",
        lookup_expr="in",
        label="Region (ID)",
    )
    region = TreeNodeMultipleChoiceFilter(
        queryset=Region.objects.all(),
        field_name="site__region",
        lookup_expr="in",
        to_field_name="slug",
        label="Region (slug)",
    )
    site_id = django_filters.ModelMultipleChoiceFilter(
        queryset=Site.objects.all(),
        label="Site (ID)",
    )
    site = django_filters.ModelMultipleChoiceFilter(
        field_name="site__slug",
        queryset=Site.objects.all(),
        to_field_name="slug",
        label="Site name (slug)",
    )
    rack_group_id = TreeNodeMultipleChoiceFilter(
        queryset=RackGroup.objects.all(),
        field_name="rack_group",
        lookup_expr="in",
        label="Rack group (ID)",
    )
    tag = TagFilter()

    class Meta:
        model = PowerPanel
        fields = ["id", "name"]


class PowerFeedFilterSet(
    NautobotFilterSet, CableTerminationFilterSet, PathEndpointFilterSet, StatusModelFilterSetMixin
):
    q = SearchFilter(filter_predicates={"name": "icontains", "comments": "icontains", "id": "iexact"})
    region_id = TreeNodeMultipleChoiceFilter(
        queryset=Region.objects.all(),
        field_name="power_panel__site__region",
        lookup_expr="in",
        label="Region (ID)",
    )
    region = TreeNodeMultipleChoiceFilter(
        queryset=Region.objects.all(),
        field_name="power_panel__site__region",
        lookup_expr="in",
        to_field_name="slug",
        label="Region (slug)",
    )
    site_id = django_filters.ModelMultipleChoiceFilter(
        field_name="power_panel__site",
        queryset=Site.objects.all(),
        label="Site (ID)",
    )
    site = django_filters.ModelMultipleChoiceFilter(
        field_name="power_panel__site__slug",
        queryset=Site.objects.all(),
        to_field_name="slug",
        label="Site name (slug)",
    )
    power_panel_id = django_filters.ModelMultipleChoiceFilter(
        queryset=PowerPanel.objects.all(),
        label="Power panel (ID)",
    )
    rack_id = django_filters.ModelMultipleChoiceFilter(
        field_name="rack",
        queryset=Rack.objects.all(),
        label="Rack (ID)",
    )
    tag = TagFilter()

    class Meta:
        model = PowerFeed
        fields = [
            "id",
            "name",
            "status",
            "type",
            "supply",
            "phase",
            "voltage",
            "amperage",
            "max_utilization",
        ]<|MERGE_RESOLUTION|>--- conflicted
+++ resolved
@@ -140,15 +140,10 @@
             "contact_phone": "icontains",
             "contact_email": "icontains",
             "comments": "icontains",
-<<<<<<< HEAD
-            "asn:int": "exact",  # asn expects an int
-            "id": "iexact",
-=======
             "asn": {
                 "lookup_expr": "exact",
                 "preprocessor": int,  # asn expects an int
             },
->>>>>>> 7b9803c1
         },
     )
     region_id = TreeNodeMultipleChoiceFilter(
@@ -236,7 +231,6 @@
             "serial": "icontains",
             "asset_tag": "icontains",
             "comments": "icontains",
-            "id": "iexact",
         },
     )
     region_id = TreeNodeMultipleChoiceFilter(
@@ -312,7 +306,6 @@
             "rack__facility_id": "icontains",
             "user__username": "icontains",
             "description": "icontains",
-            "id": "iexact",
         },
     )
     rack_id = django_filters.ModelMultipleChoiceFilter(
@@ -373,7 +366,6 @@
             "model": "icontains",
             "part_number": "icontains",
             "comments": "icontains",
-            "id": "iexact",
         },
     )
     manufacturer_id = django_filters.ModelMultipleChoiceFilter(
@@ -538,7 +530,6 @@
             "inventoryitems__serial": "icontains",
             "asset_tag": "icontains",
             "comments": "icontains",
-            "id": "iexact",
         },
     )
     manufacturer_id = django_filters.ModelMultipleChoiceFilter(
@@ -947,7 +938,6 @@
             "serial": "icontains",
             "asset_tag": "icontains",
             "description": "icontains",
-            "id": "iexact",
         },
     )
     region_id = TreeNodeMultipleChoiceFilter(
@@ -1010,7 +1000,6 @@
             "name": "icontains",
             "members__name": "icontains",
             "domain": "icontains",
-            "id": "iexact",
         },
     )
     master_id = django_filters.ModelMultipleChoiceFilter(
@@ -1066,7 +1055,7 @@
 
 
 class CableFilterSet(NautobotFilterSet, StatusModelFilterSetMixin):
-    q = SearchFilter(filter_predicates={"label": "icontains", "id": "iexact"})
+    q = SearchFilter(filter_predicates={"label": "icontains"})
     type = django_filters.MultipleChoiceFilter(choices=CableTypeChoices)
     color = django_filters.MultipleChoiceFilter(choices=ColorChoices)
     device_id = MultiValueUUIDFilter(method="filter_device", label="Device (ID)")
@@ -1142,7 +1131,7 @@
 
 
 class PowerPanelFilterSet(NautobotFilterSet):
-    q = SearchFilter(filter_predicates={"name": "icontains", "id": "iexact"})
+    q = SearchFilter(filter_predicates={"name": "icontains"})
     region_id = TreeNodeMultipleChoiceFilter(
         queryset=Region.objects.all(),
         field_name="site__region",
@@ -1182,7 +1171,7 @@
 class PowerFeedFilterSet(
     NautobotFilterSet, CableTerminationFilterSet, PathEndpointFilterSet, StatusModelFilterSetMixin
 ):
-    q = SearchFilter(filter_predicates={"name": "icontains", "comments": "icontains", "id": "iexact"})
+    q = SearchFilter(filter_predicates={"name": "icontains", "comments": "icontains"})
     region_id = TreeNodeMultipleChoiceFilter(
         queryset=Region.objects.all(),
         field_name="power_panel__site__region",

import django_filters
from django.contrib.auth import get_user_model
from django.db.models import Q
from timezone_field import TimeZoneField

from nautobot.dcim.filter_mixins import LocatableModelFilterSetMixin
from nautobot.extras.filters import (
    CustomFieldModelFilterSet,
    LocalContextFilterSet,
    NautobotFilterSet,
    StatusModelFilterSetMixin,
)
from nautobot.extras.models import SecretsGroup
from nautobot.extras.utils import FeatureQuery
<<<<<<< HEAD
from nautobot.ipam.models import VLAN, VLANGroup
=======
from nautobot.ipam.models import VLANGroup
>>>>>>> cd8a58e4
from nautobot.tenancy.filters import TenancyFilterSet
from nautobot.tenancy.models import Tenant
from nautobot.utilities.choices import ColorChoices
from nautobot.utilities.filters import (
    BaseFilterSet,
    ContentTypeMultipleChoiceFilter,
    MultiValueCharFilter,
    MultiValueMACAddressFilter,
    MultiValueUUIDFilter,
    NameSlugSearchFilterSet,
    NaturalKeyOrPKMultipleChoiceFilter,
    RelatedMembershipBooleanFilter,
    SearchFilter,
    TagFilter,
    TreeNodeMultipleChoiceFilter,
)
from nautobot.virtualization.models import Cluster
from .choices import (
    CableTypeChoices,
    ConsolePortTypeChoices,
    InterfaceTypeChoices,
    PowerOutletTypeChoices,
    PowerPortTypeChoices,
    RackTypeChoices,
    RackWidthChoices,
)
from .constants import NONCONNECTABLE_IFACE_TYPES, VIRTUAL_IFACE_TYPES, WIRELESS_IFACE_TYPES
from .models import (
    Cable,
    ConsolePort,
    ConsolePortTemplate,
    ConsoleServerPort,
    ConsoleServerPortTemplate,
    Device,
    DeviceBay,
    DeviceBayTemplate,
    DeviceRole,
    DeviceType,
    FrontPort,
    FrontPortTemplate,
    Interface,
    InterfaceTemplate,
    InventoryItem,
    Location,
    LocationType,
    Manufacturer,
    Platform,
    PowerFeed,
    PowerOutlet,
    PowerOutletTemplate,
    PowerPanel,
    PowerPort,
    PowerPortTemplate,
    Rack,
    RackGroup,
    RackReservation,
    RackRole,
    RearPort,
    RearPortTemplate,
    Region,
    Site,
    VirtualChassis,
)


__all__ = (
    "CableFilterSet",
    "CableTerminationFilterSet",
    "ConsoleConnectionFilterSet",
    "ConsolePortFilterSet",
    "ConsolePortTemplateFilterSet",
    "ConsoleServerPortFilterSet",
    "ConsoleServerPortTemplateFilterSet",
    "DeviceBayFilterSet",
    "DeviceBayTemplateFilterSet",
    "DeviceFilterSet",
    "DeviceRoleFilterSet",
    "DeviceTypeFilterSet",
    "FrontPortFilterSet",
    "FrontPortTemplateFilterSet",
    "InterfaceConnectionFilterSet",
    "InterfaceFilterSet",
    "InterfaceTemplateFilterSet",
    "InventoryItemFilterSet",
    "LocationFilterSet",
    "LocationTypeFilterSet",
    "ManufacturerFilterSet",
    "PathEndpointFilterSet",
    "PlatformFilterSet",
    "PowerConnectionFilterSet",
    "PowerFeedFilterSet",
    "PowerOutletFilterSet",
    "PowerOutletTemplateFilterSet",
    "PowerPanelFilterSet",
    "PowerPortFilterSet",
    "PowerPortTemplateFilterSet",
    "RackFilterSet",
    "RackGroupFilterSet",
    "RackReservationFilterSet",
    "RackRoleFilterSet",
    "RearPortFilterSet",
    "RearPortTemplateFilterSet",
    "RegionFilterSet",
    "SiteFilterSet",
    "VirtualChassisFilterSet",
)


class RegionFilterSet(NautobotFilterSet, NameSlugSearchFilterSet):
    parent_id = django_filters.ModelMultipleChoiceFilter(
        queryset=Region.objects.all(),
        label="Parent region (ID)",
    )
    parent = django_filters.ModelMultipleChoiceFilter(
        field_name="parent__slug",
        queryset=Region.objects.all(),
        to_field_name="slug",
        label="Parent region (slug)",
    )
    children = TreeNodeMultipleChoiceFilter(
        queryset=Region.objects.all(),
        label="Children (slug or ID)",
    )
    has_children = RelatedMembershipBooleanFilter(
        field_name="children",
        label="Has children",
    )
    sites = NaturalKeyOrPKMultipleChoiceFilter(
        queryset=Site.objects.all(),
        label="Site (slug or ID)",
    )
    has_sites = RelatedMembershipBooleanFilter(
        field_name="sites",
        label="Has sites",
    )

    class Meta:
        model = Region
        fields = ["id", "name", "slug", "description"]


class SiteFilterSet(NautobotFilterSet, TenancyFilterSet, StatusModelFilterSetMixin):
    q = SearchFilter(
        filter_predicates={
            "name": "icontains",
            "facility": "icontains",
            "description": "icontains",
            "physical_address": "icontains",
            "shipping_address": "icontains",
            "contact_name": "icontains",
            "contact_phone": "icontains",
            "contact_email": "icontains",
            "comments": "icontains",
            "asn": {
                "lookup_expr": "exact",
                "preprocessor": int,  # asn expects an int
            },
        },
    )
    region_id = TreeNodeMultipleChoiceFilter(
        queryset=Region.objects.all(),
        field_name="region",
        label="Region (ID)",
    )
    region = TreeNodeMultipleChoiceFilter(
        queryset=Region.objects.all(),
        field_name="region",
<<<<<<< HEAD
=======
        to_field_name="slug",
>>>>>>> cd8a58e4
        label="Region (slug)",
    )
    locations = TreeNodeMultipleChoiceFilter(
        queryset=Location.objects.all(),
        label="Locations within this Site (slugs or IDs)",
    )
    has_locations = RelatedMembershipBooleanFilter(
        field_name="locations",
        label="Has locations",
    )
    has_circuit_terminations = RelatedMembershipBooleanFilter(
        field_name="circuit_terminations",
        label="Has circuit terminations",
    )
    has_devices = RelatedMembershipBooleanFilter(
        field_name="devices",
        label="Has devices",
    )
    # The reverse relation here is misnamed as `powerpanel`, but fixing it would be a breaking API change.
    # 2.0 TODO: fix the reverse relation name, at which point this filter can be deleted here and added to Meta.fields.
    power_panels = django_filters.ModelMultipleChoiceFilter(
        field_name="powerpanel",
        queryset=PowerPanel.objects.all(),
        label="Power panels",
    )
    has_power_panels = RelatedMembershipBooleanFilter(
        field_name="powerpanel",
        label="Has power panels",
    )
    rack_groups = TreeNodeMultipleChoiceFilter(
        queryset=RackGroup.objects.all(),
        label="Rack groups (slug or ID)",
    )
    has_rack_groups = RelatedMembershipBooleanFilter(
        field_name="rack_groups",
        label="Has rack groups",
    )
    has_racks = RelatedMembershipBooleanFilter(
        field_name="racks",
        label="Has racks",
    )
    has_prefixes = RelatedMembershipBooleanFilter(
        field_name="prefixes",
        label="Has prefixes",
    )
    vlan_groups = NaturalKeyOrPKMultipleChoiceFilter(
        queryset=VLANGroup.objects.all(),
        label="Vlan groups (slug or ID)",
    )
    has_vlan_groups = RelatedMembershipBooleanFilter(
        field_name="vlan_groups",
        label="Has vlan groups",
    )
    has_vlans = RelatedMembershipBooleanFilter(
        field_name="vlans",
        label="Has vlans",
    )
    has_clusters = RelatedMembershipBooleanFilter(
        field_name="clusters",
        label="Has clusters",
    )
    time_zone = django_filters.MultipleChoiceFilter(
        choices=[(str(obj), name) for obj, name in TimeZoneField().choices],
        label="Time zone",
        null_value="",
    )
    tag = TagFilter()

    class Meta:
        model = Site
        fields = [
            "asn",
            "circuit_terminations",
            "clusters",
            "comments",
            "contact_email",
            "contact_name",
            "contact_phone",
            "description",
            "devices",
            "facility",
            "id",
            "latitude",
            "longitude",
            "name",
            "physical_address",
            "prefixes",
            "racks",
            "shipping_address",
            "slug",
            "vlans",
        ]


<<<<<<< HEAD
class RackGroupFilterSet(NautobotFilterSet, NameSlugSearchFilterSet):
    region_id = TreeNodeMultipleChoiceFilter(
        queryset=Region.objects.all(),
        field_name="site__region",
        label="Region (ID)",
    )
    region = TreeNodeMultipleChoiceFilter(
        queryset=Region.objects.all(),
        field_name="site__region",
        label="Region (slug)",
=======
class LocationTypeFilterSet(NautobotFilterSet, NameSlugSearchFilterSet):
    parent = NaturalKeyOrPKMultipleChoiceFilter(
        queryset=LocationType.objects.all(),
        label="Parent location type (slug or ID)",
    )
    content_types = ContentTypeMultipleChoiceFilter(
        choices=FeatureQuery("locations").get_choices,
>>>>>>> cd8a58e4
    )

    class Meta:
        model = LocationType
        fields = ["id", "name", "slug", "description"]


class LocationFilterSet(NautobotFilterSet, StatusModelFilterSetMixin, TenancyFilterSet):
    q = SearchFilter(
        filter_predicates={
            "name": "icontains",
            "description": "icontains",
        },
    )
    location_type = NaturalKeyOrPKMultipleChoiceFilter(
        queryset=LocationType.objects.all(),
        label="Location type (slug or ID)",
    )
    parent = NaturalKeyOrPKMultipleChoiceFilter(
        queryset=Location.objects.all(),
        label="Parent location (slug or ID)",
    )
    child_location_type = NaturalKeyOrPKMultipleChoiceFilter(
        field_name="location_type__children",
        queryset=LocationType.objects.all(),
        label="Child location type (slug or ID)",
    )
    site = NaturalKeyOrPKMultipleChoiceFilter(
        queryset=Site.objects.all(),
        label="Site (slug or ID)",
    )
    content_type = ContentTypeMultipleChoiceFilter(
        field_name="location_type__content_types",
        choices=FeatureQuery("locations").get_choices,
    )
    tags = TagFilter()

    class Meta:
        model = Location
        fields = ["id", "name", "slug", "description"]


class RackGroupFilterSet(NautobotFilterSet, LocatableModelFilterSetMixin, NameSlugSearchFilterSet):
    parent_id = django_filters.ModelMultipleChoiceFilter(
        queryset=RackGroup.objects.all(),
        label="Parent (ID)",
    )
    parent = django_filters.ModelMultipleChoiceFilter(
        field_name="parent__slug",
        queryset=RackGroup.objects.all(),
        to_field_name="slug",
        label="Parent (slug)",
    )
    children = TreeNodeMultipleChoiceFilter(
        queryset=RackGroup.objects.all(),
        label="Children (slug or ID)",
    )
    has_children = RelatedMembershipBooleanFilter(
        field_name="children",
        label="Has children",
    )
    power_panels = django_filters.ModelMultipleChoiceFilter(
        field_name="powerpanel",
        queryset=PowerPanel.objects.all(),
        label="Power panels",
    )
    has_power_panels = RelatedMembershipBooleanFilter(
        field_name="powerpanel",
        label="Has power panels",
    )
    has_racks = RelatedMembershipBooleanFilter(
        field_name="racks",
        label="Has racks",
    )

    class Meta:
        model = RackGroup
        fields = ["id", "name", "slug", "description", "racks"]


class RackRoleFilterSet(NautobotFilterSet, NameSlugSearchFilterSet):
    has_racks = RelatedMembershipBooleanFilter(
        field_name="racks",
        label="Has racks",
    )

    class Meta:
        model = RackRole
        fields = ["id", "name", "slug", "color", "description", "racks"]


class RackFilterSet(NautobotFilterSet, LocatableModelFilterSetMixin, TenancyFilterSet, StatusModelFilterSetMixin):
    q = SearchFilter(
        filter_predicates={
            "name": "icontains",
            "facility_id": "icontains",
            "serial": {
                "lookup_expr": "icontains",
                "preprocessor": str.strip,
            },
            "asset_tag": {
                "lookup_expr": "icontains",
                "preprocessor": str.strip,
            },
            "comments": "icontains",
        },
    )
<<<<<<< HEAD
    region_id = TreeNodeMultipleChoiceFilter(
        queryset=Region.objects.all(),
        field_name="site__region",
        label="Region (ID)",
    )
    region = TreeNodeMultipleChoiceFilter(
        queryset=Region.objects.all(),
        field_name="site__region",
        label="Region (slug)",
    )
    site_id = django_filters.ModelMultipleChoiceFilter(
        queryset=Site.objects.all(),
        label="Site (ID)",
    )
    site = django_filters.ModelMultipleChoiceFilter(
        field_name="site__slug",
        queryset=Site.objects.all(),
        to_field_name="slug",
        label="Site (slug)",
    )
=======
>>>>>>> cd8a58e4
    group_id = TreeNodeMultipleChoiceFilter(
        queryset=RackGroup.objects.all(),
        field_name="group",
        label="Rack group (ID)",
    )
    group = TreeNodeMultipleChoiceFilter(
        queryset=RackGroup.objects.all(),
        field_name="group",
<<<<<<< HEAD
=======
        to_field_name="slug",
>>>>>>> cd8a58e4
        label="Rack group (slug)",
    )
    type = django_filters.MultipleChoiceFilter(choices=RackTypeChoices)
    width = django_filters.MultipleChoiceFilter(choices=RackWidthChoices)
    role_id = django_filters.ModelMultipleChoiceFilter(
        queryset=RackRole.objects.all(),
        label="Role (ID)",
    )
    role = django_filters.ModelMultipleChoiceFilter(
        field_name="role__slug",
        queryset=RackRole.objects.all(),
        to_field_name="slug",
        label="Role (slug)",
    )
    serial = django_filters.CharFilter(lookup_expr="iexact")
    has_devices = RelatedMembershipBooleanFilter(
        field_name="devices",
        label="Has devices",
    )
    # The reverse relation here is misnamed as `powerfeed`, but fixing it would be a breaking API change.
    # 2.0 TODO: fix the reverse relation name, at which point this filter can be deleted here and added to Meta.fields.
    power_feeds = django_filters.ModelMultipleChoiceFilter(
        field_name="powerfeed",
        queryset=PowerFeed.objects.all(),
        label="Power feeds",
    )
    has_power_feeds = RelatedMembershipBooleanFilter(
        field_name="powerfeed",
        label="Has power feeds",
    )
    has_reservations = RelatedMembershipBooleanFilter(
        field_name="reservations",
        label="Has reservations",
    )
    tag = TagFilter()

    class Meta:
        model = Rack
        fields = [
            "id",
            "name",
            "facility_id",
            "asset_tag",
            "u_height",
            "desc_units",
            "outer_width",
            "outer_depth",
            "outer_unit",
            "comments",
            "devices",
            "reservations",
        ]


class RackReservationFilterSet(NautobotFilterSet, TenancyFilterSet):
    q = SearchFilter(
        filter_predicates={
            "rack__name": "icontains",
            "rack__facility_id": "icontains",
            "user__username": "icontains",
            "description": "icontains",
        },
    )
    rack_id = django_filters.ModelMultipleChoiceFilter(
        queryset=Rack.objects.all(),
        label="Rack (ID)",
    )
    site_id = django_filters.ModelMultipleChoiceFilter(
        field_name="rack__site",
        queryset=Site.objects.all(),
        label="Site (ID)",
    )
    site = django_filters.ModelMultipleChoiceFilter(
        field_name="rack__site__slug",
        queryset=Site.objects.all(),
        to_field_name="slug",
        label="Site (slug)",
    )
    group_id = TreeNodeMultipleChoiceFilter(
        queryset=RackGroup.objects.all(),
        field_name="rack__group",
        label="Rack group (ID)",
    )
    group = TreeNodeMultipleChoiceFilter(
        queryset=RackGroup.objects.all(),
        field_name="rack__group",
<<<<<<< HEAD
=======
        to_field_name="slug",
>>>>>>> cd8a58e4
        label="Rack group (slug)",
    )
    user_id = django_filters.ModelMultipleChoiceFilter(
        queryset=get_user_model().objects.all(),
        label="User (ID)",
    )
    user = django_filters.ModelMultipleChoiceFilter(
        field_name="user__username",
        queryset=get_user_model().objects.all(),
        to_field_name="username",
        label="User (name)",
    )
    rack = django_filters.ModelMultipleChoiceFilter(
        queryset=Rack.objects.all(),
        label="Rack",
    )
    tag = TagFilter()

    class Meta:
        model = RackReservation
        fields = ["id", "created", "description"]


class ManufacturerFilterSet(NautobotFilterSet, NameSlugSearchFilterSet):
    inventory_items = TreeNodeMultipleChoiceFilter(
        queryset=InventoryItem.objects.all(),
        to_field_name="name",
        label="Inventory items (name or ID)",
    )
    has_inventory_items = RelatedMembershipBooleanFilter(
        field_name="inventory_items",
        label="Has inventory items",
    )
    device_types = NaturalKeyOrPKMultipleChoiceFilter(
        queryset=DeviceType.objects.all(),
        label="Device type (slug or ID)",
    )
    has_device_types = RelatedMembershipBooleanFilter(
        field_name="device_types",
        label="Has device types",
    )
    platforms = NaturalKeyOrPKMultipleChoiceFilter(
        queryset=Platform.objects.all(),
        label="Platform (slug or ID)",
    )
    has_platforms = RelatedMembershipBooleanFilter(
        field_name="platforms",
        label="Has platforms",
    )

    class Meta:
        model = Manufacturer
        fields = ["id", "name", "slug", "description"]


class DeviceTypeFilterSet(NautobotFilterSet):
    q = SearchFilter(
        filter_predicates={
            "manufacturer__name": "icontains",
            "model": "icontains",
            "part_number": "icontains",
            "comments": "icontains",
        },
    )
    manufacturer_id = django_filters.ModelMultipleChoiceFilter(
        queryset=Manufacturer.objects.all(),
        label="Manufacturer (ID)",
    )
    manufacturer = django_filters.ModelMultipleChoiceFilter(
        field_name="manufacturer__slug",
        queryset=Manufacturer.objects.all(),
        to_field_name="slug",
        label="Manufacturer (slug)",
    )
    console_ports = django_filters.BooleanFilter(
        method="_console_ports",
        label="Has console ports",
    )
    console_server_ports = django_filters.BooleanFilter(
        method="_console_server_ports",
        label="Has console server ports",
    )
    power_ports = django_filters.BooleanFilter(
        method="_power_ports",
        label="Has power ports",
    )
    power_outlets = django_filters.BooleanFilter(
        method="_power_outlets",
        label="Has power outlets",
    )
    interfaces = django_filters.BooleanFilter(
        method="_interfaces",
        label="Has interfaces",
    )
    pass_through_ports = django_filters.BooleanFilter(
        method="_pass_through_ports",
        label="Has pass-through ports",
    )
    device_bays = django_filters.BooleanFilter(
        method="_device_bays",
        label="Has device bays",
    )
    has_instances = RelatedMembershipBooleanFilter(
        field_name="instances",
        label="Has instances",
    )
    console_port_templates = django_filters.ModelMultipleChoiceFilter(
        field_name="consoleporttemplates",
        queryset=ConsolePortTemplate.objects.all(),
        label="Console port templates",
    )
    has_console_port_templates = RelatedMembershipBooleanFilter(
        field_name="consoleporttemplates",
        label="Has console port templates",
    )
    console_server_port_templates = django_filters.ModelMultipleChoiceFilter(
        field_name="consoleserverporttemplates",
        queryset=ConsoleServerPortTemplate.objects.all(),
        label="Console server port templates",
    )
    has_console_server_port_templates = RelatedMembershipBooleanFilter(
        field_name="consoleserverporttemplates",
        label="Has console server port templates",
    )
    power_port_templates = django_filters.ModelMultipleChoiceFilter(
        field_name="powerporttemplates",
        queryset=PowerPortTemplate.objects.all(),
        label="Power port templates",
    )
    has_power_port_templates = RelatedMembershipBooleanFilter(
        field_name="powerporttemplates",
        label="Has power port templates",
    )
    power_outlet_templates = django_filters.ModelMultipleChoiceFilter(
        field_name="poweroutlettemplates",
        queryset=PowerOutletTemplate.objects.all(),
        label="Power outlet templates",
    )
    has_power_outlet_templates = RelatedMembershipBooleanFilter(
        field_name="poweroutlettemplates",
        label="Has power outlet templates",
    )
    interface_templates = django_filters.ModelMultipleChoiceFilter(
        field_name="interfacetemplates",
        queryset=InterfaceTemplate.objects.all(),
        label="Interface templates",
    )
    has_interface_templates = RelatedMembershipBooleanFilter(
        field_name="interfacetemplates",
        label="Has interface templates",
    )
    front_port_templates = django_filters.ModelMultipleChoiceFilter(
        field_name="frontporttemplates",
        queryset=FrontPortTemplate.objects.all(),
        label="Front port templates",
    )
    has_front_port_templates = RelatedMembershipBooleanFilter(
        field_name="frontporttemplates",
        label="Has front port templates",
    )
    rear_port_templates = django_filters.ModelMultipleChoiceFilter(
        field_name="rearporttemplates",
        queryset=RearPortTemplate.objects.all(),
        label="Rear port templates",
    )
    has_rear_port_templates = RelatedMembershipBooleanFilter(
        field_name="rearporttemplates",
        label="Has rear port templates",
    )
    device_bay_templates = django_filters.ModelMultipleChoiceFilter(
        field_name="devicebaytemplates",
        queryset=DeviceBayTemplate.objects.all(),
        label="Device bay templates",
    )
    has_device_bay_templates = RelatedMembershipBooleanFilter(
        field_name="devicebaytemplates",
        label="Has device bay templates",
    )
    tag = TagFilter()

    class Meta:
        model = DeviceType
        fields = [
            "id",
            "model",
            "slug",
            "part_number",
            "u_height",
            "is_full_depth",
            "subdevice_role",
            "comments",
            "instances",
        ]

    def _console_ports(self, queryset, name, value):
        return queryset.exclude(consoleporttemplates__isnull=value)

    def _console_server_ports(self, queryset, name, value):
        return queryset.exclude(consoleserverporttemplates__isnull=value)

    def _power_ports(self, queryset, name, value):
        return queryset.exclude(powerporttemplates__isnull=value)

    def _power_outlets(self, queryset, name, value):
        return queryset.exclude(poweroutlettemplates__isnull=value)

    def _interfaces(self, queryset, name, value):
        return queryset.exclude(interfacetemplates__isnull=value)

    def _pass_through_ports(self, queryset, name, value):
        return queryset.exclude(frontporttemplates__isnull=value, rearporttemplates__isnull=value)

    def _device_bays(self, queryset, name, value):
        return queryset.exclude(devicebaytemplates__isnull=value)


# TODO: should be DeviceTypeComponentFilterSetMixin
class DeviceTypeComponentFilterSet(NameSlugSearchFilterSet, CustomFieldModelFilterSet):
    devicetype_id = django_filters.ModelMultipleChoiceFilter(
        queryset=DeviceType.objects.all(),
        field_name="device_type_id",
        label="Device type (ID)",
    )
    device_type = NaturalKeyOrPKMultipleChoiceFilter(
        queryset=DeviceType.objects.all(),
        label="Device type (slug or ID)",
    )
    label = MultiValueCharFilter(label="Label")
    description = MultiValueCharFilter(label="Description")
    id = MultiValueUUIDFilter(label="ID")
    name = MultiValueCharFilter(label="Name")


class ConsolePortTemplateFilterSet(BaseFilterSet, DeviceTypeComponentFilterSet):
    class Meta:
        model = ConsolePortTemplate
        fields = ["type"]


class ConsoleServerPortTemplateFilterSet(BaseFilterSet, DeviceTypeComponentFilterSet):
    class Meta:
        model = ConsoleServerPortTemplate
        fields = ["type"]


class PowerPortTemplateFilterSet(BaseFilterSet, DeviceTypeComponentFilterSet):
    power_outlet_templates = django_filters.ModelMultipleChoiceFilter(
        field_name="poweroutlet_templates",
        queryset=PowerOutletTemplate.objects.all(),
        label="Power outlet templates",
    )
    has_power_outlet_templates = RelatedMembershipBooleanFilter(
        field_name="poweroutlet_templates",
        label="Has power outlet templates",
    )

    class Meta:
        model = PowerPortTemplate
        fields = [
            "type",
            "maximum_draw",
            "allocated_draw",
        ]


class PowerOutletTemplateFilterSet(BaseFilterSet, DeviceTypeComponentFilterSet):
    power_port_template = django_filters.ModelMultipleChoiceFilter(
        field_name="power_port",
        queryset=PowerPortTemplate.objects.all(),
        label="Power port templates",
    )

    class Meta:
        model = PowerOutletTemplate
        fields = ["type", "feed_leg"]


class InterfaceTemplateFilterSet(BaseFilterSet, DeviceTypeComponentFilterSet):
    class Meta:
        model = InterfaceTemplate
        fields = ["type", "mgmt_only"]


class FrontPortTemplateFilterSet(BaseFilterSet, DeviceTypeComponentFilterSet):
    rear_port_template = django_filters.ModelMultipleChoiceFilter(
        field_name="rear_port",
        queryset=RearPortTemplate.objects.all(),
        label="Rear port template",
    )

    class Meta:
        model = FrontPortTemplate
        fields = ["type", "rear_port_position"]


class RearPortTemplateFilterSet(BaseFilterSet, DeviceTypeComponentFilterSet):
    front_port_templates = django_filters.ModelMultipleChoiceFilter(
        field_name="frontport_templates",
        queryset=FrontPortTemplate.objects.all(),
        label="Front port templates",
    )
    has_front_port_templates = RelatedMembershipBooleanFilter(
        field_name="frontport_templates",
        label="Has front port templates",
    )

    class Meta:
        model = RearPortTemplate
        fields = ["type", "positions"]


class DeviceBayTemplateFilterSet(BaseFilterSet, DeviceTypeComponentFilterSet):
    class Meta:
        model = DeviceBayTemplate
        fields = []


class DeviceRoleFilterSet(NautobotFilterSet, NameSlugSearchFilterSet):
    has_devices = RelatedMembershipBooleanFilter(
        field_name="devices",
        label="Has devices",
    )
    has_virtual_machines = RelatedMembershipBooleanFilter(
        field_name="virtual_machines",
        label="Has virtual machines",
    )

    class Meta:
        model = DeviceRole
        fields = ["id", "name", "slug", "color", "vm_role", "description", "devices", "virtual_machines"]


class PlatformFilterSet(NautobotFilterSet, NameSlugSearchFilterSet):
    manufacturer_id = django_filters.ModelMultipleChoiceFilter(
        field_name="manufacturer",
        queryset=Manufacturer.objects.all(),
        label="Manufacturer (ID)",
    )
    manufacturer = django_filters.ModelMultipleChoiceFilter(
        field_name="manufacturer__slug",
        queryset=Manufacturer.objects.all(),
        to_field_name="slug",
        label="Manufacturer (slug)",
    )
    has_devices = RelatedMembershipBooleanFilter(
        field_name="devices",
        label="Has devices",
    )
    has_virtual_machines = RelatedMembershipBooleanFilter(
        field_name="virtual_machines",
        label="Has virtual machines",
    )

    class Meta:
        model = Platform
        fields = [
            "id",
            "name",
            "slug",
            "napalm_driver",
            "description",
            "napalm_args",
            "devices",
            "virtual_machines",
        ]


class DeviceFilterSet(
    NautobotFilterSet,
    LocatableModelFilterSetMixin,
    TenancyFilterSet,
    LocalContextFilterSet,
    StatusModelFilterSetMixin,
):
    q = SearchFilter(
        filter_predicates={
            "name": "icontains",
            "serial": {
                "lookup_expr": "icontains",
                "preprocessor": str.strip,
            },
            "inventoryitems__serial": {
                "lookup_expr": "icontains",
                "preprocessor": str.strip,
            },
            "asset_tag": {
                "lookup_expr": "icontains",
                "preprocessor": str.strip,
            },
            "comments": "icontains",
        },
    )
    manufacturer_id = django_filters.ModelMultipleChoiceFilter(
        field_name="device_type__manufacturer",
        queryset=Manufacturer.objects.all(),
        label="Manufacturer (ID)",
    )
    manufacturer = django_filters.ModelMultipleChoiceFilter(
        field_name="device_type__manufacturer__slug",
        queryset=Manufacturer.objects.all(),
        to_field_name="slug",
        label="Manufacturer (slug)",
    )
    device_type_id = django_filters.ModelMultipleChoiceFilter(
        queryset=DeviceType.objects.all(),
        label="Device type (ID)",
    )
    role_id = django_filters.ModelMultipleChoiceFilter(
        field_name="device_role_id",
        queryset=DeviceRole.objects.all(),
        label="Role (ID)",
    )
    role = django_filters.ModelMultipleChoiceFilter(
        field_name="device_role__slug",
        queryset=DeviceRole.objects.all(),
        to_field_name="slug",
        label="Role (slug)",
    )
    platform_id = django_filters.ModelMultipleChoiceFilter(
        queryset=Platform.objects.all(),
        label="Platform (ID)",
    )
    platform = django_filters.ModelMultipleChoiceFilter(
        field_name="platform__slug",
        queryset=Platform.objects.all(),
        to_field_name="slug",
        label="Platform (slug)",
    )
<<<<<<< HEAD
    region_id = TreeNodeMultipleChoiceFilter(
        queryset=Region.objects.all(),
        field_name="site__region",
        label="Region (ID)",
    )
    region = TreeNodeMultipleChoiceFilter(
        queryset=Region.objects.all(),
        field_name="site__region",
        label="Region (slug)",
    )
    site_id = django_filters.ModelMultipleChoiceFilter(
        queryset=Site.objects.all(),
        label="Site (ID)",
    )
    site = django_filters.ModelMultipleChoiceFilter(
        field_name="site__slug",
        queryset=Site.objects.all(),
        to_field_name="slug",
        label="Site name (slug)",
    )
=======
>>>>>>> cd8a58e4
    rack_group_id = TreeNodeMultipleChoiceFilter(
        queryset=RackGroup.objects.all(),
        field_name="rack__group",
        label="Rack group (ID)",
    )
    rack_id = django_filters.ModelMultipleChoiceFilter(
        field_name="rack",
        queryset=Rack.objects.all(),
        label="Rack (ID)",
    )
    cluster_id = django_filters.ModelMultipleChoiceFilter(
        queryset=Cluster.objects.all(),
        label="VM cluster (ID)",
    )
    model = django_filters.ModelMultipleChoiceFilter(
        field_name="device_type__slug",
        queryset=DeviceType.objects.all(),
        to_field_name="slug",
        label="Device model (slug)",
    )
    is_full_depth = django_filters.BooleanFilter(
        field_name="device_type__is_full_depth",
        label="Is full depth",
    )
    mac_address = MultiValueMACAddressFilter(
        field_name="interfaces__mac_address",
        label="MAC address",
    )
    serial = django_filters.CharFilter(lookup_expr="iexact")
    has_primary_ip = django_filters.BooleanFilter(
        method="_has_primary_ip",
        label="Has a primary IP",
    )
    secrets_group_id = django_filters.ModelMultipleChoiceFilter(
        field_name="secrets_group",
        queryset=SecretsGroup.objects.all(),
        label="Secrets group (ID)",
    )
    secrets_group = django_filters.ModelMultipleChoiceFilter(
        field_name="secrets_group__slug",
        queryset=SecretsGroup.objects.all(),
        to_field_name="slug",
        label="Secrets group (slug)",
    )
    virtual_chassis_id = django_filters.ModelMultipleChoiceFilter(
        field_name="virtual_chassis",
        queryset=VirtualChassis.objects.all(),
        label="Virtual chassis (ID)",
    )
    is_virtual_chassis_member = RelatedMembershipBooleanFilter(
        field_name="virtual_chassis",
        label="Is a virtual chassis member",
    )
    virtual_chassis_member = is_virtual_chassis_member
    has_console_ports = RelatedMembershipBooleanFilter(
        field_name="consoleports",
        label="Has console ports",
    )
    console_ports = has_console_ports
    has_console_server_ports = RelatedMembershipBooleanFilter(
        field_name="consoleserverports",
        label="Has console server ports",
    )
    console_server_ports = has_console_server_ports
    has_power_ports = RelatedMembershipBooleanFilter(
        field_name="powerports",
        label="Has power ports",
    )
    power_ports = has_power_ports
    has_power_outlets = RelatedMembershipBooleanFilter(
        field_name="poweroutlets",
        label="Has power outlets",
    )
    power_outlets = has_power_outlets
    has_interfaces = RelatedMembershipBooleanFilter(
        field_name="interfaces",
        label="Has interfaces",
    )
    interfaces = has_interfaces
    pass_through_ports = django_filters.BooleanFilter(
        method="_pass_through_ports",
        label="Has pass-through ports",
    )
    has_front_ports = RelatedMembershipBooleanFilter(
        field_name="frontports",
        label="Has front ports",
    )
    has_rear_ports = RelatedMembershipBooleanFilter(
        field_name="rearports",
        label="Has rear ports",
    )
    has_device_bays = RelatedMembershipBooleanFilter(
        field_name="devicebays",
        label="Has device bays",
    )
    device_bays = has_device_bays
    tag = TagFilter()

    class Meta:
        model = Device
        fields = [
            "id",
            "name",
            "asset_tag",
            "face",
            "position",
            "vc_position",
            "vc_priority",
        ]

    def _has_primary_ip(self, queryset, name, value):
        params = Q(primary_ip4__isnull=False) | Q(primary_ip6__isnull=False)
        if value:
            return queryset.filter(params)
        return queryset.exclude(params)

    # 2.0 TODO: Remove me and `pass_through_ports` in exchange for `has_(front|rear)_ports`.
    def _pass_through_ports(self, queryset, name, value):
        return queryset.exclude(frontports__isnull=value, rearports__isnull=value)


# TODO: should be DeviceComponentFilterSetMixin
class DeviceComponentFilterSet(CustomFieldModelFilterSet):
    q = SearchFilter(
        filter_predicates={
            "name": "icontains",
            "label": "icontains",
            "description": "icontains",
        },
    )
    region_id = TreeNodeMultipleChoiceFilter(
        queryset=Region.objects.all(),
        field_name="device__site__region",
        label="Region (ID)",
    )
    region = TreeNodeMultipleChoiceFilter(
        queryset=Region.objects.all(),
        field_name="device__site__region",
<<<<<<< HEAD
=======
        to_field_name="slug",
>>>>>>> cd8a58e4
        label="Region (slug)",
    )
    site_id = django_filters.ModelMultipleChoiceFilter(
        field_name="device__site",
        queryset=Site.objects.all(),
        label="Site (ID)",
    )
    site = django_filters.ModelMultipleChoiceFilter(
        field_name="device__site__slug",
        queryset=Site.objects.all(),
        to_field_name="slug",
        label="Site name (slug)",
    )
    device_id = django_filters.ModelMultipleChoiceFilter(
        queryset=Device.objects.all(),
        label="Device (ID)",
    )
    device = django_filters.ModelMultipleChoiceFilter(
        field_name="device__name",
        queryset=Device.objects.all(),
        to_field_name="name",
        label="Device (name)",
    )
    tag = TagFilter()


# TODO: should be CableTerminationFilterSetMixin
class CableTerminationFilterSet(django_filters.FilterSet):
    cabled = django_filters.BooleanFilter(field_name="cable", lookup_expr="isnull", exclude=True)
    cable = django_filters.ModelMultipleChoiceFilter(
        queryset=Cable.objects.all(),
        label="Cable",
    )


# TODO: should be PathEndpointFilterSetMixin
class PathEndpointFilterSet(django_filters.FilterSet):
    connected = django_filters.BooleanFilter(method="filter_connected", label="Connected status (bool)")

    def filter_connected(self, queryset, name, value):
        if value:
            return queryset.filter(_path__is_active=True)
        else:
            return queryset.filter(Q(_path__isnull=True) | Q(_path__is_active=False))


class ConsolePortFilterSet(
    BaseFilterSet,
    DeviceComponentFilterSet,
    CableTerminationFilterSet,
    PathEndpointFilterSet,
):
    type = django_filters.MultipleChoiceFilter(choices=ConsolePortTypeChoices, null_value=None)

    class Meta:
        model = ConsolePort
        fields = ["id", "name", "description", "label"]


class ConsoleServerPortFilterSet(
    BaseFilterSet,
    DeviceComponentFilterSet,
    CableTerminationFilterSet,
    PathEndpointFilterSet,
):
    type = django_filters.MultipleChoiceFilter(choices=ConsolePortTypeChoices, null_value=None)

    class Meta:
        model = ConsoleServerPort
        fields = ["id", "name", "description", "label"]


class PowerPortFilterSet(
    BaseFilterSet,
    DeviceComponentFilterSet,
    CableTerminationFilterSet,
    PathEndpointFilterSet,
):
    type = django_filters.MultipleChoiceFilter(choices=PowerPortTypeChoices, null_value=None)
    power_outlets = django_filters.ModelMultipleChoiceFilter(
        field_name="poweroutlets",
        queryset=PowerOutlet.objects.all(),
        label="Power outlets",
    )
    has_power_outlets = RelatedMembershipBooleanFilter(
        field_name="poweroutlets",
        label="Has power outlets",
    )

    class Meta:
        model = PowerPort
        fields = ["id", "name", "maximum_draw", "allocated_draw", "description", "label"]


class PowerOutletFilterSet(
    BaseFilterSet,
    DeviceComponentFilterSet,
    CableTerminationFilterSet,
    PathEndpointFilterSet,
):
    type = django_filters.MultipleChoiceFilter(choices=PowerOutletTypeChoices, null_value=None)
    power_port = django_filters.ModelMultipleChoiceFilter(
        field_name="power_port",
        queryset=PowerPort.objects.all(),
        label="Power port",
    )

    class Meta:
        model = PowerOutlet
        fields = ["id", "name", "feed_leg", "description", "label"]


class InterfaceFilterSet(
    BaseFilterSet,
    DeviceComponentFilterSet,
    CableTerminationFilterSet,
    PathEndpointFilterSet,
    StatusModelFilterSetMixin,
):
    # Override device and device_id filters from DeviceComponentFilterSet to match against any peer virtual chassis
    # members
    device = MultiValueCharFilter(
        method="filter_device",
        field_name="name",
        label="Device (name)",
    )
    device_id = MultiValueUUIDFilter(
        method="filter_device_id",
        field_name="pk",
        label="Device (ID)",
    )
    device_with_common_vc = django_filters.UUIDFilter(
        method="filter_device_common_vc_id",
        field_name="pk",
        label="Virtual Chassis member Device (ID)",
    )
    kind = django_filters.CharFilter(
        method="filter_kind",
        label="Kind of interface",
    )
    parent_interface_id = django_filters.ModelMultipleChoiceFilter(
        field_name="parent_interface",
        queryset=Interface.objects.all(),
        label="Parent interface (ID)",
    )
    parent_interface = NaturalKeyOrPKMultipleChoiceFilter(
        to_field_name="name",
        queryset=Interface.objects.all(),
        label="Parent interface (name or ID)",
    )
    bridge_id = django_filters.ModelMultipleChoiceFilter(
        field_name="bridge",
        queryset=Interface.objects.all(),
        label="Bridge interface (ID)",
    )
    bridge = NaturalKeyOrPKMultipleChoiceFilter(
        to_field_name="name",
        queryset=Interface.objects.all(),
        label="Bridge interface (name or ID)",
    )
    lag_id = django_filters.ModelMultipleChoiceFilter(
        field_name="lag",
        queryset=Interface.objects.filter(type=InterfaceTypeChoices.TYPE_LAG),
        label="LAG interface (ID)",
    )
    lag = NaturalKeyOrPKMultipleChoiceFilter(
        to_field_name="name",
        queryset=Interface.objects.all(),
        label="LAG interface (name or ID)",
    )
    untagged_vlan = django_filters.ModelMultipleChoiceFilter(
        queryset=VLAN.objects.all(),
        label="Untagged vlan",
    )
    child_interfaces = NaturalKeyOrPKMultipleChoiceFilter(
        to_field_name="name",
        queryset=Interface.objects.all(),
        label="Child interfaces",
    )
    has_child_interfaces = RelatedMembershipBooleanFilter(
        field_name="child_interfaces",
        label="Has child interfaces",
    )
    bridged_interfaces = NaturalKeyOrPKMultipleChoiceFilter(
        to_field_name="name",
        queryset=Interface.objects.all(),
        label="Bridged interfaces",
    )
    has_bridged_interfaces = RelatedMembershipBooleanFilter(
        field_name="bridged_interfaces",
        label="Has bridged interfaces",
    )
    member_interfaces = NaturalKeyOrPKMultipleChoiceFilter(
        to_field_name="name",
        queryset=Interface.objects.all(),
        label="Member interfaces",
    )
    has_member_interfaces = RelatedMembershipBooleanFilter(
        field_name="member_interfaces",
        label="Has member interfaces",
    )
    mac_address = MultiValueMACAddressFilter()
    tag = TagFilter()
    vlan_id = django_filters.CharFilter(method="filter_vlan_id", label="Assigned VLAN")
    vlan = django_filters.NumberFilter(method="filter_vlan", label="Assigned VID")
    type = django_filters.MultipleChoiceFilter(choices=InterfaceTypeChoices, null_value=None)

    class Meta:
        model = Interface
        fields = [
            "id",
            "name",
            "type",
            "enabled",
            "mtu",
            "mgmt_only",
            "mode",
            "description",
            "label",
        ]

    def filter_device(self, queryset, name, value):
        try:
            devices = Device.objects.filter(**{"{}__in".format(name): value})
            vc_interface_ids = []
            for device in devices:
                vc_interface_ids.extend(device.vc_interfaces.values_list("id", flat=True))
            return queryset.filter(pk__in=vc_interface_ids)
        except Device.DoesNotExist:
            return queryset.none()

    def filter_device_id(self, queryset, name, id_list):
        # Include interfaces belonging to peer virtual chassis members
        vc_interface_ids = []
        try:
            devices = Device.objects.filter(pk__in=id_list)
            for device in devices:
                vc_interface_ids += device.vc_interfaces.values_list("id", flat=True)
            return queryset.filter(pk__in=vc_interface_ids)
        except Device.DoesNotExist:
            return queryset.none()

    def filter_device_common_vc_id(self, queryset, name, value):
        # Include interfaces that share common virtual chassis
        try:
            device = Device.objects.get(pk=value)
            return queryset.filter(pk__in=device.common_vc_interfaces.values_list("pk", flat=True))
        except Device.DoesNotExist:
            return queryset.none()

    def filter_vlan_id(self, queryset, name, value):
        value = value.strip()
        if not value:
            return queryset
        return queryset.filter(Q(untagged_vlan_id=value) | Q(tagged_vlans=value))

    def filter_vlan(self, queryset, name, value):
        value = str(value).strip()
        if not value:
            return queryset
        return queryset.filter(Q(untagged_vlan_id__vid=value) | Q(tagged_vlans__vid=value))

    def filter_kind(self, queryset, name, value):
        value = value.strip().lower()
        return {
            "physical": queryset.exclude(type__in=NONCONNECTABLE_IFACE_TYPES),
            "virtual": queryset.filter(type__in=VIRTUAL_IFACE_TYPES),
            "wireless": queryset.filter(type__in=WIRELESS_IFACE_TYPES),
        }.get(value, queryset.none())


class FrontPortFilterSet(BaseFilterSet, DeviceComponentFilterSet, CableTerminationFilterSet):
    rear_port = django_filters.ModelMultipleChoiceFilter(
        field_name="rear_port",
        queryset=RearPort.objects.all(),
        label="Rear port",
    )

    class Meta:
        model = FrontPort
        fields = ["id", "name", "type", "description", "label", "rear_port_position"]


class RearPortFilterSet(BaseFilterSet, DeviceComponentFilterSet, CableTerminationFilterSet):
    front_ports = django_filters.ModelMultipleChoiceFilter(
        field_name="frontports",
        queryset=FrontPort.objects.all(),
        label="Front ports",
    )
    has_front_ports = RelatedMembershipBooleanFilter(
        field_name="frontports",
        label="Has front ports",
    )

    class Meta:
        model = RearPort
        fields = ["id", "name", "type", "positions", "description", "label"]


class DeviceBayFilterSet(BaseFilterSet, DeviceComponentFilterSet):
    installed_device = django_filters.ModelMultipleChoiceFilter(
        field_name="installed_device",
        queryset=Device.objects.all(),
        label="Installed device",
    )

    class Meta:
        model = DeviceBay
        fields = ["id", "name", "description", "label"]


class InventoryItemFilterSet(BaseFilterSet, DeviceComponentFilterSet):
    q = SearchFilter(
        filter_predicates={
            "name": "icontains",
            "part_id": "icontains",
            "serial": {
                "lookup_expr": "icontains",
                "preprocessor": str.strip,
            },
            "asset_tag": {
                "lookup_expr": "icontains",
                "preprocessor": str.strip,
            },
            "description": "icontains",
        },
    )
    region_id = TreeNodeMultipleChoiceFilter(
        queryset=Region.objects.all(),
        field_name="device__site__region",
        label="Region (ID)",
    )
    region = TreeNodeMultipleChoiceFilter(
        queryset=Region.objects.all(),
        field_name="device__site__region",
<<<<<<< HEAD
=======
        to_field_name="slug",
>>>>>>> cd8a58e4
        label="Region (slug)",
    )
    site_id = django_filters.ModelMultipleChoiceFilter(
        field_name="device__site",
        queryset=Site.objects.all(),
        label="Site (ID)",
    )
    site = django_filters.ModelMultipleChoiceFilter(
        field_name="device__site__slug",
        queryset=Site.objects.all(),
        to_field_name="slug",
        label="Site name (slug)",
    )
    device_id = django_filters.ModelChoiceFilter(
        queryset=Device.objects.all(),
        label="Device (ID)",
    )
    device = django_filters.ModelChoiceFilter(
        queryset=Device.objects.all(),
        to_field_name="name",
        label="Device (name)",
    )
    parent_id = django_filters.ModelMultipleChoiceFilter(
        queryset=InventoryItem.objects.all(),
        label="Parent inventory item (ID)",
    )
    parent = TreeNodeMultipleChoiceFilter(
        queryset=InventoryItem.objects.all(),
        to_field_name="name",
        label="Parent (name or ID)",
    )
    manufacturer_id = django_filters.ModelMultipleChoiceFilter(
        queryset=Manufacturer.objects.all(),
        label="Manufacturer (ID)",
    )
    manufacturer = django_filters.ModelMultipleChoiceFilter(
        field_name="manufacturer__slug",
        queryset=Manufacturer.objects.all(),
        to_field_name="slug",
        label="Manufacturer (slug)",
    )
    child_items = TreeNodeMultipleChoiceFilter(
        queryset=InventoryItem.objects.all(),
        to_field_name="name",
        label="Child items (name or ID)",
    )
    has_child_items = RelatedMembershipBooleanFilter(
        field_name="child_items",
        label="Has child items",
    )
    serial = django_filters.CharFilter(lookup_expr="iexact")

    class Meta:
        model = InventoryItem
        fields = ["id", "name", "part_id", "asset_tag", "discovered", "description", "label"]


class VirtualChassisFilterSet(NautobotFilterSet):
    q = SearchFilter(
        filter_predicates={
            "name": "icontains",
            "members__name": "icontains",
            "domain": "icontains",
        },
    )
    master_id = django_filters.ModelMultipleChoiceFilter(
        queryset=Device.objects.all(),
        label="Master (ID)",
    )
    master = django_filters.ModelMultipleChoiceFilter(
        field_name="master__name",
        queryset=Device.objects.all(),
        to_field_name="name",
        label="Master (name)",
    )
    region_id = TreeNodeMultipleChoiceFilter(
        queryset=Region.objects.all(),
        field_name="master__site__region",
        label="Region (ID)",
    )
    region = TreeNodeMultipleChoiceFilter(
        queryset=Region.objects.all(),
        field_name="master__site__region",
<<<<<<< HEAD
=======
        to_field_name="slug",
>>>>>>> cd8a58e4
        label="Region (slug)",
    )
    site_id = django_filters.ModelMultipleChoiceFilter(
        field_name="master__site",
        queryset=Site.objects.all(),
        label="Site (ID)",
    )
    site = django_filters.ModelMultipleChoiceFilter(
        field_name="master__site__slug",
        queryset=Site.objects.all(),
        to_field_name="slug",
        label="Site name (slug)",
    )
    tenant_id = django_filters.ModelMultipleChoiceFilter(
        field_name="master__tenant",
        queryset=Tenant.objects.all(),
        label="Tenant (ID)",
    )
    tenant = django_filters.ModelMultipleChoiceFilter(
        field_name="master__tenant__slug",
        queryset=Tenant.objects.all(),
        to_field_name="slug",
        label="Tenant (slug)",
    )
    members = NaturalKeyOrPKMultipleChoiceFilter(
        to_field_name="name",
        queryset=Device.objects.all(),
        label="Device (name or ID)",
    )
    has_members = RelatedMembershipBooleanFilter(
        field_name="members",
        label="Has members",
    )
    tag = TagFilter()

    class Meta:
        model = VirtualChassis
        fields = ["id", "domain", "name"]


class CableFilterSet(NautobotFilterSet, StatusModelFilterSetMixin):
    q = SearchFilter(filter_predicates={"label": "icontains"})
    type = django_filters.MultipleChoiceFilter(choices=CableTypeChoices)
    color = django_filters.MultipleChoiceFilter(choices=ColorChoices)
    device_id = MultiValueUUIDFilter(method="filter_device", label="Device (ID)")
    device = MultiValueCharFilter(method="filter_device", field_name="device__name", label="Device (name)")
    rack_id = MultiValueUUIDFilter(method="filter_device", field_name="device__rack_id", label="Rack (ID)")
    rack = MultiValueCharFilter(method="filter_device", field_name="device__rack__name", label="Rack (name)")
    site_id = MultiValueUUIDFilter(method="filter_device", field_name="device__site_id", label="Site (ID)")
    site = MultiValueCharFilter(method="filter_device", field_name="device__site__slug", label="Site (name)")
    tenant_id = MultiValueUUIDFilter(method="filter_device", field_name="device__tenant_id", label="Tenant (ID)")
    tenant = MultiValueCharFilter(method="filter_device", field_name="device__tenant__slug", label="Tenant (name)")
    termination_a_type = ContentTypeMultipleChoiceFilter(
        choices=FeatureQuery("cable_terminations").get_choices,
        conjoined=False,
    )
    termination_b_type = ContentTypeMultipleChoiceFilter(
        choices=FeatureQuery("cable_terminations").get_choices,
        conjoined=False,
    )
    tag = TagFilter()

    class Meta:
        model = Cable
        fields = [
            "id",
            "label",
            "length",
            "length_unit",
            "termination_a_id",
            "termination_b_id",
        ]

    def filter_device(self, queryset, name, value):
        queryset = queryset.filter(
            Q(**{"_termination_a_{}__in".format(name): value}) | Q(**{"_termination_b_{}__in".format(name): value})
        )
        return queryset


# TODO: should be ConnectionFilterSetMixin
class ConnectionFilterSet:
    def filter_site(self, queryset, name, value):
        if not value.strip():
            return queryset
        return queryset.filter(device__site__slug=value)

    def filter_device(self, queryset, name, value):
        if not value:
            return queryset
        return queryset.filter(**{f"{name}__in": value})


class ConsoleConnectionFilterSet(ConnectionFilterSet, BaseFilterSet):
    site = django_filters.CharFilter(
        method="filter_site",
        label="Site (slug)",
    )
    device_id = MultiValueUUIDFilter(method="filter_device", label="Device (ID)")
    device = MultiValueCharFilter(method="filter_device", field_name="device__name", label="Device (name)")

    class Meta:
        model = ConsolePort
        fields = ["name"]


class PowerConnectionFilterSet(ConnectionFilterSet, BaseFilterSet):
    site = django_filters.CharFilter(
        method="filter_site",
        label="Site (slug)",
    )
    device_id = MultiValueUUIDFilter(method="filter_device", label="Device (ID)")
    device = MultiValueCharFilter(method="filter_device", field_name="device__name", label="Device (name)")

    class Meta:
        model = PowerPort
        fields = ["name"]


class InterfaceConnectionFilterSet(ConnectionFilterSet, BaseFilterSet):
    site = django_filters.CharFilter(
        method="filter_site",
        label="Site (slug)",
    )
    device_id = MultiValueUUIDFilter(method="filter_device", label="Device (ID)")
    device = MultiValueCharFilter(method="filter_device", field_name="device__name", label="Device (name)")

    class Meta:
        model = Interface
        fields = []


class PowerPanelFilterSet(NautobotFilterSet, LocatableModelFilterSetMixin):
    q = SearchFilter(filter_predicates={"name": "icontains"})
<<<<<<< HEAD
    region_id = TreeNodeMultipleChoiceFilter(
        queryset=Region.objects.all(),
        field_name="site__region",
        label="Region (ID)",
    )
    region = TreeNodeMultipleChoiceFilter(
        queryset=Region.objects.all(),
        field_name="site__region",
        label="Region (slug)",
    )
    site_id = django_filters.ModelMultipleChoiceFilter(
        queryset=Site.objects.all(),
        label="Site (ID)",
    )
    site = django_filters.ModelMultipleChoiceFilter(
        field_name="site__slug",
        queryset=Site.objects.all(),
        to_field_name="slug",
        label="Site name (slug)",
    )
=======
>>>>>>> cd8a58e4
    rack_group_id = TreeNodeMultipleChoiceFilter(
        queryset=RackGroup.objects.all(),
        field_name="rack_group",
        label="Rack group (ID)",
    )
    rack_group = TreeNodeMultipleChoiceFilter(
        queryset=RackGroup.objects.all(),
        label="Rack group (slug or ID)",
    )
    power_feeds = django_filters.ModelMultipleChoiceFilter(
        field_name="powerfeeds",
        queryset=PowerFeed.objects.all(),
        label="Power feeds",
    )
    has_power_feeds = RelatedMembershipBooleanFilter(
        field_name="powerfeeds",
        label="Has powerfeeds",
    )
    tag = TagFilter()

    class Meta:
        model = PowerPanel
        fields = ["id", "name"]


class PowerFeedFilterSet(
    NautobotFilterSet, CableTerminationFilterSet, PathEndpointFilterSet, StatusModelFilterSetMixin
):
    q = SearchFilter(filter_predicates={"name": "icontains", "comments": "icontains"})
    region_id = TreeNodeMultipleChoiceFilter(
        queryset=Region.objects.all(),
        field_name="power_panel__site__region",
        label="Region (ID)",
    )
    region = TreeNodeMultipleChoiceFilter(
        queryset=Region.objects.all(),
        field_name="power_panel__site__region",
<<<<<<< HEAD
=======
        to_field_name="slug",
>>>>>>> cd8a58e4
        label="Region (slug)",
    )
    site_id = django_filters.ModelMultipleChoiceFilter(
        field_name="power_panel__site",
        queryset=Site.objects.all(),
        label="Site (ID)",
    )
    site = django_filters.ModelMultipleChoiceFilter(
        field_name="power_panel__site__slug",
        queryset=Site.objects.all(),
        to_field_name="slug",
        label="Site name (slug)",
    )
    power_panel_id = django_filters.ModelMultipleChoiceFilter(
        queryset=PowerPanel.objects.all(),
        label="Power panel (ID)",
    )
    rack_id = django_filters.ModelMultipleChoiceFilter(
        field_name="rack",
        queryset=Rack.objects.all(),
        label="Rack (ID)",
    )
    power_panel = django_filters.ModelMultipleChoiceFilter(
        queryset=PowerPanel.objects.all(),
        label="Power panel",
    )
    rack = django_filters.ModelMultipleChoiceFilter(
        queryset=Rack.objects.all(),
        label="Rack",
    )
    tag = TagFilter()

    class Meta:
        model = PowerFeed
        fields = [
            "id",
            "name",
            "status",
            "type",
            "supply",
            "phase",
            "voltage",
            "amperage",
            "max_utilization",
            "comments",
            "available_power",
        ]<|MERGE_RESOLUTION|>--- conflicted
+++ resolved
@@ -12,11 +12,7 @@
 )
 from nautobot.extras.models import SecretsGroup
 from nautobot.extras.utils import FeatureQuery
-<<<<<<< HEAD
 from nautobot.ipam.models import VLAN, VLANGroup
-=======
-from nautobot.ipam.models import VLANGroup
->>>>>>> cd8a58e4
 from nautobot.tenancy.filters import TenancyFilterSet
 from nautobot.tenancy.models import Tenant
 from nautobot.utilities.choices import ColorChoices
@@ -184,10 +180,6 @@
     region = TreeNodeMultipleChoiceFilter(
         queryset=Region.objects.all(),
         field_name="region",
-<<<<<<< HEAD
-=======
-        to_field_name="slug",
->>>>>>> cd8a58e4
         label="Region (slug)",
     )
     locations = TreeNodeMultipleChoiceFilter(
@@ -282,18 +274,6 @@
         ]
 
 
-<<<<<<< HEAD
-class RackGroupFilterSet(NautobotFilterSet, NameSlugSearchFilterSet):
-    region_id = TreeNodeMultipleChoiceFilter(
-        queryset=Region.objects.all(),
-        field_name="site__region",
-        label="Region (ID)",
-    )
-    region = TreeNodeMultipleChoiceFilter(
-        queryset=Region.objects.all(),
-        field_name="site__region",
-        label="Region (slug)",
-=======
 class LocationTypeFilterSet(NautobotFilterSet, NameSlugSearchFilterSet):
     parent = NaturalKeyOrPKMultipleChoiceFilter(
         queryset=LocationType.objects.all(),
@@ -301,7 +281,6 @@
     )
     content_types = ContentTypeMultipleChoiceFilter(
         choices=FeatureQuery("locations").get_choices,
->>>>>>> cd8a58e4
     )
 
     class Meta:
@@ -409,29 +388,6 @@
             "comments": "icontains",
         },
     )
-<<<<<<< HEAD
-    region_id = TreeNodeMultipleChoiceFilter(
-        queryset=Region.objects.all(),
-        field_name="site__region",
-        label="Region (ID)",
-    )
-    region = TreeNodeMultipleChoiceFilter(
-        queryset=Region.objects.all(),
-        field_name="site__region",
-        label="Region (slug)",
-    )
-    site_id = django_filters.ModelMultipleChoiceFilter(
-        queryset=Site.objects.all(),
-        label="Site (ID)",
-    )
-    site = django_filters.ModelMultipleChoiceFilter(
-        field_name="site__slug",
-        queryset=Site.objects.all(),
-        to_field_name="slug",
-        label="Site (slug)",
-    )
-=======
->>>>>>> cd8a58e4
     group_id = TreeNodeMultipleChoiceFilter(
         queryset=RackGroup.objects.all(),
         field_name="group",
@@ -440,10 +396,6 @@
     group = TreeNodeMultipleChoiceFilter(
         queryset=RackGroup.objects.all(),
         field_name="group",
-<<<<<<< HEAD
-=======
-        to_field_name="slug",
->>>>>>> cd8a58e4
         label="Rack group (slug)",
     )
     type = django_filters.MultipleChoiceFilter(choices=RackTypeChoices)
@@ -530,10 +482,6 @@
     group = TreeNodeMultipleChoiceFilter(
         queryset=RackGroup.objects.all(),
         field_name="rack__group",
-<<<<<<< HEAD
-=======
-        to_field_name="slug",
->>>>>>> cd8a58e4
         label="Rack group (slug)",
     )
     user_id = django_filters.ModelMultipleChoiceFilter(
@@ -962,29 +910,6 @@
         to_field_name="slug",
         label="Platform (slug)",
     )
-<<<<<<< HEAD
-    region_id = TreeNodeMultipleChoiceFilter(
-        queryset=Region.objects.all(),
-        field_name="site__region",
-        label="Region (ID)",
-    )
-    region = TreeNodeMultipleChoiceFilter(
-        queryset=Region.objects.all(),
-        field_name="site__region",
-        label="Region (slug)",
-    )
-    site_id = django_filters.ModelMultipleChoiceFilter(
-        queryset=Site.objects.all(),
-        label="Site (ID)",
-    )
-    site = django_filters.ModelMultipleChoiceFilter(
-        field_name="site__slug",
-        queryset=Site.objects.all(),
-        to_field_name="slug",
-        label="Site name (slug)",
-    )
-=======
->>>>>>> cd8a58e4
     rack_group_id = TreeNodeMultipleChoiceFilter(
         queryset=RackGroup.objects.all(),
         field_name="rack__group",
@@ -1123,10 +1048,6 @@
     region = TreeNodeMultipleChoiceFilter(
         queryset=Region.objects.all(),
         field_name="device__site__region",
-<<<<<<< HEAD
-=======
-        to_field_name="slug",
->>>>>>> cd8a58e4
         label="Region (slug)",
     )
     site_id = django_filters.ModelMultipleChoiceFilter(
@@ -1462,10 +1383,6 @@
     region = TreeNodeMultipleChoiceFilter(
         queryset=Region.objects.all(),
         field_name="device__site__region",
-<<<<<<< HEAD
-=======
-        to_field_name="slug",
->>>>>>> cd8a58e4
         label="Region (slug)",
     )
     site_id = django_filters.ModelMultipleChoiceFilter(
@@ -1549,10 +1466,6 @@
     region = TreeNodeMultipleChoiceFilter(
         queryset=Region.objects.all(),
         field_name="master__site__region",
-<<<<<<< HEAD
-=======
-        to_field_name="slug",
->>>>>>> cd8a58e4
         label="Region (slug)",
     )
     site_id = django_filters.ModelMultipleChoiceFilter(
@@ -1687,29 +1600,6 @@
 
 class PowerPanelFilterSet(NautobotFilterSet, LocatableModelFilterSetMixin):
     q = SearchFilter(filter_predicates={"name": "icontains"})
-<<<<<<< HEAD
-    region_id = TreeNodeMultipleChoiceFilter(
-        queryset=Region.objects.all(),
-        field_name="site__region",
-        label="Region (ID)",
-    )
-    region = TreeNodeMultipleChoiceFilter(
-        queryset=Region.objects.all(),
-        field_name="site__region",
-        label="Region (slug)",
-    )
-    site_id = django_filters.ModelMultipleChoiceFilter(
-        queryset=Site.objects.all(),
-        label="Site (ID)",
-    )
-    site = django_filters.ModelMultipleChoiceFilter(
-        field_name="site__slug",
-        queryset=Site.objects.all(),
-        to_field_name="slug",
-        label="Site name (slug)",
-    )
-=======
->>>>>>> cd8a58e4
     rack_group_id = TreeNodeMultipleChoiceFilter(
         queryset=RackGroup.objects.all(),
         field_name="rack_group",
@@ -1747,10 +1637,6 @@
     region = TreeNodeMultipleChoiceFilter(
         queryset=Region.objects.all(),
         field_name="power_panel__site__region",
-<<<<<<< HEAD
-=======
-        to_field_name="slug",
->>>>>>> cd8a58e4
         label="Region (slug)",
     )
     site_id = django_filters.ModelMultipleChoiceFilter(

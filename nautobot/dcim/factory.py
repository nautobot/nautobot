--- conflicted
+++ resolved
@@ -132,11 +132,7 @@
     platform = factory.Maybe("has_platfrom", random_instance(Platform))
 
     has_serial = NautobotBoolIterator()
-<<<<<<< HEAD
-    serial = factory.Maybe("has_part_number", factory.Faker("ean", length=10), "")
-=======
     serial = factory.Maybe("has_serial", factory.Faker("ean", length=10), "")
->>>>>>> b1af0983
 
     has_asset_tag = NautobotBoolIterator()
     asset_tag = factory.Maybe("has_asset_tag", UniqueFaker("uuid4"), None)

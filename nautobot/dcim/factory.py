import factory
import logging
import pytz
import random
from faker import Faker

from django.contrib.auth import get_user_model
from django.contrib.contenttypes.models import ContentType
from django.db.models import Q

from nautobot.core.factory import (
    NautobotBoolIterator,
    OrganizationalModelFactory,
    PrimaryModelFactory,
    UniqueFaker,
    random_instance,
)
from nautobot.circuits.models import CircuitTermination
from nautobot.dcim.choices import (
    DeviceRedundancyGroupFailoverStrategyChoices,
    RackDimensionUnitChoices,
    RackTypeChoices,
    RackWidthChoices,
    SubdeviceRoleChoices,
)
from nautobot.dcim.models import (
    Device,
    DeviceRedundancyGroup,
    DeviceType,
    Manufacturer,
    Platform,
    Location,
    LocationType,
    Region,
    Rack,
    RackGroup,
    RackReservation,
    PowerPanel,
    Site,
)
from nautobot.extras.models import Role, Status
from nautobot.extras.utils import FeatureQuery
from nautobot.ipam.models import Prefix, VLAN, VLANGroup
from nautobot.tenancy.models import Tenant
from nautobot.virtualization.models import Cluster


logger = logging.getLogger(__name__)

User = get_user_model()

# For a randomly deterministic set of vendor names. Must be a tuple.
MANUFACTURER_NAMES = (
    "A10",
    "Arista",
    "Aruba",
    "Brocade",
    "Cisco",
    "Citrix",
    "Dell",
    "F5",
    "Force10",
    "Fortinet",
    "Huawei",
    "Juniper",
    "HP",
    "Palo Alto",
)

# For `Platform.napalm_driver`, either randomly choose based on Manufacturer slug.
NAPALM_DRIVERS = {
    "arista": ["eos"],
    "cisco": ["ios", "iosxr", "iosxr_netconf", "nxos", "nxos_ssh"],
    "juniper": ["junos"],
    "palo-alto": ["panos"],
}


class DeviceTypeFactory(PrimaryModelFactory):
    class Meta:
        model = DeviceType
        exclude = (
            "has_part_number",
            "is_subdevice_child",
            "has_comments",
        )

    manufacturer = random_instance(Manufacturer)

    # Slug isn't defined here since it will always inherit from model.
    model = factory.LazyAttributeSequence(lambda o, n: f"{o.manufacturer.name} DeviceType {n + 1}")

    has_part_number = NautobotBoolIterator()
    part_number = factory.Maybe("has_part_number", factory.Faker("ean", length=8), "")

    # If randomly a subdevice, set u_height to 0.
    is_subdevice_child = factory.Faker("boolean", chance_of_getting_true=33)
    u_height = factory.Maybe("is_subdevice_child", 0, factory.Faker("pyint", min_value=1, max_value=2))

    is_full_depth = NautobotBoolIterator()

    # If randomly a subdevice, also set subdevice_role to "child". We might want to reconsider this.
    subdevice_role = factory.Maybe(
        "is_subdevice_child",
        SubdeviceRoleChoices.ROLE_CHILD,
        factory.Faker("random_element", elements=["", SubdeviceRoleChoices.ROLE_PARENT]),
    )

    has_comments = NautobotBoolIterator()
    comments = factory.Maybe("has_comments", factory.Faker("paragraph"), "")


class DeviceRedundancyGroupFactory(PrimaryModelFactory):
    class Meta:
        model = DeviceRedundancyGroup
        exclude = ("has_description", "has_comments")

    # Slug isn't defined here since it will always inherit from name.
    name = factory.LazyFunction(
        lambda: "".join(word.title() for word in Faker().words(nb=2, part_of_speech="adjective", unique=True))
    )
    status = random_instance(lambda: Status.objects.get_for_model(DeviceRedundancyGroup), allow_null=False)

    failover_strategy = factory.Iterator(
        DeviceRedundancyGroupFailoverStrategyChoices.CHOICES, getter=lambda choice: choice[0]
    )

    has_description = NautobotBoolIterator()
    description = factory.Maybe("has_description", factory.Faker("sentence"), "")

    has_comments = NautobotBoolIterator()
    comments = factory.Maybe("has_comments", factory.Faker("paragraph"), "")


class ManufacturerFactory(OrganizationalModelFactory):
    class Meta:
        model = Manufacturer
        exclude = ("has_description",)

    # Slug isn't defined here since it will always inherit from name.
    name = UniqueFaker("word", ext_word_list=MANUFACTURER_NAMES)

    has_description = NautobotBoolIterator()
    description = factory.Maybe("has_description", factory.Faker("sentence"), "")


class PlatformFactory(OrganizationalModelFactory):
    class Meta:
        model = Platform
        exclude = ("has_manufacturer", "manufacturer_slug", "has_description", "has_napalm_args")

    # This dictates `name` and `napalm_driver`.
    has_manufacturer = NautobotBoolIterator()

    # Slug isn't defined here since it will always inherit from name.
    name = factory.Maybe(
        "has_manufacturer",
        factory.LazyAttributeSequence(lambda o, n: f"{o.manufacturer.name} Platform {n + 1}"),
        factory.Sequence(lambda n: f"Fake Platform {n}"),
    )

    manufacturer = factory.Maybe("has_manufacturer", random_instance(Manufacturer), None)

    # If it has a manufacturer, it *might* have a napalm_driver.
    napalm_driver = factory.Maybe(
        "has_manufacturer",
        factory.LazyAttribute(lambda o: random.choice(NAPALM_DRIVERS.get(o.manufacturer.slug, [""]))),
        "",
    )

    has_napalm_args = NautobotBoolIterator()
    napalm_args = factory.Maybe(
        "has_napalm_args", factory.Faker("pydict", nb_elements=2, value_types=[str, bool, int]), None
    )

    has_description = NautobotBoolIterator()
    description = factory.Maybe("has_description", factory.Faker("sentence"), "")


class RegionFactory(OrganizationalModelFactory):
    class Meta:
        model = Region
        exclude = (
            "has_parent",
            "has_description",
        )

    has_parent = NautobotBoolIterator()
    parent = factory.Maybe("has_parent", random_instance(Region), None)
    name = factory.Maybe("has_parent", UniqueFaker("city"), UniqueFaker("country"))

    has_description = NautobotBoolIterator()
    description = factory.Maybe("has_description", factory.Faker("sentence", nb_words=5), "")


class SiteFactory(PrimaryModelFactory):
    class Meta:
        model = Site
        exclude = (
            "has_asn",
            "has_region",
            "has_tenant",
            "has_time_zone",
            "has_physical_address",
            "has_shipping_address",
            "has_latitude",
            "has_longitude",
            "has_contact_name",
            "has_contact_phone",
            "has_contact_email",
        )

    name = UniqueFaker("street_address")
    status = random_instance(lambda: Status.objects.get_for_model(Site), allow_null=False)

    has_asn = NautobotBoolIterator()
    asn = factory.Maybe("has_asn", factory.Sequence(lambda n: 65000 + n), None)

    has_region = NautobotBoolIterator()
    region = factory.Maybe("has_region", random_instance(Region), None)

    has_tenant = NautobotBoolIterator()
    tenant = factory.Maybe("has_tenant", random_instance(Tenant), None)

    has_time_zone = NautobotBoolIterator()
    time_zone = factory.Maybe("has_time_zone", factory.Faker("random_element", elements=pytz.common_timezones))

    has_physical_address = NautobotBoolIterator()
    physical_address = factory.Maybe("has_physical_address", factory.Faker("address"))

    has_shipping_address = NautobotBoolIterator()
    shipping_address = factory.Maybe("has_shipping_address", factory.Faker("address"))

    # Faker().latitude()/longitude() sometimes will generate a decimal number with more than 8 digits.
    # Which will make validations for those fields fail.
    # This is a way to formulate the number to make sure it generates no more than 5 digits.
    has_latitude = NautobotBoolIterator()
    latitude = factory.Maybe("has_latitude", factory.LazyFunction(lambda: f"{Faker().latitude():.2f}"), None)

    has_longitude = NautobotBoolIterator()
    longitude = factory.Maybe("has_longitude", factory.LazyFunction(lambda: f"{Faker().longitude():.2f}"), None)

    has_contact_name = NautobotBoolIterator()
    contact_name = factory.Maybe("has_contact_name", factory.Faker("name"))

    has_contact_phone = NautobotBoolIterator()
    # Opt not to use factory.Faker("phone_number") because contact_phone has a 20 char limit
    # whereas factory.Faker("phone_number") generates more than 20 chars
    contact_phone = factory.Maybe("has_contact_phone", factory.Sequence(lambda n: f"1091-65912-{n:04d}"))

    has_contact_email = NautobotBoolIterator()
    contact_email = factory.Maybe("has_contact_email", factory.Faker("safe_email"))


class LocationTypeFactory(OrganizationalModelFactory):
    class Meta:
        model = LocationType
        exclude = ("has_description",)

    name = factory.Iterator(["Root", "Campus", "Building", "Floor", "Elevator", "Room", "Aisle"])

    has_description = NautobotBoolIterator()
    description = factory.Maybe("has_description", factory.Faker("sentence", nb_words=5), "")

    nestable = factory.LazyAttribute(lambda l: bool(l.name in ["Campus", "Root"]))

    @factory.lazy_attribute
    def parent(self):
        if self.name == "Building":
            return LocationType.objects.get(name="Campus")
        if self.name in ["Floor", "Elevator"]:
            return LocationType.objects.get(name="Building")
        if self.name == "Room":
            return LocationType.objects.get(name="Floor")
        if self.name == "Aisle":
            return LocationType.objects.get(name="Room")
        return None

    @factory.post_generation
    def content_types(self, create, extract, **kwargs):
        """Assign some contenttypes to a location after generation"""
        if self.name in ["Root", "Campus"]:
            self.content_types.set(ContentType.objects.filter(FeatureQuery("locations").get_query()))
        elif self.name in ["Building", "Floor"]:
            self.content_types.set(
                [
                    ContentType.objects.get_for_model(Prefix),
                    ContentType.objects.get_for_model(Rack),
                    ContentType.objects.get_for_model(RackGroup),
                    ContentType.objects.get_for_model(VLANGroup),
                    ContentType.objects.get_for_model(VLAN),
                ]
            )
        elif self.name in ["Room"]:
            self.content_types.set(
                [
                    ContentType.objects.get_for_model(Cluster),
                    ContentType.objects.get_for_model(PowerPanel),
                    ContentType.objects.get_for_model(Rack),
                    ContentType.objects.get_for_model(RackGroup),
                    ContentType.objects.get_for_model(VLAN),
                ]
            )
        elif self.name in ["Elevator"]:
            self.content_types.set(
                [
                    ContentType.objects.get_for_model(Cluster),
                    ContentType.objects.get_for_model(PowerPanel),
                    ContentType.objects.get_for_model(VLAN),
                ]
            )
        elif self.name in ["Aisle"]:
            self.content_types.set(
                [
                    ContentType.objects.get_for_model(CircuitTermination),
                    ContentType.objects.get_for_model(Device),
                    ContentType.objects.get_for_model(PowerPanel),
                    ContentType.objects.get_for_model(Rack),
                    ContentType.objects.get_for_model(RackGroup),
                    ContentType.objects.get_for_model(VLAN),
                ]
            )


class LocationFactory(PrimaryModelFactory):
    class Meta:
        model = Location
        exclude = (
            "has_parent",
            "has_asn",
            "has_comments",
            "has_facility",
            "has_tenant",
            "has_time_zone",
            "has_physical_address",
            "has_shipping_address",
            "has_latitude",
            "has_longitude",
            "has_contact_name",
            "has_contact_phone",
            "has_contact_email",
            "has_tenant",
            "has_description",
            "_parent",
        )

    name = factory.LazyAttributeSequence(lambda l, n: f"{l.location_type.name}-{n:02d}")
    status = random_instance(lambda: Status.objects.get_for_model(Location), allow_null=False)

    has_asn = NautobotBoolIterator()
    asn = factory.Maybe("has_asn", factory.Sequence(lambda n: 65000 + n), None)

    has_facility = NautobotBoolIterator()
    facility = factory.Maybe("has_facility", factory.Faker("building_number"), "")

    has_time_zone = NautobotBoolIterator()
    time_zone = factory.Maybe("has_time_zone", factory.Faker("random_element", elements=pytz.common_timezones))

    has_physical_address = NautobotBoolIterator()
    physical_address = factory.Maybe("has_physical_address", factory.Faker("address"))

    has_shipping_address = NautobotBoolIterator()
    shipping_address = factory.Maybe("has_shipping_address", factory.Faker("address"))

    # Faker().latitude()/longitude() sometimes will generate a decimal number with more than 8 digits.
    # Which will make validations for those fields fail.
    # This is a way to formulate the number to make sure it generates no more than 5 digits.
    has_latitude = NautobotBoolIterator()
    latitude = factory.Maybe("has_latitude", factory.LazyFunction(lambda: f"{Faker().latitude():.2f}"), None)

    has_longitude = NautobotBoolIterator()
    longitude = factory.Maybe("has_longitude", factory.LazyFunction(lambda: f"{Faker().longitude():.2f}"), None)

    has_contact_name = NautobotBoolIterator()
    contact_name = factory.Maybe("has_contact_name", factory.Faker("name"))

    has_contact_phone = NautobotBoolIterator()
    contact_phone = factory.Maybe("has_contact_phone", factory.Faker("phone_number"))

    has_contact_email = NautobotBoolIterator()
    contact_email = factory.Maybe("has_contact_email", factory.Faker("safe_email"))

    @factory.iterator
    def location_type():  # pylint: disable=no-method-argument
        lts = LocationType.objects.all()
        for lt in lts:
            yield lt

    @factory.lazy_attribute
    def parent(self):
        """
        The parent attribute of all the location types other than root and campus are deterministic.
        There is a 50% chance whether a root or campus type location (both nestable) have a parent.
        """
        candidate_parents = Q(pk=None)
        # LocationType that does have a parent
        if self.location_type.parent is not None:
            candidate_parents |= Q(location_type=self.location_type.parent)
            if self.location_type.nestable:
                candidate_parents |= Q(location_type=self.location_type)
        # LocationType that does not have a parent, but could be nestable
        else:
            if self.location_type.nestable:
                # 50% chance to have a parent
                if not Faker().pybool():
                    return None
                candidate_parents |= Q(location_type=self.location_type)
        parents = Location.objects.filter(candidate_parents)
        if parents.exists():
            return factory.random.randgen.choice(parents)
        return None

<<<<<<< HEAD
    has_tenant = factory.Faker("pybool")
=======
    has_site = factory.LazyAttribute(lambda l: not bool(l.parent))
    site = factory.Maybe("has_site", random_instance(Site, allow_null=False), None)

    has_tenant = NautobotBoolIterator()
>>>>>>> 4fa8abc6
    tenant = factory.Maybe("has_tenant", random_instance(Tenant), None)

    has_description = NautobotBoolIterator()
    description = factory.Maybe("has_description", factory.Faker("sentence", nb_words=5), "")

    has_comments = NautobotBoolIterator()
    comments = factory.Maybe("has_comments", factory.Faker("sentence", nb_words=5), "")


class RackFactory(PrimaryModelFactory):
    class Meta:
        model = Rack
        exclude = (
            "has_asset_tag",
            "has_comments",
            "has_facility_id",
            "has_group",
            "has_location",
            "has_outer_depth",
            "has_outer_width",
            "has_role",
            "has_serial",
            "has_tenant",
            "has_type",
        )

    name = factory.Sequence(lambda n: f"Rack {n}")
    status = random_instance(lambda: Status.objects.get_for_model(Rack), allow_null=False)

    has_role = NautobotBoolIterator()
    role = factory.Maybe("has_role", random_instance(lambda: Role.objects.get_for_model(Rack)), None)

<<<<<<< HEAD
    location = random_instance(lambda: Location.objects.get_for_model(VLANGroup), allow_null=False)
=======
    has_location = NautobotBoolIterator()
    location = factory.Maybe(
        "has_location", random_instance(lambda: Location.objects.get_for_model(VLANGroup), allow_null=False), None
    )
    site = factory.Maybe(
        "has_location",
        factory.LazyAttribute(lambda l: l.location.site or l.location.base_site),
        random_instance(Site),
    )
>>>>>>> 4fa8abc6

    has_group = NautobotBoolIterator()
    group = factory.Maybe("has_group", random_instance(RackGroup), None)  # TODO there's no RackGroupFactory yet...

    has_tenant = factory.Faker("boolean")
    tenant = factory.Maybe("has_tenant", random_instance(Tenant), None)

    has_serial = NautobotBoolIterator()
    serial = factory.Maybe("has_serial", factory.Faker("uuid4"), "")

    has_asset_tag = NautobotBoolIterator()
    asset_tag = factory.Maybe("has_asset_tag", UniqueFaker("uuid4"), None)

    has_type = NautobotBoolIterator()
    type = factory.Maybe("has_type", factory.Faker("random_element", elements=RackTypeChoices.values()), "")

    width = factory.Faker("random_element", elements=RackWidthChoices.values())
    u_height = factory.Faker("pyint", min_value=10, max_value=100)
    desc_units = NautobotBoolIterator()

    has_outer_width = NautobotBoolIterator()
    outer_width = factory.Maybe("has_outer_width", factory.Faker("pyint"), None)

    has_outer_depth = NautobotBoolIterator()
    outer_depth = factory.Maybe("has_outer_depth", factory.Faker("pyint"), None)

    outer_unit = factory.Maybe(
        "has_outer_width",
        factory.Faker("random_element", elements=RackDimensionUnitChoices.values()),
        factory.Maybe(
            "has_outer_depth", factory.Faker("random_element", elements=RackDimensionUnitChoices.values()), ""
        ),
    )

    has_comments = NautobotBoolIterator()
    comments = factory.Maybe("has_comments", factory.Faker("paragraph"), "")


class RackReservationFactory(PrimaryModelFactory):
    class Meta:
        model = RackReservation
        exclude = ("has_tenant",)

    rack = random_instance(Rack, allow_null=False)
    units = factory.Sequence(lambda n: [n + 1])

    has_tenant = factory.Faker("boolean", chance_of_getting_true=75)
    tenant = factory.Maybe("has_tenant", random_instance(Tenant), None)

    user = random_instance(User, allow_null=False)

    # Note no "has_description" here, RackReservation.description is mandatory.
    description = factory.Faker("sentence")<|MERGE_RESOLUTION|>--- conflicted
+++ resolved
@@ -410,14 +410,7 @@
             return factory.random.randgen.choice(parents)
         return None
 
-<<<<<<< HEAD
-    has_tenant = factory.Faker("pybool")
-=======
-    has_site = factory.LazyAttribute(lambda l: not bool(l.parent))
-    site = factory.Maybe("has_site", random_instance(Site, allow_null=False), None)
-
     has_tenant = NautobotBoolIterator()
->>>>>>> 4fa8abc6
     tenant = factory.Maybe("has_tenant", random_instance(Tenant), None)
 
     has_description = NautobotBoolIterator()
@@ -450,19 +443,7 @@
     has_role = NautobotBoolIterator()
     role = factory.Maybe("has_role", random_instance(lambda: Role.objects.get_for_model(Rack)), None)
 
-<<<<<<< HEAD
     location = random_instance(lambda: Location.objects.get_for_model(VLANGroup), allow_null=False)
-=======
-    has_location = NautobotBoolIterator()
-    location = factory.Maybe(
-        "has_location", random_instance(lambda: Location.objects.get_for_model(VLANGroup), allow_null=False), None
-    )
-    site = factory.Maybe(
-        "has_location",
-        factory.LazyAttribute(lambda l: l.location.site or l.location.base_site),
-        random_instance(Site),
-    )
->>>>>>> 4fa8abc6
 
     has_group = NautobotBoolIterator()
     group = factory.Maybe("has_group", random_instance(RackGroup), None)  # TODO there's no RackGroupFactory yet...

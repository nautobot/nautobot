--- conflicted
+++ resolved
@@ -379,29 +379,9 @@
         return data
 
 
-<<<<<<< HEAD
 class RackSerializer(
-    NautobotModelSerializer, TaggedObjectSerializer, StatusModelSerializerMixin, RoleModelSerializerMixin
+    NautobotModelSerializer, TaggedModelSerializerMixin, StatusModelSerializerMixin, RoleModelSerializerMixin
 ):
-=======
-class RackRoleSerializer(NautobotModelSerializer):
-    url = serializers.HyperlinkedIdentityField(view_name="dcim-api:rackrole-detail")
-    rack_count = serializers.IntegerField(read_only=True)
-
-    class Meta:
-        model = RackRole
-        fields = [
-            "url",
-            "name",
-            "slug",
-            "color",
-            "description",
-            "rack_count",
-        ]
-
-
-class RackSerializer(NautobotModelSerializer, TaggedModelSerializerMixin, StatusModelSerializerMixin):
->>>>>>> 45c0066e
     url = serializers.HyperlinkedIdentityField(view_name="dcim-api:rack-detail")
     site = NestedSiteSerializer()
     location = NestedLocationSerializer(required=False, allow_null=True)
@@ -740,13 +720,7 @@
         ]
 
 
-<<<<<<< HEAD
-class DeviceSerializer(
-    NautobotModelSerializer, TaggedObjectSerializer, StatusModelSerializerMixin, RoleRequiredRoleModelSerializerMixin
-):
-=======
-class DeviceSerializer(NautobotModelSerializer, TaggedModelSerializerMixin, StatusModelSerializerMixin):
->>>>>>> 45c0066e
+class DeviceSerializer(NautobotModelSerializer, TaggedModelSerializerMixin, StatusModelSerializerMixin, RoleRequiredRoleModelSerializerMixin):
     url = serializers.HyperlinkedIdentityField(view_name="dcim-api:device-detail")
     device_type = NestedDeviceTypeSerializer()
     tenant = NestedTenantSerializer(required=False, allow_null=True)

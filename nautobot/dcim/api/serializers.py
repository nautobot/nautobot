--- conflicted
+++ resolved
@@ -397,30 +397,9 @@
         return data
 
 
-<<<<<<< HEAD
-class RackRoleSerializer(NautobotModelSerializer):
-    url = serializers.HyperlinkedIdentityField(view_name="dcim-api:rackrole-detail")
-    rack_count = serializers.IntegerField(read_only=True)
-
-    class Meta:
-        model = RackRole
-        fields = [
-            "url",
-            "name",
-            "slug",
-            "color",
-            "description",
-            "rack_count",
-            "web_url",
-        ]
-
-
-class RackSerializer(NautobotModelSerializer, TaggedModelSerializerMixin, StatusModelSerializerMixin):
-=======
 class RackSerializer(
     NautobotModelSerializer, TaggedModelSerializerMixin, StatusModelSerializerMixin, RoleModelSerializerMixin
 ):
->>>>>>> f7e17108
     url = serializers.HyperlinkedIdentityField(view_name="dcim-api:rack-detail")
     site = NestedSiteSerializer()
     location = NestedLocationSerializer(required=False, allow_null=True)
@@ -750,29 +729,6 @@
 #
 
 
-<<<<<<< HEAD
-class DeviceRoleSerializer(NautobotModelSerializer):
-    url = serializers.HyperlinkedIdentityField(view_name="dcim-api:devicerole-detail")
-    device_count = serializers.IntegerField(read_only=True)
-    virtualmachine_count = serializers.IntegerField(read_only=True)
-
-    class Meta:
-        model = DeviceRole
-        fields = [
-            "url",
-            "name",
-            "slug",
-            "color",
-            "vm_role",
-            "description",
-            "device_count",
-            "virtualmachine_count",
-            "web_url",
-        ]
-
-
-=======
->>>>>>> f7e17108
 class PlatformSerializer(NautobotModelSerializer):
     url = serializers.HyperlinkedIdentityField(view_name="dcim-api:platform-detail")
     manufacturer = NestedManufacturerSerializer(required=False, allow_null=True)
@@ -848,14 +804,9 @@
             "device_redundancy_group",
             "device_redundancy_group_priority",
             "comments",
-<<<<<<< HEAD
-            "local_context_schema",
-            "local_context_data",
-            "web_url",
-=======
             "local_config_context_schema",
             "local_config_context_data",
->>>>>>> f7e17108
+            "web_url",
         ]
         validators = []
 

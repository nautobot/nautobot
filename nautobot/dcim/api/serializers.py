--- conflicted
+++ resolved
@@ -1138,13 +1138,12 @@
         fields = "__all__"
 
 
-<<<<<<< HEAD
 class DeviceClusterAssignmentSerializer(ValidatedModelSerializer):
     """Serializer for DeviceClusterAssignment model."""
 
     class Meta:
         model = DeviceClusterAssignment
-=======
+
 class ModuleFamilySerializer(NautobotModelSerializer):
     """API serializer for ModuleFamily objects."""
 
@@ -1154,5 +1153,4 @@
 
     class Meta:
         model = ModuleFamily
->>>>>>> 876a8835
         fields = "__all__"
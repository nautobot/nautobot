--- conflicted
+++ resolved
@@ -28,11 +28,8 @@
     DeviceFaceChoices,
     DeviceRedundancyGroupFailoverStrategyChoices,
     InterfaceModeChoices,
-<<<<<<< HEAD
-=======
     InterfaceRedundancyGroupProtocolChoices,
     InterfaceStatusChoices,
->>>>>>> 56bbb42a
     InterfaceTypeChoices,
     PortTypeChoices,
     PowerFeedPhaseChoices,
@@ -90,62 +87,6 @@
     TaggedModelSerializerMixin,
 )
 from nautobot.extras.utils import FeatureQuery
-<<<<<<< HEAD
-=======
-from nautobot.ipam.api.nested_serializers import (
-    NestedIPAddressSerializer,
-    NestedVLANSerializer,
-)
-from nautobot.ipam.models import VLAN
-from nautobot.tenancy.api.nested_serializers import NestedTenantSerializer
-from nautobot.users.api.nested_serializers import NestedUserSerializer
-from nautobot.utilities.api import get_serializer_for_model
-from nautobot.utilities.config import get_settings_or_config
-from nautobot.utilities.deprecation import class_deprecated_in_favor_of
-from nautobot.virtualization.api.nested_serializers import NestedClusterSerializer
-
-# Not all of these variable(s) are not actually used anywhere in this file, but required for the
-# automagically replacing a Serializer with its corresponding NestedSerializer.
-from .nested_serializers import (  # noqa: F401
-    NestedCableSerializer,
-    NestedConsolePortSerializer,
-    NestedConsolePortTemplateSerializer,
-    NestedConsoleServerPortSerializer,
-    NestedConsoleServerPortTemplateSerializer,
-    NestedDeviceBaySerializer,
-    NestedDeviceBayTemplateSerializer,
-    NestedDeviceRedundancyGroupSerializer,
-    NestedDeviceRoleSerializer,
-    NestedDeviceSerializer,
-    NestedDeviceTypeSerializer,
-    NestedFrontPortSerializer,
-    NestedFrontPortTemplateSerializer,
-    NestedInterfaceSerializer,
-    NestedInterfaceRedundancyGroupSerializer,
-    NestedInterfaceRedundancyGroupAssociationSerializer,
-    NestedInterfaceTemplateSerializer,
-    NestedInventoryItemSerializer,
-    NestedLocationSerializer,
-    NestedLocationTypeSerializer,
-    NestedManufacturerSerializer,
-    NestedPlatformSerializer,
-    NestedPowerFeedSerializer,
-    NestedPowerOutletSerializer,
-    NestedPowerOutletTemplateSerializer,
-    NestedPowerPanelSerializer,
-    NestedPowerPortSerializer,
-    NestedPowerPortTemplateSerializer,
-    NestedRackGroupSerializer,
-    NestedRackReservationSerializer,
-    NestedRackRoleSerializer,
-    NestedRackSerializer,
-    NestedRearPortSerializer,
-    NestedRearPortTemplateSerializer,
-    NestedRegionSerializer,
-    NestedSiteSerializer,
-    NestedVirtualChassisSerializer,
-)
->>>>>>> 56bbb42a
 
 
 class CableTerminationModelSerializerMixin(serializers.ModelSerializer):
@@ -470,17 +411,9 @@
 #
 
 
-class InterfaceRedundancyGroupAssociationSerializer(
-    ValidatedModelSerializer, TaggedModelSerializerMixin
-):  # pylint: disable=too-many-ancestors
+class InterfaceRedundancyGroupAssociationSerializer(ValidatedModelSerializer):
     """InterfaceRedundancyGroupAssociation Serializer."""
 
-    url = serializers.HyperlinkedIdentityField(
-        view_name="dcim-api:interfaceredundancygroupassociation-detail",
-    )
-    interface = NestedInterfaceSerializer()
-    interface_redundancy_group = NestedInterfaceRedundancyGroupSerializer()
-
     class Meta:
         """Meta attributes."""
 
@@ -488,28 +421,21 @@
         fields = "__all__"
 
 
-class InterfaceRedundancyGroupSerializer(
-    NautobotModelSerializer, TaggedModelSerializerMixin, StatusModelSerializerMixin
-):
+class InterfaceRedundancyGroupSerializer(NautobotModelSerializer, TaggedModelSerializerMixin):
     """InterfaceRedundancyGroup Serializer."""
 
-    url = serializers.HyperlinkedIdentityField(
-        view_name="dcim-api:interfaceredundancygroup-detail",
-    )
     protocol = ChoiceField(choices=InterfaceRedundancyGroupProtocolChoices)
-    interfaces = NestedInterfaceRedundancyGroupAssociationSerializer(
-        source="interface_redundancy_group_associations",
-        many=True,
-        read_only=True,
-    )
-    virtual_ip = NestedIPAddressSerializer(required=False)
-    secrets_group = NestedSecretsGroupSerializer(required=False)
 
     class Meta:
         """Meta attributes."""
 
         model = InterfaceRedundancyGroup
         fields = "__all__"
+        extra_kwargs = {
+            "virtual_ip": {"read_only": True},
+            "secrets_group": {"read_only": True},
+            "interfaces": {"source": "interface_redundancy_group_associations", "many": True, "read_only": True},
+        }
 
 
 class PowerPortTemplateSerializer(NautobotModelSerializer):
@@ -565,12 +491,7 @@
 
 
 class PlatformSerializer(NautobotModelSerializer):
-<<<<<<< HEAD
-=======
-    url = serializers.HyperlinkedIdentityField(view_name="dcim-api:platform-detail")
-    manufacturer = NestedManufacturerSerializer(required=False, allow_null=True)
     network_driver_mappings = serializers.JSONField(read_only=True)
->>>>>>> 56bbb42a
     device_count = serializers.IntegerField(read_only=True)
     virtual_machine_count = serializers.IntegerField(read_only=True)
 
@@ -580,15 +501,14 @@
         list_display_fields = [
             "name",
             "manufacturer",
+            "napalm_driver",
+            "napalm_args",
+            "network_driver",
+            "network_driver_mappings",
+            "description",
             "device_count",
             "virtual_machine_count",
             "napalm_driver",
-<<<<<<< HEAD
-=======
-            "napalm_args",
-            "network_driver",
-            "network_driver_mappings",
->>>>>>> 56bbb42a
             "description",
         ]
 
@@ -655,7 +575,6 @@
         """
         Add a couple of special fields to the serializer.
 
-<<<<<<< HEAD
         - As parent_bay is the reverse side of a OneToOneField, DRF can handle it but it isn't auto-included.
         - Config context is expensive to compute and so it's opt-in only.
         """
@@ -668,8 +587,6 @@
     def get_config_context(self, obj):
         return obj.get_config_context()
 
-=======
->>>>>>> 56bbb42a
     def validate(self, data):
         # Validate uniqueness of (rack, position, face) since we omitted the automatically-created validator from Meta.
         if data.get("rack") and data.get("position") and data.get("face"):
@@ -783,9 +700,9 @@
         extra_kwargs = {"cable": {"read_only": True}}
 
     def validate(self, data):
-<<<<<<< HEAD
-=======
         # set interface status to active on create (only!) if status was not provided
+        from nautobot.extras.models import Status
+
         if self.instance is None and not data.get("status"):
             # status is currently required in the Interface model but not required in api_version < 1.3 serializers
             # which raises an error when validating except status is explicitly set here
@@ -800,7 +717,6 @@
                     }
                 )
 
->>>>>>> 56bbb42a
         # Validate many-to-many VLAN assignments
         device = self.instance.device if self.instance else data.get("device")
         # TODO: after Location model replaced Site, which was not a hierarchical model, should we allow users to assign a VLAN belongs to

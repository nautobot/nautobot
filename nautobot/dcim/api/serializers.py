from django.contrib.contenttypes.models import ContentType
from drf_spectacular.utils import extend_schema_field
from rest_framework import serializers
from rest_framework.validators import UniqueTogetherValidator

from nautobot.core.api import (
    ChoiceField,
    ContentTypeField,
    SerializedPKRelatedField,
    TimeZoneSerializerField,
    ValidatedModelSerializer,
    WritableNestedSerializer,
)

from nautobot.dcim.choices import (
    CableLengthUnitChoices,
    ConsolePortTypeChoices,
    DeviceFaceChoices,
    DeviceRedundancyGroupFailoverStrategyChoices,
    InterfaceModeChoices,
    InterfaceStatusChoices,
    InterfaceTypeChoices,
    PortTypeChoices,
    PowerFeedPhaseChoices,
    PowerFeedSupplyChoices,
    PowerFeedTypeChoices,
    PowerOutletFeedLegChoices,
    PowerOutletTypeChoices,
    PowerPortTypeChoices,
    RackDimensionUnitChoices,
    RackElevationDetailRenderChoices,
    RackTypeChoices,
    RackWidthChoices,
    SubdeviceRoleChoices,
)
from nautobot.dcim.constants import CABLE_TERMINATION_MODELS, RACK_ELEVATION_LEGEND_WIDTH_DEFAULT
from nautobot.dcim.models import (
    Cable,
    CablePath,
    ConsolePort,
    ConsolePortTemplate,
    ConsoleServerPort,
    ConsoleServerPortTemplate,
    Device,
    DeviceBay,
    DeviceBayTemplate,
    DeviceRedundancyGroup,
    DeviceRole,
    DeviceType,
    FrontPort,
    FrontPortTemplate,
    Interface,
    InterfaceTemplate,
    Location,
    LocationType,
    Manufacturer,
    InventoryItem,
    Platform,
    PowerFeed,
    PowerOutlet,
    PowerOutletTemplate,
    PowerPanel,
    PowerPort,
    PowerPortTemplate,
    Rack,
    RackGroup,
    RackReservation,
    RackRole,
    RearPort,
    RearPortTemplate,
    Region,
    Site,
    VirtualChassis,
)
from nautobot.extras.api.serializers import (
    NautobotModelSerializer,
    StatusModelSerializerMixin,
    TaggedModelSerializerMixin,
)
from nautobot.extras.api.nested_serializers import NestedConfigContextSchemaSerializer, NestedSecretsGroupSerializer
from nautobot.extras.models import Status
from nautobot.extras.utils import FeatureQuery
from nautobot.ipam.api.nested_serializers import (
    NestedIPAddressSerializer,
    NestedVLANSerializer,
)
from nautobot.ipam.models import VLAN
from nautobot.tenancy.api.nested_serializers import NestedTenantSerializer
from nautobot.users.api.nested_serializers import NestedUserSerializer
from nautobot.utilities.api import get_serializer_for_model, TreeModelSerializerMixin
from nautobot.utilities.config import get_settings_or_config
from nautobot.utilities.deprecation import class_deprecated_in_favor_of
from nautobot.virtualization.api.nested_serializers import NestedClusterSerializer

# Not all of these variable(s) are not actually used anywhere in this file, but required for the
# automagically replacing a Serializer with its corresponding NestedSerializer.
from .nested_serializers import (  # noqa: F401
    NestedCableSerializer,
    NestedConsolePortSerializer,
    NestedConsolePortTemplateSerializer,
    NestedConsoleServerPortSerializer,
    NestedConsoleServerPortTemplateSerializer,
    NestedDeviceBaySerializer,
    NestedDeviceBayTemplateSerializer,
    NestedDeviceRedundancyGroupSerializer,
    NestedDeviceRoleSerializer,
    NestedDeviceSerializer,
    NestedDeviceTypeSerializer,
    NestedFrontPortSerializer,
    NestedFrontPortTemplateSerializer,
    NestedInterfaceSerializer,
    NestedInterfaceTemplateSerializer,
    NestedInventoryItemSerializer,
    NestedLocationSerializer,
    NestedLocationTypeSerializer,
    NestedManufacturerSerializer,
    NestedPlatformSerializer,
    NestedPowerFeedSerializer,
    NestedPowerOutletSerializer,
    NestedPowerOutletTemplateSerializer,
    NestedPowerPanelSerializer,
    NestedPowerPortSerializer,
    NestedPowerPortTemplateSerializer,
    NestedRackGroupSerializer,
    NestedRackReservationSerializer,
    NestedRackRoleSerializer,
    NestedRackSerializer,
    NestedRearPortSerializer,
    NestedRearPortTemplateSerializer,
    NestedRegionSerializer,
    NestedSiteSerializer,
    NestedVirtualChassisSerializer,
)


class CableTerminationModelSerializerMixin(serializers.ModelSerializer):
    cable_peer_type = serializers.SerializerMethodField(read_only=True)
    cable_peer = serializers.SerializerMethodField(read_only=True)

    @extend_schema_field(serializers.CharField(allow_null=True))
    def get_cable_peer_type(self, obj):
        if obj._cable_peer is not None:
            return f"{obj._cable_peer._meta.app_label}.{obj._cable_peer._meta.model_name}"
        return None

    @extend_schema_field(serializers.DictField(allow_null=True))
    def get_cable_peer(self, obj):
        """
        Return the appropriate serializer for the cable termination model.
        """
        if obj._cable_peer is not None:
            serializer = get_serializer_for_model(obj._cable_peer, prefix="Nested")
            context = {"request": self.context["request"]}
            return serializer(obj._cable_peer, context=context).data
        return None


# TODO: remove in 2.2
@class_deprecated_in_favor_of(CableTerminationModelSerializerMixin)
class CableTerminationSerializer(CableTerminationModelSerializerMixin):
    pass


class PathEndpointModelSerializerMixin(ValidatedModelSerializer):
    connected_endpoint_type = serializers.SerializerMethodField(read_only=True)
    connected_endpoint = serializers.SerializerMethodField(read_only=True)
    connected_endpoint_reachable = serializers.SerializerMethodField(read_only=True)

    @extend_schema_field(serializers.CharField(allow_null=True))
    def get_connected_endpoint_type(self, obj):
        if obj._path is not None and obj._path.destination is not None:
            return f"{obj._path.destination._meta.app_label}.{obj._path.destination._meta.model_name}"
        return None

    @extend_schema_field(serializers.DictField(allow_null=True))
    def get_connected_endpoint(self, obj):
        """
        Return the appropriate serializer for the type of connected object.
        """
        if obj._path is not None and obj._path.destination is not None:
            serializer = get_serializer_for_model(obj._path.destination, prefix="Nested")
            context = {"request": self.context["request"]}
            return serializer(obj._path.destination, context=context).data
        return None

    @extend_schema_field(serializers.BooleanField(allow_null=True))
    def get_connected_endpoint_reachable(self, obj):
        if obj._path is not None:
            return obj._path.is_active
        return None


# TODO: remove in 2.2
@class_deprecated_in_favor_of(PathEndpointModelSerializerMixin)
class ConnectedEndpointSerializer(PathEndpointModelSerializerMixin):
    pass


#
# Regions/sites
#


class RegionSerializer(NautobotModelSerializer, TreeModelSerializerMixin):
    url = serializers.HyperlinkedIdentityField(view_name="dcim-api:region-detail")
    parent = NestedRegionSerializer(required=False, allow_null=True)
    site_count = serializers.IntegerField(read_only=True)

    class Meta:
        model = Region
        fields = [
            "url",
            "name",
            "slug",
            "parent",
            "description",
            "site_count",
<<<<<<< HEAD
            "web_url",
            "_depth",
=======
            "tree_depth",
>>>>>>> b030dd9c
        ]


class SiteSerializer(NautobotModelSerializer, TaggedModelSerializerMixin, StatusModelSerializerMixin):
    url = serializers.HyperlinkedIdentityField(view_name="dcim-api:site-detail")
    region = NestedRegionSerializer(required=False, allow_null=True)
    tenant = NestedTenantSerializer(required=False, allow_null=True)
    time_zone = TimeZoneSerializerField(required=False, allow_null=True)
    circuit_count = serializers.IntegerField(read_only=True)
    device_count = serializers.IntegerField(read_only=True)
    prefix_count = serializers.IntegerField(read_only=True)
    rack_count = serializers.IntegerField(read_only=True)
    virtualmachine_count = serializers.IntegerField(read_only=True)
    vlan_count = serializers.IntegerField(read_only=True)

    class Meta:
        model = Site
        fields = [
            "url",
            "name",
            "slug",
            "status",
            "region",
            "tenant",
            "facility",
            "asn",
            "time_zone",
            "description",
            "physical_address",
            "shipping_address",
            "latitude",
            "longitude",
            "contact_name",
            "contact_phone",
            "contact_email",
            "comments",
            "circuit_count",
            "device_count",
            "prefix_count",
            "rack_count",
            "virtualmachine_count",
            "vlan_count",
            "web_url",
        ]


#
# Locations
#


class LocationTypeSerializer(NautobotModelSerializer, TreeModelSerializerMixin):
    url = serializers.HyperlinkedIdentityField(view_name="dcim-api:locationtype-detail")
    parent = NestedLocationTypeSerializer(required=False, allow_null=True, default=None)
    content_types = ContentTypeField(
        queryset=ContentType.objects.filter(FeatureQuery("locations").get_query()),
        required=False,
        many=True,
    )

    class Meta:
        model = LocationType
        fields = [
            "url",
            "name",
            "slug",
            "parent",
            "nestable",
            "content_types",
            "description",
            "tree_depth",
            "web_url",
        ]


class LocationSerializer(
    NautobotModelSerializer, TaggedModelSerializerMixin, StatusModelSerializerMixin, TreeModelSerializerMixin
):
    url = serializers.HyperlinkedIdentityField(view_name="dcim-api:location-detail")
    location_type = NestedLocationTypeSerializer()
    parent = NestedLocationSerializer(required=False, allow_null=True)
    tenant = NestedTenantSerializer(required=False, allow_null=True)
    site = NestedSiteSerializer(required=False, allow_null=True)
    time_zone = TimeZoneSerializerField(required=False, allow_null=True)
    circuit_count = serializers.IntegerField(read_only=True)
    device_count = serializers.IntegerField(read_only=True)
    prefix_count = serializers.IntegerField(read_only=True)
    rack_count = serializers.IntegerField(read_only=True)
    virtualmachine_count = serializers.IntegerField(read_only=True)
    vlan_count = serializers.IntegerField(read_only=True)

    class Meta:
        model = Location
        fields = [
            "url",
            "name",
            "slug",
            "status",
            "location_type",
            "parent",
            "site",
            "tenant",
            "description",
            "tree_depth",
<<<<<<< HEAD
            "web_url",
=======
            "facility",
            "asn",
            "time_zone",
            "description",
            "physical_address",
            "shipping_address",
            "latitude",
            "longitude",
            "contact_name",
            "contact_phone",
            "contact_email",
            "comments",
            "circuit_count",
            "device_count",
            "prefix_count",
            "rack_count",
            "virtualmachine_count",
            "vlan_count",
>>>>>>> b030dd9c
        ]
        # https://www.django-rest-framework.org/api-guide/validators/#optional-fields
        validators = []

    def validate(self, data):
        # Validate uniqueness of (parent, name) since we omitted the automatically created validator from Meta.
        if data.get("parent") and data.get("name"):
            validator = UniqueTogetherValidator(queryset=Location.objects.all(), fields=("parent", "name"))
            validator(data, self)

        super().validate(data)

        return data


#
# Racks
#


class RackGroupSerializer(NautobotModelSerializer, TreeModelSerializerMixin):
    url = serializers.HyperlinkedIdentityField(view_name="dcim-api:rackgroup-detail")
    site = NestedSiteSerializer()
    location = NestedLocationSerializer(required=False, allow_null=True)
    parent = NestedRackGroupSerializer(required=False, allow_null=True)
    rack_count = serializers.IntegerField(read_only=True)

    class Meta:
        model = RackGroup
        fields = [
            "url",
            "name",
            "slug",
            "site",
            "location",
            "parent",
            "description",
            "rack_count",
<<<<<<< HEAD
            "web_url",
            "_depth",
=======
            "tree_depth",
>>>>>>> b030dd9c
        ]
        # Omit the UniqueTogetherValidator that would be automatically added to validate (site, slug). This
        # prevents slug from being interpreted as a required field.
        # 2.0 TODO: Remove if/when slug is globally unique. This would be a breaking change.
        validators = [UniqueTogetherValidator(queryset=RackGroup.objects.all(), fields=("site", "name"))]

    def validate(self, data):
        # Validate uniqueness of (site, slug) since we omitted the automatically-created validator from Meta.
        # 2.0 TODO: Remove if/when slug is globally unique. This would be a breaking change.
        if data.get("slug", None):
            validator = UniqueTogetherValidator(queryset=RackGroup.objects.all(), fields=("site", "slug"))
            validator(data, self)

        # Enforce model validation
        super().validate(data)

        return data


class RackRoleSerializer(NautobotModelSerializer):
    url = serializers.HyperlinkedIdentityField(view_name="dcim-api:rackrole-detail")
    rack_count = serializers.IntegerField(read_only=True)

    class Meta:
        model = RackRole
        fields = [
            "url",
            "name",
            "slug",
            "color",
            "description",
            "rack_count",
            "web_url",
        ]


class RackSerializer(NautobotModelSerializer, TaggedModelSerializerMixin, StatusModelSerializerMixin):
    url = serializers.HyperlinkedIdentityField(view_name="dcim-api:rack-detail")
    site = NestedSiteSerializer()
    location = NestedLocationSerializer(required=False, allow_null=True)
    group = NestedRackGroupSerializer(required=False, allow_null=True, default=None)
    tenant = NestedTenantSerializer(required=False, allow_null=True)
    role = NestedRackRoleSerializer(required=False, allow_null=True)
    type = ChoiceField(choices=RackTypeChoices, allow_blank=True, required=False)
    width = ChoiceField(choices=RackWidthChoices, required=False)
    outer_unit = ChoiceField(choices=RackDimensionUnitChoices, allow_blank=True, required=False)
    device_count = serializers.IntegerField(read_only=True)
    powerfeed_count = serializers.IntegerField(read_only=True)

    class Meta:
        model = Rack
        fields = [
            "url",
            "name",
            "facility_id",
            "site",
            "location",
            "group",
            "tenant",
            "status",
            "role",
            "serial",
            "asset_tag",
            "type",
            "width",
            "u_height",
            "desc_units",
            "outer_width",
            "outer_depth",
            "outer_unit",
            "comments",
            "device_count",
            "powerfeed_count",
            "web_url",
        ]
        # Omit the UniqueTogetherValidator that would be automatically added to validate (group, facility_id). This
        # prevents facility_id from being interpreted as a required field.
        validators = [UniqueTogetherValidator(queryset=Rack.objects.all(), fields=("group", "name"))]

    def validate(self, data):
        # Validate uniqueness of (group, facility_id) since we omitted the automatically-created validator from Meta.
        if data.get("facility_id", None):
            validator = UniqueTogetherValidator(queryset=Rack.objects.all(), fields=("group", "facility_id"))
            validator(data, self)

        # Enforce model validation
        super().validate(data)

        return data


class RackUnitSerializer(serializers.Serializer):
    """
    A rack unit is an abstraction formed by the set (rack, position, face); it does not exist as a row in the database.
    """

    id = serializers.IntegerField(read_only=True)
    name = serializers.CharField(read_only=True)
    face = ChoiceField(choices=DeviceFaceChoices, read_only=True)
    device = NestedDeviceSerializer(read_only=True)
    occupied = serializers.BooleanField(read_only=True)


class RackReservationSerializer(NautobotModelSerializer, TaggedModelSerializerMixin):
    url = serializers.HyperlinkedIdentityField(view_name="dcim-api:rackreservation-detail")
    rack = NestedRackSerializer()
    user = NestedUserSerializer()
    tenant = NestedTenantSerializer(required=False, allow_null=True)

    class Meta:
        model = RackReservation
        fields = [
            "url",
            "rack",
            "units",
            "user",
            "tenant",
            "description",
            "web_url",
        ]


class RackElevationDetailFilterSerializer(serializers.Serializer):
    q = serializers.CharField(required=False, default=None)
    face = serializers.ChoiceField(choices=DeviceFaceChoices, default=DeviceFaceChoices.FACE_FRONT)
    render = serializers.ChoiceField(
        choices=RackElevationDetailRenderChoices,
        default=RackElevationDetailRenderChoices.RENDER_JSON,
    )
    unit_width = serializers.IntegerField(required=False)
    unit_height = serializers.IntegerField(required=False)
    legend_width = serializers.IntegerField(default=RACK_ELEVATION_LEGEND_WIDTH_DEFAULT)
    exclude = serializers.UUIDField(required=False, default=None)
    expand_devices = serializers.BooleanField(required=False, default=True)
    include_images = serializers.BooleanField(required=False, default=True)
    display_fullname = serializers.BooleanField(required=False, default=True)

    def validate(self, attrs):
        attrs.setdefault("unit_width", get_settings_or_config("RACK_ELEVATION_DEFAULT_UNIT_WIDTH"))
        attrs.setdefault("unit_height", get_settings_or_config("RACK_ELEVATION_DEFAULT_UNIT_HEIGHT"))
        return attrs


#
# Device types
#


class ManufacturerSerializer(NautobotModelSerializer):
    url = serializers.HyperlinkedIdentityField(view_name="dcim-api:manufacturer-detail")
    devicetype_count = serializers.IntegerField(read_only=True)
    inventoryitem_count = serializers.IntegerField(read_only=True)
    platform_count = serializers.IntegerField(read_only=True)

    class Meta:
        model = Manufacturer
        fields = [
            "url",
            "name",
            "slug",
            "description",
            "devicetype_count",
            "inventoryitem_count",
            "platform_count",
            "web_url",
        ]


class DeviceTypeSerializer(NautobotModelSerializer, TaggedModelSerializerMixin):
    url = serializers.HyperlinkedIdentityField(view_name="dcim-api:devicetype-detail")
    manufacturer = NestedManufacturerSerializer()
    subdevice_role = ChoiceField(choices=SubdeviceRoleChoices, allow_blank=True, required=False)
    device_count = serializers.IntegerField(read_only=True)

    class Meta:
        model = DeviceType
        fields = [
            "url",
            "manufacturer",
            "model",
            "slug",
            "part_number",
            "u_height",
            "is_full_depth",
            "subdevice_role",
            "front_image",
            "rear_image",
            "comments",
            "device_count",
            "web_url",
        ]
        # Omit the UniqueTogetherValidator that would be automatically added to validate (manufacturer, slug). This
        # prevents slug from being interpreted as a required field.
        # 2.0 TODO: Remove if/when slug is globally unique. This would be a breaking change.
        validators = [UniqueTogetherValidator(queryset=DeviceType.objects.all(), fields=("manufacturer", "model"))]

    def validate(self, data):
        # Validate uniqueness of (manufacturer, slug) since we omitted the automatically-created validator from Meta.
        # 2.0 TODO: Remove if/when slug is globally unique. This would be a breaking change.
        if data.get("slug", None):
            validator = UniqueTogetherValidator(queryset=DeviceType.objects.all(), fields=("manufacturer", "slug"))
            validator(data, self)

        # Enforce model validation
        super().validate(data)

        return data


class ConsolePortTemplateSerializer(NautobotModelSerializer):
    url = serializers.HyperlinkedIdentityField(view_name="dcim-api:consoleporttemplate-detail")
    device_type = NestedDeviceTypeSerializer()
    type = ChoiceField(choices=ConsolePortTypeChoices, allow_blank=True, required=False)

    class Meta:
        model = ConsolePortTemplate
        fields = [
            "url",
            "device_type",
            "name",
            "label",
            "type",
            "description",
            "web_url",
        ]


class ConsoleServerPortTemplateSerializer(NautobotModelSerializer):
    url = serializers.HyperlinkedIdentityField(view_name="dcim-api:consoleserverporttemplate-detail")
    device_type = NestedDeviceTypeSerializer()
    type = ChoiceField(choices=ConsolePortTypeChoices, allow_blank=True, required=False)

    class Meta:
        model = ConsoleServerPortTemplate
        fields = [
            "url",
            "device_type",
            "name",
            "label",
            "type",
            "description",
            "web_url",
        ]


class PowerPortTemplateSerializer(NautobotModelSerializer):
    url = serializers.HyperlinkedIdentityField(view_name="dcim-api:powerporttemplate-detail")
    device_type = NestedDeviceTypeSerializer()
    type = ChoiceField(choices=PowerPortTypeChoices, allow_blank=True, required=False)

    class Meta:
        model = PowerPortTemplate
        fields = [
            "url",
            "device_type",
            "name",
            "label",
            "type",
            "maximum_draw",
            "allocated_draw",
            "description",
            "web_url",
        ]


class PowerOutletTemplateSerializer(NautobotModelSerializer):
    url = serializers.HyperlinkedIdentityField(view_name="dcim-api:poweroutlettemplate-detail")
    device_type = NestedDeviceTypeSerializer()
    type = ChoiceField(choices=PowerOutletTypeChoices, allow_blank=True, required=False)
    power_port = NestedPowerPortTemplateSerializer(required=False)
    feed_leg = ChoiceField(choices=PowerOutletFeedLegChoices, allow_blank=True, required=False)

    class Meta:
        model = PowerOutletTemplate
        fields = [
            "url",
            "device_type",
            "name",
            "label",
            "type",
            "power_port",
            "feed_leg",
            "description",
            "web_url",
        ]


class InterfaceTemplateSerializer(NautobotModelSerializer):
    url = serializers.HyperlinkedIdentityField(view_name="dcim-api:interfacetemplate-detail")
    device_type = NestedDeviceTypeSerializer()
    type = ChoiceField(choices=InterfaceTypeChoices)

    class Meta:
        model = InterfaceTemplate
        fields = [
            "url",
            "device_type",
            "name",
            "label",
            "type",
            "mgmt_only",
            "description",
            "web_url",
        ]


class RearPortTemplateSerializer(NautobotModelSerializer):
    url = serializers.HyperlinkedIdentityField(view_name="dcim-api:rearporttemplate-detail")
    device_type = NestedDeviceTypeSerializer()
    type = ChoiceField(choices=PortTypeChoices)

    class Meta:
        model = RearPortTemplate
        fields = [
            "url",
            "device_type",
            "name",
            "label",
            "type",
            "positions",
            "description",
            "web_url",
        ]


class FrontPortTemplateSerializer(NautobotModelSerializer):
    url = serializers.HyperlinkedIdentityField(view_name="dcim-api:frontporttemplate-detail")
    device_type = NestedDeviceTypeSerializer()
    type = ChoiceField(choices=PortTypeChoices)
    rear_port = NestedRearPortTemplateSerializer()

    class Meta:
        model = FrontPortTemplate
        fields = [
            "url",
            "device_type",
            "name",
            "label",
            "type",
            "rear_port",
            "rear_port_position",
            "description",
            "web_url",
        ]


class DeviceBayTemplateSerializer(NautobotModelSerializer):
    url = serializers.HyperlinkedIdentityField(view_name="dcim-api:devicebaytemplate-detail")
    device_type = NestedDeviceTypeSerializer()

    class Meta:
        model = DeviceBayTemplate
        fields = [
            "url",
            "device_type",
            "name",
            "label",
            "description",
            "web_url",
        ]


#
# Devices
#


class DeviceRoleSerializer(NautobotModelSerializer):
    url = serializers.HyperlinkedIdentityField(view_name="dcim-api:devicerole-detail")
    device_count = serializers.IntegerField(read_only=True)
    virtualmachine_count = serializers.IntegerField(read_only=True)

    class Meta:
        model = DeviceRole
        fields = [
            "url",
            "name",
            "slug",
            "color",
            "vm_role",
            "description",
            "device_count",
            "virtualmachine_count",
            "web_url",
        ]


class PlatformSerializer(NautobotModelSerializer):
    url = serializers.HyperlinkedIdentityField(view_name="dcim-api:platform-detail")
    manufacturer = NestedManufacturerSerializer(required=False, allow_null=True)
    device_count = serializers.IntegerField(read_only=True)
    virtualmachine_count = serializers.IntegerField(read_only=True)

    class Meta:
        model = Platform
        fields = [
            "url",
            "name",
            "slug",
            "manufacturer",
            "napalm_driver",
            "napalm_args",
            "description",
            "device_count",
            "virtualmachine_count",
            "web_url",
        ]


class DeviceSerializer(NautobotModelSerializer, TaggedModelSerializerMixin, StatusModelSerializerMixin):
    url = serializers.HyperlinkedIdentityField(view_name="dcim-api:device-detail")
    device_type = NestedDeviceTypeSerializer()
    device_role = NestedDeviceRoleSerializer()
    tenant = NestedTenantSerializer(required=False, allow_null=True)
    platform = NestedPlatformSerializer(required=False, allow_null=True)
    site = NestedSiteSerializer()
    location = NestedLocationSerializer(required=False, allow_null=True)
    rack = NestedRackSerializer(required=False, allow_null=True)
    face = ChoiceField(choices=DeviceFaceChoices, allow_blank=True, required=False)
    primary_ip = NestedIPAddressSerializer(read_only=True)
    primary_ip4 = NestedIPAddressSerializer(required=False, allow_null=True)
    primary_ip6 = NestedIPAddressSerializer(required=False, allow_null=True)
    parent_device = serializers.SerializerMethodField()
    secrets_group = NestedSecretsGroupSerializer(required=False, allow_null=True)
    cluster = NestedClusterSerializer(required=False, allow_null=True)
    virtual_chassis = NestedVirtualChassisSerializer(required=False, allow_null=True)
    device_redundancy_group = NestedDeviceRedundancyGroupSerializer(required=False, allow_null=True)
    local_context_schema = NestedConfigContextSchemaSerializer(required=False, allow_null=True)

    class Meta:
        model = Device
        fields = [
            "url",
            "name",
            "device_type",
            "device_role",
            "tenant",
            "platform",
            "serial",
            "asset_tag",
            "site",
            "location",
            "rack",
            "position",
            "face",
            "parent_device",
            "status",
            "primary_ip",
            "primary_ip4",
            "primary_ip6",
            "secrets_group",
            "cluster",
            "virtual_chassis",
            "vc_position",
            "vc_priority",
            "device_redundancy_group",
            "device_redundancy_group_priority",
            "comments",
            "local_context_schema",
            "local_context_data",
            "web_url",
        ]
        validators = []

    def validate(self, data):

        # Validate uniqueness of (rack, position, face) since we omitted the automatically-created validator from Meta.
        if data.get("rack") and data.get("position") and data.get("face"):
            validator = UniqueTogetherValidator(
                queryset=Device.objects.all(),
                fields=("rack", "position", "face"),
                message=f"The position and face is already occupied on this rack. {UniqueTogetherValidator.message}",
            )
            validator(data, self)

        # Enforce model validation
        super().validate(data)

        return data

    @extend_schema_field(NestedDeviceSerializer)
    def get_parent_device(self, obj):
        try:
            device_bay = obj.parent_bay
        except DeviceBay.DoesNotExist:
            return None
        context = {"request": self.context["request"]}
        data = NestedDeviceSerializer(instance=device_bay.device, context=context).data
        data["device_bay"] = NestedDeviceBaySerializer(instance=device_bay, context=context).data
        return data


class DeviceWithConfigContextSerializer(DeviceSerializer):
    config_context = serializers.SerializerMethodField()

    class Meta(DeviceSerializer.Meta):
        fields = DeviceSerializer.Meta.fields + ["config_context"]

    @extend_schema_field(serializers.DictField)
    def get_config_context(self, obj):
        return obj.get_config_context()


class DeviceNAPALMSerializer(serializers.Serializer):
    method = serializers.DictField()


class ConsoleServerPortSerializer(
    NautobotModelSerializer,
    TaggedModelSerializerMixin,
    CableTerminationModelSerializerMixin,
    PathEndpointModelSerializerMixin,
):
    url = serializers.HyperlinkedIdentityField(view_name="dcim-api:consoleserverport-detail")
    device = NestedDeviceSerializer()
    type = ChoiceField(choices=ConsolePortTypeChoices, allow_blank=True, required=False)
    cable = NestedCableSerializer(read_only=True)

    class Meta:
        model = ConsoleServerPort
        fields = [
            "url",
            "device",
            "name",
            "label",
            "type",
            "description",
            "cable",
            "cable_peer",
            "cable_peer_type",
            "connected_endpoint",
            "connected_endpoint_type",
            "connected_endpoint_reachable",
            "web_url",
        ]


class ConsolePortSerializer(
    NautobotModelSerializer,
    TaggedModelSerializerMixin,
    CableTerminationModelSerializerMixin,
    PathEndpointModelSerializerMixin,
):
    url = serializers.HyperlinkedIdentityField(view_name="dcim-api:consoleport-detail")
    device = NestedDeviceSerializer()
    type = ChoiceField(choices=ConsolePortTypeChoices, allow_blank=True, required=False)
    cable = NestedCableSerializer(read_only=True)

    class Meta:
        model = ConsolePort
        fields = [
            "url",
            "device",
            "name",
            "label",
            "type",
            "description",
            "cable",
            "cable_peer",
            "cable_peer_type",
            "connected_endpoint",
            "connected_endpoint_type",
            "connected_endpoint_reachable",
            "web_url",
        ]


class PowerOutletSerializer(
    NautobotModelSerializer,
    TaggedModelSerializerMixin,
    CableTerminationModelSerializerMixin,
    PathEndpointModelSerializerMixin,
):
    url = serializers.HyperlinkedIdentityField(view_name="dcim-api:poweroutlet-detail")
    device = NestedDeviceSerializer()
    type = ChoiceField(choices=PowerOutletTypeChoices, allow_blank=True, required=False)
    power_port = NestedPowerPortSerializer(required=False)
    feed_leg = ChoiceField(choices=PowerOutletFeedLegChoices, allow_blank=True, required=False)
    cable = NestedCableSerializer(read_only=True)

    class Meta:
        model = PowerOutlet
        fields = [
            "url",
            "device",
            "name",
            "label",
            "type",
            "power_port",
            "feed_leg",
            "description",
            "cable",
            "cable_peer",
            "cable_peer_type",
            "connected_endpoint",
            "connected_endpoint_type",
            "connected_endpoint_reachable",
            "web_url",
        ]


class PowerPortSerializer(
    NautobotModelSerializer,
    TaggedModelSerializerMixin,
    CableTerminationModelSerializerMixin,
    PathEndpointModelSerializerMixin,
):
    url = serializers.HyperlinkedIdentityField(view_name="dcim-api:powerport-detail")
    device = NestedDeviceSerializer()
    type = ChoiceField(choices=PowerPortTypeChoices, allow_blank=True, required=False)
    cable = NestedCableSerializer(read_only=True)

    class Meta:
        model = PowerPort
        fields = [
            "url",
            "device",
            "name",
            "label",
            "type",
            "maximum_draw",
            "allocated_draw",
            "description",
            "cable",
            "cable_peer",
            "cable_peer_type",
            "connected_endpoint",
            "connected_endpoint_type",
            "connected_endpoint_reachable",
            "web_url",
        ]


class InterfaceCommonSerializer(NautobotModelSerializer, TaggedModelSerializerMixin):
    def validate(self, data):

        # Validate many-to-many VLAN assignments
        mode = data.get("mode", getattr(self.instance, "mode", None))

        if mode != InterfaceModeChoices.MODE_TAGGED:
            if data.get("tagged_vlans"):
                raise serializers.ValidationError(
                    {
                        "tagged_vlans": f"Mode must be set to {InterfaceModeChoices.MODE_TAGGED} when specifying tagged_vlans"
                    }
                )

            if data.get("tagged_vlans") != [] and self.instance and self.instance.tagged_vlans.exists():
                raise serializers.ValidationError({"tagged_vlans": f"Clear tagged_vlans to set mode to {mode}"})

        return super().validate(data)


# 2.0 TODO: This becomes non-default in 2.0, removed in 2.2.
class InterfaceSerializerVersion12(
    InterfaceCommonSerializer,
    CableTerminationModelSerializerMixin,
    PathEndpointModelSerializerMixin,
):
    url = serializers.HyperlinkedIdentityField(view_name="dcim-api:interface-detail")
    device = NestedDeviceSerializer()
    type = ChoiceField(choices=InterfaceTypeChoices)
    mode = ChoiceField(choices=InterfaceModeChoices, allow_blank=True, required=False)
    untagged_vlan = NestedVLANSerializer(required=False, allow_null=True)
    tagged_vlans = SerializedPKRelatedField(
        queryset=VLAN.objects.all(),
        serializer=NestedVLANSerializer,
        required=False,
        many=True,
    )
    cable = NestedCableSerializer(read_only=True)
    count_ipaddresses = serializers.IntegerField(read_only=True)
    parent_interface = NestedInterfaceSerializer(required=False, allow_null=True)
    bridge = NestedInterfaceSerializer(required=False, allow_null=True)
    lag = NestedInterfaceSerializer(required=False, allow_null=True)

    class Meta:
        model = Interface
        fields = [
            "url",
            "device",
            "name",
            "label",
            "type",
            "enabled",
            "parent_interface",
            "bridge",
            "lag",
            "mtu",
            "mac_address",
            "mgmt_only",
            "description",
            "mode",
            "untagged_vlan",
            "tagged_vlans",
            "cable",
            "cable_peer",
            "cable_peer_type",
            "connected_endpoint",
            "connected_endpoint_type",
            "connected_endpoint_reachable",
            "count_ipaddresses",
            "web_url",
        ]

    def validate(self, data):

        # set interface status to active if status not provided
        if not data.get("status"):
            # status is currently required in the Interface model but not required in api_version < 1.3 serializers
            # which raises an error when validating except status is explicitly set here
            query = Status.objects.get_for_model(Interface)
            try:
                data["status"] = query.get(slug=InterfaceStatusChoices.STATUS_ACTIVE)
            except Status.DoesNotExist:
                raise serializers.ValidationError(
                    {
                        "status": "Interface default status 'active' does not exist, "
                        "create 'active' status for Interface or use the latest api_version"
                    }
                )

        # Validate many-to-many VLAN assignments
        device = self.instance.device if self.instance else data.get("device")
        for vlan in data.get("tagged_vlans", []):
            if vlan.site not in [device.site, None]:
                raise serializers.ValidationError(
                    {
                        "tagged_vlans": f"VLAN {vlan} must belong to the same site as the interface's parent device, or "
                        f"it must be global."
                    }
                )

        return super().validate(data)


class InterfaceSerializer(InterfaceSerializerVersion12, StatusModelSerializerMixin):
    class Meta:
        model = Interface
        fields = InterfaceSerializerVersion12.Meta.fields.copy()
        fields.insert(4, "status")


class RearPortSerializer(NautobotModelSerializer, TaggedModelSerializerMixin, CableTerminationModelSerializerMixin):
    url = serializers.HyperlinkedIdentityField(view_name="dcim-api:rearport-detail")
    device = NestedDeviceSerializer()
    type = ChoiceField(choices=PortTypeChoices)
    cable = NestedCableSerializer(read_only=True)

    class Meta:
        model = RearPort
        fields = [
            "url",
            "device",
            "name",
            "label",
            "type",
            "positions",
            "description",
            "cable",
            "cable_peer",
            "cable_peer_type",
            "web_url",
        ]


class FrontPortRearPortSerializer(WritableNestedSerializer):
    """
    NestedRearPortSerializer but with parent device omitted (since front and rear ports must belong to same device)
    """

    url = serializers.HyperlinkedIdentityField(view_name="dcim-api:rearport-detail")

    class Meta:
        model = RearPort
        fields = ["id", "url", "name", "label"]


class FrontPortSerializer(NautobotModelSerializer, TaggedModelSerializerMixin, CableTerminationModelSerializerMixin):
    url = serializers.HyperlinkedIdentityField(view_name="dcim-api:frontport-detail")
    device = NestedDeviceSerializer()
    type = ChoiceField(choices=PortTypeChoices)
    rear_port = FrontPortRearPortSerializer()
    cable = NestedCableSerializer(read_only=True)

    class Meta:
        model = FrontPort
        fields = [
            "url",
            "device",
            "name",
            "label",
            "type",
            "rear_port",
            "rear_port_position",
            "description",
            "cable",
            "cable_peer",
            "cable_peer_type",
            "web_url",
        ]


class DeviceBaySerializer(NautobotModelSerializer, TaggedModelSerializerMixin):
    url = serializers.HyperlinkedIdentityField(view_name="dcim-api:devicebay-detail")
    device = NestedDeviceSerializer()
    installed_device = NestedDeviceSerializer(required=False, allow_null=True)

    class Meta:
        model = DeviceBay
        fields = [
            "url",
            "device",
            "name",
            "label",
            "description",
            "installed_device",
            "web_url",
        ]


class DeviceRedundancyGroupSerializer(NautobotModelSerializer, TaggedModelSerializerMixin, StatusModelSerializerMixin):
    url = serializers.HyperlinkedIdentityField(view_name="dcim-api:deviceredundancygroup-detail")
    failover_strategy = ChoiceField(choices=DeviceRedundancyGroupFailoverStrategyChoices)

    class Meta:
        model = DeviceRedundancyGroup
        fields = [
            "url",
            "name",
            "slug",
            "description",
            "failover_strategy",
            "secrets_group",
            "comments",
            "web_url",
        ]


#
# Inventory items
#


class InventoryItemSerializer(NautobotModelSerializer, TaggedModelSerializerMixin, TreeModelSerializerMixin):
    url = serializers.HyperlinkedIdentityField(view_name="dcim-api:inventoryitem-detail")
    device = NestedDeviceSerializer()
    # Provide a default value to satisfy UniqueTogetherValidator
    parent = serializers.PrimaryKeyRelatedField(queryset=InventoryItem.objects.all(), allow_null=True, default=None)
    manufacturer = NestedManufacturerSerializer(required=False, allow_null=True, default=None)

    class Meta:
        model = InventoryItem
        fields = [
            "url",
            "device",
            "parent",
            "name",
            "label",
            "manufacturer",
            "part_id",
            "serial",
            "asset_tag",
            "discovered",
            "description",
<<<<<<< HEAD
            "web_url",
            "_depth",
=======
            "tree_depth",
>>>>>>> b030dd9c
        ]


#
# Cables
#


class CableSerializer(NautobotModelSerializer, TaggedModelSerializerMixin, StatusModelSerializerMixin):
    url = serializers.HyperlinkedIdentityField(view_name="dcim-api:cable-detail")
    termination_a_type = ContentTypeField(queryset=ContentType.objects.filter(CABLE_TERMINATION_MODELS))
    termination_b_type = ContentTypeField(queryset=ContentType.objects.filter(CABLE_TERMINATION_MODELS))
    termination_a = serializers.SerializerMethodField(read_only=True)
    termination_b = serializers.SerializerMethodField(read_only=True)
    length_unit = ChoiceField(choices=CableLengthUnitChoices, allow_blank=True, required=False)

    class Meta:
        model = Cable
        fields = [
            "url",
            "termination_a_type",
            "termination_a_id",
            "termination_a",
            "termination_b_type",
            "termination_b_id",
            "termination_b",
            "type",
            "status",
            "label",
            "color",
            "length",
            "length_unit",
            "web_url",
        ]

    def _get_termination(self, obj, side):
        """
        Serialize a nested representation of a termination.
        """
        if side.lower() not in ["a", "b"]:
            raise ValueError("Termination side must be either A or B.")
        termination = getattr(obj, f"termination_{side.lower()}")
        if termination is None:
            return None
        serializer = get_serializer_for_model(termination, prefix="Nested")
        context = {"request": self.context["request"]}
        data = serializer(termination, context=context).data

        return data

    @extend_schema_field(serializers.DictField(allow_null=True))
    def get_termination_a(self, obj):
        return self._get_termination(obj, "a")

    @extend_schema_field(serializers.DictField(allow_null=True))
    def get_termination_b(self, obj):
        return self._get_termination(obj, "b")


class TracedCableSerializer(StatusModelSerializerMixin, serializers.ModelSerializer):
    """
    Used only while tracing a cable path.
    """

    url = serializers.HyperlinkedIdentityField(view_name="dcim-api:cable-detail")

    class Meta:
        model = Cable
        fields = [
            "id",
            "url",
            "type",
            "status",
            "label",
            "color",
            "length",
            "length_unit",
        ]


class CablePathSerializer(serializers.ModelSerializer):
    origin_type = ContentTypeField(read_only=True)
    origin = serializers.SerializerMethodField(read_only=True)
    destination_type = ContentTypeField(read_only=True)
    destination = serializers.SerializerMethodField(read_only=True)
    path = serializers.SerializerMethodField(read_only=True)

    class Meta:
        model = CablePath
        fields = [
            "id",
            "origin_type",
            "origin",
            "destination_type",
            "destination",
            "path",
            "is_active",
            "is_split",
        ]

    @extend_schema_field(serializers.DictField)
    def get_origin(self, obj):
        """
        Return the appropriate serializer for the origin.
        """
        serializer = get_serializer_for_model(obj.origin, prefix="Nested")
        context = {"request": self.context["request"]}
        return serializer(obj.origin, context=context).data

    @extend_schema_field(serializers.DictField(allow_null=True))
    def get_destination(self, obj):
        """
        Return the appropriate serializer for the destination, if any.
        """
        if obj.destination_id is not None:
            serializer = get_serializer_for_model(obj.destination, prefix="Nested")
            context = {"request": self.context["request"]}
            return serializer(obj.destination, context=context).data
        return None

    @extend_schema_field(serializers.ListField)
    def get_path(self, obj):
        ret = []
        for node in obj.get_path():
            serializer = get_serializer_for_model(node, prefix="Nested")
            context = {"request": self.context["request"]}
            ret.append(serializer(node, context=context).data)
        return ret


#
# Interface connections
#


class InterfaceConnectionSerializer(ValidatedModelSerializer):
    interface_a = serializers.SerializerMethodField()
    interface_b = NestedInterfaceSerializer(source="connected_endpoint")
    connected_endpoint_reachable = serializers.SerializerMethodField(read_only=True)

    class Meta:
        model = Interface
        fields = ["interface_a", "interface_b", "connected_endpoint_reachable"]

    @extend_schema_field(NestedInterfaceSerializer)
    def get_interface_a(self, obj):
        context = {"request": self.context["request"]}
        return NestedInterfaceSerializer(instance=obj, context=context).data

    @extend_schema_field(serializers.BooleanField(allow_null=True))
    def get_connected_endpoint_reachable(self, obj):
        if obj._path is not None:
            return obj._path.is_active
        return None


#
# Virtual chassis
#


class VirtualChassisSerializer(NautobotModelSerializer, TaggedModelSerializerMixin):
    url = serializers.HyperlinkedIdentityField(view_name="dcim-api:virtualchassis-detail")
    master = NestedDeviceSerializer(required=False, allow_null=True)
    member_count = serializers.IntegerField(read_only=True)

    class Meta:
        model = VirtualChassis
        fields = [
            "url",
            "name",
            "domain",
            "master",
            "member_count",
            "web_url",
        ]


#
# Power panels
#


class PowerPanelSerializer(NautobotModelSerializer, TaggedModelSerializerMixin):
    url = serializers.HyperlinkedIdentityField(view_name="dcim-api:powerpanel-detail")
    site = NestedSiteSerializer()
    location = NestedLocationSerializer(required=False, allow_null=True)
    rack_group = NestedRackGroupSerializer(required=False, allow_null=True, default=None)
    powerfeed_count = serializers.IntegerField(read_only=True)

    class Meta:
        model = PowerPanel
        fields = [
            "url",
            "site",
            "location",
            "rack_group",
            "name",
            "powerfeed_count",
            "web_url",
        ]


class PowerFeedSerializer(
    NautobotModelSerializer,
    TaggedModelSerializerMixin,
    CableTerminationModelSerializerMixin,
    PathEndpointModelSerializerMixin,
    StatusModelSerializerMixin,
):
    url = serializers.HyperlinkedIdentityField(view_name="dcim-api:powerfeed-detail")
    power_panel = NestedPowerPanelSerializer()
    rack = NestedRackSerializer(required=False, allow_null=True, default=None)
    type = ChoiceField(choices=PowerFeedTypeChoices, default=PowerFeedTypeChoices.TYPE_PRIMARY)
    supply = ChoiceField(choices=PowerFeedSupplyChoices, default=PowerFeedSupplyChoices.SUPPLY_AC)
    phase = ChoiceField(choices=PowerFeedPhaseChoices, default=PowerFeedPhaseChoices.PHASE_SINGLE)
    cable = NestedCableSerializer(read_only=True)

    class Meta:
        model = PowerFeed
        fields = [
            "url",
            "power_panel",
            "rack",
            "name",
            "status",
            "type",
            "supply",
            "phase",
            "voltage",
            "amperage",
            "max_utilization",
            "comments",
            "cable",
            "cable_peer",
            "cable_peer_type",
            "connected_endpoint",
            "connected_endpoint_type",
            "connected_endpoint_reachable",
            "web_url",
        ]<|MERGE_RESOLUTION|>--- conflicted
+++ resolved
@@ -215,12 +215,8 @@
             "parent",
             "description",
             "site_count",
-<<<<<<< HEAD
-            "web_url",
-            "_depth",
-=======
+            "web_url",
             "tree_depth",
->>>>>>> b030dd9c
         ]
 
 
@@ -325,9 +321,6 @@
             "tenant",
             "description",
             "tree_depth",
-<<<<<<< HEAD
-            "web_url",
-=======
             "facility",
             "asn",
             "time_zone",
@@ -346,7 +339,7 @@
             "rack_count",
             "virtualmachine_count",
             "vlan_count",
->>>>>>> b030dd9c
+            "web_url",
         ]
         # https://www.django-rest-framework.org/api-guide/validators/#optional-fields
         validators = []
@@ -385,12 +378,8 @@
             "parent",
             "description",
             "rack_count",
-<<<<<<< HEAD
-            "web_url",
-            "_depth",
-=======
+            "web_url",
             "tree_depth",
->>>>>>> b030dd9c
         ]
         # Omit the UniqueTogetherValidator that would be automatically added to validate (site, slug). This
         # prevents slug from being interpreted as a required field.
@@ -1256,12 +1245,8 @@
             "asset_tag",
             "discovered",
             "description",
-<<<<<<< HEAD
-            "web_url",
-            "_depth",
-=======
+            "web_url",
             "tree_depth",
->>>>>>> b030dd9c
         ]
 
 

--- conflicted
+++ resolved
@@ -608,19 +608,8 @@
 )
 class InterfaceViewSet(PathEndpointMixin, CustomFieldModelViewSet, StatusViewSetMixin):
     queryset = Interface.objects.prefetch_related(
-<<<<<<< HEAD
-        "device",
-        "parent_interface",
-        "bridge",
-        "lag",
-        "_path__destination",
-        "cable",
-        "_cable_peer",
-        "ip_addresses",
-        "tags",
-=======
-        "device", "status", "_path__destination", "cable", "_cable_peer", "ip_addresses", "tags"
->>>>>>> 805047ad
+        "device", "parent_interface",
+        "bridge", "status", "_path__destination", "cable", "_cable_peer", "ip_addresses", "tags",
     )
     serializer_class = serializers.InterfaceSerializer
     filterset_class = filters.InterfaceFilterSet

from collections import OrderedDict
import socket

from django.conf import settings
from django.core.exceptions import ObjectDoesNotExist
from django.db.models import F
from django.http import HttpResponse, HttpResponseForbidden
from django.shortcuts import get_object_or_404
from django.views.decorators.clickjacking import xframe_options_sameorigin
from drf_spectacular.types import OpenApiTypes
from drf_spectacular.utils import extend_schema, OpenApiParameter
from rest_framework.decorators import action
from rest_framework.mixins import ListModelMixin
from rest_framework.parsers import JSONParser, MultiPartParser
from rest_framework.permissions import IsAuthenticated
from rest_framework.response import Response
from rest_framework.viewsets import GenericViewSet, ViewSet

from nautobot.circuits.models import Circuit
from nautobot.cloud.models import CloudAccount
from nautobot.core.api.exceptions import ServiceUnavailable
from nautobot.core.api.parsers import NautobotCSVParser
from nautobot.core.api.utils import get_serializer_for_model
from nautobot.core.api.views import ModelViewSet
from nautobot.core.models.querysets import count_related
from nautobot.dcim import filters
from nautobot.dcim.models import (
    Cable,
    CablePath,
    ConsolePort,
    ConsolePortTemplate,
    ConsoleServerPort,
    ConsoleServerPortTemplate,
    Controller,
    ControllerManagedDeviceGroup,
    Device,
    DeviceBay,
    DeviceBayTemplate,
    DeviceClusterAssignment,
    DeviceFamily,
    DeviceRedundancyGroup,
    DeviceType,
    DeviceTypeToSoftwareImageFile,
    FrontPort,
    FrontPortTemplate,
    Interface,
    InterfaceRedundancyGroup,
    InterfaceRedundancyGroupAssociation,
    InterfaceTemplate,
    InterfaceVDCAssignment,
    InventoryItem,
    Location,
    LocationType,
    Manufacturer,
    Module,
    ModuleBay,
    ModuleBayTemplate,
    ModuleFamily,
    ModuleType,
    Platform,
    PowerFeed,
    PowerOutlet,
    PowerOutletTemplate,
    PowerPanel,
    PowerPort,
    PowerPortTemplate,
    Rack,
    RackGroup,
    RackReservation,
    RearPort,
    RearPortTemplate,
    SoftwareImageFile,
    SoftwareVersion,
    VirtualChassis,
    VirtualDeviceContext,
)
from nautobot.extras.api.views import (
    ConfigContextQuerySetMixin,
    CustomFieldModelViewSet,
    NautobotModelViewSet,
)
from nautobot.extras.choices import SecretsGroupAccessTypeChoices, SecretsGroupSecretTypeChoices
from nautobot.extras.secrets.exceptions import SecretError
from nautobot.ipam.models import IPAddress, Prefix, VLAN
from nautobot.virtualization.models import VirtualMachine

from . import serializers
from .exceptions import MissingFilterException

# Mixins


class PathEndpointMixin:
    # TODO: the OpenAPI schema for this endpoint is wrong since it defaults to the same as "retrieve".
    @action(detail=True, url_path="trace")
    def trace(self, request, pk):
        """
        Trace a complete cable path and return each segment as a three-tuple of (termination, cable, termination).
        """
        obj = get_object_or_404(self.queryset, pk=pk)

        # Initialize the path array
        path = []

        for near_end, cable, far_end in obj.trace():
            if near_end is None:
                # Split paths
                break

            # Serialize each object
            serializer_a = get_serializer_for_model(near_end)
            x = serializer_a(near_end, context={"request": request}).data
            if cable is not None:
                y = serializers.TracedCableSerializer(cable, context={"request": request}).data
            else:
                y = None
            if far_end is not None:
                serializer_b = get_serializer_for_model(far_end)
                z = serializer_b(far_end, context={"request": request}).data
            else:
                z = None

            path.append((x, y, z))

        return Response(path)


class PassThroughPortMixin:
    @extend_schema(filters=False, responses={200: serializers.CablePathSerializer(many=True)})
    @action(detail=True, url_path="paths")
    def paths(self, request, pk):
        """
        Return all CablePaths which traverse a given pass-through port.
        """
        obj = get_object_or_404(self.queryset, pk=pk)
        cablepaths = CablePath.objects.filter(path__contains=obj).prefetch_related("origin", "destination")
        serializer = serializers.CablePathSerializer(cablepaths, context={"request": request}, many=True)

        return Response(serializer.data)


#
# Location types
#


class LocationTypeViewSet(NautobotModelViewSet):
    queryset = LocationType.objects.all()
    serializer_class = serializers.LocationTypeSerializer
    filterset_class = filters.LocationTypeFilterSet


#
# Locations
#


class LocationViewSet(NautobotModelViewSet):
    queryset = Location.objects.annotate(
        device_count=count_related(Device, "location"),
        rack_count=count_related(Rack, "location"),
        prefix_count=count_related(Prefix, "locations"),
        vlan_count=count_related(VLAN, "locations"),
        circuit_count=count_related(Circuit, "circuit_terminations__location"),
        virtual_machine_count=count_related(VirtualMachine, "cluster__location"),
    )
    serializer_class = serializers.LocationSerializer
    filterset_class = filters.LocationFilterSet


#
# Rack groups
#


class RackGroupViewSet(NautobotModelViewSet):
    queryset = RackGroup.objects.annotate(rack_count=count_related(Rack, "rack_group"))
    serializer_class = serializers.RackGroupSerializer
    filterset_class = filters.RackGroupFilterSet


#
# Racks
#


class RackViewSet(NautobotModelViewSet):
    queryset = Rack.objects.select_related("role", "status", "rack_group__location").annotate(
        device_count=count_related(Device, "rack"),
        power_feed_count=count_related(PowerFeed, "rack"),
    )
    serializer_class = serializers.RackSerializer
    filterset_class = filters.RackFilterSet

    @extend_schema(
        filters=False,
        parameters=[serializers.RackElevationDetailFilterSerializer],
        responses={200: serializers.RackUnitSerializer(many=True)},
    )
    @action(detail=True)
    @xframe_options_sameorigin
    def elevation(self, request, pk=None):
        """
        Rack elevation representing the list of rack units. Also supports rendering the elevation as an SVG.
        """
        rack = get_object_or_404(self.queryset, pk=pk)
        serializer = serializers.RackElevationDetailFilterSerializer(data=request.GET)
        serializer.is_valid(raise_exception=True)
        data = serializer.validated_data

        if data["render"] == "svg":
            # Render and return the elevation as an SVG drawing with the correct content type
            drawing = rack.get_elevation_svg(
                face=data["face"],
                user=request.user,
                unit_width=data["unit_width"],
                unit_height=data["unit_height"],
                legend_width=data["legend_width"],
                include_images=data["include_images"],
                base_url=request.build_absolute_uri("/"),
                display_fullname=data["display_fullname"],
            )
            return HttpResponse(drawing.tostring(), content_type="image/svg+xml")

        else:
            # Return a JSON representation of the rack units in the elevation
            elevation = rack.get_rack_units(
                face=data["face"],
                user=request.user,
                exclude=data["exclude"],
                expand_devices=data["expand_devices"],
            )
            if data["is_occupied"] is not None:
                elevation = [u for u in elevation if u["occupied"] == data["is_occupied"]]

            # Enable filtering rack units by ID
            q = data["q"]
            if q:
                elevation = [u for u in elevation if q in str(u["id"]) or q in str(u["name"])]

            page = self.paginate_queryset(elevation)
            if page is not None:
                rack_units = serializers.RackUnitSerializer(page, many=True, context={"request": request})
                return self.get_paginated_response(rack_units.data)

        return None


#
# Rack reservations
#


class RackReservationViewSet(NautobotModelViewSet):
    queryset = RackReservation.objects.all()
    serializer_class = serializers.RackReservationSerializer
    filterset_class = filters.RackReservationFilterSet


#
# Manufacturers
#


class ManufacturerViewSet(NautobotModelViewSet):
    queryset = Manufacturer.objects.annotate(
        cloud_account_count=count_related(CloudAccount, "provider"),
        device_type_count=count_related(DeviceType, "manufacturer"),
        inventory_item_count=count_related(InventoryItem, "manufacturer"),
        platform_count=count_related(Platform, "manufacturer"),
    )
    serializer_class = serializers.ManufacturerSerializer
    filterset_class = filters.ManufacturerFilterSet


#
# Device Family
#


class DeviceFamilyViewSet(NautobotModelViewSet):
    queryset = DeviceFamily.objects.annotate(
        device_type_count=count_related(DeviceType, "device_family"),
    )
    serializer_class = serializers.DeviceFamilySerializer
    filterset_class = filters.DeviceFamilyFilterSet


#
# Device types
#


class DeviceTypeViewSet(NautobotModelViewSet):
    queryset = DeviceType.objects.annotate(device_count=count_related(Device, "device_type"))
    serializer_class = serializers.DeviceTypeSerializer
    filterset_class = filters.DeviceTypeFilterSet
    parser_classes = [JSONParser, NautobotCSVParser, MultiPartParser]


#
# Device type components
#


class ConsolePortTemplateViewSet(CustomFieldModelViewSet):
    queryset = ConsolePortTemplate.objects.select_related("device_type__manufacturer", "module_type__manufacturer")
    serializer_class = serializers.ConsolePortTemplateSerializer
    filterset_class = filters.ConsolePortTemplateFilterSet


class ConsoleServerPortTemplateViewSet(CustomFieldModelViewSet):
    queryset = ConsoleServerPortTemplate.objects.select_related(
        "device_type__manufacturer", "module_type__manufacturer"
    )
    serializer_class = serializers.ConsoleServerPortTemplateSerializer
    filterset_class = filters.ConsoleServerPortTemplateFilterSet


class PowerPortTemplateViewSet(CustomFieldModelViewSet):
    queryset = PowerPortTemplate.objects.select_related("device_type__manufacturer", "module_type__manufacturer")
    serializer_class = serializers.PowerPortTemplateSerializer
    filterset_class = filters.PowerPortTemplateFilterSet


class PowerOutletTemplateViewSet(CustomFieldModelViewSet):
    queryset = PowerOutletTemplate.objects.select_related("device_type__manufacturer", "module_type__manufacturer")
    serializer_class = serializers.PowerOutletTemplateSerializer
    filterset_class = filters.PowerOutletTemplateFilterSet


class InterfaceTemplateViewSet(CustomFieldModelViewSet):
    queryset = InterfaceTemplate.objects.select_related("device_type__manufacturer", "module_type__manufacturer")
    serializer_class = serializers.InterfaceTemplateSerializer
    filterset_class = filters.InterfaceTemplateFilterSet


class FrontPortTemplateViewSet(CustomFieldModelViewSet):
    queryset = FrontPortTemplate.objects.select_related("device_type__manufacturer", "module_type__manufacturer")
    serializer_class = serializers.FrontPortTemplateSerializer
    filterset_class = filters.FrontPortTemplateFilterSet


class RearPortTemplateViewSet(CustomFieldModelViewSet):
    queryset = RearPortTemplate.objects.select_related("device_type__manufacturer", "module_type__manufacturer")
    serializer_class = serializers.RearPortTemplateSerializer
    filterset_class = filters.RearPortTemplateFilterSet


class DeviceBayTemplateViewSet(CustomFieldModelViewSet):
    queryset = DeviceBayTemplate.objects.select_related("device_type__manufacturer")
    serializer_class = serializers.DeviceBayTemplateSerializer
    filterset_class = filters.DeviceBayTemplateFilterSet


class ModuleBayTemplateViewSet(CustomFieldModelViewSet):
    queryset = ModuleBayTemplate.objects.select_related("device_type__manufacturer", "module_type__manufacturer")
    serializer_class = serializers.ModuleBayTemplateSerializer
    filterset_class = filters.ModuleBayTemplateFilterSet


#
# Platforms
#


class PlatformViewSet(NautobotModelViewSet):
    queryset = Platform.objects.annotate(
        device_count=count_related(Device, "platform"),
        virtual_machine_count=count_related(VirtualMachine, "platform"),
    )
    serializer_class = serializers.PlatformSerializer
    filterset_class = filters.PlatformFilterSet


#
# Devices
#


class DeviceViewSet(ConfigContextQuerySetMixin, NautobotModelViewSet):
    queryset = Device.objects.select_related(
        "device_type__manufacturer",
        "virtual_chassis__master",
    ).prefetch_related("primary_ip4__nat_outside_list", "primary_ip6__nat_outside_list")
    serializer_class = serializers.DeviceSerializer
    filterset_class = filters.DeviceFilterSet

    @extend_schema(
        filters=False,
        parameters=[OpenApiParameter(name="method", location="query", required=True, type=OpenApiTypes.STR)],
        responses={"200": serializers.DeviceNAPALMSerializer},
    )
    @action(detail=True, url_path="napalm")
    def napalm(self, request, pk):
        """
        Execute a NAPALM method on a Device
        """
        device = get_object_or_404(self.queryset, pk=pk)
        if device.platform is None:
            raise ServiceUnavailable("No platform is configured for this device.")
        if not device.platform.napalm_driver:
            raise ServiceUnavailable(f"No NAPALM driver is configured for this device's platform: {device.platform}.")

        # Check for primary IP address from Nautobot object
        if device.primary_ip:
            host = str(device.primary_ip.address.ip)
        else:
            # Raise exception for no IP address and no Name if device.name does not exist
            if not device.name:
                raise ServiceUnavailable(
                    "This device does not have a primary IP address or device name to lookup configured."
                )
            try:
                # Attempt to complete a DNS name resolution if no primary_ip is set
                host = socket.gethostbyname(device.name)
            except socket.gaierror:
                # Name lookup failure
                raise ServiceUnavailable(
                    f"Name lookup failure, unable to resolve IP address for {device.name}. Please set Primary IP or "
                    f"setup name resolution."
                )

        # Check that NAPALM is installed
        try:
            import napalm
            from napalm.base.exceptions import ModuleImportError
        except ModuleNotFoundError as e:
            if getattr(e, "name") == "napalm":
                raise ServiceUnavailable("NAPALM is not installed. Please see the documentation for instructions.")
            raise e

        # Validate the configured driver
        try:
            driver = napalm.get_network_driver(device.platform.napalm_driver)
        except ModuleImportError:
            raise ServiceUnavailable(
                f"NAPALM driver for platform {device.platform} not found: {device.platform.napalm_driver}."
            )

        # Verify user permission
        if not request.user.has_perm("dcim.napalm_read_device"):
            return HttpResponseForbidden()

        napalm_methods = request.GET.getlist("method")
        response = OrderedDict([(m, None) for m in napalm_methods])

        # Get NAPALM credentials for the device, or fall back to the legacy global NAPALM credentials
        if device.secrets_group:
            try:
                try:
                    username = device.secrets_group.get_secret_value(
                        SecretsGroupAccessTypeChoices.TYPE_GENERIC,
                        SecretsGroupSecretTypeChoices.TYPE_USERNAME,
                        obj=device,
                    )
                except ObjectDoesNotExist:
                    # No defined secret, fall through to legacy behavior
                    username = settings.NAPALM_USERNAME
                try:
                    password = device.secrets_group.get_secret_value(
                        SecretsGroupAccessTypeChoices.TYPE_GENERIC,
                        SecretsGroupSecretTypeChoices.TYPE_PASSWORD,
                        obj=device,
                    )
                except ObjectDoesNotExist:
                    # No defined secret, fall through to legacy behavior
                    password = settings.NAPALM_PASSWORD
            except SecretError as exc:
                raise ServiceUnavailable(f"Unable to retrieve device credentials: {exc.message}") from exc
        else:
            username = settings.NAPALM_USERNAME
            password = settings.NAPALM_PASSWORD

        optional_args = settings.NAPALM_ARGS.copy()
        if device.platform.napalm_args is not None:
            optional_args.update(device.platform.napalm_args)

        # Get NAPALM enable-secret from the device if present
        if device.secrets_group:
            # Work around inconsistent enable password arg in NAPALM drivers
            enable_password_arg = "secret"  # noqa: S105  # hardcoded-password-string -- false positive
            if device.platform.napalm_driver.lower() == "eos":
                enable_password_arg = "enable_password"  # noqa: S105  # hardcoded-password-string -- false positive
            try:
                optional_args[enable_password_arg] = device.secrets_group.get_secret_value(
                    SecretsGroupAccessTypeChoices.TYPE_GENERIC,
                    SecretsGroupSecretTypeChoices.TYPE_SECRET,
                    obj=device,
                )
            except ObjectDoesNotExist:
                # No defined secret, this is OK
                pass
            except SecretError as exc:
                raise ServiceUnavailable(f"Unable to retrieve device credentials: {exc.message}") from exc

        # Update NAPALM parameters according to the request headers
        for header in request.headers:
            if header[:9].lower() != "x-napalm-":
                continue

            key = header[9:]
            if key.lower() == "username":
                username = request.headers[header]
            elif key.lower() == "password":
                password = request.headers[header]
            elif key:
                optional_args[key.lower()] = request.headers[header]

        # Connect to the device
        d = driver(
            hostname=host,
            username=username,
            password=password,
            timeout=settings.NAPALM_TIMEOUT,
            optional_args=optional_args,
        )
        try:
            d.open()
        except Exception as e:
            raise ServiceUnavailable(f"Error connecting to the device at {host}: {e}")

        # Validate and execute each specified NAPALM method
        for method in napalm_methods:
            if not hasattr(driver, method):
                response[method] = {"error": "Unknown NAPALM method"}
                continue
            if not method.startswith("get_"):
                response[method] = {"error": "Only get_* NAPALM methods are supported"}
                continue
            try:
                response[method] = getattr(d, method)()
            except NotImplementedError:
                response[method] = {"error": f"Method {method} not implemented for NAPALM driver {driver}"}
            except Exception as e:
                response[method] = {"error": f"Method {method} failed: {e}"}
        d.close()

        return Response(response)


#
# Device components
#


class ConsolePortViewSet(PathEndpointMixin, NautobotModelViewSet):
    queryset = ConsolePort.objects.prefetch_related("_path__destination", "_cable_peer")
    serializer_class = serializers.ConsolePortSerializer
    filterset_class = filters.ConsolePortFilterSet


class ConsoleServerPortViewSet(PathEndpointMixin, NautobotModelViewSet):
    queryset = ConsoleServerPort.objects.prefetch_related("_path__destination", "_cable_peer")
    serializer_class = serializers.ConsoleServerPortSerializer
    filterset_class = filters.ConsoleServerPortFilterSet


class PowerPortViewSet(PathEndpointMixin, NautobotModelViewSet):
    queryset = PowerPort.objects.prefetch_related("_path__destination", "_cable_peer")
    serializer_class = serializers.PowerPortSerializer
    filterset_class = filters.PowerPortFilterSet


class PowerOutletViewSet(PathEndpointMixin, NautobotModelViewSet):
    queryset = PowerOutlet.objects.prefetch_related("_path__destination", "_cable_peer")
    serializer_class = serializers.PowerOutletSerializer
    filterset_class = filters.PowerOutletFilterSet


class InterfaceViewSet(PathEndpointMixin, NautobotModelViewSet):
    queryset = Interface.objects.prefetch_related("_path__destination", "_cable_peer").annotate(
        _ip_address_count=count_related(IPAddress, "interfaces")  # avoid conflict with Interface.ip_address_count()
    )
    serializer_class = serializers.InterfaceSerializer
    filterset_class = filters.InterfaceFilterSet


class FrontPortViewSet(PassThroughPortMixin, NautobotModelViewSet):
    queryset = FrontPort.objects.select_related("device__device_type__manufacturer")
    serializer_class = serializers.FrontPortSerializer
    filterset_class = filters.FrontPortFilterSet


class RearPortViewSet(PassThroughPortMixin, NautobotModelViewSet):
    queryset = RearPort.objects.select_related("device__device_type__manufacturer")
    serializer_class = serializers.RearPortSerializer
    filterset_class = filters.RearPortFilterSet


class DeviceBayViewSet(NautobotModelViewSet):
    queryset = DeviceBay.objects.all()
    serializer_class = serializers.DeviceBaySerializer
    filterset_class = filters.DeviceBayFilterSet


class InventoryItemViewSet(NautobotModelViewSet):
    queryset = InventoryItem.objects.all()
    serializer_class = serializers.InventoryItemSerializer
    filterset_class = filters.InventoryItemFilterSet


class ModuleBayViewSet(NautobotModelViewSet):
    queryset = ModuleBay.objects.select_related("parent_device__tenant", "parent_device__location").prefetch_related(
        "installed_module"
    )
    serializer_class = serializers.ModuleBaySerializer
    filterset_class = filters.ModuleBayFilterSet


#
# Connections
# TODO: remove these in favor of using the ConsolePort/PowerPort/Interface API endpoints and/or Cable endpoint.
#


class ConsoleConnectionViewSet(ListModelMixin, GenericViewSet):
    queryset = ConsolePort.objects.select_related("device", "_path").filter(_path__destination_id__isnull=False)
    serializer_class = serializers.ConsolePortSerializer
    filterset_class = filters.ConsoleConnectionFilterSet


class PowerConnectionViewSet(ListModelMixin, GenericViewSet):
    queryset = PowerPort.objects.select_related("device", "_path").filter(_path__destination_id__isnull=False)
    serializer_class = serializers.PowerPortSerializer
    filterset_class = filters.PowerConnectionFilterSet


class InterfaceConnectionViewSet(ListModelMixin, GenericViewSet):
    queryset = Interface.objects.select_related("device", "_path").filter(
        # Avoid duplicate connections by only selecting the lower PK in a connected pair
        _path__destination_id__isnull=False,
        pk__lt=F("_path__destination_id"),
    )
    serializer_class = serializers.InterfaceConnectionSerializer
    filterset_class = filters.InterfaceConnectionFilterSet


#
# Cables
#


class CableViewSet(NautobotModelViewSet):
    queryset = Cable.objects.prefetch_related("termination_a", "termination_b")
    serializer_class = serializers.CableSerializer
    filterset_class = filters.CableFilterSet

    def get_queryset(self):
        # 6933 fix: with prefetch related in queryset
        # DeviceInterface is not properly cleared of _path_id
        queryset = super().get_queryset()
        if self.action == "destroy":
            queryset = queryset.prefetch_related(None)
        return queryset


#
# Virtual chassis
#


class VirtualChassisViewSet(NautobotModelViewSet):
    queryset = VirtualChassis.objects.annotate(member_count=count_related(Device, "virtual_chassis"))
    serializer_class = serializers.VirtualChassisSerializer
    filterset_class = filters.VirtualChassisFilterSet


#
# Power panels
#


class PowerPanelViewSet(NautobotModelViewSet):
    queryset = PowerPanel.objects.annotate(power_feed_count=count_related(PowerFeed, "power_panel"))
    serializer_class = serializers.PowerPanelSerializer
    filterset_class = filters.PowerPanelFilterSet


#
# Power feeds
#


class PowerFeedViewSet(PathEndpointMixin, NautobotModelViewSet):
    queryset = PowerFeed.objects.prefetch_related("_cable_peer", "_path__destination")
    serializer_class = serializers.PowerFeedSerializer
    filterset_class = filters.PowerFeedFilterSet


#
# Device Redundancy Groups
#


class DeviceRedundancyGroupViewSet(NautobotModelViewSet):
    queryset = DeviceRedundancyGroup.objects.all()
    serializer_class = serializers.DeviceRedundancyGroupSerializer
    filterset_class = filters.DeviceRedundancyGroupFilterSet


#
# Interface Redundancy Groups
#


class InterfaceRedundancyGroupViewSet(NautobotModelViewSet):
    queryset = InterfaceRedundancyGroup.objects.all()
    serializer_class = serializers.InterfaceRedundancyGroupSerializer
    filterset_class = filters.InterfaceRedundancyGroupFilterSet


class InterfaceRedundancyGroupAssociationViewSet(NautobotModelViewSet):
    queryset = InterfaceRedundancyGroupAssociation.objects.all()
    serializer_class = serializers.InterfaceRedundancyGroupAssociationSerializer
    filterset_class = filters.InterfaceRedundancyGroupAssociationFilterSet


#
# Miscellaneous
#


class ConnectedDeviceViewSet(ViewSet):
    """
    This endpoint allows a user to determine what device (if any) is connected to a given peer device and peer
    interface. This is useful in a situation where a device boots with no configuration, but can detect its neighbors
    via a protocol such as LLDP. Two query parameters must be included in the request:

    * `peer_device`: The name of the peer device
    * `peer_interface`: The name of the peer interface
    """

    permission_classes = [IsAuthenticated]
    _device_param = OpenApiParameter(
        name="peer_device",
        location="query",
        description="The name of the peer device",
        required=True,
        type=OpenApiTypes.STR,
    )
    _interface_param = OpenApiParameter(
        name="peer_interface",
        location="query",
        description="The name of the peer interface",
        required=True,
        type=OpenApiTypes.STR,
    )

    def get_view_name(self):
        return "Connected Device Locator"

    @extend_schema(
        parameters=[_device_param, _interface_param],
        responses={"200": serializers.DeviceSerializer},
    )
    def list(self, request):
        peer_device_name = request.query_params.get(self._device_param.name)
        peer_interface_name = request.query_params.get(self._interface_param.name)

        if not peer_device_name or not peer_interface_name:
            raise MissingFilterException(detail='Request must include "peer_device" and "peer_interface" filters.')

        # Determine local interface from peer interface's connection
        peer_interface = get_object_or_404(
            Interface.objects.restrict(request.user, "view"),
            device__name=peer_device_name,
            name=peer_interface_name,
        )
        local_interface = peer_interface.connected_endpoint

        if local_interface is None:
            return Response()

        return Response(serializers.DeviceSerializer(local_interface.device, context={"request": request}).data)


#
# Software image files
#


class SoftwareImageFileViewSet(NautobotModelViewSet):
    queryset = SoftwareImageFile.objects.all()
    serializer_class = serializers.SoftwareImageFileSerializer
    filterset_class = filters.SoftwareImageFileFilterSet


class SoftwareVersionViewSet(NautobotModelViewSet):
    queryset = SoftwareVersion.objects.all()
    serializer_class = serializers.SoftwareVersionSerializer
    filterset_class = filters.SoftwareVersionFilterSet


class DeviceTypeToSoftwareImageFileViewSet(ModelViewSet):
    queryset = DeviceTypeToSoftwareImageFile.objects.all()
    serializer_class = serializers.DeviceTypeToSoftwareImageFileSerializer
    filterset_class = filters.DeviceTypeToSoftwareImageFileFilterSet


#
# Controllers
#


class ControllerViewSet(NautobotModelViewSet):
    queryset = Controller.objects.all()
    serializer_class = serializers.ControllerSerializer
    filterset_class = filters.ControllerFilterSet


class ControllerManagedDeviceGroupViewSet(NautobotModelViewSet):
    queryset = ControllerManagedDeviceGroup.objects.all()
    serializer_class = serializers.ControllerManagedDeviceGroupSerializer
    filterset_class = filters.ControllerManagedDeviceGroupFilterSet


#
# Modules
#


class ModuleViewSet(NautobotModelViewSet):
    queryset = Module.objects.select_related(
        "parent_module_bay__parent_device__location",
        "parent_module_bay__parent_device__tenant",
        "module_type__manufacturer",
    )
    serializer_class = serializers.ModuleSerializer
    filterset_class = filters.ModuleFilterSet


class ModuleTypeViewSet(NautobotModelViewSet):
    queryset = ModuleType.objects.all()
    serializer_class = serializers.ModuleTypeSerializer
    filterset_class = filters.ModuleTypeFilterSet


class VirtualDeviceContextViewSet(NautobotModelViewSet):
    queryset = VirtualDeviceContext.objects.all()
    serializer_class = serializers.VirtualDeviceContextSerializer
    filterset_class = filters.VirtualDeviceContextFilterSet


class InterfaceVDCAssignmentViewSet(ModelViewSet):
    queryset = InterfaceVDCAssignment.objects.all()
    serializer_class = serializers.InterfaceVDCAssignmentSerializer
    filterset_class = filters.InterfaceVDCAssignmentFilterSet


<<<<<<< HEAD
class DeviceClusterAssignmentViewSet(ModelViewSet):
    queryset = DeviceClusterAssignment.objects.all()
    serializer_class = serializers.DeviceClusterAssignmentSerializer
    filterset_class = filters.DeviceClusterAssignmentFilterSet
=======
class ModuleFamilyViewSet(NautobotModelViewSet):
    """API viewset for interacting with ModuleFamily objects."""

    queryset = ModuleFamily.objects.annotate(
        module_type_count=count_related(ModuleType, "module_family"),
        module_bay_count=count_related(ModuleBay, "module_family"),
    )
    serializer_class = serializers.ModuleFamilySerializer
    filterset_class = filters.ModuleFamilyFilterSet
>>>>>>> 876a8835
<|MERGE_RESOLUTION|>--- conflicted
+++ resolved
@@ -848,12 +848,11 @@
     filterset_class = filters.InterfaceVDCAssignmentFilterSet
 
 
-<<<<<<< HEAD
 class DeviceClusterAssignmentViewSet(ModelViewSet):
     queryset = DeviceClusterAssignment.objects.all()
     serializer_class = serializers.DeviceClusterAssignmentSerializer
     filterset_class = filters.DeviceClusterAssignmentFilterSet
-=======
+
 class ModuleFamilyViewSet(NautobotModelViewSet):
     """API viewset for interacting with ModuleFamily objects."""
 
@@ -862,5 +861,4 @@
         module_bay_count=count_related(ModuleBay, "module_family"),
     )
     serializer_class = serializers.ModuleFamilySerializer
-    filterset_class = filters.ModuleFamilyFilterSet
->>>>>>> 876a8835
+    filterset_class = filters.ModuleFamilyFilterSet
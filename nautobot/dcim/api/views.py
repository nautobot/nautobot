import socket
from collections import OrderedDict

from django.conf import settings
from django.core.exceptions import ObjectDoesNotExist
from django.db.models import F
from django.http import HttpResponseForbidden, HttpResponse
from django.shortcuts import get_object_or_404
from django.views.decorators.clickjacking import xframe_options_sameorigin
from drf_spectacular.types import OpenApiTypes
from drf_spectacular.utils import extend_schema, extend_schema_view, OpenApiParameter
from rest_framework.decorators import action
from rest_framework.mixins import ListModelMixin
from rest_framework.permissions import IsAuthenticated
from rest_framework.response import Response
from rest_framework.routers import APIRootView
from rest_framework.viewsets import GenericViewSet, ViewSet

from nautobot.circuits.models import Circuit
from nautobot.core.api.exceptions import ServiceUnavailable
from nautobot.core.api.utils import get_serializer_for_model, SerializerForAPIVersions, versioned_serializer_selector
from nautobot.core.models.querysets import count_related
from nautobot.dcim import filters
from nautobot.dcim.models import (
    Cable,
    CablePath,
    ConsolePort,
    ConsolePortTemplate,
    ConsoleServerPort,
    ConsoleServerPortTemplate,
    Device,
    DeviceBay,
    DeviceBayTemplate,
    DeviceRedundancyGroup,
    DeviceType,
    FrontPort,
    FrontPortTemplate,
    Interface,
    InterfaceTemplate,
    Location,
    LocationType,
    Manufacturer,
    InventoryItem,
    Platform,
    PowerFeed,
    PowerOutlet,
    PowerOutletTemplate,
    PowerPanel,
    PowerPort,
    PowerPortTemplate,
    Rack,
    RackGroup,
    RackReservation,
    RearPort,
    RearPortTemplate,
    Region,
    Site,
    VirtualChassis,
)
from nautobot.extras.api.views import (
    ConfigContextQuerySetMixin,
    NautobotModelViewSet,
    StatusViewSetMixin,
)
from nautobot.extras.choices import SecretsGroupAccessTypeChoices, SecretsGroupSecretTypeChoices
from nautobot.extras.secrets.exceptions import SecretError
from nautobot.ipam.models import Prefix, VLAN
from nautobot.virtualization.models import VirtualMachine
from . import serializers
from .exceptions import MissingFilterException


class DCIMRootView(APIRootView):
    """
    DCIM API root view
    """

    def get_view_name(self):
        return "DCIM"


# Mixins


class PathEndpointMixin:
    @action(detail=True, url_path="trace")
    def trace(self, request, pk):
        """
        Trace a complete cable path and return each segment as a three-tuple of (termination, cable, termination).
        """
        obj = get_object_or_404(self.queryset, pk=pk)

        # Initialize the path array
        path = []

        for near_end, cable, far_end in obj.trace():
            if near_end is None:
                # Split paths
                break

            # Serialize each object
            serializer_a = get_serializer_for_model(near_end, prefix="Nested")
            x = serializer_a(near_end, context={"request": request}).data
            if cable is not None:
                y = serializers.TracedCableSerializer(cable, context={"request": request}).data
            else:
                y = None
            if far_end is not None:
                serializer_b = get_serializer_for_model(far_end, prefix="Nested")
                z = serializer_b(far_end, context={"request": request}).data
            else:
                z = None

            path.append((x, y, z))

        return Response(path)


class PassThroughPortMixin:
    @action(detail=True, url_path="paths")
    def paths(self, request, pk):
        """
        Return all CablePaths which traverse a given pass-through port.
        """
        obj = get_object_or_404(self.queryset, pk=pk)
        cablepaths = CablePath.objects.filter(path__contains=obj).prefetch_related("origin", "destination")
        serializer = serializers.CablePathSerializer(cablepaths, context={"request": request}, many=True)

        return Response(serializer.data)


#
# Regions
#


class RegionViewSet(NautobotModelViewSet):
    queryset = Region.objects.annotate(site_count=count_related(Site, "region"))
    serializer_class = serializers.RegionSerializer
    filterset_class = filters.RegionFilterSet


#
# Sites
#


class SiteViewSet(StatusViewSetMixin, NautobotModelViewSet):
<<<<<<< HEAD
    # v2 TODO(jathan): Replace prefetch_related with select_related
    queryset = Site.objects.prefetch_related("region", "status", "tenant", "tags").annotate(
        device_count=count_related(Device, "site"),
        rack_count=count_related(Rack, "site"),
        prefix_count=count_related(Prefix, "site"),
        vlan_count=count_related(VLAN, "site"),
        circuit_count=count_related(Circuit, "circuit_terminations__site"),
        virtualmachine_count=count_related(VirtualMachine, "cluster__site"),
=======
    queryset = (
        Site.objects.select_related("region", "status", "tenant")
        .prefetch_related("tags")
        .annotate(
            device_count=count_related(Device, "site"),
            rack_count=count_related(Rack, "site"),
            prefix_count=count_related(Prefix, "site"),
            vlan_count=count_related(VLAN, "site"),
            circuit_count=count_related(Circuit, "terminations__site"),
            virtualmachine_count=count_related(VirtualMachine, "cluster__site"),
        )
>>>>>>> caaf93fc
    )
    serializer_class = serializers.SiteSerializer
    filterset_class = filters.SiteFilterSet


#
# Location types
#


class LocationTypeViewSet(NautobotModelViewSet):
    queryset = LocationType.objects.select_related("parent").prefetch_related("content_types")
    serializer_class = serializers.LocationTypeSerializer
    filterset_class = filters.LocationTypeFilterSet


#
# Locations
#


class LocationViewSet(StatusViewSetMixin, NautobotModelViewSet):
<<<<<<< HEAD
    # v2 TODO(jathan): Replace prefetch_related with select_related
    queryset = Location.objects.prefetch_related(
        "location_type", "parent", "site", "status", "tenant", "tags"
    ).annotate(
        device_count=count_related(Device, "location"),
        rack_count=count_related(Rack, "location"),
        prefix_count=count_related(Prefix, "location"),
        vlan_count=count_related(VLAN, "location"),
        circuit_count=count_related(Circuit, "circuit_terminations__location"),
        virtualmachine_count=count_related(VirtualMachine, "cluster__location"),
=======
    queryset = (
        Location.objects.select_related("location_type", "parent", "site", "status", "tenant")
        .prefetch_related("tags")
        .annotate(
            device_count=count_related(Device, "location"),
            rack_count=count_related(Rack, "location"),
            prefix_count=count_related(Prefix, "location"),
            vlan_count=count_related(VLAN, "location"),
            circuit_count=count_related(Circuit, "terminations__location"),
            virtualmachine_count=count_related(VirtualMachine, "cluster__location"),
        )
>>>>>>> caaf93fc
    )
    serializer_class = serializers.LocationSerializer
    filterset_class = filters.LocationFilterSet


#
# Rack groups
#


class RackGroupViewSet(NautobotModelViewSet):
    queryset = RackGroup.objects.annotate(rack_count=count_related(Rack, "group")).select_related("site")
    serializer_class = serializers.RackGroupSerializer
    filterset_class = filters.RackGroupFilterSet


#
# Racks
#


class RackViewSet(StatusViewSetMixin, NautobotModelViewSet):
    queryset = (
        Rack.objects.select_related("site", "group__site", "status", "role", "tenant")
        .prefetch_related("tags")
        .annotate(
            device_count=count_related(Device, "rack"),
            powerfeed_count=count_related(PowerFeed, "rack"),
        )
    )
    serializer_class = serializers.RackSerializer
    filterset_class = filters.RackFilterSet

    @extend_schema(
        responses={200: serializers.RackUnitSerializer(many=True)},
        parameters=[serializers.RackElevationDetailFilterSerializer],
    )
    @action(detail=True)
    @xframe_options_sameorigin
    def elevation(self, request, pk=None):
        """
        Rack elevation representing the list of rack units. Also supports rendering the elevation as an SVG.
        """
        rack = get_object_or_404(self.queryset, pk=pk)
        serializer = serializers.RackElevationDetailFilterSerializer(data=request.GET)
        serializer.is_valid(raise_exception=True)
        data = serializer.validated_data

        if data["render"] == "svg":
            # Render and return the elevation as an SVG drawing with the correct content type
            drawing = rack.get_elevation_svg(
                face=data["face"],
                user=request.user,
                unit_width=data["unit_width"],
                unit_height=data["unit_height"],
                legend_width=data["legend_width"],
                include_images=data["include_images"],
                base_url=request.build_absolute_uri("/"),
                display_fullname=data["display_fullname"],
            )
            return HttpResponse(drawing.tostring(), content_type="image/svg+xml")

        else:
            # Return a JSON representation of the rack units in the elevation
            elevation = rack.get_rack_units(
                face=data["face"],
                user=request.user,
                exclude=data["exclude"],
                expand_devices=data["expand_devices"],
            )

            # Enable filtering rack units by ID
            q = data["q"]
            if q:
                elevation = [u for u in elevation if q in str(u["id"]) or q in str(u["name"])]

            page = self.paginate_queryset(elevation)
            if page is not None:
                rack_units = serializers.RackUnitSerializer(page, many=True, context={"request": request})
                return self.get_paginated_response(rack_units.data)

        return None


#
# Rack reservations
#


class RackReservationViewSet(NautobotModelViewSet):
    queryset = RackReservation.objects.select_related("rack", "user", "tenant")
    serializer_class = serializers.RackReservationSerializer
    filterset_class = filters.RackReservationFilterSet

    # Assign user from request
    def perform_create(self, serializer):
        serializer.save(user=self.request.user)


#
# Manufacturers
#


class ManufacturerViewSet(NautobotModelViewSet):
    queryset = Manufacturer.objects.annotate(
        devicetype_count=count_related(DeviceType, "manufacturer"),
        inventoryitem_count=count_related(InventoryItem, "manufacturer"),
        platform_count=count_related(Platform, "manufacturer"),
    )
    serializer_class = serializers.ManufacturerSerializer
    filterset_class = filters.ManufacturerFilterSet


#
# Device types
#


class DeviceTypeViewSet(NautobotModelViewSet):
    queryset = (
        DeviceType.objects.select_related("manufacturer")
        .prefetch_related("tags")
        .annotate(device_count=count_related(Device, "device_type"))
    )
    serializer_class = serializers.DeviceTypeSerializer
    filterset_class = filters.DeviceTypeFilterSet
    # v2 TODO(jathan): Replace prefetch_related with select_related
    brief_prefetch_fields = ["manufacturer"]


#
# Device type components
#


class ConsolePortTemplateViewSet(NautobotModelViewSet):
    queryset = ConsolePortTemplate.objects.select_related("device_type__manufacturer")
    serializer_class = serializers.ConsolePortTemplateSerializer
    filterset_class = filters.ConsolePortTemplateFilterSet


class ConsoleServerPortTemplateViewSet(NautobotModelViewSet):
    queryset = ConsoleServerPortTemplate.objects.select_related("device_type__manufacturer")
    serializer_class = serializers.ConsoleServerPortTemplateSerializer
    filterset_class = filters.ConsoleServerPortTemplateFilterSet


class PowerPortTemplateViewSet(NautobotModelViewSet):
    queryset = PowerPortTemplate.objects.select_related("device_type__manufacturer")
    serializer_class = serializers.PowerPortTemplateSerializer
    filterset_class = filters.PowerPortTemplateFilterSet


class PowerOutletTemplateViewSet(NautobotModelViewSet):
    queryset = PowerOutletTemplate.objects.select_related("device_type__manufacturer")
    serializer_class = serializers.PowerOutletTemplateSerializer
    filterset_class = filters.PowerOutletTemplateFilterSet


class InterfaceTemplateViewSet(NautobotModelViewSet):
    queryset = InterfaceTemplate.objects.select_related("device_type__manufacturer")
    serializer_class = serializers.InterfaceTemplateSerializer
    filterset_class = filters.InterfaceTemplateFilterSet


class FrontPortTemplateViewSet(NautobotModelViewSet):
    queryset = FrontPortTemplate.objects.select_related("device_type__manufacturer")
    serializer_class = serializers.FrontPortTemplateSerializer
    filterset_class = filters.FrontPortTemplateFilterSet


class RearPortTemplateViewSet(NautobotModelViewSet):
    queryset = RearPortTemplate.objects.select_related("device_type__manufacturer")
    serializer_class = serializers.RearPortTemplateSerializer
    filterset_class = filters.RearPortTemplateFilterSet


class DeviceBayTemplateViewSet(NautobotModelViewSet):
    queryset = DeviceBayTemplate.objects.select_related("device_type__manufacturer")
    serializer_class = serializers.DeviceBayTemplateSerializer
    filterset_class = filters.DeviceBayTemplateFilterSet


#
# Platforms
#


class PlatformViewSet(NautobotModelViewSet):
    queryset = Platform.objects.annotate(
        device_count=count_related(Device, "platform"),
        virtualmachine_count=count_related(VirtualMachine, "platform"),
    )
    serializer_class = serializers.PlatformSerializer
    filterset_class = filters.PlatformFilterSet


#
# Devices
#


class DeviceViewSet(ConfigContextQuerySetMixin, StatusViewSetMixin, NautobotModelViewSet):
    queryset = Device.objects.select_related(
        "device_type__manufacturer",
        "role",
        "tenant",
        "platform",
        "site",
        "rack",
        "parent_bay",
        "primary_ip4",
        "primary_ip6",
        "virtual_chassis__master",
        "status",
    ).prefetch_related("tags", "primary_ip4__nat_outside_list", "primary_ip6__nat_outside_list")
    filterset_class = filters.DeviceFilterSet

    def get_serializer_class(self):
        """
        Select the specific serializer based on the request context.

        If the `brief` query param equates to True, return the NestedDeviceSerializer

        If the `exclude` query param includes `config_context` as a value, return the DeviceSerializer

        Else, return the DeviceWithConfigContextSerializer
        """

        request = self.get_serializer_context()["request"]
        if request is not None and request.query_params.get("brief", False):
            return serializers.NestedDeviceSerializer

        elif request is not None and "config_context" in request.query_params.get("exclude", []):
            return serializers.DeviceSerializer

        return serializers.DeviceWithConfigContextSerializer

    @extend_schema(
        parameters=[OpenApiParameter(name="method", location="query", required=True, type=OpenApiTypes.STR)],
        responses={"200": serializers.DeviceNAPALMSerializer},
    )
    @action(detail=True, url_path="napalm")
    def napalm(self, request, pk):
        """
        Execute a NAPALM method on a Device
        """
        device = get_object_or_404(self.queryset, pk=pk)
        if device.platform is None:
            raise ServiceUnavailable("No platform is configured for this device.")
        if not device.platform.napalm_driver:
            raise ServiceUnavailable(f"No NAPALM driver is configured for this device's platform: {device.platform}.")

        # Check for primary IP address from Nautobot object
        if device.primary_ip:
            host = str(device.primary_ip.address.ip)
        else:
            # Raise exception for no IP address and no Name if device.name does not exist
            if not device.name:
                raise ServiceUnavailable(
                    "This device does not have a primary IP address or device name to lookup configured."
                )
            try:
                # Attempt to complete a DNS name resolution if no primary_ip is set
                host = socket.gethostbyname(device.name)
            except socket.gaierror:
                # Name lookup failure
                raise ServiceUnavailable(
                    f"Name lookup failure, unable to resolve IP address for {device.name}. Please set Primary IP or "
                    f"setup name resolution."
                )

        # Check that NAPALM is installed
        try:
            import napalm
            from napalm.base.exceptions import ModuleImportError
        except ModuleNotFoundError as e:
            if getattr(e, "name") == "napalm":
                raise ServiceUnavailable("NAPALM is not installed. Please see the documentation for instructions.")
            raise e

        # Validate the configured driver
        try:
            driver = napalm.get_network_driver(device.platform.napalm_driver)
        except ModuleImportError:
            raise ServiceUnavailable(
                f"NAPALM driver for platform {device.platform} not found: {device.platform.napalm_driver}."
            )

        # Verify user permission
        if not request.user.has_perm("dcim.napalm_read_device"):
            return HttpResponseForbidden()

        napalm_methods = request.GET.getlist("method")
        response = OrderedDict([(m, None) for m in napalm_methods])

        # Get NAPALM credentials for the device, or fall back to the legacy global NAPALM credentials
        if device.secrets_group:
            try:
                try:
                    username = device.secrets_group.get_secret_value(
                        SecretsGroupAccessTypeChoices.TYPE_GENERIC,
                        SecretsGroupSecretTypeChoices.TYPE_USERNAME,
                        obj=device,
                    )
                except ObjectDoesNotExist:
                    # No defined secret, fall through to legacy behavior
                    username = settings.NAPALM_USERNAME
                try:
                    password = device.secrets_group.get_secret_value(
                        SecretsGroupAccessTypeChoices.TYPE_GENERIC,
                        SecretsGroupSecretTypeChoices.TYPE_PASSWORD,
                        obj=device,
                    )
                except ObjectDoesNotExist:
                    # No defined secret, fall through to legacy behavior
                    password = settings.NAPALM_PASSWORD
            except SecretError as exc:
                raise ServiceUnavailable(f"Unable to retrieve device credentials: {exc.message}") from exc
        else:
            username = settings.NAPALM_USERNAME
            password = settings.NAPALM_PASSWORD

        optional_args = settings.NAPALM_ARGS.copy()
        if device.platform.napalm_args is not None:
            optional_args.update(device.platform.napalm_args)

        # Get NAPALM enable-secret from the device if present
        if device.secrets_group:
            # Work around inconsistent enable password arg in NAPALM drivers
            enable_password_arg = "secret"
            if device.platform.napalm_driver.lower() == "eos":
                enable_password_arg = "enable_password"
            try:
                optional_args[enable_password_arg] = device.secrets_group.get_secret_value(
                    SecretsGroupAccessTypeChoices.TYPE_GENERIC,
                    SecretsGroupSecretTypeChoices.TYPE_SECRET,
                    obj=device,
                )
            except ObjectDoesNotExist:
                # No defined secret, this is OK
                pass
            except SecretError as exc:
                raise ServiceUnavailable(f"Unable to retrieve device credentials: {exc.message}") from exc

        # Update NAPALM parameters according to the request headers
        for header in request.headers:
            if header[:9].lower() != "x-napalm-":
                continue

            key = header[9:]
            if key.lower() == "username":
                username = request.headers[header]
            elif key.lower() == "password":
                password = request.headers[header]
            elif key:
                optional_args[key.lower()] = request.headers[header]

        # Connect to the device
        d = driver(
            hostname=host,
            username=username,
            password=password,
            timeout=settings.NAPALM_TIMEOUT,
            optional_args=optional_args,
        )
        try:
            d.open()
        except Exception as e:
            raise ServiceUnavailable(f"Error connecting to the device at {host}: {e}")

        # Validate and execute each specified NAPALM method
        for method in napalm_methods:
            if not hasattr(driver, method):
                response[method] = {"error": "Unknown NAPALM method"}
                continue
            if not method.startswith("get_"):
                response[method] = {"error": "Only get_* NAPALM methods are supported"}
                continue
            try:
                response[method] = getattr(d, method)()
            except NotImplementedError:
                response[method] = {"error": f"Method {method} not implemented for NAPALM driver {driver}"}
            except Exception as e:
                response[method] = {"error": f"Method {method} failed: {e}"}
        d.close()

        return Response(response)


#
# Device components
#


class ConsolePortViewSet(PathEndpointMixin, NautobotModelViewSet):
    queryset = ConsolePort.objects.select_related("device", "cable").prefetch_related(
        "_path__destination", "_cable_peer", "tags"
    )
    serializer_class = serializers.ConsolePortSerializer
    filterset_class = filters.ConsolePortFilterSet
    # v2 TODO(jathan): Replace prefetch_related with select_related
    brief_prefetch_fields = ["device"]


class ConsoleServerPortViewSet(PathEndpointMixin, NautobotModelViewSet):
    queryset = ConsoleServerPort.objects.select_related("device", "cable").prefetch_related(
        "_path__destination", "_cable_peer", "tags"
    )
    serializer_class = serializers.ConsoleServerPortSerializer
    filterset_class = filters.ConsoleServerPortFilterSet
    # v2 TODO(jathan): Replace prefetch_related with select_related
    brief_prefetch_fields = ["device"]


class PowerPortViewSet(PathEndpointMixin, NautobotModelViewSet):
    queryset = PowerPort.objects.select_related("device", "cable").prefetch_related(
        "_path__destination", "_cable_peer", "tags"
    )
    serializer_class = serializers.PowerPortSerializer
    filterset_class = filters.PowerPortFilterSet
    # v2 TODO(jathan): Replace prefetch_related with select_related
    brief_prefetch_fields = ["device"]


class PowerOutletViewSet(PathEndpointMixin, NautobotModelViewSet):
    queryset = PowerOutlet.objects.select_related("device", "cable").prefetch_related(
        "_path__destination", "_cable_peer", "tags"
    )
    serializer_class = serializers.PowerOutletSerializer
    filterset_class = filters.PowerOutletFilterSet
    # v2 TODO(jathan): Replace prefetch_related with select_related
    brief_prefetch_fields = ["device"]


@extend_schema_view(
    bulk_update=extend_schema(
        responses={"200": serializers.InterfaceSerializerVersion12(many=True)}, versions=["1.2", "1.3"]
    ),
    bulk_partial_update=extend_schema(
        responses={"200": serializers.InterfaceSerializerVersion12(many=True)}, versions=["1.2", "1.3"]
    ),
    create=extend_schema(responses={"201": serializers.InterfaceSerializerVersion12}, versions=["1.2", "1.3"]),
    list=extend_schema(responses={"200": serializers.InterfaceSerializerVersion12(many=True)}, versions=["1.2", "1.3"]),
    partial_update=extend_schema(responses={"200": serializers.InterfaceSerializerVersion12}, versions=["1.2", "1.3"]),
    retrieve=extend_schema(responses={"200": serializers.InterfaceSerializerVersion12}, versions=["1.2", "1.3"]),
    update=extend_schema(responses={"200": serializers.InterfaceSerializerVersion12}, versions=["1.2", "1.3"]),
)
class InterfaceViewSet(PathEndpointMixin, NautobotModelViewSet, StatusViewSetMixin):
    queryset = Interface.objects.select_related(
        "device",
        "parent_interface",
        "bridge",
        "lag",
        "status",
        "cable",
    ).prefetch_related("tags", "_path__destination", "_cable_peer", "ip_addresses")
    serializer_class = serializers.InterfaceSerializer
    filterset_class = filters.InterfaceFilterSet
    # v2 TODO(jathan): Replace prefetch_related with select_related
    brief_prefetch_fields = ["device"]

    def get_serializer_class(self):
        serializer_choices = (
            SerializerForAPIVersions(versions=["1.2", "1.3"], serializer=serializers.InterfaceSerializerVersion12),
        )
        return versioned_serializer_selector(
            obj=self,
            serializer_choices=serializer_choices,
            default_serializer=super().get_serializer_class(),
        )


class FrontPortViewSet(PassThroughPortMixin, NautobotModelViewSet):
    queryset = FrontPort.objects.select_related(
        "device__device_type__manufacturer", "rear_port", "cable"
    ).prefetch_related("tags")
    serializer_class = serializers.FrontPortSerializer
    filterset_class = filters.FrontPortFilterSet
    # v2 TODO(jathan): Replace prefetch_related with select_related
    brief_prefetch_fields = ["device"]


class RearPortViewSet(PassThroughPortMixin, NautobotModelViewSet):
    queryset = RearPort.objects.select_related("device__device_type__manufacturer", "cable").prefetch_related("tags")
    serializer_class = serializers.RearPortSerializer
    filterset_class = filters.RearPortFilterSet
    # v2 TODO(jathan): Replace prefetch_related with select_related
    brief_prefetch_fields = ["device"]


class DeviceBayViewSet(NautobotModelViewSet):
    queryset = DeviceBay.objects.select_related("installed_device").prefetch_related("tags")
    serializer_class = serializers.DeviceBaySerializer
    filterset_class = filters.DeviceBayFilterSet
    # v2 TODO(jathan): Replace prefetch_related with select_related
    brief_prefetch_fields = ["device"]


class InventoryItemViewSet(NautobotModelViewSet):
    queryset = InventoryItem.objects.select_related("device", "manufacturer").prefetch_related("tags")
    serializer_class = serializers.InventoryItemSerializer
    filterset_class = filters.InventoryItemFilterSet
    # v2 TODO(jathan): Replace prefetch_related with select_related
    brief_prefetch_fields = ["device"]


#
# Connections
#


class ConsoleConnectionViewSet(ListModelMixin, GenericViewSet):
    queryset = ConsolePort.objects.select_related("device", "_path").filter(_path__destination_id__isnull=False)
    serializer_class = serializers.ConsolePortSerializer
    filterset_class = filters.ConsoleConnectionFilterSet


class PowerConnectionViewSet(ListModelMixin, GenericViewSet):
    queryset = PowerPort.objects.select_related("device", "_path").filter(_path__destination_id__isnull=False)
    serializer_class = serializers.PowerPortSerializer
    filterset_class = filters.PowerConnectionFilterSet


class InterfaceConnectionViewSet(ListModelMixin, GenericViewSet):
    queryset = Interface.objects.select_related("device", "_path").filter(
        # Avoid duplicate connections by only selecting the lower PK in a connected pair
        _path__destination_id__isnull=False,
        pk__lt=F("_path__destination_id"),
    )
    serializer_class = serializers.InterfaceConnectionSerializer
    filterset_class = filters.InterfaceConnectionFilterSet


#
# Cables
#


class CableViewSet(StatusViewSetMixin, NautobotModelViewSet):
    queryset = Cable.objects.select_related("status").prefetch_related("termination_a", "termination_b")
    serializer_class = serializers.CableSerializer
    filterset_class = filters.CableFilterSet


#
# Virtual chassis
#


class VirtualChassisViewSet(NautobotModelViewSet):
    queryset = VirtualChassis.objects.prefetch_related("tags").annotate(
        member_count=count_related(Device, "virtual_chassis")
    )
    serializer_class = serializers.VirtualChassisSerializer
    filterset_class = filters.VirtualChassisFilterSet
    # v2 TODO(jathan): Replace prefetch_related with select_related
    brief_prefetch_fields = ["master"]


#
# Power panels
#


class PowerPanelViewSet(NautobotModelViewSet):
    queryset = PowerPanel.objects.select_related("site", "rack_group").annotate(
        powerfeed_count=count_related(PowerFeed, "power_panel")
    )
    serializer_class = serializers.PowerPanelSerializer
    filterset_class = filters.PowerPanelFilterSet


#
# Power feeds
#


class PowerFeedViewSet(PathEndpointMixin, StatusViewSetMixin, NautobotModelViewSet):
    queryset = PowerFeed.objects.select_related(
        "power_panel",
        "rack",
        "cable",
        "status",
    ).prefetch_related("tags", "_cable_peer", "_path__destination")
    serializer_class = serializers.PowerFeedSerializer
    filterset_class = filters.PowerFeedFilterSet


#
# Device Redundancy Groups
#


class DeviceRedundancyGroupViewSet(StatusViewSetMixin, NautobotModelViewSet):
    queryset = DeviceRedundancyGroup.objects.select_related("status").prefetch_related("members")
    serializer_class = serializers.DeviceRedundancyGroupSerializer
    filterset_class = filters.DeviceRedundancyGroupFilterSet


#
# Miscellaneous
#


class ConnectedDeviceViewSet(ViewSet):
    """
    This endpoint allows a user to determine what device (if any) is connected to a given peer device and peer
    interface. This is useful in a situation where a device boots with no configuration, but can detect its neighbors
    via a protocol such as LLDP. Two query parameters must be included in the request:

    * `peer_device`: The name of the peer device
    * `peer_interface`: The name of the peer interface
    """

    permission_classes = [IsAuthenticated]
    _device_param = OpenApiParameter(
        name="peer_device",
        location="query",
        description="The name of the peer device",
        required=True,
        type=OpenApiTypes.STR,
    )
    _interface_param = OpenApiParameter(
        name="peer_interface",
        location="query",
        description="The name of the peer interface",
        required=True,
        type=OpenApiTypes.STR,
    )

    def get_view_name(self):
        return "Connected Device Locator"

    @extend_schema(
        parameters=[_device_param, _interface_param],
        responses={"200": serializers.DeviceSerializer},
    )
    def list(self, request):

        peer_device_name = request.query_params.get(self._device_param.name)
        peer_interface_name = request.query_params.get(self._interface_param.name)

        if not peer_device_name or not peer_interface_name:
            raise MissingFilterException(detail='Request must include "peer_device" and "peer_interface" filters.')

        # Determine local interface from peer interface's connection
        peer_interface = get_object_or_404(
            Interface.objects.all(),
            device__name=peer_device_name,
            name=peer_interface_name,
        )
        local_interface = peer_interface.connected_endpoint

        if local_interface is None:
            return Response()

        return Response(serializers.DeviceSerializer(local_interface.device, context={"request": request}).data)<|MERGE_RESOLUTION|>--- conflicted
+++ resolved
@@ -146,16 +146,6 @@
 
 
 class SiteViewSet(StatusViewSetMixin, NautobotModelViewSet):
-<<<<<<< HEAD
-    # v2 TODO(jathan): Replace prefetch_related with select_related
-    queryset = Site.objects.prefetch_related("region", "status", "tenant", "tags").annotate(
-        device_count=count_related(Device, "site"),
-        rack_count=count_related(Rack, "site"),
-        prefix_count=count_related(Prefix, "site"),
-        vlan_count=count_related(VLAN, "site"),
-        circuit_count=count_related(Circuit, "circuit_terminations__site"),
-        virtualmachine_count=count_related(VirtualMachine, "cluster__site"),
-=======
     queryset = (
         Site.objects.select_related("region", "status", "tenant")
         .prefetch_related("tags")
@@ -164,10 +154,9 @@
             rack_count=count_related(Rack, "site"),
             prefix_count=count_related(Prefix, "site"),
             vlan_count=count_related(VLAN, "site"),
-            circuit_count=count_related(Circuit, "terminations__site"),
+            circuit_count=count_related(Circuit, "circuit_terminations__site"),
             virtualmachine_count=count_related(VirtualMachine, "cluster__site"),
         )
->>>>>>> caaf93fc
     )
     serializer_class = serializers.SiteSerializer
     filterset_class = filters.SiteFilterSet
@@ -190,18 +179,6 @@
 
 
 class LocationViewSet(StatusViewSetMixin, NautobotModelViewSet):
-<<<<<<< HEAD
-    # v2 TODO(jathan): Replace prefetch_related with select_related
-    queryset = Location.objects.prefetch_related(
-        "location_type", "parent", "site", "status", "tenant", "tags"
-    ).annotate(
-        device_count=count_related(Device, "location"),
-        rack_count=count_related(Rack, "location"),
-        prefix_count=count_related(Prefix, "location"),
-        vlan_count=count_related(VLAN, "location"),
-        circuit_count=count_related(Circuit, "circuit_terminations__location"),
-        virtualmachine_count=count_related(VirtualMachine, "cluster__location"),
-=======
     queryset = (
         Location.objects.select_related("location_type", "parent", "site", "status", "tenant")
         .prefetch_related("tags")
@@ -210,10 +187,9 @@
             rack_count=count_related(Rack, "location"),
             prefix_count=count_related(Prefix, "location"),
             vlan_count=count_related(VLAN, "location"),
-            circuit_count=count_related(Circuit, "terminations__location"),
+            circuit_count=count_related(Circuit, "circuit_terminations__location"),
             virtualmachine_count=count_related(VirtualMachine, "cluster__location"),
         )
->>>>>>> caaf93fc
     )
     serializer_class = serializers.LocationSerializer
     filterset_class = filters.LocationFilterSet

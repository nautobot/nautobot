--- conflicted
+++ resolved
@@ -129,63 +129,6 @@
 
 
 #
-<<<<<<< HEAD
-# Regions
-#
-
-
-class RegionViewSet(NautobotModelViewSet):
-    queryset = Region.objects.annotate(site_count=count_related(Site, "region"))
-    serializer_class = serializers.RegionSerializer
-    filterset_class = filters.RegionFilterSet
-
-
-#
-# Sites
-#
-
-
-class SiteViewSet(NautobotModelViewSet):
-    queryset = (
-        Site.objects.select_related("region", "status", "tenant")
-        .prefetch_related("tags")
-        .annotate(
-            device_count=count_related(Device, "site"),
-            rack_count=count_related(Rack, "site"),
-            prefix_count=count_related(Prefix, "site"),
-            vlan_count=count_related(VLAN, "site"),
-            circuit_count=count_related(Circuit, "circuit_terminations__site"),
-            virtualmachine_count=count_related(VirtualMachine, "cluster__site"),
-        )
-    )
-    serializer_class = serializers.SiteSerializer
-    filterset_class = filters.SiteFilterSet
-
-    # TODO: This is part of the drf-react-template work towards auto-generating create/edit form UI from the REST API.
-    # TODO: shouldn't this function generally be named "get_field_groups" not "get_field_group"?
-    def get_field_group(self):
-        groups = {
-            "Site": ["name", "slug", "status", "region", "facility", "asn", "time_zone", "description"],
-            "Tenancy": ["tenant"],
-            "Contact Info": [
-                "physical_address",
-                "shipping_address",
-                "latitude",
-                "longitude",
-                "contact_name",
-                "contact_phone",
-                "contact_email",
-            ],
-            "Notes": ["notes"],
-            "Tags": ["tags"],
-            "Comments": ["comments"],
-        }
-        return groups
-
-
-#
-=======
->>>>>>> 29348b13
 # Location types
 #
 

import re

from django import forms
from django.contrib.auth import get_user_model
from django.contrib.contenttypes.models import ContentType
from django.contrib.postgres.forms.array import SimpleArrayField
from django.core.exceptions import ObjectDoesNotExist, ValidationError
from django.db.models import Q
from django.utils.safestring import mark_safe
from netaddr import EUI
from netaddr.core import AddrFormatError
from timezone_field import TimeZoneFormField

from nautobot.circuits.models import Circuit, CircuitTermination, Provider
from nautobot.dcim.form_mixins import (
    LocatableModelBulkEditFormMixin,
    LocatableModelCSVFormMixin,
    LocatableModelFilterFormMixin,
    LocatableModelFormMixin,
)
from nautobot.extras.forms import (
    CustomFieldModelBulkEditFormMixin,
    CustomFieldModelCSVForm,
    NautobotBulkEditForm,
    NautobotModelForm,
    NautobotFilterForm,
    LocalContextFilterForm,
    LocalContextModelForm,
    LocalContextModelBulkEditForm,
    StatusModelBulkEditFormMixin,
    StatusModelCSVFormMixin,
    StatusModelFilterFormMixin,
    TagsBulkEditFormMixin,
)
from nautobot.extras.models import SecretsGroup, Status
from nautobot.ipam.constants import BGP_ASN_MAX, BGP_ASN_MIN
from nautobot.ipam.models import IPAddress, VLAN
from nautobot.tenancy.forms import TenancyFilterForm, TenancyForm
from nautobot.tenancy.models import Tenant, TenantGroup
from nautobot.utilities.forms import (
    APISelect,
    APISelectMultiple,
    add_blank_choice,
    BootstrapMixin,
    BulkEditNullBooleanSelect,
    ColorSelect,
    CommentField,
    CSVChoiceField,
    CSVContentTypeField,
    CSVModelChoiceField,
    CSVMultipleContentTypeField,
    DynamicModelChoiceField,
    DynamicModelMultipleChoiceField,
    ExpandableNameField,
    form_from_model,
    MultipleContentTypeField,
    NumericArrayField,
    SelectWithPK,
    SmallTextarea,
    SlugField,
    StaticSelect2,
    StaticSelect2Multiple,
    TagFilterField,
)
from nautobot.utilities.forms.constants import BOOLEAN_WITH_BLANK_CHOICES
from nautobot.virtualization.models import Cluster, ClusterGroup
from .choices import (
    CableLengthUnitChoices,
    CableTypeChoices,
    ConsolePortTypeChoices,
    DeviceFaceChoices,
    DeviceRedundancyGroupFailoverStrategyChoices,
    InterfaceModeChoices,
    InterfaceTypeChoices,
    PortTypeChoices,
    PowerFeedPhaseChoices,
    PowerFeedSupplyChoices,
    PowerFeedTypeChoices,
    PowerOutletFeedLegChoices,
    PowerOutletTypeChoices,
    PowerPortTypeChoices,
    RackDimensionUnitChoices,
    RackTypeChoices,
    RackWidthChoices,
    SubdeviceRoleChoices,
)
from .constants import (
    CABLE_TERMINATION_MODELS,
    INTERFACE_MTU_MAX,
    INTERFACE_MTU_MIN,
    NONCONNECTABLE_IFACE_TYPES,
    REARPORT_POSITIONS_MAX,
    REARPORT_POSITIONS_MIN,
)

from .models import (
    Cable,
    DeviceBay,
    DeviceBayTemplate,
    DeviceRedundancyGroup,
    ConsolePort,
    ConsolePortTemplate,
    ConsoleServerPort,
    ConsoleServerPortTemplate,
    Device,
    DeviceRole,
    DeviceType,
    FrontPort,
    FrontPortTemplate,
    Interface,
    InterfaceTemplate,
    Location,
    LocationType,
    Manufacturer,
    InventoryItem,
    Platform,
    PowerFeed,
    PowerOutlet,
    PowerOutletTemplate,
    PowerPanel,
    PowerPort,
    PowerPortTemplate,
    Rack,
    RackGroup,
    RackReservation,
    RackRole,
    RearPort,
    RearPortTemplate,
    Region,
    Site,
    VirtualChassis,
)

DEVICE_BY_PK_RE = r"{\d+\}"

INTERFACE_MODE_HELP_TEXT = """
Access: One untagged VLAN<br />
Tagged: One untagged VLAN and/or one or more tagged VLANs<br />
Tagged (All): Implies all VLANs are available (w/optional untagged VLAN)
"""


def get_device_by_name_or_pk(name):
    """
    Attempt to retrieve a device by either its name or primary key ('{pk}').
    """
    if re.match(DEVICE_BY_PK_RE, name):
        pk = name.strip("{}")
        device = Device.objects.get(pk=pk)
    else:
        device = Device.objects.get(name=name)
    return device


class ConnectCableExcludeIDMixin:
    def __init__(self, *args, exclude_id=None, **kwargs):
        super().__init__(*args, **kwargs)
        if exclude_id is not None:
            self.fields["termination_b_id"].widget.add_query_param("id__n", str(exclude_id))


class DeviceComponentFilterForm(NautobotFilterForm):
    field_order = ["q", "region", "site"]
    q = forms.CharField(required=False, label="Search")
    region = DynamicModelMultipleChoiceField(queryset=Region.objects.all(), to_field_name="slug", required=False)
    site = DynamicModelMultipleChoiceField(
        queryset=Site.objects.all(),
        to_field_name="slug",
        required=False,
        query_params={"region": "$region"},
    )
    device_id = DynamicModelMultipleChoiceField(
        queryset=Device.objects.all(),
        required=False,
        label="Device",
        query_params={"site": "$site"},
    )


class InterfaceCommonForm(forms.Form):
    def clean(self):
        super().clean()

        parent_field = "device" if "device" in self.cleaned_data else "virtual_machine"
        tagged_vlans = self.cleaned_data["tagged_vlans"]

        # Untagged interfaces cannot be assigned tagged VLANs
        if self.cleaned_data["mode"] == InterfaceModeChoices.MODE_ACCESS and tagged_vlans:
            raise forms.ValidationError({"mode": "An access interface cannot have tagged VLANs assigned."})

        # Remove all tagged VLAN assignments from "tagged all" interfaces
        elif self.cleaned_data["mode"] == InterfaceModeChoices.MODE_TAGGED_ALL:
            self.cleaned_data["tagged_vlans"] = []

        # Validate tagged VLANs; must be a global VLAN or in the same site
        elif self.cleaned_data["mode"] == InterfaceModeChoices.MODE_TAGGED:
            valid_sites = [None, self.cleaned_data[parent_field].site]
            invalid_vlans = [str(v) for v in tagged_vlans if v.site not in valid_sites]

            if invalid_vlans:
                raise forms.ValidationError(
                    {
                        "tagged_vlans": f"The tagged VLANs ({', '.join(invalid_vlans)}) must belong to the same site as "
                        f"the interface's parent device/VM, or they must be global"
                    }
                )


class ComponentForm(BootstrapMixin, forms.Form):
    """
    Subclass this form when facilitating the creation of one or more device component or component templates based on
    a name pattern.
    """

    name_pattern = ExpandableNameField(label="Name")
    label_pattern = ExpandableNameField(
        label="Label",
        required=False,
        help_text="Alphanumeric ranges are supported. (Must match the number of names being created.)",
    )

    def clean(self):
        super().clean()

        # Validate that the number of components being created from both the name_pattern and label_pattern are equal
        if self.cleaned_data["label_pattern"]:
            name_pattern_count = len(self.cleaned_data["name_pattern"])
            label_pattern_count = len(self.cleaned_data["label_pattern"])
            if name_pattern_count != label_pattern_count:
                raise forms.ValidationError(
                    {
                        "label_pattern": f"The provided name pattern will create {name_pattern_count} components, however "
                        f"{label_pattern_count} labels will be generated. These counts must match."
                    },
                    code="label_pattern_mismatch",
                )


#
# Fields
#


class MACAddressField(forms.Field):
    widget = forms.CharField
    default_error_messages = {
        "invalid": "MAC address must be in EUI-48 format",
    }

    def to_python(self, value):
        value = super().to_python(value)

        # Validate MAC address format
        try:
            value = EUI(value.strip())
        except AddrFormatError:
            raise forms.ValidationError(self.error_messages["invalid"], code="invalid")

        return value


#
# Regions
#


class RegionForm(NautobotModelForm):
    parent = DynamicModelChoiceField(queryset=Region.objects.all(), required=False)
    slug = SlugField()

    class Meta:
        model = Region
        fields = (
            "parent",
            "name",
            "slug",
            "description",
        )


class RegionCSVForm(CustomFieldModelCSVForm):
    parent = CSVModelChoiceField(
        queryset=Region.objects.all(),
        required=False,
        to_field_name="name",
        help_text="Name of parent region",
    )

    class Meta:
        model = Region
        fields = Region.csv_headers


class RegionFilterForm(NautobotFilterForm):
    model = Site
    q = forms.CharField(required=False, label="Search")


#
# Sites
#


class SiteForm(NautobotModelForm, TenancyForm):
    region = DynamicModelChoiceField(queryset=Region.objects.all(), required=False)
    slug = SlugField()
    comments = CommentField()

    class Meta:
        model = Site
        fields = [
            "name",
            "slug",
            "status",
            "region",
            "tenant_group",
            "tenant",
            "facility",
            "asn",
            "time_zone",
            "description",
            "physical_address",
            "shipping_address",
            "latitude",
            "longitude",
            "contact_name",
            "contact_phone",
            "contact_email",
            "comments",
            "tags",
        ]
        widgets = {
            "physical_address": SmallTextarea(
                attrs={
                    "rows": 3,
                }
            ),
            "shipping_address": SmallTextarea(
                attrs={
                    "rows": 3,
                }
            ),
            "time_zone": StaticSelect2(),
        }
        help_texts = {
            "name": "Full name of the site",
            "facility": "Data center provider and facility (e.g. Equinix NY7)",
            "asn": "BGP autonomous system number",
            "time_zone": "Local time zone",
            "description": "Short description (will appear in sites list)",
            "physical_address": "Physical location of the building (e.g. for GPS)",
            "shipping_address": "If different from the physical address",
            "latitude": "Latitude in decimal format (xx.yyyyyy)",
            "longitude": "Longitude in decimal format (xx.yyyyyy)",
        }


class SiteCSVForm(StatusModelCSVFormMixin, CustomFieldModelCSVForm):
    region = CSVModelChoiceField(
        queryset=Region.objects.all(),
        required=False,
        to_field_name="name",
        help_text="Assigned region",
    )
    tenant = CSVModelChoiceField(
        queryset=Tenant.objects.all(),
        required=False,
        to_field_name="name",
        help_text="Assigned tenant",
    )

    class Meta:
        model = Site
        fields = Site.csv_headers
        help_texts = {
            "time_zone": mark_safe(
                'Time zone (<a href="https://en.wikipedia.org/wiki/List_of_tz_database_time_zones">available options</a>)'
            )
        }


class SiteBulkEditForm(TagsBulkEditFormMixin, StatusModelBulkEditFormMixin, NautobotBulkEditForm):
    pk = forms.ModelMultipleChoiceField(queryset=Site.objects.all(), widget=forms.MultipleHiddenInput)
    region = DynamicModelChoiceField(queryset=Region.objects.all(), required=False)
    tenant = DynamicModelChoiceField(queryset=Tenant.objects.all(), required=False)
    asn = forms.IntegerField(min_value=BGP_ASN_MIN, max_value=BGP_ASN_MAX, required=False, label="ASN")
    description = forms.CharField(max_length=100, required=False)
    time_zone = TimeZoneFormField(
        choices=add_blank_choice(TimeZoneFormField().choices),
        required=False,
        widget=StaticSelect2(),
    )

    class Meta:
        nullable_fields = [
            "region",
            "tenant",
            "asn",
            "description",
            "time_zone",
        ]


class SiteFilterForm(NautobotFilterForm, TenancyFilterForm, StatusModelFilterFormMixin):
    model = Site
    field_order = ["q", "status", "region", "tenant_group", "tenant"]
    q = forms.CharField(required=False, label="Search")
    region = DynamicModelMultipleChoiceField(queryset=Region.objects.all(), to_field_name="slug", required=False)
    tag = TagFilterField(model)


#
# LocationTypes
#


class LocationTypeForm(NautobotModelForm):
    parent = DynamicModelChoiceField(queryset=LocationType.objects.all(), required=False)
    slug = SlugField()
    content_types = MultipleContentTypeField(
        feature="locations",
        help_text="The object type(s) that can be associated to a Location of this type",
        required=False,
    )

    class Meta:
        model = LocationType
        fields = ("parent", "name", "slug", "description", "nestable", "content_types")


class LocationTypeCSVForm(CustomFieldModelCSVForm):
    parent = CSVModelChoiceField(
        queryset=LocationType.objects.all(),
        required=False,
        to_field_name="name",
        help_text="Name of parent location type",
    )
    content_types = CSVMultipleContentTypeField(
        feature="locations",
        required=False,
        choices_as_strings=True,
        help_text=mark_safe(
            "The object types to which this status applies. Multiple values "
            "must be comma-separated and wrapped in double quotes. (e.g. "
            '<code>"dcim.device,dcim.rack"</code>)'
        ),
    )

    class Meta:
        model = LocationType
        fields = LocationType.csv_headers


class LocationTypeFilterForm(NautobotFilterForm):
    model = LocationType
    q = forms.CharField(required=False, label="Search")
    content_types = MultipleContentTypeField(feature="locations", choices_as_strings=True, required=False)


#
# Locations
#


class LocationForm(NautobotModelForm, TenancyForm):
    slug = SlugField(slug_source=("parent", "name"))
    location_type = DynamicModelChoiceField(queryset=LocationType.objects.all())
    parent = DynamicModelChoiceField(
        queryset=Location.objects.all(),
        query_params={"child_location_type": "$location_type"},
        required=False,
    )
    site = DynamicModelChoiceField(queryset=Site.objects.all(), required=False)

    class Meta:
        model = Location
        fields = [
            "location_type",
            "parent",
            "site",
            "name",
            "slug",
            "status",
            "tenant_group",
            "tenant",
            "description",
            "tags",
        ]


class LocationBulkEditForm(TagsBulkEditFormMixin, StatusModelBulkEditFormMixin, NautobotBulkEditForm):
    pk = forms.ModelMultipleChoiceField(queryset=Location.objects.all(), widget=forms.MultipleHiddenInput)
    # location_type is not editable on existing instances
    parent = DynamicModelChoiceField(queryset=Location.objects.all(), required=False)
    site = DynamicModelChoiceField(queryset=Site.objects.all(), required=False)
    tenant = DynamicModelChoiceField(queryset=Tenant.objects.all(), required=False)
    description = forms.CharField(max_length=100, required=False)

    class Meta:
        nullable_fields = [
            "parent",
            "site",
            "tenant",
            "description",
        ]


class LocationCSVForm(StatusModelCSVFormMixin, CustomFieldModelCSVForm):
    location_type = CSVModelChoiceField(
        queryset=LocationType.objects.all(),
        to_field_name="name",
        help_text="Location type",
    )
    parent = CSVModelChoiceField(
        queryset=Location.objects.all(),
        required=False,
        to_field_name="name",
        help_text="Parent location",
    )
    site = CSVModelChoiceField(
        queryset=Site.objects.all(),
        required=False,
        to_field_name="name",
        help_text="Parent site",
    )
    tenant = CSVModelChoiceField(
        queryset=Tenant.objects.all(),
        required=False,
        to_field_name="name",
        help_text="Assigned tenant",
    )

    class Meta:
        model = Location
        fields = Location.csv_headers


class LocationFilterForm(NautobotFilterForm, StatusModelFilterFormMixin, TenancyFilterForm):
    model = Location
    field_order = ["q", "location_type", "parent", "subtree", "base_site", "status", "tenant_group", "tenant", "tag"]

    q = forms.CharField(required=False, label="Search")
    location_type = DynamicModelMultipleChoiceField(
        queryset=LocationType.objects.all(), to_field_name="slug", required=False
    )
    parent = DynamicModelMultipleChoiceField(queryset=Location.objects.all(), to_field_name="slug", required=False)
    subtree = DynamicModelMultipleChoiceField(queryset=Location.objects.all(), to_field_name="slug", required=False)
    base_site = DynamicModelMultipleChoiceField(queryset=Site.objects.all(), to_field_name="slug", required=False)
    tag = TagFilterField(model)


#
# Rack groups
#


class RackGroupForm(LocatableModelFormMixin, NautobotModelForm):
    parent = DynamicModelChoiceField(
        queryset=RackGroup.objects.all(),
        required=False,
        query_params={"site_id": "$site"},
    )
    slug = SlugField()

    class Meta:
        model = RackGroup
        fields = (
            "region",
            "site",
            "location",
            "parent",
            "name",
            "slug",
            "description",
        )


class RackGroupCSVForm(LocatableModelCSVFormMixin, CustomFieldModelCSVForm):
    parent = CSVModelChoiceField(
        queryset=RackGroup.objects.all(),
        required=False,
        to_field_name="name",
        help_text="Parent rack group",
        error_messages={
            "invalid_choice": "Rack group not found.",
        },
    )

    class Meta:
        model = RackGroup
        fields = RackGroup.csv_headers


class RackGroupFilterForm(NautobotFilterForm, LocatableModelFilterFormMixin):
    model = RackGroup
    parent = DynamicModelMultipleChoiceField(
        queryset=RackGroup.objects.all(),
        to_field_name="slug",
        required=False,
        query_params={
            "region": "$region",
            "site": "$site",
        },
    )


#
# Rack roles
#


class RackRoleForm(NautobotModelForm):
    slug = SlugField()

    class Meta:
        model = RackRole
        fields = [
            "name",
            "slug",
            "color",
            "description",
        ]


class RackRoleCSVForm(CustomFieldModelCSVForm):
    class Meta:
        model = RackRole
        fields = RackRole.csv_headers
        help_texts = {
            "color": mark_safe("RGB color in hexadecimal (e.g. <code>00ff00</code>)"),
        }


#
# Racks
#


class RackForm(LocatableModelFormMixin, NautobotModelForm, TenancyForm):
    group = DynamicModelChoiceField(
        queryset=RackGroup.objects.all(),
        required=False,
        query_params={"site_id": "$site"},
    )
    role = DynamicModelChoiceField(queryset=RackRole.objects.all(), required=False)
    comments = CommentField()

    class Meta:
        model = Rack
        fields = [
            "region",
            "site",
            "location",
            "group",
            "name",
            "facility_id",
            "tenant_group",
            "tenant",
            "status",
            "role",
            "serial",
            "asset_tag",
            "type",
            "width",
            "u_height",
            "desc_units",
            "outer_width",
            "outer_depth",
            "outer_unit",
            "comments",
            "tags",
        ]
        help_texts = {
            "site": "The site at which the rack exists",
            "location": "The specific location of the rack",
            "name": "Organizational rack name",
            "facility_id": "The unique rack ID assigned by the facility",
            "u_height": "Height in rack units",
        }
        widgets = {
            "type": StaticSelect2(),
            "width": StaticSelect2(),
            "outer_unit": StaticSelect2(),
        }


class RackCSVForm(LocatableModelCSVFormMixin, StatusModelCSVFormMixin, CustomFieldModelCSVForm):
    group = CSVModelChoiceField(queryset=RackGroup.objects.all(), required=False, to_field_name="name")
    tenant = CSVModelChoiceField(
        queryset=Tenant.objects.all(),
        required=False,
        to_field_name="name",
        help_text="Name of assigned tenant",
    )
    role = CSVModelChoiceField(
        queryset=RackRole.objects.all(),
        required=False,
        to_field_name="name",
        help_text="Name of assigned role",
    )
    type = CSVChoiceField(choices=RackTypeChoices, required=False, help_text="Rack type")
    width = forms.ChoiceField(choices=RackWidthChoices, help_text="Rail-to-rail width (in inches)")
    outer_unit = CSVChoiceField(
        choices=RackDimensionUnitChoices,
        required=False,
        help_text="Unit for outer dimensions",
    )

    class Meta:
        model = Rack
        fields = Rack.csv_headers

    def __init__(self, data=None, *args, **kwargs):
        super().__init__(data, *args, **kwargs)

        if data:

            # Limit group queryset by assigned site
            params = {f"site__{self.fields['site'].to_field_name}": data.get("site")}
            self.fields["group"].queryset = self.fields["group"].queryset.filter(**params)


class RackBulkEditForm(
    TagsBulkEditFormMixin,
    LocatableModelBulkEditFormMixin,
    StatusModelBulkEditFormMixin,
    NautobotBulkEditForm,
):
    pk = forms.ModelMultipleChoiceField(queryset=Rack.objects.all(), widget=forms.MultipleHiddenInput)
    group = DynamicModelChoiceField(
        queryset=RackGroup.objects.all(),
        required=False,
        query_params={"site_id": "$site"},
    )
    tenant = DynamicModelChoiceField(queryset=Tenant.objects.all(), required=False)
    role = DynamicModelChoiceField(queryset=RackRole.objects.all(), required=False)
    serial = forms.CharField(max_length=255, required=False, label="Serial Number")
    asset_tag = forms.CharField(max_length=50, required=False)
    type = forms.ChoiceField(
        choices=add_blank_choice(RackTypeChoices),
        required=False,
        widget=StaticSelect2(),
    )
    width = forms.ChoiceField(
        choices=add_blank_choice(RackWidthChoices),
        required=False,
        widget=StaticSelect2(),
    )
    u_height = forms.IntegerField(required=False, label="Height (U)")
    desc_units = forms.NullBooleanField(required=False, widget=BulkEditNullBooleanSelect, label="Descending units")
    outer_width = forms.IntegerField(required=False, min_value=1)
    outer_depth = forms.IntegerField(required=False, min_value=1)
    outer_unit = forms.ChoiceField(
        choices=add_blank_choice(RackDimensionUnitChoices),
        required=False,
        widget=StaticSelect2(),
    )
    comments = CommentField(widget=SmallTextarea, label="Comments")

    class Meta:
        model = Rack
        nullable_fields = [
            "location",
            "group",
            "tenant",
            "role",
            "serial",
            "asset_tag",
            "outer_width",
            "outer_depth",
            "outer_unit",
            "comments",
        ]


class RackFilterForm(NautobotFilterForm, LocatableModelFilterFormMixin, TenancyFilterForm, StatusModelFilterFormMixin):
    model = Rack
    field_order = [
        "q",
        "region",
        "site",
        "location",
        "group_id",
        "status",
        "role",
        "tenant_group",
        "tenant",
    ]
    q = forms.CharField(required=False, label="Search")
    group_id = DynamicModelMultipleChoiceField(
        queryset=RackGroup.objects.all(),
        required=False,
        label="Rack group",
        null_option="None",
        query_params={"site": "$site"},
    )
    type = forms.MultipleChoiceField(choices=RackTypeChoices, required=False, widget=StaticSelect2Multiple())
    width = forms.MultipleChoiceField(choices=RackWidthChoices, required=False, widget=StaticSelect2Multiple())
    role = DynamicModelMultipleChoiceField(
        queryset=RackRole.objects.all(),
        to_field_name="slug",
        required=False,
        null_option="None",
    )
    tag = TagFilterField(model)


#
# Rack elevations
#


class RackElevationFilterForm(RackFilterForm):
    field_order = [
        "q",
        "region",
        "site",
        "group_id",
        "id",
        "status",
        "role",
        "tenant_group",
        "tenant",
    ]
    id = DynamicModelMultipleChoiceField(
        queryset=Rack.objects.all(),
        label="Rack",
        required=False,
        query_params={
            "site": "$site",
            "group_id": "$group_id",
        },
    )


#
# Rack reservations
#


class RackReservationForm(NautobotModelForm, TenancyForm):
    region = DynamicModelChoiceField(queryset=Region.objects.all(), required=False, initial_params={"sites": "$site"})
    site = DynamicModelChoiceField(
        queryset=Site.objects.all(),
        required=False,
        query_params={"region_id": "$region"},
    )
    rack_group = DynamicModelChoiceField(
        queryset=RackGroup.objects.all(),
        required=False,
        query_params={"site_id": "$site"},
    )
    rack = DynamicModelChoiceField(
        queryset=Rack.objects.all(),
        query_params={
            "site_id": "$site",
            "group_id": "$rack_group",
        },
    )
    units = NumericArrayField(
        base_field=forms.IntegerField(),
        help_text="Comma-separated list of numeric unit IDs. A range may be specified using a hyphen.",
    )
    user = forms.ModelChoiceField(queryset=get_user_model().objects.order_by("username"), widget=StaticSelect2())

    class Meta:
        model = RackReservation
        fields = [
            "rack",
            "units",
            "user",
            "tenant_group",
            "tenant",
            "description",
            "tags",
        ]


class RackReservationCSVForm(CustomFieldModelCSVForm):
    site = CSVModelChoiceField(queryset=Site.objects.all(), to_field_name="name", help_text="Parent site")
    rack_group = CSVModelChoiceField(
        queryset=RackGroup.objects.all(),
        to_field_name="name",
        required=False,
        help_text="Rack's group (if any)",
    )
    rack = CSVModelChoiceField(queryset=Rack.objects.all(), to_field_name="name", help_text="Rack")
    units = SimpleArrayField(
        base_field=forms.IntegerField(),
        required=True,
        help_text="Comma-separated list of individual unit numbers",
    )
    tenant = CSVModelChoiceField(
        queryset=Tenant.objects.all(),
        required=False,
        to_field_name="name",
        help_text="Assigned tenant",
    )

    class Meta:
        model = RackReservation
        fields = ("site", "rack_group", "rack", "units", "tenant", "description")

    def __init__(self, data=None, *args, **kwargs):
        super().__init__(data, *args, **kwargs)

        if data:

            # Limit rack_group queryset by assigned site
            params = {f"site__{self.fields['site'].to_field_name}": data.get("site")}
            self.fields["rack_group"].queryset = self.fields["rack_group"].queryset.filter(**params)

            # Limit rack queryset by assigned site and group
            params = {
                f"site__{self.fields['site'].to_field_name}": data.get("site"),
                f"group__{self.fields['rack_group'].to_field_name}": data.get("rack_group"),
            }
            self.fields["rack"].queryset = self.fields["rack"].queryset.filter(**params)


class RackReservationBulkEditForm(TagsBulkEditFormMixin, NautobotBulkEditForm):
    pk = forms.ModelMultipleChoiceField(queryset=RackReservation.objects.all(), widget=forms.MultipleHiddenInput())
    user = forms.ModelChoiceField(
        queryset=get_user_model().objects.order_by("username"),
        required=False,
        widget=StaticSelect2(),
    )
    tenant = DynamicModelChoiceField(queryset=Tenant.objects.all(), required=False)
    description = forms.CharField(max_length=100, required=False)

    class Meta:
        nullable_fields = []


class RackReservationFilterForm(NautobotFilterForm, TenancyFilterForm):
    model = RackReservation
    field_order = [
        "q",
        "region",
        "site",
        "group_id",
        "user_id",
        "tenant_group",
        "tenant",
    ]
    q = forms.CharField(required=False, label="Search")
    region = DynamicModelMultipleChoiceField(queryset=Region.objects.all(), to_field_name="slug", required=False)
    site = DynamicModelMultipleChoiceField(
        queryset=Site.objects.all(),
        to_field_name="slug",
        required=False,
        query_params={"region": "$region"},
    )
    group_id = DynamicModelMultipleChoiceField(
        # v2 TODO(jathan): Replace prefetch_related with select_related
        queryset=RackGroup.objects.prefetch_related("site"),
        required=False,
        label="Rack group",
        null_option="None",
    )
    user_id = DynamicModelMultipleChoiceField(
        queryset=get_user_model().objects.all(),
        required=False,
        label="User",
        widget=APISelectMultiple(
            api_url="/api/users/users/",
        ),
    )
    tag = TagFilterField(model)


#
# Manufacturers
#


class ManufacturerForm(NautobotModelForm):
    slug = SlugField()

    class Meta:
        model = Manufacturer
        fields = [
            "name",
            "slug",
            "description",
        ]


class ManufacturerCSVForm(CustomFieldModelCSVForm):
    class Meta:
        model = Manufacturer
        fields = Manufacturer.csv_headers


#
# Device types
#


class DeviceTypeForm(NautobotModelForm):
    manufacturer = DynamicModelChoiceField(queryset=Manufacturer.objects.all())
    slug = SlugField(slug_source="model")
    comments = CommentField()

    class Meta:
        model = DeviceType
        fields = [
            "manufacturer",
            "model",
            "slug",
            "part_number",
            "u_height",
            "is_full_depth",
            "subdevice_role",
            "front_image",
            "rear_image",
            "comments",
            "tags",
        ]
        widgets = {
            "subdevice_role": StaticSelect2(),
            # Exclude SVG images (unsupported by PIL)
            "front_image": forms.ClearableFileInput(
                attrs={"accept": "image/bmp,image/gif,image/jpeg,image/png,image/tiff"}
            ),
            "rear_image": forms.ClearableFileInput(
                attrs={"accept": "image/bmp,image/gif,image/jpeg,image/png,image/tiff"}
            ),
        }


class DeviceTypeImportForm(BootstrapMixin, forms.ModelForm):
    manufacturer = forms.ModelChoiceField(queryset=Manufacturer.objects.all(), to_field_name="name")

    class Meta:
        model = DeviceType
        fields = [
            "manufacturer",
            "model",
            "slug",
            "part_number",
            "u_height",
            "is_full_depth",
            "subdevice_role",
            "comments",
        ]


class DeviceTypeBulkEditForm(TagsBulkEditFormMixin, NautobotBulkEditForm):
    pk = forms.ModelMultipleChoiceField(queryset=DeviceType.objects.all(), widget=forms.MultipleHiddenInput())
    manufacturer = DynamicModelChoiceField(queryset=Manufacturer.objects.all(), required=False)
    u_height = forms.IntegerField(required=False)
    is_full_depth = forms.NullBooleanField(required=False, widget=BulkEditNullBooleanSelect(), label="Is full depth")

    class Meta:
        nullable_fields = []


class DeviceTypeFilterForm(NautobotFilterForm):
    model = DeviceType
    q = forms.CharField(required=False, label="Search")
    manufacturer = DynamicModelMultipleChoiceField(
        queryset=Manufacturer.objects.all(), to_field_name="slug", required=False
    )
    subdevice_role = forms.MultipleChoiceField(
        choices=add_blank_choice(SubdeviceRoleChoices),
        required=False,
        widget=StaticSelect2Multiple(),
    )
    console_ports = forms.NullBooleanField(
        required=False,
        label="Has console ports",
        widget=StaticSelect2(choices=BOOLEAN_WITH_BLANK_CHOICES),
    )
    console_server_ports = forms.NullBooleanField(
        required=False,
        label="Has console server ports",
        widget=StaticSelect2(choices=BOOLEAN_WITH_BLANK_CHOICES),
    )
    power_ports = forms.NullBooleanField(
        required=False,
        label="Has power ports",
        widget=StaticSelect2(choices=BOOLEAN_WITH_BLANK_CHOICES),
    )
    power_outlets = forms.NullBooleanField(
        required=False,
        label="Has power outlets",
        widget=StaticSelect2(choices=BOOLEAN_WITH_BLANK_CHOICES),
    )
    interfaces = forms.NullBooleanField(
        required=False,
        label="Has interfaces",
        widget=StaticSelect2(choices=BOOLEAN_WITH_BLANK_CHOICES),
    )
    pass_through_ports = forms.NullBooleanField(
        required=False,
        label="Has pass-through ports",
        widget=StaticSelect2(choices=BOOLEAN_WITH_BLANK_CHOICES),
    )
    tag = TagFilterField(model)


#
# Device component templates
#


class ComponentTemplateCreateForm(ComponentForm):
    """
    Base form for the creation of device component templates (subclassed from ComponentTemplateModel).
    """

    manufacturer = DynamicModelChoiceField(
        queryset=Manufacturer.objects.all(),
        required=False,
        initial_params={"device_types": "device_type"},
    )
    device_type = DynamicModelChoiceField(
        queryset=DeviceType.objects.all(),
        query_params={"manufacturer_id": "$manufacturer"},
    )
    description = forms.CharField(required=False)


class ConsolePortTemplateForm(NautobotModelForm):
    class Meta:
        model = ConsolePortTemplate
        fields = [
            "device_type",
            "name",
            "label",
            "type",
            "description",
        ]
        widgets = {
            "device_type": forms.HiddenInput(),
        }


class ConsolePortTemplateCreateForm(ComponentTemplateCreateForm):
    type = forms.ChoiceField(choices=add_blank_choice(ConsolePortTypeChoices), widget=StaticSelect2())
    field_order = (
        "manufacturer",
        "device_type",
        "name_pattern",
        "label_pattern",
        "type",
        "description",
    )


class ConsolePortTemplateBulkEditForm(NautobotBulkEditForm):
    pk = forms.ModelMultipleChoiceField(queryset=ConsolePortTemplate.objects.all(), widget=forms.MultipleHiddenInput())
    label = forms.CharField(max_length=64, required=False)
    type = forms.ChoiceField(
        choices=add_blank_choice(ConsolePortTypeChoices),
        required=False,
        widget=StaticSelect2(),
    )

    class Meta:
        nullable_fields = ["label", "type", "description"]


class ConsoleServerPortTemplateForm(NautobotModelForm):
    class Meta:
        model = ConsoleServerPortTemplate
        fields = [
            "device_type",
            "name",
            "label",
            "type",
            "description",
        ]
        widgets = {
            "device_type": forms.HiddenInput(),
        }


class ConsoleServerPortTemplateCreateForm(ComponentTemplateCreateForm):
    type = forms.ChoiceField(choices=add_blank_choice(ConsolePortTypeChoices), widget=StaticSelect2())
    field_order = (
        "manufacturer",
        "device_type",
        "name_pattern",
        "label_pattern",
        "type",
        "description",
    )


class ConsoleServerPortTemplateBulkEditForm(NautobotBulkEditForm):
    pk = forms.ModelMultipleChoiceField(
        queryset=ConsoleServerPortTemplate.objects.all(),
        widget=forms.MultipleHiddenInput(),
    )
    label = forms.CharField(max_length=64, required=False)
    type = forms.ChoiceField(
        choices=add_blank_choice(ConsolePortTypeChoices),
        required=False,
        widget=StaticSelect2(),
    )
    description = forms.CharField(required=False)

    class Meta:
        nullable_fields = ["label", "type", "description"]


class PowerPortTemplateForm(NautobotModelForm):
    class Meta:
        model = PowerPortTemplate
        fields = [
            "device_type",
            "name",
            "label",
            "type",
            "maximum_draw",
            "allocated_draw",
            "description",
        ]
        widgets = {
            "device_type": forms.HiddenInput(),
        }


class PowerPortTemplateCreateForm(ComponentTemplateCreateForm):
    type = forms.ChoiceField(choices=add_blank_choice(PowerPortTypeChoices), required=False)
    maximum_draw = forms.IntegerField(min_value=1, required=False, help_text="Maximum power draw (watts)")
    allocated_draw = forms.IntegerField(min_value=1, required=False, help_text="Allocated power draw (watts)")
    field_order = (
        "manufacturer",
        "device_type",
        "name_pattern",
        "label_pattern",
        "type",
        "maximum_draw",
        "allocated_draw",
        "description",
    )


class PowerPortTemplateBulkEditForm(NautobotBulkEditForm):
    pk = forms.ModelMultipleChoiceField(queryset=PowerPortTemplate.objects.all(), widget=forms.MultipleHiddenInput())
    label = forms.CharField(max_length=64, required=False)
    type = forms.ChoiceField(
        choices=add_blank_choice(PowerPortTypeChoices),
        required=False,
        widget=StaticSelect2(),
    )
    maximum_draw = forms.IntegerField(min_value=1, required=False, help_text="Maximum power draw (watts)")
    allocated_draw = forms.IntegerField(min_value=1, required=False, help_text="Allocated power draw (watts)")
    description = forms.CharField(required=False)

    class Meta:
        nullable_fields = [
            "label",
            "type",
            "maximum_draw",
            "allocated_draw",
            "description",
        ]


class PowerOutletTemplateForm(NautobotModelForm):
    class Meta:
        model = PowerOutletTemplate
        fields = [
            "device_type",
            "name",
            "label",
            "type",
            "power_port",
            "feed_leg",
            "description",
        ]
        widgets = {
            "device_type": forms.HiddenInput(),
        }

    def __init__(self, *args, **kwargs):

        super().__init__(*args, **kwargs)

        # Limit power_port choices to current DeviceType
        if hasattr(self.instance, "device_type"):
            self.fields["power_port"].queryset = PowerPortTemplate.objects.filter(device_type=self.instance.device_type)


class PowerOutletTemplateCreateForm(ComponentTemplateCreateForm):
    type = forms.ChoiceField(choices=add_blank_choice(PowerOutletTypeChoices), required=False)
    power_port = forms.ModelChoiceField(queryset=PowerPortTemplate.objects.all(), required=False)
    feed_leg = forms.ChoiceField(
        choices=add_blank_choice(PowerOutletFeedLegChoices),
        required=False,
        widget=StaticSelect2(),
    )
    field_order = (
        "manufacturer",
        "device_type",
        "name_pattern",
        "label_pattern",
        "type",
        "power_port",
        "feed_leg",
        "description",
    )

    def __init__(self, *args, **kwargs):
        super().__init__(*args, **kwargs)

        # Limit power_port choices to current DeviceType
        device_type = DeviceType.objects.get(pk=self.initial.get("device_type") or self.data.get("device_type"))
        self.fields["power_port"].queryset = PowerPortTemplate.objects.filter(device_type=device_type)


class PowerOutletTemplateBulkEditForm(NautobotBulkEditForm):
    pk = forms.ModelMultipleChoiceField(queryset=PowerOutletTemplate.objects.all(), widget=forms.MultipleHiddenInput())
    device_type = forms.ModelChoiceField(
        queryset=DeviceType.objects.all(),
        required=False,
        disabled=True,
        widget=forms.HiddenInput(),
    )
    label = forms.CharField(max_length=64, required=False)
    type = forms.ChoiceField(
        choices=add_blank_choice(PowerOutletTypeChoices),
        required=False,
        widget=StaticSelect2(),
    )
    power_port = forms.ModelChoiceField(queryset=PowerPortTemplate.objects.all(), required=False)
    feed_leg = forms.ChoiceField(
        choices=add_blank_choice(PowerOutletFeedLegChoices),
        required=False,
        widget=StaticSelect2(),
    )
    description = forms.CharField(required=False)

    class Meta:
        nullable_fields = ["label", "type", "power_port", "feed_leg", "description"]

    def __init__(self, *args, **kwargs):
        super().__init__(*args, **kwargs)

        # Limit power_port queryset to PowerPortTemplates which belong to the parent DeviceType
        if "device_type" in self.initial:
            device_type = DeviceType.objects.filter(pk=self.initial["device_type"]).first()
            self.fields["power_port"].queryset = PowerPortTemplate.objects.filter(device_type=device_type)
        else:
            self.fields["power_port"].choices = ()
            self.fields["power_port"].widget.attrs["disabled"] = True


class InterfaceTemplateForm(NautobotModelForm):
    class Meta:
        model = InterfaceTemplate
        fields = [
            "device_type",
            "name",
            "label",
            "type",
            "mgmt_only",
            "description",
        ]
        widgets = {
            "device_type": forms.HiddenInput(),
            "type": StaticSelect2(),
        }


class InterfaceTemplateCreateForm(ComponentTemplateCreateForm):
    type = forms.ChoiceField(choices=InterfaceTypeChoices, widget=StaticSelect2())
    mgmt_only = forms.BooleanField(required=False, label="Management only")
    field_order = (
        "manufacturer",
        "device_type",
        "name_pattern",
        "label_pattern",
        "type",
        "mgmt_only",
        "description",
    )


class InterfaceTemplateBulkEditForm(NautobotBulkEditForm):
    pk = forms.ModelMultipleChoiceField(queryset=InterfaceTemplate.objects.all(), widget=forms.MultipleHiddenInput())
    label = forms.CharField(max_length=64, required=False)
    type = forms.ChoiceField(
        choices=add_blank_choice(InterfaceTypeChoices),
        required=False,
        widget=StaticSelect2(),
    )
    mgmt_only = forms.NullBooleanField(required=False, widget=BulkEditNullBooleanSelect, label="Management only")
    description = forms.CharField(required=False)

    class Meta:
        nullable_fields = ["label", "description"]


class FrontPortTemplateForm(NautobotModelForm):
    class Meta:
        model = FrontPortTemplate
        fields = [
            "device_type",
            "name",
            "label",
            "type",
            "rear_port",
            "rear_port_position",
            "description",
        ]
        widgets = {
            "device_type": forms.HiddenInput(),
            "rear_port": StaticSelect2(),
        }

    def __init__(self, *args, **kwargs):

        super().__init__(*args, **kwargs)

        # Limit rear_port choices to current DeviceType
        if hasattr(self.instance, "device_type"):
            self.fields["rear_port"].queryset = RearPortTemplate.objects.filter(device_type=self.instance.device_type)


class FrontPortTemplateCreateForm(ComponentTemplateCreateForm):
    type = forms.ChoiceField(choices=PortTypeChoices, widget=StaticSelect2())
    rear_port_set = forms.MultipleChoiceField(
        choices=[],
        label="Rear ports",
        help_text="Select one rear port assignment for each front port being created.",
    )
    field_order = (
        "manufacturer",
        "device_type",
        "name_pattern",
        "label_pattern",
        "type",
        "rear_port_set",
        "description",
    )

    def __init__(self, *args, **kwargs):
        super().__init__(*args, **kwargs)

        device_type = DeviceType.objects.get(pk=self.initial.get("device_type") or self.data.get("device_type"))

        # Determine which rear port positions are occupied. These will be excluded from the list of available mappings.
        occupied_port_positions = [
            (front_port.rear_port_id, front_port.rear_port_position)
            for front_port in device_type.frontporttemplates.all()
        ]

        # Populate rear port choices
        choices = []
        rear_ports = RearPortTemplate.objects.filter(device_type=device_type)
        for rear_port in rear_ports:
            for i in range(1, rear_port.positions + 1):
                if (rear_port.pk, i) not in occupied_port_positions:
                    choices.append(
                        (
                            f"{rear_port.pk}:{i}",
                            f"{rear_port.name}:{i}",
                        )
                    )
        self.fields["rear_port_set"].choices = choices

    def clean(self):
        super().clean()

        # Validate that the number of ports being created equals the number of selected (rear port, position) tuples
        front_port_count = len(self.cleaned_data["name_pattern"])
        rear_port_count = len(self.cleaned_data["rear_port_set"])
        if front_port_count != rear_port_count:
            raise forms.ValidationError(
                {
                    "rear_port_set": (
                        f"The provided name pattern will create {front_port_count} ports, "
                        f"however {rear_port_count} rear port assignments were selected. These counts must match."
                    )
                }
            )

    def get_iterative_data(self, iteration):

        # Assign rear port and position from selected set
        rear_port, position = self.cleaned_data["rear_port_set"][iteration].split(":")

        return {
            "rear_port": rear_port,
            "rear_port_position": int(position),
        }


class FrontPortTemplateBulkEditForm(NautobotBulkEditForm):
    pk = forms.ModelMultipleChoiceField(queryset=FrontPortTemplate.objects.all(), widget=forms.MultipleHiddenInput())
    label = forms.CharField(max_length=64, required=False)
    type = forms.ChoiceField(
        choices=add_blank_choice(PortTypeChoices),
        required=False,
        widget=StaticSelect2(),
    )
    description = forms.CharField(required=False)

    class Meta:
        nullable_fields = ["description"]


class RearPortTemplateForm(NautobotModelForm):
    class Meta:
        model = RearPortTemplate
        fields = [
            "device_type",
            "name",
            "label",
            "type",
            "positions",
            "description",
        ]
        widgets = {
            "device_type": forms.HiddenInput(),
            "type": StaticSelect2(),
        }


class RearPortTemplateCreateForm(ComponentTemplateCreateForm):
    type = forms.ChoiceField(
        choices=PortTypeChoices,
        widget=StaticSelect2(),
    )
    positions = forms.IntegerField(
        min_value=REARPORT_POSITIONS_MIN,
        max_value=REARPORT_POSITIONS_MAX,
        initial=1,
        help_text="The number of front ports which may be mapped to each rear port",
    )
    field_order = (
        "manufacturer",
        "device_type",
        "name_pattern",
        "label_pattern",
        "type",
        "positions",
        "description",
    )


class RearPortTemplateBulkEditForm(NautobotBulkEditForm):
    pk = forms.ModelMultipleChoiceField(queryset=RearPortTemplate.objects.all(), widget=forms.MultipleHiddenInput())
    label = forms.CharField(max_length=64, required=False)
    type = forms.ChoiceField(
        choices=add_blank_choice(PortTypeChoices),
        required=False,
        widget=StaticSelect2(),
    )
    description = forms.CharField(required=False)

    class Meta:
        nullable_fields = ["description"]


class DeviceBayTemplateForm(NautobotModelForm):
    class Meta:
        model = DeviceBayTemplate
        fields = [
            "device_type",
            "name",
            "label",
            "description",
        ]
        widgets = {
            "device_type": forms.HiddenInput(),
        }


class DeviceBayTemplateCreateForm(ComponentTemplateCreateForm):
    field_order = (
        "manufacturer",
        "device_type",
        "name_pattern",
        "label_pattern",
        "description",
    )


class DeviceBayTemplateBulkEditForm(NautobotBulkEditForm):
    pk = forms.ModelMultipleChoiceField(queryset=DeviceBayTemplate.objects.all(), widget=forms.MultipleHiddenInput())
    label = forms.CharField(max_length=64, required=False)
    description = forms.CharField(required=False)

    class Meta:
        nullable_fields = ("label", "description")


#
# Component template import forms
#


class ComponentTemplateImportForm(BootstrapMixin, CustomFieldModelCSVForm):
    def __init__(self, device_type, data=None, *args, **kwargs):

        # Must pass the parent DeviceType on form initialization
        data.update(
            {
                "device_type": device_type.pk,
            }
        )

        super().__init__(data, *args, **kwargs)

    def clean_device_type(self):

        data = self.cleaned_data["device_type"]

        # Limit fields referencing other components to the parent DeviceType
        for field_name, field in self.fields.items():
            if isinstance(field, forms.ModelChoiceField) and field_name != "device_type":
                field.queryset = field.queryset.filter(device_type=data)

        return data


class ConsolePortTemplateImportForm(ComponentTemplateImportForm):
    class Meta:
        model = ConsolePortTemplate
        fields = [
            "device_type",
            "name",
            "label",
            "type",
        ]


class ConsoleServerPortTemplateImportForm(ComponentTemplateImportForm):
    class Meta:
        model = ConsoleServerPortTemplate
        fields = [
            "device_type",
            "name",
            "label",
            "type",
        ]


class PowerPortTemplateImportForm(ComponentTemplateImportForm):
    class Meta:
        model = PowerPortTemplate
        fields = [
            "device_type",
            "name",
            "label",
            "type",
            "maximum_draw",
            "allocated_draw",
        ]


class PowerOutletTemplateImportForm(ComponentTemplateImportForm):
    power_port = forms.ModelChoiceField(queryset=PowerPortTemplate.objects.all(), to_field_name="name", required=False)

    class Meta:
        model = PowerOutletTemplate
        fields = [
            "device_type",
            "name",
            "label",
            "type",
            "power_port",
            "feed_leg",
        ]


class InterfaceTemplateImportForm(ComponentTemplateImportForm):
    type = forms.ChoiceField(choices=InterfaceTypeChoices.CHOICES)

    class Meta:
        model = InterfaceTemplate
        fields = [
            "device_type",
            "name",
            "label",
            "type",
            "mgmt_only",
        ]


class FrontPortTemplateImportForm(ComponentTemplateImportForm):
    type = forms.ChoiceField(choices=PortTypeChoices.CHOICES)
    rear_port = forms.ModelChoiceField(queryset=RearPortTemplate.objects.all(), to_field_name="name", required=False)

    class Meta:
        model = FrontPortTemplate
        fields = [
            "device_type",
            "name",
            "type",
            "rear_port",
            "rear_port_position",
        ]


class RearPortTemplateImportForm(ComponentTemplateImportForm):
    type = forms.ChoiceField(choices=PortTypeChoices.CHOICES)

    class Meta:
        model = RearPortTemplate
        fields = [
            "device_type",
            "name",
            "type",
            "positions",
        ]


class DeviceBayTemplateImportForm(ComponentTemplateImportForm):
    class Meta:
        model = DeviceBayTemplate
        fields = [
            "device_type",
            "name",
        ]


#
# Device roles
#


class DeviceRoleForm(NautobotModelForm):
    slug = SlugField()

    class Meta:
        model = DeviceRole
        fields = [
            "name",
            "slug",
            "color",
            "vm_role",
            "description",
        ]


class DeviceRoleCSVForm(CustomFieldModelCSVForm):
    class Meta:
        model = DeviceRole
        fields = DeviceRole.csv_headers
        help_texts = {
            "color": mark_safe("RGB color in hexadecimal (e.g. <code>00ff00</code>)"),
        }


#
# Platforms
#


class PlatformForm(NautobotModelForm):
    manufacturer = DynamicModelChoiceField(queryset=Manufacturer.objects.all(), required=False)
    slug = SlugField(max_length=64)

    class Meta:
        model = Platform
        fields = [
            "name",
            "slug",
            "manufacturer",
            "napalm_driver",
            "napalm_args",
            "description",
        ]
        widgets = {
            "napalm_args": SmallTextarea(),
        }


class PlatformCSVForm(CustomFieldModelCSVForm):
    manufacturer = CSVModelChoiceField(
        queryset=Manufacturer.objects.all(),
        required=False,
        to_field_name="name",
        help_text="Limit platform assignments to this manufacturer",
    )

    class Meta:
        model = Platform
        fields = Platform.csv_headers


#
# Devices
#


class DeviceForm(LocatableModelFormMixin, NautobotModelForm, TenancyForm, LocalContextModelForm):
    rack_group = DynamicModelChoiceField(
        queryset=RackGroup.objects.all(),
        required=False,
        query_params={"site_id": "$site"},
        initial_params={"racks": "$rack"},
    )
    rack = DynamicModelChoiceField(
        queryset=Rack.objects.all(),
        required=False,
        query_params={
            "site_id": "$site",
            "group_id": "$rack_group",
        },
    )
    device_redundancy_group = DynamicModelChoiceField(queryset=DeviceRedundancyGroup.objects.all(), required=False)
    position = forms.IntegerField(
        required=False,
        help_text="The lowest-numbered unit occupied by the device",
        widget=APISelect(
            api_url="/api/dcim/racks/{{rack}}/elevation/",
            attrs={
                "disabled-indicator": "device",
                "data-query-param-face": '["$face"]',
            },
        ),
    )
    manufacturer = DynamicModelChoiceField(
        queryset=Manufacturer.objects.all(),
        required=False,
        initial_params={"device_types": "$device_type"},
    )
    device_type = DynamicModelChoiceField(
        queryset=DeviceType.objects.all(),
        query_params={"manufacturer_id": "$manufacturer"},
    )
    device_role = DynamicModelChoiceField(queryset=DeviceRole.objects.all())
    platform = DynamicModelChoiceField(
        queryset=Platform.objects.all(),
        required=False,
        query_params={"manufacturer_id": ["$manufacturer", "null"]},
    )
    secrets_group = DynamicModelChoiceField(queryset=SecretsGroup.objects.all(), required=False)
    cluster_group = DynamicModelChoiceField(
        queryset=ClusterGroup.objects.all(),
        required=False,
        null_option="None",
        initial_params={"clusters": "$cluster"},
    )
    cluster = DynamicModelChoiceField(
        queryset=Cluster.objects.all(),
        required=False,
        query_params={"group_id": "$cluster_group"},
    )
    comments = CommentField()

    class Meta:
        model = Device
        fields = [
            "name",
            "device_role",
            "device_type",
            "serial",
            "asset_tag",
            "site",
            "location",
            "rack",
            "device_redundancy_group",
            "device_redundancy_group_priority",
            "position",
            "face",
            "status",
            "platform",
            "primary_ip4",
            "primary_ip6",
            "secrets_group",
            "cluster_group",
            "cluster",
            "tenant_group",
            "tenant",
            "comments",
            "tags",
            "local_context_data",
            "local_context_schema",
        ]
        help_texts = {
            "device_role": "The function this device serves",
            "serial": "Chassis serial number",
            "local_context_data": "Local config context data overwrites all source contexts in the final rendered "
            "config context",
        }
        widgets = {
            "face": StaticSelect2(),
            "primary_ip4": StaticSelect2(),
            "primary_ip6": StaticSelect2(),
        }

    def __init__(self, *args, **kwargs):
        super().__init__(*args, **kwargs)

        if self.instance.present_in_database:

            # Compile list of choices for primary IPv4 and IPv6 addresses
            for family in [4, 6]:
                ip_choices = [(None, "---------")]

                # Gather PKs of all interfaces belonging to this Device or a peer VirtualChassis member
                interface_ids = self.instance.vc_interfaces.values_list("pk", flat=True)

                # Collect interface IPs
                # v2 TODO(jathan): Replace prefetch_related with select_related
                interface_ips = (
                    IPAddress.objects.ip_family(family)
                    .filter(
                        assigned_object_type=ContentType.objects.get_for_model(Interface),
                        assigned_object_id__in=interface_ids,
                    )
                    .prefetch_related("assigned_object")
                )
                if interface_ips:
                    ip_list = [(ip.id, f"{ip.address} ({ip.assigned_object})") for ip in interface_ips]
                    ip_choices.append(("Interface IPs", ip_list))
                # Collect NAT IPs
                # v2 TODO(jathan): Replace prefetch_related with select_related
                nat_ips = (
                    IPAddress.objects.prefetch_related("nat_inside")
                    .ip_family(family)
                    .filter(
                        nat_inside__assigned_object_type=ContentType.objects.get_for_model(Interface),
                        nat_inside__assigned_object_id__in=interface_ids,
                    )
                    .prefetch_related("assigned_object")
                )
                if nat_ips:
                    ip_list = [(ip.id, f"{ip.address} (NAT)") for ip in nat_ips]
                    ip_choices.append(("NAT IPs", ip_list))
                self.fields[f"primary_ip{family}"].choices = ip_choices

            # If editing an existing device, exclude it from the list of occupied rack units. This ensures that a device
            # can be flipped from one face to another.
            self.fields["position"].widget.add_query_param("exclude", self.instance.pk)

            # Limit platform by manufacturer
            self.fields["platform"].queryset = Platform.objects.filter(
                Q(manufacturer__isnull=True) | Q(manufacturer=self.instance.device_type.manufacturer)
            )

            # Disable rack assignment if this is a child device installed in a parent device
            if self.instance.device_type.is_child_device and hasattr(self.instance, "parent_bay"):
                self.fields["site"].disabled = True
                self.fields["rack"].disabled = True
                self.initial["site"] = self.instance.parent_bay.device.site_id
                self.initial["rack"] = self.instance.parent_bay.device.rack_id

        else:

            # An object that doesn't exist yet can't have any IPs assigned to it
            self.fields["primary_ip4"].choices = []
            self.fields["primary_ip4"].widget.attrs["readonly"] = True
            self.fields["primary_ip6"].choices = []
            self.fields["primary_ip6"].widget.attrs["readonly"] = True

        # Rack position
        position = self.data.get("position") or self.initial.get("position")
        if position:
            self.fields["position"].widget.choices = [(position, f"U{position}")]


class BaseDeviceCSVForm(StatusModelCSVFormMixin, CustomFieldModelCSVForm):
    device_role = CSVModelChoiceField(
        queryset=DeviceRole.objects.all(),
        to_field_name="name",
        help_text="Assigned role",
    )
    tenant = CSVModelChoiceField(
        queryset=Tenant.objects.all(),
        required=False,
        to_field_name="name",
        help_text="Assigned tenant",
    )
    manufacturer = CSVModelChoiceField(
        queryset=Manufacturer.objects.all(),
        to_field_name="name",
        help_text="Device type manufacturer",
    )
    device_type = CSVModelChoiceField(
        queryset=DeviceType.objects.all(),
        to_field_name="model",
        help_text="Device type model",
    )
    platform = CSVModelChoiceField(
        queryset=Platform.objects.all(),
        required=False,
        to_field_name="name",
        help_text="Assigned platform",
    )
    cluster = CSVModelChoiceField(
        queryset=Cluster.objects.all(),
        to_field_name="name",
        required=False,
        help_text="Virtualization cluster",
    )
    secrets_group = CSVModelChoiceField(
        queryset=SecretsGroup.objects.all(),
        required=False,
        to_field_name="name",
        help_text="Secrets group",
    )

    class Meta:
        fields = []
        model = Device

    def __init__(self, data=None, *args, **kwargs):
        super().__init__(data, *args, **kwargs)

        if data:

            # Limit device type queryset by manufacturer
            params = {f"manufacturer__{self.fields['manufacturer'].to_field_name}": data.get("manufacturer")}
            self.fields["device_type"].queryset = self.fields["device_type"].queryset.filter(**params)


class DeviceCSVForm(LocatableModelCSVFormMixin, BaseDeviceCSVForm):
    rack_group = CSVModelChoiceField(
        queryset=RackGroup.objects.all(),
        to_field_name="name",
        required=False,
        help_text="Rack's group (if any)",
    )
    rack = CSVModelChoiceField(
        queryset=Rack.objects.all(),
        to_field_name="name",
        required=False,
        help_text="Assigned rack",
    )
    face = CSVChoiceField(choices=DeviceFaceChoices, required=False, help_text="Mounted rack face")
    device_redundancy_group = CSVModelChoiceField(
        queryset=DeviceRedundancyGroup.objects.all(),
        to_field_name="slug",
        required=False,
        help_text="Associated device redundancy group (slug)",
    )

    class Meta(BaseDeviceCSVForm.Meta):
        fields = [
            "name",
            "device_role",
            "tenant",
            "manufacturer",
            "device_type",
            "platform",
            "serial",
            "asset_tag",
            "status",
            "site",
            "location",
            "rack_group",
            "rack",
            "position",
            "face",
            "device_redundancy_group",
            "device_redundancy_group_priority",
            "cluster",
            "comments",
        ]

    def __init__(self, data=None, *args, **kwargs):
        super().__init__(data, *args, **kwargs)

        if data:

            # Limit rack_group queryset by assigned site
            params = {f"site__{self.fields['site'].to_field_name}": data.get("site")}
            self.fields["rack_group"].queryset = self.fields["rack_group"].queryset.filter(**params)

            # Limit rack queryset by assigned site and group
            params = {
                f"site__{self.fields['site'].to_field_name}": data.get("site"),
                f"group__{self.fields['rack_group'].to_field_name}": data.get("rack_group"),
            }
            self.fields["rack"].queryset = self.fields["rack"].queryset.filter(**params)

            # TODO: limit location queryset by assigned site


class ChildDeviceCSVForm(BaseDeviceCSVForm):
    parent = CSVModelChoiceField(queryset=Device.objects.all(), to_field_name="name", help_text="Parent device")
    device_bay = CSVModelChoiceField(
        queryset=DeviceBay.objects.all(),
        to_field_name="name",
        help_text="Device bay in which this device is installed",
    )

    class Meta(BaseDeviceCSVForm.Meta):
        fields = [
            "name",
            "device_role",
            "tenant",
            "manufacturer",
            "device_type",
            "platform",
            "serial",
            "asset_tag",
            "status",
            "parent",
            "device_bay",
            "cluster",
            "comments",
        ]

    def __init__(self, data=None, *args, **kwargs):
        super().__init__(data, *args, **kwargs)

        if data:

            # Limit device bay queryset by parent device
            params = {f"device__{self.fields['parent'].to_field_name}": data.get("parent")}
            self.fields["device_bay"].queryset = self.fields["device_bay"].queryset.filter(**params)

    def clean(self):
        super().clean()

        # Set parent_bay reverse relationship
        device_bay = self.cleaned_data.get("device_bay")
        if device_bay:
            self.instance.parent_bay = device_bay

        # Inherit site and rack from parent device
        parent = self.cleaned_data.get("parent")
        if parent:
            self.instance.site = parent.site
            self.instance.rack = parent.rack


class DeviceBulkEditForm(
    TagsBulkEditFormMixin,
    LocatableModelBulkEditFormMixin,
    StatusModelBulkEditFormMixin,
    NautobotBulkEditForm,
    LocalContextModelBulkEditForm,
):
    pk = forms.ModelMultipleChoiceField(queryset=Device.objects.all(), widget=forms.MultipleHiddenInput())
    manufacturer = DynamicModelChoiceField(queryset=Manufacturer.objects.all(), required=False)
    device_type = DynamicModelChoiceField(
        queryset=DeviceType.objects.all(),
        required=False,
        query_params={"manufacturer_id": "$manufacturer"},
    )
    rack = DynamicModelChoiceField(queryset=Rack.objects.all(), required=False)
    position = forms.IntegerField(required=False)
    face = forms.ChoiceField(
        required=False,
        choices=add_blank_choice(DeviceFaceChoices),
        widget=StaticSelect2(),
    )
    rack_group = DynamicModelChoiceField(queryset=RackGroup.objects.all(), required=False)
    device_role = DynamicModelChoiceField(queryset=DeviceRole.objects.all(), required=False)
    tenant = DynamicModelChoiceField(queryset=Tenant.objects.all(), required=False)
    platform = DynamicModelChoiceField(queryset=Platform.objects.all(), required=False)
    serial = forms.CharField(max_length=255, required=False, label="Serial Number")
    secrets_group = DynamicModelChoiceField(queryset=SecretsGroup.objects.all(), required=False)
    device_redundancy_group = DynamicModelChoiceField(queryset=DeviceRedundancyGroup.objects.all(), required=False)
    device_redundancy_group_priority = forms.IntegerField(required=False, min_value=1)

    class Meta:
        model = Device
        nullable_fields = [
            "location",
            "tenant",
            "platform",
            "serial",
            "rack",
            "position",
            "face",
            "rack_group",
            "secrets_group",
            "device_redundancy_group",
            "device_redundancy_group_priority",
        ]

    def __init__(self, *args, **kwrags):
        super().__init__(*args, **kwrags)

        # Disable position because only setting null value is required
        self.fields["position"].disabled = True


class DeviceFilterForm(
    NautobotFilterForm,
    LocalContextFilterForm,
    LocatableModelFilterFormMixin,
    TenancyFilterForm,
    StatusModelFilterFormMixin,
):
    model = Device
    field_order = [
        "q",
        "region",
        "site",
        "location",
        "rack_group_id",
        "rack_id",
        "status",
        "role",
        "tenant_group",
        "tenant",
        "manufacturer_id",
        "device_type_id",
        "mac_address",
        "has_primary_ip",
    ]
    q = forms.CharField(required=False, label="Search")
    rack_group_id = DynamicModelMultipleChoiceField(
        queryset=RackGroup.objects.all(),
        required=False,
        label="Rack group",
        query_params={"site": "$site"},
    )
    rack_id = DynamicModelMultipleChoiceField(
        queryset=Rack.objects.all(),
        required=False,
        label="Rack",
        null_option="None",
        query_params={
            "site": "$site",
            "group_id": "$rack_group_id",
        },
    )
    role = DynamicModelMultipleChoiceField(queryset=DeviceRole.objects.all(), to_field_name="slug", required=False)
    manufacturer = DynamicModelMultipleChoiceField(
        queryset=Manufacturer.objects.all(),
        to_field_name="slug",
        required=False,
        label="Manufacturer",
    )
    device_type_id = DynamicModelMultipleChoiceField(
        queryset=DeviceType.objects.all(),
        required=False,
        label="Model",
        query_params={"manufacturer": "$manufacturer"},
    )
    platform = DynamicModelMultipleChoiceField(
        queryset=Platform.objects.all(),
        to_field_name="slug",
        required=False,
        null_option="None",
    )
    mac_address = forms.CharField(required=False, label="MAC address")
    device_redundancy_group = DynamicModelMultipleChoiceField(
        queryset=DeviceRedundancyGroup.objects.all(),
        to_field_name="slug",
        required=False,
        null_option="None",
    )
    device_redundancy_group_priority = forms.IntegerField(min_value=1, required=False)
    has_primary_ip = forms.NullBooleanField(
        required=False,
        label="Has a primary IP",
        widget=StaticSelect2(choices=BOOLEAN_WITH_BLANK_CHOICES),
    )
    virtual_chassis_member = forms.NullBooleanField(
        required=False,
        label="Virtual chassis member",
        widget=StaticSelect2(choices=BOOLEAN_WITH_BLANK_CHOICES),
    )
    console_ports = forms.NullBooleanField(
        required=False,
        label="Has console ports",
        widget=StaticSelect2(choices=BOOLEAN_WITH_BLANK_CHOICES),
    )
    console_server_ports = forms.NullBooleanField(
        required=False,
        label="Has console server ports",
        widget=StaticSelect2(choices=BOOLEAN_WITH_BLANK_CHOICES),
    )
    power_ports = forms.NullBooleanField(
        required=False,
        label="Has power ports",
        widget=StaticSelect2(choices=BOOLEAN_WITH_BLANK_CHOICES),
    )
    power_outlets = forms.NullBooleanField(
        required=False,
        label="Has power outlets",
        widget=StaticSelect2(choices=BOOLEAN_WITH_BLANK_CHOICES),
    )
    interfaces = forms.NullBooleanField(
        required=False,
        label="Has interfaces",
        widget=StaticSelect2(choices=BOOLEAN_WITH_BLANK_CHOICES),
    )
    pass_through_ports = forms.NullBooleanField(
        required=False,
        label="Has pass-through ports",
        widget=StaticSelect2(choices=BOOLEAN_WITH_BLANK_CHOICES),
    )
    tag = TagFilterField(model)


#
# Device components
#


class ComponentCreateForm(ComponentForm):
    """
    Base form for the creation of device components (models subclassed from ComponentModel).
    """

    device = DynamicModelChoiceField(queryset=Device.objects.all())
    description = forms.CharField(max_length=100, required=False)


class DeviceBulkAddComponentForm(ComponentForm, CustomFieldModelBulkEditFormMixin):
    pk = forms.ModelMultipleChoiceField(queryset=Device.objects.all(), widget=forms.MultipleHiddenInput())
    description = forms.CharField(max_length=100, required=False)

    class Meta:
        nullable_fields = []


#
# Console ports
#


class ConsolePortFilterForm(DeviceComponentFilterForm):
    model = ConsolePort
    type = forms.MultipleChoiceField(choices=ConsolePortTypeChoices, required=False, widget=StaticSelect2Multiple())
    tag = TagFilterField(model)


class ConsolePortForm(NautobotModelForm):
    class Meta:
        model = ConsolePort
        fields = [
            "device",
            "name",
            "label",
            "type",
            "description",
            "tags",
        ]
        widgets = {
            "device": forms.HiddenInput(),
        }


class ConsolePortCreateForm(ComponentCreateForm):
    type = forms.ChoiceField(
        choices=add_blank_choice(ConsolePortTypeChoices),
        required=False,
        widget=StaticSelect2(),
    )
    field_order = (
        "device",
        "name_pattern",
        "label_pattern",
        "type",
        "description",
        "tags",
    )


class ConsolePortBulkCreateForm(form_from_model(ConsolePort, ["type"]), DeviceBulkAddComponentForm):
    field_order = ("name_pattern", "label_pattern", "type", "description", "tags")


class ConsolePortBulkEditForm(
    form_from_model(ConsolePort, ["label", "type", "description"]),
    TagsBulkEditFormMixin,
    NautobotBulkEditForm,
):
    pk = forms.ModelMultipleChoiceField(queryset=ConsolePort.objects.all(), widget=forms.MultipleHiddenInput())

    class Meta:
        nullable_fields = ["label", "description"]


class ConsolePortCSVForm(CustomFieldModelCSVForm):
    device = CSVModelChoiceField(queryset=Device.objects.all(), to_field_name="name")
    type = CSVChoiceField(choices=ConsolePortTypeChoices, required=False, help_text="Port type")

    class Meta:
        model = ConsolePort
        fields = ConsolePort.csv_headers


#
# Console server ports
#


class ConsoleServerPortFilterForm(DeviceComponentFilterForm):
    model = ConsoleServerPort
    type = forms.MultipleChoiceField(choices=ConsolePortTypeChoices, required=False, widget=StaticSelect2Multiple())
    tag = TagFilterField(model)


class ConsoleServerPortForm(NautobotModelForm):
    class Meta:
        model = ConsoleServerPort
        fields = [
            "device",
            "name",
            "label",
            "type",
            "description",
            "tags",
        ]
        widgets = {
            "device": forms.HiddenInput(),
        }


class ConsoleServerPortCreateForm(ComponentCreateForm):
    type = forms.ChoiceField(
        choices=add_blank_choice(ConsolePortTypeChoices),
        required=False,
        widget=StaticSelect2(),
    )
    field_order = (
        "device",
        "name_pattern",
        "label_pattern",
        "type",
        "description",
        "tags",
    )


class ConsoleServerPortBulkCreateForm(form_from_model(ConsoleServerPort, ["type"]), DeviceBulkAddComponentForm):
    field_order = ("name_pattern", "label_pattern", "type", "description", "tags")


class ConsoleServerPortBulkEditForm(
    form_from_model(ConsoleServerPort, ["label", "type", "description"]),
    TagsBulkEditFormMixin,
    NautobotBulkEditForm,
):
    pk = forms.ModelMultipleChoiceField(queryset=ConsoleServerPort.objects.all(), widget=forms.MultipleHiddenInput())

    class Meta:
        nullable_fields = ["label", "description"]


class ConsoleServerPortCSVForm(CustomFieldModelCSVForm):
    device = CSVModelChoiceField(queryset=Device.objects.all(), to_field_name="name")
    type = CSVChoiceField(choices=ConsolePortTypeChoices, required=False, help_text="Port type")

    class Meta:
        model = ConsoleServerPort
        fields = ConsoleServerPort.csv_headers


#
# Power ports
#


class PowerPortFilterForm(DeviceComponentFilterForm):
    model = PowerPort
    type = forms.MultipleChoiceField(choices=PowerPortTypeChoices, required=False, widget=StaticSelect2Multiple())
    tag = TagFilterField(model)


class PowerPortForm(NautobotModelForm):
    class Meta:
        model = PowerPort
        fields = [
            "device",
            "name",
            "label",
            "type",
            "maximum_draw",
            "allocated_draw",
            "description",
            "tags",
        ]
        widgets = {
            "device": forms.HiddenInput(),
        }


class PowerPortCreateForm(ComponentCreateForm):
    type = forms.ChoiceField(
        choices=add_blank_choice(PowerPortTypeChoices),
        required=False,
        widget=StaticSelect2(),
    )
    maximum_draw = forms.IntegerField(min_value=1, required=False, help_text="Maximum draw in watts")
    allocated_draw = forms.IntegerField(min_value=1, required=False, help_text="Allocated draw in watts")
    field_order = (
        "device",
        "name_pattern",
        "label_pattern",
        "type",
        "maximum_draw",
        "allocated_draw",
        "description",
        "tags",
    )


class PowerPortBulkCreateForm(
    form_from_model(PowerPort, ["type", "maximum_draw", "allocated_draw"]),
    DeviceBulkAddComponentForm,
):
    field_order = (
        "name_pattern",
        "label_pattern",
        "type",
        "maximum_draw",
        "allocated_draw",
        "description",
        "tags",
    )


class PowerPortBulkEditForm(
    form_from_model(PowerPort, ["label", "type", "maximum_draw", "allocated_draw", "description"]),
    TagsBulkEditFormMixin,
    NautobotBulkEditForm,
):
    pk = forms.ModelMultipleChoiceField(queryset=PowerPort.objects.all(), widget=forms.MultipleHiddenInput())

    class Meta:
        nullable_fields = ["label", "description"]


class PowerPortCSVForm(CustomFieldModelCSVForm):
    device = CSVModelChoiceField(queryset=Device.objects.all(), to_field_name="name")
    type = CSVChoiceField(choices=PowerPortTypeChoices, required=False, help_text="Port type")

    class Meta:
        model = PowerPort
        fields = PowerPort.csv_headers


#
# Power outlets
#


class PowerOutletFilterForm(DeviceComponentFilterForm):
    model = PowerOutlet
    type = forms.MultipleChoiceField(choices=PowerOutletTypeChoices, required=False, widget=StaticSelect2Multiple())
    tag = TagFilterField(model)


class PowerOutletForm(NautobotModelForm):
    power_port = forms.ModelChoiceField(queryset=PowerPort.objects.all(), required=False)

    class Meta:
        model = PowerOutlet
        fields = [
            "device",
            "name",
            "label",
            "type",
            "power_port",
            "feed_leg",
            "description",
            "tags",
        ]
        widgets = {
            "device": forms.HiddenInput(),
        }

    def __init__(self, *args, **kwargs):
        super().__init__(*args, **kwargs)

        # Limit power_port choices to the local device
        if hasattr(self.instance, "device"):
            self.fields["power_port"].queryset = PowerPort.objects.filter(device=self.instance.device)


class PowerOutletCreateForm(ComponentCreateForm):
    type = forms.ChoiceField(
        choices=add_blank_choice(PowerOutletTypeChoices),
        required=False,
        widget=StaticSelect2(),
    )
    power_port = forms.ModelChoiceField(queryset=PowerPort.objects.all(), required=False)
    feed_leg = forms.ChoiceField(choices=add_blank_choice(PowerOutletFeedLegChoices), required=False)
    field_order = (
        "device",
        "name_pattern",
        "label_pattern",
        "type",
        "power_port",
        "feed_leg",
        "description",
        "tags",
    )

    def __init__(self, *args, **kwargs):
        super().__init__(*args, **kwargs)

        # Limit power_port queryset to PowerPorts which belong to the parent Device
        device = Device.objects.get(pk=self.initial.get("device") or self.data.get("device"))
        self.fields["power_port"].queryset = PowerPort.objects.filter(device=device)


class PowerOutletBulkCreateForm(form_from_model(PowerOutlet, ["type", "feed_leg"]), DeviceBulkAddComponentForm):
    field_order = (
        "name_pattern",
        "label_pattern",
        "type",
        "feed_leg",
        "description",
        "tags",
    )


class PowerOutletBulkEditForm(
    form_from_model(PowerOutlet, ["label", "type", "feed_leg", "power_port", "description"]),
    TagsBulkEditFormMixin,
    NautobotBulkEditForm,
):
    pk = forms.ModelMultipleChoiceField(queryset=PowerOutlet.objects.all(), widget=forms.MultipleHiddenInput())
    device = forms.ModelChoiceField(
        queryset=Device.objects.all(),
        required=False,
        disabled=True,
        widget=forms.HiddenInput(),
    )

    class Meta:
        nullable_fields = ["label", "type", "feed_leg", "power_port", "description"]

    def __init__(self, *args, **kwargs):
        super().__init__(*args, **kwargs)

        # Limit power_port queryset to PowerPorts which belong to the parent Device
        if "device" in self.initial:
            device = Device.objects.filter(pk=self.initial["device"]).first()
            self.fields["power_port"].queryset = PowerPort.objects.filter(device=device)
        else:
            self.fields["power_port"].choices = ()
            self.fields["power_port"].widget.attrs["disabled"] = True


class PowerOutletCSVForm(CustomFieldModelCSVForm):
    device = CSVModelChoiceField(queryset=Device.objects.all(), to_field_name="name")
    type = CSVChoiceField(choices=PowerOutletTypeChoices, required=False, help_text="Outlet type")
    power_port = CSVModelChoiceField(
        queryset=PowerPort.objects.all(),
        required=False,
        to_field_name="name",
        help_text="Local power port which feeds this outlet",
    )
    feed_leg = CSVChoiceField(
        choices=PowerOutletFeedLegChoices,
        required=False,
        help_text="Electrical phase (for three-phase circuits)",
    )

    class Meta:
        model = PowerOutlet
        fields = PowerOutlet.csv_headers

    def __init__(self, *args, **kwargs):
        super().__init__(*args, **kwargs)

        # Limit PowerPort choices to those belonging to this device (or VC master)
        if self.is_bound:
            try:
                device = self.fields["device"].to_python(self.data["device"])
            except forms.ValidationError:
                device = None
        else:
            try:
                device = self.instance.device
            except Device.DoesNotExist:
                device = None

        if device:
            self.fields["power_port"].queryset = PowerPort.objects.filter(device__in=[device, device.get_vc_master()])
        else:
            self.fields["power_port"].queryset = PowerPort.objects.none()


#
# Interfaces
#


class InterfaceFilterForm(DeviceComponentFilterForm, StatusModelFilterFormMixin):
    model = Interface
    type = forms.MultipleChoiceField(choices=InterfaceTypeChoices, required=False, widget=StaticSelect2Multiple())
    enabled = forms.NullBooleanField(required=False, widget=StaticSelect2(choices=BOOLEAN_WITH_BLANK_CHOICES))
    mgmt_only = forms.NullBooleanField(required=False, widget=StaticSelect2(choices=BOOLEAN_WITH_BLANK_CHOICES))
    mac_address = forms.CharField(required=False, label="MAC address")
    tag = TagFilterField(model)


class InterfaceForm(NautobotModelForm, InterfaceCommonForm):
    parent_interface = DynamicModelChoiceField(
        queryset=Interface.objects.all(),
        required=False,
        label="Parent interface",
        query_params={
            "kind": "physical",
        },
        help_text="Assigned parent interface",
    )
    bridge = DynamicModelChoiceField(
        queryset=Interface.objects.all(),
        required=False,
        label="Bridge interface",
        help_text="Assigned bridge interface",
    )
    lag = DynamicModelChoiceField(
        queryset=Interface.objects.all(),
        required=False,
        label="LAG interface",
        query_params={
            "type": InterfaceTypeChoices.TYPE_LAG,
        },
        help_text="Assigned LAG interface",
    )
    untagged_vlan = DynamicModelChoiceField(
        queryset=VLAN.objects.all(),
        required=False,
        label="Untagged VLAN",
        brief_mode=False,
        query_params={
            "site_id": "null",
        },
    )
    tagged_vlans = DynamicModelMultipleChoiceField(
        queryset=VLAN.objects.all(),
        required=False,
        label="Tagged VLANs",
        brief_mode=False,
        query_params={
            "site_id": "null",
        },
    )

    class Meta:
        model = Interface
        fields = [
            "device",
            "name",
            "label",
            "type",
            "enabled",
            "parent_interface",
            "bridge",
            "lag",
            "mac_address",
            "mtu",
            "mgmt_only",
            "description",
            "mode",
            "untagged_vlan",
            "tagged_vlans",
            "tags",
            "status",
        ]
        widgets = {
            "device": forms.HiddenInput(),
            "type": StaticSelect2(),
            "mode": StaticSelect2(),
        }
        labels = {
            "mode": "802.1Q Mode",
        }
        help_texts = {
            "mode": INTERFACE_MODE_HELP_TEXT,
        }

    def __init__(self, *args, **kwargs):
        super().__init__(*args, **kwargs)

        if self.is_bound:
            device = Device.objects.get(pk=self.data["device"])
        else:
            device = self.instance.device

        # Restrict parent/bridge/LAG interface assignment by device
        self.fields["parent_interface"].widget.add_query_param("device_with_common_vc", device.pk)
        self.fields["bridge"].widget.add_query_param("device_with_common_vc", device.pk)
        self.fields["lag"].widget.add_query_param("device_with_common_vc", device.pk)

        # Add current site to VLANs query params
        self.fields["untagged_vlan"].widget.add_query_param("site_id", device.site.pk)
        self.fields["tagged_vlans"].widget.add_query_param("site_id", device.site.pk)


class InterfaceCreateForm(ComponentCreateForm, InterfaceCommonForm):
    type = forms.ChoiceField(
        choices=InterfaceTypeChoices,
        widget=StaticSelect2(),
    )
    status = DynamicModelChoiceField(
        queryset=Status.objects.all(),
        query_params={
            "content_types": Interface._meta.label_lower,
        },
    )
    enabled = forms.BooleanField(required=False, initial=True)
    parent_interface = DynamicModelChoiceField(
        queryset=Interface.objects.all(),
        required=False,
        query_params={
            "device_with_common_vc": "$device",
            "kind": "physical",
        },
        help_text="Assigned parent interface",
    )
    bridge = DynamicModelChoiceField(
        queryset=Interface.objects.all(),
        required=False,
        query_params={
            "device_with_common_vc": "$device",
        },
        help_text="Assigned bridge interface",
    )
    lag = DynamicModelChoiceField(
        queryset=Interface.objects.all(),
        required=False,
        query_params={
            "device_with_common_vc": "$device",
            "type": InterfaceTypeChoices.TYPE_LAG,
        },
        help_text="Assigned LAG interface",
    )
    mtu = forms.IntegerField(
        required=False,
        min_value=INTERFACE_MTU_MIN,
        max_value=INTERFACE_MTU_MAX,
        label="MTU",
    )
    mac_address = forms.CharField(required=False, label="MAC Address")
    mgmt_only = forms.BooleanField(
        required=False,
        label="Management only",
        help_text="This interface is used only for out-of-band management",
    )
    mode = forms.ChoiceField(
        choices=add_blank_choice(InterfaceModeChoices),
        required=False,
        widget=StaticSelect2(),
    )
    untagged_vlan = DynamicModelChoiceField(
        queryset=VLAN.objects.all(),
        required=False,
        brief_mode=False,
        query_params={
            "available_on_device": "$device",
        },
    )
    tagged_vlans = DynamicModelMultipleChoiceField(
        queryset=VLAN.objects.all(),
        required=False,
        brief_mode=False,
        query_params={"available_on_device": "$device"},
    )
    field_order = (
        "device",
        "name_pattern",
        "label_pattern",
        "status",
        "type",
        "enabled",
        "parent_interface",
        "bridge",
        "lag",
        "mtu",
        "mac_address",
        "description",
        "mgmt_only",
        "mode",
        "untagged_vlan",
        "tagged_vlans",
        "tags",
    )


class InterfaceBulkCreateForm(
    form_from_model(Interface, ["type", "enabled", "mtu", "mgmt_only"]),
    DeviceBulkAddComponentForm,
):
    field_order = (
        "name_pattern",
        "label_pattern",
        "type",
        "enabled",
        "mtu",
        "mgmt_only",
        "description",
        "tags",
    )


class InterfaceBulkEditForm(
    form_from_model(
        Interface, ["label", "type", "parent_interface", "bridge", "lag", "mac_address", "mtu", "description", "mode"]
    ),
    TagsBulkEditFormMixin,
    StatusModelBulkEditFormMixin,
    NautobotBulkEditForm,
):
    pk = forms.ModelMultipleChoiceField(queryset=Interface.objects.all(), widget=forms.MultipleHiddenInput())
    device = forms.ModelChoiceField(
        queryset=Device.objects.all(),
        required=False,
        disabled=True,
        widget=forms.HiddenInput(),
    )
    enabled = forms.NullBooleanField(required=False, widget=BulkEditNullBooleanSelect)
    parent_interface = DynamicModelChoiceField(
        queryset=Interface.objects.all(),
        required=False,
        query_params={
            "kind": "physical",
        },
    )
    bridge = DynamicModelChoiceField(
        queryset=Interface.objects.all(),
        required=False,
    )
    lag = DynamicModelChoiceField(
        queryset=Interface.objects.all(),
        required=False,
        query_params={
            "type": InterfaceTypeChoices.TYPE_LAG,
        },
    )
    mgmt_only = forms.NullBooleanField(required=False, widget=BulkEditNullBooleanSelect, label="Management only")
    untagged_vlan = DynamicModelChoiceField(
        queryset=VLAN.objects.all(),
        required=False,
        brief_mode=False,
        query_params={
            "site_id": "null",
        },
    )
    tagged_vlans = DynamicModelMultipleChoiceField(
        queryset=VLAN.objects.all(),
        required=False,
        brief_mode=False,
        query_params={
            "site_id": "null",
        },
    )

    class Meta:
        nullable_fields = [
            "label",
            "parent_interface",
            "bridge",
            "lag",
            "mac_address",
            "mtu",
            "description",
            "mode",
            "untagged_vlan",
            "tagged_vlans",
        ]

    def __init__(self, *args, **kwargs):
        super().__init__(*args, **kwargs)

        # Limit LAG choices to interfaces which belong to the parent device (or VC master)
        if "device" in self.initial:
            device = Device.objects.filter(pk=self.initial["device"]).first()

            # Restrict parent/bridge/LAG interface assignment by device
            self.fields["parent_interface"].widget.add_query_param("device_with_common_vc", device.pk)
            self.fields["bridge"].widget.add_query_param("device_with_common_vc", device.pk)
            self.fields["lag"].widget.add_query_param("device_with_common_vc", device.pk)

            # Add current site to VLANs query params
            self.fields["untagged_vlan"].widget.add_query_param("site_id", device.site.pk)
            self.fields["tagged_vlans"].widget.add_query_param("site_id", device.site.pk)
        else:
            # See netbox-community/netbox#4523
            if "pk" in self.initial:
                site = None
                # v2 TODO(jathan): Replace prefetch_related with select_related
                interfaces = Interface.objects.filter(pk__in=self.initial["pk"]).prefetch_related("device__site")

                # Check interface sites.  First interface should set site, further interfaces will either continue the
                # loop or reset back to no site and break the loop.
                for interface in interfaces:
                    if site is None:
                        site = interface.device.site
                    elif interface.device.site is not site:
                        site = None
                        break

                if site is not None:
                    self.fields["untagged_vlan"].widget.add_query_param("site_id", site.pk)
                    self.fields["tagged_vlans"].widget.add_query_param("site_id", site.pk)

            self.fields["parent_interface"].choices = ()
            self.fields["parent_interface"].widget.attrs["disabled"] = True
            self.fields["bridge"].choices = ()
            self.fields["bridge"].widget.attrs["disabled"] = True
            self.fields["lag"].choices = ()
            self.fields["lag"].widget.attrs["disabled"] = True

    def clean(self):
        super().clean()

        # Untagged interfaces cannot be assigned tagged VLANs
        if self.cleaned_data["mode"] == InterfaceModeChoices.MODE_ACCESS and self.cleaned_data["tagged_vlans"]:
            raise forms.ValidationError({"mode": "An access interface cannot have tagged VLANs assigned."})

        # Remove all tagged VLAN assignments from "tagged all" interfaces
        elif self.cleaned_data["mode"] == InterfaceModeChoices.MODE_TAGGED_ALL:
            self.cleaned_data["tagged_vlans"] = []


class InterfaceCSVForm(CustomFieldModelCSVForm, StatusModelCSVFormMixin):
    device = CSVModelChoiceField(queryset=Device.objects.all(), to_field_name="name")
    parent_interface = CSVModelChoiceField(
        queryset=Interface.objects.all(), required=False, to_field_name="name", help_text="Parent interface"
    )
    bridge = CSVModelChoiceField(
        queryset=Interface.objects.all(), required=False, to_field_name="name", help_text="Bridge interface"
    )
    lag = CSVModelChoiceField(
        queryset=Interface.objects.all(),
        required=False,
        to_field_name="name",
        help_text="Parent LAG interface",
    )
    type = CSVChoiceField(choices=InterfaceTypeChoices, help_text="Physical medium")
    mode = CSVChoiceField(
        choices=InterfaceModeChoices,
        required=False,
        help_text="IEEE 802.1Q operational mode (for L2 interfaces)",
    )

    def __init__(self, data=None, *args, **kwargs):
        super().__init__(data, *args, **kwargs)

        if data:
            # Limit choices for parent, bridge, and LAG interfaces to the assigned device (or VC)
            device_name = data.get("device")
            if device_name is not None:
                device = Device.objects.filter(name=device_name).first()

                filter_by = Q(device=device)

                if device and device.virtual_chassis:
                    filter_by |= Q(device__virtual_chassis=device.virtual_chassis)

                self.fields["parent_interface"].queryset = (
                    self.fields["parent_interface"]
                    .queryset.filter(Q(filter_by))
                    .exclude(type__in=NONCONNECTABLE_IFACE_TYPES)
                )
                self.fields["bridge"].queryset = self.fields["bridge"].queryset.filter(filter_by)

                filter_by &= Q(type=InterfaceTypeChoices.TYPE_LAG)
                self.fields["lag"].queryset = self.fields["lag"].queryset.filter(filter_by)
            else:
                self.fields["parent_interface"].queryset = self.fields["parent_interface"].queryset.none()
                self.fields["bridge"].queryset = self.fields["bridge"].queryset.none()
                self.fields["lag"].queryset = self.fields["lag"].queryset.none()

    class Meta:
        model = Interface
        fields = Interface.csv_headers

    def clean_enabled(self):
        # Make sure enabled is True when it's not included in the uploaded data
        if "enabled" not in self.data:
            return True
        else:
            return self.cleaned_data["enabled"]


#
# Front pass-through ports
#


class FrontPortFilterForm(DeviceComponentFilterForm):
    model = FrontPort
    type = forms.MultipleChoiceField(choices=PortTypeChoices, required=False, widget=StaticSelect2Multiple())
    tag = TagFilterField(model)


class FrontPortForm(NautobotModelForm):
    class Meta:
        model = FrontPort
        fields = [
            "device",
            "name",
            "label",
            "type",
            "rear_port",
            "rear_port_position",
            "description",
            "tags",
        ]
        widgets = {
            "device": forms.HiddenInput(),
            "type": StaticSelect2(),
            "rear_port": StaticSelect2(),
        }

    def __init__(self, *args, **kwargs):
        super().__init__(*args, **kwargs)

        # Limit RearPort choices to the local device
        if hasattr(self.instance, "device"):
            self.fields["rear_port"].queryset = self.fields["rear_port"].queryset.filter(device=self.instance.device)


# TODO: Merge with FrontPortTemplateCreateForm to remove duplicate logic
class FrontPortCreateForm(ComponentCreateForm):
    type = forms.ChoiceField(
        choices=PortTypeChoices,
        widget=StaticSelect2(),
    )
    rear_port_set = forms.MultipleChoiceField(
        choices=[],
        label="Rear ports",
        help_text="Select one rear port assignment for each front port being created.",
    )
    field_order = (
        "device",
        "name_pattern",
        "label_pattern",
        "type",
        "rear_port_set",
        "description",
        "tags",
    )

    def __init__(self, *args, **kwargs):
        super().__init__(*args, **kwargs)

        device = Device.objects.get(pk=self.initial.get("device") or self.data.get("device"))

        # Determine which rear port positions are occupied. These will be excluded from the list of available
        # mappings.
        occupied_port_positions = [
            (front_port.rear_port_id, front_port.rear_port_position) for front_port in device.frontports.all()
        ]

        # Populate rear port choices
        choices = []
        rear_ports = RearPort.objects.filter(device=device)
        for rear_port in rear_ports:
            for i in range(1, rear_port.positions + 1):
                if (rear_port.pk, i) not in occupied_port_positions:
                    choices.append(
                        (
                            f"{rear_port.pk}:{i}",
                            f"{rear_port.name}:{i}",
                        )
                    )
        self.fields["rear_port_set"].choices = choices

    def clean(self):
        super().clean()

        # Validate that the number of ports being created equals the number of selected (rear port, position) tuples
        front_port_count = len(self.cleaned_data["name_pattern"])
        rear_port_count = len(self.cleaned_data["rear_port_set"])
        if front_port_count != rear_port_count:
            raise forms.ValidationError(
                {
                    "rear_port_set": (
                        f"The provided name pattern will create {front_port_count} ports, "
                        f"however {rear_port_count} rear port assignments were selected. These counts must match."
                    )
                }
            )

    def get_iterative_data(self, iteration):

        # Assign rear port and position from selected set
        rear_port, position = self.cleaned_data["rear_port_set"][iteration].split(":")

        return {
            "rear_port": rear_port,
            "rear_port_position": int(position),
        }


# class FrontPortBulkCreateForm(
#     form_from_model(FrontPort, ['label', 'type', 'description', 'tags']),
#     DeviceBulkAddComponentForm
# ):
#     pass


class FrontPortBulkEditForm(
    form_from_model(FrontPort, ["label", "type", "description"]),
    TagsBulkEditFormMixin,
    NautobotBulkEditForm,
):
    pk = forms.ModelMultipleChoiceField(queryset=FrontPort.objects.all(), widget=forms.MultipleHiddenInput())

    class Meta:
        nullable_fields = ["label", "description"]


class FrontPortCSVForm(CustomFieldModelCSVForm):
    device = CSVModelChoiceField(queryset=Device.objects.all(), to_field_name="name")
    rear_port = CSVModelChoiceField(
        queryset=RearPort.objects.all(),
        to_field_name="name",
        help_text="Corresponding rear port",
    )
    type = CSVChoiceField(choices=PortTypeChoices, help_text="Physical medium classification")

    class Meta:
        model = FrontPort
        fields = FrontPort.csv_headers
        help_texts = {
            "rear_port_position": "Mapped position on corresponding rear port",
        }

    def __init__(self, *args, **kwargs):
        super().__init__(*args, **kwargs)

        # Limit RearPort choices to those belonging to this device (or VC master)
        if self.is_bound:
            try:
                device = self.fields["device"].to_python(self.data["device"])
            except forms.ValidationError:
                device = None
        else:
            try:
                device = self.instance.device
            except Device.DoesNotExist:
                device = None

        if device:
            self.fields["rear_port"].queryset = RearPort.objects.filter(device__in=[device, device.get_vc_master()])
        else:
            self.fields["rear_port"].queryset = RearPort.objects.none()


#
# Rear pass-through ports
#


class RearPortFilterForm(DeviceComponentFilterForm):
    model = RearPort
    type = forms.MultipleChoiceField(choices=PortTypeChoices, required=False, widget=StaticSelect2Multiple())
    tag = TagFilterField(model)


class RearPortForm(NautobotModelForm):
    class Meta:
        model = RearPort
        fields = [
            "device",
            "name",
            "label",
            "type",
            "positions",
            "description",
            "tags",
        ]
        widgets = {
            "device": forms.HiddenInput(),
            "type": StaticSelect2(),
        }


class RearPortCreateForm(ComponentCreateForm):
    type = forms.ChoiceField(
        choices=PortTypeChoices,
        widget=StaticSelect2(),
    )
    positions = forms.IntegerField(
        min_value=REARPORT_POSITIONS_MIN,
        max_value=REARPORT_POSITIONS_MAX,
        initial=1,
        help_text="The number of front ports which may be mapped to each rear port",
    )
    field_order = (
        "device",
        "name_pattern",
        "label_pattern",
        "type",
        "positions",
        "description",
        "tags",
    )


class RearPortBulkCreateForm(form_from_model(RearPort, ["type", "positions"]), DeviceBulkAddComponentForm):
    field_order = (
        "name_pattern",
        "label_pattern",
        "type",
        "positions",
        "description",
        "tags",
    )


class RearPortBulkEditForm(
    form_from_model(RearPort, ["label", "type", "description"]),
    TagsBulkEditFormMixin,
    NautobotBulkEditForm,
):
    pk = forms.ModelMultipleChoiceField(queryset=RearPort.objects.all(), widget=forms.MultipleHiddenInput())

    class Meta:
        nullable_fields = ["label", "description"]


class RearPortCSVForm(CustomFieldModelCSVForm):
    device = CSVModelChoiceField(queryset=Device.objects.all(), to_field_name="name")
    type = CSVChoiceField(
        help_text="Physical medium classification",
        choices=PortTypeChoices,
    )

    class Meta:
        model = RearPort
        fields = RearPort.csv_headers
        help_texts = {"positions": "Number of front ports which may be mapped"}


#
# Device bays
#


class DeviceBayFilterForm(DeviceComponentFilterForm):
    model = DeviceBay
    tag = TagFilterField(model)


class DeviceBayForm(NautobotModelForm):
    class Meta:
        model = DeviceBay
        fields = [
            "device",
            "name",
            "label",
            "description",
            "tags",
        ]
        widgets = {
            "device": forms.HiddenInput(),
        }


class DeviceBayCreateForm(ComponentCreateForm):
    field_order = ("device", "name_pattern", "label_pattern", "description", "tags")


class PopulateDeviceBayForm(BootstrapMixin, forms.Form):
    installed_device = forms.ModelChoiceField(
        queryset=Device.objects.all(),
        label="Child Device",
        help_text="Child devices must first be created and assigned to the site/rack of the parent device.",
        widget=StaticSelect2(),
    )

    def __init__(self, device_bay, *args, **kwargs):

        super().__init__(*args, **kwargs)

        self.fields["installed_device"].queryset = Device.objects.filter(
            site=device_bay.device.site,
            rack=device_bay.device.rack,
            parent_bay__isnull=True,
            device_type__u_height=0,
            device_type__subdevice_role=SubdeviceRoleChoices.ROLE_CHILD,
        ).exclude(pk=device_bay.device.pk)


class DeviceBayBulkCreateForm(DeviceBulkAddComponentForm):
    field_order = ("name_pattern", "label_pattern", "description", "tags")


class DeviceBayBulkEditForm(
    form_from_model(DeviceBay, ["label", "description"]),
    TagsBulkEditFormMixin,
    NautobotBulkEditForm,
):
    pk = forms.ModelMultipleChoiceField(queryset=DeviceBay.objects.all(), widget=forms.MultipleHiddenInput())

    class Meta:
        nullable_fields = ["label", "description"]


class DeviceBayCSVForm(CustomFieldModelCSVForm):
    device = CSVModelChoiceField(queryset=Device.objects.all(), to_field_name="name")
    installed_device = CSVModelChoiceField(
        queryset=Device.objects.all(),
        required=False,
        to_field_name="name",
        help_text="Child device installed within this bay",
        error_messages={
            "invalid_choice": "Child device not found.",
        },
    )

    class Meta:
        model = DeviceBay
        fields = DeviceBay.csv_headers

    def __init__(self, *args, **kwargs):
        super().__init__(*args, **kwargs)

        # Limit installed device choices to devices of the correct type and location
        if self.is_bound:
            try:
                device = self.fields["device"].to_python(self.data["device"])
            except forms.ValidationError:
                device = None
        else:
            try:
                device = self.instance.device
            except Device.DoesNotExist:
                device = None

        if device:
            self.fields["installed_device"].queryset = Device.objects.filter(
                site=device.site,
                rack=device.rack,
                parent_bay__isnull=True,
                device_type__u_height=0,
                device_type__subdevice_role=SubdeviceRoleChoices.ROLE_CHILD,
            ).exclude(pk=device.pk)
        else:
            self.fields["installed_device"].queryset = Interface.objects.none()


#
# Inventory items
#


class InventoryItemForm(NautobotModelForm):
    device = DynamicModelChoiceField(queryset=Device.objects.all())
    parent = DynamicModelChoiceField(
        queryset=InventoryItem.objects.all(),
        required=False,
        query_params={"device_id": "$device"},
    )
    manufacturer = DynamicModelChoiceField(queryset=Manufacturer.objects.all(), required=False)

    class Meta:
        model = InventoryItem
        fields = [
            "device",
            "parent",
            "name",
            "label",
            "manufacturer",
            "part_id",
            "serial",
            "asset_tag",
            "description",
            "tags",
        ]


class InventoryItemCreateForm(ComponentCreateForm):
    manufacturer = DynamicModelChoiceField(queryset=Manufacturer.objects.all(), required=False)
    parent = DynamicModelChoiceField(
        queryset=InventoryItem.objects.all(),
        required=False,
        query_params={"device_id": "$device"},
    )
    part_id = forms.CharField(max_length=50, required=False, label="Part ID")
    serial = forms.CharField(
        max_length=255,
        required=False,
    )
    asset_tag = forms.CharField(
        max_length=50,
        required=False,
    )
    field_order = (
        "device",
        "parent",
        "name_pattern",
        "label_pattern",
        "manufacturer",
        "part_id",
        "serial",
        "asset_tag",
        "description",
        "tags",
    )


class InventoryItemCSVForm(CustomFieldModelCSVForm):
    device = CSVModelChoiceField(queryset=Device.objects.all(), to_field_name="name")
    manufacturer = CSVModelChoiceField(queryset=Manufacturer.objects.all(), to_field_name="name", required=False)

    class Meta:
        model = InventoryItem
        fields = InventoryItem.csv_headers


class InventoryItemBulkCreateForm(
    form_from_model(InventoryItem, ["manufacturer", "part_id", "serial", "asset_tag", "discovered"]),
    DeviceBulkAddComponentForm,
):
    field_order = (
        "name_pattern",
        "label_pattern",
        "manufacturer",
        "part_id",
        "serial",
        "asset_tag",
        "discovered",
        "description",
        "tags",
    )


class InventoryItemBulkEditForm(
    form_from_model(InventoryItem, ["label", "manufacturer", "part_id", "description"]),
    TagsBulkEditFormMixin,
    NautobotBulkEditForm,
):
    pk = forms.ModelMultipleChoiceField(queryset=InventoryItem.objects.all(), widget=forms.MultipleHiddenInput())
    manufacturer = DynamicModelChoiceField(queryset=Manufacturer.objects.all(), required=False)

    class Meta:
        nullable_fields = ["label", "manufacturer", "part_id", "description"]


class InventoryItemFilterForm(DeviceComponentFilterForm):
    model = InventoryItem
    manufacturer = DynamicModelMultipleChoiceField(
        queryset=Manufacturer.objects.all(), to_field_name="slug", required=False
    )
    serial = forms.CharField(required=False)
    asset_tag = forms.CharField(required=False)
    discovered = forms.NullBooleanField(required=False, widget=StaticSelect2(choices=BOOLEAN_WITH_BLANK_CHOICES))
    tag = TagFilterField(model)


#
# Cables
#


class ConnectCableToDeviceForm(ConnectCableExcludeIDMixin, NautobotModelForm):
    """
    Base form for connecting a Cable to a Device component
    """

    termination_b_region = DynamicModelChoiceField(queryset=Region.objects.all(), label="Region", required=False)
    termination_b_site = DynamicModelChoiceField(
        queryset=Site.objects.all(),
        label="Site",
        required=False,
        query_params={"region_id": "$termination_b_region"},
    )
    termination_b_rack = DynamicModelChoiceField(
        queryset=Rack.objects.all(),
        label="Rack",
        required=False,
        null_option="None",
        query_params={"site_id": "$termination_b_site"},
    )
    termination_b_device = DynamicModelChoiceField(
        queryset=Device.objects.all(),
        label="Device",
        required=False,
        query_params={
            "site_id": "$termination_b_site",
            "rack_id": "$termination_b_rack",
        },
    )

    class Meta:
        model = Cable
        fields = [
            "termination_b_region",
            "termination_b_site",
            "termination_b_rack",
            "termination_b_device",
            "termination_b_id",
            "type",
            "status",
            "label",
            "color",
            "length",
            "length_unit",
            "tags",
        ]
        widgets = {
            "type": StaticSelect2,
            "length_unit": StaticSelect2,
        }
        help_texts = {
            "status": "Connection status",
        }

    def clean_termination_b_id(self):
        # Return the PK rather than the object
        return getattr(self.cleaned_data["termination_b_id"], "pk", None)


class ConnectCableToConsolePortForm(ConnectCableToDeviceForm):
    termination_b_id = DynamicModelChoiceField(
        queryset=ConsolePort.objects.all(),
        label="Name",
        disabled_indicator="cable",
        query_params={"device_id": "$termination_b_device"},
    )


class ConnectCableToConsoleServerPortForm(ConnectCableToDeviceForm):
    termination_b_id = DynamicModelChoiceField(
        queryset=ConsoleServerPort.objects.all(),
        label="Name",
        disabled_indicator="cable",
        query_params={"device_id": "$termination_b_device"},
    )


class ConnectCableToPowerPortForm(ConnectCableToDeviceForm):
    termination_b_id = DynamicModelChoiceField(
        queryset=PowerPort.objects.all(),
        label="Name",
        disabled_indicator="cable",
        query_params={"device_id": "$termination_b_device"},
    )


class ConnectCableToPowerOutletForm(ConnectCableToDeviceForm):
    termination_b_id = DynamicModelChoiceField(
        queryset=PowerOutlet.objects.all(),
        label="Name",
        disabled_indicator="cable",
        query_params={"device_id": "$termination_b_device"},
    )


class ConnectCableToInterfaceForm(ConnectCableToDeviceForm):
    termination_b_id = DynamicModelChoiceField(
        queryset=Interface.objects.all(),
        label="Name",
        disabled_indicator="cable",
        query_params={
            "device_id": "$termination_b_device",
            "kind": "physical",
        },
    )


class ConnectCableToFrontPortForm(ConnectCableToDeviceForm):
    termination_b_id = DynamicModelChoiceField(
        queryset=FrontPort.objects.all(),
        label="Name",
        disabled_indicator="cable",
        query_params={"device_id": "$termination_b_device"},
    )


class ConnectCableToRearPortForm(ConnectCableToDeviceForm):
    termination_b_id = DynamicModelChoiceField(
        queryset=RearPort.objects.all(),
        label="Name",
        disabled_indicator="cable",
        query_params={"device_id": "$termination_b_device"},
    )


class ConnectCableToCircuitTerminationForm(ConnectCableExcludeIDMixin, NautobotModelForm):
    termination_b_provider = DynamicModelChoiceField(queryset=Provider.objects.all(), label="Provider", required=False)
    termination_b_region = DynamicModelChoiceField(queryset=Region.objects.all(), label="Region", required=False)
    termination_b_site = DynamicModelChoiceField(
        queryset=Site.objects.all(),
        label="Site",
        required=False,
        query_params={"region_id": "$termination_b_region"},
    )
    termination_b_circuit = DynamicModelChoiceField(
        queryset=Circuit.objects.all(),
        label="Circuit",
        query_params={
            "provider_id": "$termination_b_provider",
            "site_id": "$termination_b_site",
        },
    )
    termination_b_id = DynamicModelChoiceField(
        queryset=CircuitTermination.objects.all(),
        label="Side",
        disabled_indicator="cable",
        query_params={"circuit_id": "$termination_b_circuit"},
    )

    class Meta:
        model = Cable
        fields = [
            "termination_b_provider",
            "termination_b_region",
            "termination_b_site",
            "termination_b_circuit",
            "termination_b_id",
            "type",
            "status",
            "label",
            "color",
            "length",
            "length_unit",
            "tags",
        ]

    def clean_termination_b_id(self):
        # Return the PK rather than the object
        return getattr(self.cleaned_data["termination_b_id"], "pk", None)


class ConnectCableToPowerFeedForm(ConnectCableExcludeIDMixin, NautobotModelForm):
    termination_b_region = DynamicModelChoiceField(queryset=Region.objects.all(), label="Region", required=False)
    termination_b_site = DynamicModelChoiceField(
        queryset=Site.objects.all(),
        label="Site",
        required=False,
        query_params={"region_id": "$termination_b_region"},
    )
    termination_b_rackgroup = DynamicModelChoiceField(
        queryset=RackGroup.objects.all(),
        label="Rack Group",
        required=False,
        query_params={"site_id": "$termination_b_site"},
    )
    termination_b_powerpanel = DynamicModelChoiceField(
        queryset=PowerPanel.objects.all(),
        label="Power Panel",
        required=False,
        query_params={
            "site_id": "$termination_b_site",
            "rack_group_id": "$termination_b_rackgroup",
        },
    )
    termination_b_id = DynamicModelChoiceField(
        queryset=PowerFeed.objects.all(),
        label="Name",
        disabled_indicator="cable",
        query_params={"power_panel_id": "$termination_b_powerpanel"},
    )

    class Meta:
        model = Cable
        fields = [
            "termination_b_rackgroup",
            "termination_b_powerpanel",
            "termination_b_id",
            "type",
            "status",
            "label",
            "color",
            "length",
            "length_unit",
            "tags",
        ]

    def clean_termination_b_id(self):
        # Return the PK rather than the object
        return getattr(self.cleaned_data["termination_b_id"], "pk", None)


class CableForm(NautobotModelForm):
    class Meta:
        model = Cable
        fields = [
            "type",
            "status",
            "label",
            "color",
            "length",
            "length_unit",
            "tags",
        ]
        widgets = {
            "type": StaticSelect2,
            "length_unit": StaticSelect2,
        }
        error_messages = {"length": {"max_value": "Maximum length is 32767 (any unit)"}}


class CableCSVForm(StatusModelCSVFormMixin, CustomFieldModelCSVForm):
    # Termination A
    side_a_device = CSVModelChoiceField(queryset=Device.objects.all(), to_field_name="name", help_text="Side A device")
    side_a_type = CSVContentTypeField(
        queryset=ContentType.objects.all(),
        limit_choices_to=CABLE_TERMINATION_MODELS,
        help_text="Side A type",
    )
    side_a_name = forms.CharField(help_text="Side A component name")

    # Termination B
    side_b_device = CSVModelChoiceField(queryset=Device.objects.all(), to_field_name="name", help_text="Side B device")
    side_b_type = CSVContentTypeField(
        queryset=ContentType.objects.all(),
        limit_choices_to=CABLE_TERMINATION_MODELS,
        help_text="Side B type",
    )
    side_b_name = forms.CharField(help_text="Side B component name")

    # Cable attributes
    type = CSVChoiceField(
        choices=CableTypeChoices,
        required=False,
        help_text="Physical medium classification",
    )
    length_unit = CSVChoiceField(choices=CableLengthUnitChoices, required=False, help_text="Length unit")

    class Meta:
        model = Cable
        fields = [
            "side_a_device",
            "side_a_type",
            "side_a_name",
            "side_b_device",
            "side_b_type",
            "side_b_name",
            "type",
            "status",
            "label",
            "color",
            "length",
            "length_unit",
        ]
        help_texts = {
            "color": mark_safe("RGB color in hexadecimal (e.g. <code>00ff00</code>)"),
            "status": "Connection status",
        }

    def _clean_side(self, side):
        """
        Derive a Cable's A/B termination objects.

        :param side: 'a' or 'b'
        """
        assert side in "ab", f"Invalid side designation: {side}"

        device = self.cleaned_data.get(f"side_{side}_device")
        content_type = self.cleaned_data.get(f"side_{side}_type")
        name = self.cleaned_data.get(f"side_{side}_name")
        if not device or not content_type or not name:
            return None

        model = content_type.model_class()
        try:
            termination_object = model.objects.get(device=device, name=name)
            if termination_object.cable is not None:
                raise forms.ValidationError(f"Side {side.upper()}: {device} {termination_object} is already connected")
        except ObjectDoesNotExist:
            raise forms.ValidationError(f"{side.upper()} side termination not found: {device} {name}")

        setattr(self.instance, f"termination_{side}", termination_object)
        return termination_object

    def clean_side_a_name(self):
        return self._clean_side("a")

    def clean_side_b_name(self):
        return self._clean_side("b")

    def clean_length_unit(self):
        # Avoid trying to save as NULL
        length_unit = self.cleaned_data.get("length_unit", None)
        return length_unit if length_unit is not None else ""

    def add_error(self, field, error):
        # Edge Case: some fields in error are not properties in this instance
        #   e.g: termination_a_id not an property in CableCSVForm, This would raise a ValueError Exception
        # Solution: convert those fields to its equivalent in CableCSVForm
        #   e.g: termination_a_id > side_a_name

        final_error = error
        if hasattr(error, "error_dict"):
            error_dict = error.error_dict
            termination_keys = [key for key in error_dict.keys() if key.startswith("termination")]
            for error_field in termination_keys:
                side_value = error_field.split("_")[1]
                error_msg = error_dict.pop(error_field)
                error_dict[f"side_{side_value}_name"] = error_msg

            final_error = ValidationError(error_dict)
        super().add_error(field, final_error)


class CableBulkEditForm(TagsBulkEditFormMixin, StatusModelBulkEditFormMixin, NautobotBulkEditForm):
    pk = forms.ModelMultipleChoiceField(queryset=Cable.objects.all(), widget=forms.MultipleHiddenInput)
    type = forms.ChoiceField(
        choices=add_blank_choice(CableTypeChoices),
        required=False,
        initial="",
        widget=StaticSelect2(),
    )
    label = forms.CharField(max_length=100, required=False)
    color = forms.CharField(max_length=6, required=False, widget=ColorSelect())  # RGB color code
    length = forms.IntegerField(min_value=1, required=False)
    length_unit = forms.ChoiceField(
        choices=add_blank_choice(CableLengthUnitChoices),
        required=False,
        initial="",
        widget=StaticSelect2(),
    )

    class Meta:
        nullable_fields = [
            "type",
            "status",
            "label",
            "color",
            "length",
        ]

    def clean(self):
        super().clean()

        # Validate length/unit
        length = self.cleaned_data.get("length")
        length_unit = self.cleaned_data.get("length_unit")
        if length and not length_unit:
            raise forms.ValidationError({"length_unit": "Must specify a unit when setting length"})


class CableFilterForm(BootstrapMixin, StatusModelFilterFormMixin, forms.Form):
    model = Cable
    q = forms.CharField(required=False, label="Search")
    region = DynamicModelMultipleChoiceField(queryset=Region.objects.all(), to_field_name="slug", required=False)
    site = DynamicModelMultipleChoiceField(
        queryset=Site.objects.all(),
        to_field_name="slug",
        required=False,
        query_params={"region": "$region"},
    )
    tenant = DynamicModelMultipleChoiceField(queryset=Tenant.objects.all(), to_field_name="slug", required=False)
    rack_id = DynamicModelMultipleChoiceField(
        queryset=Rack.objects.all(),
        required=False,
        label="Rack",
        null_option="None",
        query_params={"site": "$site"},
    )
    type = forms.MultipleChoiceField(
        choices=add_blank_choice(CableTypeChoices),
        required=False,
        widget=StaticSelect2Multiple(),
    )
    color = forms.CharField(max_length=6, required=False, widget=ColorSelect())  # RGB color code
    device_id = DynamicModelMultipleChoiceField(
        queryset=Device.objects.all(),
        required=False,
        label="Device",
        query_params={
            "site": "$site",
            "tenant": "$tenant",
            "rack_id": "$rack_id",
        },
    )
    tag = TagFilterField(model)


#
# Connections
#


class ConsoleConnectionFilterForm(BootstrapMixin, forms.Form):
    region = DynamicModelMultipleChoiceField(queryset=Region.objects.all(), to_field_name="slug", required=False)
    site = DynamicModelMultipleChoiceField(
        queryset=Site.objects.all(),
        to_field_name="slug",
        required=False,
        query_params={"region": "$region"},
    )
    device_id = DynamicModelMultipleChoiceField(
        queryset=Device.objects.all(),
        required=False,
        label="Device",
        query_params={"site": "$site"},
    )


class PowerConnectionFilterForm(BootstrapMixin, forms.Form):
    region = DynamicModelMultipleChoiceField(queryset=Region.objects.all(), to_field_name="slug", required=False)
    site = DynamicModelMultipleChoiceField(
        queryset=Site.objects.all(),
        to_field_name="slug",
        required=False,
        query_params={"region": "$region"},
    )
    device_id = DynamicModelMultipleChoiceField(
        queryset=Device.objects.all(),
        required=False,
        label="Device",
        query_params={"site": "$site"},
    )


class InterfaceConnectionFilterForm(BootstrapMixin, forms.Form):
    region = DynamicModelMultipleChoiceField(queryset=Region.objects.all(), to_field_name="slug", required=False)
    site = DynamicModelMultipleChoiceField(
        queryset=Site.objects.all(),
        to_field_name="slug",
        required=False,
        query_params={"region": "$region"},
    )
    device_id = DynamicModelMultipleChoiceField(
        queryset=Device.objects.all(),
        required=False,
        label="Device",
        query_params={"site": "$site"},
    )


#
# Virtual chassis
#


class DeviceSelectionForm(forms.Form):
    pk = forms.ModelMultipleChoiceField(queryset=Device.objects.all(), widget=forms.MultipleHiddenInput())


class VirtualChassisCreateForm(NautobotModelForm):
    region = DynamicModelChoiceField(queryset=Region.objects.all(), required=False, initial_params={"sites": "$site"})
    site = DynamicModelChoiceField(
        queryset=Site.objects.all(),
        required=False,
        query_params={"region_id": "$region"},
    )
    rack = DynamicModelChoiceField(
        queryset=Rack.objects.all(),
        required=False,
        null_option="None",
        query_params={"site_id": "$site"},
    )
    members = DynamicModelMultipleChoiceField(
        queryset=Device.objects.all(),
        required=False,
        query_params={
            "site_id": "$site",
            "rack_id": "$rack",
        },
    )
    initial_position = forms.IntegerField(
        initial=1,
        required=False,
        help_text="Position of the first member device. Increases by one for each additional member.",
    )

    class Meta:
        model = VirtualChassis
        fields = [
            "name",
            "domain",
            "region",
            "site",
            "rack",
            "members",
            "initial_position",
            "tags",
        ]

    def save(self, *args, **kwargs):
        instance = super().save(*args, **kwargs)

        # Assign VC members
        if instance.present_in_database:
            initial_position = self.cleaned_data.get("initial_position") or 1
            for i, member in enumerate(self.cleaned_data["members"], start=initial_position):
                member.virtual_chassis = instance
                member.vc_position = i
                member.save()

        return instance


class VirtualChassisForm(NautobotModelForm):
    master = forms.ModelChoiceField(
        queryset=Device.objects.all(),
        required=False,
    )

    class Meta:
        model = VirtualChassis
        fields = [
            "name",
            "domain",
            "master",
            "tags",
        ]
        widgets = {
            "master": SelectWithPK(),
        }

    def __init__(self, *args, **kwargs):
        super().__init__(*args, **kwargs)

        self.fields["master"].queryset = Device.objects.filter(virtual_chassis=self.instance)


class BaseVCMemberFormSet(forms.BaseModelFormSet):
    def clean(self):
        super().clean()

        # Check for duplicate VC position values
        vc_position_list = []
        for form in self.forms:
            vc_position = form.cleaned_data.get("vc_position")
            if vc_position:
                if vc_position in vc_position_list:
                    error_msg = f"A virtual chassis member already exists in position {vc_position}."
                    form.add_error("vc_position", error_msg)
                vc_position_list.append(vc_position)


class DeviceVCMembershipForm(forms.ModelForm):
    class Meta:
        model = Device
        fields = [
            "vc_position",
            "vc_priority",
        ]
        labels = {
            "vc_position": "Position",
            "vc_priority": "Priority",
        }

    def __init__(self, validate_vc_position=False, *args, **kwargs):
        super().__init__(*args, **kwargs)

        # Require VC position (only required when the Device is a VirtualChassis member)
        self.fields["vc_position"].required = True

        # Validation of vc_position is optional. This is only required when adding a new member to an existing
        # VirtualChassis. Otherwise, vc_position validation is handled by BaseVCMemberFormSet.
        self.validate_vc_position = validate_vc_position

    def clean_vc_position(self):
        vc_position = self.cleaned_data["vc_position"]

        if self.validate_vc_position:
            conflicting_members = Device.objects.filter(
                virtual_chassis=self.instance.virtual_chassis, vc_position=vc_position
            )
            if conflicting_members.exists():
                raise forms.ValidationError(f"A virtual chassis member already exists in position {vc_position}.")

        return vc_position


class VCMemberSelectForm(BootstrapMixin, forms.Form):
    region = DynamicModelChoiceField(queryset=Region.objects.all(), required=False, initial_params={"sites": "$site"})
    site = DynamicModelChoiceField(
        queryset=Site.objects.all(),
        required=False,
        query_params={"region_id": "$region"},
    )
    rack = DynamicModelChoiceField(
        queryset=Rack.objects.all(),
        required=False,
        null_option="None",
        query_params={"site_id": "$site"},
    )
    device = DynamicModelChoiceField(
        queryset=Device.objects.all(),
        query_params={
            "site_id": "$site",
            "rack_id": "$rack",
            "virtual_chassis_id": "null",
        },
    )

    def clean_device(self):
        device = self.cleaned_data["device"]
        if device.virtual_chassis is not None:
            raise forms.ValidationError(f"Device {device} is already assigned to a virtual chassis.")
        return device


class VirtualChassisBulkEditForm(TagsBulkEditFormMixin, NautobotBulkEditForm):
    pk = forms.ModelMultipleChoiceField(queryset=VirtualChassis.objects.all(), widget=forms.MultipleHiddenInput())
    domain = forms.CharField(max_length=30, required=False)

    class Meta:
        nullable_fields = ["domain"]


class VirtualChassisCSVForm(CustomFieldModelCSVForm):
    master = CSVModelChoiceField(
        queryset=Device.objects.all(),
        to_field_name="name",
        required=False,
        help_text="Master device",
    )

    class Meta:
        model = VirtualChassis
        fields = VirtualChassis.csv_headers


class VirtualChassisFilterForm(NautobotFilterForm):
    model = VirtualChassis
    q = forms.CharField(required=False, label="Search")
    region = DynamicModelMultipleChoiceField(queryset=Region.objects.all(), to_field_name="slug", required=False)
    site = DynamicModelMultipleChoiceField(
        queryset=Site.objects.all(),
        to_field_name="slug",
        required=False,
        query_params={"region": "$region"},
    )
    tenant_group = DynamicModelMultipleChoiceField(
        queryset=TenantGroup.objects.all(),
        to_field_name="slug",
        required=False,
        null_option="None",
    )
    tenant = DynamicModelMultipleChoiceField(
        queryset=Tenant.objects.all(),
        to_field_name="slug",
        required=False,
        null_option="None",
        query_params={"group": "$tenant_group"},
    )
    tag = TagFilterField(model)


#
# Power panels
#


class PowerPanelForm(LocatableModelFormMixin, NautobotModelForm):
    rack_group = DynamicModelChoiceField(
        queryset=RackGroup.objects.all(),
        required=False,
        query_params={"site_id": "$site"},
    )

    class Meta:
        model = PowerPanel
        fields = [
            "region",
            "site",
            "location",
            "rack_group",
            "name",
            "tags",
        ]


class PowerPanelCSVForm(LocatableModelCSVFormMixin, CustomFieldModelCSVForm):
    rack_group = CSVModelChoiceField(queryset=RackGroup.objects.all(), required=False, to_field_name="name")

    class Meta:
        model = PowerPanel
        fields = PowerPanel.csv_headers

    def __init__(self, data=None, *args, **kwargs):
        super().__init__(data, *args, **kwargs)

        if data:

            # Limit group queryset by assigned site
            params = {f"site__{self.fields['site'].to_field_name}": data.get("site")}
            self.fields["rack_group"].queryset = self.fields["rack_group"].queryset.filter(**params)


class PowerPanelBulkEditForm(
    TagsBulkEditFormMixin,
    LocatableModelBulkEditFormMixin,
    NautobotBulkEditForm,
):
    pk = forms.ModelMultipleChoiceField(queryset=PowerPanel.objects.all(), widget=forms.MultipleHiddenInput)
    rack_group = DynamicModelChoiceField(
        queryset=RackGroup.objects.all(),
        required=False,
        query_params={"site_id": "$site"},
    )

    class Meta:
        model = PowerPanel
        nullable_fields = ["location", "rack_group"]


class PowerPanelFilterForm(NautobotFilterForm, LocatableModelFilterFormMixin):
    model = PowerPanel
    q = forms.CharField(required=False, label="Search")
    rack_group_id = DynamicModelMultipleChoiceField(
        queryset=RackGroup.objects.all(),
        required=False,
        label="Rack group (ID)",
        null_option="None",
        query_params={"site": "$site"},
    )
    tag = TagFilterField(model)


#
# Power feeds
#


class PowerFeedForm(NautobotModelForm):
    region = DynamicModelChoiceField(
        queryset=Region.objects.all(),
        required=False,
        initial_params={"sites__powerpanel": "$power_panel"},
    )
    site = DynamicModelChoiceField(
        queryset=Site.objects.all(),
        required=False,
        initial_params={"powerpanel": "$power_panel"},
        query_params={"region_id": "$region"},
    )
    power_panel = DynamicModelChoiceField(queryset=PowerPanel.objects.all(), query_params={"site_id": "$site"})
    rack = DynamicModelChoiceField(
        queryset=Rack.objects.all(),
        required=False,
        query_params={"site_id": "$site"},
    )
    comments = CommentField()

    class Meta:
        model = PowerFeed
        fields = [
            "region",
            "site",
            "power_panel",
            "rack",
            "name",
            "status",
            "type",
            "supply",
            "phase",
            "voltage",
            "amperage",
            "max_utilization",
            "comments",
            "tags",
        ]
        widgets = {
            "type": StaticSelect2(),
            "supply": StaticSelect2(),
            "phase": StaticSelect2(),
        }


class PowerFeedCSVForm(StatusModelCSVFormMixin, CustomFieldModelCSVForm):
    site = CSVModelChoiceField(queryset=Site.objects.all(), to_field_name="name", help_text="Assigned site")
    power_panel = CSVModelChoiceField(
        queryset=PowerPanel.objects.all(),
        to_field_name="name",
        help_text="Upstream power panel",
    )
    rack_group = CSVModelChoiceField(
        queryset=RackGroup.objects.all(),
        to_field_name="name",
        required=False,
        help_text="Rack's group (if any)",
    )
    rack = CSVModelChoiceField(
        queryset=Rack.objects.all(),
        to_field_name="name",
        required=False,
        help_text="Rack",
    )
    type = CSVChoiceField(choices=PowerFeedTypeChoices, required=False, help_text="Primary or redundant")
    supply = CSVChoiceField(choices=PowerFeedSupplyChoices, required=False, help_text="Supply type (AC/DC)")
    phase = CSVChoiceField(choices=PowerFeedPhaseChoices, required=False, help_text="Single or three-phase")

    class Meta:
        model = PowerFeed
        fields = PowerFeed.csv_headers

    def __init__(self, data=None, *args, **kwargs):
        super().__init__(data, *args, **kwargs)

        if data:

            # Limit power_panel queryset by site
            params = {f"site__{self.fields['site'].to_field_name}": data.get("site")}
            self.fields["power_panel"].queryset = self.fields["power_panel"].queryset.filter(**params)

            # Limit rack_group queryset by site
            params = {f"site__{self.fields['site'].to_field_name}": data.get("site")}
            self.fields["rack_group"].queryset = self.fields["rack_group"].queryset.filter(**params)

            # Limit rack queryset by site and group
            params = {
                f"site__{self.fields['site'].to_field_name}": data.get("site"),
                f"group__{self.fields['rack_group'].to_field_name}": data.get("rack_group"),
            }
            self.fields["rack"].queryset = self.fields["rack"].queryset.filter(**params)


class PowerFeedBulkEditForm(TagsBulkEditFormMixin, StatusModelBulkEditFormMixin, NautobotBulkEditForm):
    pk = forms.ModelMultipleChoiceField(queryset=PowerFeed.objects.all(), widget=forms.MultipleHiddenInput)
    power_panel = DynamicModelChoiceField(queryset=PowerPanel.objects.all(), required=False)
    rack = DynamicModelChoiceField(queryset=Rack.objects.all(), required=False)
    type = forms.ChoiceField(
        choices=add_blank_choice(PowerFeedTypeChoices),
        required=False,
        initial="",
        widget=StaticSelect2(),
    )
    supply = forms.ChoiceField(
        choices=add_blank_choice(PowerFeedSupplyChoices),
        required=False,
        initial="",
        widget=StaticSelect2(),
    )
    phase = forms.ChoiceField(
        choices=add_blank_choice(PowerFeedPhaseChoices),
        required=False,
        initial="",
        widget=StaticSelect2(),
    )
    voltage = forms.IntegerField(required=False)
    amperage = forms.IntegerField(required=False)
    max_utilization = forms.IntegerField(required=False)
    comments = CommentField(widget=SmallTextarea, label="Comments")

    class Meta:
        nullable_fields = [
            "rackgroup",
            "comments",
        ]


class PowerFeedFilterForm(NautobotFilterForm, StatusModelFilterFormMixin):
    model = PowerFeed
    q = forms.CharField(required=False, label="Search")
    region = DynamicModelMultipleChoiceField(queryset=Region.objects.all(), to_field_name="slug", required=False)
    site = DynamicModelMultipleChoiceField(
        queryset=Site.objects.all(),
        to_field_name="slug",
        required=False,
        query_params={"region": "$region"},
    )
    power_panel_id = DynamicModelMultipleChoiceField(
        queryset=PowerPanel.objects.all(),
        required=False,
        label="Power panel",
        null_option="None",
        query_params={"site": "$site"},
    )
    rack_id = DynamicModelMultipleChoiceField(
        queryset=Rack.objects.all(),
        required=False,
        label="Rack",
        null_option="None",
        query_params={"site": "$site"},
    )
    type = forms.ChoiceField(
        choices=add_blank_choice(PowerFeedTypeChoices),
        required=False,
        widget=StaticSelect2(),
    )
    supply = forms.ChoiceField(
        choices=add_blank_choice(PowerFeedSupplyChoices),
        required=False,
        widget=StaticSelect2(),
    )
    phase = forms.ChoiceField(
        choices=add_blank_choice(PowerFeedPhaseChoices),
        required=False,
        widget=StaticSelect2(),
    )
    voltage = forms.IntegerField(required=False)
    amperage = forms.IntegerField(required=False)
    max_utilization = forms.IntegerField(required=False)
    tag = TagFilterField(model)


<<<<<<< HEAD
#
# Redundancy Interface Groups
#


class RedundancyInterfaceGroupForm(
    BootstrapMixin, StatusModelFilterFormMixin, CustomFieldModelFormMixin, RelationshipModelFormMixin, forms.ModelForm
):
    """RedundancyInterfaceGroup creation/edit form."""

    model = models.RedundancyInterfaceGroup
    slug = SlugField()
    subscribers = DynamicModelMultipleChoiceField(
        queryset=Device.objects.all(),
        required=False,
        help_text="Subscribers are Devices that have a dependency on the Redundancy group.",
    )

    class Meta:
        """Meta attributes."""

        model = models.RedundancyInterfaceGroup
        fields = ["name", "slug", "description", "subscribers"]


class RedundancyInterfaceGroupAssociationFormSetForm(forms.ModelForm):
    """RedundancyInterfaceGroupAssociation model form for use inline on RedundancyInterfaceGroupAssociationFormSet."""

    device = DynamicModelChoiceField(queryset=Device.objects.all(), required=False)
    interface = DynamicModelChoiceField(queryset=Interface.objects.all(), query_params={"device_id": "$device"})
    primary_ip = DynamicModelChoiceField(
        queryset=IPAddress.objects.all(), query_params={"interface_id": "$interface"}, required=False
    )
    standby_ip = DynamicModelChoiceField(
        queryset=IPAddress.objects.all(), query_params={"interface_id": "$interface"}, required=False
    )

    class Meta:
        """Meta attributes."""

        model = models.RedundancyInterfaceGroupAssociation
        fields = ("device", "interface", "primary_ip", "standby_ip", "priority")


# Inline formset for use with providing dynamic rows when creating/editing assignments of Interface to RedundancyGroup.
RedundancyInterfaceGroupAssociationFormSet = forms.inlineformset_factory(
    parent_model=models.RedundancyInterfaceGroup,
    model=models.RedundancyInterfaceGroupAssociation,
    form=RedundancyInterfaceGroupAssociationFormSetForm,
    fk_name="group",
    extra=3,
)


class RedundancyInterfaceGroupBulkEditForm(BootstrapMixin, BulkEditForm):
    """RedundancyInterfaceGroup bulk edit form."""

    pk = forms.ModelMultipleChoiceField(
        queryset=models.RedundancyInterfaceGroup.objects.all(), widget=forms.MultipleHiddenInput
    )
    description = forms.CharField(required=False)

    class Meta:
        """Meta attributes."""

        nullable_fields = [
            "description",
        ]


class RedundancyInterfaceGroupFilterForm(BootstrapMixin, forms.ModelForm):
    """Filter form to filter searches."""

    q = forms.CharField(
        required=False,
        label="Search",
        help_text="Search within Name or Slug.",
    )
    name = forms.CharField(required=False, label="Name")
    slug = forms.CharField(required=False, label="Slug")

    class Meta:
        """Meta attributes."""

        model = models.RedundancyInterfaceGroup
        # Define the fields above for ordering and widget purposes
        fields = [
            "q",
            "name",
            "slug",
            "description",
        ]
=======
class DeviceRedundancyGroupForm(NautobotModelForm):
    secrets_group = DynamicModelChoiceField(queryset=SecretsGroup.objects.all(), required=False)
    comments = CommentField()
    slug = SlugField()

    class Meta:
        model = DeviceRedundancyGroup
        fields = "__all__"
        widgets = {"failover_strategy": StaticSelect2()}


class DeviceRedundancyGroupFilterForm(NautobotFilterForm, StatusModelFilterFormMixin):
    model = DeviceRedundancyGroup
    field_order = ["q", "name"]
    q = forms.CharField(required=False, label="Search")
    failover_strategy = forms.ChoiceField(
        choices=add_blank_choice(DeviceRedundancyGroupFailoverStrategyChoices),
        required=False,
        widget=StaticSelect2(),
    )
    secrets_group = DynamicModelMultipleChoiceField(
        queryset=SecretsGroup.objects.all(), to_field_name="slug", required=False
    )

    tag = TagFilterField(model)


class DeviceRedundancyGroupBulkEditForm(
    TagsBulkEditFormMixin, StatusModelBulkEditFormMixin, NautobotBulkEditForm, LocalContextModelBulkEditForm
):
    pk = forms.ModelMultipleChoiceField(queryset=DeviceRedundancyGroup.objects.all(), widget=forms.MultipleHiddenInput)
    failover_strategy = forms.ChoiceField(
        choices=add_blank_choice(DeviceRedundancyGroupFailoverStrategyChoices),
        required=False,
        widget=StaticSelect2(),
    )
    secrets_group = DynamicModelChoiceField(queryset=SecretsGroup.objects.all(), to_field_name="name", required=False)
    comments = CommentField(widget=SmallTextarea, label="Comments")

    class Meta:
        model = DeviceRedundancyGroup
        nullable_fields = [
            "failover_strategy",
            "secrets_group",
        ]


class DeviceRedundancyGroupCSVForm(StatusModelCSVFormMixin, CustomFieldModelCSVForm):
    failover_strategy = CSVChoiceField(
        choices=DeviceRedundancyGroupFailoverStrategyChoices, required=False, help_text="Failover Strategy"
    )

    secrets_group = CSVModelChoiceField(
        queryset=SecretsGroup.objects.all(),
        required=False,
        to_field_name="name",
        help_text="Secrets group",
    )

    class Meta:
        model = DeviceRedundancyGroup
        fields = DeviceRedundancyGroup.csv_headers
>>>>>>> 5a36478c
<|MERGE_RESOLUTION|>--- conflicted
+++ resolved
@@ -108,6 +108,8 @@
     FrontPort,
     FrontPortTemplate,
     Interface,
+    InterfaceRedundancyGroup,
+    InterfaceRedundancyGroupAssociation,
     InterfaceTemplate,
     Location,
     LocationType,
@@ -4474,18 +4476,15 @@
     tag = TagFilterField(model)
 
 
-<<<<<<< HEAD
-#
-# Redundancy Interface Groups
-#
-
-
-class RedundancyInterfaceGroupForm(
-    BootstrapMixin, StatusModelFilterFormMixin, CustomFieldModelFormMixin, RelationshipModelFormMixin, forms.ModelForm
-):
-    """RedundancyInterfaceGroup creation/edit form."""
-
-    model = models.RedundancyInterfaceGroup
+#
+# Interface Redundancy Groups
+#
+
+
+class InterfaceRedundancyGroupForm(NautobotModelForm):
+    """InterfaceRedundancyGroup creation/edit form."""
+
+    model = InterfaceRedundancyGroup
     slug = SlugField()
     subscribers = DynamicModelMultipleChoiceField(
         queryset=Device.objects.all(),
@@ -4496,44 +4495,46 @@
     class Meta:
         """Meta attributes."""
 
-        model = models.RedundancyInterfaceGroup
+        model = InterfaceRedundancyGroup
         fields = ["name", "slug", "description", "subscribers"]
 
 
-class RedundancyInterfaceGroupAssociationFormSetForm(forms.ModelForm):
-    """RedundancyInterfaceGroupAssociation model form for use inline on RedundancyInterfaceGroupAssociationFormSet."""
+class InterfaceRedundancyGroupAssociationFormSetForm(forms.ModelForm):
+    """InterfaceRedundancyGroupAssociation model form for use inline on InterfaceRedundancyGroupAssociationFormSet."""
 
     device = DynamicModelChoiceField(queryset=Device.objects.all(), required=False)
     interface = DynamicModelChoiceField(queryset=Interface.objects.all(), query_params={"device_id": "$device"})
     primary_ip = DynamicModelChoiceField(
         queryset=IPAddress.objects.all(), query_params={"interface_id": "$interface"}, required=False
     )
-    standby_ip = DynamicModelChoiceField(
+    virtual_ip = DynamicModelChoiceField(
         queryset=IPAddress.objects.all(), query_params={"interface_id": "$interface"}, required=False
     )
 
     class Meta:
         """Meta attributes."""
 
-        model = models.RedundancyInterfaceGroupAssociation
-        fields = ("device", "interface", "primary_ip", "standby_ip", "priority")
+        model = InterfaceRedundancyGroupAssociation
+        fields = ("device", "interface", "primary_ip", "virtual_ip", "priority")
 
 
 # Inline formset for use with providing dynamic rows when creating/editing assignments of Interface to RedundancyGroup.
-RedundancyInterfaceGroupAssociationFormSet = forms.inlineformset_factory(
-    parent_model=models.RedundancyInterfaceGroup,
-    model=models.RedundancyInterfaceGroupAssociation,
-    form=RedundancyInterfaceGroupAssociationFormSetForm,
+InterfaceRedundancyGroupAssociationFormSet = forms.inlineformset_factory(
+    parent_model=InterfaceRedundancyGroup,
+    model=InterfaceRedundancyGroupAssociation,
+    form=InterfaceRedundancyGroupAssociationFormSetForm,
     fk_name="group",
     extra=3,
 )
 
 
-class RedundancyInterfaceGroupBulkEditForm(BootstrapMixin, BulkEditForm):
-    """RedundancyInterfaceGroup bulk edit form."""
+class InterfaceRedundancyGroupBulkEditForm(
+    TagsBulkEditFormMixin, StatusModelBulkEditFormMixin, NautobotBulkEditForm, LocalContextModelBulkEditForm
+):
+    """InterfaceRedundancyGroup bulk edit form."""
 
     pk = forms.ModelMultipleChoiceField(
-        queryset=models.RedundancyInterfaceGroup.objects.all(), widget=forms.MultipleHiddenInput
+        queryset=InterfaceRedundancyGroup.objects.all(), widget=forms.MultipleHiddenInput
     )
     description = forms.CharField(required=False)
 
@@ -4545,7 +4546,7 @@
         ]
 
 
-class RedundancyInterfaceGroupFilterForm(BootstrapMixin, forms.ModelForm):
+class InterfaceRedundancyGroupFilterForm(BootstrapMixin, forms.ModelForm):
     """Filter form to filter searches."""
 
     q = forms.CharField(
@@ -4559,7 +4560,7 @@
     class Meta:
         """Meta attributes."""
 
-        model = models.RedundancyInterfaceGroup
+        model = InterfaceRedundancyGroup
         # Define the fields above for ordering and widget purposes
         fields = [
             "q",
@@ -4567,7 +4568,8 @@
             "slug",
             "description",
         ]
-=======
+
+
 class DeviceRedundancyGroupForm(NautobotModelForm):
     secrets_group = DynamicModelChoiceField(queryset=SecretsGroup.objects.all(), required=False)
     comments = CommentField()
@@ -4629,5 +4631,4 @@
 
     class Meta:
         model = DeviceRedundancyGroup
-        fields = DeviceRedundancyGroup.csv_headers
->>>>>>> 5a36478c
+        fields = DeviceRedundancyGroup.csv_headers
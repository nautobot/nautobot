--- conflicted
+++ resolved
@@ -1563,11 +1563,7 @@
     position_pattern = ExpandableNameField(
         label="Position",
         required=False,
-<<<<<<< HEAD
-        help_text="Numeric ranges are supported. (Must match the number of names being created.)",
-=======
         help_text="Alphanumeric ranges are supported. (Must match the number of names being created.)",
->>>>>>> f2d33c52
     )
     description = forms.CharField(max_length=CHARFIELD_MAX_LENGTH, required=False)
 

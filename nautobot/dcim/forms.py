--- conflicted
+++ resolved
@@ -218,11 +218,7 @@
         elif mode == InterfaceModeChoices.MODE_TAGGED:
             location = self.cleaned_data[parent_field].location
             if location:
-<<<<<<< HEAD
-                location_ids =[ancestor.id for ancestor in location.ancestors()]
-=======
                 location_ids = [ancestor.id for ancestor in location.ancestors()]
->>>>>>> 360d7e1e
                 location_ids.append(location.id)
             else:
                 location_ids = []

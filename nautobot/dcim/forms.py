import re

from django import forms
from django.contrib.auth import get_user_model
from django.contrib.contenttypes.models import ContentType
from django.contrib.postgres.forms.array import SimpleArrayField
from django.core.exceptions import ObjectDoesNotExist, ValidationError
from django.db.models import Q
from django.utils.safestring import mark_safe
from netaddr import EUI
from netaddr.core import AddrFormatError
from timezone_field import TimeZoneFormField

from nautobot.circuits.models import Circuit, CircuitTermination, Provider
from nautobot.dcim.form_mixins import (
    LocatableModelBulkEditFormMixin,
    LocatableModelCSVFormMixin,
    LocatableModelFilterFormMixin,
    LocatableModelFormMixin,
)
from nautobot.extras.forms import (
    AddRemoveTagsForm,
    CustomFieldBulkCreateForm,
    CustomFieldModelCSVForm,
    CustomFieldFilterForm,
<<<<<<< HEAD
=======
    CustomFieldModelForm,
    NautobotBulkEditForm,
>>>>>>> b610589a
    NautobotModelForm,
    NautobotFilterform,
    LocalContextFilterForm,
    LocalContextModelForm,
    LocalContextModelBulkEditForm,
    StatusBulkEditFormMixin,
    StatusModelCSVFormMixin,
    StatusFilterFormMixin,
)
from nautobot.extras.models import SecretsGroup, Status
from nautobot.ipam.constants import BGP_ASN_MAX, BGP_ASN_MIN
from nautobot.ipam.models import IPAddress, VLAN
from nautobot.tenancy.forms import TenancyFilterForm, TenancyForm
from nautobot.tenancy.models import Tenant, TenantGroup
from nautobot.utilities.forms import (
    APISelect,
    APISelectMultiple,
    add_blank_choice,
    BootstrapMixin,
    BulkEditNullBooleanSelect,
    ColorSelect,
    CommentField,
    CSVChoiceField,
    CSVContentTypeField,
    CSVModelChoiceField,
    CSVMultipleContentTypeField,
    DynamicModelChoiceField,
    DynamicModelMultipleChoiceField,
    ExpandableNameField,
    form_from_model,
    MultipleContentTypeField,
    NumericArrayField,
    SelectWithPK,
    SmallTextarea,
    SlugField,
    StaticSelect2,
    StaticSelect2Multiple,
    TagFilterField,
)
from nautobot.utilities.forms.constants import BOOLEAN_WITH_BLANK_CHOICES
from nautobot.virtualization.models import Cluster, ClusterGroup
from .choices import (
    CableLengthUnitChoices,
    CableTypeChoices,
    ConsolePortTypeChoices,
    DeviceFaceChoices,
    InterfaceModeChoices,
    InterfaceTypeChoices,
    PortTypeChoices,
    PowerFeedPhaseChoices,
    PowerFeedSupplyChoices,
    PowerFeedTypeChoices,
    PowerOutletFeedLegChoices,
    PowerOutletTypeChoices,
    PowerPortTypeChoices,
    RackDimensionUnitChoices,
    RackTypeChoices,
    RackWidthChoices,
    SubdeviceRoleChoices,
)
from .constants import (
    CABLE_TERMINATION_MODELS,
    INTERFACE_MTU_MAX,
    INTERFACE_MTU_MIN,
    NONCONNECTABLE_IFACE_TYPES,
    REARPORT_POSITIONS_MAX,
    REARPORT_POSITIONS_MIN,
)

from .models import (
    Cable,
    DeviceBay,
    DeviceBayTemplate,
    ConsolePort,
    ConsolePortTemplate,
    ConsoleServerPort,
    ConsoleServerPortTemplate,
    Device,
    DeviceRole,
    DeviceType,
    FrontPort,
    FrontPortTemplate,
    Interface,
    InterfaceTemplate,
    Location,
    LocationType,
    Manufacturer,
    InventoryItem,
    Platform,
    PowerFeed,
    PowerOutlet,
    PowerOutletTemplate,
    PowerPanel,
    PowerPort,
    PowerPortTemplate,
    Rack,
    RackGroup,
    RackReservation,
    RackRole,
    RearPort,
    RearPortTemplate,
    Region,
    Site,
    VirtualChassis,
)

DEVICE_BY_PK_RE = r"{\d+\}"

INTERFACE_MODE_HELP_TEXT = """
Access: One untagged VLAN<br />
Tagged: One untagged VLAN and/or one or more tagged VLANs<br />
Tagged (All): Implies all VLANs are available (w/optional untagged VLAN)
"""


def get_device_by_name_or_pk(name):
    """
    Attempt to retrieve a device by either its name or primary key ('{pk}').
    """
    if re.match(DEVICE_BY_PK_RE, name):
        pk = name.strip("{}")
        device = Device.objects.get(pk=pk)
    else:
        device = Device.objects.get(name=name)
    return device


class DeviceComponentFilterForm(NautobotFilterform):
    field_order = ["q", "region", "site"]
    q = forms.CharField(required=False, label="Search")
    region = DynamicModelMultipleChoiceField(queryset=Region.objects.all(), to_field_name="slug", required=False)
    site = DynamicModelMultipleChoiceField(
        queryset=Site.objects.all(),
        to_field_name="slug",
        required=False,
        query_params={"region": "$region"},
    )
    device_id = DynamicModelMultipleChoiceField(
        queryset=Device.objects.all(),
        required=False,
        label="Device",
        query_params={"site": "$site"},
    )


class InterfaceCommonForm(forms.Form):
    def clean(self):
        super().clean()

        parent_field = "device" if "device" in self.cleaned_data else "virtual_machine"
        tagged_vlans = self.cleaned_data["tagged_vlans"]

        # Untagged interfaces cannot be assigned tagged VLANs
        if self.cleaned_data["mode"] == InterfaceModeChoices.MODE_ACCESS and tagged_vlans:
            raise forms.ValidationError({"mode": "An access interface cannot have tagged VLANs assigned."})

        # Remove all tagged VLAN assignments from "tagged all" interfaces
        elif self.cleaned_data["mode"] == InterfaceModeChoices.MODE_TAGGED_ALL:
            self.cleaned_data["tagged_vlans"] = []

        # Validate tagged VLANs; must be a global VLAN or in the same site
        elif self.cleaned_data["mode"] == InterfaceModeChoices.MODE_TAGGED:
            valid_sites = [None, self.cleaned_data[parent_field].site]
            invalid_vlans = [str(v) for v in tagged_vlans if v.site not in valid_sites]

            if invalid_vlans:
                raise forms.ValidationError(
                    {
                        "tagged_vlans": f"The tagged VLANs ({', '.join(invalid_vlans)}) must belong to the same site as "
                        f"the interface's parent device/VM, or they must be global"
                    }
                )


class ComponentForm(BootstrapMixin, forms.Form):
    """
    Subclass this form when facilitating the creation of one or more device component or component templates based on
    a name pattern.
    """

    name_pattern = ExpandableNameField(label="Name")
    label_pattern = ExpandableNameField(
        label="Label",
        required=False,
        help_text="Alphanumeric ranges are supported. (Must match the number of names being created.)",
    )

    def clean(self):
        super().clean()

        # Validate that the number of components being created from both the name_pattern and label_pattern are equal
        if self.cleaned_data["label_pattern"]:
            name_pattern_count = len(self.cleaned_data["name_pattern"])
            label_pattern_count = len(self.cleaned_data["label_pattern"])
            if name_pattern_count != label_pattern_count:
                raise forms.ValidationError(
                    {
                        "label_pattern": f"The provided name pattern will create {name_pattern_count} components, however "
                        f"{label_pattern_count} labels will be generated. These counts must match."
                    },
                    code="label_pattern_mismatch",
                )


#
# Fields
#


class MACAddressField(forms.Field):
    widget = forms.CharField
    default_error_messages = {
        "invalid": "MAC address must be in EUI-48 format",
    }

    def to_python(self, value):
        value = super().to_python(value)

        # Validate MAC address format
        try:
            value = EUI(value.strip())
        except AddrFormatError:
            raise forms.ValidationError(self.error_messages["invalid"], code="invalid")

        return value


#
# Regions
#


class RegionForm(NautobotModelForm):
    parent = DynamicModelChoiceField(queryset=Region.objects.all(), required=False)
    slug = SlugField()

    class Meta:
        model = Region
        fields = (
            "parent",
            "name",
            "slug",
            "description",
        )


class RegionCSVForm(CustomFieldModelCSVForm):
    parent = CSVModelChoiceField(
        queryset=Region.objects.all(),
        required=False,
        to_field_name="name",
        help_text="Name of parent region",
    )

    class Meta:
        model = Region
        fields = Region.csv_headers


class RegionFilterForm(NautobotFilterform):
    model = Site
    q = forms.CharField(required=False, label="Search")


#
# Sites
#


class SiteForm(NautobotModelForm, TenancyForm):
    region = DynamicModelChoiceField(queryset=Region.objects.all(), required=False)
    slug = SlugField()
    comments = CommentField()

    class Meta:
        model = Site
        fields = [
            "name",
            "slug",
            "status",
            "region",
            "tenant_group",
            "tenant",
            "facility",
            "asn",
            "time_zone",
            "description",
            "physical_address",
            "shipping_address",
            "latitude",
            "longitude",
            "contact_name",
            "contact_phone",
            "contact_email",
            "comments",
            "tags",
        ]
        widgets = {
            "physical_address": SmallTextarea(
                attrs={
                    "rows": 3,
                }
            ),
            "shipping_address": SmallTextarea(
                attrs={
                    "rows": 3,
                }
            ),
            "time_zone": StaticSelect2(),
        }
        help_texts = {
            "name": "Full name of the site",
            "facility": "Data center provider and facility (e.g. Equinix NY7)",
            "asn": "BGP autonomous system number",
            "time_zone": "Local time zone",
            "description": "Short description (will appear in sites list)",
            "physical_address": "Physical location of the building (e.g. for GPS)",
            "shipping_address": "If different from the physical address",
            "latitude": "Latitude in decimal format (xx.yyyyyy)",
            "longitude": "Longitude in decimal format (xx.yyyyyy)",
        }


class SiteCSVForm(StatusModelCSVFormMixin, CustomFieldModelCSVForm):
    region = CSVModelChoiceField(
        queryset=Region.objects.all(),
        required=False,
        to_field_name="name",
        help_text="Assigned region",
    )
    tenant = CSVModelChoiceField(
        queryset=Tenant.objects.all(),
        required=False,
        to_field_name="name",
        help_text="Assigned tenant",
    )

    class Meta:
        model = Site
        fields = Site.csv_headers
        help_texts = {
            "time_zone": mark_safe(
                'Time zone (<a href="https://en.wikipedia.org/wiki/List_of_tz_database_time_zones">available options</a>)'
            )
        }


class SiteBulkEditForm(AddRemoveTagsForm, StatusBulkEditFormMixin, NautobotBulkEditForm):
    pk = forms.ModelMultipleChoiceField(queryset=Site.objects.all(), widget=forms.MultipleHiddenInput)
    region = DynamicModelChoiceField(queryset=Region.objects.all(), required=False)
    tenant = DynamicModelChoiceField(queryset=Tenant.objects.all(), required=False)
    asn = forms.IntegerField(min_value=BGP_ASN_MIN, max_value=BGP_ASN_MAX, required=False, label="ASN")
    description = forms.CharField(max_length=100, required=False)
    time_zone = TimeZoneFormField(
        choices=add_blank_choice(TimeZoneFormField().choices),
        required=False,
        widget=StaticSelect2(),
    )

    class Meta:
        nullable_fields = [
            "region",
            "tenant",
            "asn",
            "description",
            "time_zone",
        ]


class SiteFilterForm(NautobotFilterform, TenancyFilterForm, StatusFilterFormMixin):
    model = Site
    field_order = ["q", "status", "region", "tenant_group", "tenant"]
    q = forms.CharField(required=False, label="Search")
    region = DynamicModelMultipleChoiceField(queryset=Region.objects.all(), to_field_name="slug", required=False)
    tag = TagFilterField(model)


#
# LocationTypes
#


class LocationTypeForm(NautobotModelForm):
    parent = DynamicModelChoiceField(queryset=LocationType.objects.all(), required=False)
    slug = SlugField()
    content_types = MultipleContentTypeField(
        feature="locations",
        help_text="The object type(s) that can be associated to a Location of this type",
        required=False,
    )

    class Meta:
        model = LocationType
        fields = ("parent", "name", "slug", "description", "content_types")


class LocationTypeCSVForm(CustomFieldModelCSVForm):
    parent = CSVModelChoiceField(
        queryset=LocationType.objects.all(),
        required=False,
        to_field_name="name",
        help_text="Name of parent location type",
    )
    content_types = CSVMultipleContentTypeField(
        feature="locations",
        required=False,
        choices_as_strings=True,
        help_text=mark_safe(
            "The object types to which this status applies. Multiple values "
            "must be comma-separated and wrapped in double quotes. (e.g. "
            '<code>"dcim.device,dcim.rack"</code>)'
        ),
    )

    class Meta:
        model = LocationType
        fields = LocationType.csv_headers


class LocationTypeFilterForm(NautobotFilterform):
    model = LocationType
    q = forms.CharField(required=False, label="Search")
    content_types = MultipleContentTypeField(feature="locations", choices_as_strings=True, required=False)


#
# Locations
#


class LocationForm(NautobotModelForm, TenancyForm):
    slug = SlugField(slug_source=("parent", "name"))
    location_type = DynamicModelChoiceField(queryset=LocationType.objects.all())
    parent = DynamicModelChoiceField(
        queryset=Location.objects.all(),
        query_params={"child_location_type": "$location_type"},
        to_field_name="slug",
        required=False,
    )
    site = DynamicModelChoiceField(queryset=Site.objects.all(), required=False)

    class Meta:
        model = Location
        fields = ["location_type", "parent", "site", "name", "slug", "status", "tenant_group", "tenant", "description"]


class LocationBulkEditForm(AddRemoveTagsForm, StatusBulkEditFormMixin, NautobotBulkEditForm):
    pk = forms.ModelMultipleChoiceField(queryset=Location.objects.all(), widget=forms.MultipleHiddenInput)
    # location_type is not editable on existing instances
    parent = DynamicModelChoiceField(queryset=Location.objects.all(), required=False)
    site = DynamicModelChoiceField(queryset=Site.objects.all(), required=False)
    tenant = DynamicModelChoiceField(queryset=Tenant.objects.all(), required=False)
    description = forms.CharField(max_length=100, required=False)

    class Meta:
        nullable_fields = [
            "parent",
            "site",
            "tenant",
            "description",
        ]


class LocationCSVForm(StatusModelCSVFormMixin, CustomFieldModelCSVForm):
    location_type = CSVModelChoiceField(
        queryset=LocationType.objects.all(),
        to_field_name="name",
        help_text="Location type",
    )
    parent = CSVModelChoiceField(
        queryset=Location.objects.all(),
        required=False,
        to_field_name="name",
        help_text="Parent location",
    )
    site = CSVModelChoiceField(
        queryset=Site.objects.all(),
        required=False,
        to_field_name="name",
        help_text="Parent site",
    )
    tenant = CSVModelChoiceField(
        queryset=Tenant.objects.all(),
        required=False,
        to_field_name="name",
        help_text="Assigned tenant",
    )

    class Meta:
        model = Location
        fields = Location.csv_headers


class LocationFilterForm(NautobotFilterform, StatusFilterFormMixin, TenancyFilterForm):
    model = Location
    field_order = ["q", "location_type", "parent", "status", "tenant_group", "tenant", "tag"]

    q = forms.CharField(required=False, label="Search")
    location_type = DynamicModelMultipleChoiceField(
        queryset=LocationType.objects.all(), to_field_name="slug", required=False
    )
    parent = DynamicModelMultipleChoiceField(queryset=Location.objects.all(), to_field_name="slug", required=False)
    tag = TagFilterField(model)


#
# Rack groups
#


class RackGroupForm(LocatableModelFormMixin, NautobotModelForm):
    parent = DynamicModelChoiceField(
        queryset=RackGroup.objects.all(),
        required=False,
        query_params={"site_id": "$site"},
    )
    slug = SlugField()

    class Meta:
        model = RackGroup
        fields = (
            "region",
            "site",
            "location",
            "parent",
            "name",
            "slug",
            "description",
        )


class RackGroupCSVForm(LocatableModelCSVFormMixin, CustomFieldModelCSVForm):
    parent = CSVModelChoiceField(
        queryset=RackGroup.objects.all(),
        required=False,
        to_field_name="name",
        help_text="Parent rack group",
        error_messages={
            "invalid_choice": "Rack group not found.",
        },
    )

    class Meta:
        model = RackGroup
        fields = RackGroup.csv_headers


class RackGroupFilterForm(NautobotFilterform, LocatableModelFilterFormMixin):
    model = RackGroup
    parent = DynamicModelMultipleChoiceField(
        queryset=RackGroup.objects.all(),
        to_field_name="slug",
        required=False,
        query_params={
            "region": "$region",
            "site": "$site",
        },
    )


#
# Rack roles
#


class RackRoleForm(NautobotModelForm):
    slug = SlugField()

    class Meta:
        model = RackRole
        fields = [
            "name",
            "slug",
            "color",
            "description",
        ]


class RackRoleCSVForm(CustomFieldModelCSVForm):
    class Meta:
        model = RackRole
        fields = RackRole.csv_headers
        help_texts = {
            "color": mark_safe("RGB color in hexadecimal (e.g. <code>00ff00</code>)"),
        }


#
# Racks
#


class RackForm(LocatableModelFormMixin, NautobotModelForm, TenancyForm):
    group = DynamicModelChoiceField(
        queryset=RackGroup.objects.all(),
        required=False,
        query_params={"site_id": "$site"},
    )
    role = DynamicModelChoiceField(queryset=RackRole.objects.all(), required=False)
    comments = CommentField()

    class Meta:
        model = Rack
        fields = [
            "region",
            "site",
            "location",
            "group",
            "name",
            "facility_id",
            "tenant_group",
            "tenant",
            "status",
            "role",
            "serial",
            "asset_tag",
            "type",
            "width",
            "u_height",
            "desc_units",
            "outer_width",
            "outer_depth",
            "outer_unit",
            "comments",
            "tags",
        ]
        help_texts = {
            "site": "The site at which the rack exists",
            "location": "The specific location of the rack",
            "name": "Organizational rack name",
            "facility_id": "The unique rack ID assigned by the facility",
            "u_height": "Height in rack units",
        }
        widgets = {
            "type": StaticSelect2(),
            "width": StaticSelect2(),
            "outer_unit": StaticSelect2(),
        }


class RackCSVForm(LocatableModelCSVFormMixin, StatusModelCSVFormMixin, CustomFieldModelCSVForm):
    group = CSVModelChoiceField(queryset=RackGroup.objects.all(), required=False, to_field_name="name")
    tenant = CSVModelChoiceField(
        queryset=Tenant.objects.all(),
        required=False,
        to_field_name="name",
        help_text="Name of assigned tenant",
    )
    role = CSVModelChoiceField(
        queryset=RackRole.objects.all(),
        required=False,
        to_field_name="name",
        help_text="Name of assigned role",
    )
    type = CSVChoiceField(choices=RackTypeChoices, required=False, help_text="Rack type")
    width = forms.ChoiceField(choices=RackWidthChoices, help_text="Rail-to-rail width (in inches)")
    outer_unit = CSVChoiceField(
        choices=RackDimensionUnitChoices,
        required=False,
        help_text="Unit for outer dimensions",
    )

    class Meta:
        model = Rack
        fields = Rack.csv_headers

    def __init__(self, data=None, *args, **kwargs):
        super().__init__(data, *args, **kwargs)

        if data:

            # Limit group queryset by assigned site
            params = {f"site__{self.fields['site'].to_field_name}": data.get("site")}
            self.fields["group"].queryset = self.fields["group"].queryset.filter(**params)


class RackBulkEditForm(
    AddRemoveTagsForm,
    LocatableModelBulkEditFormMixin,
    StatusBulkEditFormMixin,
    NautobotBulkEditForm,
):
    pk = forms.ModelMultipleChoiceField(queryset=Rack.objects.all(), widget=forms.MultipleHiddenInput)
    group = DynamicModelChoiceField(
        queryset=RackGroup.objects.all(),
        required=False,
        query_params={"site_id": "$site"},
    )
    tenant = DynamicModelChoiceField(queryset=Tenant.objects.all(), required=False)
    role = DynamicModelChoiceField(queryset=RackRole.objects.all(), required=False)
    serial = forms.CharField(max_length=255, required=False, label="Serial Number")
    asset_tag = forms.CharField(max_length=50, required=False)
    type = forms.ChoiceField(
        choices=add_blank_choice(RackTypeChoices),
        required=False,
        widget=StaticSelect2(),
    )
    width = forms.ChoiceField(
        choices=add_blank_choice(RackWidthChoices),
        required=False,
        widget=StaticSelect2(),
    )
    u_height = forms.IntegerField(required=False, label="Height (U)")
    desc_units = forms.NullBooleanField(required=False, widget=BulkEditNullBooleanSelect, label="Descending units")
    outer_width = forms.IntegerField(required=False, min_value=1)
    outer_depth = forms.IntegerField(required=False, min_value=1)
    outer_unit = forms.ChoiceField(
        choices=add_blank_choice(RackDimensionUnitChoices),
        required=False,
        widget=StaticSelect2(),
    )
    comments = CommentField(widget=SmallTextarea, label="Comments")

    class Meta:
        model = Rack
        nullable_fields = [
            "location",
            "group",
            "tenant",
            "role",
            "serial",
            "asset_tag",
            "outer_width",
            "outer_depth",
            "outer_unit",
            "comments",
        ]


class RackFilterForm(NautobotFilterform, LocatableModelFilterFormMixin, TenancyFilterForm, StatusFilterFormMixin):
    model = Rack
    field_order = [
        "q",
        "region",
        "site",
        "location",
        "group_id",
        "status",
        "role",
        "tenant_group",
        "tenant",
    ]
    q = forms.CharField(required=False, label="Search")
    group_id = DynamicModelMultipleChoiceField(
        queryset=RackGroup.objects.all(),
        required=False,
        label="Rack group",
        null_option="None",
        query_params={"site": "$site"},
    )
    type = forms.MultipleChoiceField(choices=RackTypeChoices, required=False, widget=StaticSelect2Multiple())
    width = forms.MultipleChoiceField(choices=RackWidthChoices, required=False, widget=StaticSelect2Multiple())
    role = DynamicModelMultipleChoiceField(
        queryset=RackRole.objects.all(),
        to_field_name="slug",
        required=False,
        null_option="None",
    )
    tag = TagFilterField(model)


#
# Rack elevations
#


class RackElevationFilterForm(RackFilterForm):
    field_order = [
        "q",
        "region",
        "site",
        "group_id",
        "id",
        "status",
        "role",
        "tenant_group",
        "tenant",
    ]
    id = DynamicModelMultipleChoiceField(
        queryset=Rack.objects.all(),
        label="Rack",
        required=False,
        query_params={
            "site": "$site",
            "group_id": "$group_id",
        },
    )


#
# Rack reservations
#


class RackReservationForm(NautobotModelForm, TenancyForm):
    region = DynamicModelChoiceField(queryset=Region.objects.all(), required=False, initial_params={"sites": "$site"})
    site = DynamicModelChoiceField(
        queryset=Site.objects.all(),
        required=False,
        query_params={"region_id": "$region"},
    )
    rack_group = DynamicModelChoiceField(
        queryset=RackGroup.objects.all(),
        required=False,
        query_params={"site_id": "$site"},
    )
    rack = DynamicModelChoiceField(
        queryset=Rack.objects.all(),
        query_params={
            "site_id": "$site",
            "group_id": "$rack_group",
        },
    )
    units = NumericArrayField(
        base_field=forms.IntegerField(),
        help_text="Comma-separated list of numeric unit IDs. A range may be specified using a hyphen.",
    )
    user = forms.ModelChoiceField(queryset=get_user_model().objects.order_by("username"), widget=StaticSelect2())

    class Meta:
        model = RackReservation
        fields = [
            "rack",
            "units",
            "user",
            "tenant_group",
            "tenant",
            "description",
            "tags",
        ]


class RackReservationCSVForm(CustomFieldModelCSVForm):
    site = CSVModelChoiceField(queryset=Site.objects.all(), to_field_name="name", help_text="Parent site")
    rack_group = CSVModelChoiceField(
        queryset=RackGroup.objects.all(),
        to_field_name="name",
        required=False,
        help_text="Rack's group (if any)",
    )
    rack = CSVModelChoiceField(queryset=Rack.objects.all(), to_field_name="name", help_text="Rack")
    units = SimpleArrayField(
        base_field=forms.IntegerField(),
        required=True,
        help_text="Comma-separated list of individual unit numbers",
    )
    tenant = CSVModelChoiceField(
        queryset=Tenant.objects.all(),
        required=False,
        to_field_name="name",
        help_text="Assigned tenant",
    )

    class Meta:
        model = RackReservation
        fields = ("site", "rack_group", "rack", "units", "tenant", "description")

    def __init__(self, data=None, *args, **kwargs):
        super().__init__(data, *args, **kwargs)

        if data:

            # Limit rack_group queryset by assigned site
            params = {f"site__{self.fields['site'].to_field_name}": data.get("site")}
            self.fields["rack_group"].queryset = self.fields["rack_group"].queryset.filter(**params)

            # Limit rack queryset by assigned site and group
            params = {
                f"site__{self.fields['site'].to_field_name}": data.get("site"),
                f"group__{self.fields['rack_group'].to_field_name}": data.get("rack_group"),
            }
            self.fields["rack"].queryset = self.fields["rack"].queryset.filter(**params)


class RackReservationBulkEditForm(AddRemoveTagsForm, NautobotBulkEditForm):
    pk = forms.ModelMultipleChoiceField(queryset=RackReservation.objects.all(), widget=forms.MultipleHiddenInput())
    user = forms.ModelChoiceField(
        queryset=get_user_model().objects.order_by("username"),
        required=False,
        widget=StaticSelect2(),
    )
    tenant = DynamicModelChoiceField(queryset=Tenant.objects.all(), required=False)
    description = forms.CharField(max_length=100, required=False)

    class Meta:
        nullable_fields = []


class RackReservationFilterForm(NautobotFilterform, TenancyFilterForm):
    model = RackReservation
    field_order = [
        "q",
        "region",
        "site",
        "group_id",
        "user_id",
        "tenant_group",
        "tenant",
    ]
    q = forms.CharField(required=False, label="Search")
    region = DynamicModelMultipleChoiceField(queryset=Region.objects.all(), to_field_name="slug", required=False)
    site = DynamicModelMultipleChoiceField(
        queryset=Site.objects.all(),
        to_field_name="slug",
        required=False,
        query_params={"region": "$region"},
    )
    group_id = DynamicModelMultipleChoiceField(
        queryset=RackGroup.objects.prefetch_related("site"),
        required=False,
        label="Rack group",
        null_option="None",
    )
    user_id = DynamicModelMultipleChoiceField(
        queryset=get_user_model().objects.all(),
        required=False,
        label="User",
        widget=APISelectMultiple(
            api_url="/api/users/users/",
        ),
    )
    tag = TagFilterField(model)


#
# Manufacturers
#


class ManufacturerForm(NautobotModelForm):
    slug = SlugField()

    class Meta:
        model = Manufacturer
        fields = [
            "name",
            "slug",
            "description",
        ]


class ManufacturerCSVForm(CustomFieldModelCSVForm):
    class Meta:
        model = Manufacturer
        fields = Manufacturer.csv_headers


#
# Device types
#


class DeviceTypeForm(NautobotModelForm):
    manufacturer = DynamicModelChoiceField(queryset=Manufacturer.objects.all())
    slug = SlugField(slug_source="model")
    comments = CommentField()

    class Meta:
        model = DeviceType
        fields = [
            "manufacturer",
            "model",
            "slug",
            "part_number",
            "u_height",
            "is_full_depth",
            "subdevice_role",
            "front_image",
            "rear_image",
            "comments",
            "tags",
        ]
        widgets = {
            "subdevice_role": StaticSelect2(),
            # Exclude SVG images (unsupported by PIL)
            "front_image": forms.ClearableFileInput(
                attrs={"accept": "image/bmp,image/gif,image/jpeg,image/png,image/tiff"}
            ),
            "rear_image": forms.ClearableFileInput(
                attrs={"accept": "image/bmp,image/gif,image/jpeg,image/png,image/tiff"}
            ),
        }


class DeviceTypeImportForm(BootstrapMixin, forms.ModelForm):
    manufacturer = forms.ModelChoiceField(queryset=Manufacturer.objects.all(), to_field_name="name")

    class Meta:
        model = DeviceType
        fields = [
            "manufacturer",
            "model",
            "slug",
            "part_number",
            "u_height",
            "is_full_depth",
            "subdevice_role",
            "comments",
        ]


class DeviceTypeBulkEditForm(AddRemoveTagsForm, NautobotBulkEditForm):
    pk = forms.ModelMultipleChoiceField(queryset=DeviceType.objects.all(), widget=forms.MultipleHiddenInput())
    manufacturer = DynamicModelChoiceField(queryset=Manufacturer.objects.all(), required=False)
    u_height = forms.IntegerField(required=False)
    is_full_depth = forms.NullBooleanField(required=False, widget=BulkEditNullBooleanSelect(), label="Is full depth")

    class Meta:
        nullable_fields = []


class DeviceTypeFilterForm(NautobotFilterform):
    model = DeviceType
    q = forms.CharField(required=False, label="Search")
    manufacturer = DynamicModelMultipleChoiceField(
        queryset=Manufacturer.objects.all(), to_field_name="slug", required=False
    )
    subdevice_role = forms.MultipleChoiceField(
        choices=add_blank_choice(SubdeviceRoleChoices),
        required=False,
        widget=StaticSelect2Multiple(),
    )
    console_ports = forms.NullBooleanField(
        required=False,
        label="Has console ports",
        widget=StaticSelect2(choices=BOOLEAN_WITH_BLANK_CHOICES),
    )
    console_server_ports = forms.NullBooleanField(
        required=False,
        label="Has console server ports",
        widget=StaticSelect2(choices=BOOLEAN_WITH_BLANK_CHOICES),
    )
    power_ports = forms.NullBooleanField(
        required=False,
        label="Has power ports",
        widget=StaticSelect2(choices=BOOLEAN_WITH_BLANK_CHOICES),
    )
    power_outlets = forms.NullBooleanField(
        required=False,
        label="Has power outlets",
        widget=StaticSelect2(choices=BOOLEAN_WITH_BLANK_CHOICES),
    )
    interfaces = forms.NullBooleanField(
        required=False,
        label="Has interfaces",
        widget=StaticSelect2(choices=BOOLEAN_WITH_BLANK_CHOICES),
    )
    pass_through_ports = forms.NullBooleanField(
        required=False,
        label="Has pass-through ports",
        widget=StaticSelect2(choices=BOOLEAN_WITH_BLANK_CHOICES),
    )
    tag = TagFilterField(model)


#
# Device component templates
#


class ComponentTemplateCreateForm(ComponentForm):
    """
    Base form for the creation of device component templates (subclassed from ComponentTemplateModel).
    """

    manufacturer = DynamicModelChoiceField(
        queryset=Manufacturer.objects.all(),
        required=False,
        initial_params={"device_types": "device_type"},
    )
    device_type = DynamicModelChoiceField(
        queryset=DeviceType.objects.all(),
        query_params={"manufacturer_id": "$manufacturer"},
    )
    description = forms.CharField(required=False)


class ConsolePortTemplateForm(NautobotModelForm):
    class Meta:
        model = ConsolePortTemplate
        fields = [
            "device_type",
            "name",
            "label",
            "type",
            "description",
        ]
        widgets = {
            "device_type": forms.HiddenInput(),
        }


class ConsolePortTemplateCreateForm(ComponentTemplateCreateForm):
    type = forms.ChoiceField(choices=add_blank_choice(ConsolePortTypeChoices), widget=StaticSelect2())
    field_order = (
        "manufacturer",
        "device_type",
        "name_pattern",
        "label_pattern",
        "type",
        "description",
    )


class ConsolePortTemplateBulkEditForm(NautobotBulkEditForm):
    pk = forms.ModelMultipleChoiceField(queryset=ConsolePortTemplate.objects.all(), widget=forms.MultipleHiddenInput())
    label = forms.CharField(max_length=64, required=False)
    type = forms.ChoiceField(
        choices=add_blank_choice(ConsolePortTypeChoices),
        required=False,
        widget=StaticSelect2(),
    )

    class Meta:
        nullable_fields = ["label", "type", "description"]


class ConsoleServerPortTemplateForm(NautobotModelForm):
    class Meta:
        model = ConsoleServerPortTemplate
        fields = [
            "device_type",
            "name",
            "label",
            "type",
            "description",
        ]
        widgets = {
            "device_type": forms.HiddenInput(),
        }


class ConsoleServerPortTemplateCreateForm(ComponentTemplateCreateForm):
    type = forms.ChoiceField(choices=add_blank_choice(ConsolePortTypeChoices), widget=StaticSelect2())
    field_order = (
        "manufacturer",
        "device_type",
        "name_pattern",
        "label_pattern",
        "type",
        "description",
    )


class ConsoleServerPortTemplateBulkEditForm(NautobotBulkEditForm):
    pk = forms.ModelMultipleChoiceField(
        queryset=ConsoleServerPortTemplate.objects.all(),
        widget=forms.MultipleHiddenInput(),
    )
    label = forms.CharField(max_length=64, required=False)
    type = forms.ChoiceField(
        choices=add_blank_choice(ConsolePortTypeChoices),
        required=False,
        widget=StaticSelect2(),
    )
    description = forms.CharField(required=False)

    class Meta:
        nullable_fields = ["label", "type", "description"]


class PowerPortTemplateForm(NautobotModelForm):
    class Meta:
        model = PowerPortTemplate
        fields = [
            "device_type",
            "name",
            "label",
            "type",
            "maximum_draw",
            "allocated_draw",
            "description",
        ]
        widgets = {
            "device_type": forms.HiddenInput(),
        }


class PowerPortTemplateCreateForm(ComponentTemplateCreateForm):
    type = forms.ChoiceField(choices=add_blank_choice(PowerPortTypeChoices), required=False)
    maximum_draw = forms.IntegerField(min_value=1, required=False, help_text="Maximum power draw (watts)")
    allocated_draw = forms.IntegerField(min_value=1, required=False, help_text="Allocated power draw (watts)")
    field_order = (
        "manufacturer",
        "device_type",
        "name_pattern",
        "label_pattern",
        "type",
        "maximum_draw",
        "allocated_draw",
        "description",
    )


class PowerPortTemplateBulkEditForm(NautobotBulkEditForm):
    pk = forms.ModelMultipleChoiceField(queryset=PowerPortTemplate.objects.all(), widget=forms.MultipleHiddenInput())
    label = forms.CharField(max_length=64, required=False)
    type = forms.ChoiceField(
        choices=add_blank_choice(PowerPortTypeChoices),
        required=False,
        widget=StaticSelect2(),
    )
    maximum_draw = forms.IntegerField(min_value=1, required=False, help_text="Maximum power draw (watts)")
    allocated_draw = forms.IntegerField(min_value=1, required=False, help_text="Allocated power draw (watts)")
    description = forms.CharField(required=False)

    class Meta:
        nullable_fields = [
            "label",
            "type",
            "maximum_draw",
            "allocated_draw",
            "description",
        ]


class PowerOutletTemplateForm(NautobotModelForm):
    class Meta:
        model = PowerOutletTemplate
        fields = [
            "device_type",
            "name",
            "label",
            "type",
            "power_port",
            "feed_leg",
            "description",
        ]
        widgets = {
            "device_type": forms.HiddenInput(),
        }

    def __init__(self, *args, **kwargs):

        super().__init__(*args, **kwargs)

        # Limit power_port choices to current DeviceType
        if hasattr(self.instance, "device_type"):
            self.fields["power_port"].queryset = PowerPortTemplate.objects.filter(device_type=self.instance.device_type)


class PowerOutletTemplateCreateForm(ComponentTemplateCreateForm):
    type = forms.ChoiceField(choices=add_blank_choice(PowerOutletTypeChoices), required=False)
    power_port = forms.ModelChoiceField(queryset=PowerPortTemplate.objects.all(), required=False)
    feed_leg = forms.ChoiceField(
        choices=add_blank_choice(PowerOutletFeedLegChoices),
        required=False,
        widget=StaticSelect2(),
    )
    field_order = (
        "manufacturer",
        "device_type",
        "name_pattern",
        "label_pattern",
        "type",
        "power_port",
        "feed_leg",
        "description",
    )

    def __init__(self, *args, **kwargs):
        super().__init__(*args, **kwargs)

        # Limit power_port choices to current DeviceType
        device_type = DeviceType.objects.get(pk=self.initial.get("device_type") or self.data.get("device_type"))
        self.fields["power_port"].queryset = PowerPortTemplate.objects.filter(device_type=device_type)


class PowerOutletTemplateBulkEditForm(NautobotBulkEditForm):
    pk = forms.ModelMultipleChoiceField(queryset=PowerOutletTemplate.objects.all(), widget=forms.MultipleHiddenInput())
    device_type = forms.ModelChoiceField(
        queryset=DeviceType.objects.all(),
        required=False,
        disabled=True,
        widget=forms.HiddenInput(),
    )
    label = forms.CharField(max_length=64, required=False)
    type = forms.ChoiceField(
        choices=add_blank_choice(PowerOutletTypeChoices),
        required=False,
        widget=StaticSelect2(),
    )
    power_port = forms.ModelChoiceField(queryset=PowerPortTemplate.objects.all(), required=False)
    feed_leg = forms.ChoiceField(
        choices=add_blank_choice(PowerOutletFeedLegChoices),
        required=False,
        widget=StaticSelect2(),
    )
    description = forms.CharField(required=False)

    class Meta:
        nullable_fields = ["label", "type", "power_port", "feed_leg", "description"]

    def __init__(self, *args, **kwargs):
        super().__init__(*args, **kwargs)

        # Limit power_port queryset to PowerPortTemplates which belong to the parent DeviceType
        if "device_type" in self.initial:
            device_type = DeviceType.objects.filter(pk=self.initial["device_type"]).first()
            self.fields["power_port"].queryset = PowerPortTemplate.objects.filter(device_type=device_type)
        else:
            self.fields["power_port"].choices = ()
            self.fields["power_port"].widget.attrs["disabled"] = True


class InterfaceTemplateForm(NautobotModelForm):
    class Meta:
        model = InterfaceTemplate
        fields = [
            "device_type",
            "name",
            "label",
            "type",
            "mgmt_only",
            "description",
        ]
        widgets = {
            "device_type": forms.HiddenInput(),
            "type": StaticSelect2(),
        }


class InterfaceTemplateCreateForm(ComponentTemplateCreateForm):
    type = forms.ChoiceField(choices=InterfaceTypeChoices, widget=StaticSelect2())
    mgmt_only = forms.BooleanField(required=False, label="Management only")
    field_order = (
        "manufacturer",
        "device_type",
        "name_pattern",
        "label_pattern",
        "type",
        "mgmt_only",
        "description",
    )


class InterfaceTemplateBulkEditForm(NautobotBulkEditForm):
    pk = forms.ModelMultipleChoiceField(queryset=InterfaceTemplate.objects.all(), widget=forms.MultipleHiddenInput())
    label = forms.CharField(max_length=64, required=False)
    type = forms.ChoiceField(
        choices=add_blank_choice(InterfaceTypeChoices),
        required=False,
        widget=StaticSelect2(),
    )
    mgmt_only = forms.NullBooleanField(required=False, widget=BulkEditNullBooleanSelect, label="Management only")
    description = forms.CharField(required=False)

    class Meta:
        nullable_fields = ["label", "description"]


class FrontPortTemplateForm(NautobotModelForm):
    class Meta:
        model = FrontPortTemplate
        fields = [
            "device_type",
            "name",
            "label",
            "type",
            "rear_port",
            "rear_port_position",
            "description",
        ]
        widgets = {
            "device_type": forms.HiddenInput(),
            "rear_port": StaticSelect2(),
        }

    def __init__(self, *args, **kwargs):

        super().__init__(*args, **kwargs)

        # Limit rear_port choices to current DeviceType
        if hasattr(self.instance, "device_type"):
            self.fields["rear_port"].queryset = RearPortTemplate.objects.filter(device_type=self.instance.device_type)


class FrontPortTemplateCreateForm(ComponentTemplateCreateForm):
    type = forms.ChoiceField(choices=PortTypeChoices, widget=StaticSelect2())
    rear_port_set = forms.MultipleChoiceField(
        choices=[],
        label="Rear ports",
        help_text="Select one rear port assignment for each front port being created.",
    )
    field_order = (
        "manufacturer",
        "device_type",
        "name_pattern",
        "label_pattern",
        "type",
        "rear_port_set",
        "description",
    )

    def __init__(self, *args, **kwargs):
        super().__init__(*args, **kwargs)

        device_type = DeviceType.objects.get(pk=self.initial.get("device_type") or self.data.get("device_type"))

        # Determine which rear port positions are occupied. These will be excluded from the list of available mappings.
        occupied_port_positions = [
            (front_port.rear_port_id, front_port.rear_port_position)
            for front_port in device_type.frontporttemplates.all()
        ]

        # Populate rear port choices
        choices = []
        rear_ports = RearPortTemplate.objects.filter(device_type=device_type)
        for rear_port in rear_ports:
            for i in range(1, rear_port.positions + 1):
                if (rear_port.pk, i) not in occupied_port_positions:
                    choices.append(
                        (
                            "{}:{}".format(rear_port.pk, i),
                            "{}:{}".format(rear_port.name, i),
                        )
                    )
        self.fields["rear_port_set"].choices = choices

    def clean(self):
        super().clean()

        # Validate that the number of ports being created equals the number of selected (rear port, position) tuples
        front_port_count = len(self.cleaned_data["name_pattern"])
        rear_port_count = len(self.cleaned_data["rear_port_set"])
        if front_port_count != rear_port_count:
            raise forms.ValidationError(
                {
                    "rear_port_set": "The provided name pattern will create {} ports, however {} rear port assignments "
                    "were selected. These counts must match.".format(front_port_count, rear_port_count)
                }
            )

    def get_iterative_data(self, iteration):

        # Assign rear port and position from selected set
        rear_port, position = self.cleaned_data["rear_port_set"][iteration].split(":")

        return {
            "rear_port": rear_port,
            "rear_port_position": int(position),
        }


class FrontPortTemplateBulkEditForm(NautobotBulkEditForm):
    pk = forms.ModelMultipleChoiceField(queryset=FrontPortTemplate.objects.all(), widget=forms.MultipleHiddenInput())
    label = forms.CharField(max_length=64, required=False)
    type = forms.ChoiceField(
        choices=add_blank_choice(PortTypeChoices),
        required=False,
        widget=StaticSelect2(),
    )
    description = forms.CharField(required=False)

    class Meta:
        nullable_fields = ["description"]


class RearPortTemplateForm(NautobotModelForm):
    class Meta:
        model = RearPortTemplate
        fields = [
            "device_type",
            "name",
            "label",
            "type",
            "positions",
            "description",
        ]
        widgets = {
            "device_type": forms.HiddenInput(),
            "type": StaticSelect2(),
        }


class RearPortTemplateCreateForm(ComponentTemplateCreateForm):
    type = forms.ChoiceField(
        choices=PortTypeChoices,
        widget=StaticSelect2(),
    )
    positions = forms.IntegerField(
        min_value=REARPORT_POSITIONS_MIN,
        max_value=REARPORT_POSITIONS_MAX,
        initial=1,
        help_text="The number of front ports which may be mapped to each rear port",
    )
    field_order = (
        "manufacturer",
        "device_type",
        "name_pattern",
        "label_pattern",
        "type",
        "positions",
        "description",
    )


class RearPortTemplateBulkEditForm(NautobotBulkEditForm):
    pk = forms.ModelMultipleChoiceField(queryset=RearPortTemplate.objects.all(), widget=forms.MultipleHiddenInput())
    label = forms.CharField(max_length=64, required=False)
    type = forms.ChoiceField(
        choices=add_blank_choice(PortTypeChoices),
        required=False,
        widget=StaticSelect2(),
    )
    description = forms.CharField(required=False)

    class Meta:
        nullable_fields = ["description"]


class DeviceBayTemplateForm(NautobotModelForm):
    class Meta:
        model = DeviceBayTemplate
        fields = [
            "device_type",
            "name",
            "label",
            "description",
        ]
        widgets = {
            "device_type": forms.HiddenInput(),
        }


class DeviceBayTemplateCreateForm(ComponentTemplateCreateForm):
    field_order = (
        "manufacturer",
        "device_type",
        "name_pattern",
        "label_pattern",
        "description",
    )


class DeviceBayTemplateBulkEditForm(NautobotBulkEditForm):
    pk = forms.ModelMultipleChoiceField(queryset=DeviceBayTemplate.objects.all(), widget=forms.MultipleHiddenInput())
    label = forms.CharField(max_length=64, required=False)
    description = forms.CharField(required=False)

    class Meta:
        nullable_fields = ("label", "description")


#
# Component template import forms
#


class ComponentTemplateImportForm(BootstrapMixin, CustomFieldModelCSVForm):
    def __init__(self, device_type, data=None, *args, **kwargs):

        # Must pass the parent DeviceType on form initialization
        data.update(
            {
                "device_type": device_type.pk,
            }
        )

        super().__init__(data, *args, **kwargs)

    def clean_device_type(self):

        data = self.cleaned_data["device_type"]

        # Limit fields referencing other components to the parent DeviceType
        for field_name, field in self.fields.items():
            if isinstance(field, forms.ModelChoiceField) and field_name != "device_type":
                field.queryset = field.queryset.filter(device_type=data)

        return data


class ConsolePortTemplateImportForm(ComponentTemplateImportForm):
    class Meta:
        model = ConsolePortTemplate
        fields = [
            "device_type",
            "name",
            "label",
            "type",
        ]


class ConsoleServerPortTemplateImportForm(ComponentTemplateImportForm):
    class Meta:
        model = ConsoleServerPortTemplate
        fields = [
            "device_type",
            "name",
            "label",
            "type",
        ]


class PowerPortTemplateImportForm(ComponentTemplateImportForm):
    class Meta:
        model = PowerPortTemplate
        fields = [
            "device_type",
            "name",
            "label",
            "type",
            "maximum_draw",
            "allocated_draw",
        ]


class PowerOutletTemplateImportForm(ComponentTemplateImportForm):
    power_port = forms.ModelChoiceField(queryset=PowerPortTemplate.objects.all(), to_field_name="name", required=False)

    class Meta:
        model = PowerOutletTemplate
        fields = [
            "device_type",
            "name",
            "label",
            "type",
            "power_port",
            "feed_leg",
        ]


class InterfaceTemplateImportForm(ComponentTemplateImportForm):
    type = forms.ChoiceField(choices=InterfaceTypeChoices.CHOICES)

    class Meta:
        model = InterfaceTemplate
        fields = [
            "device_type",
            "name",
            "label",
            "type",
            "mgmt_only",
        ]


class FrontPortTemplateImportForm(ComponentTemplateImportForm):
    type = forms.ChoiceField(choices=PortTypeChoices.CHOICES)
    rear_port = forms.ModelChoiceField(queryset=RearPortTemplate.objects.all(), to_field_name="name", required=False)

    class Meta:
        model = FrontPortTemplate
        fields = [
            "device_type",
            "name",
            "type",
            "rear_port",
            "rear_port_position",
        ]


class RearPortTemplateImportForm(ComponentTemplateImportForm):
    type = forms.ChoiceField(choices=PortTypeChoices.CHOICES)

    class Meta:
        model = RearPortTemplate
        fields = [
            "device_type",
            "name",
            "type",
            "positions",
        ]


class DeviceBayTemplateImportForm(ComponentTemplateImportForm):
    class Meta:
        model = DeviceBayTemplate
        fields = [
            "device_type",
            "name",
        ]


#
# Device roles
#


class DeviceRoleForm(NautobotModelForm):
    slug = SlugField()

    class Meta:
        model = DeviceRole
        fields = [
            "name",
            "slug",
            "color",
            "vm_role",
            "description",
        ]


class DeviceRoleCSVForm(CustomFieldModelCSVForm):
    class Meta:
        model = DeviceRole
        fields = DeviceRole.csv_headers
        help_texts = {
            "color": mark_safe("RGB color in hexadecimal (e.g. <code>00ff00</code>)"),
        }


#
# Platforms
#


class PlatformForm(NautobotModelForm):
    manufacturer = DynamicModelChoiceField(queryset=Manufacturer.objects.all(), required=False)
    slug = SlugField(max_length=64)

    class Meta:
        model = Platform
        fields = [
            "name",
            "slug",
            "manufacturer",
            "napalm_driver",
            "napalm_args",
            "description",
        ]
        widgets = {
            "napalm_args": SmallTextarea(),
        }


class PlatformCSVForm(CustomFieldModelCSVForm):
    manufacturer = CSVModelChoiceField(
        queryset=Manufacturer.objects.all(),
        required=False,
        to_field_name="name",
        help_text="Limit platform assignments to this manufacturer",
    )

    class Meta:
        model = Platform
        fields = Platform.csv_headers


#
# Devices
#


class DeviceForm(LocatableModelFormMixin, NautobotModelForm, TenancyForm, LocalContextModelForm):
    rack_group = DynamicModelChoiceField(
        queryset=RackGroup.objects.all(),
        required=False,
        query_params={"site_id": "$site"},
        initial_params={"racks": "$rack"},
    )
    rack = DynamicModelChoiceField(
        queryset=Rack.objects.all(),
        required=False,
        query_params={
            "site_id": "$site",
            "group_id": "$rack_group",
        },
    )
    position = forms.IntegerField(
        required=False,
        help_text="The lowest-numbered unit occupied by the device",
        widget=APISelect(
            api_url="/api/dcim/racks/{{rack}}/elevation/",
            attrs={
                "disabled-indicator": "device",
                "data-query-param-face": '["$face"]',
            },
        ),
    )
    manufacturer = DynamicModelChoiceField(
        queryset=Manufacturer.objects.all(),
        required=False,
        initial_params={"device_types": "$device_type"},
    )
    device_type = DynamicModelChoiceField(
        queryset=DeviceType.objects.all(),
        query_params={"manufacturer_id": "$manufacturer"},
    )
    device_role = DynamicModelChoiceField(queryset=DeviceRole.objects.all())
    platform = DynamicModelChoiceField(
        queryset=Platform.objects.all(),
        required=False,
        query_params={"manufacturer_id": ["$manufacturer", "null"]},
    )
    secrets_group = DynamicModelChoiceField(queryset=SecretsGroup.objects.all(), required=False)
    cluster_group = DynamicModelChoiceField(
        queryset=ClusterGroup.objects.all(),
        required=False,
        null_option="None",
        initial_params={"clusters": "$cluster"},
    )
    cluster = DynamicModelChoiceField(
        queryset=Cluster.objects.all(),
        required=False,
        query_params={"group_id": "$cluster_group"},
    )
    comments = CommentField()

    class Meta:
        model = Device
        fields = [
            "name",
            "device_role",
            "device_type",
            "serial",
            "asset_tag",
            "site",
            "location",
            "rack",
            "position",
            "face",
            "status",
            "platform",
            "primary_ip4",
            "primary_ip6",
            "secrets_group",
            "cluster_group",
            "cluster",
            "tenant_group",
            "tenant",
            "comments",
            "tags",
            "local_context_data",
            "local_context_schema",
        ]
        help_texts = {
            "device_role": "The function this device serves",
            "serial": "Chassis serial number",
            "local_context_data": "Local config context data overwrites all source contexts in the final rendered "
            "config context",
        }
        widgets = {
            "face": StaticSelect2(),
            "primary_ip4": StaticSelect2(),
            "primary_ip6": StaticSelect2(),
        }

    def __init__(self, *args, **kwargs):
        super().__init__(*args, **kwargs)

        if self.instance.present_in_database:

            # Compile list of choices for primary IPv4 and IPv6 addresses
            for family in [4, 6]:
                ip_choices = [(None, "---------")]

                # Gather PKs of all interfaces belonging to this Device or a peer VirtualChassis member
                interface_ids = self.instance.vc_interfaces.values_list("pk", flat=True)

                # Collect interface IPs
                interface_ips = (
                    IPAddress.objects.ip_family(family)
                    .filter(
                        assigned_object_type=ContentType.objects.get_for_model(Interface),
                        assigned_object_id__in=interface_ids,
                    )
                    .prefetch_related("assigned_object")
                )
                if interface_ips:
                    ip_list = [(ip.id, f"{ip.address} ({ip.assigned_object})") for ip in interface_ips]
                    ip_choices.append(("Interface IPs", ip_list))
                # Collect NAT IPs
                nat_ips = (
                    IPAddress.objects.prefetch_related("nat_inside")
                    .ip_family(family)
                    .filter(
                        nat_inside__assigned_object_type=ContentType.objects.get_for_model(Interface),
                        nat_inside__assigned_object_id__in=interface_ids,
                    )
                    .prefetch_related("assigned_object")
                )
                if nat_ips:
                    ip_list = [(ip.id, f"{ip.address} (NAT)") for ip in nat_ips]
                    ip_choices.append(("NAT IPs", ip_list))
                self.fields["primary_ip{}".format(family)].choices = ip_choices

            # If editing an existing device, exclude it from the list of occupied rack units. This ensures that a device
            # can be flipped from one face to another.
            self.fields["position"].widget.add_query_param("exclude", self.instance.pk)

            # Limit platform by manufacturer
            self.fields["platform"].queryset = Platform.objects.filter(
                Q(manufacturer__isnull=True) | Q(manufacturer=self.instance.device_type.manufacturer)
            )

            # Disable rack assignment if this is a child device installed in a parent device
            if self.instance.device_type.is_child_device and hasattr(self.instance, "parent_bay"):
                self.fields["site"].disabled = True
                self.fields["rack"].disabled = True
                self.initial["site"] = self.instance.parent_bay.device.site_id
                self.initial["rack"] = self.instance.parent_bay.device.rack_id

        else:

            # An object that doesn't exist yet can't have any IPs assigned to it
            self.fields["primary_ip4"].choices = []
            self.fields["primary_ip4"].widget.attrs["readonly"] = True
            self.fields["primary_ip6"].choices = []
            self.fields["primary_ip6"].widget.attrs["readonly"] = True

        # Rack position
        position = self.data.get("position") or self.initial.get("position")
        if position:
            self.fields["position"].widget.choices = [(position, f"U{position}")]


class BaseDeviceCSVForm(StatusModelCSVFormMixin, CustomFieldModelCSVForm):
    device_role = CSVModelChoiceField(
        queryset=DeviceRole.objects.all(),
        to_field_name="name",
        help_text="Assigned role",
    )
    tenant = CSVModelChoiceField(
        queryset=Tenant.objects.all(),
        required=False,
        to_field_name="name",
        help_text="Assigned tenant",
    )
    manufacturer = CSVModelChoiceField(
        queryset=Manufacturer.objects.all(),
        to_field_name="name",
        help_text="Device type manufacturer",
    )
    device_type = CSVModelChoiceField(
        queryset=DeviceType.objects.all(),
        to_field_name="model",
        help_text="Device type model",
    )
    platform = CSVModelChoiceField(
        queryset=Platform.objects.all(),
        required=False,
        to_field_name="name",
        help_text="Assigned platform",
    )
    cluster = CSVModelChoiceField(
        queryset=Cluster.objects.all(),
        to_field_name="name",
        required=False,
        help_text="Virtualization cluster",
    )
    secrets_group = CSVModelChoiceField(
        queryset=SecretsGroup.objects.all(),
        required=False,
        to_field_name="name",
        help_text="Secrets group",
    )

    class Meta:
        fields = []
        model = Device

    def __init__(self, data=None, *args, **kwargs):
        super().__init__(data, *args, **kwargs)

        if data:

            # Limit device type queryset by manufacturer
            params = {f"manufacturer__{self.fields['manufacturer'].to_field_name}": data.get("manufacturer")}
            self.fields["device_type"].queryset = self.fields["device_type"].queryset.filter(**params)


class DeviceCSVForm(LocatableModelCSVFormMixin, BaseDeviceCSVForm):
    rack_group = CSVModelChoiceField(
        queryset=RackGroup.objects.all(),
        to_field_name="name",
        required=False,
        help_text="Rack's group (if any)",
    )
    rack = CSVModelChoiceField(
        queryset=Rack.objects.all(),
        to_field_name="name",
        required=False,
        help_text="Assigned rack",
    )
    face = CSVChoiceField(choices=DeviceFaceChoices, required=False, help_text="Mounted rack face")

    class Meta(BaseDeviceCSVForm.Meta):
        fields = [
            "name",
            "device_role",
            "tenant",
            "manufacturer",
            "device_type",
            "platform",
            "serial",
            "asset_tag",
            "status",
            "site",
            "location",
            "rack_group",
            "rack",
            "position",
            "face",
            "cluster",
            "comments",
        ]

    def __init__(self, data=None, *args, **kwargs):
        super().__init__(data, *args, **kwargs)

        if data:

            # Limit rack_group queryset by assigned site
            params = {f"site__{self.fields['site'].to_field_name}": data.get("site")}
            self.fields["rack_group"].queryset = self.fields["rack_group"].queryset.filter(**params)

            # Limit rack queryset by assigned site and group
            params = {
                f"site__{self.fields['site'].to_field_name}": data.get("site"),
                f"group__{self.fields['rack_group'].to_field_name}": data.get("rack_group"),
            }
            self.fields["rack"].queryset = self.fields["rack"].queryset.filter(**params)

            # TODO: limit location queryset by assigned site


class ChildDeviceCSVForm(BaseDeviceCSVForm):
    parent = CSVModelChoiceField(queryset=Device.objects.all(), to_field_name="name", help_text="Parent device")
    device_bay = CSVModelChoiceField(
        queryset=DeviceBay.objects.all(),
        to_field_name="name",
        help_text="Device bay in which this device is installed",
    )

    class Meta(BaseDeviceCSVForm.Meta):
        fields = [
            "name",
            "device_role",
            "tenant",
            "manufacturer",
            "device_type",
            "platform",
            "serial",
            "asset_tag",
            "status",
            "parent",
            "device_bay",
            "cluster",
            "comments",
        ]

    def __init__(self, data=None, *args, **kwargs):
        super().__init__(data, *args, **kwargs)

        if data:

            # Limit device bay queryset by parent device
            params = {f"device__{self.fields['parent'].to_field_name}": data.get("parent")}
            self.fields["device_bay"].queryset = self.fields["device_bay"].queryset.filter(**params)

    def clean(self):
        super().clean()

        # Set parent_bay reverse relationship
        device_bay = self.cleaned_data.get("device_bay")
        if device_bay:
            self.instance.parent_bay = device_bay

        # Inherit site and rack from parent device
        parent = self.cleaned_data.get("parent")
        if parent:
            self.instance.site = parent.site
            self.instance.rack = parent.rack


class DeviceBulkEditForm(
    AddRemoveTagsForm,
    LocatableModelBulkEditFormMixin,
    StatusBulkEditFormMixin,
    NautobotBulkEditForm,
    LocalContextModelBulkEditForm,
):
    pk = forms.ModelMultipleChoiceField(queryset=Device.objects.all(), widget=forms.MultipleHiddenInput())
    manufacturer = DynamicModelChoiceField(queryset=Manufacturer.objects.all(), required=False)
    device_type = DynamicModelChoiceField(
        queryset=DeviceType.objects.all(),
        required=False,
        query_params={"manufacturer_id": "$manufacturer"},
    )
    rack = DynamicModelChoiceField(queryset=Rack.objects.all(), required=False)
    rack_group = DynamicModelChoiceField(queryset=RackGroup.objects.all(), required=False)
    device_role = DynamicModelChoiceField(queryset=DeviceRole.objects.all(), required=False)
    tenant = DynamicModelChoiceField(queryset=Tenant.objects.all(), required=False)
    platform = DynamicModelChoiceField(queryset=Platform.objects.all(), required=False)
    serial = forms.CharField(max_length=255, required=False, label="Serial Number")
    secrets_group = DynamicModelChoiceField(queryset=SecretsGroup.objects.all(), required=False)

    class Meta:
        model = Device
        nullable_fields = [
            "location",
            "tenant",
            "platform",
            "serial",
            "rack",
            "rack_group",
            "secrets_group",
        ]


class DeviceFilterForm(
    NautobotFilterform,
    LocalContextFilterForm,
    LocatableModelFilterFormMixin,
    TenancyFilterForm,
    StatusFilterFormMixin,
    CustomFieldFilterForm,
):
    model = Device
    field_order = [
        "q",
        "region",
        "site",
        "location",
        "rack_group_id",
        "rack_id",
        "status",
        "role",
        "tenant_group",
        "tenant",
        "manufacturer_id",
        "device_type_id",
        "mac_address",
        "has_primary_ip",
    ]
    q = forms.CharField(required=False, label="Search")
    rack_group_id = DynamicModelMultipleChoiceField(
        queryset=RackGroup.objects.all(),
        required=False,
        label="Rack group",
        query_params={"site": "$site"},
    )
    rack_id = DynamicModelMultipleChoiceField(
        queryset=Rack.objects.all(),
        required=False,
        label="Rack",
        null_option="None",
        query_params={
            "site": "$site",
            "group_id": "$rack_group_id",
        },
    )
    role = DynamicModelMultipleChoiceField(queryset=DeviceRole.objects.all(), to_field_name="slug", required=False)
    manufacturer = DynamicModelMultipleChoiceField(
        queryset=Manufacturer.objects.all(),
        to_field_name="slug",
        required=False,
        label="Manufacturer",
    )
    device_type_id = DynamicModelMultipleChoiceField(
        queryset=DeviceType.objects.all(),
        required=False,
        label="Model",
        query_params={"manufacturer": "$manufacturer"},
    )
    platform = DynamicModelMultipleChoiceField(
        queryset=Platform.objects.all(),
        to_field_name="slug",
        required=False,
        null_option="None",
    )
    mac_address = forms.CharField(required=False, label="MAC address")
    has_primary_ip = forms.NullBooleanField(
        required=False,
        label="Has a primary IP",
        widget=StaticSelect2(choices=BOOLEAN_WITH_BLANK_CHOICES),
    )
    virtual_chassis_member = forms.NullBooleanField(
        required=False,
        label="Virtual chassis member",
        widget=StaticSelect2(choices=BOOLEAN_WITH_BLANK_CHOICES),
    )
    console_ports = forms.NullBooleanField(
        required=False,
        label="Has console ports",
        widget=StaticSelect2(choices=BOOLEAN_WITH_BLANK_CHOICES),
    )
    console_server_ports = forms.NullBooleanField(
        required=False,
        label="Has console server ports",
        widget=StaticSelect2(choices=BOOLEAN_WITH_BLANK_CHOICES),
    )
    power_ports = forms.NullBooleanField(
        required=False,
        label="Has power ports",
        widget=StaticSelect2(choices=BOOLEAN_WITH_BLANK_CHOICES),
    )
    power_outlets = forms.NullBooleanField(
        required=False,
        label="Has power outlets",
        widget=StaticSelect2(choices=BOOLEAN_WITH_BLANK_CHOICES),
    )
    interfaces = forms.NullBooleanField(
        required=False,
        label="Has interfaces",
        widget=StaticSelect2(choices=BOOLEAN_WITH_BLANK_CHOICES),
    )
    pass_through_ports = forms.NullBooleanField(
        required=False,
        label="Has pass-through ports",
        widget=StaticSelect2(choices=BOOLEAN_WITH_BLANK_CHOICES),
    )
    tag = TagFilterField(model)


#
# Device components
#


class ComponentCreateForm(ComponentForm):
    """
    Base form for the creation of device components (models subclassed from ComponentModel).
    """

    device = DynamicModelChoiceField(queryset=Device.objects.all())
    description = forms.CharField(max_length=100, required=False)


class DeviceBulkAddComponentForm(ComponentForm, CustomFieldBulkCreateForm):
    pk = forms.ModelMultipleChoiceField(queryset=Device.objects.all(), widget=forms.MultipleHiddenInput())
    description = forms.CharField(max_length=100, required=False)

    class Meta:
        nullable_fields = []


#
# Console ports
#


class ConsolePortFilterForm(DeviceComponentFilterForm):
    model = ConsolePort
    type = forms.MultipleChoiceField(choices=ConsolePortTypeChoices, required=False, widget=StaticSelect2Multiple())
    tag = TagFilterField(model)


class ConsolePortForm(NautobotModelForm):
    class Meta:
        model = ConsolePort
        fields = [
            "device",
            "name",
            "label",
            "type",
            "description",
            "tags",
        ]
        widgets = {
            "device": forms.HiddenInput(),
        }


class ConsolePortCreateForm(ComponentCreateForm):
    type = forms.ChoiceField(
        choices=add_blank_choice(ConsolePortTypeChoices),
        required=False,
        widget=StaticSelect2(),
    )
    field_order = (
        "device",
        "name_pattern",
        "label_pattern",
        "type",
        "description",
        "tags",
    )


class ConsolePortBulkCreateForm(form_from_model(ConsolePort, ["type"]), DeviceBulkAddComponentForm):
    field_order = ("name_pattern", "label_pattern", "type", "description", "tags")


class ConsolePortBulkEditForm(
    form_from_model(ConsolePort, ["label", "type", "description"]),
    AddRemoveTagsForm,
    NautobotBulkEditForm,
):
    pk = forms.ModelMultipleChoiceField(queryset=ConsolePort.objects.all(), widget=forms.MultipleHiddenInput())

    class Meta:
        nullable_fields = ["label", "description"]


class ConsolePortCSVForm(CustomFieldModelCSVForm):
    device = CSVModelChoiceField(queryset=Device.objects.all(), to_field_name="name")
    type = CSVChoiceField(choices=ConsolePortTypeChoices, required=False, help_text="Port type")

    class Meta:
        model = ConsolePort
        fields = ConsolePort.csv_headers


#
# Console server ports
#


class ConsoleServerPortFilterForm(DeviceComponentFilterForm):
    model = ConsoleServerPort
    type = forms.MultipleChoiceField(choices=ConsolePortTypeChoices, required=False, widget=StaticSelect2Multiple())
    tag = TagFilterField(model)


class ConsoleServerPortForm(NautobotModelForm):
    class Meta:
        model = ConsoleServerPort
        fields = [
            "device",
            "name",
            "label",
            "type",
            "description",
            "tags",
        ]
        widgets = {
            "device": forms.HiddenInput(),
        }


class ConsoleServerPortCreateForm(ComponentCreateForm):
    type = forms.ChoiceField(
        choices=add_blank_choice(ConsolePortTypeChoices),
        required=False,
        widget=StaticSelect2(),
    )
    field_order = (
        "device",
        "name_pattern",
        "label_pattern",
        "type",
        "description",
        "tags",
    )


class ConsoleServerPortBulkCreateForm(form_from_model(ConsoleServerPort, ["type"]), DeviceBulkAddComponentForm):
    field_order = ("name_pattern", "label_pattern", "type", "description", "tags")


class ConsoleServerPortBulkEditForm(
    form_from_model(ConsoleServerPort, ["label", "type", "description"]),
    AddRemoveTagsForm,
    NautobotBulkEditForm,
):
    pk = forms.ModelMultipleChoiceField(queryset=ConsoleServerPort.objects.all(), widget=forms.MultipleHiddenInput())

    class Meta:
        nullable_fields = ["label", "description"]


class ConsoleServerPortCSVForm(CustomFieldModelCSVForm):
    device = CSVModelChoiceField(queryset=Device.objects.all(), to_field_name="name")
    type = CSVChoiceField(choices=ConsolePortTypeChoices, required=False, help_text="Port type")

    class Meta:
        model = ConsoleServerPort
        fields = ConsoleServerPort.csv_headers


#
# Power ports
#


class PowerPortFilterForm(DeviceComponentFilterForm):
    model = PowerPort
    type = forms.MultipleChoiceField(choices=PowerPortTypeChoices, required=False, widget=StaticSelect2Multiple())
    tag = TagFilterField(model)


class PowerPortForm(NautobotModelForm):
    class Meta:
        model = PowerPort
        fields = [
            "device",
            "name",
            "label",
            "type",
            "maximum_draw",
            "allocated_draw",
            "description",
            "tags",
        ]
        widgets = {
            "device": forms.HiddenInput(),
        }


class PowerPortCreateForm(ComponentCreateForm):
    type = forms.ChoiceField(
        choices=add_blank_choice(PowerPortTypeChoices),
        required=False,
        widget=StaticSelect2(),
    )
    maximum_draw = forms.IntegerField(min_value=1, required=False, help_text="Maximum draw in watts")
    allocated_draw = forms.IntegerField(min_value=1, required=False, help_text="Allocated draw in watts")
    field_order = (
        "device",
        "name_pattern",
        "label_pattern",
        "type",
        "maximum_draw",
        "allocated_draw",
        "description",
        "tags",
    )


class PowerPortBulkCreateForm(
    form_from_model(PowerPort, ["type", "maximum_draw", "allocated_draw"]),
    DeviceBulkAddComponentForm,
):
    field_order = (
        "name_pattern",
        "label_pattern",
        "type",
        "maximum_draw",
        "allocated_draw",
        "description",
        "tags",
    )


class PowerPortBulkEditForm(
    form_from_model(PowerPort, ["label", "type", "maximum_draw", "allocated_draw", "description"]),
    AddRemoveTagsForm,
    NautobotBulkEditForm,
):
    pk = forms.ModelMultipleChoiceField(queryset=PowerPort.objects.all(), widget=forms.MultipleHiddenInput())

    class Meta:
        nullable_fields = ["label", "description"]


class PowerPortCSVForm(CustomFieldModelCSVForm):
    device = CSVModelChoiceField(queryset=Device.objects.all(), to_field_name="name")
    type = CSVChoiceField(choices=PowerPortTypeChoices, required=False, help_text="Port type")

    class Meta:
        model = PowerPort
        fields = PowerPort.csv_headers


#
# Power outlets
#


class PowerOutletFilterForm(DeviceComponentFilterForm):
    model = PowerOutlet
    type = forms.MultipleChoiceField(choices=PowerOutletTypeChoices, required=False, widget=StaticSelect2Multiple())
    tag = TagFilterField(model)


class PowerOutletForm(NautobotModelForm):
    power_port = forms.ModelChoiceField(queryset=PowerPort.objects.all(), required=False)

    class Meta:
        model = PowerOutlet
        fields = [
            "device",
            "name",
            "label",
            "type",
            "power_port",
            "feed_leg",
            "description",
            "tags",
        ]
        widgets = {
            "device": forms.HiddenInput(),
        }

    def __init__(self, *args, **kwargs):
        super().__init__(*args, **kwargs)

        # Limit power_port choices to the local device
        if hasattr(self.instance, "device"):
            self.fields["power_port"].queryset = PowerPort.objects.filter(device=self.instance.device)


class PowerOutletCreateForm(ComponentCreateForm):
    type = forms.ChoiceField(
        choices=add_blank_choice(PowerOutletTypeChoices),
        required=False,
        widget=StaticSelect2(),
    )
    power_port = forms.ModelChoiceField(queryset=PowerPort.objects.all(), required=False)
    feed_leg = forms.ChoiceField(choices=add_blank_choice(PowerOutletFeedLegChoices), required=False)
    field_order = (
        "device",
        "name_pattern",
        "label_pattern",
        "type",
        "power_port",
        "feed_leg",
        "description",
        "tags",
    )

    def __init__(self, *args, **kwargs):
        super().__init__(*args, **kwargs)

        # Limit power_port queryset to PowerPorts which belong to the parent Device
        device = Device.objects.get(pk=self.initial.get("device") or self.data.get("device"))
        self.fields["power_port"].queryset = PowerPort.objects.filter(device=device)


class PowerOutletBulkCreateForm(form_from_model(PowerOutlet, ["type", "feed_leg"]), DeviceBulkAddComponentForm):
    field_order = (
        "name_pattern",
        "label_pattern",
        "type",
        "feed_leg",
        "description",
        "tags",
    )


class PowerOutletBulkEditForm(
    form_from_model(PowerOutlet, ["label", "type", "feed_leg", "power_port", "description"]),
    AddRemoveTagsForm,
    NautobotBulkEditForm,
):
    pk = forms.ModelMultipleChoiceField(queryset=PowerOutlet.objects.all(), widget=forms.MultipleHiddenInput())
    device = forms.ModelChoiceField(
        queryset=Device.objects.all(),
        required=False,
        disabled=True,
        widget=forms.HiddenInput(),
    )

    class Meta:
        nullable_fields = ["label", "type", "feed_leg", "power_port", "description"]

    def __init__(self, *args, **kwargs):
        super().__init__(*args, **kwargs)

        # Limit power_port queryset to PowerPorts which belong to the parent Device
        if "device" in self.initial:
            device = Device.objects.filter(pk=self.initial["device"]).first()
            self.fields["power_port"].queryset = PowerPort.objects.filter(device=device)
        else:
            self.fields["power_port"].choices = ()
            self.fields["power_port"].widget.attrs["disabled"] = True


class PowerOutletCSVForm(CustomFieldModelCSVForm):
    device = CSVModelChoiceField(queryset=Device.objects.all(), to_field_name="name")
    type = CSVChoiceField(choices=PowerOutletTypeChoices, required=False, help_text="Outlet type")
    power_port = CSVModelChoiceField(
        queryset=PowerPort.objects.all(),
        required=False,
        to_field_name="name",
        help_text="Local power port which feeds this outlet",
    )
    feed_leg = CSVChoiceField(
        choices=PowerOutletFeedLegChoices,
        required=False,
        help_text="Electrical phase (for three-phase circuits)",
    )

    class Meta:
        model = PowerOutlet
        fields = PowerOutlet.csv_headers

    def __init__(self, *args, **kwargs):
        super().__init__(*args, **kwargs)

        # Limit PowerPort choices to those belonging to this device (or VC master)
        if self.is_bound:
            try:
                device = self.fields["device"].to_python(self.data["device"])
            except forms.ValidationError:
                device = None
        else:
            try:
                device = self.instance.device
            except Device.DoesNotExist:
                device = None

        if device:
            self.fields["power_port"].queryset = PowerPort.objects.filter(device__in=[device, device.get_vc_master()])
        else:
            self.fields["power_port"].queryset = PowerPort.objects.none()


#
# Interfaces
#


class InterfaceFilterForm(DeviceComponentFilterForm, StatusFilterFormMixin):
    model = Interface
    type = forms.MultipleChoiceField(choices=InterfaceTypeChoices, required=False, widget=StaticSelect2Multiple())
    enabled = forms.NullBooleanField(required=False, widget=StaticSelect2(choices=BOOLEAN_WITH_BLANK_CHOICES))
    mgmt_only = forms.NullBooleanField(required=False, widget=StaticSelect2(choices=BOOLEAN_WITH_BLANK_CHOICES))
    mac_address = forms.CharField(required=False, label="MAC address")
    tag = TagFilterField(model)


class InterfaceForm(NautobotModelForm, InterfaceCommonForm):
    parent_interface = DynamicModelChoiceField(
        queryset=Interface.objects.all(),
        required=False,
        label="Parent interface",
        query_params={
            "kind": "physical",
        },
        help_text="Assigned parent interface",
    )
    bridge = DynamicModelChoiceField(
        queryset=Interface.objects.all(),
        required=False,
        label="Bridge interface",
        help_text="Assigned bridge interface",
    )
    lag = DynamicModelChoiceField(
        queryset=Interface.objects.all(),
        required=False,
        label="LAG interface",
        query_params={
            "type": InterfaceTypeChoices.TYPE_LAG,
        },
        help_text="Assigned LAG interface",
    )
    untagged_vlan = DynamicModelChoiceField(
        queryset=VLAN.objects.all(),
        required=False,
        label="Untagged VLAN",
        brief_mode=False,
        query_params={
            "site_id": "null",
        },
    )
    tagged_vlans = DynamicModelMultipleChoiceField(
        queryset=VLAN.objects.all(),
        required=False,
        label="Tagged VLANs",
        brief_mode=False,
        query_params={
            "site_id": "null",
        },
    )

    class Meta:
        model = Interface
        fields = [
            "device",
            "name",
            "label",
            "type",
            "enabled",
            "parent_interface",
            "bridge",
            "lag",
            "mac_address",
            "mtu",
            "mgmt_only",
            "description",
            "mode",
            "untagged_vlan",
            "tagged_vlans",
            "tags",
            "status",
        ]
        widgets = {
            "device": forms.HiddenInput(),
            "type": StaticSelect2(),
            "mode": StaticSelect2(),
        }
        labels = {
            "mode": "802.1Q Mode",
        }
        help_texts = {
            "mode": INTERFACE_MODE_HELP_TEXT,
        }

    def __init__(self, *args, **kwargs):
        super().__init__(*args, **kwargs)

        if self.is_bound:
            device = Device.objects.get(pk=self.data["device"])
        else:
            device = self.instance.device

        # Restrict parent/bridge/LAG interface assignment by device
        self.fields["parent_interface"].widget.add_query_param("device_with_common_vc", device.pk)
        self.fields["bridge"].widget.add_query_param("device_with_common_vc", device.pk)
        self.fields["lag"].widget.add_query_param("device_with_common_vc", device.pk)

        # Add current site to VLANs query params
        self.fields["untagged_vlan"].widget.add_query_param("site_id", device.site.pk)
        self.fields["tagged_vlans"].widget.add_query_param("site_id", device.site.pk)


class InterfaceCreateForm(ComponentCreateForm, InterfaceCommonForm):
    type = forms.ChoiceField(
        choices=InterfaceTypeChoices,
        widget=StaticSelect2(),
    )
    status = DynamicModelChoiceField(
        queryset=Status.objects.all(),
        query_params={
            "content_types": Interface._meta.label_lower,
        },
    )
    enabled = forms.BooleanField(required=False, initial=True)
    parent_interface = DynamicModelChoiceField(
        queryset=Interface.objects.all(),
        required=False,
        query_params={
            "device_with_common_vc": "$device",
            "kind": "physical",
        },
        help_text="Assigned parent interface",
    )
    bridge = DynamicModelChoiceField(
        queryset=Interface.objects.all(),
        required=False,
        query_params={
            "device_with_common_vc": "$device",
        },
        help_text="Assigned bridge interface",
    )
    lag = DynamicModelChoiceField(
        queryset=Interface.objects.all(),
        required=False,
        query_params={
            "device_with_common_vc": "$device",
            "type": InterfaceTypeChoices.TYPE_LAG,
        },
        help_text="Assigned LAG interface",
    )
    mtu = forms.IntegerField(
        required=False,
        min_value=INTERFACE_MTU_MIN,
        max_value=INTERFACE_MTU_MAX,
        label="MTU",
    )
    mac_address = forms.CharField(required=False, label="MAC Address")
    mgmt_only = forms.BooleanField(
        required=False,
        label="Management only",
        help_text="This interface is used only for out-of-band management",
    )
    mode = forms.ChoiceField(
        choices=add_blank_choice(InterfaceModeChoices),
        required=False,
        widget=StaticSelect2(),
    )
    untagged_vlan = DynamicModelChoiceField(
        queryset=VLAN.objects.all(),
        required=False,
        brief_mode=False,
        query_params={
            "available_on_device": "$device",
        },
    )
    tagged_vlans = DynamicModelMultipleChoiceField(
        queryset=VLAN.objects.all(),
        required=False,
        brief_mode=False,
        query_params={"available_on_device": "$device"},
    )
    field_order = (
        "device",
        "name_pattern",
        "label_pattern",
        "status",
        "type",
        "enabled",
        "parent_interface",
        "bridge",
        "lag",
        "mtu",
        "mac_address",
        "description",
        "mgmt_only",
        "mode",
        "untagged_vlan",
        "tagged_vlans",
        "tags",
    )


class InterfaceBulkCreateForm(
    form_from_model(Interface, ["type", "enabled", "mtu", "mgmt_only"]),
    DeviceBulkAddComponentForm,
):
    field_order = (
        "name_pattern",
        "label_pattern",
        "type",
        "enabled",
        "mtu",
        "mgmt_only",
        "description",
        "tags",
    )


class InterfaceBulkEditForm(
    form_from_model(
        Interface, ["label", "type", "parent_interface", "bridge", "lag", "mac_address", "mtu", "description", "mode"]
    ),
    AddRemoveTagsForm,
    StatusBulkEditFormMixin,
    NautobotBulkEditForm,
):
    pk = forms.ModelMultipleChoiceField(queryset=Interface.objects.all(), widget=forms.MultipleHiddenInput())
    device = forms.ModelChoiceField(
        queryset=Device.objects.all(),
        required=False,
        disabled=True,
        widget=forms.HiddenInput(),
    )
    enabled = forms.NullBooleanField(required=False, widget=BulkEditNullBooleanSelect)
    parent_interface = DynamicModelChoiceField(
        queryset=Interface.objects.all(),
        required=False,
        query_params={
            "kind": "physical",
        },
    )
    bridge = DynamicModelChoiceField(
        queryset=Interface.objects.all(),
        required=False,
    )
    lag = DynamicModelChoiceField(
        queryset=Interface.objects.all(),
        required=False,
        query_params={
            "type": InterfaceTypeChoices.TYPE_LAG,
        },
    )
    mgmt_only = forms.NullBooleanField(required=False, widget=BulkEditNullBooleanSelect, label="Management only")
    untagged_vlan = DynamicModelChoiceField(
        queryset=VLAN.objects.all(),
        required=False,
        brief_mode=False,
        query_params={
            "site_id": "null",
        },
    )
    tagged_vlans = DynamicModelMultipleChoiceField(
        queryset=VLAN.objects.all(),
        required=False,
        brief_mode=False,
        query_params={
            "site_id": "null",
        },
    )

    class Meta:
        nullable_fields = [
            "label",
            "parent_interface",
            "bridge",
            "lag",
            "mac_address",
            "mtu",
            "description",
            "mode",
            "untagged_vlan",
            "tagged_vlans",
        ]

    def __init__(self, *args, **kwargs):
        super().__init__(*args, **kwargs)

        # Limit LAG choices to interfaces which belong to the parent device (or VC master)
        if "device" in self.initial:
            device = Device.objects.filter(pk=self.initial["device"]).first()

            # Restrict parent/bridge/LAG interface assignment by device
            self.fields["parent_interface"].widget.add_query_param("device_with_common_vc", device.pk)
            self.fields["bridge"].widget.add_query_param("device_with_common_vc", device.pk)
            self.fields["lag"].widget.add_query_param("device_with_common_vc", device.pk)

            # Add current site to VLANs query params
            self.fields["untagged_vlan"].widget.add_query_param("site_id", device.site.pk)
            self.fields["tagged_vlans"].widget.add_query_param("site_id", device.site.pk)
        else:
            # See netbox-community/netbox#4523
            if "pk" in self.initial:
                site = None
                interfaces = Interface.objects.filter(pk__in=self.initial["pk"]).prefetch_related("device__site")

                # Check interface sites.  First interface should set site, further interfaces will either continue the
                # loop or reset back to no site and break the loop.
                for interface in interfaces:
                    if site is None:
                        site = interface.device.site
                    elif interface.device.site is not site:
                        site = None
                        break

                if site is not None:
                    self.fields["untagged_vlan"].widget.add_query_param("site_id", site.pk)
                    self.fields["tagged_vlans"].widget.add_query_param("site_id", site.pk)

            self.fields["parent_interface"].choices = ()
            self.fields["parent_interface"].widget.attrs["disabled"] = True
            self.fields["bridge"].choices = ()
            self.fields["bridge"].widget.attrs["disabled"] = True
            self.fields["lag"].choices = ()
            self.fields["lag"].widget.attrs["disabled"] = True

    def clean(self):
        super().clean()

        # Untagged interfaces cannot be assigned tagged VLANs
        if self.cleaned_data["mode"] == InterfaceModeChoices.MODE_ACCESS and self.cleaned_data["tagged_vlans"]:
            raise forms.ValidationError({"mode": "An access interface cannot have tagged VLANs assigned."})

        # Remove all tagged VLAN assignments from "tagged all" interfaces
        elif self.cleaned_data["mode"] == InterfaceModeChoices.MODE_TAGGED_ALL:
            self.cleaned_data["tagged_vlans"] = []


class InterfaceCSVForm(CustomFieldModelCSVForm, StatusModelCSVFormMixin):
    device = CSVModelChoiceField(queryset=Device.objects.all(), to_field_name="name")
    parent_interface = CSVModelChoiceField(
        queryset=Interface.objects.all(), required=False, to_field_name="name", help_text="Parent interface"
    )
    bridge = CSVModelChoiceField(
        queryset=Interface.objects.all(), required=False, to_field_name="name", help_text="Bridge interface"
    )
    lag = CSVModelChoiceField(
        queryset=Interface.objects.all(),
        required=False,
        to_field_name="name",
        help_text="Parent LAG interface",
    )
    type = CSVChoiceField(choices=InterfaceTypeChoices, help_text="Physical medium")
    mode = CSVChoiceField(
        choices=InterfaceModeChoices,
        required=False,
        help_text="IEEE 802.1Q operational mode (for L2 interfaces)",
    )

    def __init__(self, data=None, *args, **kwargs):
        super().__init__(data, *args, **kwargs)

        if data:
            # Limit choices for parent, bridge, and LAG interfaces to the assigned device (or VC)
            device_name = data.get("device")
            if device_name is not None:
                device = Device.objects.filter(name=device_name).first()

                filter_by = Q(device=device)

                if device and device.virtual_chassis:
                    filter_by |= Q(device__virtual_chassis=device.virtual_chassis)

                self.fields["parent_interface"].queryset = (
                    self.fields["parent_interface"]
                    .queryset.filter(Q(filter_by))
                    .exclude(type__in=NONCONNECTABLE_IFACE_TYPES)
                )
                self.fields["bridge"].queryset = self.fields["bridge"].queryset.filter(filter_by)

                filter_by &= Q(type=InterfaceTypeChoices.TYPE_LAG)
                self.fields["lag"].queryset = self.fields["lag"].queryset.filter(filter_by)
            else:
                self.fields["parent_interface"].queryset = self.fields["parent_interface"].queryset.none()
                self.fields["bridge"].queryset = self.fields["bridge"].queryset.none()
                self.fields["lag"].queryset = self.fields["lag"].queryset.none()

    class Meta:
        model = Interface
        fields = Interface.csv_headers

    def clean_enabled(self):
        # Make sure enabled is True when it's not included in the uploaded data
        if "enabled" not in self.data:
            return True
        else:
            return self.cleaned_data["enabled"]


#
# Front pass-through ports
#


class FrontPortFilterForm(DeviceComponentFilterForm):
    model = FrontPort
    type = forms.MultipleChoiceField(choices=PortTypeChoices, required=False, widget=StaticSelect2Multiple())
    tag = TagFilterField(model)


class FrontPortForm(NautobotModelForm):
    class Meta:
        model = FrontPort
        fields = [
            "device",
            "name",
            "label",
            "type",
            "rear_port",
            "rear_port_position",
            "description",
            "tags",
        ]
        widgets = {
            "device": forms.HiddenInput(),
            "type": StaticSelect2(),
            "rear_port": StaticSelect2(),
        }

    def __init__(self, *args, **kwargs):
        super().__init__(*args, **kwargs)

        # Limit RearPort choices to the local device
        if hasattr(self.instance, "device"):
            self.fields["rear_port"].queryset = self.fields["rear_port"].queryset.filter(device=self.instance.device)


# TODO: Merge with FrontPortTemplateCreateForm to remove duplicate logic
class FrontPortCreateForm(ComponentCreateForm):
    type = forms.ChoiceField(
        choices=PortTypeChoices,
        widget=StaticSelect2(),
    )
    rear_port_set = forms.MultipleChoiceField(
        choices=[],
        label="Rear ports",
        help_text="Select one rear port assignment for each front port being created.",
    )
    field_order = (
        "device",
        "name_pattern",
        "label_pattern",
        "type",
        "rear_port_set",
        "description",
        "tags",
    )

    def __init__(self, *args, **kwargs):
        super().__init__(*args, **kwargs)

        device = Device.objects.get(pk=self.initial.get("device") or self.data.get("device"))

        # Determine which rear port positions are occupied. These will be excluded from the list of available
        # mappings.
        occupied_port_positions = [
            (front_port.rear_port_id, front_port.rear_port_position) for front_port in device.frontports.all()
        ]

        # Populate rear port choices
        choices = []
        rear_ports = RearPort.objects.filter(device=device)
        for rear_port in rear_ports:
            for i in range(1, rear_port.positions + 1):
                if (rear_port.pk, i) not in occupied_port_positions:
                    choices.append(
                        (
                            "{}:{}".format(rear_port.pk, i),
                            "{}:{}".format(rear_port.name, i),
                        )
                    )
        self.fields["rear_port_set"].choices = choices

    def clean(self):
        super().clean()

        # Validate that the number of ports being created equals the number of selected (rear port, position) tuples
        front_port_count = len(self.cleaned_data["name_pattern"])
        rear_port_count = len(self.cleaned_data["rear_port_set"])
        if front_port_count != rear_port_count:
            raise forms.ValidationError(
                {
                    "rear_port_set": "The provided name pattern will create {} ports, however {} rear port assignments "
                    "were selected. These counts must match.".format(front_port_count, rear_port_count)
                }
            )

    def get_iterative_data(self, iteration):

        # Assign rear port and position from selected set
        rear_port, position = self.cleaned_data["rear_port_set"][iteration].split(":")

        return {
            "rear_port": rear_port,
            "rear_port_position": int(position),
        }


# class FrontPortBulkCreateForm(
#     form_from_model(FrontPort, ['label', 'type', 'description', 'tags']),
#     DeviceBulkAddComponentForm
# ):
#     pass


class FrontPortBulkEditForm(
    form_from_model(FrontPort, ["label", "type", "description"]),
    AddRemoveTagsForm,
    NautobotBulkEditForm,
):
    pk = forms.ModelMultipleChoiceField(queryset=FrontPort.objects.all(), widget=forms.MultipleHiddenInput())

    class Meta:
        nullable_fields = ["label", "description"]


class FrontPortCSVForm(CustomFieldModelCSVForm):
    device = CSVModelChoiceField(queryset=Device.objects.all(), to_field_name="name")
    rear_port = CSVModelChoiceField(
        queryset=RearPort.objects.all(),
        to_field_name="name",
        help_text="Corresponding rear port",
    )
    type = CSVChoiceField(choices=PortTypeChoices, help_text="Physical medium classification")

    class Meta:
        model = FrontPort
        fields = FrontPort.csv_headers
        help_texts = {
            "rear_port_position": "Mapped position on corresponding rear port",
        }

    def __init__(self, *args, **kwargs):
        super().__init__(*args, **kwargs)

        # Limit RearPort choices to those belonging to this device (or VC master)
        if self.is_bound:
            try:
                device = self.fields["device"].to_python(self.data["device"])
            except forms.ValidationError:
                device = None
        else:
            try:
                device = self.instance.device
            except Device.DoesNotExist:
                device = None

        if device:
            self.fields["rear_port"].queryset = RearPort.objects.filter(device__in=[device, device.get_vc_master()])
        else:
            self.fields["rear_port"].queryset = RearPort.objects.none()


#
# Rear pass-through ports
#


class RearPortFilterForm(DeviceComponentFilterForm):
    model = RearPort
    type = forms.MultipleChoiceField(choices=PortTypeChoices, required=False, widget=StaticSelect2Multiple())
    tag = TagFilterField(model)


class RearPortForm(NautobotModelForm):
    class Meta:
        model = RearPort
        fields = [
            "device",
            "name",
            "label",
            "type",
            "positions",
            "description",
            "tags",
        ]
        widgets = {
            "device": forms.HiddenInput(),
            "type": StaticSelect2(),
        }


class RearPortCreateForm(ComponentCreateForm):
    type = forms.ChoiceField(
        choices=PortTypeChoices,
        widget=StaticSelect2(),
    )
    positions = forms.IntegerField(
        min_value=REARPORT_POSITIONS_MIN,
        max_value=REARPORT_POSITIONS_MAX,
        initial=1,
        help_text="The number of front ports which may be mapped to each rear port",
    )
    field_order = (
        "device",
        "name_pattern",
        "label_pattern",
        "type",
        "positions",
        "description",
        "tags",
    )


class RearPortBulkCreateForm(form_from_model(RearPort, ["type", "positions"]), DeviceBulkAddComponentForm):
    field_order = (
        "name_pattern",
        "label_pattern",
        "type",
        "positions",
        "description",
        "tags",
    )


class RearPortBulkEditForm(
    form_from_model(RearPort, ["label", "type", "description"]),
    AddRemoveTagsForm,
    NautobotBulkEditForm,
):
    pk = forms.ModelMultipleChoiceField(queryset=RearPort.objects.all(), widget=forms.MultipleHiddenInput())

    class Meta:
        nullable_fields = ["label", "description"]


class RearPortCSVForm(CustomFieldModelCSVForm):
    device = CSVModelChoiceField(queryset=Device.objects.all(), to_field_name="name")
    type = CSVChoiceField(
        help_text="Physical medium classification",
        choices=PortTypeChoices,
    )

    class Meta:
        model = RearPort
        fields = RearPort.csv_headers
        help_texts = {"positions": "Number of front ports which may be mapped"}


#
# Device bays
#


class DeviceBayFilterForm(DeviceComponentFilterForm):
    model = DeviceBay
    tag = TagFilterField(model)


class DeviceBayForm(NautobotModelForm):
    class Meta:
        model = DeviceBay
        fields = [
            "device",
            "name",
            "label",
            "description",
            "tags",
        ]
        widgets = {
            "device": forms.HiddenInput(),
        }


class DeviceBayCreateForm(ComponentCreateForm):
    field_order = ("device", "name_pattern", "label_pattern", "description", "tags")


class PopulateDeviceBayForm(BootstrapMixin, forms.Form):
    installed_device = forms.ModelChoiceField(
        queryset=Device.objects.all(),
        label="Child Device",
        help_text="Child devices must first be created and assigned to the site/rack of the parent device.",
        widget=StaticSelect2(),
    )

    def __init__(self, device_bay, *args, **kwargs):

        super().__init__(*args, **kwargs)

        self.fields["installed_device"].queryset = Device.objects.filter(
            site=device_bay.device.site,
            rack=device_bay.device.rack,
            parent_bay__isnull=True,
            device_type__u_height=0,
            device_type__subdevice_role=SubdeviceRoleChoices.ROLE_CHILD,
        ).exclude(pk=device_bay.device.pk)


class DeviceBayBulkCreateForm(DeviceBulkAddComponentForm):
    field_order = ("name_pattern", "label_pattern", "description", "tags")


class DeviceBayBulkEditForm(
    form_from_model(DeviceBay, ["label", "description"]),
    AddRemoveTagsForm,
    NautobotBulkEditForm,
):
    pk = forms.ModelMultipleChoiceField(queryset=DeviceBay.objects.all(), widget=forms.MultipleHiddenInput())

    class Meta:
        nullable_fields = ["label", "description"]


class DeviceBayCSVForm(CustomFieldModelCSVForm):
    device = CSVModelChoiceField(queryset=Device.objects.all(), to_field_name="name")
    installed_device = CSVModelChoiceField(
        queryset=Device.objects.all(),
        required=False,
        to_field_name="name",
        help_text="Child device installed within this bay",
        error_messages={
            "invalid_choice": "Child device not found.",
        },
    )

    class Meta:
        model = DeviceBay
        fields = DeviceBay.csv_headers

    def __init__(self, *args, **kwargs):
        super().__init__(*args, **kwargs)

        # Limit installed device choices to devices of the correct type and location
        if self.is_bound:
            try:
                device = self.fields["device"].to_python(self.data["device"])
            except forms.ValidationError:
                device = None
        else:
            try:
                device = self.instance.device
            except Device.DoesNotExist:
                device = None

        if device:
            self.fields["installed_device"].queryset = Device.objects.filter(
                site=device.site,
                rack=device.rack,
                parent_bay__isnull=True,
                device_type__u_height=0,
                device_type__subdevice_role=SubdeviceRoleChoices.ROLE_CHILD,
            ).exclude(pk=device.pk)
        else:
            self.fields["installed_device"].queryset = Interface.objects.none()


#
# Inventory items
#


class InventoryItemForm(NautobotModelForm):
    device = DynamicModelChoiceField(queryset=Device.objects.all())
    parent = DynamicModelChoiceField(
        queryset=InventoryItem.objects.all(),
        required=False,
        query_params={"device_id": "$device"},
    )
    manufacturer = DynamicModelChoiceField(queryset=Manufacturer.objects.all(), required=False)

    class Meta:
        model = InventoryItem
        fields = [
            "device",
            "parent",
            "name",
            "label",
            "manufacturer",
            "part_id",
            "serial",
            "asset_tag",
            "description",
            "tags",
        ]


class InventoryItemCreateForm(ComponentCreateForm):
    manufacturer = DynamicModelChoiceField(queryset=Manufacturer.objects.all(), required=False)
    parent = DynamicModelChoiceField(
        queryset=InventoryItem.objects.all(),
        required=False,
        query_params={"device_id": "$device"},
    )
    part_id = forms.CharField(max_length=50, required=False, label="Part ID")
    serial = forms.CharField(
        max_length=255,
        required=False,
    )
    asset_tag = forms.CharField(
        max_length=50,
        required=False,
    )
    field_order = (
        "device",
        "parent",
        "name_pattern",
        "label_pattern",
        "manufacturer",
        "part_id",
        "serial",
        "asset_tag",
        "description",
        "tags",
    )


class InventoryItemCSVForm(CustomFieldModelCSVForm):
    device = CSVModelChoiceField(queryset=Device.objects.all(), to_field_name="name")
    manufacturer = CSVModelChoiceField(queryset=Manufacturer.objects.all(), to_field_name="name", required=False)

    class Meta:
        model = InventoryItem
        fields = InventoryItem.csv_headers


class InventoryItemBulkCreateForm(
    form_from_model(InventoryItem, ["manufacturer", "part_id", "serial", "asset_tag", "discovered"]),
    DeviceBulkAddComponentForm,
):
    field_order = (
        "name_pattern",
        "label_pattern",
        "manufacturer",
        "part_id",
        "serial",
        "asset_tag",
        "discovered",
        "description",
        "tags",
    )


class InventoryItemBulkEditForm(
    form_from_model(InventoryItem, ["label", "manufacturer", "part_id", "description"]),
    AddRemoveTagsForm,
    NautobotBulkEditForm,
):
    pk = forms.ModelMultipleChoiceField(queryset=InventoryItem.objects.all(), widget=forms.MultipleHiddenInput())
    manufacturer = DynamicModelChoiceField(queryset=Manufacturer.objects.all(), required=False)

    class Meta:
        nullable_fields = ["label", "manufacturer", "part_id", "description"]


class InventoryItemFilterForm(DeviceComponentFilterForm):
    model = InventoryItem
    manufacturer = DynamicModelMultipleChoiceField(
        queryset=Manufacturer.objects.all(), to_field_name="slug", required=False
    )
    serial = forms.CharField(required=False)
    asset_tag = forms.CharField(required=False)
    discovered = forms.NullBooleanField(required=False, widget=StaticSelect2(choices=BOOLEAN_WITH_BLANK_CHOICES))
    tag = TagFilterField(model)


#
# Cables
#


class ConnectCableToDeviceForm(NautobotModelForm):
    """
    Base form for connecting a Cable to a Device component
    """

    termination_b_region = DynamicModelChoiceField(queryset=Region.objects.all(), label="Region", required=False)
    termination_b_site = DynamicModelChoiceField(
        queryset=Site.objects.all(),
        label="Site",
        required=False,
        query_params={"region_id": "$termination_b_region"},
    )
    termination_b_rack = DynamicModelChoiceField(
        queryset=Rack.objects.all(),
        label="Rack",
        required=False,
        null_option="None",
        query_params={"site_id": "$termination_b_site"},
    )
    termination_b_device = DynamicModelChoiceField(
        queryset=Device.objects.all(),
        label="Device",
        required=False,
        query_params={
            "site_id": "$termination_b_site",
            "rack_id": "$termination_b_rack",
        },
    )

    class Meta:
        model = Cable
        fields = [
            "termination_b_region",
            "termination_b_site",
            "termination_b_rack",
            "termination_b_device",
            "termination_b_id",
            "type",
            "status",
            "label",
            "color",
            "length",
            "length_unit",
            "tags",
        ]
        widgets = {
            "type": StaticSelect2,
            "length_unit": StaticSelect2,
        }
        help_texts = {
            "status": "Connection status",
        }

    def clean_termination_b_id(self):
        # Return the PK rather than the object
        return getattr(self.cleaned_data["termination_b_id"], "pk", None)


class ConnectCableToConsolePortForm(ConnectCableToDeviceForm):
    termination_b_id = DynamicModelChoiceField(
        queryset=ConsolePort.objects.all(),
        label="Name",
        disabled_indicator="cable",
        query_params={"device_id": "$termination_b_device"},
    )


class ConnectCableToConsoleServerPortForm(ConnectCableToDeviceForm):
    termination_b_id = DynamicModelChoiceField(
        queryset=ConsoleServerPort.objects.all(),
        label="Name",
        disabled_indicator="cable",
        query_params={"device_id": "$termination_b_device"},
    )


class ConnectCableToPowerPortForm(ConnectCableToDeviceForm):
    termination_b_id = DynamicModelChoiceField(
        queryset=PowerPort.objects.all(),
        label="Name",
        disabled_indicator="cable",
        query_params={"device_id": "$termination_b_device"},
    )


class ConnectCableToPowerOutletForm(ConnectCableToDeviceForm):
    termination_b_id = DynamicModelChoiceField(
        queryset=PowerOutlet.objects.all(),
        label="Name",
        disabled_indicator="cable",
        query_params={"device_id": "$termination_b_device"},
    )


class ConnectCableToInterfaceForm(ConnectCableToDeviceForm):
    termination_b_id = DynamicModelChoiceField(
        queryset=Interface.objects.all(),
        label="Name",
        disabled_indicator="cable",
        query_params={
            "device_id": "$termination_b_device",
            "kind": "physical",
        },
    )


class ConnectCableToFrontPortForm(ConnectCableToDeviceForm):
    termination_b_id = DynamicModelChoiceField(
        queryset=FrontPort.objects.all(),
        label="Name",
        disabled_indicator="cable",
        query_params={"device_id": "$termination_b_device"},
    )


class ConnectCableToRearPortForm(ConnectCableToDeviceForm):
    termination_b_id = DynamicModelChoiceField(
        queryset=RearPort.objects.all(),
        label="Name",
        disabled_indicator="cable",
        query_params={"device_id": "$termination_b_device"},
    )


class ConnectCableToCircuitTerminationForm(NautobotModelForm):
    termination_b_provider = DynamicModelChoiceField(queryset=Provider.objects.all(), label="Provider", required=False)
    termination_b_region = DynamicModelChoiceField(queryset=Region.objects.all(), label="Region", required=False)
    termination_b_site = DynamicModelChoiceField(
        queryset=Site.objects.all(),
        label="Site",
        required=False,
        query_params={"region_id": "$termination_b_region"},
    )
    termination_b_circuit = DynamicModelChoiceField(
        queryset=Circuit.objects.all(),
        label="Circuit",
        query_params={
            "provider_id": "$termination_b_provider",
            "site_id": "$termination_b_site",
        },
    )
    termination_b_id = DynamicModelChoiceField(
        queryset=CircuitTermination.objects.all(),
        label="Side",
        disabled_indicator="cable",
        query_params={"circuit_id": "$termination_b_circuit"},
    )

    class Meta:
        model = Cable
        fields = [
            "termination_b_provider",
            "termination_b_region",
            "termination_b_site",
            "termination_b_circuit",
            "termination_b_id",
            "type",
            "status",
            "label",
            "color",
            "length",
            "length_unit",
            "tags",
        ]

    def clean_termination_b_id(self):
        # Return the PK rather than the object
        return getattr(self.cleaned_data["termination_b_id"], "pk", None)


class ConnectCableToPowerFeedForm(NautobotModelForm):
    termination_b_region = DynamicModelChoiceField(queryset=Region.objects.all(), label="Region", required=False)
    termination_b_site = DynamicModelChoiceField(
        queryset=Site.objects.all(),
        label="Site",
        required=False,
        query_params={"region_id": "$termination_b_region"},
    )
    termination_b_rackgroup = DynamicModelChoiceField(
        queryset=RackGroup.objects.all(),
        label="Rack Group",
        required=False,
        query_params={"site_id": "$termination_b_site"},
    )
    termination_b_powerpanel = DynamicModelChoiceField(
        queryset=PowerPanel.objects.all(),
        label="Power Panel",
        required=False,
        query_params={
            "site_id": "$termination_b_site",
            "rack_group_id": "$termination_b_rackgroup",
        },
    )
    termination_b_id = DynamicModelChoiceField(
        queryset=PowerFeed.objects.all(),
        label="Name",
        disabled_indicator="cable",
        query_params={"power_panel_id": "$termination_b_powerpanel"},
    )

    class Meta:
        model = Cable
        fields = [
            "termination_b_rackgroup",
            "termination_b_powerpanel",
            "termination_b_id",
            "type",
            "status",
            "label",
            "color",
            "length",
            "length_unit",
            "tags",
        ]

    def clean_termination_b_id(self):
        # Return the PK rather than the object
        return getattr(self.cleaned_data["termination_b_id"], "pk", None)


class CableForm(NautobotModelForm):
    class Meta:
        model = Cable
        fields = [
            "type",
            "status",
            "label",
            "color",
            "length",
            "length_unit",
            "tags",
        ]
        widgets = {
            "type": StaticSelect2,
            "length_unit": StaticSelect2,
        }
        error_messages = {"length": {"max_value": "Maximum length is 32767 (any unit)"}}


class CableCSVForm(StatusModelCSVFormMixin, CustomFieldModelCSVForm):
    # Termination A
    side_a_device = CSVModelChoiceField(queryset=Device.objects.all(), to_field_name="name", help_text="Side A device")
    side_a_type = CSVContentTypeField(
        queryset=ContentType.objects.all(),
        limit_choices_to=CABLE_TERMINATION_MODELS,
        help_text="Side A type",
    )
    side_a_name = forms.CharField(help_text="Side A component name")

    # Termination B
    side_b_device = CSVModelChoiceField(queryset=Device.objects.all(), to_field_name="name", help_text="Side B device")
    side_b_type = CSVContentTypeField(
        queryset=ContentType.objects.all(),
        limit_choices_to=CABLE_TERMINATION_MODELS,
        help_text="Side B type",
    )
    side_b_name = forms.CharField(help_text="Side B component name")

    # Cable attributes
    type = CSVChoiceField(
        choices=CableTypeChoices,
        required=False,
        help_text="Physical medium classification",
    )
    length_unit = CSVChoiceField(choices=CableLengthUnitChoices, required=False, help_text="Length unit")

    class Meta:
        model = Cable
        fields = [
            "side_a_device",
            "side_a_type",
            "side_a_name",
            "side_b_device",
            "side_b_type",
            "side_b_name",
            "type",
            "status",
            "label",
            "color",
            "length",
            "length_unit",
        ]
        help_texts = {
            "color": mark_safe("RGB color in hexadecimal (e.g. <code>00ff00</code>)"),
            "status": "Connection status",
        }

    def _clean_side(self, side):
        """
        Derive a Cable's A/B termination objects.

        :param side: 'a' or 'b'
        """
        assert side in "ab", f"Invalid side designation: {side}"

        device = self.cleaned_data.get(f"side_{side}_device")
        content_type = self.cleaned_data.get(f"side_{side}_type")
        name = self.cleaned_data.get(f"side_{side}_name")
        if not device or not content_type or not name:
            return None

        model = content_type.model_class()
        try:
            termination_object = model.objects.get(device=device, name=name)
            if termination_object.cable is not None:
                raise forms.ValidationError(f"Side {side.upper()}: {device} {termination_object} is already connected")
        except ObjectDoesNotExist:
            raise forms.ValidationError(f"{side.upper()} side termination not found: {device} {name}")

        setattr(self.instance, f"termination_{side}", termination_object)
        return termination_object

    def clean_side_a_name(self):
        return self._clean_side("a")

    def clean_side_b_name(self):
        return self._clean_side("b")

    def clean_length_unit(self):
        # Avoid trying to save as NULL
        length_unit = self.cleaned_data.get("length_unit", None)
        return length_unit if length_unit is not None else ""

    def add_error(self, field, error):
        # Edge Case: some fields in error are not properties in this instance
        #   e.g: termination_a_id not an property in CableCSVForm, This would raise a ValueError Exception
        # Solution: convert those fields to its equivalent in CableCSVForm
        #   e.g: termination_a_id > side_a_name

        final_error = error
        if hasattr(error, "error_dict"):
            error_dict = error.error_dict
            termination_keys = [key for key in error_dict.keys() if key.startswith("termination")]
            for error_field in termination_keys:
                side_value = error_field.split("_")[1]
                error_msg = error_dict.pop(error_field)
                error_dict["side_%s_name" % side_value] = error_msg

            final_error = ValidationError(error_dict)
        super().add_error(field, final_error)


class CableBulkEditForm(AddRemoveTagsForm, StatusBulkEditFormMixin, NautobotBulkEditForm):
    pk = forms.ModelMultipleChoiceField(queryset=Cable.objects.all(), widget=forms.MultipleHiddenInput)
    type = forms.ChoiceField(
        choices=add_blank_choice(CableTypeChoices),
        required=False,
        initial="",
        widget=StaticSelect2(),
    )
    label = forms.CharField(max_length=100, required=False)
    color = forms.CharField(max_length=6, required=False, widget=ColorSelect())  # RGB color code
    length = forms.IntegerField(min_value=1, required=False)
    length_unit = forms.ChoiceField(
        choices=add_blank_choice(CableLengthUnitChoices),
        required=False,
        initial="",
        widget=StaticSelect2(),
    )

    class Meta:
        nullable_fields = [
            "type",
            "status",
            "label",
            "color",
            "length",
        ]

    def clean(self):
        super().clean()

        # Validate length/unit
        length = self.cleaned_data.get("length")
        length_unit = self.cleaned_data.get("length_unit")
        if length and not length_unit:
            raise forms.ValidationError({"length_unit": "Must specify a unit when setting length"})


class CableFilterForm(BootstrapMixin, StatusFilterFormMixin, forms.Form):
    model = Cable
    q = forms.CharField(required=False, label="Search")
    region = DynamicModelMultipleChoiceField(queryset=Region.objects.all(), to_field_name="slug", required=False)
    site = DynamicModelMultipleChoiceField(
        queryset=Site.objects.all(),
        to_field_name="slug",
        required=False,
        query_params={"region": "$region"},
    )
    tenant = DynamicModelMultipleChoiceField(queryset=Tenant.objects.all(), to_field_name="slug", required=False)
    rack_id = DynamicModelMultipleChoiceField(
        queryset=Rack.objects.all(),
        required=False,
        label="Rack",
        null_option="None",
        query_params={"site": "$site"},
    )
    type = forms.MultipleChoiceField(
        choices=add_blank_choice(CableTypeChoices),
        required=False,
        widget=StaticSelect2(),
    )
    color = forms.CharField(max_length=6, required=False, widget=ColorSelect())  # RGB color code
    device_id = DynamicModelMultipleChoiceField(
        queryset=Device.objects.all(),
        required=False,
        label="Device",
        query_params={
            "site": "$site",
            "tenant": "$tenant",
            "rack_id": "$rack_id",
        },
    )
    tag = TagFilterField(model)


#
# Connections
#


class ConsoleConnectionFilterForm(BootstrapMixin, forms.Form):
    region = DynamicModelMultipleChoiceField(queryset=Region.objects.all(), to_field_name="slug", required=False)
    site = DynamicModelMultipleChoiceField(
        queryset=Site.objects.all(),
        to_field_name="slug",
        required=False,
        query_params={"region": "$region"},
    )
    device_id = DynamicModelMultipleChoiceField(
        queryset=Device.objects.all(),
        required=False,
        label="Device",
        query_params={"site": "$site"},
    )


class PowerConnectionFilterForm(BootstrapMixin, forms.Form):
    region = DynamicModelMultipleChoiceField(queryset=Region.objects.all(), to_field_name="slug", required=False)
    site = DynamicModelMultipleChoiceField(
        queryset=Site.objects.all(),
        to_field_name="slug",
        required=False,
        query_params={"region": "$region"},
    )
    device_id = DynamicModelMultipleChoiceField(
        queryset=Device.objects.all(),
        required=False,
        label="Device",
        query_params={"site": "$site"},
    )


class InterfaceConnectionFilterForm(BootstrapMixin, forms.Form):
    region = DynamicModelMultipleChoiceField(queryset=Region.objects.all(), to_field_name="slug", required=False)
    site = DynamicModelMultipleChoiceField(
        queryset=Site.objects.all(),
        to_field_name="slug",
        required=False,
        query_params={"region": "$region"},
    )
    device_id = DynamicModelMultipleChoiceField(
        queryset=Device.objects.all(),
        required=False,
        label="Device",
        query_params={"site": "$site"},
    )


#
# Virtual chassis
#


class DeviceSelectionForm(forms.Form):
    pk = forms.ModelMultipleChoiceField(queryset=Device.objects.all(), widget=forms.MultipleHiddenInput())


class VirtualChassisCreateForm(NautobotModelForm):
    region = DynamicModelChoiceField(queryset=Region.objects.all(), required=False, initial_params={"sites": "$site"})
    site = DynamicModelChoiceField(
        queryset=Site.objects.all(),
        required=False,
        query_params={"region_id": "$region"},
    )
    rack = DynamicModelChoiceField(
        queryset=Rack.objects.all(),
        required=False,
        null_option="None",
        query_params={"site_id": "$site"},
    )
    members = DynamicModelMultipleChoiceField(
        queryset=Device.objects.all(),
        required=False,
        query_params={
            "site_id": "$site",
            "rack_id": "$rack",
        },
    )
    initial_position = forms.IntegerField(
        initial=1,
        required=False,
        help_text="Position of the first member device. Increases by one for each additional member.",
    )

    class Meta:
        model = VirtualChassis
        fields = [
            "name",
            "domain",
            "region",
            "site",
            "rack",
            "members",
            "initial_position",
            "tags",
        ]

    def save(self, *args, **kwargs):
        instance = super().save(*args, **kwargs)

        # Assign VC members
        if instance.present_in_database:
            initial_position = self.cleaned_data.get("initial_position") or 1
            for i, member in enumerate(self.cleaned_data["members"], start=initial_position):
                member.virtual_chassis = instance
                member.vc_position = i
                member.save()

        return instance


class VirtualChassisForm(NautobotModelForm):
    master = forms.ModelChoiceField(
        queryset=Device.objects.all(),
        required=False,
    )

    class Meta:
        model = VirtualChassis
        fields = [
            "name",
            "domain",
            "master",
            "tags",
        ]
        widgets = {
            "master": SelectWithPK(),
        }

    def __init__(self, *args, **kwargs):
        super().__init__(*args, **kwargs)

        self.fields["master"].queryset = Device.objects.filter(virtual_chassis=self.instance)


class BaseVCMemberFormSet(forms.BaseModelFormSet):
    def clean(self):
        super().clean()

        # Check for duplicate VC position values
        vc_position_list = []
        for form in self.forms:
            vc_position = form.cleaned_data.get("vc_position")
            if vc_position:
                if vc_position in vc_position_list:
                    error_msg = "A virtual chassis member already exists in position {}.".format(vc_position)
                    form.add_error("vc_position", error_msg)
                vc_position_list.append(vc_position)


class DeviceVCMembershipForm(forms.ModelForm):
    class Meta:
        model = Device
        fields = [
            "vc_position",
            "vc_priority",
        ]
        labels = {
            "vc_position": "Position",
            "vc_priority": "Priority",
        }

    def __init__(self, validate_vc_position=False, *args, **kwargs):
        super().__init__(*args, **kwargs)

        # Require VC position (only required when the Device is a VirtualChassis member)
        self.fields["vc_position"].required = True

        # Validation of vc_position is optional. This is only required when adding a new member to an existing
        # VirtualChassis. Otherwise, vc_position validation is handled by BaseVCMemberFormSet.
        self.validate_vc_position = validate_vc_position

    def clean_vc_position(self):
        vc_position = self.cleaned_data["vc_position"]

        if self.validate_vc_position:
            conflicting_members = Device.objects.filter(
                virtual_chassis=self.instance.virtual_chassis, vc_position=vc_position
            )
            if conflicting_members.exists():
                raise forms.ValidationError(
                    "A virtual chassis member already exists in position {}.".format(vc_position)
                )

        return vc_position


class VCMemberSelectForm(BootstrapMixin, forms.Form):
    region = DynamicModelChoiceField(queryset=Region.objects.all(), required=False, initial_params={"sites": "$site"})
    site = DynamicModelChoiceField(
        queryset=Site.objects.all(),
        required=False,
        query_params={"region_id": "$region"},
    )
    rack = DynamicModelChoiceField(
        queryset=Rack.objects.all(),
        required=False,
        null_option="None",
        query_params={"site_id": "$site"},
    )
    device = DynamicModelChoiceField(
        queryset=Device.objects.all(),
        query_params={
            "site_id": "$site",
            "rack_id": "$rack",
            "virtual_chassis_id": "null",
        },
    )

    def clean_device(self):
        device = self.cleaned_data["device"]
        if device.virtual_chassis is not None:
            raise forms.ValidationError(f"Device {device} is already assigned to a virtual chassis.")
        return device


class VirtualChassisBulkEditForm(AddRemoveTagsForm, NautobotBulkEditForm):
    pk = forms.ModelMultipleChoiceField(queryset=VirtualChassis.objects.all(), widget=forms.MultipleHiddenInput())
    domain = forms.CharField(max_length=30, required=False)

    class Meta:
        nullable_fields = ["domain"]


class VirtualChassisCSVForm(CustomFieldModelCSVForm):
    master = CSVModelChoiceField(
        queryset=Device.objects.all(),
        to_field_name="name",
        required=False,
        help_text="Master device",
    )

    class Meta:
        model = VirtualChassis
        fields = VirtualChassis.csv_headers


class VirtualChassisFilterForm(NautobotFilterform):
    model = VirtualChassis
    q = forms.CharField(required=False, label="Search")
    region = DynamicModelMultipleChoiceField(queryset=Region.objects.all(), to_field_name="slug", required=False)
    site = DynamicModelMultipleChoiceField(
        queryset=Site.objects.all(),
        to_field_name="slug",
        required=False,
        query_params={"region": "$region"},
    )
    tenant_group = DynamicModelMultipleChoiceField(
        queryset=TenantGroup.objects.all(),
        to_field_name="slug",
        required=False,
        null_option="None",
    )
    tenant = DynamicModelMultipleChoiceField(
        queryset=Tenant.objects.all(),
        to_field_name="slug",
        required=False,
        null_option="None",
        query_params={"group": "$tenant_group"},
    )
    tag = TagFilterField(model)


#
# Power panels
#


class PowerPanelForm(LocatableModelFormMixin, NautobotModelForm):
    rack_group = DynamicModelChoiceField(
        queryset=RackGroup.objects.all(),
        required=False,
        query_params={"site_id": "$site"},
    )

    class Meta:
        model = PowerPanel
        fields = [
            "region",
            "site",
            "location",
            "rack_group",
            "name",
            "tags",
        ]


class PowerPanelCSVForm(LocatableModelCSVFormMixin, CustomFieldModelCSVForm):
    rack_group = CSVModelChoiceField(queryset=RackGroup.objects.all(), required=False, to_field_name="name")

    class Meta:
        model = PowerPanel
        fields = PowerPanel.csv_headers

    def __init__(self, data=None, *args, **kwargs):
        super().__init__(data, *args, **kwargs)

        if data:

            # Limit group queryset by assigned site
            params = {f"site__{self.fields['site'].to_field_name}": data.get("site")}
            self.fields["rack_group"].queryset = self.fields["rack_group"].queryset.filter(**params)


class PowerPanelBulkEditForm(
    AddRemoveTagsForm,
    LocatableModelBulkEditFormMixin,
    NautobotBulkEditForm,
):
    pk = forms.ModelMultipleChoiceField(queryset=PowerPanel.objects.all(), widget=forms.MultipleHiddenInput)
    rack_group = DynamicModelChoiceField(
        queryset=RackGroup.objects.all(),
        required=False,
        query_params={"site_id": "$site"},
    )

    class Meta:
        model = PowerPanel
        nullable_fields = ["location", "rack_group"]


class PowerPanelFilterForm(NautobotFilterform, LocatableModelFilterFormMixin):
    model = PowerPanel
    q = forms.CharField(required=False, label="Search")
    rack_group_id = DynamicModelMultipleChoiceField(
        queryset=RackGroup.objects.all(),
        required=False,
        label="Rack group (ID)",
        null_option="None",
        query_params={"site": "$site"},
    )
    tag = TagFilterField(model)


#
# Power feeds
#


class PowerFeedForm(NautobotModelForm):
    region = DynamicModelChoiceField(
        queryset=Region.objects.all(),
        required=False,
        initial_params={"sites__powerpanel": "$power_panel"},
    )
    site = DynamicModelChoiceField(
        queryset=Site.objects.all(),
        required=False,
        initial_params={"powerpanel": "$power_panel"},
        query_params={"region_id": "$region"},
    )
    power_panel = DynamicModelChoiceField(queryset=PowerPanel.objects.all(), query_params={"site_id": "$site"})
    rack = DynamicModelChoiceField(
        queryset=Rack.objects.all(),
        required=False,
        query_params={"site_id": "$site"},
    )
    comments = CommentField()

    class Meta:
        model = PowerFeed
        fields = [
            "region",
            "site",
            "power_panel",
            "rack",
            "name",
            "status",
            "type",
            "supply",
            "phase",
            "voltage",
            "amperage",
            "max_utilization",
            "comments",
            "tags",
        ]
        widgets = {
            "type": StaticSelect2(),
            "supply": StaticSelect2(),
            "phase": StaticSelect2(),
        }


class PowerFeedCSVForm(StatusModelCSVFormMixin, CustomFieldModelCSVForm):
    site = CSVModelChoiceField(queryset=Site.objects.all(), to_field_name="name", help_text="Assigned site")
    power_panel = CSVModelChoiceField(
        queryset=PowerPanel.objects.all(),
        to_field_name="name",
        help_text="Upstream power panel",
    )
    rack_group = CSVModelChoiceField(
        queryset=RackGroup.objects.all(),
        to_field_name="name",
        required=False,
        help_text="Rack's group (if any)",
    )
    rack = CSVModelChoiceField(
        queryset=Rack.objects.all(),
        to_field_name="name",
        required=False,
        help_text="Rack",
    )
    type = CSVChoiceField(choices=PowerFeedTypeChoices, required=False, help_text="Primary or redundant")
    supply = CSVChoiceField(choices=PowerFeedSupplyChoices, required=False, help_text="Supply type (AC/DC)")
    phase = CSVChoiceField(choices=PowerFeedPhaseChoices, required=False, help_text="Single or three-phase")

    class Meta:
        model = PowerFeed
        fields = PowerFeed.csv_headers

    def __init__(self, data=None, *args, **kwargs):
        super().__init__(data, *args, **kwargs)

        if data:

            # Limit power_panel queryset by site
            params = {f"site__{self.fields['site'].to_field_name}": data.get("site")}
            self.fields["power_panel"].queryset = self.fields["power_panel"].queryset.filter(**params)

            # Limit rack_group queryset by site
            params = {f"site__{self.fields['site'].to_field_name}": data.get("site")}
            self.fields["rack_group"].queryset = self.fields["rack_group"].queryset.filter(**params)

            # Limit rack queryset by site and group
            params = {
                f"site__{self.fields['site'].to_field_name}": data.get("site"),
                f"group__{self.fields['rack_group'].to_field_name}": data.get("rack_group"),
            }
            self.fields["rack"].queryset = self.fields["rack"].queryset.filter(**params)


class PowerFeedBulkEditForm(AddRemoveTagsForm, StatusBulkEditFormMixin, NautobotBulkEditForm):
    pk = forms.ModelMultipleChoiceField(queryset=PowerFeed.objects.all(), widget=forms.MultipleHiddenInput)
    power_panel = DynamicModelChoiceField(queryset=PowerPanel.objects.all(), required=False)
    rack = DynamicModelChoiceField(queryset=Rack.objects.all(), required=False)
    type = forms.ChoiceField(
        choices=add_blank_choice(PowerFeedTypeChoices),
        required=False,
        initial="",
        widget=StaticSelect2(),
    )
    supply = forms.ChoiceField(
        choices=add_blank_choice(PowerFeedSupplyChoices),
        required=False,
        initial="",
        widget=StaticSelect2(),
    )
    phase = forms.ChoiceField(
        choices=add_blank_choice(PowerFeedPhaseChoices),
        required=False,
        initial="",
        widget=StaticSelect2(),
    )
    voltage = forms.IntegerField(required=False)
    amperage = forms.IntegerField(required=False)
    max_utilization = forms.IntegerField(required=False)
    comments = CommentField(widget=SmallTextarea, label="Comments")

    class Meta:
        nullable_fields = [
            "rackgroup",
            "comments",
        ]


class PowerFeedFilterForm(NautobotFilterform, StatusFilterFormMixin):
    model = PowerFeed
    q = forms.CharField(required=False, label="Search")
    region = DynamicModelMultipleChoiceField(queryset=Region.objects.all(), to_field_name="slug", required=False)
    site = DynamicModelMultipleChoiceField(
        queryset=Site.objects.all(),
        to_field_name="slug",
        required=False,
        query_params={"region": "$region"},
    )
    power_panel_id = DynamicModelMultipleChoiceField(
        queryset=PowerPanel.objects.all(),
        required=False,
        label="Power panel",
        null_option="None",
        query_params={"site": "$site"},
    )
    rack_id = DynamicModelMultipleChoiceField(
        queryset=Rack.objects.all(),
        required=False,
        label="Rack",
        null_option="None",
        query_params={"site": "$site"},
    )
    type = forms.ChoiceField(
        choices=add_blank_choice(PowerFeedTypeChoices),
        required=False,
        widget=StaticSelect2(),
    )
    supply = forms.ChoiceField(
        choices=add_blank_choice(PowerFeedSupplyChoices),
        required=False,
        widget=StaticSelect2(),
    )
    phase = forms.ChoiceField(
        choices=add_blank_choice(PowerFeedPhaseChoices),
        required=False,
        widget=StaticSelect2(),
    )
    voltage = forms.IntegerField(required=False)
    amperage = forms.IntegerField(required=False)
    max_utilization = forms.IntegerField(required=False)
    tag = TagFilterField(model)<|MERGE_RESOLUTION|>--- conflicted
+++ resolved
@@ -23,13 +23,9 @@
     CustomFieldBulkCreateForm,
     CustomFieldModelCSVForm,
     CustomFieldFilterForm,
-<<<<<<< HEAD
-=======
-    CustomFieldModelForm,
     NautobotBulkEditForm,
->>>>>>> b610589a
     NautobotModelForm,
-    NautobotFilterform,
+    NautobotFilterForm,
     LocalContextFilterForm,
     LocalContextModelForm,
     LocalContextModelBulkEditForm,
@@ -155,7 +151,7 @@
     return device
 
 
-class DeviceComponentFilterForm(NautobotFilterform):
+class DeviceComponentFilterForm(NautobotFilterForm):
     field_order = ["q", "region", "site"]
     q = forms.CharField(required=False, label="Search")
     region = DynamicModelMultipleChoiceField(queryset=Region.objects.all(), to_field_name="slug", required=False)
@@ -287,7 +283,7 @@
         fields = Region.csv_headers
 
 
-class RegionFilterForm(NautobotFilterform):
+class RegionFilterForm(NautobotFilterForm):
     model = Site
     q = forms.CharField(required=False, label="Search")
 
@@ -397,7 +393,7 @@
         ]
 
 
-class SiteFilterForm(NautobotFilterform, TenancyFilterForm, StatusFilterFormMixin):
+class SiteFilterForm(NautobotFilterForm, TenancyFilterForm, StatusFilterFormMixin):
     model = Site
     field_order = ["q", "status", "region", "tenant_group", "tenant"]
     q = forms.CharField(required=False, label="Search")
@@ -447,7 +443,7 @@
         fields = LocationType.csv_headers
 
 
-class LocationTypeFilterForm(NautobotFilterform):
+class LocationTypeFilterForm(NautobotFilterForm):
     model = LocationType
     q = forms.CharField(required=False, label="Search")
     content_types = MultipleContentTypeField(feature="locations", choices_as_strings=True, required=False)
@@ -521,7 +517,7 @@
         fields = Location.csv_headers
 
 
-class LocationFilterForm(NautobotFilterform, StatusFilterFormMixin, TenancyFilterForm):
+class LocationFilterForm(NautobotFilterForm, StatusFilterFormMixin, TenancyFilterForm):
     model = Location
     field_order = ["q", "location_type", "parent", "status", "tenant_group", "tenant", "tag"]
 
@@ -575,7 +571,7 @@
         fields = RackGroup.csv_headers
 
 
-class RackGroupFilterForm(NautobotFilterform, LocatableModelFilterFormMixin):
+class RackGroupFilterForm(NautobotFilterForm, LocatableModelFilterFormMixin):
     model = RackGroup
     parent = DynamicModelMultipleChoiceField(
         queryset=RackGroup.objects.all(),
@@ -757,7 +753,7 @@
         ]
 
 
-class RackFilterForm(NautobotFilterform, LocatableModelFilterFormMixin, TenancyFilterForm, StatusFilterFormMixin):
+class RackFilterForm(NautobotFilterForm, LocatableModelFilterFormMixin, TenancyFilterForm, StatusFilterFormMixin):
     model = Rack
     field_order = [
         "q",
@@ -916,7 +912,7 @@
         nullable_fields = []
 
 
-class RackReservationFilterForm(NautobotFilterform, TenancyFilterForm):
+class RackReservationFilterForm(NautobotFilterForm, TenancyFilterForm):
     model = RackReservation
     field_order = [
         "q",
@@ -1039,7 +1035,7 @@
         nullable_fields = []
 
 
-class DeviceTypeFilterForm(NautobotFilterform):
+class DeviceTypeFilterForm(NautobotFilterForm):
     model = DeviceType
     q = forms.CharField(required=False, label="Search")
     manufacturer = DynamicModelMultipleChoiceField(
@@ -2130,7 +2126,7 @@
 
 
 class DeviceFilterForm(
-    NautobotFilterform,
+    NautobotFilterForm,
     LocalContextFilterForm,
     LocatableModelFilterFormMixin,
     TenancyFilterForm,
@@ -4143,7 +4139,7 @@
         fields = VirtualChassis.csv_headers
 
 
-class VirtualChassisFilterForm(NautobotFilterform):
+class VirtualChassisFilterForm(NautobotFilterForm):
     model = VirtualChassis
     q = forms.CharField(required=False, label="Search")
     region = DynamicModelMultipleChoiceField(queryset=Region.objects.all(), to_field_name="slug", required=False)
@@ -4227,7 +4223,7 @@
         nullable_fields = ["location", "rack_group"]
 
 
-class PowerPanelFilterForm(NautobotFilterform, LocatableModelFilterFormMixin):
+class PowerPanelFilterForm(NautobotFilterForm, LocatableModelFilterFormMixin):
     model = PowerPanel
     q = forms.CharField(required=False, label="Search")
     rack_group_id = DynamicModelMultipleChoiceField(
@@ -4372,7 +4368,7 @@
         ]
 
 
-class PowerFeedFilterForm(NautobotFilterform, StatusFilterFormMixin):
+class PowerFeedFilterForm(NautobotFilterForm, StatusFilterFormMixin):
     model = PowerFeed
     q = forms.CharField(required=False, label="Search")
     region = DynamicModelMultipleChoiceField(queryset=Region.objects.all(), to_field_name="slug", required=False)

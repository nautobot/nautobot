--- conflicted
+++ resolved
@@ -4727,11 +4727,7 @@
 
     class Meta:
         model = PowerPanel
-<<<<<<< HEAD
-        nullable_fields = ["location", "rack_group", "panel_type", "breaker_position_count"]
-=======
-        nullable_fields = ["rack_group"]
->>>>>>> 7836cbe7
+        nullable_fields = ["rack_group", "panel_type", "breaker_position_count"]
 
 
 class PowerPanelFilterForm(NautobotFilterForm, LocatableModelFilterFormMixin):

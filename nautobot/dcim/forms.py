--- conflicted
+++ resolved
@@ -2536,13 +2536,6 @@
         queryset=IPAddress.objects.all(),
         required=False,
         label="IP Addresses",
-<<<<<<< HEAD
-        brief_mode=False,
-        query_params={
-            "vrf": "$vrf",
-        },
-=======
->>>>>>> 2221d188
     )
 
     class Meta:

import logging
import re

from django import forms
from django.contrib.auth import get_user_model
from django.core.exceptions import ValidationError
from django.db.models import Q
from timezone_field import TimeZoneFormField

from nautobot.circuits.models import Circuit, CircuitTermination, Provider
from nautobot.core.constants import CHARFIELD_MAX_LENGTH
from nautobot.core.forms import (
    add_blank_choice,
    APISelect,
    APISelectMultiple,
    AutoPositionField,
    AutoPositionPatternField,
    BootstrapMixin,
    BulkEditNullBooleanSelect,
    ClearableFileInput,
    ColorSelect,
    CommentField,
    DatePicker,
    DynamicModelChoiceField,
    DynamicModelMultipleChoiceField,
    ExpandableNameField,
    form_from_model,
    JSONArrayFormField,
    MultipleContentTypeField,
    NullableDateField,
    NumericArrayField,
    SelectWithPK,
    SmallTextarea,
    StaticSelect2,
    StaticSelect2Multiple,
    TagFilterField,
)
from nautobot.core.forms.constants import BOOLEAN_WITH_BLANK_CHOICES
from nautobot.core.forms.fields import LaxURLField
from nautobot.dcim.form_mixins import (
    LocatableModelBulkEditFormMixin,
    LocatableModelFilterFormMixin,
    LocatableModelFormMixin,
)
from nautobot.extras.forms import (
    CustomFieldModelBulkEditFormMixin,
    CustomFieldModelCSVForm,
    LocalContextFilterForm,
    LocalContextModelBulkEditForm,
    LocalContextModelForm,
    NautobotBulkEditForm,
    NautobotFilterForm,
    NautobotModelForm,
    NoteModelFormMixin,
    RoleModelBulkEditFormMixin,
    RoleModelFilterFormMixin,
    RoleNotRequiredModelFormMixin,
    StatusModelBulkEditFormMixin,
    StatusModelFilterFormMixin,
    TagsBulkEditFormMixin,
)
from nautobot.extras.models import (
    Contact,
    ContactAssociation,
    ExternalIntegration,
    Role,
    SecretsGroup,
    Status,
    Tag,
    Team,
)
from nautobot.ipam.constants import BGP_ASN_MAX, BGP_ASN_MIN
from nautobot.ipam.models import IPAddress, IPAddressToInterface, VLAN, VLANLocationAssignment, VRF
from nautobot.tenancy.forms import TenancyFilterForm, TenancyForm
from nautobot.tenancy.models import Tenant, TenantGroup
from nautobot.virtualization.models import Cluster, ClusterGroup, VirtualMachine
from nautobot.wireless.models import RadioProfile

from .choices import (
    CableLengthUnitChoices,
    CableTypeChoices,
    ConsolePortTypeChoices,
    ControllerCapabilitiesChoices,
    DeviceFaceChoices,
    DeviceRedundancyGroupFailoverStrategyChoices,
    InterfaceModeChoices,
    InterfaceRedundancyGroupProtocolChoices,
    InterfaceTypeChoices,
    LocationDataToContactActionChoices,
    PortTypeChoices,
    PowerFeedPhaseChoices,
    PowerFeedSupplyChoices,
    PowerFeedTypeChoices,
    PowerOutletFeedLegChoices,
    PowerOutletTypeChoices,
    PowerPortTypeChoices,
    RackDimensionUnitChoices,
    RackTypeChoices,
    RackWidthChoices,
    SoftwareImageFileHashingAlgorithmChoices,
    SubdeviceRoleChoices,
)
from .constants import (
    INTERFACE_MTU_MAX,
    INTERFACE_MTU_MIN,
    REARPORT_POSITIONS_MAX,
    REARPORT_POSITIONS_MIN,
)
from .models import (
    Cable,
    ConsolePort,
    ConsolePortTemplate,
    ConsoleServerPort,
    ConsoleServerPortTemplate,
    Controller,
    ControllerManagedDeviceGroup,
    Device,
    DeviceBay,
    DeviceBayTemplate,
    DeviceFamily,
    DeviceRedundancyGroup,
    DeviceType,
    FrontPort,
    FrontPortTemplate,
    Interface,
    InterfaceRedundancyGroup,
    InterfaceRedundancyGroupAssociation,
    InterfaceTemplate,
    InventoryItem,
    Location,
    LocationType,
    Manufacturer,
    Module,
    ModuleBay,
    ModuleBayTemplate,
    ModuleType,
    Platform,
    PowerFeed,
    PowerOutlet,
    PowerOutletTemplate,
    PowerPanel,
    PowerPort,
    PowerPortTemplate,
    Rack,
    RackGroup,
    RackReservation,
    RearPort,
    RearPortTemplate,
    SoftwareImageFile,
    SoftwareVersion,
    VirtualChassis,
    VirtualDeviceContext,
)

logger = logging.getLogger(__name__)

DEVICE_BY_PK_RE = r"{\d+\}"

INTERFACE_MODE_HELP_TEXT = """
Access: One untagged VLAN<br />
Tagged: One untagged VLAN and/or one or more tagged VLANs<br />
Tagged (All): Implies all VLANs are available (w/optional untagged VLAN)
"""


def get_device_by_name_or_pk(name):
    """
    Attempt to retrieve a device by either its name or primary key ('{pk}').
    """
    if re.match(DEVICE_BY_PK_RE, name):
        pk = name.strip("{}")
        device = Device.objects.get(pk=pk)
    else:
        device = Device.objects.get(name=name)
    return device


class ConnectCableExcludeIDMixin:
    def __init__(self, *args, exclude_id=None, **kwargs):
        super().__init__(*args, **kwargs)
        if exclude_id is not None:
            self.fields["termination_b_id"].widget.add_query_param("id__n", str(exclude_id))


class DeviceComponentFilterForm(NautobotFilterForm):
    field_order = ["q", "location"]
    q = forms.CharField(required=False, label="Search")
    location = DynamicModelMultipleChoiceField(queryset=Location.objects.all(), to_field_name="name", required=False)
    device = DynamicModelMultipleChoiceField(
        queryset=Device.objects.all(),
        required=False,
        label="Device",
        query_params={"location": "$location"},
    )


class ModularDeviceComponentFilterForm(DeviceComponentFilterForm):
    module = DynamicModelMultipleChoiceField(
        queryset=Module.objects.all(),
        required=False,
        label="Module",
    )


class InterfaceCommonForm(forms.Form):
    def clean(self):
        super().clean()

        parent_field = "device" if "device" in self.cleaned_data else "virtual_machine"
        tagged_vlans = self.cleaned_data["tagged_vlans"]
        mode = self.cleaned_data["mode"]

        # Untagged interfaces cannot be assigned tagged VLANs
        if mode == InterfaceModeChoices.MODE_ACCESS and tagged_vlans:
            raise forms.ValidationError({"mode": "An access interface cannot have tagged VLANs assigned."})

        if mode != InterfaceModeChoices.MODE_TAGGED and tagged_vlans:
            raise forms.ValidationError({"tagged_vlans": f"Clear tagged_vlans to set mode to {self.mode}"})

        # Remove all tagged VLAN assignments from "tagged all" interfaces
        elif mode == InterfaceModeChoices.MODE_TAGGED_ALL:
            self.cleaned_data["tagged_vlans"] = []

        # Validate tagged VLANs; must be a global VLAN or in the same location as the
        # parent device/VM or any of that location's parent locations
        elif mode == InterfaceModeChoices.MODE_TAGGED:
            location = self.cleaned_data[parent_field].location
            if location:
                location_ids = location.ancestors(include_self=True).values_list("id", flat=True)
            else:
                location_ids = []
            invalid_vlans = [
                str(v)
                for v in tagged_vlans
                if v.locations.without_tree_fields().exists()
                and not VLANLocationAssignment.objects.filter(location__in=location_ids, vlan=v).exists()
            ]

            if invalid_vlans:
                raise forms.ValidationError(
                    {
                        "tagged_vlans": f"The tagged VLANs ({', '.join(invalid_vlans)}) must have the same location as the "
                        "interface's parent device, or is in one of the parents of the interface's parent device's location, "
                        "or it must be global."
                    }
                )


class ComponentForm(BootstrapMixin, forms.Form):
    """
    Subclass this form when facilitating the creation of one or more device component or component templates based on
    a name pattern.
    """

    name_pattern = ExpandableNameField(label="Name")
    label_pattern = ExpandableNameField(
        label="Label",
        required=False,
        help_text="Alphanumeric ranges are supported. (Must match the number of names being created.)",
    )

    def clean(self):
        super().clean()

        # Validate that the number of components being created from both the name_pattern and label_pattern are equal
        if self.cleaned_data["label_pattern"]:
            name_pattern_count = len(self.cleaned_data["name_pattern"])
            label_pattern_count = len(self.cleaned_data["label_pattern"])
            if name_pattern_count != label_pattern_count:
                raise forms.ValidationError(
                    {
                        "label_pattern": f"The provided name pattern will create {name_pattern_count} components, however "
                        f"{label_pattern_count} labels will be generated. These counts must match."
                    },
                    code="label_pattern_mismatch",
                )


class ModularComponentForm(ComponentForm):
    """Base class for forms for components that can be assigned to either a device or a module."""


#
# Fields
#


#
# LocationTypes
#


class LocationTypeForm(NautobotModelForm):
    parent = DynamicModelChoiceField(queryset=LocationType.objects.all(), required=False)
    content_types = MultipleContentTypeField(
        feature="locations",
        help_text="The object type(s) that can be associated to a Location of this type",
        required=False,
    )

    class Meta:
        model = LocationType
        fields = ("parent", "name", "description", "nestable", "content_types")


class LocationTypeFilterForm(NautobotFilterForm):
    model = LocationType
    q = forms.CharField(required=False, label="Search")
    content_types = MultipleContentTypeField(feature="locations", choices_as_strings=True, required=False)


class LocationTypeBulkEditForm(TagsBulkEditFormMixin, NautobotBulkEditForm):
    pk = forms.ModelMultipleChoiceField(queryset=LocationType.objects.all(), widget=forms.MultipleHiddenInput())
    description = forms.CharField(max_length=CHARFIELD_MAX_LENGTH, required=False)
    nestable = forms.NullBooleanField(required=False, widget=BulkEditNullBooleanSelect)
    add_content_types = MultipleContentTypeField(feature="locations", required=False)
    remove_content_types = MultipleContentTypeField(feature="locations", required=False)

    class Meta:
        nullable_fields = []


#
# Locations
#


class LocationForm(NautobotModelForm, TenancyForm):
    location_type = DynamicModelChoiceField(queryset=LocationType.objects.all())
    parent = DynamicModelChoiceField(
        queryset=Location.objects.all(),
        query_params={"child_location_type": "$location_type"},
        required=False,
    )
    comments = CommentField()

    class Meta:
        model = Location
        fields = [
            "location_type",
            "parent",
            "name",
            "status",
            "tenant_group",
            "tenant",
            "description",
            "facility",
            "asn",
            "time_zone",
            "physical_address",
            "shipping_address",
            "latitude",
            "longitude",
            "contact_name",
            "contact_phone",
            "contact_email",
            "comments",
            "tags",
        ]

        widgets = {
            "physical_address": SmallTextarea(
                attrs={
                    "rows": 3,
                }
            ),
            "shipping_address": SmallTextarea(
                attrs={
                    "rows": 3,
                }
            ),
            "time_zone": StaticSelect2(),
        }
        help_texts = {
            "name": "Full name of the location",
            "facility": "Data center provider and facility (e.g. Equinix NY7)",
            "asn": "BGP autonomous system number",
            "time_zone": "Local time zone",
            "description": "Short description (will appear in locations list)",
            "physical_address": "Physical location of the building (e.g. for GPS)",
            "shipping_address": "If different from the physical address",
            "latitude": "Latitude in decimal format (xx.yyyyyy)",
            "longitude": "Longitude in decimal format (xx.yyyyyy)",
        }


class LocationBulkEditForm(TagsBulkEditFormMixin, StatusModelBulkEditFormMixin, NautobotBulkEditForm):
    pk = forms.ModelMultipleChoiceField(queryset=Location.objects.all(), widget=forms.MultipleHiddenInput)
    # location_type is not editable on existing instances
    parent = DynamicModelChoiceField(queryset=Location.objects.all(), required=False)
    tenant = DynamicModelChoiceField(queryset=Tenant.objects.all(), required=False)
    description = forms.CharField(max_length=CHARFIELD_MAX_LENGTH, required=False)
    asn = forms.IntegerField(min_value=BGP_ASN_MIN, max_value=BGP_ASN_MAX, required=False, label="ASN")
    time_zone = TimeZoneFormField(
        choices=add_blank_choice(TimeZoneFormField().choices),
        required=False,
        widget=StaticSelect2(),
    )

    class Meta:
        nullable_fields = [
            "parent",
            "tenant",
            "description",
            "asn",
            "description",
            "time_zone",
        ]


class LocationFilterForm(NautobotFilterForm, StatusModelFilterFormMixin, TenancyFilterForm):
    model = Location
    field_order = ["q", "location_type", "parent", "subtree", "status", "tenant_group", "tenant", "tag"]

    q = forms.CharField(required=False, label="Search")
    location_type = DynamicModelMultipleChoiceField(
        queryset=LocationType.objects.all(), to_field_name="name", required=False
    )
    parent = DynamicModelMultipleChoiceField(queryset=Location.objects.all(), to_field_name="name", required=False)
    subtree = DynamicModelMultipleChoiceField(queryset=Location.objects.all(), to_field_name="name", required=False)
    tags = TagFilterField(model)


class LocationMigrateDataToContactForm(NautobotModelForm):
    # Assign tab form fields
    action = forms.ChoiceField(
        choices=LocationDataToContactActionChoices,
        required=True,
        widget=StaticSelect2(),
    )
    location = DynamicModelChoiceField(queryset=Location.objects.all(), required=False, label="Source Location")
    contact = DynamicModelChoiceField(
        queryset=Contact.objects.all(),
        required=False,
        label="Available Contacts",
        query_params={"similar_to_location_data": "$location"},
    )
    team = DynamicModelChoiceField(
        queryset=Team.objects.all(),
        required=False,
        label="Available Teams",
        query_params={"similar_to_location_data": "$location"},
    )
    role = DynamicModelChoiceField(
        queryset=Role.objects.all(),
        required=True,
        query_params={"content_types": ContactAssociation._meta.label_lower},
    )
    status = DynamicModelChoiceField(
        queryset=Status.objects.all(),
        required=True,
        query_params={"content_types": ContactAssociation._meta.label_lower},
    )
    name = forms.CharField(required=False, label="Name")
    phone = forms.CharField(required=False, label="Phone")
    email = forms.CharField(required=False, label="Email")

    class Meta:
        model = ContactAssociation
        fields = [
            "action",
            "location",
            "contact",
            "team",
            "role",
            "status",
            "name",
            "phone",
            "email",
        ]


#
# Rack groups
#


class RackGroupForm(LocatableModelFormMixin, NautobotModelForm):
    parent = DynamicModelChoiceField(
        queryset=RackGroup.objects.all(),
        required=False,
        query_params={"location": "$location"},
    )

    class Meta:
        model = RackGroup
        fields = (
            "location",
            "parent",
            "name",
            "description",
        )


class RackGroupFilterForm(NautobotFilterForm, LocatableModelFilterFormMixin):
    model = RackGroup
    parent = DynamicModelMultipleChoiceField(
        queryset=RackGroup.objects.all(),
        to_field_name="name",
        required=False,
        query_params={"location": "$location"},
    )


#
# Racks
#


class RackForm(LocatableModelFormMixin, NautobotModelForm, TenancyForm):
    rack_group = DynamicModelChoiceField(
        queryset=RackGroup.objects.all(),
        required=False,
        query_params={"ancestors": "$location"},
    )
    comments = CommentField()

    class Meta:
        model = Rack
        fields = [
            "location",
            "rack_group",
            "name",
            "facility_id",
            "tenant_group",
            "tenant",
            "status",
            "role",
            "serial",
            "asset_tag",
            "type",
            "width",
            "u_height",
            "desc_units",
            "outer_width",
            "outer_depth",
            "outer_unit",
            "comments",
            "tags",
        ]
        help_texts = {
            "location": "The specific location of the rack",
            "name": "Organizational rack name",
            "facility_id": "The unique rack ID assigned by the facility",
            "u_height": "Height in rack units",
        }
        widgets = {
            "type": StaticSelect2(),
            "width": StaticSelect2(),
            "outer_unit": StaticSelect2(),
        }

    def clean(self):
        cleaned_data = self.cleaned_data
        location = cleaned_data.get("location")

        if self.instance and self.instance.present_in_database and location != self.instance.location:
            # If the location is changed, the rack post save signal attempts to update the rack devices,
            # which may result in an Exception if the updated devices conflict with existing devices at this location.
            # To avoid an unhandled exception in the signal, check for this scenario here.
            duplicate_devices = set()
            for device in self.instance.devices.all():
                qs = Device.objects.exclude(pk=device.pk).filter(
                    location=location, tenant=device.tenant, name=device.name
                )
                if qs.exists():
                    duplicate_devices.add(qs.first().name)
            if duplicate_devices:
                raise ValidationError(
                    {
                        "location": f"Device(s) {sorted(duplicate_devices)} already exist in location {location} and "
                        "would conflict with same-named devices in this rack."
                    }
                )
        return super().clean()


class RackBulkEditForm(
    TagsBulkEditFormMixin,
    LocatableModelBulkEditFormMixin,
    StatusModelBulkEditFormMixin,
    RoleModelBulkEditFormMixin,
    NautobotBulkEditForm,
):
    pk = forms.ModelMultipleChoiceField(queryset=Rack.objects.all(), widget=forms.MultipleHiddenInput)
    rack_group = DynamicModelChoiceField(
        queryset=RackGroup.objects.all(),
        required=False,
        query_params={"location": "$location"},
    )
    tenant = DynamicModelChoiceField(queryset=Tenant.objects.all(), required=False)
    serial = forms.CharField(max_length=CHARFIELD_MAX_LENGTH, required=False, label="Serial Number")
    asset_tag = forms.CharField(max_length=CHARFIELD_MAX_LENGTH, required=False)
    type = forms.ChoiceField(
        choices=add_blank_choice(RackTypeChoices),
        required=False,
        widget=StaticSelect2(),
    )
    width = forms.ChoiceField(
        choices=add_blank_choice(RackWidthChoices),
        required=False,
        widget=StaticSelect2(),
    )
    u_height = forms.IntegerField(required=False, label="Height (U)", min_value=1, max_value=100)
    desc_units = forms.NullBooleanField(required=False, widget=BulkEditNullBooleanSelect, label="Descending units")
    outer_width = forms.IntegerField(required=False, min_value=1)
    outer_depth = forms.IntegerField(required=False, min_value=1)
    outer_unit = forms.ChoiceField(
        choices=add_blank_choice(RackDimensionUnitChoices),
        required=False,
        widget=StaticSelect2(),
    )
    comments = CommentField(widget=SmallTextarea, label="Comments")

    class Meta:
        model = Rack
        nullable_fields = [
            "location",
            "rack_group",
            "tenant",
            "serial",
            "asset_tag",
            "outer_width",
            "outer_depth",
            "outer_unit",
            "comments",
        ]


class RackFilterForm(
    NautobotFilterForm,
    LocatableModelFilterFormMixin,
    TenancyFilterForm,
    StatusModelFilterFormMixin,
    RoleModelFilterFormMixin,
):
    model = Rack
    field_order = [
        "q",
        "location",
        "rack_group",
        "status",
        "role",
        "tenant_group",
        "tenant",
    ]
    q = forms.CharField(required=False, label="Search")
    rack_group = DynamicModelMultipleChoiceField(
        queryset=RackGroup.objects.all(),
        required=False,
        label="Rack group",
        null_option="None",
        query_params={"location": "$location"},
    )
    type = forms.MultipleChoiceField(choices=RackTypeChoices, required=False, widget=StaticSelect2Multiple())
    width = forms.MultipleChoiceField(choices=RackWidthChoices, required=False, widget=StaticSelect2Multiple())
    tags = TagFilterField(model)


#
# Rack elevations
#


class RackElevationFilterForm(RackFilterForm):
    field_order = [
        "q",
        "rack_group",
        "id",
        "status",
        "role",
        "tenant_group",
        "tenant",
    ]
    id = DynamicModelMultipleChoiceField(
        queryset=Rack.objects.all(),
        label="Rack",
        required=False,
        query_params={
            "location": "$location",
            "rack_group": "$rack_group",
        },
    )


#
# Rack reservations
#


class RackReservationForm(NautobotModelForm, TenancyForm):
    location = DynamicModelChoiceField(queryset=Location.objects.all(), required=False)
    rack_group = DynamicModelChoiceField(
        queryset=RackGroup.objects.all(),
        required=False,
        query_params={"location": "$location"},
    )
    rack = DynamicModelChoiceField(
        queryset=Rack.objects.all(),
        query_params={
            "location": "$location",
            "rack_group": "$rack_group",
        },
    )
    units = NumericArrayField(
        base_field=forms.IntegerField(),
        help_text="Comma-separated list of numeric unit IDs. A range may be specified using a hyphen.",
    )
    user = forms.ModelChoiceField(queryset=get_user_model().objects.order_by("username"), widget=StaticSelect2())

    class Meta:
        model = RackReservation
        fields = [
            "rack",
            "units",
            "user",
            "tenant_group",
            "tenant",
            "description",
            "tags",
        ]


class RackReservationBulkEditForm(TagsBulkEditFormMixin, NautobotBulkEditForm):
    pk = forms.ModelMultipleChoiceField(queryset=RackReservation.objects.all(), widget=forms.MultipleHiddenInput())
    user = forms.ModelChoiceField(
        queryset=get_user_model().objects.order_by("username"),
        required=False,
        widget=StaticSelect2(),
    )
    tenant = DynamicModelChoiceField(queryset=Tenant.objects.all(), required=False)
    description = forms.CharField(max_length=CHARFIELD_MAX_LENGTH, required=False)

    class Meta:
        nullable_fields = []


class RackReservationFilterForm(NautobotFilterForm, TenancyFilterForm):
    model = RackReservation
    field_order = [
        "q",
        "rack_group",
        "user",
        "tenant_group",
        "tenant",
    ]
    q = forms.CharField(required=False, label="Search")
    location = DynamicModelMultipleChoiceField(queryset=Location.objects.all(), to_field_name="name", required=False)
    rack_group = DynamicModelMultipleChoiceField(
        queryset=RackGroup.objects.all(),
        required=False,
        label="Rack group",
        null_option="None",
    )
    user = DynamicModelMultipleChoiceField(
        queryset=get_user_model().objects.all(),
        required=False,
        label="User",
        widget=APISelectMultiple(
            api_url="/api/users/users/",
        ),
    )
    tags = TagFilterField(model)


#
# Manufacturers
#


class ManufacturerForm(NautobotModelForm):
    class Meta:
        model = Manufacturer
        fields = [
            "name",
            "description",
        ]


class ManufacturerFilterForm(NautobotFilterForm):
    model = Manufacturer
    q = forms.CharField(required=False, label="Search")
    device_types = DynamicModelMultipleChoiceField(
        queryset=DeviceType.objects.all(), to_field_name="model", required=False
    )
    platforms = DynamicModelMultipleChoiceField(queryset=Platform.objects.all(), to_field_name="name", required=False)


#
# Device Family
#


class DeviceFamilyForm(NautobotModelForm):
    class Meta:
        model = DeviceFamily
        fields = [
            "name",
            "description",
            "tags",
        ]


class DeviceFamilyFilterForm(NautobotFilterForm):
    model = DeviceFamily
    q = forms.CharField(required=False, label="Search")
    device_types = DynamicModelMultipleChoiceField(
        queryset=DeviceType.objects.all(), to_field_name="model", required=False
    )
    tags = TagFilterField(model)


class DeviceFamilyBulkEditForm(TagsBulkEditFormMixin, NautobotBulkEditForm):
    pk = forms.ModelMultipleChoiceField(queryset=DeviceFamily.objects.all(), widget=forms.MultipleHiddenInput())
    description = forms.CharField(required=False)

    class Meta:
        nullable_fields = []


#
# Device types
#


class DeviceTypeForm(NautobotModelForm):
    manufacturer = DynamicModelChoiceField(queryset=Manufacturer.objects.all())
    device_family = DynamicModelChoiceField(queryset=DeviceFamily.objects.all(), required=False)
    comments = CommentField()
    software_image_files = DynamicModelMultipleChoiceField(
        queryset=SoftwareImageFile.objects.all(),
        required=False,
        label="Software image files",
    )

    class Meta:
        model = DeviceType
        fields = [
            "manufacturer",
            "device_family",
            "model",
            "part_number",
            "u_height",
            "is_full_depth",
            "subdevice_role",
            "software_image_files",
            "front_image",
            "rear_image",
            "comments",
            "tags",
        ]
        widgets = {
            "subdevice_role": StaticSelect2(),
            # Exclude SVG images (unsupported by PIL)
            "front_image": ClearableFileInput(attrs={"accept": "image/bmp,image/gif,image/jpeg,image/png,image/tiff"}),
            "rear_image": ClearableFileInput(attrs={"accept": "image/bmp,image/gif,image/jpeg,image/png,image/tiff"}),
        }


class DeviceTypeImportForm(BootstrapMixin, forms.ModelForm):
    """
    Form for JSON/YAML import of DeviceType objects.

    TODO: at some point we'll want to add general-purpose YAML serialization/deserialization,
    similar to what we've done for CSV in 2.0, but for the moment we're leaving this as-is so that we can remain
    at least nominally compatible with the netbox-community/devicetype-library repo.
    """

    manufacturer = forms.ModelChoiceField(queryset=Manufacturer.objects.all(), to_field_name="name")
    device_family = forms.ModelChoiceField(queryset=DeviceFamily.objects.all(), to_field_name="name", required=False)

    class Meta:
        model = DeviceType
        fields = [
            "manufacturer",
            "device_family",
            "model",
            "part_number",
            "u_height",
            "is_full_depth",
            "subdevice_role",
            "comments",
        ]


class DeviceTypeBulkEditForm(TagsBulkEditFormMixin, NautobotBulkEditForm):
    pk = forms.ModelMultipleChoiceField(queryset=DeviceType.objects.all(), widget=forms.MultipleHiddenInput())
    manufacturer = DynamicModelChoiceField(queryset=Manufacturer.objects.all(), required=False)
    device_family = DynamicModelChoiceField(queryset=DeviceFamily.objects.all(), required=False)
    software_image_files = DynamicModelMultipleChoiceField(queryset=SoftwareImageFile.objects.all(), required=False)
    u_height = forms.IntegerField(required=False, min_value=0)
    is_full_depth = forms.NullBooleanField(required=False, widget=BulkEditNullBooleanSelect(), label="Is full depth")
    comments = CommentField(label="Comments", required=False)

    class Meta:
        nullable_fields = ["device_family", "software_image_files"]


class DeviceTypeFilterForm(NautobotFilterForm):
    model = DeviceType
    q = forms.CharField(required=False, label="Search")
    manufacturer = DynamicModelMultipleChoiceField(
        queryset=Manufacturer.objects.all(), to_field_name="name", required=False
    )
    device_family = DynamicModelMultipleChoiceField(
        queryset=DeviceFamily.objects.all(), to_field_name="name", required=False
    )
    subdevice_role = forms.MultipleChoiceField(
        choices=add_blank_choice(SubdeviceRoleChoices),
        required=False,
        widget=StaticSelect2Multiple(),
    )
    console_ports = forms.NullBooleanField(
        required=False,
        label="Has console ports",
        widget=StaticSelect2(choices=BOOLEAN_WITH_BLANK_CHOICES),
    )
    console_server_ports = forms.NullBooleanField(
        required=False,
        label="Has console server ports",
        widget=StaticSelect2(choices=BOOLEAN_WITH_BLANK_CHOICES),
    )
    power_ports = forms.NullBooleanField(
        required=False,
        label="Has power ports",
        widget=StaticSelect2(choices=BOOLEAN_WITH_BLANK_CHOICES),
    )
    power_outlets = forms.NullBooleanField(
        required=False,
        label="Has power outlets",
        widget=StaticSelect2(choices=BOOLEAN_WITH_BLANK_CHOICES),
    )
    interfaces = forms.NullBooleanField(
        required=False,
        label="Has interfaces",
        widget=StaticSelect2(choices=BOOLEAN_WITH_BLANK_CHOICES),
    )
    pass_through_ports = forms.NullBooleanField(
        required=False,
        label="Has pass-through ports",
        widget=StaticSelect2(choices=BOOLEAN_WITH_BLANK_CHOICES),
    )
    software_image_files = DynamicModelMultipleChoiceField(queryset=SoftwareImageFile.objects.all(), required=False)
    tags = TagFilterField(model)


#
# Module types
#


class ModuleTypeForm(NautobotModelForm):
    manufacturer = DynamicModelChoiceField(queryset=Manufacturer.objects.all())
    comments = CommentField(label="Comments")

    class Meta:
        model = ModuleType
        fields = [
            "manufacturer",
            "model",
            "part_number",
            "comments",
            "tags",
        ]


class ModuleTypeImportForm(BootstrapMixin, forms.ModelForm):
    """
    Form for JSON/YAML import of ModuleType objects.

    TODO: at some point we'll want to add general-purpose YAML serialization/deserialization,
    similar to what we've done for CSV in 2.0, but for the moment we're leaving this as-is so that we can remain
    at least nominally compatible with the netbox-community/devicetype-library repo.
    """

    manufacturer = forms.ModelChoiceField(queryset=Manufacturer.objects.all(), to_field_name="name")

    class Meta:
        model = ModuleType
        fields = [
            "manufacturer",
            "model",
            "part_number",
            "comments",
        ]


class ModuleTypeBulkEditForm(TagsBulkEditFormMixin, NautobotBulkEditForm):
    pk = forms.ModelMultipleChoiceField(queryset=ModuleType.objects.all(), widget=forms.MultipleHiddenInput())
    manufacturer = DynamicModelChoiceField(queryset=Manufacturer.objects.all(), required=False)
    part_number = forms.CharField(required=False)
    comments = CommentField(label="Comments", required=False)

    class Meta:
        nullable_fields = []


class ModuleTypeFilterForm(NautobotFilterForm):
    model = ModuleType
    q = forms.CharField(required=False, label="Search")
    manufacturer = DynamicModelMultipleChoiceField(
        queryset=Manufacturer.objects.all(), to_field_name="name", required=False
    )
    has_console_ports = forms.NullBooleanField(
        required=False,
        label="Has console ports",
        widget=StaticSelect2(choices=BOOLEAN_WITH_BLANK_CHOICES),
    )
    has_console_server_ports = forms.NullBooleanField(
        required=False,
        label="Has console server ports",
        widget=StaticSelect2(choices=BOOLEAN_WITH_BLANK_CHOICES),
    )
    has_power_ports = forms.NullBooleanField(
        required=False,
        label="Has power ports",
        widget=StaticSelect2(choices=BOOLEAN_WITH_BLANK_CHOICES),
    )
    has_power_outlets = forms.NullBooleanField(
        required=False,
        label="Has power outlets",
        widget=StaticSelect2(choices=BOOLEAN_WITH_BLANK_CHOICES),
    )
    has_interfaces = forms.NullBooleanField(
        required=False,
        label="Has interfaces",
        widget=StaticSelect2(choices=BOOLEAN_WITH_BLANK_CHOICES),
    )
    tags = TagFilterField(model)


#
# Device component templates
#


class ComponentTemplateForm(NautobotModelForm):
    # TODO: placeholder values shouldn't be form controls, instead use:
    #       <p class="form-control-static">{{ obj|hyperlinked_object_target_new_tab }}</p>
    device_type = DynamicModelChoiceField(
        queryset=DeviceType.objects.all(),
    )


class ModularComponentTemplateForm(ComponentTemplateForm):
    device_type = DynamicModelChoiceField(
        queryset=DeviceType.objects.all(),
        required=False,
    )
    module_type = DynamicModelChoiceField(
        queryset=ModuleType.objects.all(),
        required=False,
    )


class ComponentTemplateCreateForm(ComponentForm):
    """
    Base form for the creation of device component templates (subclassed from ComponentTemplateModel).
    """

    device_type = DynamicModelChoiceField(
        queryset=DeviceType.objects.all(),
    )
    description = forms.CharField(required=False)


class ModularComponentTemplateCreateForm(ComponentTemplateCreateForm):
    """
    Base form for the creation of modular device component templates (subclassed from ModularComponentTemplateModel).
    """

    name_pattern = ExpandableNameField(
        label="Name",
        help_text="""
        Alphanumeric ranges are supported for bulk creation. Mixed cases and types within a single range
        are not supported. Examples:
        <ul>
            <li><code>[ge,xe]-0/0/[0-9]</code></li>
            <li><code>e[0-3][a-d,f]</code></li>
        </ul>

        The variables <code>{module}</code>, <code>{module.parent}</code>, <code>{module.parent.parent}</code>, etc.
        may be used in the name field and will be replaced by the <code>position</code> of the module bay that the
        module occupies (skipping over any bays with a blank <code>position</code>). These variables can be used
        multiple times in the component name and there is no limit to the depth of parent levels.
        Any variables that cannot be replaced by a suitable position value will remain unchanged.""",
    )
    device_type = DynamicModelChoiceField(
        queryset=DeviceType.objects.all(),
        required=False,
    )
    module_type = DynamicModelChoiceField(
        queryset=ModuleType.objects.all(),
        required=False,
    )


class ConsolePortTemplateForm(ModularComponentTemplateForm):
    class Meta:
        model = ConsolePortTemplate
        fields = [
            "device_type",
            "module_type",
            "name",
            "label",
            "type",
            "description",
        ]


class ConsolePortTemplateCreateForm(ModularComponentTemplateCreateForm):
    type = forms.ChoiceField(choices=add_blank_choice(ConsolePortTypeChoices), widget=StaticSelect2())
    field_order = (
        "device_type",
        "module_type",
        "name_pattern",
        "label_pattern",
        "type",
        "description",
    )


class ConsolePortTemplateBulkEditForm(NautobotBulkEditForm):
    pk = forms.ModelMultipleChoiceField(queryset=ConsolePortTemplate.objects.all(), widget=forms.MultipleHiddenInput())
    label = forms.CharField(max_length=CHARFIELD_MAX_LENGTH, required=False)
    type = forms.ChoiceField(
        choices=add_blank_choice(ConsolePortTypeChoices),
        required=False,
        widget=StaticSelect2(),
    )

    class Meta:
        nullable_fields = ["label", "type", "description"]


class ConsoleServerPortTemplateForm(ModularComponentTemplateForm):
    class Meta:
        model = ConsoleServerPortTemplate
        fields = [
            "device_type",
            "module_type",
            "name",
            "label",
            "type",
            "description",
        ]


class ConsoleServerPortTemplateCreateForm(ModularComponentTemplateCreateForm):
    type = forms.ChoiceField(choices=add_blank_choice(ConsolePortTypeChoices), widget=StaticSelect2())
    field_order = (
        "device_type",
        "module_type",
        "name_pattern",
        "label_pattern",
        "type",
        "description",
    )


class ConsoleServerPortTemplateBulkEditForm(NautobotBulkEditForm):
    pk = forms.ModelMultipleChoiceField(
        queryset=ConsoleServerPortTemplate.objects.all(),
        widget=forms.MultipleHiddenInput(),
    )
    label = forms.CharField(max_length=CHARFIELD_MAX_LENGTH, required=False)
    type = forms.ChoiceField(
        choices=add_blank_choice(ConsolePortTypeChoices),
        required=False,
        widget=StaticSelect2(),
    )
    description = forms.CharField(required=False)

    class Meta:
        nullable_fields = ["label", "type", "description"]


class PowerPortTemplateForm(ModularComponentTemplateForm):
    class Meta:
        model = PowerPortTemplate
        fields = [
            "device_type",
            "module_type",
            "name",
            "label",
            "type",
            "maximum_draw",
            "allocated_draw",
            "description",
        ]


class PowerPortTemplateCreateForm(ModularComponentTemplateCreateForm):
    type = forms.ChoiceField(choices=add_blank_choice(PowerPortTypeChoices), required=False)
    maximum_draw = forms.IntegerField(min_value=1, required=False, help_text="Maximum power draw (watts)")
    allocated_draw = forms.IntegerField(min_value=1, required=False, help_text="Allocated power draw (watts)")
    field_order = (
        "device_type",
        "module_type",
        "name_pattern",
        "label_pattern",
        "type",
        "maximum_draw",
        "allocated_draw",
        "description",
    )


class PowerPortTemplateBulkEditForm(NautobotBulkEditForm):
    pk = forms.ModelMultipleChoiceField(queryset=PowerPortTemplate.objects.all(), widget=forms.MultipleHiddenInput())
    label = forms.CharField(max_length=CHARFIELD_MAX_LENGTH, required=False)
    type = forms.ChoiceField(
        choices=add_blank_choice(PowerPortTypeChoices),
        required=False,
        widget=StaticSelect2(),
    )
    maximum_draw = forms.IntegerField(min_value=1, required=False, help_text="Maximum power draw (watts)")
    allocated_draw = forms.IntegerField(min_value=1, required=False, help_text="Allocated power draw (watts)")
    description = forms.CharField(required=False)

    class Meta:
        nullable_fields = [
            "label",
            "type",
            "maximum_draw",
            "allocated_draw",
            "description",
        ]


class PowerOutletTemplateForm(ModularComponentTemplateForm):
    class Meta:
        model = PowerOutletTemplate
        fields = [
            "device_type",
            "module_type",
            "name",
            "label",
            "type",
            "power_port_template",
            "feed_leg",
            "description",
        ]

    def __init__(self, *args, **kwargs):
        super().__init__(*args, **kwargs)

        # Limit power_port_template choices to current DeviceType or ModuleType
        if getattr(self.instance, "device_type", None):
            self.fields["power_port_template"].queryset = PowerPortTemplate.objects.filter(
                device_type=self.instance.device_type
            )
        elif getattr(self.instance, "module_type", None):
            self.fields["power_port_template"].queryset = PowerPortTemplate.objects.filter(
                module_type=self.instance.module_type
            )


class PowerOutletTemplateCreateForm(ModularComponentTemplateCreateForm):
    type = forms.ChoiceField(choices=add_blank_choice(PowerOutletTypeChoices), required=False)
    power_port_template = DynamicModelChoiceField(
        queryset=PowerPortTemplate.objects.all(),
        required=False,
        query_params={"device_type": "$device_type"},
    )
    feed_leg = forms.ChoiceField(
        choices=add_blank_choice(PowerOutletFeedLegChoices),
        required=False,
        widget=StaticSelect2(),
    )
    field_order = (
        "device_type",
        "module_type",
        "name_pattern",
        "label_pattern",
        "type",
        "power_port_template",
        "feed_leg",
        "description",
    )


class PowerOutletTemplateBulkEditForm(NautobotBulkEditForm):
    pk = forms.ModelMultipleChoiceField(queryset=PowerOutletTemplate.objects.all(), widget=forms.MultipleHiddenInput())
    device_type = forms.ModelChoiceField(
        queryset=DeviceType.objects.all(),
        required=False,
        widget=forms.HiddenInput(),
    )
    label = forms.CharField(max_length=CHARFIELD_MAX_LENGTH, required=False)
    type = forms.ChoiceField(
        choices=add_blank_choice(PowerOutletTypeChoices),
        required=False,
        widget=StaticSelect2(),
    )
    power_port_template = forms.ModelChoiceField(queryset=PowerPortTemplate.objects.all(), required=False)
    feed_leg = forms.ChoiceField(
        choices=add_blank_choice(PowerOutletFeedLegChoices),
        required=False,
        widget=StaticSelect2(),
    )
    description = forms.CharField(required=False)

    class Meta:
        nullable_fields = ["label", "type", "power_port_template", "feed_leg", "description"]

    def __init__(self, *args, **kwargs):
        super().__init__(*args, **kwargs)

        # Limit power_port_template queryset to PowerPortTemplates which belong to the parent DeviceType
        if "device_type" in self.initial:
            device_type = DeviceType.objects.filter(pk=self.initial["device_type"]).first()
            self.fields["power_port_template"].queryset = PowerPortTemplate.objects.filter(device_type=device_type)
        else:
            self.fields["power_port_template"].choices = ()
            self.fields["power_port_template"].widget.attrs["disabled"] = True


class InterfaceTemplateForm(ModularComponentTemplateForm):
    class Meta:
        model = InterfaceTemplate
        fields = [
            "device_type",
            "module_type",
            "name",
            "label",
            "type",
            "mgmt_only",
            "description",
        ]
        widgets = {
            "type": StaticSelect2(),
        }


class InterfaceTemplateCreateForm(ModularComponentTemplateCreateForm):
    type = forms.ChoiceField(choices=InterfaceTypeChoices, widget=StaticSelect2())
    mgmt_only = forms.BooleanField(required=False, label="Management only")
    field_order = (
        "device_type",
        "module_type",
        "name_pattern",
        "label_pattern",
        "type",
        "mgmt_only",
        "description",
    )


class InterfaceTemplateBulkEditForm(NautobotBulkEditForm):
    pk = forms.ModelMultipleChoiceField(queryset=InterfaceTemplate.objects.all(), widget=forms.MultipleHiddenInput())
    label = forms.CharField(max_length=CHARFIELD_MAX_LENGTH, required=False)
    type = forms.ChoiceField(
        choices=add_blank_choice(InterfaceTypeChoices),
        required=False,
        widget=StaticSelect2(),
    )
    mgmt_only = forms.NullBooleanField(required=False, widget=BulkEditNullBooleanSelect, label="Management only")
    description = forms.CharField(required=False)

    class Meta:
        nullable_fields = ["label", "description"]


class FrontPortTemplateForm(ModularComponentTemplateForm):
    class Meta:
        model = FrontPortTemplate
        fields = [
            "device_type",
            "module_type",
            "name",
            "label",
            "type",
            "rear_port_template",
            "rear_port_position",
            "description",
        ]
        widgets = {
            "rear_port_template": StaticSelect2(),
        }

    def __init__(self, *args, **kwargs):
        super().__init__(*args, **kwargs)

        # Limit rear_port_template choices to current DeviceType or ModuleType
        if getattr(self.instance, "device_type", None):
            self.fields["rear_port_template"].queryset = RearPortTemplate.objects.filter(
                device_type=self.instance.device_type
            )
        elif getattr(self.instance, "module_type", None):
            self.fields["rear_port_template"].queryset = RearPortTemplate.objects.filter(
                module_type=self.instance.module_type
            )


class FrontPortTemplateCreateForm(ModularComponentTemplateCreateForm):
    type = forms.ChoiceField(choices=PortTypeChoices, widget=StaticSelect2())
    rear_port_template_set = forms.MultipleChoiceField(
        choices=[],
        label="Rear ports",
        help_text="Select one rear port assignment for each front port being created.",
    )
    field_order = (
        "device_type",
        "module_type",
        "name_pattern",
        "label_pattern",
        "type",
        "rear_port_template_set",
        "description",
    )

    def __init__(self, *args, **kwargs):
        super().__init__(*args, **kwargs)

        device_type = self.initial.get("device_type") or self.data.get("device_type")
        module_type = self.initial.get("module_type") or self.data.get("module_type")
        if device_type:
            parent = DeviceType.objects.get(pk=device_type)
        elif module_type:
            parent = ModuleType.objects.get(pk=module_type)
        else:
            return

        # Determine which rear port positions are occupied. These will be excluded from the list of available mappings.
        occupied_port_positions = [
            (front_port_template.rear_port_template_id, front_port_template.rear_port_position)
            for front_port_template in parent.front_port_templates.all()
        ]

        # Populate rear port choices
        choices = []
        parent_field_name = parent._meta.verbose_name.replace(" ", "_")
        rear_port_templates = RearPortTemplate.objects.filter(**{parent_field_name: parent})
        for rear_port_template in rear_port_templates:
            for i in range(1, rear_port_template.positions + 1):
                if (rear_port_template.pk, i) not in occupied_port_positions:
                    choices.append(
                        (
                            f"{rear_port_template.pk}:{i}",
                            f"{rear_port_template.name}:{i}",
                        )
                    )
        self.fields["rear_port_template_set"].choices = choices

    def clean(self):
        super().clean()

        # Validate that the number of ports being created equals the number of selected (rear port, position) tuples
        front_port_count = len(self.cleaned_data["name_pattern"])
        rear_port_count = len(self.cleaned_data["rear_port_template_set"])
        if front_port_count != rear_port_count:
            raise forms.ValidationError(
                {
                    "rear_port_template_set": (
                        f"The provided name pattern will create {front_port_count} ports, "
                        f"however {rear_port_count} rear port assignments were selected. These counts must match."
                    )
                }
            )

    def get_iterative_data(self, iteration):
        # Assign rear port and position from selected set
        rear_port_template, position = self.cleaned_data["rear_port_template_set"][iteration].split(":")

        return {
            "rear_port_template": rear_port_template,
            "rear_port_position": int(position),
        }


class FrontPortTemplateBulkEditForm(NautobotBulkEditForm):
    pk = forms.ModelMultipleChoiceField(queryset=FrontPortTemplate.objects.all(), widget=forms.MultipleHiddenInput())
    label = forms.CharField(max_length=CHARFIELD_MAX_LENGTH, required=False)
    type = forms.ChoiceField(
        choices=add_blank_choice(PortTypeChoices),
        required=False,
        widget=StaticSelect2(),
    )
    description = forms.CharField(required=False)

    class Meta:
        nullable_fields = ["description"]


class RearPortTemplateForm(ModularComponentTemplateForm):
    class Meta:
        model = RearPortTemplate
        fields = [
            "device_type",
            "module_type",
            "name",
            "label",
            "type",
            "positions",
            "description",
        ]
        widgets = {
            "type": StaticSelect2(),
        }


class RearPortTemplateCreateForm(ModularComponentTemplateCreateForm):
    type = forms.ChoiceField(
        choices=PortTypeChoices,
        widget=StaticSelect2(),
    )
    positions = forms.IntegerField(
        min_value=REARPORT_POSITIONS_MIN,
        max_value=REARPORT_POSITIONS_MAX,
        initial=1,
        help_text="The number of front ports which may be mapped to each rear port",
    )
    field_order = (
        "device_type",
        "module_type",
        "name_pattern",
        "label_pattern",
        "type",
        "positions",
        "description",
    )


class RearPortTemplateBulkEditForm(NautobotBulkEditForm):
    pk = forms.ModelMultipleChoiceField(queryset=RearPortTemplate.objects.all(), widget=forms.MultipleHiddenInput())
    label = forms.CharField(max_length=CHARFIELD_MAX_LENGTH, required=False)
    type = forms.ChoiceField(
        choices=add_blank_choice(PortTypeChoices),
        required=False,
        widget=StaticSelect2(),
    )
    description = forms.CharField(required=False)

    class Meta:
        nullable_fields = ["description"]


class DeviceBayTemplateForm(ComponentTemplateForm):
    class Meta:
        model = DeviceBayTemplate
        fields = [
            "device_type",
            "name",
            "label",
            "description",
        ]


class DeviceBayTemplateCreateForm(ComponentTemplateCreateForm):
    field_order = (
        "device_type",
        "name_pattern",
        "label_pattern",
        "description",
    )


class DeviceBayTemplateBulkEditForm(NautobotBulkEditForm):
    pk = forms.ModelMultipleChoiceField(queryset=DeviceBayTemplate.objects.all(), widget=forms.MultipleHiddenInput())
    label = forms.CharField(max_length=CHARFIELD_MAX_LENGTH, required=False)
    description = forms.CharField(required=False)

    class Meta:
        nullable_fields = ("label", "description")


class ModuleBayTemplateForm(ModularComponentTemplateForm):
    class Meta:
        model = ModuleBayTemplate
        fields = [
            "device_type",
            "module_type",
            "name",
            "position",
            "label",
            "description",
        ]


class ModuleBayBaseCreateForm(BootstrapMixin, forms.Form):
    name_pattern = ExpandableNameField(label="Name")
    label_pattern = ExpandableNameField(
        label="Label",
        required=False,
        help_text="Alphanumeric ranges are supported. (Must match the number of names being created.)",
    )
    position_pattern = AutoPositionPatternField(
        required=False,
        help_text="Alphanumeric ranges are supported. (Must match the number of names being created.)"
        " Default to the names of the module bays unless manually supplied by the user.",
    )
    description = forms.CharField(max_length=CHARFIELD_MAX_LENGTH, required=False)

    def clean(self):
        super().clean()

        # Validate that the number of components being created from both the name_pattern, position_pattern and label_pattern are equal
        if self.cleaned_data["label_pattern"]:
            name_pattern_count = len(self.cleaned_data["name_pattern"])
            label_pattern_count = len(self.cleaned_data["label_pattern"])
            if name_pattern_count != label_pattern_count:
                raise forms.ValidationError(
                    {
                        "label_pattern": f"The provided name pattern will create {name_pattern_count} components, however "
                        f"{label_pattern_count} labels will be generated. These counts must match."
                    },
                    code="label_pattern_mismatch",
                )

        if self.cleaned_data["position_pattern"]:
            name_pattern_count = len(self.cleaned_data["name_pattern"])
            position_pattern_count = len(self.cleaned_data["position_pattern"])
            if name_pattern_count != position_pattern_count:
                raise forms.ValidationError(
                    {
                        "position_pattern": f"The provided name pattern will create {name_pattern_count} components, however "
                        f"{position_pattern_count} positions will be generated. These counts must match."
                    },
                    code="position_pattern_mismatch",
                )


class ModuleBayTemplateCreateForm(ModuleBayBaseCreateForm):
    device_type = DynamicModelChoiceField(
        queryset=DeviceType.objects.all(),
        required=False,
    )
    module_type = DynamicModelChoiceField(
        queryset=ModuleType.objects.all(),
        required=False,
    )

    field_order = (
        "device_type",
        "module_type",
        "name_pattern",
        "label_pattern",
        "position_pattern",
        "description",
    )


class ModuleBayTemplateBulkEditForm(NautobotBulkEditForm):
    pk = forms.ModelMultipleChoiceField(queryset=ModuleBayTemplate.objects.all(), widget=forms.MultipleHiddenInput())
    label = forms.CharField(max_length=CHARFIELD_MAX_LENGTH, required=False)
    description = forms.CharField(max_length=CHARFIELD_MAX_LENGTH, required=False)
    position = forms.CharField(max_length=CHARFIELD_MAX_LENGTH, required=False)

    class Meta:
        nullable_fields = ("label", "description")


#
# Component template import forms
#


class ComponentTemplateImportForm(BootstrapMixin, CustomFieldModelCSVForm):
    """
    Base form class for JSON/YAML import of device component templates as a part of the DeviceType import form/view.

    TODO: at some point we'll want to switch to general-purpose YAML import support, similar to what we've done for
    CSV in 2.0, but for now we're keeping this as-is for nominal compatibility with the
    netbox-community/devicetype-library repository.
    """

    Meta: type  # to be defined by concrete subclasses

    def __init__(self, data=None, *args, **kwargs):
        super().__init__(data, *args, **kwargs)

        if "type" in self.fields:
            # Since model.type has defined choices, the form field defaults to a ChoiceField which will reject unknowns.
            # We want to instead be able to remap unknown values to "other" in clean_type() below, so we replace it:
            self.fields["type"] = forms.CharField()

    def clean_device_type(self):
        data = self.cleaned_data["device_type"]

        # Limit fields referencing other components to the parent DeviceType
        if data:
            for field_name, field in self.fields.items():
                if isinstance(field, forms.ModelChoiceField) and field_name not in ["device_type", "module_type"]:
                    field.queryset = field.queryset.filter(device_type=data)

        return data

    def clean_module_type(self):
        data = self.cleaned_data["module_type"]

        # Limit fields referencing other components to the parent ModuleType
        if data:
            for field_name, field in self.fields.items():
                if isinstance(field, forms.ModelChoiceField) and field_name not in ["device_type", "module_type"]:
                    field.queryset = field.queryset.filter(module_type=data)

        return data

    def clean_type(self):
        data = self.cleaned_data["type"]
        choices = self.Meta.model._meta.get_field("type").choices

        try:
            if data not in choices.values():
                logger.debug(
                    'For %s "%s", the "type" value "%s" is unrecognized and will be replaced by "%s"',
                    self.Meta.model.__name__,
                    self.cleaned_data["name"],
                    data,
                    choices.TYPE_OTHER,
                )
                data = choices.TYPE_OTHER
        except AttributeError:
            logger.warning(
                "Either %s.type.choices is not a ChoiceSet, or %s.type.choices.TYPE_OTHER is not defined",
                self.Meta.model.__name__,
                self.Meta.model.__name__,
            )

        return data


class ConsolePortTemplateImportForm(ComponentTemplateImportForm):
    class Meta:
        model = ConsolePortTemplate
        fields = [
            "device_type",
            "module_type",
            "name",
            "label",
            "type",
        ]


class ConsoleServerPortTemplateImportForm(ComponentTemplateImportForm):
    class Meta:
        model = ConsoleServerPortTemplate
        fields = [
            "device_type",
            "module_type",
            "name",
            "label",
            "type",
        ]


class PowerPortTemplateImportForm(ComponentTemplateImportForm):
    class Meta:
        model = PowerPortTemplate
        fields = [
            "device_type",
            "module_type",
            "name",
            "label",
            "type",
            "maximum_draw",
            "allocated_draw",
        ]


class PowerOutletTemplateImportForm(ComponentTemplateImportForm):
    power_port_template = forms.ModelChoiceField(
        queryset=PowerPortTemplate.objects.all(), to_field_name="name", required=False
    )
    # Provided for backwards compatibility with netbox/devicetype-library
    power_port = forms.ModelChoiceField(queryset=PowerPortTemplate.objects.all(), to_field_name="name", required=False)

    class Meta:
        model = PowerOutletTemplate
        fields = [
            "device_type",
            "module_type",
            "name",
            "label",
            "type",
            "power_port_template",
            "power_port",
            "feed_leg",
        ]

    def is_valid(self):
        """
        Map an input of "power_port" to the model's expected "power_port_template" for devicetype-library compatibility.
        """
        if self.data["power_port"] and not self.data["power_port_template"]:
            self.data["power_port_template"] = self.data["power_port"]
        return super().is_valid()


class InterfaceTemplateImportForm(ComponentTemplateImportForm):
    class Meta:
        model = InterfaceTemplate
        fields = [
            "device_type",
            "module_type",
            "name",
            "label",
            "type",
            "mgmt_only",
        ]


class FrontPortTemplateImportForm(ComponentTemplateImportForm):
    rear_port_template = forms.ModelChoiceField(
        queryset=RearPortTemplate.objects.all(), to_field_name="name", required=False
    )
    # Provided for backwards compatibility with netbox/devicetype-library
    rear_port = forms.ModelChoiceField(queryset=RearPortTemplate.objects.all(), to_field_name="name", required=False)

    class Meta:
        model = FrontPortTemplate
        fields = [
            "device_type",
            "module_type",
            "name",
            "type",
            "rear_port_template",
            "rear_port",
            "rear_port_position",
        ]

    def is_valid(self):
        """
        Map an input of "rear_port" to the model's expected "rear_port_template" for devicetype-library compatibility.
        """
        if self.data["rear_port"] and not self.data["rear_port_template"]:
            self.data["rear_port_template"] = self.data["rear_port"]
        return super().is_valid()


class RearPortTemplateImportForm(ComponentTemplateImportForm):
    class Meta:
        model = RearPortTemplate
        fields = [
            "device_type",
            "module_type",
            "name",
            "type",
            "positions",
        ]


class DeviceBayTemplateImportForm(ComponentTemplateImportForm):
    class Meta:
        model = DeviceBayTemplate
        fields = [
            "device_type",
            "name",
        ]


class ModuleBayTemplateImportForm(ComponentTemplateImportForm):
    class Meta:
        model = ModuleBayTemplate
        fields = [
            "device_type",
            "module_type",
            "name",
            "position",
        ]


#
# Platforms
#


class PlatformForm(NautobotModelForm):
    manufacturer = DynamicModelChoiceField(queryset=Manufacturer.objects.all(), required=False)

    class Meta:
        model = Platform
        fields = [
            "name",
            "manufacturer",
            "network_driver",
            "napalm_driver",
            "napalm_args",
            "description",
        ]
        widgets = {
            "napalm_args": SmallTextarea(),
        }


class PlatformFilterForm(NautobotFilterForm):
    model = Platform
    q = forms.CharField(required=False, label="Search")
    name = forms.CharField(required=False)
    network_driver = forms.CharField(required=False)


#
# Devices
#


class DeviceForm(LocatableModelFormMixin, NautobotModelForm, TenancyForm, LocalContextModelForm):
    rack_group = DynamicModelChoiceField(
        queryset=RackGroup.objects.all(),
        required=False,
        query_params={"location": "$location"},
        initial_params={"racks": "$rack"},
    )
    rack = DynamicModelChoiceField(
        queryset=Rack.objects.all(),
        required=False,
        query_params={
            "location": "$location",
            "rack_group": "$rack_group",
        },
    )
    device_redundancy_group = DynamicModelChoiceField(queryset=DeviceRedundancyGroup.objects.all(), required=False)
    controller_managed_device_group = DynamicModelChoiceField(
        queryset=ControllerManagedDeviceGroup.objects.all(), required=False
    )
    position = forms.IntegerField(
        required=False,
        help_text="The lowest-numbered unit occupied by the device",
        widget=APISelect(
            api_url="/api/dcim/racks/{{rack}}/elevation/",
            attrs={
                "disabled-indicator": "occupied",
                "data-query-param-face": '["$face"]',
            },
        ),
    )
    manufacturer = DynamicModelChoiceField(
        queryset=Manufacturer.objects.all(),
        required=False,
        initial_params={"device_types": "$device_type"},
    )
    device_type = DynamicModelChoiceField(
        queryset=DeviceType.objects.all(),
        query_params={"manufacturer": "$manufacturer"},
    )
    platform = DynamicModelChoiceField(
        queryset=Platform.objects.all(),
        required=False,
        query_params={"manufacturer": ["$manufacturer", "null"]},
    )
    secrets_group = DynamicModelChoiceField(queryset=SecretsGroup.objects.all(), required=False)
    cluster_group = DynamicModelChoiceField(
        queryset=ClusterGroup.objects.all(),
        required=False,
        null_option="None",
        initial_params={"clusters": "$cluster"},
    )
    cluster = DynamicModelChoiceField(
        queryset=Cluster.objects.all(),
        required=False,
        query_params={"cluster_group": "$cluster_group"},
    )
    vrfs = DynamicModelMultipleChoiceField(
        queryset=VRF.objects.all(),
        required=False,
        label="VRFs",
    )
    software_image_files = DynamicModelMultipleChoiceField(
        queryset=SoftwareImageFile.objects.all(),
        required=False,
        label="Software image files",
        help_text="Override the software image files associated with the software version for this device",
        query_params={"device_types": "$device_type"},
    )
    software_version = DynamicModelChoiceField(
        queryset=SoftwareVersion.objects.all(),
        required=False,
    )
    comments = CommentField()

    class Meta:
        model = Device
        fields = [
            "name",
            "role",
            "device_type",
            "serial",
            "asset_tag",
            "software_image_files",
            "software_version",
            "location",
            "rack",
            "device_redundancy_group",
            "device_redundancy_group_priority",
            "controller_managed_device_group",
            "position",
            "face",
            "status",
            "platform",
            "primary_ip4",
            "primary_ip6",
            "secrets_group",
            "cluster_group",
            "cluster",
            "tenant_group",
            "tenant",
            "vrfs",
            "comments",
            "tags",
            "local_config_context_data",
            "local_config_context_schema",
        ]
        help_texts = {
            "role": "The function this device serves",
            "serial": "Chassis serial number",
            "local_config_context_data": (
                "Local config context data overwrites all source contexts in the final rendered config context"
            ),
        }
        widgets = {
            "face": StaticSelect2(),
            "primary_ip4": StaticSelect2(),
            "primary_ip6": StaticSelect2(),
        }

    def __init__(self, *args, **kwargs):
        super().__init__(*args, **kwargs)

        if self.instance.present_in_database:
            # Compile list of choices for primary IPv4 and IPv6 addresses
            for ip_version in [4, 6]:
                ip_choices = [(None, "---------")]

                # Gather PKs of all interfaces belonging to this Device or a peer VirtualChassis member
                interface_ids = self.instance.all_interfaces.values_list("pk", flat=True)

                # Collect interface IPs
                interface_ip_assignments = IPAddressToInterface.objects.filter(
                    interface__in=interface_ids
                ).select_related("ip_address")
                if interface_ip_assignments.exists():
                    ip_list = [
                        (
                            assignment.ip_address.id,
                            f"{assignment.ip_address.address} ({assignment.interface})",
                        )
                        for assignment in interface_ip_assignments
                        if assignment.ip_address.ip_version == ip_version
                    ]
                    ip_choices.append(("Interface IPs", ip_list))

                    # Collect NAT IPs
                    nat_ips = []
                    for ip_assignment in interface_ip_assignments:
                        if not ip_assignment.ip_address.nat_outside_list.exists():
                            continue
                        nat_ips.extend(
                            [
                                (ip.id, f"{ip.address} (NAT)")
                                for ip in ip_assignment.ip_address.nat_outside_list.all()
                                if ip.ip_version == ip_version
                            ]
                        )
                    ip_choices.append(("NAT IPs", nat_ips))
                self.fields[f"primary_ip{ip_version}"].choices = ip_choices

            # If editing an existing device, exclude it from the list of occupied rack units. This ensures that a device
            # can be flipped from one face to another.
            self.fields["position"].widget.add_query_param("exclude", self.instance.pk)

            # Limit platform by manufacturer
            self.fields["platform"].queryset = Platform.objects.filter(
                Q(manufacturer__isnull=True) | Q(manufacturer=self.instance.device_type.manufacturer)
            )

            if self.instance.device_type.is_child_device and hasattr(self.instance, "parent_bay"):
                self.fields["location"].disabled = True
                self.fields["rack"].disabled = True
                self.initial["location"] = self.instance.parent_bay.device.location_id
                self.initial["rack"] = self.instance.parent_bay.device.rack_id

            self.initial["vrfs"] = self.instance.vrfs.values_list("id", flat=True)

        else:
            # An object that doesn't exist yet can't have any IPs assigned to it
            self.fields["primary_ip4"].choices = []
            self.fields["primary_ip4"].widget.attrs["readonly"] = True
            self.fields["primary_ip6"].choices = []
            self.fields["primary_ip6"].widget.attrs["readonly"] = True

        # Rack position
        position = self.data.get("position") or self.initial.get("position")
        if position:
            self.fields["position"].widget.choices = [(position, f"U{position}")]

    def clean(self):
        super().clean()

        device_type = self.cleaned_data["device_type"]
        software_image_files = self.cleaned_data["software_image_files"]

        # If any software image file is specified, validate that
        # each of the software image files belongs to the device's device type or is a default image
        for image_file in software_image_files:
            if not image_file.default_image and device_type not in image_file.device_types.all():
                raise ValidationError(
                    {
                        "software_image_files": (
                            f"Software image file {image_file} for version '{image_file.software_version}' is not "
                            f"valid for device type {device_type}."
                        )
                    }
                )

    def save(self, *args, **kwargs):
        instance = super().save(*args, **kwargs)
        instance.vrfs.set(self.cleaned_data["vrfs"])
        return instance


class DeviceBulkEditForm(
    TagsBulkEditFormMixin,
    LocatableModelBulkEditFormMixin,
    StatusModelBulkEditFormMixin,
    RoleModelBulkEditFormMixin,
    NautobotBulkEditForm,
    LocalContextModelBulkEditForm,
):
    pk = forms.ModelMultipleChoiceField(queryset=Device.objects.all(), widget=forms.MultipleHiddenInput())
    manufacturer = DynamicModelChoiceField(queryset=Manufacturer.objects.all(), required=False)
    device_type = DynamicModelChoiceField(
        queryset=DeviceType.objects.all(),
        required=False,
        query_params={"manufacturer": "$manufacturer"},
    )
    rack = DynamicModelChoiceField(
        queryset=Rack.objects.all(),
        required=False,
        query_params={"location": "$location", "rack_group": "$rack_group"},
    )
    position = forms.IntegerField(required=False)
    face = forms.ChoiceField(
        required=False,
        choices=add_blank_choice(DeviceFaceChoices),
        widget=StaticSelect2(),
    )
    rack_group = DynamicModelChoiceField(
        queryset=RackGroup.objects.all(), required=False, query_params={"location": "$location"}
    )
    cluster = DynamicModelChoiceField(queryset=Cluster.objects.all(), required=False)
    comments = CommentField(widget=SmallTextarea, label="Comments")
    tenant = DynamicModelChoiceField(queryset=Tenant.objects.all(), required=False)
    platform = DynamicModelChoiceField(queryset=Platform.objects.all(), required=False)
    serial = forms.CharField(max_length=CHARFIELD_MAX_LENGTH, required=False, label="Serial Number")
    secrets_group = DynamicModelChoiceField(queryset=SecretsGroup.objects.all(), required=False)
    device_redundancy_group = DynamicModelChoiceField(queryset=DeviceRedundancyGroup.objects.all(), required=False)
    device_redundancy_group_priority = forms.IntegerField(required=False, min_value=1)
    controller_managed_device_group = DynamicModelChoiceField(
        queryset=ControllerManagedDeviceGroup.objects.all(), required=False
    )
    software_version = DynamicModelChoiceField(queryset=SoftwareVersion.objects.all(), required=False)
    software_image_files = DynamicModelMultipleChoiceField(queryset=SoftwareImageFile.objects.all(), required=False)

    class Meta:
        model = Device
        nullable_fields = [
            "location",
            "tenant",
            "platform",
            "serial",
            "rack",
            "position",
            "face",
            "rack_group",
            "cluster",
            "comments",
            "secrets_group",
            "device_redundancy_group",
            "device_redundancy_group_priority",
            "controller_managed_device_group",
            "software_image_files",
            "software_version",
        ]

    def __init__(self, *args, **kwrags):
        super().__init__(*args, **kwrags)

        # Disable position because only setting null value is required
        self.fields["position"].disabled = True


class DeviceFilterForm(
    NautobotFilterForm,
    LocalContextFilterForm,
    LocatableModelFilterFormMixin,
    TenancyFilterForm,
    StatusModelFilterFormMixin,
    RoleModelFilterFormMixin,
):
    model = Device
    field_order = [
        "q",
        "location",
        "rack_group",
        "rack",
        "status",
        "role",
        "tenant_group",
        "tenant",
        "manufacturer",
        "device_type",
        "mac_address",
        "has_software_version",
        "software_version",
        "has_primary_ip",
    ]
    q = forms.CharField(required=False, label="Search")
    rack_group = DynamicModelMultipleChoiceField(
        queryset=RackGroup.objects.all(),
        required=False,
        label="Rack group",
        query_params={"location": "$location"},
    )
    rack = DynamicModelMultipleChoiceField(
        queryset=Rack.objects.all(),
        required=False,
        label="Rack",
        null_option="None",
        query_params={
            "location": "$location",
            "rack_group": "$rack_group",
        },
    )
    manufacturer = DynamicModelMultipleChoiceField(
        queryset=Manufacturer.objects.all(),
        to_field_name="name",
        required=False,
        label="Manufacturer",
    )
    device_type = DynamicModelMultipleChoiceField(
        queryset=DeviceType.objects.all(),
        required=False,
        label="Model",
        query_params={"manufacturer": "$manufacturer"},
    )
    platform = DynamicModelMultipleChoiceField(
        queryset=Platform.objects.all(),
        to_field_name="name",
        required=False,
        null_option="None",
    )
    mac_address = forms.CharField(required=False, label="MAC address")
    device_redundancy_group = DynamicModelMultipleChoiceField(
        queryset=DeviceRedundancyGroup.objects.all(),
        to_field_name="name",
        required=False,
        null_option="None",
    )
    device_redundancy_group_priority = NumericArrayField(base_field=forms.IntegerField(min_value=1), required=False)
    controller_managed_device_group = DynamicModelMultipleChoiceField(
        queryset=ControllerManagedDeviceGroup.objects.all(),
        to_field_name="name",
        required=False,
        null_option="None",
    )
    software_version = DynamicModelMultipleChoiceField(
        queryset=SoftwareVersion.objects.all(),
        required=False,
        label="Software version",
    )
    virtual_chassis_member = forms.NullBooleanField(
        required=False,
        label="Virtual chassis member",
        widget=StaticSelect2(choices=BOOLEAN_WITH_BLANK_CHOICES),
    )
    has_primary_ip = forms.NullBooleanField(
        required=False,
        label="Has a primary IP",
        widget=StaticSelect2(choices=BOOLEAN_WITH_BLANK_CHOICES),
    )
    has_software_version = forms.NullBooleanField(
        required=False,
        label="Has software version",
        widget=StaticSelect2(choices=BOOLEAN_WITH_BLANK_CHOICES),
    )
    has_console_ports = forms.NullBooleanField(
        required=False,
        label="Has console ports",
        widget=StaticSelect2(choices=BOOLEAN_WITH_BLANK_CHOICES),
    )
    has_console_server_ports = forms.NullBooleanField(
        required=False,
        label="Has console server ports",
        widget=StaticSelect2(choices=BOOLEAN_WITH_BLANK_CHOICES),
    )
    has_power_ports = forms.NullBooleanField(
        required=False,
        label="Has power ports",
        widget=StaticSelect2(choices=BOOLEAN_WITH_BLANK_CHOICES),
    )
    has_power_outlets = forms.NullBooleanField(
        required=False,
        label="Has power outlets",
        widget=StaticSelect2(choices=BOOLEAN_WITH_BLANK_CHOICES),
    )
    has_interfaces = forms.NullBooleanField(
        required=False,
        label="Has interfaces",
        widget=StaticSelect2(choices=BOOLEAN_WITH_BLANK_CHOICES),
    )
    has_front_ports = forms.NullBooleanField(
        required=False,
        label="Has front ports",
        widget=StaticSelect2(choices=BOOLEAN_WITH_BLANK_CHOICES),
    )
    has_rear_ports = forms.NullBooleanField(
        required=False,
        label="Has rear ports",
        widget=StaticSelect2(choices=BOOLEAN_WITH_BLANK_CHOICES),
    )
    tags = TagFilterField(model)


#
# Modules
#


class ModuleForm(LocatableModelFormMixin, NautobotModelForm, TenancyForm):
    manufacturer = DynamicModelChoiceField(
        queryset=Manufacturer.objects.all(),
        required=False,
        initial_params={"module_types": "$module_type"},
    )
    module_type = DynamicModelChoiceField(
        queryset=ModuleType.objects.all(),
        query_params={"manufacturer": "$manufacturer"},
    )
    parent_module_bay_device_filter = DynamicModelChoiceField(
        queryset=Device.objects.all(),
        required=False,
        label="Parent Device",
        query_params={"has_empty_module_bays": True},
        initial_params={"module_bays": "$parent_module_bay"},
    )
    parent_module_bay_device = DynamicModelChoiceField(
        queryset=ModuleBay.objects.all(),
        label="Parent Module Bay",
        required=False,
        query_params={"parent_device": "$parent_module_bay_device_filter", "has_installed_module": False},
        initial_params={"pk": "$parent_module_bay", "parent_device__module_bays": "$parent_module_bay"},
    )
    parent_module_bay_module_filter = DynamicModelChoiceField(
        queryset=Module.objects.all(),
        required=False,
        label="Parent Module",
        query_params={"has_empty_module_bays": True},
        initial_params={"module_bays": "$parent_module_bay"},
    )
    parent_module_bay_module = DynamicModelChoiceField(
        queryset=ModuleBay.objects.all(),
        label="Parent Module Bay",
        required=False,
        query_params={"parent_module": "$parent_module_bay_module_filter", "has_installed_module": False},
        initial_params={"pk": "$parent_module_bay", "parent_module__module_bays": "$parent_module_bay"},
    )
    location = DynamicModelChoiceField(
        queryset=Location.objects.all(),
        required=False,
        label="Location",
        query_params={"content_type": Module._meta.label_lower},
    )
    role = DynamicModelChoiceField(
        queryset=Role.objects.all(),
        required=False,
        query_params={"content_types": Module._meta.label_lower},
    )

    class Meta:
        model = Module
        fields = [
            "manufacturer",
            "module_type",
            "parent_module_bay",
            "location",
            "serial",
            "asset_tag",
            "role",
            "status",
            "tenant_group",
            "tenant",
            "tags",
        ]
        help_texts = {
            "serial": "Module serial number",
        }

    def clean(self):
        cleaned_data = self.cleaned_data
        if cleaned_data["parent_module_bay_device"] and cleaned_data["parent_module_bay_module"]:
            raise forms.ValidationError("Multiple parent module bays selected.")
        elif cleaned_data["parent_module_bay_device"]:
            cleaned_data["parent_module_bay"] = cleaned_data.pop("parent_module_bay_device")
        elif cleaned_data["parent_module_bay_module"]:
            cleaned_data["parent_module_bay"] = cleaned_data.pop("parent_module_bay_module")

        return cleaned_data


class ModuleBulkEditForm(
    TagsBulkEditFormMixin,
    LocatableModelBulkEditFormMixin,
    StatusModelBulkEditFormMixin,
    RoleModelBulkEditFormMixin,
    NautobotBulkEditForm,
    LocalContextModelBulkEditForm,
):
    pk = forms.ModelMultipleChoiceField(queryset=Module.objects.all(), widget=forms.MultipleHiddenInput())
    manufacturer = DynamicModelChoiceField(queryset=Manufacturer.objects.all(), required=False)
    module_type = DynamicModelChoiceField(
        queryset=ModuleType.objects.all(),
        required=False,
        query_params={"manufacturer": "$manufacturer"},
    )
    tenant = DynamicModelChoiceField(queryset=Tenant.objects.all(), required=False)
    serial = forms.CharField(max_length=CHARFIELD_MAX_LENGTH, required=False, label="Serial Number")

    class Meta:
        model = Module
        nullable_fields = [
            "location",
            "tenant",
            "serial",
        ]


class ModuleFilterForm(
    NautobotFilterForm,
    LocalContextFilterForm,
    LocatableModelFilterFormMixin,
    TenancyFilterForm,
    StatusModelFilterFormMixin,
    RoleModelFilterFormMixin,
):
    model = Module
    field_order = [
        "q",
        "location",
        "status",
        "role",
        "tenant_group",
        "tenant",
        "manufacturer",
        "module_type",
        "mac_address",
    ]
    q = forms.CharField(required=False, label="Search")
    manufacturer = DynamicModelMultipleChoiceField(
        queryset=Manufacturer.objects.all(),
        to_field_name="name",
        required=False,
        label="Manufacturer",
    )
    module_type = DynamicModelMultipleChoiceField(
        queryset=ModuleType.objects.all(),
        required=False,
        label="Model",
        query_params={"manufacturer": "$manufacturer"},
    )
    mac_address = forms.CharField(required=False, label="MAC address")
    has_console_ports = forms.NullBooleanField(
        required=False,
        label="Has console ports",
        widget=StaticSelect2(choices=BOOLEAN_WITH_BLANK_CHOICES),
    )
    has_console_server_ports = forms.NullBooleanField(
        required=False,
        label="Has console server ports",
        widget=StaticSelect2(choices=BOOLEAN_WITH_BLANK_CHOICES),
    )
    has_power_ports = forms.NullBooleanField(
        required=False,
        label="Has power ports",
        widget=StaticSelect2(choices=BOOLEAN_WITH_BLANK_CHOICES),
    )
    has_power_outlets = forms.NullBooleanField(
        required=False,
        label="Has power outlets",
        widget=StaticSelect2(choices=BOOLEAN_WITH_BLANK_CHOICES),
    )
    has_interfaces = forms.NullBooleanField(
        required=False,
        label="Has interfaces",
        widget=StaticSelect2(choices=BOOLEAN_WITH_BLANK_CHOICES),
    )
    has_front_ports = forms.NullBooleanField(
        required=False,
        label="Has front ports",
        widget=StaticSelect2(choices=BOOLEAN_WITH_BLANK_CHOICES),
    )
    has_rear_ports = forms.NullBooleanField(
        required=False,
        label="Has rear ports",
        widget=StaticSelect2(choices=BOOLEAN_WITH_BLANK_CHOICES),
    )
    tags = TagFilterField(model)


#
# Device components
#


class ComponentCreateForm(ComponentForm):
    """
    Base form for the creation of device components (models subclassed from ComponentModel).
    """

    device = DynamicModelChoiceField(queryset=Device.objects.all())
    description = forms.CharField(max_length=CHARFIELD_MAX_LENGTH, required=False)


class ModularComponentCreateForm(ModularComponentForm):
    """
    Base form for the creation of modular device components (models subclassed from ModularComponentModel).
    """

    device = DynamicModelChoiceField(queryset=Device.objects.all(), required=False)
    module = DynamicModelChoiceField(queryset=Module.objects.all(), required=False)


class ComponentEditForm(NautobotModelForm):
    """
    Base class for editing device components (models subclassed from ComponentModel).

    Distinct from ComponentCreateForm in that it has a name/label instead of a name_pattern/label_pattern.
    """

    device = DynamicModelChoiceField(queryset=Device.objects.all())

    def __init__(self, *args, **kwargs):
        super().__init__(*args, **kwargs)

        # Disable the device field if an initial value is provided
        if "device" in self.initial:
            self.fields["device"].disabled = True


class ModularComponentEditForm(ComponentEditForm):
    """
    Base class for editing modular device components (models subclassed from ModularComponentModel).
    """

    device = DynamicModelChoiceField(queryset=Device.objects.all(), required=False)
    module = DynamicModelChoiceField(queryset=Module.objects.all(), required=False)

    def __init__(self, *args, **kwargs):
        super().__init__(*args, **kwargs)

        # Disable the device and module fields if an initial value is provided for either
        if "device" in self.initial or "module" in self.initial:
            self.fields["device"].disabled = True
            self.fields["module"].disabled = True


class DeviceBulkAddComponentForm(ComponentForm, CustomFieldModelBulkEditFormMixin):
    pk = forms.ModelMultipleChoiceField(queryset=Device.objects.all(), widget=forms.MultipleHiddenInput())
    description = forms.CharField(max_length=CHARFIELD_MAX_LENGTH, required=False)

    class Meta:
        nullable_fields = []


class ModuleBulkAddComponentForm(DeviceBulkAddComponentForm):
    pk = forms.ModelMultipleChoiceField(queryset=Module.objects.all(), widget=forms.MultipleHiddenInput())


#
# Console ports
#


class ConsolePortFilterForm(ModularDeviceComponentFilterForm):
    model = ConsolePort
    type = forms.MultipleChoiceField(choices=ConsolePortTypeChoices, required=False, widget=StaticSelect2Multiple())
    tags = TagFilterField(model)


class ConsolePortForm(ModularComponentEditForm):
    class Meta:
        model = ConsolePort
        fields = [
            "device",
            "module",
            "name",
            "label",
            "type",
            "description",
            "tags",
        ]


class ConsolePortCreateForm(ModularComponentCreateForm):
    type = forms.ChoiceField(
        choices=add_blank_choice(ConsolePortTypeChoices),
        required=False,
        widget=StaticSelect2(),
    )
    field_order = (
        "device",
        "module",
        "name_pattern",
        "label_pattern",
        "type",
        "description",
        "tags",
    )


class ConsolePortBulkCreateForm(form_from_model(ConsolePort, ["type", "tags"]), DeviceBulkAddComponentForm):
    field_order = ("name_pattern", "label_pattern", "type", "description", "tags")


class ModuleConsolePortBulkCreateForm(form_from_model(ConsolePort, ["type", "tags"]), ModuleBulkAddComponentForm):
    field_order = ("name_pattern", "label_pattern", "type", "description", "tags")


class ConsolePortBulkEditForm(
    form_from_model(ConsolePort, ["label", "type", "description"]),
    TagsBulkEditFormMixin,
    NautobotBulkEditForm,
):
    pk = forms.ModelMultipleChoiceField(queryset=ConsolePort.objects.all(), widget=forms.MultipleHiddenInput())

    class Meta:
        nullable_fields = ["label", "description"]


#
# Console server ports
#


class ConsoleServerPortFilterForm(ModularDeviceComponentFilterForm):
    model = ConsoleServerPort
    type = forms.MultipleChoiceField(choices=ConsolePortTypeChoices, required=False, widget=StaticSelect2Multiple())
    tags = TagFilterField(model)


class ConsoleServerPortForm(ModularComponentEditForm):
    class Meta:
        model = ConsoleServerPort
        fields = [
            "device",
            "module",
            "name",
            "label",
            "type",
            "description",
            "tags",
        ]


class ConsoleServerPortCreateForm(ModularComponentCreateForm):
    type = forms.ChoiceField(
        choices=add_blank_choice(ConsolePortTypeChoices),
        required=False,
        widget=StaticSelect2(),
    )
    field_order = (
        "device",
        "module",
        "name_pattern",
        "label_pattern",
        "type",
        "description",
        "tags",
    )


class ConsoleServerPortBulkCreateForm(form_from_model(ConsoleServerPort, ["type", "tags"]), DeviceBulkAddComponentForm):
    field_order = ("name_pattern", "label_pattern", "type", "description", "tags")


class ModuleConsoleServerPortBulkCreateForm(
    form_from_model(ConsoleServerPort, ["type", "tags"]), ModuleBulkAddComponentForm
):
    field_order = ("name_pattern", "label_pattern", "type", "description", "tags")


class ConsoleServerPortBulkEditForm(
    form_from_model(ConsoleServerPort, ["label", "type", "description"]),
    TagsBulkEditFormMixin,
    NautobotBulkEditForm,
):
    pk = forms.ModelMultipleChoiceField(queryset=ConsoleServerPort.objects.all(), widget=forms.MultipleHiddenInput())

    class Meta:
        nullable_fields = ["label", "description"]


#
# Power ports
#


class PowerPortFilterForm(ModularDeviceComponentFilterForm):
    model = PowerPort
    type = forms.MultipleChoiceField(choices=PowerPortTypeChoices, required=False, widget=StaticSelect2Multiple())
    tags = TagFilterField(model)


class PowerPortForm(ModularComponentEditForm):
    class Meta:
        model = PowerPort
        fields = [
            "device",
            "module",
            "name",
            "label",
            "type",
            "maximum_draw",
            "allocated_draw",
            "description",
            "tags",
        ]


class PowerPortCreateForm(ModularComponentCreateForm):
    type = forms.ChoiceField(
        choices=add_blank_choice(PowerPortTypeChoices),
        required=False,
        widget=StaticSelect2(),
    )
    maximum_draw = forms.IntegerField(min_value=1, required=False, help_text="Maximum draw in watts")
    allocated_draw = forms.IntegerField(min_value=1, required=False, help_text="Allocated draw in watts")
    field_order = (
        "device",
        "module",
        "name_pattern",
        "label_pattern",
        "type",
        "maximum_draw",
        "allocated_draw",
        "description",
        "tags",
    )


class PowerPortBulkCreateForm(
    form_from_model(PowerPort, ["type", "maximum_draw", "allocated_draw", "tags"]),
    DeviceBulkAddComponentForm,
):
    field_order = (
        "name_pattern",
        "label_pattern",
        "type",
        "maximum_draw",
        "allocated_draw",
        "description",
        "tags",
    )


class ModulePowerPortBulkCreateForm(
    form_from_model(PowerPort, ["type", "maximum_draw", "allocated_draw", "tags"]),
    ModuleBulkAddComponentForm,
):
    field_order = (
        "name_pattern",
        "label_pattern",
        "type",
        "maximum_draw",
        "allocated_draw",
        "description",
        "tags",
    )


class PowerPortBulkEditForm(
    form_from_model(PowerPort, ["label", "type", "maximum_draw", "allocated_draw", "description"]),
    TagsBulkEditFormMixin,
    NautobotBulkEditForm,
):
    pk = forms.ModelMultipleChoiceField(queryset=PowerPort.objects.all(), widget=forms.MultipleHiddenInput())

    class Meta:
        nullable_fields = ["label", "description"]


#
# Power outlets
#


class PowerOutletFilterForm(ModularDeviceComponentFilterForm):
    model = PowerOutlet
    type = forms.MultipleChoiceField(choices=PowerOutletTypeChoices, required=False, widget=StaticSelect2Multiple())
    tags = TagFilterField(model)


class PowerOutletForm(ModularComponentEditForm):
    power_port = DynamicModelChoiceField(
        queryset=PowerPort.objects.all(),
        required=False,
        query_params={"device": "$device"},
    )

    class Meta:
        model = PowerOutlet
        fields = [
            "device",
            "module",
            "name",
            "label",
            "type",
            "power_port",
            "feed_leg",
            "description",
            "tags",
        ]


class PowerOutletCreateForm(ModularComponentCreateForm):
    type = forms.ChoiceField(
        choices=add_blank_choice(PowerOutletTypeChoices),
        required=False,
        widget=StaticSelect2(),
    )
    power_port = DynamicModelChoiceField(
        queryset=PowerPort.objects.all(),
        required=False,
        query_params={"device": "$device"},
    )
    feed_leg = forms.ChoiceField(choices=add_blank_choice(PowerOutletFeedLegChoices), required=False)
    field_order = (
        "device",
        "module",
        "name_pattern",
        "label_pattern",
        "type",
        "power_port",
        "feed_leg",
        "description",
        "tags",
    )


class PowerOutletBulkCreateForm(form_from_model(PowerOutlet, ["type", "feed_leg", "tags"]), DeviceBulkAddComponentForm):
    field_order = (
        "name_pattern",
        "label_pattern",
        "type",
        "feed_leg",
        "description",
        "tags",
    )


class ModulePowerOutletBulkCreateForm(
    form_from_model(PowerOutlet, ["type", "feed_leg", "tags"]), ModuleBulkAddComponentForm
):
    field_order = (
        "name_pattern",
        "label_pattern",
        "type",
        "feed_leg",
        "description",
        "tags",
    )


class PowerOutletBulkEditForm(
    form_from_model(PowerOutlet, ["label", "type", "feed_leg", "power_port", "description"]),
    TagsBulkEditFormMixin,
    NautobotBulkEditForm,
):
    pk = forms.ModelMultipleChoiceField(queryset=PowerOutlet.objects.all(), widget=forms.MultipleHiddenInput())
    device = forms.ModelChoiceField(
        queryset=Device.objects.all(),
        required=False,
        widget=forms.HiddenInput(),
    )

    class Meta:
        nullable_fields = ["label", "type", "feed_leg", "power_port", "description"]

    def __init__(self, *args, **kwargs):
        super().__init__(*args, **kwargs)

        # Limit power_port queryset to PowerPorts which belong to the parent Device
        if "device" in self.initial:
            device = Device.objects.filter(pk=self.initial["device"]).first()
            self.fields["power_port"].queryset = PowerPort.objects.filter(device=device)
        else:
            self.fields["power_port"].choices = ()
            self.fields["power_port"].widget.attrs["disabled"] = True


#
# Interfaces
#


class InterfaceFilterForm(ModularDeviceComponentFilterForm, RoleModelFilterFormMixin, StatusModelFilterFormMixin):
    model = Interface
    type = forms.MultipleChoiceField(choices=InterfaceTypeChoices, required=False, widget=StaticSelect2Multiple())
    enabled = forms.NullBooleanField(required=False, widget=StaticSelect2(choices=BOOLEAN_WITH_BLANK_CHOICES))
    mgmt_only = forms.NullBooleanField(required=False, widget=StaticSelect2(choices=BOOLEAN_WITH_BLANK_CHOICES))
    mac_address = forms.CharField(required=False, label="MAC address")
    tags = TagFilterField(model)


class InterfaceForm(InterfaceCommonForm, ModularComponentEditForm):
    parent_interface = DynamicModelChoiceField(
        queryset=Interface.objects.all(),
        required=False,
        label="Parent interface",
        help_text="Assigned parent interface",
        query_params={"device_with_common_vc": "$device"},
    )
    bridge = DynamicModelChoiceField(
        queryset=Interface.objects.all(),
        required=False,
        label="Bridge interface",
        help_text="Assigned bridge interface",
        query_params={"device_with_common_vc": "$device"},
    )
    lag = DynamicModelChoiceField(
        queryset=Interface.objects.all(),
        required=False,
        label="LAG interface",
        query_params={
            "device_with_common_vc": "$device",
            "type": InterfaceTypeChoices.TYPE_LAG,
        },
        help_text="Assigned LAG interface",
    )
    untagged_vlan = DynamicModelChoiceField(
        queryset=VLAN.objects.all(),
        required=False,
        label="Untagged VLAN",
        query_params={
            "available_on_device": "$device",
        },
    )
    tagged_vlans = DynamicModelMultipleChoiceField(
        queryset=VLAN.objects.all(),
        required=False,
        label="Tagged VLANs",
        query_params={
            "available_on_device": "$device",
        },
    )
    ip_addresses = DynamicModelMultipleChoiceField(
        queryset=IPAddress.objects.all(),
        required=False,
        label="IP Addresses",
    )
    vrf = DynamicModelChoiceField(
        queryset=VRF.objects.all(),
        label="VRF",
        required=False,
        query_params={
            "device": "$device",
        },
    )
    virtual_device_contexts = DynamicModelMultipleChoiceField(
        queryset=VirtualDeviceContext.objects.all(),
        label="Virtual Device Contexts",
        required=False,
        query_params={
            "device": "$device",
        },
    )

    class Meta:
        model = Interface
        fields = [
            "device",
            "module",
            "name",
            "role",
            "label",
            "type",
            "enabled",
            "parent_interface",
            "bridge",
            "lag",
            "mac_address",
            "ip_addresses",
            "virtual_device_contexts",
            "mtu",
            "vrf",
            "mgmt_only",
            "description",
            "mode",
            "untagged_vlan",
            "tagged_vlans",
            "tags",
            "status",
        ]
        widgets = {
            "type": StaticSelect2(),
            "mode": StaticSelect2(),
        }
        labels = {
            "mode": "802.1Q Mode",
        }
        help_texts = {
            "mode": INTERFACE_MODE_HELP_TEXT,
        }

    def __init__(self, *args, **kwargs):
        super().__init__(*args, **kwargs)
        if self.instance.present_in_database:
            # Since `virtual_device_contexts` is not a concrete model field on INterface;
            # This is the best way to pre-populate its choices
            self.fields["virtual_device_contexts"].initial = self.instance.virtual_device_contexts.all()

    def save(self, commit=True):
        instance = super().save(commit)
        if commit:
            instance.virtual_device_contexts.set(self.cleaned_data["virtual_device_contexts"])
        return instance


class InterfaceCreateForm(ModularComponentCreateForm, InterfaceCommonForm, RoleNotRequiredModelFormMixin):
    model = Interface
    type = forms.ChoiceField(
        choices=InterfaceTypeChoices,
        widget=StaticSelect2(),
    )
    status = DynamicModelChoiceField(
        queryset=Status.objects.all(),
        query_params={
            "content_types": Interface._meta.label_lower,
        },
    )
    enabled = forms.BooleanField(required=False, initial=True)
    parent_interface = DynamicModelChoiceField(
        queryset=Interface.objects.all(),
        required=False,
        query_params={
            "device_with_common_vc": "$device",
        },
        help_text="Assigned parent interface",
    )
    bridge = DynamicModelChoiceField(
        queryset=Interface.objects.all(),
        required=False,
        query_params={
            "device_with_common_vc": "$device",
        },
        help_text="Assigned bridge interface",
    )
    lag = DynamicModelChoiceField(
        queryset=Interface.objects.all(),
        required=False,
        query_params={
            "device_with_common_vc": "$device",
            "type": InterfaceTypeChoices.TYPE_LAG,
        },
        help_text="Assigned LAG interface",
    )
    mtu = forms.IntegerField(
        required=False,
        min_value=INTERFACE_MTU_MIN,
        max_value=INTERFACE_MTU_MAX,
        label="MTU",
    )
    vrf = DynamicModelChoiceField(
        queryset=VRF.objects.all(),
        label="VRF",
        required=False,
        query_params={
            "device": "$device",
        },
    )
    mac_address = forms.CharField(required=False, label="MAC Address")
    mgmt_only = forms.BooleanField(
        required=False,
        label="Management only",
        help_text="This interface is used only for out-of-band management",
    )
    ip_addresses = DynamicModelMultipleChoiceField(
        queryset=IPAddress.objects.all(),
        required=False,
        label="IP Addresses",
    )
    mode = forms.ChoiceField(
        choices=add_blank_choice(InterfaceModeChoices),
        required=False,
        widget=StaticSelect2(),
        label="802.1Q Mode",
        help_text=INTERFACE_MODE_HELP_TEXT,
    )
    untagged_vlan = DynamicModelChoiceField(
        queryset=VLAN.objects.all(),
        required=False,
        query_params={
            "available_on_device": "$device",
        },
    )
    tagged_vlans = DynamicModelMultipleChoiceField(
        queryset=VLAN.objects.all(),
        required=False,
        query_params={"available_on_device": "$device"},
    )
    virtual_device_contexts = DynamicModelMultipleChoiceField(
        queryset=VirtualDeviceContext.objects.all(),
        label="Virtual Device Contexts",
        required=False,
        query_params={
            "device": "$device",
        },
    )
    field_order = (
        "device",
        "module",
        "name_pattern",
        "label_pattern",
        "status",
        "role",
        "type",
        "enabled",
        "parent_interface",
        "bridge",
        "lag",
        "mtu",
        "vrf",
        "mac_address",
        "description",
        "mgmt_only",
        "ip_addresses",
        "virtual_device_contexts",
        "mode",
        "untagged_vlan",
        "tagged_vlans",
        "tags",
    )


class InterfaceBulkCreateForm(
    form_from_model(Interface, ["enabled", "mtu", "vrf", "mgmt_only", "mode", "tags"]),
    DeviceBulkAddComponentForm,
    RoleNotRequiredModelFormMixin,
):
    model = Interface
    type = forms.ChoiceField(
        choices=InterfaceTypeChoices,
        widget=StaticSelect2(),
    )
    status = DynamicModelChoiceField(
        required=True,
        queryset=Status.objects.all(),
        query_params={"content_types": Interface._meta.label_lower},
    )

    field_order = (
        "name_pattern",
        "label_pattern",
        "status",
        "role",
        "type",
        "enabled",
        "mtu",
        "vrf",
        "mgmt_only",
        "description",
        "mode",
        "tags",
    )


class ModuleInterfaceBulkCreateForm(
    form_from_model(Interface, ["enabled", "mtu", "vrf", "mgmt_only", "mode", "tags"]),
    ModuleBulkAddComponentForm,
    RoleNotRequiredModelFormMixin,
):
    model = Interface
    type = forms.ChoiceField(
        choices=InterfaceTypeChoices,
        widget=StaticSelect2(),
    )
    status = DynamicModelChoiceField(
        required=True,
        queryset=Status.objects.all(),
        query_params={"content_types": Interface._meta.label_lower},
    )

    field_order = (
        "name_pattern",
        "label_pattern",
        "status",
        "role",
        "type",
        "enabled",
        "mtu",
        "vrf",
        "mgmt_only",
        "description",
        "mode",
        "tags",
    )


class InterfaceBulkEditForm(
    form_from_model(
        Interface, ["label", "type", "parent_interface", "bridge", "lag", "mac_address", "mtu", "description", "mode"]
    ),
    TagsBulkEditFormMixin,
    StatusModelBulkEditFormMixin,
    RoleModelBulkEditFormMixin,
    NautobotBulkEditForm,
):
    pk = forms.ModelMultipleChoiceField(queryset=Interface.objects.all(), widget=forms.MultipleHiddenInput())
    enabled = forms.NullBooleanField(required=False, widget=BulkEditNullBooleanSelect)
    parent_interface = DynamicModelChoiceField(
        queryset=Interface.objects.all(),
        required=False,
        query_params={
            "kind": "physical",
        },
    )
    bridge = DynamicModelChoiceField(
        queryset=Interface.objects.all(),
        required=False,
    )
    lag = DynamicModelChoiceField(
        queryset=Interface.objects.all(),
        required=False,
        query_params={
            "type": InterfaceTypeChoices.TYPE_LAG,
        },
    )
    mgmt_only = forms.NullBooleanField(required=False, widget=BulkEditNullBooleanSelect, label="Management only")
    untagged_vlan = DynamicModelChoiceField(
        queryset=VLAN.objects.all(),
        required=False,
    )
    tagged_vlans = DynamicModelMultipleChoiceField(
        queryset=VLAN.objects.all(),
        required=False,
        query_params={
            "locations": "null",
        },
    )
    vrf = DynamicModelChoiceField(
        queryset=VRF.objects.all(),
        label="VRF",
        required=False,
    )

    class Meta:
        nullable_fields = [
            "label",
            "parent_interface",
            "bridge",
            "lag",
            "mac_address",
            "mtu",
            "description",
            "mode",
            "untagged_vlan",
            "tagged_vlans",
            "vrf",
        ]

    def __init__(self, *args, **kwargs):
        super().__init__(*args, **kwargs)

        if "pk" not in self.initial:
            return

        devices = Device.objects.filter(interfaces__in=self.initial["pk"]).only("pk").distinct()
        locations = Location.objects.without_tree_fields().order_by().filter(devices__in=devices).only("pk").distinct()
        device_count = devices.count()

        if device_count > 0:
            device = devices.first()

            # Limit VRF choices to only VRFs available on the first parent device
            # TODO: The choices for this field should be only VRFs that are associated to every parent device
            self.fields["vrf"].widget.add_query_param("device", device.pk)

            # Limit VLAN choices by Location
            if locations.count() == 1:
                location = locations.first()
                # In the case of a single location, use the available_on_device query param to limit untagged VLAN choices
                # to those available on the devices in that location and in the ancestors of the location.
                self.fields["untagged_vlan"].widget.add_query_param("available_on_device", device.pk)
                self.fields["tagged_vlans"].widget.add_query_param("locations", location.pk)
            else:
                self.fields["tagged_vlans"].widget.add_query_param("locations", "null")

        # Restrict parent/bridge/LAG interface assignment by device (or VC master)
        if device_count == 1:
            self.fields["parent_interface"].widget.add_query_param("device_with_common_vc", device.pk)
            self.fields["bridge"].widget.add_query_param("device_with_common_vc", device.pk)
            self.fields["lag"].widget.add_query_param("device_with_common_vc", device.pk)
        else:
            self.fields["parent_interface"].choices = ()
            self.fields["parent_interface"].widget.attrs["disabled"] = True
            self.fields["bridge"].choices = ()
            self.fields["bridge"].widget.attrs["disabled"] = True
            self.fields["lag"].choices = ()
            self.fields["lag"].widget.attrs["disabled"] = True

    def clean(self):
        super().clean()

        # Untagged interfaces cannot be assigned tagged VLANs
        if self.cleaned_data["mode"] == InterfaceModeChoices.MODE_ACCESS and self.cleaned_data["tagged_vlans"]:
            raise forms.ValidationError({"mode": "An access interface cannot have tagged VLANs assigned."})

        # Remove all tagged VLAN assignments from "tagged all" interfaces
        elif self.cleaned_data["mode"] == InterfaceModeChoices.MODE_TAGGED_ALL:
            self.cleaned_data["tagged_vlans"] = []


#
# Front pass-through ports
#


class FrontPortFilterForm(ModularDeviceComponentFilterForm):
    model = FrontPort
    type = forms.MultipleChoiceField(choices=PortTypeChoices, required=False, widget=StaticSelect2Multiple())
    tags = TagFilterField(model)


class FrontPortForm(ModularComponentEditForm):
    rear_port = DynamicModelChoiceField(
        queryset=RearPort.objects.all(),
        query_params={"device": "$device"},
    )

    class Meta:
        model = FrontPort
        fields = [
            "device",
            "module",
            "name",
            "label",
            "type",
            "rear_port",
            "rear_port_position",
            "description",
            "tags",
        ]
        widgets = {
            "type": StaticSelect2(),
        }


# TODO: Merge with FrontPortTemplateCreateForm to remove duplicate logic
class FrontPortCreateForm(ModularComponentCreateForm):
    type = forms.ChoiceField(
        choices=PortTypeChoices,
        widget=StaticSelect2(),
    )
    rear_port_set = forms.MultipleChoiceField(
        choices=[],
        label="Rear ports",
        help_text="Select one rear port assignment for each front port being created.",
    )
    field_order = (
        "device",
        "module",
        "name_pattern",
        "label_pattern",
        "type",
        "rear_port_set",
        "description",
        "tags",
    )

    def __init__(self, *args, **kwargs):
        super().__init__(*args, **kwargs)

        device = self.initial.get("device") or self.data.get("device")
        module = self.initial.get("module") or self.data.get("module")
        if device:
            parent = Device.objects.get(pk=device)
        elif module:
            parent = Module.objects.get(pk=module)
        else:
            return

        # Determine which rear port positions are occupied. These will be excluded from the list of available
        # mappings.
        occupied_port_positions = [
            (front_port.rear_port_id, front_port.rear_port_position) for front_port in parent.front_ports.all()
        ]

        # Populate rear port choices
        choices = []
        rear_ports = RearPort.objects.filter(**{parent._meta.model_name: parent})
        for rear_port in rear_ports:
            for i in range(1, rear_port.positions + 1):
                if (rear_port.pk, i) not in occupied_port_positions:
                    choices.append(
                        (
                            f"{rear_port.pk}:{i}",
                            f"{rear_port.name}:{i}",
                        )
                    )
        self.fields["rear_port_set"].choices = choices

    def clean(self):
        super().clean()

        # Validate that the number of ports being created equals the number of selected (rear port, position) tuples
        front_port_count = len(self.cleaned_data["name_pattern"])
        rear_port_count = len(self.cleaned_data["rear_port_set"])
        if front_port_count != rear_port_count:
            raise forms.ValidationError(
                {
                    "rear_port_set": (
                        f"The provided name pattern will create {front_port_count} ports, "
                        f"however {rear_port_count} rear port assignments were selected. These counts must match."
                    )
                }
            )

    def get_iterative_data(self, iteration):
        # Assign rear port and position from selected set
        rear_port, position = self.cleaned_data["rear_port_set"][iteration].split(":")

        return {
            "rear_port": rear_port,
            "rear_port_position": int(position),
        }


# class FrontPortBulkCreateForm(
#     form_from_model(FrontPort, ['label', 'type', 'description', 'tags']),
#     DeviceBulkAddComponentForm
# ):
#     pass


class FrontPortBulkEditForm(
    form_from_model(FrontPort, ["label", "type", "description"]),
    TagsBulkEditFormMixin,
    NautobotBulkEditForm,
):
    pk = forms.ModelMultipleChoiceField(queryset=FrontPort.objects.all(), widget=forms.MultipleHiddenInput())

    class Meta:
        nullable_fields = ["label", "description"]


#
# Rear pass-through ports
#


class RearPortFilterForm(ModularDeviceComponentFilterForm):
    model = RearPort
    type = forms.MultipleChoiceField(choices=PortTypeChoices, required=False, widget=StaticSelect2Multiple())
    tags = TagFilterField(model)


class RearPortForm(ModularComponentEditForm):
    class Meta:
        model = RearPort
        fields = [
            "device",
            "module",
            "name",
            "label",
            "type",
            "positions",
            "description",
            "tags",
        ]
        widgets = {
            "type": StaticSelect2(),
        }


class RearPortCreateForm(ModularComponentCreateForm):
    type = forms.ChoiceField(
        choices=PortTypeChoices,
        widget=StaticSelect2(),
    )
    positions = forms.IntegerField(
        min_value=REARPORT_POSITIONS_MIN,
        max_value=REARPORT_POSITIONS_MAX,
        initial=1,
        help_text="The number of front ports which may be mapped to each rear port",
    )
    field_order = (
        "device",
        "module",
        "name_pattern",
        "label_pattern",
        "type",
        "positions",
        "description",
        "tags",
    )


class RearPortBulkCreateForm(form_from_model(RearPort, ["type", "positions", "tags"]), DeviceBulkAddComponentForm):
    field_order = (
        "name_pattern",
        "label_pattern",
        "type",
        "positions",
        "description",
        "tags",
    )


class ModuleRearPortBulkCreateForm(
    form_from_model(RearPort, ["type", "positions", "tags"]), ModuleBulkAddComponentForm
):
    field_order = (
        "name_pattern",
        "label_pattern",
        "type",
        "positions",
        "description",
        "tags",
    )


class RearPortBulkEditForm(
    form_from_model(RearPort, ["label", "type", "description"]),
    TagsBulkEditFormMixin,
    NautobotBulkEditForm,
):
    pk = forms.ModelMultipleChoiceField(queryset=RearPort.objects.all(), widget=forms.MultipleHiddenInput())

    class Meta:
        nullable_fields = ["label", "description"]


#
# Device bays
#


class DeviceBayFilterForm(DeviceComponentFilterForm):
    model = DeviceBay
    tags = TagFilterField(model)


class DeviceBayForm(ComponentEditForm):
    class Meta:
        model = DeviceBay
        fields = [
            "device",
            "name",
            "label",
            "description",
            "tags",
        ]


class DeviceBayCreateForm(ComponentCreateForm):
    field_order = ("device", "name_pattern", "label_pattern", "description", "tags")


class PopulateDeviceBayForm(BootstrapMixin, forms.Form):
    installed_device = forms.ModelChoiceField(
        queryset=Device.objects.all(),
        label="Child Device",
        help_text="Child devices must first be created and assigned to the location/rack of the parent device.",
        widget=StaticSelect2(),
    )

    def __init__(self, device_bay, *args, **kwargs):
        super().__init__(*args, **kwargs)

        self.fields["installed_device"].queryset = Device.objects.filter(
            location=device_bay.device.location,
            rack=device_bay.device.rack,
            parent_bay__isnull=True,
            device_type__u_height=0,
            device_type__subdevice_role=SubdeviceRoleChoices.ROLE_CHILD,
        ).exclude(pk=device_bay.device.pk)


class DeviceBayBulkCreateForm(form_from_model(DeviceBay, ["tags"]), DeviceBulkAddComponentForm):
    field_order = ("name_pattern", "label_pattern", "description", "tags")


class DeviceBayBulkEditForm(
    form_from_model(DeviceBay, ["label", "description"]),
    TagsBulkEditFormMixin,
    NautobotBulkEditForm,
):
    pk = forms.ModelMultipleChoiceField(queryset=DeviceBay.objects.all(), widget=forms.MultipleHiddenInput())

    class Meta:
        nullable_fields = ["label", "description"]


#
# Module bays
#


class ModuleBayFilterForm(NautobotFilterForm):
    model = ModuleBay

    field_order = ["q", "parent_device", "parent_module"]
    q = forms.CharField(required=False, label="Search")
    parent_device = DynamicModelMultipleChoiceField(
        queryset=Device.objects.all(),
        required=False,
        label="Parent device",
    )
    parent_module = DynamicModelMultipleChoiceField(
        queryset=Module.objects.all(),
        required=False,
        label="Parent module",
    )


class ModuleBayForm(NautobotModelForm):
    position = AutoPositionField(
        max_length=CHARFIELD_MAX_LENGTH,
        help_text="The position of the module bay within the parent device/module. "
        "Defaults to the name of the module bay unless overridden.",
        required=False,
    )
    parent_device = DynamicModelChoiceField(
        queryset=Device.objects.all(),
        required=False,
        label="Parent Device",
    )
    parent_module = DynamicModelChoiceField(
        queryset=Module.objects.all(),
        required=False,
        label="Parent Module",
    )
    # TODO: Installed module field

    class Meta:
        model = ModuleBay
        fields = [
            "parent_device",
            "parent_module",
            "name",
            "position",
            "label",
            "description",
            "tags",
        ]

    def __init__(self, *args, **kwargs):
        super().__init__(*args, **kwargs)

        # Disable the parent_device and parent_module fields if an initial value is provided for either
        if "parent_device" in self.initial or "parent_module" in self.initial:
            self.fields["parent_device"].disabled = True
            self.fields["parent_module"].disabled = True


class ModuleBayCreateForm(ModuleBayBaseCreateForm):
    parent_device = DynamicModelChoiceField(queryset=Device.objects.all(), required=False)
    parent_module = DynamicModelChoiceField(queryset=Module.objects.all(), required=False)
    tags = DynamicModelMultipleChoiceField(
        queryset=Tag.objects.all(),
        required=False,
        query_params={"content_types": ModuleBay._meta.label_lower},
    )
    field_order = (
        "parent_device",
        "parent_module",
        "name_pattern",
        "label_pattern",
        "position_pattern",
        "description",
        "tags",
    )


class ModuleBayBulkCreateForm(
    form_from_model(ModuleBay, ["tags"]),
    ModuleBayBaseCreateForm,
    CustomFieldModelBulkEditFormMixin,
):
    pk = forms.ModelMultipleChoiceField(queryset=Device.objects.all(), widget=forms.MultipleHiddenInput())
    description = forms.CharField(max_length=CHARFIELD_MAX_LENGTH, required=False)

    field_order = ("name_pattern", "label_pattern", "position_pattern", "description", "tags")

    class Meta:
        nullable_fields = []


class ModuleModuleBayBulkCreateForm(ModuleBayBulkCreateForm):
    pk = forms.ModelMultipleChoiceField(queryset=Module.objects.all(), widget=forms.MultipleHiddenInput())

    class Meta(ModuleBayBulkCreateForm.Meta):
        pass


class ModuleBayBulkEditForm(
    form_from_model(ModuleBay, ["label", "description", "position"]),
    TagsBulkEditFormMixin,
    NautobotBulkEditForm,
):
    pk = forms.ModelMultipleChoiceField(queryset=ModuleBay.objects.all(), widget=forms.MultipleHiddenInput())

    class Meta:
        nullable_fields = ["label", "description"]


#
# Inventory items
#


class InventoryItemForm(ComponentEditForm):
    parent = DynamicModelChoiceField(
        queryset=InventoryItem.objects.all(),
        required=False,
        query_params={"device": "$device"},
    )
    manufacturer = DynamicModelChoiceField(queryset=Manufacturer.objects.all(), required=False)
    software_version = DynamicModelChoiceField(
        queryset=SoftwareVersion.objects.all(),
        required=False,
        label="Software version",
    )
    software_image_files = DynamicModelMultipleChoiceField(
        queryset=SoftwareImageFile.objects.all(),
        required=False,
        label="Software image files",
        help_text="Override the software image files associated with the software version for this inventory item",
    )

    class Meta:
        model = InventoryItem
        fields = [
            "device",
            "parent",
            "name",
            "label",
            "manufacturer",
            "software_image_files",
            "software_version",
            "part_id",
            "serial",
            "asset_tag",
            "description",
            "tags",
        ]


class InventoryItemCreateForm(ComponentCreateForm):
    manufacturer = DynamicModelChoiceField(queryset=Manufacturer.objects.all(), required=False)
    parent = DynamicModelChoiceField(
        queryset=InventoryItem.objects.all(),
        required=False,
        query_params={"device": "$device"},
    )
    part_id = forms.CharField(max_length=CHARFIELD_MAX_LENGTH, required=False, label="Part ID")
    serial = forms.CharField(
        max_length=CHARFIELD_MAX_LENGTH,
        required=False,
    )
    asset_tag = forms.CharField(
        max_length=CHARFIELD_MAX_LENGTH,
        required=False,
    )
    software_version = DynamicModelChoiceField(
        queryset=SoftwareVersion.objects.all(),
        required=False,
        label="Software version",
    )
    software_image_files = DynamicModelMultipleChoiceField(
        queryset=SoftwareImageFile.objects.all(),
        required=False,
        label="Software image files",
        help_text="Override the software image files associated with the software version for this inventory item",
    )
    field_order = (
        "device",
        "parent",
        "name_pattern",
        "label_pattern",
        "manufacturer",
        "software_version",
        "software_image_files",
        "part_id",
        "serial",
        "asset_tag",
        "description",
        "tags",
    )


class InventoryItemBulkCreateForm(
    form_from_model(
        InventoryItem, ["manufacturer", "part_id", "serial", "asset_tag", "discovered", "software_version", "tags"]
    ),
    DeviceBulkAddComponentForm,
):
    field_order = (
        "name_pattern",
        "label_pattern",
        "manufacturer",
        "part_id",
        "serial",
        "asset_tag",
        "discovered",
        "software_version",
        "description",
        "tags",
    )


class InventoryItemBulkEditForm(
    form_from_model(InventoryItem, ["label", "manufacturer", "part_id", "description"]),
    TagsBulkEditFormMixin,
    NautobotBulkEditForm,
):
    pk = forms.ModelMultipleChoiceField(queryset=InventoryItem.objects.all(), widget=forms.MultipleHiddenInput())
    manufacturer = DynamicModelChoiceField(queryset=Manufacturer.objects.all(), required=False)
    software_version = DynamicModelChoiceField(queryset=SoftwareVersion.objects.all(), required=False)
    software_image_files = DynamicModelMultipleChoiceField(queryset=SoftwareImageFile.objects.all(), required=False)

    class Meta:
        nullable_fields = [
            "description",
            "label",
            "manufacturer",
            "part_id",
            "software_image_files",
            "software_version",
        ]


class InventoryItemFilterForm(DeviceComponentFilterForm):
    model = InventoryItem
    manufacturer = DynamicModelMultipleChoiceField(
        queryset=Manufacturer.objects.all(), to_field_name="name", required=False
    )
    serial = forms.CharField(required=False)
    asset_tag = forms.CharField(required=False)
    discovered = forms.NullBooleanField(required=False, widget=StaticSelect2(choices=BOOLEAN_WITH_BLANK_CHOICES))
    software_version = DynamicModelMultipleChoiceField(
        queryset=SoftwareVersion.objects.all(),
        required=False,
        label="Software version",
    )
    has_software_version = forms.NullBooleanField(
        required=False,
        label="Has software version",
        widget=StaticSelect2(choices=BOOLEAN_WITH_BLANK_CHOICES),
    )
    tags = TagFilterField(model)


#
# Cables
#


class ConnectCableToDeviceForm(ConnectCableExcludeIDMixin, NautobotModelForm):
    """
    Base form for connecting a Cable to a Device component
    """

    termination_b_location = DynamicModelChoiceField(
        queryset=Location.objects.all(),
        label="Location",
        required=False,
    )
    termination_b_rack = DynamicModelChoiceField(
        queryset=Rack.objects.all(),
        label="Rack",
        required=False,
        null_option="None",
        query_params={"location": "$termination_b_location"},
    )
    termination_b_device = DynamicModelChoiceField(
        queryset=Device.objects.all(),
        label="Device",
        required=False,
        query_params={
            "location": "$termination_b_location",
            "rack": "$termination_b_rack",
        },
    )
    termination_b_module = DynamicModelChoiceField(
        queryset=Module.objects.all(),
        label="Module",
        required=False,
        query_params={
            "device": "$termination_b_device",
        },
    )

    class Meta:
        model = Cable
        fields = [
            "termination_b_location",
            "termination_b_rack",
            "termination_b_device",
            "termination_b_id",
            "type",
            "status",
            "label",
            "color",
            "length",
            "length_unit",
            "tags",
        ]
        widgets = {
            "type": StaticSelect2,
            "length_unit": StaticSelect2,
        }
        help_texts = {
            "status": "Connection status",
        }

    def clean_termination_b_id(self):
        # Return the PK rather than the object
        return getattr(self.cleaned_data["termination_b_id"], "pk", None)


class ConnectCableToConsolePortForm(ConnectCableToDeviceForm):
    termination_b_id = DynamicModelChoiceField(
        queryset=ConsolePort.objects.all(),
        label="Name",
        disabled_indicator="cable",
        query_params={"device": "$termination_b_device", "module": "$termination_b_module"},
    )


class ConnectCableToConsoleServerPortForm(ConnectCableToDeviceForm):
    termination_b_id = DynamicModelChoiceField(
        queryset=ConsoleServerPort.objects.all(),
        label="Name",
        disabled_indicator="cable",
        query_params={"device": "$termination_b_device", "module": "$termination_b_module"},
    )


class ConnectCableToPowerPortForm(ConnectCableToDeviceForm):
    termination_b_id = DynamicModelChoiceField(
        queryset=PowerPort.objects.all(),
        label="Name",
        disabled_indicator="cable",
        query_params={"device": "$termination_b_device", "module": "$termination_b_module"},
    )


class ConnectCableToPowerOutletForm(ConnectCableToDeviceForm):
    termination_b_id = DynamicModelChoiceField(
        queryset=PowerOutlet.objects.all(),
        label="Name",
        disabled_indicator="cable",
        query_params={"device": "$termination_b_device", "module": "$termination_b_module"},
    )


class ConnectCableToInterfaceForm(ConnectCableToDeviceForm):
    termination_b_id = DynamicModelChoiceField(
        queryset=Interface.objects.all(),
        label="Name",
        disabled_indicator="cable",
        query_params={
            "device_id": "$termination_b_device",
            "module": "$termination_b_module",
            "kind": "physical",
        },
    )


class ConnectCableToFrontPortForm(ConnectCableToDeviceForm):
    termination_b_id = DynamicModelChoiceField(
        queryset=FrontPort.objects.all(),
        label="Name",
        disabled_indicator="cable",
        query_params={"device": "$termination_b_device", "module": "$termination_b_module"},
    )


class ConnectCableToRearPortForm(ConnectCableToDeviceForm):
    termination_b_id = DynamicModelChoiceField(
        queryset=RearPort.objects.all(),
        label="Name",
        disabled_indicator="cable",
        query_params={"device": "$termination_b_device", "module": "$termination_b_module"},
    )


class ConnectCableToCircuitTerminationForm(ConnectCableExcludeIDMixin, NautobotModelForm):
    termination_b_provider = DynamicModelChoiceField(queryset=Provider.objects.all(), label="Provider", required=False)
    termination_b_location = DynamicModelChoiceField(
        queryset=Location.objects.all(),
        label="Location",
        required=False,
    )
    termination_b_circuit = DynamicModelChoiceField(
        queryset=Circuit.objects.all(),
        label="Circuit",
        query_params={
            "provider": "$termination_b_provider",
            "location": "$termination_b_location",
        },
    )
    termination_b_id = DynamicModelChoiceField(
        queryset=CircuitTermination.objects.all(),
        label="Side",
        disabled_indicator="cable",
        query_params={"circuit": "$termination_b_circuit"},
    )

    class Meta:
        model = Cable
        fields = [
            "termination_b_provider",
            "termination_b_location",
            "termination_b_circuit",
            "termination_b_id",
            "type",
            "status",
            "label",
            "color",
            "length",
            "length_unit",
            "tags",
        ]

    def clean_termination_b_id(self):
        # Return the PK rather than the object
        return getattr(self.cleaned_data["termination_b_id"], "pk", None)


class ConnectCableToPowerFeedForm(ConnectCableExcludeIDMixin, NautobotModelForm):
    termination_b_location = DynamicModelChoiceField(
        queryset=Location.objects.all(),
        label="Location",
        required=False,
    )
    termination_b_rackgroup = DynamicModelChoiceField(
        queryset=RackGroup.objects.all(),
        label="Rack Group",
        required=False,
        query_params={"location": "$termination_b_location"},
    )
    termination_b_powerpanel = DynamicModelChoiceField(
        queryset=PowerPanel.objects.all(),
        label="Power Panel",
        required=False,
        query_params={
            "location": "$termination_b_location",
            "rack_group": "$termination_b_rackgroup",
        },
    )
    termination_b_id = DynamicModelChoiceField(
        queryset=PowerFeed.objects.all(),
        label="Name",
        disabled_indicator="cable",
        query_params={"power_panel": "$termination_b_powerpanel"},
    )

    class Meta:
        model = Cable
        fields = [
            "termination_b_rackgroup",
            "termination_b_powerpanel",
            "termination_b_id",
            "type",
            "status",
            "label",
            "color",
            "length",
            "length_unit",
            "tags",
        ]

    def clean_termination_b_id(self):
        # Return the PK rather than the object
        return getattr(self.cleaned_data["termination_b_id"], "pk", None)


class CableForm(NautobotModelForm):
    class Meta:
        model = Cable
        fields = [
            "type",
            "status",
            "label",
            "color",
            "length",
            "length_unit",
            "tags",
        ]
        widgets = {
            "type": StaticSelect2,
            "length_unit": StaticSelect2,
        }
        error_messages = {"length": {"max_value": "Maximum length is 32767 (any unit)"}}


class CableBulkEditForm(TagsBulkEditFormMixin, StatusModelBulkEditFormMixin, NautobotBulkEditForm):
    pk = forms.ModelMultipleChoiceField(queryset=Cable.objects.all(), widget=forms.MultipleHiddenInput)
    type = forms.ChoiceField(
        choices=add_blank_choice(CableTypeChoices),
        required=False,
        initial="",
        widget=StaticSelect2(),
    )
    label = forms.CharField(max_length=CHARFIELD_MAX_LENGTH, required=False)
    color = forms.CharField(max_length=6, required=False, widget=ColorSelect())  # RGB color code
    length = forms.IntegerField(min_value=1, required=False)
    length_unit = forms.ChoiceField(
        choices=add_blank_choice(CableLengthUnitChoices),
        required=False,
        initial="",
        widget=StaticSelect2(),
    )

    class Meta:
        nullable_fields = [
            "type",
            "status",
            "label",
            "color",
            "length",
        ]

    def clean(self):
        super().clean()

        # Validate length/unit
        length = self.cleaned_data.get("length")
        length_unit = self.cleaned_data.get("length_unit")
        if length and not length_unit:
            raise forms.ValidationError({"length_unit": "Must specify a unit when setting length"})


class CableFilterForm(BootstrapMixin, StatusModelFilterFormMixin, forms.Form):
    model = Cable
    q = forms.CharField(required=False, label="Search")
    location = DynamicModelMultipleChoiceField(queryset=Location.objects.all(), to_field_name="name", required=False)
    tenant = DynamicModelMultipleChoiceField(queryset=Tenant.objects.all(), to_field_name="name", required=False)
    rack = DynamicModelMultipleChoiceField(
        queryset=Rack.objects.all(),
        required=False,
        label="Rack",
        null_option="None",
        query_params={"location": "$location"},
    )
    type = forms.MultipleChoiceField(
        choices=add_blank_choice(CableTypeChoices),
        required=False,
        widget=StaticSelect2Multiple(),
    )
    color = forms.CharField(max_length=6, required=False, widget=ColorSelect())  # RGB color code
    device = DynamicModelMultipleChoiceField(
        queryset=Device.objects.all(),
        required=False,
        label="Device",
        query_params={
            "location": "$location",
            "tenant": "$tenant",
            "rack": "$rack",
        },
    )
    tags = TagFilterField(model)


#
# Connections
#


class ConsoleConnectionFilterForm(BootstrapMixin, forms.Form):
    location = DynamicModelMultipleChoiceField(queryset=Location.objects.all(), to_field_name="name", required=False)
    device = DynamicModelMultipleChoiceField(
        queryset=Device.objects.all(),
        required=False,
        label="Device",
        to_field_name="name",
        query_params={"location": "$location"},
    )


class PowerConnectionFilterForm(BootstrapMixin, forms.Form):
    location = DynamicModelMultipleChoiceField(queryset=Location.objects.all(), to_field_name="name", required=False)
    device = DynamicModelMultipleChoiceField(
        queryset=Device.objects.all(),
        required=False,
        label="Device",
        to_field_name="name",
        query_params={"location": "$location"},
    )


class InterfaceConnectionFilterForm(BootstrapMixin, forms.Form):
    location = DynamicModelMultipleChoiceField(queryset=Location.objects.all(), to_field_name="name", required=False)
    device = DynamicModelMultipleChoiceField(
        queryset=Device.objects.all(),
        required=False,
        label="Device",
        to_field_name="name",
        query_params={"location": "$location"},
    )


#
# Virtual chassis
#


class DeviceSelectionForm(forms.Form):
    pk = forms.ModelMultipleChoiceField(queryset=Device.objects.all(), widget=forms.MultipleHiddenInput())


class VirtualChassisCreateForm(NautobotModelForm):
    location = DynamicModelChoiceField(queryset=Location.objects.all(), required=False)
    rack = DynamicModelChoiceField(
        queryset=Rack.objects.all(),
        required=False,
        null_option="None",
        query_params={"location": "$location"},
    )
    members = DynamicModelMultipleChoiceField(
        queryset=Device.objects.all(),
        required=False,
        query_params={
            "location": "$location",
            "rack": "$rack",
        },
    )
    initial_position = forms.IntegerField(
        initial=1,
        required=False,
        help_text="Position of the first member device. Increases by one for each additional member.",
    )

    class Meta:
        model = VirtualChassis
        fields = [
            "name",
            "domain",
            "location",
            "rack",
            "members",
            "initial_position",
            "tags",
        ]

    def save(self, *args, **kwargs):
        instance = super().save(*args, **kwargs)

        # Assign VC members
        if instance.present_in_database:
            initial_position = self.cleaned_data.get("initial_position") or 1
            for i, member in enumerate(self.cleaned_data["members"], start=initial_position):
                member.virtual_chassis = instance
                member.vc_position = i
                member.save()

        return instance


class VirtualChassisForm(NautobotModelForm):
    master = forms.ModelChoiceField(
        queryset=Device.objects.all(),
        required=False,
    )

    class Meta:
        model = VirtualChassis
        fields = [
            "name",
            "domain",
            "master",
            "tags",
        ]
        widgets = {
            "master": SelectWithPK(),
        }

    def __init__(self, *args, **kwargs):
        super().__init__(*args, **kwargs)

        self.fields["master"].queryset = Device.objects.filter(virtual_chassis=self.instance)


class BaseVCMemberFormSet(forms.BaseModelFormSet):
    def clean(self):
        super().clean()

        # Check for duplicate VC position values
        vc_position_list = []
        for form in self.forms:
            vc_position = form.cleaned_data.get("vc_position")
            if vc_position:
                if vc_position in vc_position_list:
                    error_msg = f"A virtual chassis member already exists in position {vc_position}."
                    form.add_error("vc_position", error_msg)
                vc_position_list.append(vc_position)


class DeviceVCMembershipForm(forms.ModelForm):
    class Meta:
        model = Device
        fields = [
            "vc_position",
            "vc_priority",
        ]
        labels = {
            "vc_position": "Position",
            "vc_priority": "Priority",
        }

    def __init__(self, validate_vc_position=False, *args, **kwargs):
        super().__init__(*args, **kwargs)

        # Require VC position (only required when the Device is a VirtualChassis member)
        self.fields["vc_position"].required = True

        # Validation of vc_position is optional. This is only required when adding a new member to an existing
        # VirtualChassis. Otherwise, vc_position validation is handled by BaseVCMemberFormSet.
        self.validate_vc_position = validate_vc_position

    def clean_vc_position(self):
        vc_position = self.cleaned_data["vc_position"]

        if self.validate_vc_position:
            conflicting_members = Device.objects.filter(
                virtual_chassis=self.instance.virtual_chassis, vc_position=vc_position
            )
            if conflicting_members.exists():
                raise forms.ValidationError(f"A virtual chassis member already exists in position {vc_position}.")

        return vc_position


class VCMemberSelectForm(BootstrapMixin, forms.Form):
    location = DynamicModelChoiceField(queryset=Location.objects.all(), required=False)
    rack = DynamicModelChoiceField(
        queryset=Rack.objects.all(),
        required=False,
        null_option="None",
        query_params={"location": "$location"},
    )
    device = DynamicModelChoiceField(
        queryset=Device.objects.all(),
        query_params={
            "location": "$location",
            "rack": "$rack",
            "virtual_chassis": "null",
        },
    )

    def clean_device(self):
        device = self.cleaned_data["device"]
        if device.virtual_chassis is not None:
            raise forms.ValidationError(f"Device {device} is already assigned to a virtual chassis.")
        return device


class VirtualChassisBulkEditForm(TagsBulkEditFormMixin, NautobotBulkEditForm):
    pk = forms.ModelMultipleChoiceField(queryset=VirtualChassis.objects.all(), widget=forms.MultipleHiddenInput())
    domain = forms.CharField(max_length=CHARFIELD_MAX_LENGTH, required=False)

    class Meta:
        nullable_fields = ["domain"]


class VirtualChassisFilterForm(NautobotFilterForm):
    model = VirtualChassis
    q = forms.CharField(required=False, label="Search")
    location = DynamicModelMultipleChoiceField(queryset=Location.objects.all(), to_field_name="name", required=False)
    tenant_group = DynamicModelMultipleChoiceField(
        queryset=TenantGroup.objects.all(),
        to_field_name="name",
        required=False,
        null_option="None",
    )
    tenant = DynamicModelMultipleChoiceField(
        queryset=Tenant.objects.all(),
        to_field_name="name",
        required=False,
        null_option="None",
        query_params={"tenant_group": "$tenant_group"},
    )
    tags = TagFilterField(model)


#
# Power panels
#


class PowerPanelForm(LocatableModelFormMixin, NautobotModelForm):
    rack_group = DynamicModelChoiceField(
        queryset=RackGroup.objects.all(),
        required=False,
        query_params={"location": "$location"},
    )

    class Meta:
        model = PowerPanel
        fields = [
            "location",
            "rack_group",
            "name",
            "tags",
        ]


class PowerPanelBulkEditForm(
    TagsBulkEditFormMixin,
    LocatableModelBulkEditFormMixin,
    NautobotBulkEditForm,
):
    pk = forms.ModelMultipleChoiceField(queryset=PowerPanel.objects.all(), widget=forms.MultipleHiddenInput)
    rack_group = DynamicModelChoiceField(
        queryset=RackGroup.objects.all(),
        required=False,
        query_params={"location": "$location"},
    )

    class Meta:
        model = PowerPanel
        nullable_fields = ["location", "rack_group"]


class PowerPanelFilterForm(NautobotFilterForm, LocatableModelFilterFormMixin):
    model = PowerPanel
    q = forms.CharField(required=False, label="Search")
    rack_group = DynamicModelMultipleChoiceField(
        queryset=RackGroup.objects.all(),
        required=False,
        label="Rack group",
        null_option="None",
        query_params={"location": "$location"},
    )
    tags = TagFilterField(model)


#
# Power feeds
#


class PowerFeedForm(NautobotModelForm):
    location = DynamicModelChoiceField(
        queryset=Location.objects.all(),
        required=False,
        initial_params={"power_panels": "$power_panel"},
    )
    power_panel = DynamicModelChoiceField(queryset=PowerPanel.objects.all(), query_params={"location": "$location"})
    rack = DynamicModelChoiceField(
        queryset=Rack.objects.all(),
        required=False,
        query_params={"location": "$location"},
    )
    comments = CommentField()

    class Meta:
        model = PowerFeed
        fields = [
            "location",
            "power_panel",
            "rack",
            "name",
            "status",
            "type",
            "supply",
            "phase",
            "voltage",
            "amperage",
            "max_utilization",
            "comments",
            "tags",
        ]
        widgets = {
            "type": StaticSelect2(),
            "supply": StaticSelect2(),
            "phase": StaticSelect2(),
        }


class PowerFeedBulkEditForm(TagsBulkEditFormMixin, StatusModelBulkEditFormMixin, NautobotBulkEditForm):
    pk = forms.ModelMultipleChoiceField(queryset=PowerFeed.objects.all(), widget=forms.MultipleHiddenInput)
    power_panel = DynamicModelChoiceField(queryset=PowerPanel.objects.all(), required=False)
    rack = DynamicModelChoiceField(queryset=Rack.objects.all(), required=False)
    type = forms.ChoiceField(
        choices=add_blank_choice(PowerFeedTypeChoices),
        required=False,
        initial="",
        widget=StaticSelect2(),
    )
    supply = forms.ChoiceField(
        choices=add_blank_choice(PowerFeedSupplyChoices),
        required=False,
        initial="",
        widget=StaticSelect2(),
    )
    phase = forms.ChoiceField(
        choices=add_blank_choice(PowerFeedPhaseChoices),
        required=False,
        initial="",
        widget=StaticSelect2(),
    )
    voltage = forms.IntegerField(required=False)
    amperage = forms.IntegerField(required=False)
    max_utilization = forms.IntegerField(required=False)
    comments = CommentField(widget=SmallTextarea, label="Comments")

    class Meta:
        nullable_fields = [
            "comments",
        ]


class PowerFeedFilterForm(NautobotFilterForm, StatusModelFilterFormMixin):
    model = PowerFeed
    q = forms.CharField(required=False, label="Search")
    location = DynamicModelMultipleChoiceField(queryset=Location.objects.all(), to_field_name="name", required=False)
    power_panel = DynamicModelMultipleChoiceField(
        queryset=PowerPanel.objects.all(),
        required=False,
        label="Power panel",
        null_option="None",
        query_params={"location": "$location"},
    )
    rack = DynamicModelMultipleChoiceField(
        queryset=Rack.objects.all(),
        required=False,
        label="Rack",
        null_option="None",
        query_params={"location": "$location"},
    )
    type = forms.ChoiceField(
        choices=add_blank_choice(PowerFeedTypeChoices),
        required=False,
        widget=StaticSelect2(),
    )
    supply = forms.ChoiceField(
        choices=add_blank_choice(PowerFeedSupplyChoices),
        required=False,
        widget=StaticSelect2(),
    )
    phase = forms.ChoiceField(
        choices=add_blank_choice(PowerFeedPhaseChoices),
        required=False,
        widget=StaticSelect2(),
    )
    voltage = forms.IntegerField(required=False)
    amperage = forms.IntegerField(required=False)
    max_utilization = forms.IntegerField(required=False)
    tags = TagFilterField(model)


class DeviceRedundancyGroupForm(NautobotModelForm):
    secrets_group = DynamicModelChoiceField(queryset=SecretsGroup.objects.all(), required=False)
    comments = CommentField()

    class Meta:
        model = DeviceRedundancyGroup
        fields = "__all__"
        widgets = {"failover_strategy": StaticSelect2()}


class DeviceRedundancyGroupFilterForm(NautobotFilterForm, StatusModelFilterFormMixin):
    model = DeviceRedundancyGroup
    field_order = ["q", "name"]
    q = forms.CharField(required=False, label="Search")
    failover_strategy = forms.ChoiceField(
        choices=add_blank_choice(DeviceRedundancyGroupFailoverStrategyChoices),
        required=False,
        widget=StaticSelect2(),
    )
    secrets_group = DynamicModelMultipleChoiceField(
        queryset=SecretsGroup.objects.all(), to_field_name="name", required=False
    )

    tags = TagFilterField(model)


class DeviceRedundancyGroupBulkEditForm(
    TagsBulkEditFormMixin, StatusModelBulkEditFormMixin, NautobotBulkEditForm, LocalContextModelBulkEditForm
):
    pk = forms.ModelMultipleChoiceField(queryset=DeviceRedundancyGroup.objects.all(), widget=forms.MultipleHiddenInput)
    failover_strategy = forms.ChoiceField(
        choices=add_blank_choice(DeviceRedundancyGroupFailoverStrategyChoices),
        required=False,
        widget=StaticSelect2(),
    )
    secrets_group = DynamicModelChoiceField(queryset=SecretsGroup.objects.all(), to_field_name="name", required=False)
    comments = CommentField(widget=SmallTextarea, label="Comments")

    class Meta:
        model = DeviceRedundancyGroup
        nullable_fields = [
            "failover_strategy",
            "secrets_group",
        ]


#
# Interface Redundancy Groups
#


class InterfaceRedundancyGroupForm(NautobotModelForm):
    """InterfaceRedundancyGroup create/edit form."""

    protocol_group_id = forms.CharField(
        label="Protocol Group ID",
        help_text="Specify a group identifier, such as the VRRP group ID.",
        required=False,
    )
    virtual_ip = DynamicModelChoiceField(
        queryset=IPAddress.objects.all(),
        required=False,
    )
    secrets_group = DynamicModelChoiceField(
        queryset=SecretsGroup.objects.all(),
        required=False,
    )

    class Meta:
        """Meta attributes."""

        model = InterfaceRedundancyGroup
        fields = [
            "name",
            "description",
            "status",
            "virtual_ip",
            "protocol",
            "protocol_group_id",
            "secrets_group",
        ]


class InterfaceRedundancyGroupAssociationForm(BootstrapMixin, NoteModelFormMixin):
    """InterfaceRedundancyGroupAssociation create/edit form."""

    location = DynamicModelChoiceField(
        queryset=Location.objects.all(),
        required=False,
    )
    rack = DynamicModelChoiceField(
        queryset=Rack.objects.all(),
        required=False,
        null_option="None",
        query_params={"location": "$location"},
    )
    device = DynamicModelChoiceField(
        queryset=Device.objects.all(),
        required=False,
        query_params={
            "location": "$location",
            "rack": "$rack",
        },
    )
    interface = DynamicModelChoiceField(
        queryset=Interface.objects.all(),
        query_params={"device_id": "$device"},
        help_text="Choose an interface to add to the Redundancy Group.",
    )
    interface_redundancy_group = DynamicModelChoiceField(
        queryset=InterfaceRedundancyGroup.objects.all(),
        help_text="Choose a Interface Redundancy Group.",
    )
    priority = forms.IntegerField(
        min_value=1,
        help_text="Specify the interface priority as an integer.",
    )

    class Meta:
        """Meta attributes."""

        model = InterfaceRedundancyGroupAssociation
        fields = [
            "interface_redundancy_group",
            "location",
            "rack",
            "device",
            "interface",
            "priority",
        ]


class InterfaceRedundancyGroupBulkEditForm(
    TagsBulkEditFormMixin,
    StatusModelBulkEditFormMixin,
    NautobotBulkEditForm,
):
    """InterfaceRedundancyGroup bulk edit form."""

    pk = forms.ModelMultipleChoiceField(
        queryset=InterfaceRedundancyGroup.objects.all(),
        widget=forms.MultipleHiddenInput,
    )
    protocol = forms.ChoiceField(choices=InterfaceRedundancyGroupProtocolChoices)
    description = forms.CharField(required=False)
    virtual_ip = DynamicModelChoiceField(queryset=IPAddress.objects.all(), required=False)
    secrets_group = DynamicModelChoiceField(queryset=SecretsGroup.objects.all(), required=False)

    class Meta:
        """Meta attributes."""

        nullable_fields = [
            "protocol",
            "description",
            "virtual_ip",
            "secrets_group",
        ]


class InterfaceRedundancyGroupFilterForm(BootstrapMixin, StatusModelFilterFormMixin, forms.ModelForm):
    """Filter form to filter searches."""

    model = InterfaceRedundancyGroup
    q = forms.CharField(
        required=False,
        label="Search",
        help_text="Search within Name.",
    )
    name = forms.CharField(required=False, label="Name")
    interfaces = DynamicModelMultipleChoiceField(
        queryset=Interface.objects.all(),
        required=False,
    )
    virtual_ip = DynamicModelMultipleChoiceField(
        queryset=IPAddress.objects.all(),
        required=False,
    )
    secrets_group = DynamicModelMultipleChoiceField(
        queryset=SecretsGroup.objects.all(),
        required=False,
    )
    protocol = forms.ChoiceField(
        choices=InterfaceRedundancyGroupProtocolChoices,
        required=False,
    )

    class Meta:
        """Meta attributes."""

        model = InterfaceRedundancyGroup
        # Define the fields above for ordering and widget purposes
        fields = [
            "q",
            "name",
            "description",
            "interfaces",
            "virtual_ip",
            "secrets_group",
            "protocol",
        ]


#
# Software image files
#


class SoftwareImageFileBulkEditForm(TagsBulkEditFormMixin, StatusModelBulkEditFormMixin, NautobotBulkEditForm):
    """SoftwareImageFile bulk edit form."""

    pk = forms.ModelMultipleChoiceField(queryset=SoftwareImageFile.objects.all(), widget=forms.MultipleHiddenInput)
    software_version = DynamicModelChoiceField(queryset=SoftwareVersion.objects.all(), required=False)
    image_file_name = forms.CharField(required=False)
    image_file_checksum = forms.CharField(required=False)
    hashing_algorithm = forms.ChoiceField(
        choices=add_blank_choice(SoftwareImageFileHashingAlgorithmChoices),
        required=False,
        widget=StaticSelect2(),
    )
    image_file_size = forms.IntegerField(required=False)
    default_image = forms.NullBooleanField(required=False, widget=BulkEditNullBooleanSelect, label="Is default image")
<<<<<<< HEAD
    download_url = forms.URLField(required=False)
    external_integration = DynamicModelChoiceField(
        queryset=ExternalIntegration.objects.all(),
        required=False,
    )
=======
    download_url = LaxURLField(required=False)
>>>>>>> 9bcf628d

    class Meta:
        model = SoftwareImageFile
        nullable_fields = [
            "image_file_checksum",
            "hashing_algorithm",
            "image_file_size",
            "download_url",
            "external_integration",
        ]


class SoftwareImageFileFilterForm(NautobotFilterForm, StatusModelFilterFormMixin):
    """SoftwareImageFile basic filter form."""

    model = SoftwareImageFile

    q = forms.CharField(required=False, label="Search")
    software_version = DynamicModelMultipleChoiceField(
        queryset=SoftwareVersion.objects.all(),
        required=False,
        label="Software version",
    )
    image_file_name = forms.CharField(required=False, label="Image file name")
    image_file_checksum = forms.CharField(required=False, label="Image file checksum")
    hashing_algorithm = forms.ChoiceField(
        choices=add_blank_choice(SoftwareImageFileHashingAlgorithmChoices),
        required=False,
        widget=StaticSelect2(),
        label="Hashing algorithm",
    )
    image_file_size = forms.IntegerField(required=False, label="Image file size")
    download_url = forms.URLField(required=False, label="Download URL")
    device_types = DynamicModelMultipleChoiceField(
        queryset=DeviceType.objects.all(),
        required=False,
        label="Device types",
    )
    has_device_types = forms.NullBooleanField(
        required=False,
        label="Has device types",
        widget=StaticSelect2(choices=BOOLEAN_WITH_BLANK_CHOICES),
    )
    external_integration = DynamicModelChoiceField(
        queryset=ExternalIntegration.objects.all(),
        required=False,
    )

    tags = TagFilterField(model)

    field_order = [
        "q",
        "software_version",
        "image_file_name",
        "image_file_checksum",
        "hashing_algorithm",
        "image_file_size",
        "download_url",
        "device_types",
        "has_device_types",
        "external_integration",
        "status",
        "tags",
    ]


class SoftwareImageFileForm(NautobotModelForm):
    """SoftwareImageFile credit/edit form."""

    device_types = DynamicModelMultipleChoiceField(
        queryset=DeviceType.objects.all(),
        required=False,
        label="Device Types",
    )

    external_integration = DynamicModelChoiceField(
        queryset=ExternalIntegration.objects.all(),
        required=False,
    )

    field_order = [
        "software_version",
        "image_file_name",
        "status",
    ]

    class Meta:
        model = SoftwareImageFile
        fields = "__all__"

    def __init__(self, *args, **kwargs):
        super().__init__(*args, **kwargs)

        self.fields["device_types"].initial = self.instance.device_types.all()

    def _save_m2m(self):
        """Save many-to-many fields."""
        super()._save_m2m()
        self.instance.device_types.set(self.cleaned_data["device_types"])


class SoftwareVersionBulkEditForm(TagsBulkEditFormMixin, StatusModelBulkEditFormMixin, NautobotBulkEditForm):
    """SoftwareVersion bulk edit form."""

    pk = forms.ModelMultipleChoiceField(queryset=SoftwareVersion.objects.all(), widget=forms.MultipleHiddenInput)
    platform = DynamicModelChoiceField(queryset=Platform.objects.all(), required=False)
    alias = forms.CharField(required=False)
    release_date = NullableDateField(required=False, widget=DatePicker())
    end_of_support_date = NullableDateField(required=False, widget=DatePicker())
    documentation_url = forms.URLField(required=False)
    long_term_support = forms.NullBooleanField(
        required=False, widget=BulkEditNullBooleanSelect, label="Long Term Support"
    )
    pre_release = forms.NullBooleanField(required=False, widget=BulkEditNullBooleanSelect, label="Pre-Release")

    class Meta:
        model = SoftwareVersion
        nullable_fields = [
            "alias",
            "release_date",
            "end_of_support_date",
            "documentation_url",
        ]


class SoftwareVersionFilterForm(NautobotFilterForm, StatusModelFilterFormMixin):
    """SoftwareVersion basic filter form."""

    model = SoftwareVersion

    q = forms.CharField(required=False, label="Search")
    platform = DynamicModelMultipleChoiceField(
        queryset=Platform.objects.all(),
        required=False,
        label="Platform",
    )
    version = forms.CharField(required=False, label="Version")
    alias = forms.CharField(required=False, label="Alias")
    release_date = NullableDateField(required=False, widget=DatePicker(), label="Release date")
    end_of_support_date = NullableDateField(required=False, widget=DatePicker(), label="End of support date")
    documentation_url = forms.URLField(required=False, label="Documentation URL")
    long_term_support = forms.NullBooleanField(
        required=False, widget=StaticSelect2(choices=BOOLEAN_WITH_BLANK_CHOICES), label="Long Term Support"
    )
    pre_release = forms.NullBooleanField(
        required=False, widget=StaticSelect2(choices=BOOLEAN_WITH_BLANK_CHOICES), label="Pre-Release"
    )
    software_image_files = DynamicModelMultipleChoiceField(
        queryset=SoftwareImageFile.objects.all(),
        required=False,
        label="Software image files",
    )
    has_software_image_files = forms.NullBooleanField(
        required=False,
        label="Has software image files",
        widget=StaticSelect2(choices=BOOLEAN_WITH_BLANK_CHOICES),
    )
    devices = DynamicModelMultipleChoiceField(
        queryset=Device.objects.all(),
        required=False,
        label="Devices",
    )
    has_devices = forms.NullBooleanField(
        required=False,
        label="Has devices",
        widget=StaticSelect2(choices=BOOLEAN_WITH_BLANK_CHOICES),
    )
    inventory_items = DynamicModelMultipleChoiceField(
        queryset=InventoryItem.objects.all(),
        required=False,
        label="Inventory items",
    )
    has_inventory_items = forms.NullBooleanField(
        required=False,
        label="Has inventory items",
        widget=StaticSelect2(choices=BOOLEAN_WITH_BLANK_CHOICES),
    )
    virtual_machines = DynamicModelMultipleChoiceField(
        queryset=VirtualMachine.objects.all(),
        required=False,
        label="Virtual machines",
    )
    has_virtual_machines = forms.NullBooleanField(
        required=False,
        label="Has virtual machines",
        widget=StaticSelect2(choices=BOOLEAN_WITH_BLANK_CHOICES),
    )
    tags = TagFilterField(model)

    field_order = [
        "q",
        "platform",
        "version",
        "alias",
        "release_date",
        "end_of_support_date",
        "documentation_url",
        "long_term_support",
        "pre_release",
        "software_image_files",
        "has_software_image_files",
        "devices",
        "has_devices",
        "inventory_items",
        "has_inventory_items",
        "virtual_machines",
        "has_virtual_machines",
        "status",
        "tags",
    ]


class SoftwareVersionForm(NautobotModelForm):
    """SoftwareVersion credit/edit form."""

    release_date = NullableDateField(required=False, widget=DatePicker())
    end_of_support_date = NullableDateField(required=False, widget=DatePicker())
    field_order = [
        "platform",
        "version",
        "status",
    ]

    class Meta:
        model = SoftwareVersion
        fields = "__all__"


class ControllerForm(LocatableModelFormMixin, NautobotModelForm, TenancyForm):
    """Controller create/edit form."""

    platform = DynamicModelChoiceField(
        queryset=Platform.objects.all(),
        required=False,
    )
    external_integration = DynamicModelChoiceField(
        queryset=ExternalIntegration.objects.all(),
        required=False,
    )
    controller_device = DynamicModelChoiceField(
        queryset=Device.objects.all(),
        required=False,
    )
    controller_device_redundancy_group = DynamicModelChoiceField(
        queryset=DeviceRedundancyGroup.objects.all(),
        required=False,
    )

    class Meta:
        model = Controller
        fields = (
            "name",
            "status",
            "role",
            "description",
            "platform",
            "tenant_group",
            "tenant",
            "location",
            "capabilities",
            "external_integration",
            "controller_device",
            "controller_device_redundancy_group",
            "tags",
        )


class ControllerFilterForm(
    NautobotFilterForm,
    LocatableModelFilterFormMixin,
    TenancyFilterForm,
    StatusModelFilterFormMixin,
    RoleModelFilterFormMixin,
):
    """Controller basic filter form."""

    model = Controller
    q = forms.CharField(required=False, label="Search")
    name = forms.CharField(required=False, label="Name")
    description = forms.CharField(required=False, label="Description")
    platform = DynamicModelMultipleChoiceField(
        queryset=Platform.objects.all(),
        required=False,
        label="Platform",
    )
    external_integration = DynamicModelMultipleChoiceField(
        queryset=ExternalIntegration.objects.all(),
        required=False,
        label="External integration",
    )
    controller_device = DynamicModelMultipleChoiceField(
        queryset=Device.objects.all(),
        required=False,
        label="Controller device",
    )
    controller_device_redundancy_group = DynamicModelMultipleChoiceField(
        queryset=DeviceRedundancyGroup.objects.all(),
        required=False,
        label="Controller device redundancy group",
    )
    tags = TagFilterField(model)
    field_order = (
        "q",
        "name",
        "status",
        "role",
        "description",
        "location",
        "platform",
        "tenant_group",
        "tenant",
        "external_integration",
        "controller_device",
        "controller_device_redundancy_group",
        "tags",
    )


class ControllerBulkEditForm(
    TagsBulkEditFormMixin,
    LocatableModelBulkEditFormMixin,
    StatusModelBulkEditFormMixin,
    RoleModelBulkEditFormMixin,
    NautobotBulkEditForm,
):
    """Controller bulk edit form."""

    pk = forms.ModelMultipleChoiceField(
        queryset=Controller.objects.all(),
        widget=forms.MultipleHiddenInput,
    )
    platform = DynamicModelChoiceField(
        queryset=Platform.objects.all(),
        required=False,
    )
    capabilities = JSONArrayFormField(
        choices=ControllerCapabilitiesChoices,
        base_field=forms.CharField(),
        required=False,
    )
    tenant = DynamicModelChoiceField(
        queryset=Tenant.objects.all(),
        required=False,
    )
    external_integration = DynamicModelChoiceField(
        queryset=ExternalIntegration.objects.all(),
        required=False,
    )
    controller_device = DynamicModelChoiceField(
        queryset=Device.objects.all(),
        required=False,
    )
    controller_device_redundancy_group = DynamicModelChoiceField(
        queryset=DeviceRedundancyGroup.objects.all(),
        required=False,
    )

    class Meta:
        model = Controller
        fields = (
            "status",
            "role",
            "description",
            "location",
            "platform",
            "external_integration",
            "controller_device",
            "controller_device_redundancy_group",
            "tags",
        )
        nullable_fields = (
            "tenant",
            "capabilities",
        )


class ControllerManagedDeviceGroupForm(NautobotModelForm, TenancyForm):
    """ControllerManagedDeviceGroup create/edit form."""

    controller = DynamicModelChoiceField(queryset=Controller.objects.all(), required=True)
    devices = DynamicModelMultipleChoiceField(queryset=Device.objects.all(), required=False)
    parent = DynamicModelChoiceField(queryset=ControllerManagedDeviceGroup.objects.all(), required=False)
    radio_profiles = DynamicModelMultipleChoiceField(
        queryset=RadioProfile.objects.all(),
        required=False,
        label="Radio Profiles",
    )

    class Meta:
        model = ControllerManagedDeviceGroup
        fields = (
            "controller",
            "name",
            "description",
            "devices",
            "parent",
            "capabilities",
            "weight",
            "radio_profiles",
            "tags",
            "tenant_group",
            "tenant",
        )

    def __init__(self, *args, **kwargs):
        super().__init__(*args, **kwargs)

        if self.instance.present_in_database:
            self.initial["devices"] = self.instance.devices.values_list("pk", flat=True)

    def save(self, *args, **kwargs):
        instance = super().save(*args, **kwargs)
        instance.devices.set(self.cleaned_data["devices"])
        return instance


class ControllerManagedDeviceGroupFilterForm(NautobotFilterForm, TenancyFilterForm):
    """ControllerManagedDeviceGroup basic filter form."""

    model = ControllerManagedDeviceGroup
    q = forms.CharField(required=False, label="Search")
    name = forms.CharField(required=False, label="Name")
    description = forms.CharField(required=False, label="Description")
    controller = DynamicModelChoiceField(
        queryset=Controller.objects.all(),
        required=False,
        label="Controller",
    )
    parent = DynamicModelChoiceField(
        queryset=ControllerManagedDeviceGroup.objects.all(),
        required=False,
        label="Parent",
    )
    weight = forms.IntegerField(required=False, label="Weight")
    subtree = DynamicModelMultipleChoiceField(
        queryset=ControllerManagedDeviceGroup.objects.all(),
        to_field_name="name",
        required=False,
    )
    tags = TagFilterField(model)
    field_order = (
        "q",
        "name",
        "description",
        "controller",
        "parent",
        "weight",
        "subtree",
        "tags",
        "tenant",
        "tenant_group",
    )


class ControllerManagedDeviceGroupBulkEditForm(TagsBulkEditFormMixin, NautobotBulkEditForm):
    """ControllerManagedDeviceGroup bulk edit form."""

    pk = forms.ModelMultipleChoiceField(
        queryset=ControllerManagedDeviceGroup.objects.all(),
        widget=forms.MultipleHiddenInput,
    )
    controller = DynamicModelChoiceField(queryset=Controller.objects.all(), required=False)
    parent = DynamicModelChoiceField(queryset=ControllerManagedDeviceGroup.objects.all(), required=False)
    weight = forms.IntegerField(required=False)
    add_radio_profiles = DynamicModelMultipleChoiceField(
        queryset=RadioProfile.objects.all(),
        required=False,
        label="Add Radio Profiles",
    )
    remove_radio_profiles = DynamicModelMultipleChoiceField(
        queryset=RadioProfile.objects.all(),
        required=False,
        label="Remove Radio Profiles",
    )
    capabilities = JSONArrayFormField(
        choices=ControllerCapabilitiesChoices,
        base_field=forms.CharField(),
        required=False,
    )
    tenant = DynamicModelChoiceField(queryset=Tenant.objects.all(), required=False)

    class Meta:
        model = ControllerManagedDeviceGroup
        fields = (
            "controller",
            "parent",
            "weight",
            "tags",
        )
        nullable_fields = (
            "tenant",
            "capabilities",
        )


#
# Virtual Device Context
#


class VirtualDeviceContextForm(NautobotModelForm):
    device = DynamicModelChoiceField(
        queryset=Device.objects.all(),
    )
    tenant_group = DynamicModelChoiceField(queryset=TenantGroup.objects.all(), to_field_name="name", required=False)
    tenant = DynamicModelChoiceField(
        queryset=Tenant.objects.all(),
        query_params={"tenant_group": "$tenant_group"},
        required=False,
    )
    interfaces = DynamicModelMultipleChoiceField(
        queryset=Interface.objects.all(), required=False, query_params={"device": "$device"}
    )
    primary_ip4 = DynamicModelChoiceField(
        queryset=IPAddress.objects.all(),
        required=False,
        query_params={"ip_version": 4, "interfaces": "$interfaces"},
        label="Primary IPv4",
    )
    primary_ip6 = DynamicModelChoiceField(
        queryset=IPAddress.objects.all(),
        required=False,
        query_params={"ip_version": 6, "interfaces": "$interfaces"},
        label="Primary IPv6",
    )
    role = DynamicModelChoiceField(
        queryset=Role.objects.all(),
        required=False,
        query_params={"content_types": VirtualDeviceContext._meta.label_lower},
    )
    status = DynamicModelChoiceField(
        queryset=Status.objects.all(),
        required=True,
        query_params={"content_types": VirtualDeviceContext._meta.label_lower},
    )
    vrfs = DynamicModelMultipleChoiceField(
        queryset=VRF.objects.all(),
        required=False,
        label="VRFs",
    )

    class Meta:
        model = VirtualDeviceContext
        fields = [
            "name",
            "device",
            "role",
            "status",
            "identifier",
            "interfaces",
            "vrfs",
            "primary_ip4",
            "primary_ip6",
            "tenant",
            "description",
            "tags",
        ]

    def __init__(self, *args, **kwargs):
        super().__init__(*args, **kwargs)

        # Not allowing the device to be changed if the VirtualDeviceContext is already present in the database
        if self.instance.present_in_database:
            self.fields["device"].disabled = True
            self.fields["device"].required = False

        self.initial["vrfs"] = self.instance.vrfs.values_list("id", flat=True)

    def save(self, commit=True):
        instance = super().save(commit)
        if commit:
            interfaces = self.cleaned_data["interfaces"]
            instance.interfaces.set(interfaces)
            vrfs = self.cleaned_data["vrfs"]
            instance.vrfs.set(vrfs)
        return instance


class VirtualDeviceContextBulkEditForm(
    TagsBulkEditFormMixin,
    StatusModelBulkEditFormMixin,
    NautobotBulkEditForm,
):
    pk = forms.ModelMultipleChoiceField(queryset=VirtualDeviceContext.objects.all(), widget=forms.MultipleHiddenInput())
    device = DynamicModelChoiceField(queryset=Device.objects.all(), required=False)
    tenant = DynamicModelChoiceField(queryset=Tenant.objects.all(), required=False)
    add_interfaces = DynamicModelMultipleChoiceField(
        queryset=Interface.objects.all(), required=False, query_params={"device": "$device"}
    )
    remove_interfaces = DynamicModelMultipleChoiceField(
        queryset=Interface.objects.all(), required=False, query_params={"device": "$device"}
    )
    add_vrfs = DynamicModelMultipleChoiceField(queryset=VRF.objects.all(), required=False)
    remove_vrfs = DynamicModelMultipleChoiceField(queryset=VRF.objects.all(), required=False)

    class Meta:
        model = VirtualDeviceContext
        nullable_fields = [
            "tenant",
        ]


class VirtualDeviceContextFilterForm(
    NautobotFilterForm,
    StatusModelFilterFormMixin,
):
    model = VirtualDeviceContext
    field_order = [
        "q",
        "device",
        "status",
        "tenant",
        "has_tenant",
        "has_primary_ip",
        "tags",
    ]

    q = forms.CharField(required=False, label="Search")
    device = DynamicModelMultipleChoiceField(
        queryset=Device.objects.all(),
        required=False,
        label="Device",
    )
    tenant = DynamicModelMultipleChoiceField(
        queryset=Tenant.objects.all(),
        required=False,
        label="Tenant",
    )
    has_primary_ip = forms.NullBooleanField(
        required=False,
        label="Has a primary IP",
        widget=StaticSelect2(choices=BOOLEAN_WITH_BLANK_CHOICES),
    )
    has_tenant = forms.NullBooleanField(
        required=False,
        label="Has Tenant",
        widget=StaticSelect2(choices=BOOLEAN_WITH_BLANK_CHOICES),
    )
    tags = TagFilterField(model)<|MERGE_RESOLUTION|>--- conflicted
+++ resolved
@@ -4774,15 +4774,11 @@
     )
     image_file_size = forms.IntegerField(required=False)
     default_image = forms.NullBooleanField(required=False, widget=BulkEditNullBooleanSelect, label="Is default image")
-<<<<<<< HEAD
-    download_url = forms.URLField(required=False)
+    download_url = LaxURLField(required=False)
     external_integration = DynamicModelChoiceField(
         queryset=ExternalIntegration.objects.all(),
         required=False,
     )
-=======
-    download_url = LaxURLField(required=False)
->>>>>>> 9bcf628d
 
     class Meta:
         model = SoftwareImageFile

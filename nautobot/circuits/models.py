from django.core.exceptions import ValidationError
from django.db import models
from django.urls import reverse

from nautobot.dcim.fields import ASNField
from nautobot.dcim.models import CableTermination, PathEndpoint
from nautobot.extras.models import ObjectChange, StatusModel
from nautobot.extras.utils import extras_features
from nautobot.core.fields import AutoSlugField
from nautobot.core.models.generics import OrganizationalModel, PrimaryModel
from nautobot.utilities.utils import serialize_object
from .choices import CircuitTerminationSideChoices


__all__ = (
    "Circuit",
    "CircuitTermination",
    "CircuitType",
    "Provider",
    "ProviderNetwork",
)


@extras_features(
    "custom_fields",
    "custom_links",
    "custom_validators",
    "export_templates",
    "graphql",
    "relationships",
    "webhooks",
)
class ProviderNetwork(PrimaryModel):
    name = models.CharField(max_length=100)
    slug = AutoSlugField(populate_from="name")
    provider = models.ForeignKey(to="circuits.Provider", on_delete=models.PROTECT, related_name="provider_networks")
    description = models.CharField(max_length=200, blank=True)
    comments = models.TextField(blank=True)

    csv_headers = [
        "provider",
        "name",
        "slug",
        "description",
        "comments",
    ]

    class Meta:
        ordering = ("provider", "name")
        constraints = (
            models.UniqueConstraint(fields=("provider", "name"), name="circuits_providernetwork_provider_name"),
        )
        unique_together = ("provider", "name")

    def __str__(self):
        return self.name

    def get_absolute_url(self):
        return reverse("circuits:providernetwork", args=[self.slug])

    def to_csv(self):
        return (
            self.provider.name,
            self.name,
            self.slug,
            self.description,
            self.comments,
        )

    @property
    def display(self):
        return f"{self.provider} {self.name}"


@extras_features(
    "custom_fields",
    "custom_links",
    "custom_validators",
    "export_templates",
    "graphql",
    "relationships",
    "webhooks",
)
class Provider(PrimaryModel):
    """
    Each Circuit belongs to a Provider. This is usually a telecommunications company or similar organization. This model
    stores information pertinent to the user's relationship with the Provider.
    """

    name = models.CharField(max_length=100, unique=True)
    slug = AutoSlugField(populate_from="name")
    asn = ASNField(
        blank=True,
        null=True,
        verbose_name="ASN",
        help_text="32-bit autonomous system number",
    )
    account = models.CharField(max_length=100, blank=True, verbose_name="Account number")
    portal_url = models.URLField(blank=True, verbose_name="Portal URL")
    noc_contact = models.TextField(blank=True, verbose_name="NOC contact")
    admin_contact = models.TextField(blank=True, verbose_name="Admin contact")
    comments = models.TextField(blank=True)

    csv_headers = [
        "name",
        "slug",
        "asn",
        "account",
        "portal_url",
        "noc_contact",
        "admin_contact",
        "comments",
    ]
    clone_fields = [
        "asn",
        "account",
        "portal_url",
        "noc_contact",
        "admin_contact",
    ]

    class Meta:
        ordering = ["name"]

    def __str__(self):
        return self.name

    def get_absolute_url(self):
        return reverse("circuits:provider", args=[self.slug])

    def to_csv(self):
        return (
            self.name,
            self.slug,
            self.asn,
            self.account,
            self.portal_url,
            self.noc_contact,
            self.admin_contact,
            self.comments,
        )


@extras_features("custom_fields", "custom_validators", "graphql", "relationships")
class CircuitType(OrganizationalModel):
    """
    Circuits can be organized by their functional role. For example, a user might wish to define CircuitTypes named
    "Long Haul," "Metro," or "Out-of-Band".
    """

    name = models.CharField(max_length=100, unique=True)
    slug = AutoSlugField(populate_from="name")
    description = models.CharField(
        max_length=200,
        blank=True,
    )

    csv_headers = ["name", "slug", "description"]

    class Meta:
        ordering = ["name"]

    def __str__(self):
        return self.name

    def get_absolute_url(self):
        return reverse("circuits:circuittype", args=[self.slug])

    def to_csv(self):
        return (
            self.name,
            self.slug,
            self.description,
        )


@extras_features(
    "custom_fields",
    "custom_links",
    "custom_validators",
    "export_templates",
    "graphql",
    "relationships",
    "statuses",
    "webhooks",
)
class Circuit(PrimaryModel, StatusModel):
    """
    A communications circuit connects two points. Each Circuit belongs to a Provider; Providers may have multiple
    circuits. Each circuit is also assigned a CircuitType and a Site.  Circuit port speed and commit rate are measured
    in Kbps.
    """

    cid = models.CharField(max_length=100, verbose_name="Circuit ID")
    provider = models.ForeignKey(to="circuits.Provider", on_delete=models.PROTECT, related_name="circuits")
    type = models.ForeignKey(to="CircuitType", on_delete=models.PROTECT, related_name="circuits")
    tenant = models.ForeignKey(
        to="tenancy.Tenant",
        on_delete=models.PROTECT,
        related_name="circuits",
        blank=True,
        null=True,
    )
    install_date = models.DateField(blank=True, null=True, verbose_name="Date installed")
    commit_rate = models.PositiveIntegerField(blank=True, null=True, verbose_name="Commit rate (Kbps)")
    description = models.CharField(max_length=200, blank=True)
    comments = models.TextField(blank=True)

    # Cache associated CircuitTerminations
    termination_a = models.ForeignKey(
        to="circuits.CircuitTermination",
        on_delete=models.SET_NULL,
        related_name="+",
        editable=False,
        blank=True,
        null=True,
    )
    termination_z = models.ForeignKey(
        to="circuits.CircuitTermination",
        on_delete=models.SET_NULL,
        related_name="+",
        editable=False,
        blank=True,
        null=True,
    )

    csv_headers = [
        "cid",
        "provider",
        "type",
        "status",
        "tenant",
        "install_date",
        "commit_rate",
        "description",
        "comments",
    ]
    clone_fields = [
        "provider",
        "type",
        "status",
        "tenant",
        "install_date",
        "commit_rate",
        "description",
    ]

    class Meta:
        ordering = ["provider", "cid"]
        unique_together = ["provider", "cid"]

    def __str__(self):
        return self.cid

    def get_absolute_url(self):
        return reverse("circuits:circuit", args=[self.pk])

    def to_csv(self):
        return (
            self.cid,
            self.provider.name,
            self.type.name,
            self.get_status_display(),
            self.tenant.name if self.tenant else None,
            self.install_date,
            self.commit_rate,
            self.description,
            self.comments,
        )


@extras_features(
    "custom_fields",
    "custom_links",
    "custom_validators",
    "export_templates",
    "graphql",
    "relationships",
    "statuses",
    "webhooks",
)
class CircuitTermination(PrimaryModel, PathEndpoint, CableTermination):
    circuit = models.ForeignKey(to="circuits.Circuit", on_delete=models.CASCADE, related_name="terminations")
    term_side = models.CharField(max_length=1, choices=CircuitTerminationSideChoices, verbose_name="Termination")
    site = models.ForeignKey(
        to="dcim.Site",
        on_delete=models.PROTECT,
        related_name="circuit_terminations",
        blank=True,
        null=True,
    )
    provider_network = models.ForeignKey(
        to="circuits.ProviderNetwork",
        on_delete=models.PROTECT,
        related_name="circuit_terminations",
        blank=True,
        null=True,
    )
    port_speed = models.PositiveIntegerField(verbose_name="Port speed (Kbps)", blank=True, null=True)
    upstream_speed = models.PositiveIntegerField(
        blank=True,
        null=True,
        verbose_name="Upstream speed (Kbps)",
        help_text="Upstream speed, if different from port speed",
    )
    xconnect_id = models.CharField(max_length=50, blank=True, verbose_name="Cross-connect ID")
    pp_info = models.CharField(max_length=100, blank=True, verbose_name="Patch panel/port(s)")
    description = models.CharField(max_length=200, blank=True)

    class Meta:
        ordering = ["circuit", "term_side"]
        unique_together = ["circuit", "term_side"]

    def __str__(self):
        return f"Termination {self.term_side}: {self.site or self.provider_network}"

    def get_absolute_url(self):
<<<<<<< HEAD
        return reverse("circuits:circuittermination", args=[self.pk])
=======

        # Circuit terminations can terminate on a site or a provider network.
        # There is no separate view for Circuit Terminations,
        # so we return the absolute URL of the corresponding terminal here.
        if self.site:
            return self.site.get_absolute_url()
        return self.provider_network.get_absolute_url()

    def clean(self):
        super().clean()

        # Must define either site *or* provider network
        if self.site is None and self.provider_network is None:
            raise ValidationError("A circuit termination must attach to either a site or a provider network.")
        if self.site and self.provider_network:
            raise ValidationError("A circuit termination cannot attach to both a site and a provider network.")
>>>>>>> 926ed813

    def to_objectchange(self, action):
        # Annotate the parent Circuit
        try:
            related_object = self.circuit
        except Circuit.DoesNotExist:
            # Parent circuit has been deleted
            related_object = None

        return ObjectChange(
            changed_object=self,
            object_repr=str(self),
            action=action,
            related_object=related_object,
            object_data=serialize_object(self),
        )

    @property
    def parent(self):
        return self.circuit

    def get_peer_termination(self):
        peer_side = "Z" if self.term_side == "A" else "A"
        try:
            return CircuitTermination.objects.prefetch_related("site").get(circuit=self.circuit, term_side=peer_side)
        except CircuitTermination.DoesNotExist:
            return None<|MERGE_RESOLUTION|>--- conflicted
+++ resolved
@@ -1,4 +1,3 @@
-from django.core.exceptions import ValidationError
 from django.db import models
 from django.urls import reverse
 
@@ -315,26 +314,7 @@
         return f"Termination {self.term_side}: {self.site or self.provider_network}"
 
     def get_absolute_url(self):
-<<<<<<< HEAD
         return reverse("circuits:circuittermination", args=[self.pk])
-=======
-
-        # Circuit terminations can terminate on a site or a provider network.
-        # There is no separate view for Circuit Terminations,
-        # so we return the absolute URL of the corresponding terminal here.
-        if self.site:
-            return self.site.get_absolute_url()
-        return self.provider_network.get_absolute_url()
-
-    def clean(self):
-        super().clean()
-
-        # Must define either site *or* provider network
-        if self.site is None and self.provider_network is None:
-            raise ValidationError("A circuit termination must attach to either a site or a provider network.")
-        if self.site and self.provider_network:
-            raise ValidationError("A circuit termination cannot attach to both a site and a provider network.")
->>>>>>> 926ed813
 
     def to_objectchange(self, action):
         # Annotate the parent Circuit

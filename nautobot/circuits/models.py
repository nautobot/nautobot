from django.contrib.contenttypes.models import ContentType
from django.core.exceptions import ValidationError
from django.db import models

from nautobot.dcim.fields import ASNField
from nautobot.dcim.models import CableTermination, PathEndpoint
from nautobot.extras.models import StatusModel
from nautobot.extras.utils import extras_features
from nautobot.core.models.fields import AutoSlugField
from nautobot.core.models.generics import OrganizationalModel, PrimaryModel

from .choices import CircuitTerminationSideChoices


__all__ = (
    "Circuit",
    "CircuitTermination",
    "CircuitType",
    "Provider",
    "ProviderNetwork",
)


@extras_features(
    "custom_links",
    "custom_validators",
    "export_templates",
    "graphql",
    "webhooks",
)
class ProviderNetwork(PrimaryModel):
    name = models.CharField(max_length=100, db_index=True)
    slug = AutoSlugField(populate_from="name")
    provider = models.ForeignKey(to="circuits.Provider", on_delete=models.PROTECT, related_name="provider_networks")
    description = models.CharField(max_length=200, blank=True)
    comments = models.TextField(blank=True)

    csv_headers = [
        "provider",
        "name",
        "slug",
        "description",
        "comments",
    ]

    class Meta:
        ordering = ("provider", "name")
        constraints = (
            models.UniqueConstraint(fields=("provider", "name"), name="circuits_providernetwork_provider_name"),
        )
        unique_together = ("provider", "name")

    def __str__(self):
        return self.name

<<<<<<< HEAD
=======
    def get_absolute_url(self):
        return reverse("circuits:providernetwork", args=[self.pk])

>>>>>>> 29348b13
    def to_csv(self):
        return (
            self.provider.name,
            self.name,
            self.slug,
            self.description,
            self.comments,
        )

    @property
    def display(self):
        return f"{self.provider} {self.name}"


@extras_features(
    "custom_links",
    "custom_validators",
    "export_templates",
    "graphql",
    "webhooks",
)
class Provider(PrimaryModel):
    """
    Each Circuit belongs to a Provider. This is usually a telecommunications company or similar organization. This model
    stores information pertinent to the user's relationship with the Provider.
    """

    name = models.CharField(max_length=100, unique=True)
    asn = ASNField(
        blank=True,
        null=True,
        verbose_name="ASN",
        help_text="32-bit autonomous system number",
    )
    # todoindex:
    account = models.CharField(max_length=100, blank=True, verbose_name="Account number")
    portal_url = models.URLField(blank=True, verbose_name="Portal URL")
    noc_contact = models.TextField(blank=True, verbose_name="NOC contact")
    admin_contact = models.TextField(blank=True, verbose_name="Admin contact")
    comments = models.TextField(blank=True)

    csv_headers = [
        "name",
        "asn",
        "account",
        "portal_url",
        "noc_contact",
        "admin_contact",
        "comments",
    ]
    clone_fields = [
        "asn",
        "account",
        "portal_url",
        "noc_contact",
        "admin_contact",
    ]

    class Meta:
        ordering = ["name"]

    def __str__(self):
        return self.name

<<<<<<< HEAD
=======
    def get_absolute_url(self):
        return reverse("circuits:provider", args=[self.pk])

>>>>>>> 29348b13
    def to_csv(self):
        return (
            self.name,
            self.asn,
            self.account,
            self.portal_url,
            self.noc_contact,
            self.admin_contact,
            self.comments,
        )


@extras_features("custom_validators", "graphql")
class CircuitType(OrganizationalModel):
    """
    Circuits can be organized by their functional role. For example, a user might wish to define CircuitTypes named
    "Long Haul," "Metro," or "Out-of-Band".
    """

    name = models.CharField(max_length=100, unique=True)
    description = models.CharField(
        max_length=200,
        blank=True,
    )

    csv_headers = ["name", "description"]

    class Meta:
        ordering = ["name"]

    def __str__(self):
        return self.name

<<<<<<< HEAD
=======
    def get_absolute_url(self):
        return reverse("circuits:circuittype", args=[self.pk])

>>>>>>> 29348b13
    def to_csv(self):
        return (
            self.name,
            self.description,
        )


@extras_features(
    "custom_links",
    "custom_validators",
    "export_templates",
    "graphql",
    "statuses",
    "webhooks",
)
class Circuit(PrimaryModel, StatusModel):
    """
    A communications circuit connects two points.
    Each Circuit belongs to a Provider; Providers may have multiple circuits.
    Each circuit is also assigned a CircuitType.
    Circuit port speed and commit rate are measured in Kbps.
    """

    cid = models.CharField(max_length=100, verbose_name="Circuit ID")
    provider = models.ForeignKey(to="circuits.Provider", on_delete=models.PROTECT, related_name="circuits")
    circuit_type = models.ForeignKey(to="CircuitType", on_delete=models.PROTECT, related_name="circuits")
    tenant = models.ForeignKey(
        to="tenancy.Tenant",
        on_delete=models.PROTECT,
        related_name="circuits",
        blank=True,
        null=True,
    )
    install_date = models.DateField(blank=True, null=True, verbose_name="Date installed")
    commit_rate = models.PositiveIntegerField(blank=True, null=True, verbose_name="Commit rate (Kbps)")
    description = models.CharField(max_length=200, blank=True)
    comments = models.TextField(blank=True)

    # Cache associated CircuitTerminations
    circuit_termination_a = models.ForeignKey(
        to="circuits.CircuitTermination",
        on_delete=models.SET_NULL,
        related_name="+",
        editable=False,
        blank=True,
        null=True,
    )
    circuit_termination_z = models.ForeignKey(
        to="circuits.CircuitTermination",
        on_delete=models.SET_NULL,
        related_name="+",
        editable=False,
        blank=True,
        null=True,
    )

    csv_headers = [
        "cid",
        "provider",
        "circuit_type",
        "status",
        "tenant",
        "install_date",
        "commit_rate",
        "description",
        "comments",
    ]
    clone_fields = [
        "provider",
        "circuit_type",
        "status",
        "tenant",
        "install_date",
        "commit_rate",
        "description",
    ]

    class Meta:
        ordering = ["provider", "cid"]
        unique_together = ["provider", "cid"]

    def __str__(self):
        return self.cid

    def to_csv(self):
        return (
            self.cid,
            self.provider.name,
            self.circuit_type.name,
            self.get_status_display(),
            self.tenant.name if self.tenant else None,
            self.install_date,
            self.commit_rate,
            self.description,
            self.comments,
        )


@extras_features(
    "cable_terminations",
    "custom_links",
    "custom_validators",
    "export_templates",
    "graphql",
    "locations",
    "webhooks",
)
class CircuitTermination(PrimaryModel, PathEndpoint, CableTermination):
    circuit = models.ForeignKey(to="circuits.Circuit", on_delete=models.CASCADE, related_name="circuit_terminations")
    term_side = models.CharField(max_length=1, choices=CircuitTerminationSideChoices, verbose_name="Termination")
    location = models.ForeignKey(
        to="dcim.Location",
        on_delete=models.PROTECT,
        related_name="circuit_terminations",
        blank=True,
        null=True,
    )
    provider_network = models.ForeignKey(
        to="circuits.ProviderNetwork",
        on_delete=models.PROTECT,
        related_name="circuit_terminations",
        blank=True,
        null=True,
    )
    port_speed = models.PositiveIntegerField(verbose_name="Port speed (Kbps)", blank=True, null=True)
    upstream_speed = models.PositiveIntegerField(
        blank=True,
        null=True,
        verbose_name="Upstream speed (Kbps)",
        help_text="Upstream speed, if different from port speed",
    )
    xconnect_id = models.CharField(max_length=50, blank=True, verbose_name="Cross-connect ID")
    pp_info = models.CharField(max_length=100, blank=True, verbose_name="Patch panel/port(s)")
    description = models.CharField(max_length=200, blank=True)

    class Meta:
        ordering = ["circuit", "term_side"]
        unique_together = ["circuit", "term_side"]

    def __str__(self):
        return f"Termination {self.term_side}: {self.location or self.provider_network}"

    def clean(self):
        super().clean()

        # Must define either location *or* provider network
        if self.location is None and self.provider_network is None:
            raise ValidationError("A circuit termination must attach to either a location or a provider network.")
        if self.location and self.provider_network:
            raise ValidationError("A circuit termination cannot attach to both a location and a provider network.")
        # If and only if a site is defined, a location *may* also be defined.
        if self.location is not None:
            if ContentType.objects.get_for_model(self) not in self.location.location_type.content_types.all():
                raise ValidationError(
                    {
                        "location": "Circuit terminations may not associate to locations of type "
                        f'"{self.location.location_type}"'
                    }
                )

    def to_objectchange(self, action, related_object=None, **kwargs):
        # Annotate the parent Circuit
        try:
            related_object = self.circuit
        except Circuit.DoesNotExist:
            # Parent circuit has been deleted
            related_object = None

        return super().to_objectchange(action, related_object=related_object, **kwargs)

    @property
    def parent(self):
        return self.circuit

    def get_peer_termination(self):
        peer_side = "Z" if self.term_side == "A" else "A"
        try:
            return CircuitTermination.objects.select_related("location").get(circuit=self.circuit, term_side=peer_side)
        except CircuitTermination.DoesNotExist:
            return None<|MERGE_RESOLUTION|>--- conflicted
+++ resolved
@@ -53,12 +53,6 @@
     def __str__(self):
         return self.name
 
-<<<<<<< HEAD
-=======
-    def get_absolute_url(self):
-        return reverse("circuits:providernetwork", args=[self.pk])
-
->>>>>>> 29348b13
     def to_csv(self):
         return (
             self.provider.name,
@@ -123,12 +117,6 @@
     def __str__(self):
         return self.name
 
-<<<<<<< HEAD
-=======
-    def get_absolute_url(self):
-        return reverse("circuits:provider", args=[self.pk])
-
->>>>>>> 29348b13
     def to_csv(self):
         return (
             self.name,
@@ -162,12 +150,6 @@
     def __str__(self):
         return self.name
 
-<<<<<<< HEAD
-=======
-    def get_absolute_url(self):
-        return reverse("circuits:circuittype", args=[self.pk])
-
->>>>>>> 29348b13
     def to_csv(self):
         return (
             self.name,

--- conflicted
+++ resolved
@@ -6,15 +6,10 @@
 )
 from nautobot.extras.forms import (
     AddRemoveTagsForm,
-<<<<<<< HEAD
-    CustomFieldBulkEditForm,
     CustomFieldModelCSVForm,
-    NautobotFilterform,
-=======
-    CustomFieldFilterForm,
+    NautobotFilterForm,
     CustomFieldModelCSVForm,
     NautobotBulkEditForm,
->>>>>>> b610589a
     NautobotModelForm,
     StatusBulkEditFormMixin,
     StatusModelCSVFormMixin,
@@ -23,7 +18,6 @@
 from nautobot.tenancy.forms import TenancyFilterForm, TenancyForm
 from nautobot.tenancy.models import Tenant
 from nautobot.utilities.forms import (
-    BootstrapMixin,
     CommentField,
     CSVModelChoiceField,
     DatePicker,
@@ -97,7 +91,7 @@
         ]
 
 
-class ProviderFilterForm(NautobotFilterform, LocatableModelFilterFormMixin):
+class ProviderFilterForm(NautobotFilterForm, LocatableModelFilterFormMixin):
     model = Provider
     q = forms.CharField(required=False, label="Search")
     asn = forms.IntegerField(required=False, label="ASN")
@@ -154,7 +148,7 @@
         ]
 
 
-class ProviderNetworkFilterForm(NautobotFilterform):
+class ProviderNetworkFilterForm(NautobotFilterForm):
     model = ProviderNetwork
     field_order = ["q", "provider_id"]
     q = forms.CharField(required=False, label="Search")
@@ -273,7 +267,7 @@
         ]
 
 
-class CircuitFilterForm(NautobotFilterform, LocatableModelFilterFormMixin, TenancyFilterForm, StatusFilterFormMixin):
+class CircuitFilterForm(NautobotFilterForm, LocatableModelFilterFormMixin, TenancyFilterForm, StatusFilterFormMixin):
     model = Circuit
     field_order = [
         "q",

--- conflicted
+++ resolved
@@ -91,11 +91,7 @@
         ]
 
 
-<<<<<<< HEAD
 class ProviderFilterForm(NautobotFilterform):
-=======
-class ProviderFilterForm(BootstrapMixin, LocatableModelFilterFormMixin, CustomFieldFilterForm):
->>>>>>> 07b2d6ca
     model = Provider
     q = forms.CharField(required=False, label="Search")
     asn = forms.IntegerField(required=False, label="ASN")
@@ -271,17 +267,7 @@
         ]
 
 
-<<<<<<< HEAD
 class CircuitFilterForm(NautobotFilterform, TenancyFilterForm, StatusFilterFormMixin):
-=======
-class CircuitFilterForm(
-    BootstrapMixin,
-    LocatableModelFilterFormMixin,
-    TenancyFilterForm,
-    StatusFilterFormMixin,
-    CustomFieldFilterForm,
-):
->>>>>>> 07b2d6ca
     model = Circuit
     field_order = [
         "q",

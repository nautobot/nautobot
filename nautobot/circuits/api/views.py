--- conflicted
+++ resolved
@@ -45,14 +45,8 @@
 
 
 class CircuitViewSet(StatusViewSetMixin, NautobotModelViewSet):
-<<<<<<< HEAD
-    # v2 TODO(jathan): Replace prefetch_related with select_related (for tags it should stay)
-    queryset = Circuit.objects.prefetch_related(
-        "status", "circuit_type", "tenant", "provider", "circuit_termination_a", "circuit_termination_z"
-=======
     queryset = Circuit.objects.select_related(
-        "status", "type", "tenant", "provider", "termination_a", "termination_z"
->>>>>>> caaf93fc
+        "status", "type", "tenant", "provider", "circuit_termination_a", "circuit_termination_z"
     ).prefetch_related("tags")
     serializer_class = serializers.CircuitSerializer
     filterset_class = filters.CircuitFilterSet

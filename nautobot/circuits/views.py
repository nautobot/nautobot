from django.contrib import messages
from django.db import transaction
from django.shortcuts import get_object_or_404, redirect, render
from django.utils.html import format_html

from nautobot.core.forms import ConfirmationForm
from nautobot.core.templatetags.helpers import bettertitle, humanize_speed, placeholder
from nautobot.core.ui.choices import SectionChoices
from nautobot.core.ui.object_detail import (
    ObjectDetailContent,
    ObjectFieldsPanel,
    ObjectsTablePanel,
)
from nautobot.core.ui.utils import render_component_template
<<<<<<< HEAD
from nautobot.core.views import generic, mixins as view_mixins
=======
from nautobot.core.views import generic
from nautobot.core.views.paginator import EnhancedPaginator, get_paginate_count
>>>>>>> 257a0a1f
from nautobot.core.views.viewsets import NautobotUIViewSet

from . import filters, forms, tables
from .api import serializers
from .choices import CircuitTerminationSideChoices
from .models import Circuit, CircuitTermination, CircuitType, Provider, ProviderNetwork


class CircuitTypeUIViewSet(NautobotUIViewSet):
    bulk_update_form_class = forms.CircuitTypeBulkEditForm
    filterset_class = filters.CircuitTypeFilterSet
    filterset_form_class = forms.CircuitTypeFilterForm
    form_class = forms.CircuitTypeForm
    queryset = CircuitType.objects.all()
    serializer_class = serializers.CircuitTypeSerializer
    table_class = tables.CircuitTypeTable

    object_detail_content = ObjectDetailContent(
        panels=(
            ObjectFieldsPanel(
                section=SectionChoices.LEFT_HALF,
                weight=100,
                fields="__all__",
            ),
            ObjectsTablePanel(
                section=SectionChoices.FULL_WIDTH,
                weight=100,
                table_class=tables.CircuitTable,
                table_filter="circuit_type",
                select_related_fields=["circuit_type", "tenant"],
                prefetch_related_fields=["circuit_terminations__location"],
                exclude_columns=["circuit_type"],
            ),
        ),
    )


class CircuitTerminationUIViewSet(NautobotUIViewSet):
    action_buttons = ("import", "export")
    bulk_update_form_class = forms.CircuitTerminationBulkEditForm
    filterset_class = filters.CircuitTerminationFilterSet
    filterset_form_class = forms.CircuitTerminationFilterForm
    form_class = forms.CircuitTerminationForm
    queryset = CircuitTermination.objects.all()
    serializer_class = serializers.CircuitTerminationSerializer
    table_class = tables.CircuitTerminationTable

    def get_object(self):
        obj = super().get_object()
        if self.action in ["create", "update"] and "circuit" in self.kwargs:
            obj.circuit = get_object_or_404(Circuit, pk=self.kwargs["circuit"])
        return obj

    def get_return_url(self, request, obj=None, default_return_url=None):
        if obj is not None and obj.present_in_database and obj.pk:
            return super().get_return_url(request, obj=obj.circuit, default_return_url=default_return_url)

        return super().get_return_url(request, obj=obj, default_return_url=default_return_url)


class ProviderUIViewSet(NautobotUIViewSet):
    bulk_update_form_class = forms.ProviderBulkEditForm
    filterset_class = filters.ProviderFilterSet
    filterset_form_class = forms.ProviderFilterForm
    form_class = forms.ProviderForm
    queryset = Provider.objects.all()
    serializer_class = serializers.ProviderSerializer
    table_class = tables.ProviderTable
    object_detail_content = ObjectDetailContent(
        panels=(
            ObjectFieldsPanel(
                section=SectionChoices.LEFT_HALF,
                weight=100,
                fields="__all__",
            ),
            ObjectsTablePanel(
                weight=200,
                table_class=tables.CircuitTable,
                table_filter="provider",
                section=SectionChoices.FULL_WIDTH,
                exclude_columns=["provider"],
            ),
        ),
    )


class CircuitUIViewSet(NautobotUIViewSet):
    bulk_update_form_class = forms.CircuitBulkEditForm
    filterset_class = filters.CircuitFilterSet
    filterset_form_class = forms.CircuitFilterForm
    form_class = forms.CircuitForm
    # v2 TODO(jathan): Replace prefetch_related with select_related
    prefetch_related = ["provider", "circuit_type", "tenant", "circuit_termination_a", "circuit_termination_z"]
    queryset = Circuit.objects.all()
    serializer_class = serializers.CircuitSerializer
    table_class = tables.CircuitTable

    class CircuitTerminationPanel(ObjectFieldsPanel):
        def __init__(self, **kwargs):
            self.side = kwargs.pop("side")
            super().__init__(
                fields=(
                    "location",  # TODO: render location hierarchy
                    "cable",
                    "provider_network",
                    "cloud_network",
                    "port_speed",
                    "upstream_speed",
                    "ip_addresses",
                    "xconnect_id",
                    "pp_info",
                    "description",
                ),
                value_transforms={
                    "port_speed": [humanize_speed, placeholder],
                    "upstream_speed": [humanize_speed],
                },
                hide_if_unset=("location", "provider_network", "cloud_network", "upstream_speed"),
                ignore_nonexistent_fields=True,  # ip_addresses may be undefined
                header_extra_content_template_path="circuits/inc/circuit_termination_header_extra_content.html",
                **kwargs,
            )

        def should_render(self, context):
            return True

        def get_extra_context(self, context):
            return {"termination": context[self.context_object_key], "side": self.side}

        def get_data(self, context):
            """
            Extend the panel data to include custom relationships on the termination.

            This is done for feature parity with the existing UI, and is not a pattern we *generally* should emulate.
            """
            data = super().get_data(context)
            termination = context["termination"]
            if termination is not None:
                for side, relationships in termination.get_relationships_with_related_objects(
                    include_hidden=False
                ).items():
                    for relationship, value in relationships.items():
                        key = (relationship, side)
                        data[key] = value

            return data

        def render_key(self, key, value, context):
            """
            Extend the panel rendering to render custom relationship information.

            This is done for feature parity with the existing UI, and is not a pattern we *generally* should emulate.
            """
            if isinstance(key, tuple):
                # Copied from _ObjectRelationshipsPanel.render_key()
                relationship, side = key
                return format_html(
                    '<span title="{} ({})">{}</span>',
                    relationship.label,
                    relationship.key,
                    bettertitle(relationship.get_label(side)),
                )
            return super().render_key(key, value, context)

        def render_value(self, key, value, context):
            """
            Add custom rendering of connected cables.

            TODO: this might make sense to move into the base class to handle Cable objects in general?
            """
            if key == "cable":
                if not context["termination"].location:
                    return ""
                return render_component_template("circuits/inc/circuit_termination_cable_fragment.html", context)
            return super().render_value(key, value, context)

        def queryset_list_url_filter(self, key, value, context):
            """
            Extend the panel rendering to render custom relationship information.

            This is done for feature parity with the existing UI, and is not a pattern we *generally* should emulate.
            """
            if isinstance(key, tuple):
                # Copied from _ObjectRelationshipsPanel.queryset_list_url_filter()
                relationship, side = key
                termination = context["termination"]
                return f"cr_{relationship.key}__{side}={termination.pk}"
            return super().queryset_list_url_filter(key, value, context)

    object_detail_content = ObjectDetailContent(
        panels=(
            ObjectFieldsPanel(
                section=SectionChoices.LEFT_HALF,
                weight=100,
                fields="__all__",
                exclude_fields=["comments", "circuit_termination_a", "circuit_termination_z"],
                value_transforms={"commit_rate": [humanize_speed, placeholder]},
            ),
            CircuitTerminationPanel(
                label="Termination - A Side",
                section=SectionChoices.RIGHT_HALF,
                weight=100,
                context_object_key="circuit_termination_a",
                side=CircuitTerminationSideChoices.SIDE_A,
            ),
            CircuitTerminationPanel(
                label="Termination - Z Side",
                section=SectionChoices.RIGHT_HALF,
                weight=200,
                context_object_key="circuit_termination_z",
                side=CircuitTerminationSideChoices.SIDE_Z,
            ),
        ),
    )

    def get_extra_context(self, request, instance):
        context = super().get_extra_context(request, instance)
        if self.action == "retrieve":
            # A-side termination
            circuit_termination_a = (
                CircuitTermination.objects.restrict(request.user, "view")
                .select_related("location")
                .filter(circuit=instance, term_side=CircuitTerminationSideChoices.SIDE_A)
                .first()
            )
            if (
                circuit_termination_a
                and circuit_termination_a.connected_endpoint
                and hasattr(circuit_termination_a.connected_endpoint, "ip_addresses")
            ):
                circuit_termination_a.ip_addresses = circuit_termination_a.connected_endpoint.ip_addresses.restrict(
                    request.user, "view"
                )

            # Z-side termination
            circuit_termination_z = (
                CircuitTermination.objects.restrict(request.user, "view")
                .select_related("location")
                .filter(circuit=instance, term_side=CircuitTerminationSideChoices.SIDE_Z)
                .first()
            )
            if (
                circuit_termination_z
                and circuit_termination_z.connected_endpoint
                and hasattr(circuit_termination_z.connected_endpoint, "ip_addresses")
            ):
                circuit_termination_z.ip_addresses = circuit_termination_z.connected_endpoint.ip_addresses.restrict(
                    request.user, "view"
                )

            context["circuit_termination_a"] = circuit_termination_a
            context["circuit_termination_z"] = circuit_termination_z
        return context


class ProviderNetworkUIViewSet(NautobotUIViewSet):
    model = ProviderNetwork
    bulk_update_form_class = forms.ProviderNetworkBulkEditForm
    filterset_class = filters.ProviderNetworkFilterSet
    filterset_form_class = forms.ProviderNetworkFilterForm
    form_class = forms.ProviderNetworkForm
    queryset = ProviderNetwork.objects.all()
    serializer_class = serializers.ProviderNetworkSerializer
    table_class = tables.ProviderNetworkTable

    object_detail_content = ObjectDetailContent(
        panels=(
            ObjectFieldsPanel(
                weight=100,
                section=SectionChoices.LEFT_HALF,
                fields="__all__",
            ),
            ObjectsTablePanel(
                weight=200,
                section=SectionChoices.FULL_WIDTH,
                table_class=tables.CircuitTable,
                table_filter=["circuit_termination_a__provider_network", "circuit_termination_z__provider_network"],
                prefetch_related_fields=["circuit_terminations__location"],
                select_related_fields=["circuit_type", "tenant"],
                exclude_columns=["provider_network", "circuit_termination_a", "circuit_termination_z"],
                related_field_name="provider_network",
                add_button_route=None,
            ),
        )
    )


class CircuitSwapTerminations(generic.ObjectEditView):
    """
    Swap the A and Z terminations of a circuit.
    """

    queryset = Circuit.objects.all()

    def get(self, request, *args, **kwargs):
        circuit = get_object_or_404(self.queryset, pk=kwargs["pk"])
        form = ConfirmationForm()

        # Circuit must have at least one termination to swap
        if not circuit.circuit_termination_a and not circuit.circuit_termination_z:
            messages.error(
                request,
                f"No terminations have been defined for circuit {circuit}.",
            )
            return redirect("circuits:circuit", pk=circuit.pk)

        return render(
            request,
            "circuits/circuit_terminations_swap.html",
            {
                "circuit": circuit,
                "circuit_termination_a": circuit.circuit_termination_a,
                "circuit_termination_z": circuit.circuit_termination_z,
                "form": form,
                "panel_class": "default",
                "button_class": "primary",
                "return_url": circuit.get_absolute_url(),
            },
        )

    def post(self, request, *args, **kwargs):
        circuit = get_object_or_404(self.queryset, pk=kwargs["pk"])
        form = ConfirmationForm(request.POST)

        if form.is_valid():
            circuit_termination_a = CircuitTermination.objects.filter(
                circuit=circuit, term_side=CircuitTerminationSideChoices.SIDE_A
            ).first()
            circuit_termination_z = CircuitTermination.objects.filter(
                circuit=circuit, term_side=CircuitTerminationSideChoices.SIDE_Z
            ).first()

            if circuit_termination_a and circuit_termination_z:
                # Use a placeholder to avoid an IntegrityError on the (circuit, term_side) unique constraint
                with transaction.atomic():
                    circuit_termination_a.term_side = "_"
                    circuit_termination_a.save()
                    circuit_termination_z.term_side = "A"
                    circuit_termination_z.save()
                    circuit_termination_a.term_side = "Z"
                    circuit_termination_a.save()
            elif circuit_termination_a:
                circuit_termination_a.term_side = "Z"
                circuit_termination_a.save()
            else:
                circuit_termination_z.term_side = "A"
                circuit_termination_z.save()

            messages.success(request, f"Swapped terminations for circuit {circuit}.")
            return redirect("circuits:circuit", pk=circuit.pk)

        return render(
            request,
            "circuits/circuit_terminations_swap.html",
            {
                "circuit": circuit,
                "circuit_termination_a": circuit.circuit_termination_a,
                "circuit_termination_z": circuit.circuit_termination_z,
                "form": form,
                "panel_class": "default",
                "button_class": "primary",
                "return_url": circuit.get_absolute_url(),
            },
        )<|MERGE_RESOLUTION|>--- conflicted
+++ resolved
@@ -12,12 +12,7 @@
     ObjectsTablePanel,
 )
 from nautobot.core.ui.utils import render_component_template
-<<<<<<< HEAD
-from nautobot.core.views import generic, mixins as view_mixins
-=======
 from nautobot.core.views import generic
-from nautobot.core.views.paginator import EnhancedPaginator, get_paginate_count
->>>>>>> 257a0a1f
 from nautobot.core.views.viewsets import NautobotUIViewSet
 
 from . import filters, forms, tables

from django.contrib import messages
from django.db import transaction
from django.db.models import Q
from django.shortcuts import get_object_or_404, redirect, render
from django_tables2 import RequestConfig


from nautobot.core.forms import ConfirmationForm
from nautobot.core.models.querysets import count_related
from nautobot.core.views import generic, mixins as view_mixins
from nautobot.core.views.paginator import EnhancedPaginator, get_paginate_count
from nautobot.core.views.viewsets import NautobotUIViewSet


from . import filters, forms, tables
from .api import serializers
from .choices import CircuitTerminationSideChoices
from .models import Circuit, CircuitTermination, CircuitType, Provider, ProviderNetwork


class CircuitTypeUIViewSet(
    view_mixins.ObjectDetailViewMixin,
    view_mixins.ObjectListViewMixin,
    view_mixins.ObjectEditViewMixin,
    view_mixins.ObjectDestroyViewMixin,
    view_mixins.ObjectBulkDestroyViewMixin,
    view_mixins.ObjectBulkCreateViewMixin,
    view_mixins.ObjectChangeLogViewMixin,
    view_mixins.ObjectNotesViewMixin,
):
    bulk_create_form_class = forms.CircuitTypeCSVForm
    filterset_class = filters.CircuitTypeFilterSet
    form_class = forms.CircuitTypeForm
    queryset = CircuitType.objects.annotate(circuit_count=count_related(Circuit, "circuit_type"))
    serializer_class = serializers.CircuitTypeSerializer
    table_class = tables.CircuitTypeTable

    def get_extra_context(self, request, instance):
        # Circuits
        context = super().get_extra_context(request, instance)
        if self.action == "retrieve":
            circuits = (
                Circuit.objects.restrict(request.user, "view")
<<<<<<< HEAD
                .filter(circuit_type=instance)
                .prefetch_related("circuit_type", "tenant", "circuit_terminations__site")
=======
                .filter(type=instance)
                .select_related("type", "tenant")
                .prefetch_related("terminations__site")
>>>>>>> caaf93fc
            )

            circuits_table = tables.CircuitTable(circuits)
            circuits_table.columns.hide("circuit_type")

            paginate = {
                "paginator_class": EnhancedPaginator,
                "per_page": get_paginate_count(request),
            }
            RequestConfig(request, paginate).configure(circuits_table)
            context["circuits_table"] = circuits_table
        return context


class CircuitTerminationUIViewSet(
    view_mixins.ObjectDetailViewMixin,
    view_mixins.ObjectEditViewMixin,
    view_mixins.ObjectDestroyViewMixin,
    view_mixins.ObjectChangeLogViewMixin,
    view_mixins.ObjectNotesViewMixin,
):
    form_class = forms.CircuitTerminationForm
    lookup_field = "pk"
    queryset = CircuitTermination.objects.all()
    serializer_class = serializers.CircuitTerminationSerializer

    def get_object(self):
        obj = super().get_object()
        if self.action in ["create", "update"] and "circuit" in self.kwargs:
            obj.circuit = get_object_or_404(Circuit, pk=self.kwargs["circuit"])
        return obj

    def get_return_url(self, request, obj):
        return obj.circuit.get_absolute_url()


class ProviderUIViewSet(NautobotUIViewSet):
    bulk_create_form_class = forms.ProviderCSVForm
    bulk_update_form_class = forms.ProviderBulkEditForm
    filterset_class = filters.ProviderFilterSet
    filterset_form_class = forms.ProviderFilterForm
    form_class = forms.ProviderForm
    queryset = Provider.objects.annotate(count_circuits=count_related(Circuit, "provider"))
    serializer_class = serializers.ProviderSerializer
    table_class = tables.ProviderTable

    def get_extra_context(self, request, instance):
        context = super().get_extra_context(request, instance)
        if self.action == "retrieve":
            circuits = (
                Circuit.objects.restrict(request.user, "view")
                .filter(provider=instance)
<<<<<<< HEAD
                .prefetch_related("circuit_type", "tenant", "circuit_terminations__site")
=======
                .select_related("type", "tenant")
                .prefetch_related("terminations__site")
>>>>>>> caaf93fc
            )
            circuits_table = tables.CircuitTable(circuits)
            circuits_table.columns.hide("provider")

            paginate = {
                "paginator_class": EnhancedPaginator,
                "per_page": get_paginate_count(request),
            }
            RequestConfig(request, paginate).configure(circuits_table)

            context["circuits_table"] = circuits_table
        return context


class CircuitUIViewSet(NautobotUIViewSet):
    bulk_create_form_class = forms.CircuitCSVForm
    bulk_update_form_class = forms.CircuitBulkEditForm
    filterset_class = filters.CircuitFilterSet
    filterset_form_class = forms.CircuitFilterForm
    form_class = forms.CircuitForm
    lookup_field = "pk"
    # v2 TODO(jathan): Replace prefetch_related with select_related
    prefetch_related = ["provider", "circuit_type", "tenant", "circuit_termination_a", "circuit_termination_z"]
    queryset = Circuit.objects.all()
    serializer_class = serializers.CircuitSerializer
    table_class = tables.CircuitTable

    def get_extra_context(self, request, instance):
        context = super().get_extra_context(request, instance)
        if self.action == "retrieve":
            # A-side termination
<<<<<<< HEAD
            # v2 TODO(jathan): Replace prefetch_related with select_related
            circuit_termination_a = (
=======
            termination_a = (
>>>>>>> caaf93fc
                CircuitTermination.objects.restrict(request.user, "view")
                .select_related("site__region")
                .filter(circuit=instance, term_side=CircuitTerminationSideChoices.SIDE_A)
                .first()
            )
            if (
                circuit_termination_a
                and circuit_termination_a.connected_endpoint
                and hasattr(circuit_termination_a.connected_endpoint, "ip_addresses")
            ):
                circuit_termination_a.ip_addresses = circuit_termination_a.connected_endpoint.ip_addresses.restrict(
                    request.user, "view"
                )

            # Z-side termination
<<<<<<< HEAD
            # v2 TODO(jathan): Replace prefetch_related with select_related
            circuit_termination_z = (
=======
            termination_z = (
>>>>>>> caaf93fc
                CircuitTermination.objects.restrict(request.user, "view")
                .select_related("site__region")
                .filter(circuit=instance, term_side=CircuitTerminationSideChoices.SIDE_Z)
                .first()
            )
            if (
                circuit_termination_z
                and circuit_termination_z.connected_endpoint
                and hasattr(circuit_termination_z.connected_endpoint, "ip_addresses")
            ):
                circuit_termination_z.ip_addresses = circuit_termination_z.connected_endpoint.ip_addresses.restrict(
                    request.user, "view"
                )

            context["circuit_termination_a"] = circuit_termination_a
            context["circuit_termination_z"] = circuit_termination_z
        return context


class ProviderNetworkUIViewSet(NautobotUIViewSet):
    model = ProviderNetwork
    bulk_create_form_class = forms.ProviderNetworkCSVForm
    bulk_update_form_class = forms.ProviderNetworkBulkEditForm
    filterset_class = filters.ProviderNetworkFilterSet
    filterset_form_class = forms.ProviderNetworkFilterForm
    form_class = forms.ProviderNetworkForm
    queryset = ProviderNetwork.objects.all()
    serializer_class = serializers.ProviderNetworkSerializer
    table_class = tables.ProviderNetworkTable

    def get_extra_context(self, request, instance):
        context = super().get_extra_context(request, instance)
        if self.action == "retrieve":
            circuits = (
                Circuit.objects.restrict(request.user, "view")
<<<<<<< HEAD
                .filter(
                    Q(circuit_termination_a__provider_network=instance.pk)
                    | Q(circuit_termination_z__provider_network=instance.pk)
                )
                .prefetch_related("circuit_type", "tenant", "circuit_terminations__site")
=======
                .filter(Q(termination_a__provider_network=instance.pk) | Q(termination_z__provider_network=instance.pk))
                .select_related("type", "tenant")
                .prefetch_related("terminations__site")
>>>>>>> caaf93fc
            )

            circuits_table = tables.CircuitTable(circuits)
            circuits_table.columns.hide("circuit_termination_a")
            circuits_table.columns.hide("circuit_termination_z")

            paginate = {"paginator_class": EnhancedPaginator, "per_page": get_paginate_count(request)}
            RequestConfig(request, paginate).configure(circuits_table)

            context["circuits_table"] = circuits_table
        return context


class CircuitSwapTerminations(generic.ObjectEditView):
    """
    Swap the A and Z terminations of a circuit.
    """

    queryset = Circuit.objects.all()

    def get(self, request, *args, **kwargs):
        circuit = get_object_or_404(self.queryset, pk=kwargs["pk"])
        form = ConfirmationForm()

        # Circuit must have at least one termination to swap
        if not circuit.circuit_termination_a and not circuit.circuit_termination_z:
            messages.error(
                request,
                f"No terminations have been defined for circuit {circuit}.",
            )
            return redirect("circuits:circuit", pk=circuit.pk)

        return render(
            request,
            "circuits/circuit_terminations_swap.html",
            {
                "circuit": circuit,
                "circuit_termination_a": circuit.circuit_termination_a,
                "circuit_termination_z": circuit.circuit_termination_z,
                "form": form,
                "panel_class": "default",
                "button_class": "primary",
                "return_url": circuit.get_absolute_url(),
            },
        )

    def post(self, request, *args, **kwargs):
        circuit = get_object_or_404(self.queryset, pk=kwargs["pk"])
        form = ConfirmationForm(request.POST)

        if form.is_valid():

            circuit_termination_a = CircuitTermination.objects.filter(
                circuit=circuit, term_side=CircuitTerminationSideChoices.SIDE_A
            ).first()
            circuit_termination_z = CircuitTermination.objects.filter(
                circuit=circuit, term_side=CircuitTerminationSideChoices.SIDE_Z
            ).first()

            if circuit_termination_a and circuit_termination_z:
                # Use a placeholder to avoid an IntegrityError on the (circuit, term_side) unique constraint
                with transaction.atomic():
                    circuit_termination_a.term_side = "_"
                    circuit_termination_a.save()
                    circuit_termination_z.term_side = "A"
                    circuit_termination_z.save()
                    circuit_termination_a.term_side = "Z"
                    circuit_termination_a.save()
            elif circuit_termination_a:
                circuit_termination_a.term_side = "Z"
                circuit_termination_a.save()
            else:
                circuit_termination_z.term_side = "A"
                circuit_termination_z.save()

            messages.success(request, f"Swapped terminations for circuit {circuit}.")
            return redirect("circuits:circuit", pk=circuit.pk)

        return render(
            request,
            "circuits/circuit_terminations_swap.html",
            {
                "circuit": circuit,
                "circuit_termination_a": circuit.circuit_termination_a,
                "circuit_termination_z": circuit.circuit_termination_z,
                "form": form,
                "panel_class": "default",
                "button_class": "primary",
                "return_url": circuit.get_absolute_url(),
            },
        )<|MERGE_RESOLUTION|>--- conflicted
+++ resolved
@@ -41,14 +41,9 @@
         if self.action == "retrieve":
             circuits = (
                 Circuit.objects.restrict(request.user, "view")
-<<<<<<< HEAD
                 .filter(circuit_type=instance)
-                .prefetch_related("circuit_type", "tenant", "circuit_terminations__site")
-=======
-                .filter(type=instance)
                 .select_related("type", "tenant")
-                .prefetch_related("terminations__site")
->>>>>>> caaf93fc
+                .prefetch_related("circuit_terminations__site")
             )
 
             circuits_table = tables.CircuitTable(circuits)
@@ -101,12 +96,8 @@
             circuits = (
                 Circuit.objects.restrict(request.user, "view")
                 .filter(provider=instance)
-<<<<<<< HEAD
-                .prefetch_related("circuit_type", "tenant", "circuit_terminations__site")
-=======
-                .select_related("type", "tenant")
-                .prefetch_related("terminations__site")
->>>>>>> caaf93fc
+                .select_related("circuit_type", "tenant")
+                .prefetch_related("circuit_terminations__site")
             )
             circuits_table = tables.CircuitTable(circuits)
             circuits_table.columns.hide("provider")
@@ -138,12 +129,7 @@
         context = super().get_extra_context(request, instance)
         if self.action == "retrieve":
             # A-side termination
-<<<<<<< HEAD
-            # v2 TODO(jathan): Replace prefetch_related with select_related
             circuit_termination_a = (
-=======
-            termination_a = (
->>>>>>> caaf93fc
                 CircuitTermination.objects.restrict(request.user, "view")
                 .select_related("site__region")
                 .filter(circuit=instance, term_side=CircuitTerminationSideChoices.SIDE_A)
@@ -159,12 +145,7 @@
                 )
 
             # Z-side termination
-<<<<<<< HEAD
-            # v2 TODO(jathan): Replace prefetch_related with select_related
             circuit_termination_z = (
-=======
-            termination_z = (
->>>>>>> caaf93fc
                 CircuitTermination.objects.restrict(request.user, "view")
                 .select_related("site__region")
                 .filter(circuit=instance, term_side=CircuitTerminationSideChoices.SIDE_Z)
@@ -200,17 +181,12 @@
         if self.action == "retrieve":
             circuits = (
                 Circuit.objects.restrict(request.user, "view")
-<<<<<<< HEAD
                 .filter(
                     Q(circuit_termination_a__provider_network=instance.pk)
                     | Q(circuit_termination_z__provider_network=instance.pk)
                 )
-                .prefetch_related("circuit_type", "tenant", "circuit_terminations__site")
-=======
-                .filter(Q(termination_a__provider_network=instance.pk) | Q(termination_z__provider_network=instance.pk))
-                .select_related("type", "tenant")
-                .prefetch_related("terminations__site")
->>>>>>> caaf93fc
+                .select_related("circuit_type", "tenant")
+                .prefetch_related("circuit_terminations__site")
             )
 
             circuits_table = tables.CircuitTable(circuits)

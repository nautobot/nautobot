--- conflicted
+++ resolved
@@ -30,8 +30,8 @@
         ["portal_url"],
         ["provider_networks", "provider_networks__id"],
         ["provider_networks", "provider_networks__slug"],
-        ["site", "circuits__terminations__site__id"],
-        ["site", "circuits__terminations__site__slug"],
+        ["site", "circuits__circuit_terminations__site__id"],
+        ["site", "circuits__circuit_terminations__site__slug"],
     )
 
     @classmethod
@@ -63,7 +63,7 @@
 
     def test_region(self):
         expected = self.queryset.filter(
-            circuits__terminations__site__region__in=[self.regions[0].pk, self.regions[1].pk]
+            circuits__circuit_terminations__site__region__in=[self.regions[0].pk, self.regions[1].pk]
         )
         params = {"region": [self.regions[0].pk, self.regions[1].pk]}
         self.assertQuerysetEqualAndNotEmpty(self.filterset(params, self.queryset).qs, expected)
@@ -72,7 +72,7 @@
 
     def test_location(self):
         expected = self.queryset.filter(
-            circuits__terminations__location__in=[self.locations[0].pk, self.locations[1].pk]
+            circuits__circuit_terminations__location__in=[self.locations[0].pk, self.locations[1].pk]
         )
         params = {"location": [self.locations[0].pk, self.locations[1].pk]}
         self.assertQuerysetEqualAndNotEmpty(self.filterset(params, self.queryset).qs, expected)
@@ -96,149 +96,6 @@
     filterset = CircuitFilterSet
     tenancy_related_name = "circuits"
 
-<<<<<<< HEAD
-    @classmethod
-    def setUpTestData(cls):
-
-        cls.regions = Region.objects.filter(sites__isnull=False).distinct()[:3]
-
-        cls.sites = (
-            Site.objects.filter(region=cls.regions[0]).first(),
-            Site.objects.filter(region=cls.regions[1]).first(),
-            Site.objects.filter(region=cls.regions[2]).first(),
-        )
-
-        tenants = Tenant.objects.filter(tenant_group__isnull=False)
-
-        circuit_types = (
-            CircuitType.objects.create(name="Test Circuit Type 1", slug="test-circuit-type-1"),
-            CircuitType.objects.create(name="Test Circuit Type 2", slug="test-circuit-type-2"),
-        )
-
-        providers = (
-            Provider.objects.create(name="Provider 1", slug="provider-1"),
-            Provider.objects.create(name="Provider 2", slug="provider-2"),
-        )
-
-        provider_network = (
-            ProviderNetwork(name="Provider Network 1", slug="provider-network-1", provider=providers[1]),
-            ProviderNetwork(name="Provider Network 2", slug="provider-network-2", provider=providers[1]),
-            ProviderNetwork(name="Provider Network 3", slug="provider-network-3", provider=providers[1]),
-        )
-        ProviderNetwork.objects.bulk_create(provider_network)
-
-        circ_statuses = Status.objects.get_for_model(Circuit)
-        circ_status_map = {s.slug: s for s in circ_statuses.all()}
-
-        circuits = (
-            Circuit.objects.create(
-                provider=providers[0],
-                tenant=tenants[0],
-                circuit_type=circuit_types[0],
-                cid="Test Circuit 1",
-                install_date="2020-01-01",
-                commit_rate=1000,
-                status=circ_status_map["active"],
-            ),
-            Circuit.objects.create(
-                provider=providers[0],
-                tenant=tenants[0],
-                circuit_type=circuit_types[0],
-                cid="Test Circuit 2",
-                install_date="2020-01-02",
-                commit_rate=2000,
-                status=circ_status_map["active"],
-            ),
-            Circuit.objects.create(
-                provider=providers[0],
-                tenant=tenants[1],
-                circuit_type=circuit_types[0],
-                cid="Test Circuit 3",
-                install_date="2020-01-03",
-                commit_rate=3000,
-                status=circ_status_map["planned"],
-            ),
-            Circuit.objects.create(
-                provider=providers[1],
-                tenant=tenants[1],
-                circuit_type=circuit_types[1],
-                cid="Test Circuit 4",
-                install_date="2020-01-04",
-                commit_rate=4000,
-                status=circ_status_map["planned"],
-            ),
-            Circuit.objects.create(
-                provider=providers[1],
-                tenant=tenants[2],
-                circuit_type=circuit_types[1],
-                cid="Test Circuit 5",
-                install_date="2020-01-05",
-                commit_rate=5000,
-                status=circ_status_map["offline"],
-            ),
-            Circuit.objects.create(
-                provider=providers[1],
-                tenant=tenants[2],
-                circuit_type=circuit_types[1],
-                cid="Test Circuit 6",
-                install_date="2020-01-06",
-                commit_rate=6000,
-                status=circ_status_map["offline"],
-            ),
-        )
-
-        CircuitTermination.objects.create(circuit=circuits[0], site=cls.sites[0], term_side="A")
-        CircuitTermination.objects.create(circuit=circuits[1], site=cls.sites[1], term_side="A")
-        CircuitTermination.objects.create(circuit=circuits[2], site=cls.sites[2], term_side="A")
-        CircuitTermination.objects.create(circuit=circuits[3], provider_network=provider_network[0], term_side="A")
-        CircuitTermination.objects.create(circuit=circuits[4], provider_network=provider_network[1], term_side="A")
-        CircuitTermination.objects.create(circuit=circuits[5], provider_network=provider_network[2], term_side="A")
-
-    def test_cid(self):
-        params = {"cid": ["Test Circuit 1", "Test Circuit 2"]}
-        self.assertEqual(self.filterset(params, self.queryset).qs.count(), 2)
-
-    def test_install_date(self):
-        params = {"install_date": ["2020-01-01", "2020-01-02"]}
-        self.assertEqual(self.filterset(params, self.queryset).qs.count(), 2)
-
-    def test_commit_rate(self):
-        params = {"commit_rate": ["1000", "2000"]}
-        self.assertEqual(self.filterset(params, self.queryset).qs.count(), 2)
-
-    def test_provider(self):
-        provider = Provider.objects.first()
-        params = {"provider_id": [provider.pk]}
-        self.assertEqual(self.filterset(params, self.queryset).qs.count(), 3)
-        params = {"provider": [provider.slug]}
-        self.assertEqual(self.filterset(params, self.queryset).qs.count(), 3)
-
-    def test_provider_network(self):
-        provider_network = ProviderNetwork.objects.all()[:2]
-        params = {"provider_network_id": [provider_network[0].pk, provider_network[1].pk]}
-        self.assertEqual(self.filterset(params, self.queryset).qs.count(), 2)
-
-    def test_circuit_type(self):
-        circuit_type = CircuitType.objects.first()
-        params = {"circuit_type": [circuit_type.pk]}
-        self.assertQuerysetEqualAndNotEmpty(
-            self.filterset(params, self.queryset).qs,
-            self.queryset.filter(circuit_type__in=params["circuit_type"]),
-        )
-        params = {"circuit_type": [circuit_type.slug]}
-        self.assertQuerysetEqualAndNotEmpty(
-            self.filterset(params, self.queryset).qs,
-            self.queryset.filter(circuit_type__slug__in=params["circuit_type"]),
-        )
-
-    def test_status(self):
-        statuses = list(Status.objects.get_for_model(Circuit)[:2])
-        params = {"status": [statuses[0].slug, statuses[1].slug]}
-        self.assertEqual(
-            self.filterset(params, self.queryset).qs.count(),
-            self.queryset.filter(status__slug__in=params["status"]).count(),
-        )
-=======
     generic_filter_tests = (
         ["cid"],
         ["comments"],
@@ -247,16 +104,16 @@
         ["commit_rate"],
         ["provider", "provider__id"],
         ["provider", "provider__slug"],
-        ["provider_network", "terminations__provider_network__id"],
-        ["provider_network", "terminations__provider_network__slug"],
-        ["type", "type__id"],
-        ["type", "type__slug"],
+        ["provider_network", "circuit_terminations__provider_network__id"],
+        ["provider_network", "circuit_terminations__provider_network__slug"],
+        ["circuit_type", "circuit_type__id"],
+        ["circuit_type", "circuit_type__slug"],
         ["status", "status__slug"],
-        ["site", "terminations__site__id"],
-        ["site", "terminations__site__slug"],
-        ["termination_a"],
-        ["termination_z"],
-        ["terminations"],
+        ["site", "circuit_terminations__site__id"],
+        ["site", "circuit_terminations__site__slug"],
+        ["circuit_termination_a"],
+        ["circuit_termination_z"],
+        ["circuit_terminations"],
     )
 
     def test_location(self):
@@ -267,18 +124,17 @@
         factory.CircuitTerminationFactory.create(
             has_location=True, location=locations[1], has_site=True, site=locations[1].site
         )
-        expected = self.queryset.filter(terminations__location__in=[locations[0].pk, locations[1].pk])
+        expected = self.queryset.filter(circuit_terminations__location__in=[locations[0].pk, locations[1].pk])
         params = {"location": [locations[0].pk, locations[1].pk]}
         self.assertQuerysetEqualAndNotEmpty(self.filterset(params, self.queryset).qs, expected)
         params = {"location": [locations[0].slug, locations[1].slug]}
         self.assertQuerysetEqualAndNotEmpty(self.filterset(params, self.queryset).qs, expected)
->>>>>>> d22841f3
 
     def test_region(self):
         regions = Region.objects.filter(sites__isnull=False, children__isnull=True)[:2]
         factory.CircuitTerminationFactory.create(has_site=True, site=regions[0].sites.first())
         factory.CircuitTerminationFactory.create(has_site=True, site=regions[1].sites.first())
-        expected = self.queryset.filter(terminations__site__region__in=[regions[0].pk, regions[1].pk])
+        expected = self.queryset.filter(circuit_terminations__site__region__in=[regions[0].pk, regions[1].pk])
         params = {"region": [regions[0].pk, regions[1].pk]}
         self.assertQuerysetEqualAndNotEmpty(self.filterset(params, self.queryset).qs, expected)
         params = {"region": [regions[0].slug, regions[1].slug]}
@@ -332,94 +188,7 @@
         interface1 = Interface.objects.create(device=device1, name="eth0")
         interface2 = Interface.objects.create(device=device2, name="eth0")
 
-<<<<<<< HEAD
-        circuit_types = (CircuitType.objects.create(name="Circuit Type 1", slug="circuit-type-1"),)
-
-        providers = (
-            Provider.objects.create(name="Provider 1", slug="provider-1"),
-            Provider.objects.create(name="Provider 2", slug="provider-2"),
-        )
-
-        provider_networks = (
-            ProviderNetwork(name="Provider Network 1", slug="provider-network-1", provider=providers[1]),
-            ProviderNetwork(name="Provider Network 2", slug="provider-network-2", provider=providers[1]),
-            ProviderNetwork(name="Provider Network 3", slug="provider-network-3", provider=providers[1]),
-        )
-        ProviderNetwork.objects.bulk_create(provider_networks)
-
-        circuits = (
-            Circuit(provider=providers[0], circuit_type=circuit_types[0], cid="Circuit 1"),
-            Circuit(provider=providers[0], circuit_type=circuit_types[0], cid="Circuit 2"),
-            Circuit(provider=providers[0], circuit_type=circuit_types[0], cid="Circuit 3"),
-            Circuit(provider=providers[0], circuit_type=circuit_types[0], cid="Circuit 4"),
-            Circuit(provider=providers[0], circuit_type=circuit_types[0], cid="Circuit 5"),
-            Circuit(provider=providers[0], circuit_type=circuit_types[0], cid="Circuit 6"),
-        )
-
-        Circuit.objects.bulk_create(circuits)
-
-        circuit_terminations = (
-            CircuitTermination.objects.create(
-                circuit=circuits[0],
-                site=sites[0],
-                term_side="A",
-                port_speed=1000,
-                upstream_speed=1000,
-                xconnect_id="ABC",
-            ),
-            CircuitTermination.objects.create(
-                circuit=circuits[0],
-                site=sites[1],
-                term_side="Z",
-                port_speed=1000,
-                upstream_speed=1000,
-                xconnect_id="DEF",
-            ),
-            CircuitTermination.objects.create(
-                circuit=circuits[1],
-                site=sites[1],
-                term_side="A",
-                port_speed=2000,
-                upstream_speed=2000,
-                xconnect_id="GHI",
-            ),
-            CircuitTermination.objects.create(
-                circuit=circuits[1],
-                site=sites[2],
-                term_side="Z",
-                port_speed=2000,
-                upstream_speed=2000,
-                xconnect_id="JKL",
-            ),
-            CircuitTermination.objects.create(
-                circuit=circuits[2],
-                site=sites[2],
-                term_side="A",
-                port_speed=3000,
-                upstream_speed=3000,
-                xconnect_id="MNO",
-            ),
-            CircuitTermination.objects.create(
-                circuit=circuits[2],
-                site=sites[0],
-                term_side="Z",
-                port_speed=3000,
-                upstream_speed=3000,
-                xconnect_id="PQR",
-            ),
-            CircuitTermination.objects.create(
-                circuit=circuits[3], provider_network=provider_networks[0], term_side="A"
-            ),
-            CircuitTermination.objects.create(
-                circuit=circuits[4], provider_network=provider_networks[1], term_side="A"
-            ),
-            CircuitTermination.objects.create(
-                circuit=circuits[5], provider_network=provider_networks[2], term_side="A"
-            ),
-        )
-=======
         circuit_terminations = CircuitTermination.objects.all()
->>>>>>> d22841f3
 
         cable_statuses = Status.objects.get_for_model(Cable)
         status_connected = cable_statuses.get(slug="connected")

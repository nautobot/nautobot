from django.db.models import Q

from nautobot.circuits import factory
from nautobot.circuits.choices import CircuitTerminationSideChoices
from nautobot.circuits.filters import (
    CircuitFilterSet,
    CircuitTerminationFilterSet,
    CircuitTypeFilterSet,
    ProviderFilterSet,
    ProviderNetworkFilterSet,
)
from nautobot.circuits.models import Circuit, CircuitTermination, CircuitType, Provider, ProviderNetwork
from nautobot.core.testing import FilterTestCases
from nautobot.dcim.models import Cable, Device, DeviceType, Interface, Location
from nautobot.extras.models import Role, Status


class ProviderTestCase(FilterTestCases.NameSlugFilterTestCase):
    queryset = Provider.objects.all()
    filterset = ProviderFilterSet

    generic_filter_tests = (
        ["account"],
        ["admin_contact"],
        ["asn"],
        ["circuits", "circuits__id"],
        ["circuits", "circuits__cid"],
        ["comments"],
        ["noc_contact"],
        ["portal_url"],
        ["provider_networks", "provider_networks__id"],
        ["provider_networks", "provider_networks__slug"],
    )

    @classmethod
    def setUpTestData(cls):

        providers = Provider.objects.all()[:2]
        circuit_types = CircuitType.objects.all()[:2]
        cls.locations = Location.objects.filter(children__isnull=True)[:2]

        circuits = (
            Circuit.objects.create(provider=providers[0], circuit_type=circuit_types[0], cid="Test Circuit 1"),
            Circuit.objects.create(provider=providers[1], circuit_type=circuit_types[1], cid="Test Circuit 1"),
        )

        CircuitTermination.objects.create(circuit=circuits[0], location=cls.locations[0], term_side="A")
        CircuitTermination.objects.create(circuit=circuits[1], location=cls.locations[1], term_side="A")
        CircuitTermination.objects.create(circuit=circuits[0], location=cls.locations[0], term_side="Z")
        CircuitTermination.objects.create(circuit=circuits[1], location=cls.locations[1], term_side="Z")

    def test_location(self):
        expected = self.queryset.filter(
            circuits__circuit_terminations__location__in=[self.locations[0].pk, self.locations[1].pk]
        )
        params = {"location": [self.locations[0].pk, self.locations[1].pk]}
        self.assertQuerysetEqualAndNotEmpty(self.filterset(params, self.queryset).qs, expected)
        params = {"location": [self.locations[0].slug, self.locations[1].slug]}
        self.assertQuerysetEqualAndNotEmpty(self.filterset(params, self.queryset).qs, expected)


class CircuitTypeTestCase(FilterTestCases.NameSlugFilterTestCase):
    queryset = CircuitType.objects.all()
    filterset = CircuitTypeFilterSet

    generic_filter_tests = (
        ["description"],
        ["name"],
        ["slug"],
    )


class CircuitTestCase(FilterTestCases.FilterTestCase, FilterTestCases.TenancyFilterTestCaseMixin):
    queryset = Circuit.objects.all()
    filterset = CircuitFilterSet
    tenancy_related_name = "circuits"

    generic_filter_tests = (
        ["cid"],
        ["comments"],
        ["description"],
        ["install_date"],
        ["commit_rate"],
        ["provider", "provider__id"],
        ["provider", "provider__slug"],
        ["provider_network", "circuit_terminations__provider_network__id"],
        ["provider_network", "circuit_terminations__provider_network__slug"],
        ["circuit_type", "circuit_type__id"],
        ["circuit_type", "circuit_type__slug"],
        ["status", "status__slug"],
        ["circuit_termination_a"],
        ["circuit_termination_z"],
        ["circuit_terminations"],
    )

    def test_location(self):
        locations = Location.objects.filter(children__isnull=True, parent__isnull=True)[:2]
        factory.CircuitTerminationFactory.create(
            has_location=True,
            location=locations[0],
        )
        factory.CircuitTerminationFactory.create(
            has_location=True,
            location=locations[1],
        )
        expected = self.queryset.filter(circuit_terminations__location__in=[locations[0].pk, locations[1].pk])
        params = {"location": [locations[0].pk, locations[1].pk]}
        self.assertQuerysetEqualAndNotEmpty(self.filterset(params, self.queryset).qs, expected)
        params = {"location": [locations[0].slug, locations[1].slug]}
        self.assertQuerysetEqualAndNotEmpty(self.filterset(params, self.queryset).qs, expected)

    def test_search(self):
        value = self.queryset.values_list("pk", flat=True)[0]
        params = {"q": value}
        self.assertEqual(self.filterset(params, self.queryset).qs.values_list("pk", flat=True)[0], value)


class CircuitTerminationTestCase(FilterTestCases.FilterTestCase):
    queryset = CircuitTermination.objects.all()
    filterset = CircuitTerminationFilterSet

    generic_filter_tests = (
        ["circuit", "circuit__cid"],
        ["circuit", "circuit__id"],
        ["description"],
        ["port_speed"],
        ["pp_info"],
        ["provider_network", "provider_network__slug"],
        ["provider_network", "provider_network__id"],
        ["upstream_speed"],
        ["xconnect_id"],
    )

    @classmethod
    def setUpTestData(cls):
        location = Location.objects.filter(parent__isnull=False).first()
        devicetype = DeviceType.objects.first()
        devicerole = Role.objects.get_for_model(Device).first()
        device_status = Status.objects.get_for_model(Device).first()
        device1 = Device.objects.create(
            device_type=devicetype,
            role=devicerole,
            name="TestDevice1",
            status=device_status,
            location=location,
        )
        device2 = Device.objects.create(
            device_type=devicetype,
            role=devicerole,
            name="TestDevice2",
            status=device_status,
            location=location,
        )
        interface1 = Interface.objects.create(device=device1, name="eth0")
        interface2 = Interface.objects.create(device=device2, name="eth0")

        circuit_terminations = CircuitTermination.objects.all()

        cable_statuses = Status.objects.get_for_model(Cable)
        status_connected = cable_statuses.get(slug="connected")

        Cable.objects.create(
            termination_a=circuit_terminations[0],
            termination_b=interface1,
            status=status_connected,
        )
        Cable.objects.create(
            termination_a=circuit_terminations[1],
            termination_b=interface2,
            status=status_connected,
        )

    def test_term_side(self):
<<<<<<< HEAD
        params = {"term_side": ["A"]}
        self.assertEqual(self.filterset(params, self.queryset).qs.count(), 6)

    def test_port_speed(self):
        params = {"port_speed": ["1000", "2000"]}
        self.assertEqual(self.filterset(params, self.queryset).qs.count(), 4)

    def test_upstream_speed(self):
        params = {"upstream_speed": ["1000", "2000"]}
        self.assertEqual(self.filterset(params, self.queryset).qs.count(), 4)

    def test_xconnect_id(self):
        params = {"xconnect_id": ["ABC", "DEF"]}
        self.assertEqual(self.filterset(params, self.queryset).qs.count(), 2)

    def test_circuit_id(self):
        circuits = Circuit.objects.all()[:2]
        params = {"circuit_id": [circuits[0].pk, circuits[1].pk]}
        self.assertEqual(self.filterset(params, self.queryset).qs.count(), 4)

    def test_provider_network(self):
        provider_networks = ProviderNetwork.objects.all()[:2]
        params = {"provider_network_id": [provider_networks[0].pk, provider_networks[1].pk]}
        self.assertEqual(self.filterset(params, self.queryset).qs.count(), 2)

    def test_site(self):
        sites = Site.objects.all()
        params = {"site_id": [sites[0].pk, sites[1].pk]}
        self.assertEqual(self.filterset(params, self.queryset).qs.count(), 4)
        params = {"site": [sites[0].slug, sites[1].slug]}
        self.assertEqual(self.filterset(params, self.queryset).qs.count(), 4)

    def test_cabled(self):
        params = {"cabled": True}
        self.assertEqual(self.filterset(params, self.queryset).qs.count(), 2)
=======
        for choice in CircuitTerminationSideChoices.values():
            with self.subTest(f"term_side: {choice}"):
                params = {"term_side": choice}
                filterset_result = self.filterset(params, self.queryset).qs
                qs_result = self.queryset.filter(term_side=choice)
                self.assertQuerysetEqualAndNotEmpty(filterset_result, qs_result)
>>>>>>> bfe41bf8

    def test_connected(self):
        params = {"connected": True}
        filterset_result = self.filterset(params, self.queryset).qs
        qs_result = self.queryset.filter(_path__is_active=True)
        self.assertQuerysetEqualAndNotEmpty(filterset_result, qs_result)
        params = {"connected": False}
        filterset_result = self.filterset(params, self.queryset).qs
        qs_result = self.queryset.filter(Q(_path__isnull=True) | Q(_path__is_active=False))
        self.assertQuerysetEqualAndNotEmpty(filterset_result, qs_result)


class ProviderNetworkTestCase(FilterTestCases.NameSlugFilterTestCase):
    queryset = ProviderNetwork.objects.all()
    filterset = ProviderNetworkFilterSet

    generic_filter_tests = (
        ["circuit_terminations", "circuit_terminations__id"],
        ["comments"],
        ["description"],
        ["name"],
        ["provider", "provider__id"],
        ["provider", "provider__slug"],
        ["slug"],
    )<|MERGE_RESOLUTION|>--- conflicted
+++ resolved
@@ -171,50 +171,12 @@
         )
 
     def test_term_side(self):
-<<<<<<< HEAD
-        params = {"term_side": ["A"]}
-        self.assertEqual(self.filterset(params, self.queryset).qs.count(), 6)
-
-    def test_port_speed(self):
-        params = {"port_speed": ["1000", "2000"]}
-        self.assertEqual(self.filterset(params, self.queryset).qs.count(), 4)
-
-    def test_upstream_speed(self):
-        params = {"upstream_speed": ["1000", "2000"]}
-        self.assertEqual(self.filterset(params, self.queryset).qs.count(), 4)
-
-    def test_xconnect_id(self):
-        params = {"xconnect_id": ["ABC", "DEF"]}
-        self.assertEqual(self.filterset(params, self.queryset).qs.count(), 2)
-
-    def test_circuit_id(self):
-        circuits = Circuit.objects.all()[:2]
-        params = {"circuit_id": [circuits[0].pk, circuits[1].pk]}
-        self.assertEqual(self.filterset(params, self.queryset).qs.count(), 4)
-
-    def test_provider_network(self):
-        provider_networks = ProviderNetwork.objects.all()[:2]
-        params = {"provider_network_id": [provider_networks[0].pk, provider_networks[1].pk]}
-        self.assertEqual(self.filterset(params, self.queryset).qs.count(), 2)
-
-    def test_site(self):
-        sites = Site.objects.all()
-        params = {"site_id": [sites[0].pk, sites[1].pk]}
-        self.assertEqual(self.filterset(params, self.queryset).qs.count(), 4)
-        params = {"site": [sites[0].slug, sites[1].slug]}
-        self.assertEqual(self.filterset(params, self.queryset).qs.count(), 4)
-
-    def test_cabled(self):
-        params = {"cabled": True}
-        self.assertEqual(self.filterset(params, self.queryset).qs.count(), 2)
-=======
         for choice in CircuitTerminationSideChoices.values():
             with self.subTest(f"term_side: {choice}"):
-                params = {"term_side": choice}
+                params = {"term_side": [choice]}
                 filterset_result = self.filterset(params, self.queryset).qs
                 qs_result = self.queryset.filter(term_side=choice)
                 self.assertQuerysetEqualAndNotEmpty(filterset_result, qs_result)
->>>>>>> bfe41bf8
 
     def test_connected(self):
         params = {"connected": True}

import django_filters
from django.db.models import Q

from nautobot.core.filters import (
    BaseFilterSet,
    NameSlugSearchFilterSet,
    NaturalKeyOrPKMultipleChoiceFilter,
<<<<<<< HEAD
=======
    RelatedMembershipBooleanFilter,
>>>>>>> d22841f3
    SearchFilter,
    TagFilter,
    TreeNodeMultipleChoiceFilter,
)
from nautobot.dcim.filters import (
    CableTerminationModelFilterSetMixin,
    LocatableModelFilterSetMixin,
    PathEndpointModelFilterSetMixin,
)
from nautobot.dcim.models import Location, Region, Site
from nautobot.extras.filters import NautobotFilterSet, StatusModelFilterSetMixin
from nautobot.tenancy.filters import TenancyModelFilterSetMixin
from .models import Circuit, CircuitTermination, CircuitType, Provider, ProviderNetwork

__all__ = (
    "CircuitFilterSet",
    "CircuitTerminationFilterSet",
    "CircuitTypeFilterSet",
    "ProviderFilterSet",
    "ProviderNetworkFilterSet",
)


class ProviderFilterSet(NautobotFilterSet):
    q = django_filters.CharFilter(
        method="search",
        label="Search",
    )
<<<<<<< HEAD
    region_id = TreeNodeMultipleChoiceFilter(
        queryset=Region.objects.all(),
        field_name="circuits__circuit_terminations__site__region",
        label="Region (ID)",
    )
    region = TreeNodeMultipleChoiceFilter(
        queryset=Region.objects.all(),
        field_name="circuits__circuit_terminations__site__region",
        to_field_name="slug",
        label="Region (slug)",
    )
    site_id = django_filters.ModelMultipleChoiceFilter(
        field_name="circuits__circuit_terminations__site",
        queryset=Site.objects.all(),
        label="Site",
    )
    site = django_filters.ModelMultipleChoiceFilter(
        field_name="circuits__circuit_terminations__site__slug",
        queryset=Site.objects.all(),
        to_field_name="slug",
        label="Site (slug)",
    )
    location = TreeNodeMultipleChoiceFilter(
        field_name="circuits__circuit_terminations__location__slug",
=======
    circuits = NaturalKeyOrPKMultipleChoiceFilter(
        to_field_name="cid",
        queryset=Circuit.objects.all(),
        label="Circuit (ID or circuit ID)",
    )
    has_circuits = RelatedMembershipBooleanFilter(
        field_name="circuits",
        label="Has circuits",
    )
    provider_networks = NaturalKeyOrPKMultipleChoiceFilter(
        queryset=ProviderNetwork.objects.all(),
        label="Provider networks (slug or ID)",
    )
    has_provider_networks = RelatedMembershipBooleanFilter(
        field_name="provider_networks",
        label="Has provider networks",
    )
    region = TreeNodeMultipleChoiceFilter(
        queryset=Region.objects.all(),
        field_name="circuits__terminations__site__region",
        label="Region (slug or ID)",
    )
    site = NaturalKeyOrPKMultipleChoiceFilter(
        field_name="circuits__terminations__site",
        queryset=Site.objects.all(),
        label="Site (slug or ID)",
    )
    location = TreeNodeMultipleChoiceFilter(
        field_name="circuits__terminations__location",
>>>>>>> d22841f3
        queryset=Location.objects.all(),
        label="Location (slug or ID)",
    )
    tags = TagFilter()

    class Meta:
        model = Provider
        fields = ["account", "admin_contact", "asn", "comments", "id", "name", "noc_contact", "portal_url", "slug"]

    def search(self, queryset, name, value):
        if not value.strip():
            return queryset
        # TODO: Remove pylint disable after issue is resolved (see: https://github.com/PyCQA/pylint/issues/7381)
        # pylint: disable=unsupported-binary-operation
        return queryset.filter(
            Q(name__icontains=value)
            | Q(account__icontains=value)
            | Q(noc_contact__icontains=value)
            | Q(admin_contact__icontains=value)
            | Q(comments__icontains=value)
        )
        # pylint: enable=unsupported-binary-operation


class ProviderNetworkFilterSet(NautobotFilterSet):
    q = django_filters.CharFilter(
        method="search",
        label="Search",
    )
    circuit_terminations = django_filters.ModelMultipleChoiceFilter(
        queryset=CircuitTermination.objects.all(),
        label="Circuit Terminations (ID)",
    )
    has_circuit_terminations = RelatedMembershipBooleanFilter(
        field_name="circuit_terminations",
        label="Has circuit terminations",
    )
    provider = NaturalKeyOrPKMultipleChoiceFilter(
        field_name="provider",
        queryset=Provider.objects.all(),
        label="Provider (slug or ID)",
    )
    tags = TagFilter()

    class Meta:
        model = ProviderNetwork
        fields = ["comments", "description", "id", "name", "slug"]

    def search(self, queryset, name, value):
        if not value.strip():
            return queryset
        # TODO: Remove pylint disable after issue is resolved (see: https://github.com/PyCQA/pylint/issues/7381)
        # pylint: disable=unsupported-binary-operation
        return queryset.filter(
            Q(name__icontains=value) | Q(description__icontains=value) | Q(comments__icontains=value)
        ).distinct()
        # pylint: enable=unsupported-binary-operation


class CircuitTypeFilterSet(NautobotFilterSet, NameSlugSearchFilterSet):
    class Meta:
        model = CircuitType
        fields = ["id", "description", "name", "slug"]


class CircuitFilterSet(NautobotFilterSet, StatusModelFilterSetMixin, TenancyModelFilterSetMixin):
    q = SearchFilter(
        filter_predicates={
            "cid": "icontains",
            "circuit_terminations__xconnect_id": "icontains",
            "circuit_terminations__pp_info": "icontains",
            "circuit_terminations__description": "icontains",
            "description": "icontains",
            "comments": "icontains",
        },
    )
    provider = NaturalKeyOrPKMultipleChoiceFilter(
        queryset=Provider.objects.all(),
        label="Provider (slug or ID)",
    )
<<<<<<< HEAD
    provider = django_filters.ModelMultipleChoiceFilter(
        field_name="provider__slug",
        queryset=Provider.objects.all(),
        to_field_name="slug",
        label="Provider (slug)",
    )
    provider_network_id = django_filters.ModelMultipleChoiceFilter(
        field_name="circuit_terminations__provider_network",
        queryset=ProviderNetwork.objects.all(),
        label="Provider Network (ID)",
    )
    circuit_type = NaturalKeyOrPKMultipleChoiceFilter(
        queryset=CircuitType.objects.all(),
        to_field_name="slug",
        label="Circuit type (slug or ID)",
    )
    site_id = django_filters.ModelMultipleChoiceFilter(
        field_name="circuit_terminations__site",
        queryset=Site.objects.all(),
        label="Site (ID)",
    )
    site = django_filters.ModelMultipleChoiceFilter(
        field_name="circuit_terminations__site__slug",
        queryset=Site.objects.all(),
        to_field_name="slug",
        label="Site (slug)",
    )
    location = TreeNodeMultipleChoiceFilter(
        field_name="circuit_terminations__location__slug",
=======
    provider_network = NaturalKeyOrPKMultipleChoiceFilter(
        field_name="terminations__provider_network",
        queryset=ProviderNetwork.objects.all(),
        label="Provider Network (slug or ID)",
    )
    type = NaturalKeyOrPKMultipleChoiceFilter(
        queryset=CircuitType.objects.all(),
        label="Circuit type (slug or ID)",
    )
    site = NaturalKeyOrPKMultipleChoiceFilter(
        field_name="terminations__site",
        queryset=Site.objects.all(),
        label="Site (slug or ID)",
    )
    location = TreeNodeMultipleChoiceFilter(
        field_name="terminations__location",
>>>>>>> d22841f3
        queryset=Location.objects.all(),
        label="Location (slug or ID)",
    )
<<<<<<< HEAD
    region_id = TreeNodeMultipleChoiceFilter(
        queryset=Region.objects.all(),
        field_name="circuit_terminations__site__region",
        label="Region (ID)",
    )
    region = TreeNodeMultipleChoiceFilter(
        queryset=Region.objects.all(),
        field_name="circuit_terminations__site__region",
        to_field_name="slug",
        label="Region (slug)",
=======
    region = TreeNodeMultipleChoiceFilter(
        queryset=Region.objects.all(),
        field_name="terminations__site__region",
        label="Region (slug or ID)",
    )
    has_terminations = RelatedMembershipBooleanFilter(
        field_name="terminations",
        label="Has terminations",
    )
    termination_a = django_filters.ModelMultipleChoiceFilter(
        queryset=CircuitTermination.objects.all(),
        label="Termination A (ID)",
    )
    termination_z = django_filters.ModelMultipleChoiceFilter(
        queryset=CircuitTermination.objects.all(),
        label="Termination Z (ID)",
>>>>>>> d22841f3
    )
    tags = TagFilter()

    class Meta:
        model = Circuit
        fields = [
            "cid",
            "comments",
            "commit_rate",
            "description",
            "id",
            "install_date",
            "terminations",
        ]


class CircuitTerminationFilterSet(
    BaseFilterSet,
    CableTerminationModelFilterSetMixin,
    LocatableModelFilterSetMixin,
    PathEndpointModelFilterSetMixin,
):
    q = SearchFilter(
        filter_predicates={
            "circuit__cid": "icontains",
            "xconnect_id": "icontains",
            "pp_info": "icontains",
            "description": "icontains",
        },
    )
    circuit = NaturalKeyOrPKMultipleChoiceFilter(
        to_field_name="cid",
        queryset=Circuit.objects.all(),
        label="Circuit (ID or circuit ID)",
    )
    provider_network = NaturalKeyOrPKMultipleChoiceFilter(
        queryset=ProviderNetwork.objects.all(),
        label="Provider Network (ID or slug)",
    )

    class Meta:
        model = CircuitTermination
        fields = ["description", "port_speed", "pp_info", "term_side", "upstream_speed", "xconnect_id"]<|MERGE_RESOLUTION|>--- conflicted
+++ resolved
@@ -5,10 +5,7 @@
     BaseFilterSet,
     NameSlugSearchFilterSet,
     NaturalKeyOrPKMultipleChoiceFilter,
-<<<<<<< HEAD
-=======
     RelatedMembershipBooleanFilter,
->>>>>>> d22841f3
     SearchFilter,
     TagFilter,
     TreeNodeMultipleChoiceFilter,
@@ -37,32 +34,6 @@
         method="search",
         label="Search",
     )
-<<<<<<< HEAD
-    region_id = TreeNodeMultipleChoiceFilter(
-        queryset=Region.objects.all(),
-        field_name="circuits__circuit_terminations__site__region",
-        label="Region (ID)",
-    )
-    region = TreeNodeMultipleChoiceFilter(
-        queryset=Region.objects.all(),
-        field_name="circuits__circuit_terminations__site__region",
-        to_field_name="slug",
-        label="Region (slug)",
-    )
-    site_id = django_filters.ModelMultipleChoiceFilter(
-        field_name="circuits__circuit_terminations__site",
-        queryset=Site.objects.all(),
-        label="Site",
-    )
-    site = django_filters.ModelMultipleChoiceFilter(
-        field_name="circuits__circuit_terminations__site__slug",
-        queryset=Site.objects.all(),
-        to_field_name="slug",
-        label="Site (slug)",
-    )
-    location = TreeNodeMultipleChoiceFilter(
-        field_name="circuits__circuit_terminations__location__slug",
-=======
     circuits = NaturalKeyOrPKMultipleChoiceFilter(
         to_field_name="cid",
         queryset=Circuit.objects.all(),
@@ -82,17 +53,16 @@
     )
     region = TreeNodeMultipleChoiceFilter(
         queryset=Region.objects.all(),
-        field_name="circuits__terminations__site__region",
+        field_name="circuits__circuit_terminations__site__region",
         label="Region (slug or ID)",
     )
     site = NaturalKeyOrPKMultipleChoiceFilter(
-        field_name="circuits__terminations__site",
+        field_name="circuits__circuit_terminations__site",
         queryset=Site.objects.all(),
         label="Site (slug or ID)",
     )
     location = TreeNodeMultipleChoiceFilter(
-        field_name="circuits__terminations__location",
->>>>>>> d22841f3
+        field_name="circuits__circuit_terminations__location",
         queryset=Location.objects.all(),
         label="Location (slug or ID)",
     )
@@ -173,86 +143,42 @@
         queryset=Provider.objects.all(),
         label="Provider (slug or ID)",
     )
-<<<<<<< HEAD
-    provider = django_filters.ModelMultipleChoiceFilter(
-        field_name="provider__slug",
-        queryset=Provider.objects.all(),
-        to_field_name="slug",
-        label="Provider (slug)",
-    )
-    provider_network_id = django_filters.ModelMultipleChoiceFilter(
+    provider_network = NaturalKeyOrPKMultipleChoiceFilter(
         field_name="circuit_terminations__provider_network",
         queryset=ProviderNetwork.objects.all(),
-        label="Provider Network (ID)",
+        label="Provider Network (slug or ID)",
     )
     circuit_type = NaturalKeyOrPKMultipleChoiceFilter(
         queryset=CircuitType.objects.all(),
         to_field_name="slug",
         label="Circuit type (slug or ID)",
     )
-    site_id = django_filters.ModelMultipleChoiceFilter(
+    site = NaturalKeyOrPKMultipleChoiceFilter(
         field_name="circuit_terminations__site",
         queryset=Site.objects.all(),
-        label="Site (ID)",
-    )
-    site = django_filters.ModelMultipleChoiceFilter(
-        field_name="circuit_terminations__site__slug",
-        queryset=Site.objects.all(),
-        to_field_name="slug",
-        label="Site (slug)",
+        label="Site (slug or ID)",
     )
     location = TreeNodeMultipleChoiceFilter(
-        field_name="circuit_terminations__location__slug",
-=======
-    provider_network = NaturalKeyOrPKMultipleChoiceFilter(
-        field_name="terminations__provider_network",
-        queryset=ProviderNetwork.objects.all(),
-        label="Provider Network (slug or ID)",
-    )
-    type = NaturalKeyOrPKMultipleChoiceFilter(
-        queryset=CircuitType.objects.all(),
-        label="Circuit type (slug or ID)",
-    )
-    site = NaturalKeyOrPKMultipleChoiceFilter(
-        field_name="terminations__site",
-        queryset=Site.objects.all(),
-        label="Site (slug or ID)",
-    )
-    location = TreeNodeMultipleChoiceFilter(
-        field_name="terminations__location",
->>>>>>> d22841f3
+        field_name="circuit_terminations__location",
         queryset=Location.objects.all(),
         label="Location (slug or ID)",
-    )
-<<<<<<< HEAD
-    region_id = TreeNodeMultipleChoiceFilter(
-        queryset=Region.objects.all(),
-        field_name="circuit_terminations__site__region",
-        label="Region (ID)",
     )
     region = TreeNodeMultipleChoiceFilter(
         queryset=Region.objects.all(),
         field_name="circuit_terminations__site__region",
-        to_field_name="slug",
-        label="Region (slug)",
-=======
-    region = TreeNodeMultipleChoiceFilter(
-        queryset=Region.objects.all(),
-        field_name="terminations__site__region",
         label="Region (slug or ID)",
     )
     has_terminations = RelatedMembershipBooleanFilter(
-        field_name="terminations",
+        field_name="circuit_terminations",
         label="Has terminations",
     )
-    termination_a = django_filters.ModelMultipleChoiceFilter(
+    circuit_termination_a = django_filters.ModelMultipleChoiceFilter(
         queryset=CircuitTermination.objects.all(),
         label="Termination A (ID)",
     )
-    termination_z = django_filters.ModelMultipleChoiceFilter(
+    circuit_termination_z = django_filters.ModelMultipleChoiceFilter(
         queryset=CircuitTermination.objects.all(),
         label="Termination Z (ID)",
->>>>>>> d22841f3
     )
     tags = TagFilter()
 
@@ -265,7 +191,7 @@
             "description",
             "id",
             "install_date",
-            "terminations",
+            "circuit_terminations",
         ]
 
 

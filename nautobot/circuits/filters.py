--- conflicted
+++ resolved
@@ -4,6 +4,8 @@
 from nautobot.core.filters import (
     BaseFilterSet,
     NameSlugSearchFilterSet,
+    NaturalKeyOrPKMultipleChoiceFilter,
+    RelatedMembershipBooleanFilter,
     SearchFilter,
     TagFilter,
     TreeNodeMultipleChoiceFilter,
@@ -16,18 +18,6 @@
 from nautobot.dcim.models import Location, Region, Site
 from nautobot.extras.filters import NautobotFilterSet, StatusModelFilterSetMixin
 from nautobot.tenancy.filters import TenancyModelFilterSetMixin
-<<<<<<< HEAD
-from nautobot.utilities.filters import (
-    BaseFilterSet,
-    NameSlugSearchFilterSet,
-    NaturalKeyOrPKMultipleChoiceFilter,
-    RelatedMembershipBooleanFilter,
-    SearchFilter,
-    TagFilter,
-    TreeNodeMultipleChoiceFilter,
-)
-=======
->>>>>>> 62ab6cf8
 from .models import Circuit, CircuitTermination, CircuitType, Provider, ProviderNetwork
 
 __all__ = (

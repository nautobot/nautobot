/* ===========================
*  Utility Functions
*/

// Slugify
function slugify(s, num_chars) {
    s = s.replace(/[^_A-Za-z0-9\-\s\.]/g, '');  // Remove non-ascii chars
    s = s.replace(/^[\s\.]+|[\s\.]+$/g, '');    // Trim leading/trailing spaces
    s = s.replace(/[\-\.\s]+/g, '-');           // Convert spaces and decimals to hyphens
    s = s.toLowerCase();                        // Convert to lowercase
    s = s.replace(/-/g, '_');

    if (/^[^_A-Za-z]/.test(s)) {  // Slug must start with a letter or underscore only
        s = 'a' + s;
    }

    return s.substring(0, num_chars);           // Trim to first num_chars chars
}

/* ===========================
*  JS-ify Inputs
*/

// Static choice selection
function initializeCheckboxes(context){
    // Track last selected checkbox for range selection
    let lastSelectedIndex = null;

    // "Toggle" checkbox for object lists (PK column)
    document.querySelectorAll('input[type="checkbox"].toggle').forEach(toggleCheckbox => {
        toggleCheckbox.addEventListener('click', function () {
            const isChecked = this.checked;
            // Check/uncheck all pk column checkboxes in the table
            this.closest('table')
                .querySelectorAll('input[type="checkbox"][name="pk"]:not([visually-hidden])')
                .forEach(checkbox => checkbox.checked = isChecked);

            // Show the "select all" box if present
            const selectAllBox = document.getElementById('select_all_box');
            if (selectAllBox) {
                if (isChecked) {
                    // unhide the select all objects form that contains the bulk action buttons
                    selectAllBox.classList.remove('visually-hidden');
                } else {
                    const selectAll = document.getElementById('select_all');
                    if (selectAll) selectAll.checked = false;
                }
            }
        });

        // Reset last selected index when using toggle all
        lastSelectedIndex = null;
    });

    // Uncheck the "toggle" and "select all" checkboxes if an item is unchecked
    document.querySelectorAll('input[type="checkbox"][name="pk"]').forEach((itemCheckbox) => {
        itemCheckbox.addEventListener('click', function () {
            const table = this.closest('table');
            const allCheckboxes = Array.from(table.querySelectorAll('input[type="checkbox"][name="pk"]:not([visually-hidden])'));
            const currentIndex = allCheckboxes.indexOf(this);

            // Handle shift-click for range selection/deselection
            if (event.shiftKey && lastSelectedIndex !== null) {
                // Create range from previous click to current click
                const startIndex = Math.min(lastSelectedIndex, currentIndex);
                const endIndex = Math.max(lastSelectedIndex, currentIndex);

                // Use the clicked item's new state for entire range
                const shouldSelect = this.checked;

                // Apply to entire range
                for (let i = startIndex; i <= endIndex; i++) {
                    allCheckboxes[i].checked = shouldSelect;
                }
            }

            // Always update anchor to current click (normal click or shift+click)
            lastSelectedIndex = currentIndex;

            // Uncheck the "toggle" and "select all" checkboxes if any item is unchecked
            const hasUnchecked = allCheckboxes.some(checkbox => !checkbox.checked);
            if (hasUnchecked) {
                document.querySelectorAll('input[type="checkbox"].toggle, #select_all')
                    .forEach(checkbox => checkbox.checked = false);
            }
        });
    });
}

function repopulateAutoField(context, targetField, sourceFields, maxLength, transformValue = null){
   const newValues = sourceFields.map(function(sourceFieldName){
        const sourceFieldId = `id_${sourceFieldName}`;
        return context.getElementById(sourceFieldId).value;
    })

    const newValue = newValues.join(" ")
    if(transformValue){
        targetField.value = transformValue(newValue, maxLength)
    } else {
        targetField.value = newValue.slice(0, maxLength)
    }
}

function repopulateIfChanged(targetField, repopulate){
    if(targetField.dataset.manuallyChanged === 'true'){
        return;
    }
    repopulate()
}

function watchManualChanges(field){
    field.dataset.manuallyChanged = Boolean(field.value)
    field.addEventListener('change', function(){
        field.dataset.manuallyChanged = Boolean(field.value)
    })
}

function watchSourceFields(context, targetField, sourceFields, repopulate){
    // Watch for any changes in source fields to regenerate the target field
    sourceFields.forEach(function(sourceFieldName){
        const sourceFieldId = `id_${sourceFieldName}`;
        const sourceField = context.getElementById(sourceFieldId);
        const onFieldUpdate = function(){ repopulateIfChanged(targetField, repopulate)}
        sourceField.addEventListener('keyup', onFieldUpdate)
        sourceField.addEventListener('change', onFieldUpdate)
    })
}

function watchRegenerateButton(context, targetField, repopulate){
    // If user clicks the "regenerate" button, set target field to be auto-populate again
    const regenerateButton = context.querySelector(`[data-regenerate=${targetField.getAttribute('id')}]`)
    regenerateButton.addEventListener('click', repopulate)
}

function getSlugField(){
    const slugField = document.getElementById("id_slug");
    if(slugField){
        return slugField
    }
    // If id_slug field is not to be found
    // check if it is renamed to key field like what we did for CustomField and Relationship
    return document.getElementById("id_key");
}

function initializeAutoField(context, field, sourceFieldsAttrName, defaultMaxLength = 255, transformValue = null){
    // Get source fields and length values set as html attributes on given field
    const sourceFields = field.getAttribute(sourceFieldsAttrName).split(" ");
    const length = field.getAttribute('maxlength') || defaultMaxLength

    // Prepare repopulate function with custom source fields and length set on this field
    const repopulateField = function() {
        repopulateAutoField(context, field, sourceFields, length, transformValue)
    }
    watchSourceFields(context, field, sourceFields, repopulateField);
    watchRegenerateButton(context, field, repopulateField);
    watchManualChanges(field);
}

function initializeSlugField(context){
    // Function to support slug fields auto-populate and slugify logic
    const vanilla_context = context[0] // jsify form passes jquery context
    const slugField = getSlugField()
    if(!slugField){
        return
    }
    initializeAutoField(vanilla_context, slugField, 'slug-source', 100, slugify);
}

function initializeAutoPopulateField(context){
    // Function to support other auto-populate fields like position for Device Module Bay
    const vanilla_context = context[0] // jsify form passes jquery context
    const fields = vanilla_context.querySelectorAll('[data-autopopulate]');

    fields.forEach(function(field){
        initializeAutoField(vanilla_context, field, 'source');
    })
}

function initializeFormActionClick(context){
    this_context = $(context);
    // Set formaction and submit using a link
    this_context.find('a.formaction').click(function(event) {
        event.preventDefault();
        var form = $(this).closest('form');
        form.attr('action', $(this).attr('href'));
        form.submit();
    });
}

// Bulk edit nullification
function initializeBulkEditNullification(context){
    this_context = $(context);
    this_context.find('input:checkbox[name=_nullify]').click(function() {
        var $field = $('#id_' + this.value);

        // If this is a NumberWithSelect (input-group + caret menu), don't hide the
        // field. Some other fields (e.g.Interface: LAG, Bridge) currently do nothing
        // when _nullify is checked, so this is consistent.
        var $group = $field.closest('.input-group');
        var isNumberWithSelect = $group.length &&
            $group.find('.input-group-btn .dropdown-menu a.set_value').length > 0;
        if (isNumberWithSelect) {
            return; // no UI change; _nullify still submitted
        }

        // Existing behavior for other fields
        $('#id_' + this.value).toggle('disabled');
    });
}

// Flatpickr selectors
function initializeDateTimePicker(context){
    flatpickr('.date-picker', {
        allowInput: true
    });
    flatpickr('.datetime-picker', {
        allowInput: true,
        enableSeconds: true,
        enableTime: true,
        time_24hr: true
    });
    flatpickr('.time-picker', {
        allowInput: true,
        enableSeconds: true,
        enableTime: true,
        noCalendar: true,
        time_24hr: true
    });
}

function initializeVLANModeSelection(context){
    this_context = $(context);
    if( this_context.find('select#id_mode').length > 0 ) { // Not certain for the length check here as if none is find it should not apply the onChange
        this_context.find('select#id_mode').on('change', function () {
            if ($(this).val() == '') {
                $('select#id_untagged_vlan').val('');
                $('select#id_untagged_vlan').trigger('change');
                $('select#id_tagged_vlans').val([]);
                $('select#id_tagged_vlans').trigger('change');
                $('select#id_untagged_vlan').parent().parent().hide();
                $('select#id_tagged_vlans').parent().parent().hide();
            }
            else if ($(this).val() == 'access') {
                $('select#id_tagged_vlans').val([]);
                $('select#id_tagged_vlans').trigger('change');
                $('select#id_untagged_vlan').parent().parent().show();
                $('select#id_tagged_vlans').parent().parent().hide();
            }
            else if ($(this).val() == 'tagged') {
                $('select#id_untagged_vlan').parent().parent().show();
                $('select#id_tagged_vlans').parent().parent().show();
            }
            else if ($(this).val() == 'tagged-all') {
                $('select#id_tagged_vlans').val([]);
                $('select#id_tagged_vlans').trigger('change');
                $('select#id_untagged_vlan').parent().parent().show();
                $('select#id_tagged_vlans').parent().parent().hide();
            }
        });
        this_context.find('select#id_mode').trigger('change');
    }
}

<<<<<<< HEAD
=======
function initializeMultiValueChar(context, dropdownParent=null){
    this_context = $(context);
    this_context.find('.nautobot-select2-multi-value-char').each(function(){
        var $el = $(this);
        $el.select2({
            allowClear: true,
            tags: true,
            theme: "bootstrap",
            placeholder: "---------",
            multiple: true,
            dropdownParent: dropdownParent,
            width: "off",
            tokenSeparators: [',', ' '],
            "language": {
                "noResults": function(){
                    return "Type something to add it as an option";
                }
            },
        });

        // Ensure pressing Enter in the Select2 search adds the current token instead of submitting the form
        $el.on('select2:open', function(){
            const container = document.querySelector('.select2-container--open');
            if (!container) return;
            const search = container.querySelector('input.select2-search__field');
            if (!search) return;

            // Avoid stacking multiple handlers
            if (search.getAttribute('data-enter-binds')) return;
            search.setAttribute('data-enter-binds', '1');

            search.addEventListener('keydown', function(e){
                if (e.key === 'Enter'){
                    e.preventDefault();
                    e.stopPropagation();
                    const val = this.value.trim();
                    if (!val) return;
                    const sel = $el.get(0);
                    // If option doesn't exist, create it; otherwise select it
                    let found = Array.prototype.find.call(sel.options, function(opt){ return String(opt.value) === String(val); });
                    if (!found) {
                        sel.add(new Option(val, val, true, true));
                    } else {
                        found.selected = true;
                    }
                    // Clear the search box and notify Select2
                    this.value = '';
                    $($el).trigger('change');
                    // Close the dropdown so it doesn't linger after add
                    try { $el.select2('close'); } catch (e) {}
                }
            });
        });
    });
}

function initializeDynamicFilterForm(context){
    this_context = $(context);

    function initializeDynamicFilterSelect(element) {
        // On change of a select field in default filter form
        // Replicate that change into dynamic filter form and vice-versa
        $(element).on("change", function (e){
            let field_name = $(this).attr("name");
            let field_values = $(this).select2('data');
            let form_id = $(this).parents("form").attr("id");

            let default_filters_field_dom = $(`#default-filter form select[name=${field_name}]`);
            let advanced_filters_field_dom = $(`#advanced-filter #filterform-table tbody tr td select[name=${field_name}]`);

            // Only apply logic if fields with same name attr are on both advanced and default filter form
            if(default_filters_field_dom.length && advanced_filters_field_dom.length){
                let default_filters_field_ids = default_filters_field_dom.select2('data').map(data => data["id"]);
                let advanced_filters_field_ids = advanced_filters_field_dom.select2('data').map(data => data["id"]);

                // Only change field value if both fields do not have equal values
                if (JSON.stringify(advanced_filters_field_ids) !== JSON.stringify(default_filters_field_ids)){
                    if(form_id === "dynamic-filter-form"){
                        changeSelect2FieldValue(default_filters_field_dom, field_values);
                    }
                    else {
                        changeSelect2FieldValue(advanced_filters_field_dom, field_values);
                    }
                }
            }
        });
    }

    function initializeDynamicFilterInput(element) {
        // On change of input field in default filter form
        // Replicate that change into dynamic filter form and vice-versa
        $(element).on("change", function (e){
            let field_name = $(this).attr("name");
            let field_value = $(this).val();
            let form_id = $(this).parents("form").attr("id");
            let default_filters_field_dom = $(`#default-filter form input[name=${field_name}]`);
            let advanced_filters_field_dom = $(`#advanced-filter #filterform-table tbody tr td input[name=${field_name}]`);

            // Only apply logic if fields with same name attr are on both advanced and default filter form
            if(default_filters_field_dom.length && advanced_filters_field_dom.length){
                // Only change field value if both fields do not have equal values
                if (default_filters_field_dom.val() !== advanced_filters_field_dom.val()){
                    if(form_id === "dynamic-filter-form"){
                        default_filters_field_dom.val(field_value);
                    }
                    else {
                        advanced_filters_field_dom.val(field_value);
                    }
                }
            }
        })
    }

    // Dynamic filter form
    this_context.find(".lookup_type-select").bind("change", function(){
        let parent_element = $(this).parents("tr")
        let lookup_type = parent_element.find(".lookup_type-select")
        let lookup_type_val = lookup_type.val()
        let contenttype = lookup_type.attr("data-contenttype")
        let lookup_value_element = parent_element.find(".lookup_value-input")

        if(lookup_type_val){
            $.ajax({
                url: `/api/ui/core/filterset-fields/lookup-value-dom-element/?field_name=${lookup_type_val}&content_type=${contenttype}`,
                async: true,
                headers: {'Accept': '*/*'},
                type: 'GET',
            }).done(function (response) {
                newEl = $(response)
                newEl.addClass("lookup_value-input")
                replaceEl(lookup_value_element, newEl)
                if (newEl.prop("tagName") == "SELECT") {
                    initializeDynamicFilterSelect(newEl);
                } else {
                    initializeDynamicFilterInput(newEl);
                }
            }).fail(function (xhr, status, error) {
                // Default to Input:text field if error occurs
                createInput(lookup_value_element)
            });
        }

    })

    // On change of lookup_field or lookup_type field in filter form reset field value
    this_context.find(".lookup_field-select, .lookup_type-select").on("change", function(){
        let parent_element = $(this).parents("tr")
        let lookup_field_element = parent_element.find(".lookup_field-select")
        let lookup_type_element = parent_element.find(".lookup_type-select")
        let lookup_value_element = parent_element.find(".lookup_value-input")

        if ($(this)[0] == lookup_field_element[0]) {
            lookup_type_element.val(null).trigger('change');
        }
        lookup_value_element.val(null).trigger('change')

    })

    // By default on lookup_value field names are form-\d-lookup_value, thats why
    // on page load we change all `lookup_value` name to its relevant `lookup_type` value
    this_context.find(".dynamic-filterform").each(function(){
        lookup_type_value = $(this).find(".lookup_type-select").val();
        lookup_value = $(this).find(".lookup_value-input");
        lookup_value.attr("name", lookup_type_value);
    });

    // Pre-populate filter selects (default + advanced) from current URL query params,
    // including free-form values that are not part of the preset choices.
    (function prepopulateFilterSelectsFromURL(){
        const urlParams = new URLSearchParams(window.location.search);
        // Only target Select2 tag controls inside the filter UI (default sidebar and advanced modal).
        // Avoids touching unrelated Select2 tagging fields elsewhere on the page (e.g., tags inputs).
        const selector = '#default-filter form select.nautobot-select2-multi-value-char, #advanced-filter select.nautobot-select2-multi-value-char';
        this_context.find(selector).each(function(){
            const sel = this;
            const name = sel.getAttribute('name');
            if (!name) { return; }
            const values = urlParams.getAll(name);
            if (!values.length) { return; }
            values.forEach(function(v){
                let found = Array.prototype.find.call(sel.options, function(opt){ return String(opt.value) === String(v); });
                if (!found) {
                    sel.add(new Option(v, v, true, true));
                } else {
                    found.selected = true;
                }
            });
            if (window.jQuery && $(sel).data('select2')) {
                $(sel).trigger('change');
            }
        });
    })();

    // Remove applied filters
    this_context.find(".remove-filter-param").on("click", function(){
        let query_params = new URLSearchParams(location.search);
        if (query_params.has("saved_view")) {
            // Need to reverse-engineer the "real" query params from the rendered page
            for (let element of document.getElementsByClassName("filter-selection-choice-remove")) {
                let key = element.getAttribute("data-field-parent");
                let value = element.getAttribute("data-field-value");
                if (!query_params.has(key, value)) {
                    query_params.append(key, value);
                }
            }
        }
        let type = $(this).attr("data-field-type");
        let field_value = $(this).attr("data-field-value");

        if (type === "parent") {
            // Remove all instances of this query param
            query_params.delete(field_value);

        } else {
            // Remove this specific instance of this query param
            let parent = $(this).attr("data-field-parent");
            query_params.delete(parent, field_value);
        }
        if (query_params.has("saved_view")) {
            var all_filters_removed = true

            const non_filter_params = ["saved_view", "sort", "per_page", "table_changes_pending", "all_filters_removed", "clear_view"]

            query_params.forEach((value, key) => {
                if (!non_filter_params.includes(key)){
                    all_filters_removed = false
                }
            })

            if (all_filters_removed && !query_params.has("all_filters_removed")){
                query_params.append("all_filters_removed", true);
            }
        }
        location.assign("?" + query_params);
    })

    // On submit of filter form
    this_context.find("#dynamic-filter-form, #default-filter form").on("submit", function(e){
        e.preventDefault()
        let dynamic_form = $("#dynamic-filter-form");
        dynamic_form.find(`input[name*="form-"], select[name*="form-"]`).removeAttr("name")

        // Append q form field to dynamic filter form via hidden input
        let q_field = $('#id_q')
        let q_field_phantom = $('<input type="hidden" name="q" />')
        q_field_phantom.val(q_field.val())
        dynamic_form.append(q_field_phantom);

        // Get the serialized data from the forms and:
        // 1) filter out query_params which values are empty e.g ?sam=&dan=2 becomes dan=2
        // 2) combine the two forms into a single set of data without duplicate entries
        let search_query = new URLSearchParams();
        let dynamic_query = new URLSearchParams(new FormData(document.getElementById("dynamic-filter-form")));
        const urlParams = new URLSearchParams(window.location.search);
        const non_filter_params = ["saved_view", "sort", "per_page", "table_changes_pending", "clear_view"]
        urlParams.forEach((value, key) => {
            if (non_filter_params.includes(key)){
                search_query.append(key, value)
            }
        })
        dynamic_query.forEach((value, key) => { if (value != "") { search_query.append(key, value); }});
        // Some list views may lack a default-filter form
        let default_query = new URLSearchParams(new FormData(document.getElementById("default-filter")?.firstElementChild));
        default_query.forEach((value, key) => {
            if (value != "" && !search_query.has(key, value)) { search_query.append(key, value); }
        });
        $("#FilterForm_modal").modal("hide");

        if (search_query.has("saved_view")) {
            var all_filters_removed = true

            const non_filter_params = ["saved_view", "sort", "per_page", "table_changes_pending", "all_filters_removed", "clear_view"]

            search_query.forEach((value, key) => {
                if (!non_filter_params.includes(key)){
                    all_filters_removed = false
                }
            })

            if (all_filters_removed && !search_query.has("all_filters_removed")){
                search_query.append("all_filters_removed", true);
            }
        }
        location.assign("?" + search_query);
    })

    // On submit of filter search form
    this_context.find("#search-form").on("submit", function(e){
        // Since the Dynamic Filter Form will already grab my q field, just have it do a majority of the work.
        e.preventDefault()
        $("#dynamic-filter-form").submit()
    })

    // On clear of filter form
    this_context.find("#dynamic-filter-form, #default-filter form").on("reset", function(e){
        e.preventDefault()
        // make two copies of url params
        const urlParams = new URLSearchParams(window.location.search);
        const newUrlParams = new URLSearchParams(window.location.search);
        // every query string that is non-filter-related
        const non_filter_params = ["saved_view", "sort", "per_page", "table_changes_pending", "all_filters_removed", "clear_view"]
        for (const [key, value] of urlParams.entries()) {
            // remove filter params
            if (non_filter_params.includes(key) === false) {
                newUrlParams.delete(key, value)
            }
        }
        if (!newUrlParams.has("all_filters_removed")){
            newUrlParams.append("all_filters_removed", true)
        }
        location.assign("?" + newUrlParams.toString())
    })


    // Clear new row values upon creation
    this_context.find(".dynamic-filterform-add .add-row").click(function(){
        let new_fields_parent_element = $(".dynamic-filterform").last()
        let lookup_field_classes = [".lookup_field-select", ".lookup_type-select", ".lookup_value-input"];
        lookup_field_classes.forEach(field_class => {
            let element = new_fields_parent_element.find(field_class);
            element.val(null).trigger('change')
        })
        // reinitialize jsify_form
        initializeDynamicFilterForm($(document));
    })

    function changeSelect2FieldValue(dom_element, values){
        dom_element.val(null)
        values.forEach(function (value){
            // Does an element already exist?
            if (!dom_element.find("option[value='" + value.id + "']").length) {
                let new_option = new Option(value.text, value.id, true, true);
                dom_element.append(new_option);
            }
        })
        dom_element.val(values.map(data => data["id"]));
        dom_element.trigger('change');
    }

    this_context.find("#default-filter form select, #advanced-filter select").each(function() {
        initializeDynamicFilterSelect(this);
    });

    // On change of input field in default filter form
    // Replicate that change into dynamic filter form and vice-versa
    this_context.find("#default-filter form input, #advanced-filter input").each(function() {
        initializeDynamicFilterInput(this);
    });
}

>>>>>>> 9f0f468f
function initializeSortableList(context){
    this_context = $(context);
    // Rearrange options within a <select> list
    this_context.find('#move-option-up').bind('click', function() {
        var select_id = '#' + $(this).attr('data-target');
        $(select_id + ' option:selected').each(function () {
            var newPos = $(select_id + ' option').index(this) - 1;
            if (newPos > -1) {
                $(select_id + ' option').eq(newPos).before("<option value='" + $(this).val() + "' selected='selected'>" + $(this).text() + "</option>");
                $(this).remove();
            }
        });
    });
    this_context.find('#move-option-down').bind('click', function() {
        var select_id = '#' + $(this).attr('data-target');
        var countOptions = $(select_id + ' option').length;
        var countSelectedOptions = $(select_id + ' option:selected').length;
        $(select_id + ' option:selected').each(function () {
            var newPos = $(select_id + ' option').index(this) + countSelectedOptions;
            if (newPos < countOptions) {
                $(select_id + ' option').eq(newPos).after("<option value='" + $(this).val() + "' selected='selected'>" + $(this).text() + "</option>");
                $(this).remove();
            }
        });
    });
    this_context.find('#select-all-options').bind('click', function() {
        var select_id = '#' + $(this).attr('data-target');
        $(select_id + ' option').prop('selected',true);
    });
}

function initializeImagePreview(context){
    this_context = $(context);
    // Offset between the preview window and the window edges
    const IMAGE_PREVIEW_OFFSET_X = 20;
    const IMAGE_PREVIEW_OFFSET_Y = 10;
    // Preview an image attachment when the link is hovered over
    this_context.find('a.image-preview').on('mouseover', function(e) {
        // Twice the offset to account for all sides of the picture
        var maxWidth = window.innerWidth - (e.clientX + (IMAGE_PREVIEW_OFFSET_X * 2));
        var maxHeight = window.innerHeight - (e.clientY + (IMAGE_PREVIEW_OFFSET_Y * 2));
        var img = $('<img>').attr('id', 'image-preview-window').css({
            display: 'none',
            position: 'absolute',
            maxWidth: maxWidth + 'px',
            maxHeight: maxHeight + 'px',
            left: e.pageX + IMAGE_PREVIEW_OFFSET_X + 'px',
            top: e.pageY + IMAGE_PREVIEW_OFFSET_Y + 'px',
            boxShadow: '0 0px 12px 3px rgba(0, 0, 0, 0.4)',
        });

        // Remove any existing preview windows and add the current one
        $('#image-preview-window').remove();
        $('body').append(img);

        // Once loaded, show the preview if the image is indeed an image
        img.on('load', function(e) {
            if (e.target.complete && e.target.naturalWidth) {
                $('#image-preview-window').fadeIn('fast');
            }
        });

        // Begin loading
        img.attr('src', e.target.href);
    });

    // Fade the image out; it will be deleted when another one is previewed
    this_context.find('a.image-preview').on('mouseout', function() {
        $('#image-preview-window').fadeOut('fast');
    });
}

function initializeSelectAllForm(context){
    // selectAll is the checkbox that selects all objects
    const selectAll = document.querySelector('#select_all');
    // selectAllBox is the div that contains the form bulk action buttons
    const selectAllBox = document.querySelector('#select_all_box');

    if (selectAll && selectAllBox) {
        selectAll.addEventListener('click', function () {
            // If the selectAll checkbox is checked, enable all form bulk action buttons
            const isChecked = this.checked;
            selectAllBox.querySelectorAll('button').forEach(button => {
                button.disabled = !isChecked;
            });
        });
    }
}

function initializeResultPerPageSelection(context){
    this_context = $(context);
    this_context.find('select#per_page').change(function() {
        this.form.submit();
    });
}

function initializeInputs(context) {
    const this_context = $(context);
    initializeCheckboxes(this_context)
    initializeSlugField(this_context)
    initializeAutoPopulateField(this_context)
    initializeFormActionClick(this_context)
    initializeBulkEditNullification(this_context)
    initializeDateTimePicker(this_context)
    initializeVLANModeSelection(this_context)
    initializeSortableList(this_context)
    initializeImagePreview(this_context)
    initializeSelectAllForm(this_context)

    window.nb.select2.initializeSelect2Fields(this_context)
}

function jsify_form(context) {
    const this_context = $(context);
    // Pagination
    initializeInputs(this_context)
}

/* =======
*  Input Creators
*/

function submitOnEnter(event) {
    if ((event.metaKey || event.ctrlKey) && event.key === 'Enter') {
        if (!event.repeat) {
            event.target.form.requestSubmit();
        }

        event.preventDefault(); // Prevents the addition of a new line in the text field
    }
}

$(document).ready((e) => {
    jsify_form(this.document);
    initializeResultPerPageSelection(this.document);
    document.querySelectorAll("textarea.form-control").forEach(function(element) {element.addEventListener("keydown", submitOnEnter)});
})
<|MERGE_RESOLUTION|>--- conflicted
+++ resolved
@@ -261,359 +261,6 @@
     }
 }
 
-<<<<<<< HEAD
-=======
-function initializeMultiValueChar(context, dropdownParent=null){
-    this_context = $(context);
-    this_context.find('.nautobot-select2-multi-value-char').each(function(){
-        var $el = $(this);
-        $el.select2({
-            allowClear: true,
-            tags: true,
-            theme: "bootstrap",
-            placeholder: "---------",
-            multiple: true,
-            dropdownParent: dropdownParent,
-            width: "off",
-            tokenSeparators: [',', ' '],
-            "language": {
-                "noResults": function(){
-                    return "Type something to add it as an option";
-                }
-            },
-        });
-
-        // Ensure pressing Enter in the Select2 search adds the current token instead of submitting the form
-        $el.on('select2:open', function(){
-            const container = document.querySelector('.select2-container--open');
-            if (!container) return;
-            const search = container.querySelector('input.select2-search__field');
-            if (!search) return;
-
-            // Avoid stacking multiple handlers
-            if (search.getAttribute('data-enter-binds')) return;
-            search.setAttribute('data-enter-binds', '1');
-
-            search.addEventListener('keydown', function(e){
-                if (e.key === 'Enter'){
-                    e.preventDefault();
-                    e.stopPropagation();
-                    const val = this.value.trim();
-                    if (!val) return;
-                    const sel = $el.get(0);
-                    // If option doesn't exist, create it; otherwise select it
-                    let found = Array.prototype.find.call(sel.options, function(opt){ return String(opt.value) === String(val); });
-                    if (!found) {
-                        sel.add(new Option(val, val, true, true));
-                    } else {
-                        found.selected = true;
-                    }
-                    // Clear the search box and notify Select2
-                    this.value = '';
-                    $($el).trigger('change');
-                    // Close the dropdown so it doesn't linger after add
-                    try { $el.select2('close'); } catch (e) {}
-                }
-            });
-        });
-    });
-}
-
-function initializeDynamicFilterForm(context){
-    this_context = $(context);
-
-    function initializeDynamicFilterSelect(element) {
-        // On change of a select field in default filter form
-        // Replicate that change into dynamic filter form and vice-versa
-        $(element).on("change", function (e){
-            let field_name = $(this).attr("name");
-            let field_values = $(this).select2('data');
-            let form_id = $(this).parents("form").attr("id");
-
-            let default_filters_field_dom = $(`#default-filter form select[name=${field_name}]`);
-            let advanced_filters_field_dom = $(`#advanced-filter #filterform-table tbody tr td select[name=${field_name}]`);
-
-            // Only apply logic if fields with same name attr are on both advanced and default filter form
-            if(default_filters_field_dom.length && advanced_filters_field_dom.length){
-                let default_filters_field_ids = default_filters_field_dom.select2('data').map(data => data["id"]);
-                let advanced_filters_field_ids = advanced_filters_field_dom.select2('data').map(data => data["id"]);
-
-                // Only change field value if both fields do not have equal values
-                if (JSON.stringify(advanced_filters_field_ids) !== JSON.stringify(default_filters_field_ids)){
-                    if(form_id === "dynamic-filter-form"){
-                        changeSelect2FieldValue(default_filters_field_dom, field_values);
-                    }
-                    else {
-                        changeSelect2FieldValue(advanced_filters_field_dom, field_values);
-                    }
-                }
-            }
-        });
-    }
-
-    function initializeDynamicFilterInput(element) {
-        // On change of input field in default filter form
-        // Replicate that change into dynamic filter form and vice-versa
-        $(element).on("change", function (e){
-            let field_name = $(this).attr("name");
-            let field_value = $(this).val();
-            let form_id = $(this).parents("form").attr("id");
-            let default_filters_field_dom = $(`#default-filter form input[name=${field_name}]`);
-            let advanced_filters_field_dom = $(`#advanced-filter #filterform-table tbody tr td input[name=${field_name}]`);
-
-            // Only apply logic if fields with same name attr are on both advanced and default filter form
-            if(default_filters_field_dom.length && advanced_filters_field_dom.length){
-                // Only change field value if both fields do not have equal values
-                if (default_filters_field_dom.val() !== advanced_filters_field_dom.val()){
-                    if(form_id === "dynamic-filter-form"){
-                        default_filters_field_dom.val(field_value);
-                    }
-                    else {
-                        advanced_filters_field_dom.val(field_value);
-                    }
-                }
-            }
-        })
-    }
-
-    // Dynamic filter form
-    this_context.find(".lookup_type-select").bind("change", function(){
-        let parent_element = $(this).parents("tr")
-        let lookup_type = parent_element.find(".lookup_type-select")
-        let lookup_type_val = lookup_type.val()
-        let contenttype = lookup_type.attr("data-contenttype")
-        let lookup_value_element = parent_element.find(".lookup_value-input")
-
-        if(lookup_type_val){
-            $.ajax({
-                url: `/api/ui/core/filterset-fields/lookup-value-dom-element/?field_name=${lookup_type_val}&content_type=${contenttype}`,
-                async: true,
-                headers: {'Accept': '*/*'},
-                type: 'GET',
-            }).done(function (response) {
-                newEl = $(response)
-                newEl.addClass("lookup_value-input")
-                replaceEl(lookup_value_element, newEl)
-                if (newEl.prop("tagName") == "SELECT") {
-                    initializeDynamicFilterSelect(newEl);
-                } else {
-                    initializeDynamicFilterInput(newEl);
-                }
-            }).fail(function (xhr, status, error) {
-                // Default to Input:text field if error occurs
-                createInput(lookup_value_element)
-            });
-        }
-
-    })
-
-    // On change of lookup_field or lookup_type field in filter form reset field value
-    this_context.find(".lookup_field-select, .lookup_type-select").on("change", function(){
-        let parent_element = $(this).parents("tr")
-        let lookup_field_element = parent_element.find(".lookup_field-select")
-        let lookup_type_element = parent_element.find(".lookup_type-select")
-        let lookup_value_element = parent_element.find(".lookup_value-input")
-
-        if ($(this)[0] == lookup_field_element[0]) {
-            lookup_type_element.val(null).trigger('change');
-        }
-        lookup_value_element.val(null).trigger('change')
-
-    })
-
-    // By default on lookup_value field names are form-\d-lookup_value, thats why
-    // on page load we change all `lookup_value` name to its relevant `lookup_type` value
-    this_context.find(".dynamic-filterform").each(function(){
-        lookup_type_value = $(this).find(".lookup_type-select").val();
-        lookup_value = $(this).find(".lookup_value-input");
-        lookup_value.attr("name", lookup_type_value);
-    });
-
-    // Pre-populate filter selects (default + advanced) from current URL query params,
-    // including free-form values that are not part of the preset choices.
-    (function prepopulateFilterSelectsFromURL(){
-        const urlParams = new URLSearchParams(window.location.search);
-        // Only target Select2 tag controls inside the filter UI (default sidebar and advanced modal).
-        // Avoids touching unrelated Select2 tagging fields elsewhere on the page (e.g., tags inputs).
-        const selector = '#default-filter form select.nautobot-select2-multi-value-char, #advanced-filter select.nautobot-select2-multi-value-char';
-        this_context.find(selector).each(function(){
-            const sel = this;
-            const name = sel.getAttribute('name');
-            if (!name) { return; }
-            const values = urlParams.getAll(name);
-            if (!values.length) { return; }
-            values.forEach(function(v){
-                let found = Array.prototype.find.call(sel.options, function(opt){ return String(opt.value) === String(v); });
-                if (!found) {
-                    sel.add(new Option(v, v, true, true));
-                } else {
-                    found.selected = true;
-                }
-            });
-            if (window.jQuery && $(sel).data('select2')) {
-                $(sel).trigger('change');
-            }
-        });
-    })();
-
-    // Remove applied filters
-    this_context.find(".remove-filter-param").on("click", function(){
-        let query_params = new URLSearchParams(location.search);
-        if (query_params.has("saved_view")) {
-            // Need to reverse-engineer the "real" query params from the rendered page
-            for (let element of document.getElementsByClassName("filter-selection-choice-remove")) {
-                let key = element.getAttribute("data-field-parent");
-                let value = element.getAttribute("data-field-value");
-                if (!query_params.has(key, value)) {
-                    query_params.append(key, value);
-                }
-            }
-        }
-        let type = $(this).attr("data-field-type");
-        let field_value = $(this).attr("data-field-value");
-
-        if (type === "parent") {
-            // Remove all instances of this query param
-            query_params.delete(field_value);
-
-        } else {
-            // Remove this specific instance of this query param
-            let parent = $(this).attr("data-field-parent");
-            query_params.delete(parent, field_value);
-        }
-        if (query_params.has("saved_view")) {
-            var all_filters_removed = true
-
-            const non_filter_params = ["saved_view", "sort", "per_page", "table_changes_pending", "all_filters_removed", "clear_view"]
-
-            query_params.forEach((value, key) => {
-                if (!non_filter_params.includes(key)){
-                    all_filters_removed = false
-                }
-            })
-
-            if (all_filters_removed && !query_params.has("all_filters_removed")){
-                query_params.append("all_filters_removed", true);
-            }
-        }
-        location.assign("?" + query_params);
-    })
-
-    // On submit of filter form
-    this_context.find("#dynamic-filter-form, #default-filter form").on("submit", function(e){
-        e.preventDefault()
-        let dynamic_form = $("#dynamic-filter-form");
-        dynamic_form.find(`input[name*="form-"], select[name*="form-"]`).removeAttr("name")
-
-        // Append q form field to dynamic filter form via hidden input
-        let q_field = $('#id_q')
-        let q_field_phantom = $('<input type="hidden" name="q" />')
-        q_field_phantom.val(q_field.val())
-        dynamic_form.append(q_field_phantom);
-
-        // Get the serialized data from the forms and:
-        // 1) filter out query_params which values are empty e.g ?sam=&dan=2 becomes dan=2
-        // 2) combine the two forms into a single set of data without duplicate entries
-        let search_query = new URLSearchParams();
-        let dynamic_query = new URLSearchParams(new FormData(document.getElementById("dynamic-filter-form")));
-        const urlParams = new URLSearchParams(window.location.search);
-        const non_filter_params = ["saved_view", "sort", "per_page", "table_changes_pending", "clear_view"]
-        urlParams.forEach((value, key) => {
-            if (non_filter_params.includes(key)){
-                search_query.append(key, value)
-            }
-        })
-        dynamic_query.forEach((value, key) => { if (value != "") { search_query.append(key, value); }});
-        // Some list views may lack a default-filter form
-        let default_query = new URLSearchParams(new FormData(document.getElementById("default-filter")?.firstElementChild));
-        default_query.forEach((value, key) => {
-            if (value != "" && !search_query.has(key, value)) { search_query.append(key, value); }
-        });
-        $("#FilterForm_modal").modal("hide");
-
-        if (search_query.has("saved_view")) {
-            var all_filters_removed = true
-
-            const non_filter_params = ["saved_view", "sort", "per_page", "table_changes_pending", "all_filters_removed", "clear_view"]
-
-            search_query.forEach((value, key) => {
-                if (!non_filter_params.includes(key)){
-                    all_filters_removed = false
-                }
-            })
-
-            if (all_filters_removed && !search_query.has("all_filters_removed")){
-                search_query.append("all_filters_removed", true);
-            }
-        }
-        location.assign("?" + search_query);
-    })
-
-    // On submit of filter search form
-    this_context.find("#search-form").on("submit", function(e){
-        // Since the Dynamic Filter Form will already grab my q field, just have it do a majority of the work.
-        e.preventDefault()
-        $("#dynamic-filter-form").submit()
-    })
-
-    // On clear of filter form
-    this_context.find("#dynamic-filter-form, #default-filter form").on("reset", function(e){
-        e.preventDefault()
-        // make two copies of url params
-        const urlParams = new URLSearchParams(window.location.search);
-        const newUrlParams = new URLSearchParams(window.location.search);
-        // every query string that is non-filter-related
-        const non_filter_params = ["saved_view", "sort", "per_page", "table_changes_pending", "all_filters_removed", "clear_view"]
-        for (const [key, value] of urlParams.entries()) {
-            // remove filter params
-            if (non_filter_params.includes(key) === false) {
-                newUrlParams.delete(key, value)
-            }
-        }
-        if (!newUrlParams.has("all_filters_removed")){
-            newUrlParams.append("all_filters_removed", true)
-        }
-        location.assign("?" + newUrlParams.toString())
-    })
-
-
-    // Clear new row values upon creation
-    this_context.find(".dynamic-filterform-add .add-row").click(function(){
-        let new_fields_parent_element = $(".dynamic-filterform").last()
-        let lookup_field_classes = [".lookup_field-select", ".lookup_type-select", ".lookup_value-input"];
-        lookup_field_classes.forEach(field_class => {
-            let element = new_fields_parent_element.find(field_class);
-            element.val(null).trigger('change')
-        })
-        // reinitialize jsify_form
-        initializeDynamicFilterForm($(document));
-    })
-
-    function changeSelect2FieldValue(dom_element, values){
-        dom_element.val(null)
-        values.forEach(function (value){
-            // Does an element already exist?
-            if (!dom_element.find("option[value='" + value.id + "']").length) {
-                let new_option = new Option(value.text, value.id, true, true);
-                dom_element.append(new_option);
-            }
-        })
-        dom_element.val(values.map(data => data["id"]));
-        dom_element.trigger('change');
-    }
-
-    this_context.find("#default-filter form select, #advanced-filter select").each(function() {
-        initializeDynamicFilterSelect(this);
-    });
-
-    // On change of input field in default filter form
-    // Replicate that change into dynamic filter form and vice-versa
-    this_context.find("#default-filter form input, #advanced-filter input").each(function() {
-        initializeDynamicFilterInput(this);
-    });
-}
-
->>>>>>> 9f0f468f
 function initializeSortableList(context){
     this_context = $(context);
     // Rearrange options within a <select> list

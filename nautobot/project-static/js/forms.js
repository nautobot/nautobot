/* ===========================
*  Utility Functions
*/

// Slugify
function slugify(s, num_chars) {
    s = s.replace(/[^_A-Za-z0-9\-\s\.]/g, '');  // Remove non-ascii chars
    s = s.replace(/^[\s\.]+|[\s\.]+$/g, '');    // Trim leading/trailing spaces
    s = s.replace(/[\-\.\s]+/g, '-');           // Convert spaces and decimals to hyphens
    s = s.toLowerCase();                        // Convert to lowercase
    s = s.replace(/-/g, '_');

    if (/^[^_A-Za-z]/.test(s)) {  // Slug must start with a letter or underscore only
        s = 'a' + s;
    }

    return s.substring(0, num_chars);           // Trim to first num_chars chars
}

// Parse URLs which may contain variable references to other field values
function parseURL(url) {
    var filter_regex = /\{\{([a-z_]+)\}\}/g;
    var match;
    var rendered_url = url;
    var filter_field;
    while (match = filter_regex.exec(url)) {
        filter_field = $('#id_' + match[1]);
        var custom_attr = $('option:selected', filter_field).attr('api-value');
        if (custom_attr) {
            rendered_url = rendered_url.replace(match[0], custom_attr);
        } else if (filter_field.val()) {
            rendered_url = rendered_url.replace(match[0], filter_field.val());
        } else if (filter_field.attr('data-null-option')) {
            rendered_url = rendered_url.replace(match[0], 'null');
        }
    }
    return rendered_url
}

// Assign color picker selection classes
function colorPickerClassCopy(data, container) {
    if (data.element) {
        // Swap the style
        $(container).attr('style', $(data.element).attr("style"));
    }
    return data.text;
}


/* ===========================
*  JS-ify Inputs
*/

// Static choice selection
function initializeStaticChoiceSelection(context, dropdownParent=null){
    this_context = $(context);
    this_context.find('.nautobot-select2-static').select2({
        allowClear: true,
        placeholder: "---------",
        theme: "bootstrap",
        width: "off",
        dropdownParent: dropdownParent
    });
}

// Static choice selection
function initializeCheckboxes(context){
    this_context = $(context);
    // "Toggle" checkbox for object lists (PK column)
    this_context.find('input:checkbox.toggle').click(function() {
        $(this).closest('table').find('input:checkbox[name=pk]:visible').prop('checked', $(this).prop('checked'));

        // Show the "select all" box if present
        if ($(this).is(':checked')) {
            $('#select_all_box').removeClass('hidden');
        } else {
            $('#select_all').prop('checked', false);
        }
    });

    // Uncheck the "toggle" and "select all" checkboxes if an item is unchecked
    this_context.find('input:checkbox[name=pk]').click(function (event) {
        if (!$(this).attr('checked')) {
            $('input:checkbox.toggle, #select_all').prop('checked', false);
        }
    });
}

function initializeSlugField(context){
    this_context = $(context);
    var slug_field = this_context.find('#id_slug');
    // If id_slug field is not to be found
    // check if it is rename to key field like what we did for CustomField and Relationship
    if (slug_field.length == 0) {
        slug_field = this_context.find('#id_key');
    }
    if (slug_field.length != 0) {
        var slug_source_arr = slug_field.attr('slug-source').split(" ");
        var slug_length = slug_field.attr('maxlength');
        if (slug_field.val()) {
            slug_field.attr('_changed', true);
        }
        slug_field.change(function() {
            $(this).attr('_changed', true);
        });
        function reslugify() {
            let slug_str = "";
            for (slug_source_str of slug_source_arr) {
                if (slug_str != "") {
                    slug_str += " ";
                }
                let slug_source = $('#id_' + slug_source_str);
                slug_str += slug_source.val();
            }
            slug_field.val(slugify(slug_str, (slug_length ? slug_length : 100)));
        };

        for (slug_source_str of slug_source_arr) {
            let slug_source = $('#id_' + slug_source_str);
            slug_source.on('keyup change', function() {
                if (slug_field && !slug_field.attr('_changed')) {
                    reslugify();
                }
            });
        }
        this_context.find('button.reslugify').click(reslugify);
    }
}

function initializeFormActionClick(context){
    this_context = $(context);
    // Set formaction and submit using a link
    this_context.find('a.formaction').click(function(event) {
        event.preventDefault();
        var form = $(this).closest('form');
        form.attr('action', $(this).attr('href'));
        form.submit();
    });
}

// Bulk edit nullification
function initializeBulkEditNullification(context){
    this_context = $(context);
    this_context.find('input:checkbox[name=_nullify]').click(function() {
        $('#id_' + this.value).toggle('disabled');
    });
}

// Color Picker
function initializeColorPicker(context, dropdownParent=null){
    this_context = $(context);
    this_context.find('.nautobot-select2-color-picker').select2({
        allowClear: true,
        placeholder: "---------",
        theme: "bootstrap",
        templateResult: colorPickerClassCopy,
        templateSelection: colorPickerClassCopy,
        width: "off",
        dropdownParent: dropdownParent
    });
}

/**
 * Retrieves the value of a property from a nested object using a string path.
 *
 * This method supports accessing deeply nested properties within an object.
 * It is created to support extraction of nested values in the display-field
 * and value-field for DynamicChoiceField.
 *
 * @param {Object} response - The object from which to retrieve the value.
 * @param {string} fieldPath - The string representing the path to the desired property.
 * @returns {*} The value of the specified property, or null if the path is invalid or the object is not found.
 *
 * @example
 * let response = {
 *   "id": 1234,
 *   "vlan": {
 *     "name": "myvlan"
 *   },
 *   "interfaces": [
 *     { "name": "eth0", "status": "up" },
 *     { "name": "eth1", "status": "down" }
 *   ]
 * }
 * // returns "myvlan"
 * resolvePath(response, "vlan.name")
 *
 * // returns "eth0"
 * resolvePath(response, "interfaces[0].name")
 *
 * // returns "eth0"
 * resolvePath(response, "interfaces.0.name")
 */
function resolvePath(response, fieldPath) {
    if (!fieldPath)
        return null;

    if (typeof response !== 'object' || response === null || !response) {
        console.error('Invalid response object');
        return null;
    }

    return fieldPath
           .replace(/\[|\]\.?/g, '.')
           .split('.')
           .filter(value => value)
           .reduce((memo, value) => memo && memo[value], response);
}

// Dynamic Choice Selection
function initializeDynamicChoiceSelection(context, dropdownParent=null){
    this_context = $(context);
    this_context.find('.nautobot-select2-api').each(function(){
        thisobj = $(this);
        placeholder = thisobj.attr("data-null-option") || "---------";
        thisobj.select2({
            allowClear: true,
            placeholder: placeholder,
            theme: "bootstrap",
            width: "off",
            dropdownParent: dropdownParent,
            ajax: {
                delay: 500,

                url: function(params) {
                    var element = this[0];
                    var url = parseURL(element.getAttribute("data-url"));

                    if (url.includes("{{")) {
                        // URL is not fully rendered yet, abort the request
                        return false;
                    }
                    return url;
                },

                data: function(params) {
                    var element = this[0];
                    // Paging. Note that `params.page` indexes at 1
                    var offset = (params.page - 1) * 50 || 0;
                    // Base query params
                    var parameters = {
                        q: params.term,
                        limit: 50,
                        offset: offset,
                    };

                    // Set api_version
                    api_version = $(element).attr("data-api-version");
                    if(api_version){
                        parameters["api_version"] = api_version;
                    }


                    // Allow for controlling the depth setting from within APISelect
                    parameters.depth = parseInt($(element).attr('data-depth'))

                    // Attach any extra query parameters
                    $.each(element.attributes, function(index, attr){
                        if (attr.name.includes("data-query-param-")){
                            var param_name = attr.name.split("data-query-param-")[1];

                            $.each($.parseJSON(attr.value), function(index, value) {
                                // Referencing the value of another form field
                                if (value.startsWith('$')) {
                                    let element_id = $(element).attr("id");
                                    let ref_field;

                                    if(element_id.includes("id_form-")){
                                        let id_prefix = element_id.match(/id_form-[0-9]+-/i, "")[0];
                                        ref_field = $("#" + id_prefix + value.slice(1));
                                    }
                                    else {
                                        ref_field = $('#id_' + value.slice(1));
                                    }

                                    if (ref_field.val() && ref_field.is(":visible")) {
                                        value = ref_field.val();
                                    } else if (ref_field.attr("required") && ref_field.attr("data-null-option")) {
                                        value = "null";
                                    } else {
                                        return true;  // Skip if ref_field has no value
                                    }
                                }
                                if (param_name in parameters) {
                                    if (Array.isArray(parameters[param_name])) {
                                        parameters[param_name].push(value);
                                    } else {
                                        parameters[param_name] = [parameters[param_name], value];
                                    }
                                } else {
                                    parameters[param_name] = value;
                                }
                            });
                        }
                    });

                    // Attach contenttype to parameters
                    contenttype = $(element).attr("data-contenttype");
                    if(contenttype){
                        parameters["content_type"] = contenttype;
                    }

                    // This will handle params with multiple values (i.e. for list filter forms)
                    return $.param(parameters, true);
                },

                processResults: function (data) {
                    var element = this.$element[0];
                    $(element).children('option').attr('disabled', false);
                    var results = data.results;

                    results = results.reduce((results,record,idx) => {
                        record.text = resolvePath(record, element.getAttribute('display-field')) || record.name;
                        record.id = resolvePath(record, element.getAttribute('value-field')) || record.id;
                        if(element.getAttribute('disabled-indicator') && record[element.getAttribute('disabled-indicator')]) {
                            // The disabled-indicator equated to true, so we disable this option
                            record.disabled = true;
                        }

                        if( record.group !== undefined && record.group !== null && record.site !== undefined && record.site !== null ) {
                            results[record.site.name + ":" + record.group.name] = results[record.site.name + ":" + record.group.name] || { text: record.site.name + " / " + record.group.name, children: [] };
                            results[record.site.name + ":" + record.group.name].children.push(record);
                        }
                        else if( record.group !== undefined && record.group !== null ) {
                            results[record.group.name] = results[record.group.name] || { text: record.group.name, children: [] };
                            results[record.group.name].children.push(record);
                        }
                        else if( record.site !== undefined && record.site !== null ) {
                            results[record.site.name] = results[record.site.name] || { text: record.site.name, children: [] };
                            results[record.site.name].children.push(record);
                        }
                        else if ( (record.group !== undefined || record.group == null) && (record.site !== undefined || record.site === null) ) {
                            results['global'] = results['global'] || { text: 'Global', children: [] };
                            results['global'].children.push(record);
                        }
                        else {
                            results[idx] = record;
                        }
                        // DynamicGroupSerializer has a `children` field which fits an inappropriate if condition
                        // in select2.min.js, which will result in the incorrect rendering of DynamicGroup DynamicChoiceField.
                        // So we nullify the field here since we do not need this field.
                        if (record?.url ? record.url.includes("dynamic-groups") : false){
                            record.children = undefined;
                        }

                        return results;
                    },Object.create(null));

                    results = Object.values(results);

                    // Handle the null option, but only add it once
                    if (element.getAttribute('data-null-option') && data.previous === null) {
                        results.unshift({
                            id: 'null',
                            text: element.getAttribute('data-null-option')
                        });
                    }

                    // Check if there are more results to page
                    var page = data.next !== null;
                    return {
                        results: results,
                        pagination: {
                            more: page
                        }
                    };
                }
            }
        });
    });
}

// Flatpickr selectors
function initializeDateTimePicker(context){
    this_context = $(context);
    this_context.find('.date-picker').flatpickr({
        allowInput: true
    });
    this_context.find('.datetime-picker').flatpickr({
        allowInput: true,
        enableSeconds: true,
        enableTime: true,
        time_24hr: true
    });
    this_context.find('.time-picker').flatpickr({
        allowInput: true,
        enableSeconds: true,
        enableTime: true,
        noCalendar: true,
        time_24hr: true
    });
}

function initializeTags(context, dropdownParent=null){
    this_context = $(context);
    this_tag_field = this_context.find('#id_tags.tagfield')
    var tags = this_tag_field;
    if (tags.length > 0 && tags.val().length > 0){
        tags = this_tag_field.val().split(/,\s*/);
    } else {
        tags = [];
    }
    tag_objs = $.map(tags, function (tag) {
        return {
            id: tag,
            text: tag,
            selected: true
        }
    });
    // Replace the django issued text input with a select element
    this_tag_field.replaceWith('<select name="tags" id="id_tags" class="form-control tagfield"></select>');
    this_tag_field.select2({
        tags: true,
        data: tag_objs,
        multiple: true,
        allowClear: true,
        placeholder: "Tags",
        theme: "bootstrap",
        width: "off",
        dropdownParent: dropdownParent,
        ajax: {
            delay: 250,
            url: nautobot_api_path + "extras/tags/",

            data: function(params) {
                // Paging. Note that `params.page` indexes at 1
                var offset = (params.page - 1) * 50 || 0;
                var parameters = {
                    q: params.term,
                    limit: 50,
                    offset: offset,
                };
                return parameters;
            },

            processResults: function (data) {
                var results = $.map(data.results, function (obj) {
                    // If tag contains space add double quotes
                    if (/\s/.test(obj.name))
                    obj.name = '"' + obj.name + '"'

                    return {
                        id: obj.name,
                        text: obj.name
                    }
                });

                // Check if there are more results to page
                var page = data.next !== null;
                return {
                    results: results,
                    pagination: {
                        more: page
                    }
                };
            }
        }
    });
    this_tag_field.closest('form').submit(function(event){
        // django-taggit can only accept a single comma seperated string value
        // TODO(bryan): the element find here should just be event.target
        var value = $('#id_tags.tagfield').val();
        if (value.length > 0){
            var final_tags = value.join(', ');
            $('#id_tags.tagfield').val(null).trigger('change');
            var option = new Option(final_tags, final_tags, true, true);
            $('#id_tags.tagfield').append(option).trigger('change');
        }
    });
}

function initializeVLANModeSelection(context){
    this_context = $(context);
    if( this_context.find('select#id_mode').length > 0 ) { // Not certain for the length check here as if none is find it should not apply the onChange
        this_context.find('select#id_mode').on('change', function () {
            if ($(this).val() == '') {
                $('select#id_untagged_vlan').val('');
                $('select#id_untagged_vlan').trigger('change');
                $('select#id_tagged_vlans').val([]);
                $('select#id_tagged_vlans').trigger('change');
                $('select#id_untagged_vlan').parent().parent().hide();
                $('select#id_tagged_vlans').parent().parent().hide();
            }
            else if ($(this).val() == 'access') {
                $('select#id_tagged_vlans').val([]);
                $('select#id_tagged_vlans').trigger('change');
                $('select#id_untagged_vlan').parent().parent().show();
                $('select#id_tagged_vlans').parent().parent().hide();
            }
            else if ($(this).val() == 'tagged') {
                $('select#id_untagged_vlan').parent().parent().show();
                $('select#id_tagged_vlans').parent().parent().show();
            }
            else if ($(this).val() == 'tagged-all') {
                $('select#id_tagged_vlans').val([]);
                $('select#id_tagged_vlans').trigger('change');
                $('select#id_untagged_vlan').parent().parent().show();
                $('select#id_tagged_vlans').parent().parent().hide();
            }
        });
        this_context.find('select#id_mode').trigger('change');
    }
}

function initializeMultiValueChar(context, dropdownParent=null){
    this_context = $(context);
    this_context.find('.nautobot-select2-multi-value-char').select2({
        allowClear: true,
        tags: true,
        theme: "bootstrap",
        placeholder: "---------",
        multiple: true,
        dropdownParent: dropdownParent,
        width: "off",
        "language": {
            "noResults": function(){
                return "Type something to add it as an option";
            }
        },
    });
}

function initializeDynamicFilterForm(context){
    this_context = $(context);

    function initializeDynamicFilterSelect(element) {
        // On change of a select field in default filter form
        // Replicate that change into dynamic filter form and vice-versa
        $(element).on("change", function (e){
            let field_name = $(this).attr("name");
            let field_values = $(this).select2('data');
            let form_id = $(this).parents("form").attr("id");

            let default_filters_field_dom = $(`#default-filter form select[name=${field_name}]`);
            let advanced_filters_field_dom = $(`#advanced-filter #filterform-table tbody tr td select[name=${field_name}]`);

            // Only apply logic if fields with same name attr are on both advanced and default filter form
            if(default_filters_field_dom.length && advanced_filters_field_dom.length){
                let default_filters_field_ids = default_filters_field_dom.select2('data').map(data => data["id"]);
                let advanced_filters_field_ids = advanced_filters_field_dom.select2('data').map(data => data["id"]);

                // Only change field value if both fields do not have equal values
                if (JSON.stringify(advanced_filters_field_ids) !== JSON.stringify(default_filters_field_ids)){
                    if(form_id === "dynamic-filter-form"){
                        changeSelect2FieldValue(default_filters_field_dom, field_values);
                    }
                    else {
                        changeSelect2FieldValue(advanced_filters_field_dom, field_values);
                    }
                }
            }
        });
    }

    function initializeDynamicFilterInput(element) {
        // On change of input field in default filter form
        // Replicate that change into dynamic filter form and vice-versa
        $(element).on("change", function (e){
            let field_name = $(this).attr("name");
            let field_value = $(this).val();
            let form_id = $(this).parents("form").attr("id");
            let default_filters_field_dom = $(`#default-filter form input[name=${field_name}]`);
            let advanced_filters_field_dom = $(`#advanced-filter #filterform-table tbody tr td input[name=${field_name}]`);

            // Only apply logic if fields with same name attr are on both advanced and default filter form
            if(default_filters_field_dom.length && advanced_filters_field_dom.length){
                // Only change field value if both fields do not have equal values
                if (default_filters_field_dom.val() !== advanced_filters_field_dom.val()){
                    if(form_id === "dynamic-filter-form"){
                        default_filters_field_dom.val(field_value);
                    }
                    else {
                        advanced_filters_field_dom.val(field_value);
                    }
                }
            }
        })
    }

    // Dynamic filter form
    this_context.find(".lookup_type-select").bind("change", function(){
        let parent_element = $(this).parents("tr")
        let lookup_type = parent_element.find(".lookup_type-select")
        let lookup_type_val = lookup_type.val()
        let contenttype = lookup_type.attr("data-contenttype")
        let lookup_value_element = parent_element.find(".lookup_value-input")

        if(lookup_type_val){
            $.ajax({
                url: `/api/ui/core/filterset-fields/lookup-value-dom-element/?field_name=${lookup_type_val}&content_type=${contenttype}`,
                async: true,
                headers: {'Accept': '*/*'},
                type: 'GET',
            }).done(function (response) {
                newEl = $(response)
                newEl.addClass("lookup_value-input")
                replaceEl(lookup_value_element, newEl)
                if (newEl.prop("tagName") == "SELECT") {
                    initializeDynamicFilterSelect(newEl);
                } else {
                    initializeDynamicFilterInput(newEl);
                }
            }).fail(function (xhr, status, error) {
                // Default to Input:text field if error occurs
                createInput(lookup_value_element)
            });
        }

    })

    // On change of lookup_field or lookup_type field in filter form reset field value
    this_context.find(".lookup_field-select, .lookup_type-select").on("change", function(){
        let parent_element = $(this).parents("tr")
        let lookup_field_element = parent_element.find(".lookup_field-select")
        let lookup_type_element = parent_element.find(".lookup_type-select")
        let lookup_value_element = parent_element.find(".lookup_value-input")

        if ($(this)[0] == lookup_field_element[0]) {
            lookup_type_element.val(null).trigger('change');
        }
        lookup_value_element.val(null).trigger('change')

    })

    // By default on lookup_value field names are form-\d-lookup_value, thats why
    // on page load we change all `lookup_value` name to its relevant `lookup_type` value
    this_context.find(".dynamic-filterform").each(function(){
        lookup_type_value = $(this).find(".lookup_type-select").val();
        lookup_value = $(this).find(".lookup_value-input");
        lookup_value.attr("name", lookup_type_value);
    })

    // Remove applied filters
    this_context.find(".remove-filter-param").on("click", function(){
        let query_params = new URLSearchParams(location.search);
        let type = $(this).attr("data-field-type");
        let field_value = $(this).attr("data-field-value");
<<<<<<< HEAD
        field_value = field_value.replace("#", "%23")
        let query_string = location.search.substr(1).split("&");

        if (type === "parent") {
            query_string = query_string.filter(item => item.split("=")[0].search(field_value) < 0);
=======

        if (type === "parent") {
            // Remove all instances of this query param
            query_params.delete(field_value);
>>>>>>> 943133ab
        } else {
            // Remove this specific instance of this query param
            let parent = $(this).attr("data-field-parent");
            query_params.delete(parent, field_value);
        }
<<<<<<< HEAD
        location.assign("?" + query_string.join("&"))
=======
        location.assign("?" + query_params);
>>>>>>> 943133ab
    })

    // On submit of filter form
    this_context.find("#dynamic-filter-form, #default-filter form").on("submit", function(e){
        e.preventDefault()
        let dynamic_form = $("#dynamic-filter-form");
        dynamic_form.find(`input[name*="form-"], select[name*="form-"]`).removeAttr("name")
        const urlParams = new URLSearchParams(window.location.search);
        const saved_view_pk = urlParams.get('saved_view');
        var saved_view_pk_query_string = ""
        if (saved_view_pk != null){
            saved_view_pk_query_string = "&saved_view=" + saved_view_pk
        }
        const sort_order = urlParams.getAll('sort');
        var sort_order_query_string = ""
        if (sort_order != null){
            for (var i = 0; i < sort_order.length; i++){
                appendage = "&sort=" + sort_order[i]
                sort_order_query_string += appendage
            }
        }
        const per_page = urlParams.get('per_page');
        var per_page_query_string = ""
        if (per_page != null) {
            per_page_query_string = "&per_page=" + per_page
        }
        const table_changes = urlParams.get('table_changes_pending');
        var table_changes_query_string = ""
        if (table_changes != null) {
            table_changes_query_string = "&table_changes_pending=" + table_changes
        }
        // Append q form field to dynamic filter form via hidden input
        let q_field = $('#id_q')
        let q_field_phantom = $('<input type="hidden" name="q" />')
        q_field_phantom.val(q_field.val())
        dynamic_form.append(q_field_phantom);

<<<<<<< HEAD
        // Get the serialize data from the forms and filter out query_params which values are empty e.g ?sam=&dan=2 becomes dan=2
        let dynamic_filter_form_query = $("#dynamic-filter-form").serialize().split("&").filter(params => params.split("=")[1]?.length || 0 )
        let default_filter_form_query = $("#default-filter form").serialize().split("&").filter(params => params.split("=")[1]?.length || 0 )
        // Union Operation
        let search_query = [...new Set([...default_filter_form_query, ...dynamic_filter_form_query])].join("&")
        location.assign("?" + search_query + sort_order_query_string + per_page_query_string + saved_view_pk_query_string + table_changes_query_string)
=======
        // Get the serialized data from the forms and:
        // 1) filter out query_params which values are empty e.g ?sam=&dan=2 becomes dan=2
        // 2) combine the two forms into a single set of data without duplicate entries
        let search_query = new URLSearchParams();
        let dynamic_query = new URLSearchParams(new FormData(document.getElementById("dynamic-filter-form")));
        dynamic_query.forEach((value, key) => { if (value != "") { search_query.append(key, value); }});
        let default_query = new URLSearchParams(new FormData(document.getElementById("default-filter").firstElementChild));
        default_query.forEach((value, key) => {
            if (value != "" && !search_query.has(key, value)) { search_query.append(key, value); }
        });
        $("#FilterForm_modal").modal("hide");
        location.assign("?" + search_query);
>>>>>>> 943133ab
    })

    // On submit of filter search form
    this_context.find("#search-form").on("submit", function(e){
        // Since the Dynamic Filter Form will already grab my q field, just have it do a majority of the work.
        e.preventDefault()
        $("#dynamic-filter-form").submit()
    })

    // On clear of filter form
    this_context.find("#dynamic-filter-form, #default-filter form").on("reset", function(e){
        e.preventDefault()
        // make two copies of url params
        const urlParams = new URLSearchParams(window.location.search);
        const newUrlParams = new URLSearchParams(window.location.search);
        // every query string that is non-filter-related
        const non_filter_params = ["saved_view", "sort", "per_page", "table_changes_pending"]
        for (const [key, value] of urlParams.entries()) {
            // remove filter params
            if (non_filter_params.includes(key) === false) {
                newUrlParams.delete(key, value)
            }
        }
        location.assign("?" + urlParams.toString())
    })


    // Clear new row values upon creation
    this_context.find(".dynamic-filterform-add .add-row").click(function(){
        let new_fields_parent_element = $(".dynamic-filterform").last()
        let lookup_field_classes = [".lookup_field-select", ".lookup_type-select", ".lookup_value-input"];
        lookup_field_classes.forEach(field_class => {
            let element = new_fields_parent_element.find(field_class);
            element.val(null).trigger('change')
        })
        // reinitialize jsify_form
        initializeDynamicFilterForm($(document));
    })

    function changeSelect2FieldValue(dom_element, values){
        dom_element.val(null)
        values.forEach(function (value){
            // Does an element already exist?
            if (!dom_element.find("option[value='" + value.id + "']").length) {
                let new_option = new Option(value.text, value.id, true, true);
                dom_element.append(new_option);
            }
        })
        dom_element.val(values.map(data => data["id"]));
        dom_element.trigger('change');
    }

    this_context.find("#default-filter form select, #advanced-filter select").each(function() {
        initializeDynamicFilterSelect(this);
    });

    // On change of input field in default filter form
    // Replicate that change into dynamic filter form and vice-versa
    this_context.find("#default-filter form input, #advanced-filter input").each(function() {
        initializeDynamicFilterInput(this);
    });
}

function initializeSortableList(context){
    this_context = $(context);
    // Rearrange options within a <select> list
    this_context.find('#move-option-up').bind('click', function() {
        var select_id = '#' + $(this).attr('data-target');
        $(select_id + ' option:selected').each(function () {
            var newPos = $(select_id + ' option').index(this) - 1;
            if (newPos > -1) {
                $(select_id + ' option').eq(newPos).before("<option value='" + $(this).val() + "' selected='selected'>" + $(this).text() + "</option>");
                $(this).remove();
            }
        });
    });
    this_context.find('#move-option-down').bind('click', function() {
        var select_id = '#' + $(this).attr('data-target');
        var countOptions = $(select_id + ' option').length;
        var countSelectedOptions = $(select_id + ' option:selected').length;
        $(select_id + ' option:selected').each(function () {
            var newPos = $(select_id + ' option').index(this) + countSelectedOptions;
            if (newPos < countOptions) {
                $(select_id + ' option').eq(newPos).after("<option value='" + $(this).val() + "' selected='selected'>" + $(this).text() + "</option>");
                $(this).remove();
            }
        });
    });
    this_context.find('#select-all-options').bind('click', function() {
        var select_id = '#' + $(this).attr('data-target');
        $(select_id + ' option').prop('selected',true);
    });
}

function initializeImagePreview(context){
    this_context = $(context);
    // Offset between the preview window and the window edges
    const IMAGE_PREVIEW_OFFSET_X = 20;
    const IMAGE_PREVIEW_OFFSET_Y = 10;
    // Preview an image attachment when the link is hovered over
    this_context.find('a.image-preview').on('mouseover', function(e) {
        // Twice the offset to account for all sides of the picture
        var maxWidth = window.innerWidth - (e.clientX + (IMAGE_PREVIEW_OFFSET_X * 2));
        var maxHeight = window.innerHeight - (e.clientY + (IMAGE_PREVIEW_OFFSET_Y * 2));
        var img = $('<img>').attr('id', 'image-preview-window').css({
            display: 'none',
            position: 'absolute',
            maxWidth: maxWidth + 'px',
            maxHeight: maxHeight + 'px',
            left: e.pageX + IMAGE_PREVIEW_OFFSET_X + 'px',
            top: e.pageY + IMAGE_PREVIEW_OFFSET_Y + 'px',
            boxShadow: '0 0px 12px 3px rgba(0, 0, 0, 0.4)',
        });

        // Remove any existing preview windows and add the current one
        $('#image-preview-window').remove();
        $('body').append(img);

        // Once loaded, show the preview if the image is indeed an image
        img.on('load', function(e) {
            if (e.target.complete && e.target.naturalWidth) {
                $('#image-preview-window').fadeIn('fast');
            }
        });

        // Begin loading
        img.attr('src', e.target.href);
    });

    // Fade the image out; it will be deleted when another one is previewed
    this_context.find('a.image-preview').on('mouseout', function() {
        $('#image-preview-window').fadeOut('fast');
    });
}

function initializeSelectAllForm(context){
    this_context = $(context);
    this_context.find('#select_all').click(function() {
        if ($(this).is(':checked')) {
            $('#select_all_box').find('button').prop('disabled', '');
        } else {
            $('#select_all_box').find('button').prop('disabled', 'disabled');
        }
    });
}

function initializeResultPerPageSelection(context){
    this_context = $(context);
    this_context.find('select#per_page').change(function() {
        this.form.submit();
    });
}

function replaceEl(replaced_el, replacing_el) {
    parent = replaced_el.parent()
    parent.html(replacing_el)
    initializeInputs(parent)
}

function initializeInputs(context) {
    this_context = $(context);
    initializeStaticChoiceSelection(this_context)
    initializeCheckboxes(this_context)
    initializeSlugField(this_context)
    initializeFormActionClick(this_context)
    initializeBulkEditNullification(this_context)
    initializeColorPicker(this_context)
    initializeDynamicChoiceSelection(this_context)
    initializeDateTimePicker(this_context)
    initializeTags(this_context)
    initializeVLANModeSelection(this_context)
    initializeSortableList(this_context)
    initializeImagePreview(this_context)
    initializeDynamicFilterForm(this_context)
    initializeSelectAllForm(this_context)
    initializeMultiValueChar(this_context)

    $(this_context).find(".modal").each(function() {
        this_modal = $(this)
        initializeStaticChoiceSelection(this_modal, this_modal)
        initializeColorPicker(this_modal, this_modal)
        initializeDynamicChoiceSelection(this_modal, this_modal)
        initializeTags(this_modal, this_modal)
        initializeMultiValueChar(this_modal, this_modal)
    })
}

function jsify_form(context) {
    this_context = $(context);
    // Pagination
    initializeInputs(this_context)
}

/* =======
*  Input Creators
*/


function createInput(element){
    input_field = `
    <input
    type="text"
    name="${element.attr('name')}"
    class="lookup_value-input form-control"
    id="${element.attr('id')}"
    />`
    replaceEl(element, input_field)
}


$(document).ready((e) => {
    jsify_form(this.document);
    initializeResultPerPageSelection(this.document);
})

// Scroll up an offset equal to the first nav element if a hash is present
// Cannot use '#navbar' because it is not always visible, like in small windows
function headerOffsetScroll() {
    if (window.location.hash) {
        // Short wait needed to allow the page to scroll to the element
        setTimeout(function() {
            window.scrollBy(0, -$('nav').height())
        }, 10);
    }
}

// Account for the header height when hash-scrolling
window.addEventListener('load', headerOffsetScroll);
window.addEventListener('hashchange', headerOffsetScroll);<|MERGE_RESOLUTION|>--- conflicted
+++ resolved
@@ -635,28 +635,19 @@
         let query_params = new URLSearchParams(location.search);
         let type = $(this).attr("data-field-type");
         let field_value = $(this).attr("data-field-value");
-<<<<<<< HEAD
         field_value = field_value.replace("#", "%23")
         let query_string = location.search.substr(1).split("&");
-
-        if (type === "parent") {
-            query_string = query_string.filter(item => item.split("=")[0].search(field_value) < 0);
-=======
 
         if (type === "parent") {
             // Remove all instances of this query param
             query_params.delete(field_value);
->>>>>>> 943133ab
+
         } else {
             // Remove this specific instance of this query param
             let parent = $(this).attr("data-field-parent");
             query_params.delete(parent, field_value);
         }
-<<<<<<< HEAD
-        location.assign("?" + query_string.join("&"))
-=======
         location.assign("?" + query_params);
->>>>>>> 943133ab
     })
 
     // On submit of filter form
@@ -694,14 +685,6 @@
         q_field_phantom.val(q_field.val())
         dynamic_form.append(q_field_phantom);
 
-<<<<<<< HEAD
-        // Get the serialize data from the forms and filter out query_params which values are empty e.g ?sam=&dan=2 becomes dan=2
-        let dynamic_filter_form_query = $("#dynamic-filter-form").serialize().split("&").filter(params => params.split("=")[1]?.length || 0 )
-        let default_filter_form_query = $("#default-filter form").serialize().split("&").filter(params => params.split("=")[1]?.length || 0 )
-        // Union Operation
-        let search_query = [...new Set([...default_filter_form_query, ...dynamic_filter_form_query])].join("&")
-        location.assign("?" + search_query + sort_order_query_string + per_page_query_string + saved_view_pk_query_string + table_changes_query_string)
-=======
         // Get the serialized data from the forms and:
         // 1) filter out query_params which values are empty e.g ?sam=&dan=2 becomes dan=2
         // 2) combine the two forms into a single set of data without duplicate entries
@@ -713,8 +696,7 @@
             if (value != "" && !search_query.has(key, value)) { search_query.append(key, value); }
         });
         $("#FilterForm_modal").modal("hide");
-        location.assign("?" + search_query);
->>>>>>> 943133ab
+        location.assign("?" + search_query + sort_order_query_string + per_page_query_string + saved_view_pk_query_string + table_changes_query_string);
     })
 
     // On submit of filter search form
@@ -738,7 +720,7 @@
                 newUrlParams.delete(key, value)
             }
         }
-        location.assign("?" + urlParams.toString())
+        location.assign("?" + newUrlParams.toString())
     })
 
 

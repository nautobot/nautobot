--- conflicted
+++ resolved
@@ -292,11 +292,7 @@
                         // DynamicGroupSerializer has a `children` field which fits an inappropriate if condition
                         // in select2.min.js, which will result in the incorrect rendering of DynamicGroup DynamicChoiceField.
                         // So we nullify the field here since we do not need this field.
-<<<<<<< HEAD
-                        if (record?.url?.includes("dynamic-groups")){
-=======
                         if (record?.url ? record.url.includes("dynamic-groups") : false){
->>>>>>> c3977571
                             record.children = undefined;
                         }
 

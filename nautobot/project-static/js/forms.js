/* ===========================
*  Utility Functions
*/

// Slugify
function slugify(s, num_chars) {
    s = s.replace(/[^\-\.\w\s]/g, '');          // Remove unneeded chars
    s = s.replace(/^[\s\.]+|[\s\.]+$/g, '');    // Trim leading/trailing spaces
    s = s.replace(/[\-\.\s]+/g, '-');           // Convert spaces and decimals to hyphens
    s = s.toLowerCase();                        // Convert to lowercase
    // Declare `const slugify_prefer_underscores = true` globally if you want to use underscores instead of hyphens
    if (typeof slugify_prefer_underscores !== "undefined") {
        s = s.replace(/-/g, '_');
    }
    return s.substring(0, num_chars);           // Trim to first num_chars chars
}

// Parse URLs which may contain variable references to other field values
function parseURL(url) {
    var filter_regex = /\{\{([a-z_]+)\}\}/g;
    var match;
    var rendered_url = url;
    var filter_field;
    while (match = filter_regex.exec(url)) {
        filter_field = $('#id_' + match[1]);
        var custom_attr = $('option:selected', filter_field).attr('api-value');
        if (custom_attr) {
            rendered_url = rendered_url.replace(match[0], custom_attr);
        } else if (filter_field.val()) {
            rendered_url = rendered_url.replace(match[0], filter_field.val());
        } else if (filter_field.attr('data-null-option')) {
            rendered_url = rendered_url.replace(match[0], 'null');
        }
    }
    return rendered_url
}

// Assign color picker selection classes
function colorPickerClassCopy(data, container) {
    if (data.element) {
        // Swap the style
        $(container).attr('style', $(data.element).attr("style"));
    }
    return data.text;
}


/* ===========================
*  JS-ify Inputs
*/

// Static choice selection
function initializeStaticChoiceSelection(context){
    this_context = $(context)
    this_context.find('.nautobot-select2-static').select2({
        allowClear: true,
        placeholder: "---------",
        theme: "bootstrap",
        width: "off"
    });
}

// Static choice selection
function initializeCheckboxes(context){
    this_context = $(context)
    // "Toggle" checkbox for object lists (PK column)
    this_context.find('input:checkbox.toggle').click(function() {
        $(this).closest('table').find('input:checkbox[name=pk]:visible').prop('checked', $(this).prop('checked'));
        
        // Show the "select all" box if present
        if ($(this).is(':checked')) {
            $('#select_all_box').removeClass('hidden');
        } else {
            $('#select_all').prop('checked', false);
        }
    });
    
    // Uncheck the "toggle" and "select all" checkboxes if an item is unchecked
    this_context.find('input:checkbox[name=pk]').click(function (event) {
        if (!$(this).attr('checked')) {
            $('input:checkbox.toggle, #select_all').prop('checked', false);
        }
    });
}

function initializeSlugField(context){
    this_context = $(context)
    var slug_field = this_context.find('#id_slug');
    if (slug_field.length != 0) {
        var slug_source_arr = slug_field.attr('slug-source').split(" ");
        var slug_length = slug_field.attr('maxlength');
        if (slug_field.val()) {
            slug_field.attr('_changed', true);
        }
        slug_field.change(function() {
            $(this).attr('_changed', true);
        });
        function reslugify() {
            let slug_str = "";
            for (slug_source_str of slug_source_arr) {
                if (slug_str != "") {
                    slug_str += " ";
                }
                let slug_source = $('#id_' + slug_source_str);
                slug_str += slug_source.val();
            }
            slug_field.val(slugify(slug_str, (slug_length ? slug_length : 100)));
        };
        
        for (slug_source_str of slug_source_arr) {
            let slug_source = $('#id_' + slug_source_str);
            slug_source.on('keyup change', function() {
                if (slug_field && !slug_field.attr('_changed')) {
                    reslugify();
                }
            });
        }
        this_context.find('button.reslugify').click(reslugify);
    }
}

function initializeFormActionClick(context){
    this_context = $(context)
    // Set formaction and submit using a link
    this_context.find('a.formaction').click(function(event) {
        event.preventDefault();
        var form = $(this).closest('form');
        form.attr('action', $(this).attr('href'));
        form.submit();
    });
}

// Bulk edit nullification
function initializeBulkEditNullification(context){
    this_context = $(context)
    this_context.find('input:checkbox[name=_nullify]').click(function() {
        $('#id_' + this.value).toggle('disabled');
    });
}

// Color Picker
function initializeColorPicker(context){
    this_context = $(context)
    this_context.find('.nautobot-select2-color-picker').select2({
        allowClear: true,
        placeholder: "---------",
        theme: "bootstrap",
        templateResult: colorPickerClassCopy,
        templateSelection: colorPickerClassCopy,
        width: "off"
    });
}

// Dynamic Choice Selection
function initializeDynamicChoiceSelection(context){
    this_context = $(context)
    this_context.find('.nautobot-select2-api').select2({
        allowClear: true,
        placeholder: "---------",
        theme: "bootstrap",
        width: "off",
        ajax: {
            delay: 500,
            
            url: function(params) {
                var element = this[0];
                var url = parseURL(element.getAttribute("data-url"));
                
                if (url.includes("{{")) {
                    // URL is not fully rendered yet, abort the request
                    return false;
                }
                return url;
            },
            
            data: function(params) {
                var element = this[0];
                // Paging. Note that `params.page` indexes at 1
                var offset = (params.page - 1) * 50 || 0;
                // Base query params
                var parameters = {
                    q: params.term,
                    limit: 50,
                    offset: offset,
                };
                
                // Set api_version
                api_version = $(element).attr("data-api-version")
                if(api_version)
                parameters["api_version"] = api_version
                
                
                // Allow for controlling the brief setting from within APISelect
                parameters.brief = ( $(element).is('[data-full]') ? undefined : true );
                
                // Attach any extra query parameters
                $.each(element.attributes, function(index, attr){
                    if (attr.name.includes("data-query-param-")){
                        var param_name = attr.name.split("data-query-param-")[1];
                        
                        $.each($.parseJSON(attr.value), function(index, value) {
                            // Referencing the value of another form field
                            if (value.startsWith('$')) {
                                let element_id = $(element).attr("id")
                                let ref_field;
                                
                                if(element_id.includes("id_form-")){
                                    let id_prefix = element_id.match(/id_form-[0-9]+-/i, "")[0]
                                    ref_field = $("#" + id_prefix + value.slice(1));
                                }
                                else
                                ref_field = $('#id_' + value.slice(1));
                                
                                if (ref_field.val() && ref_field.is(":visible")) {
                                    value = ref_field.val();
                                } else if (ref_field.attr("required") && ref_field.attr("data-null-option")) {
                                    value = "null";
                                } else {
                                    return true;  // Skip if ref_field has no value
                                }
                            }
                            if (param_name in parameters) {
                                if (Array.isArray(parameters[param_name])) {
                                    parameters[param_name].push(value);
                                } else {
                                    parameters[param_name] = [parameters[param_name], value];
                                }
                            } else {
                                parameters[param_name] = value;
                            }
                        });
                    }
                });
                
                // Attach contenttype to parameters
                contenttype = $(element).attr("data-contenttype")
                if(contenttype)
                parameters["contenttype"] = contenttype
                
                // This will handle params with multiple values (i.e. for list filter forms)
                return $.param(parameters, true);
            },
            
            processResults: function (data) {
                var element = this.$element[0];
                $(element).children('option').attr('disabled', false);
                var results = data.results;
                
                results = results.reduce((results,record,idx) => {
                    record.text = record[element.getAttribute('display-field')] || record.name;
                    if (record._depth) {
                        // Annotate hierarchical depth for MPTT objects
                        record.text = '--'.repeat(record._depth) + ' ' + record.text;
                    }
                    if (record.tree_depth) {
                        // Annotate hierarchical depth for django-tree-queries objects
                        record.text = '--'.repeat(record.tree_depth) + ' ' + record.text;
                    }
                    record.id = record[element.getAttribute('value-field')] || record.id;
                    if(element.getAttribute('disabled-indicator') && record[element.getAttribute('disabled-indicator')]) {
                        // The disabled-indicator equated to true, so we disable this option
                        record.disabled = true;
                    }
                    
                    if( record.group !== undefined && record.group !== null && record.site !== undefined && record.site !== null ) {
                        results[record.site.name + ":" + record.group.name] = results[record.site.name + ":" + record.group.name] || { text: record.site.name + " / " + record.group.name, children: [] };
                        results[record.site.name + ":" + record.group.name].children.push(record);
                    }
                    else if( record.group !== undefined && record.group !== null ) {
                        results[record.group.name] = results[record.group.name] || { text: record.group.name, children: [] };
                        results[record.group.name].children.push(record);
                    }
                    else if( record.site !== undefined && record.site !== null ) {
                        results[record.site.name] = results[record.site.name] || { text: record.site.name, children: [] };
                        results[record.site.name].children.push(record);
                    }
                    else if ( (record.group !== undefined || record.group == null) && (record.site !== undefined || record.site === null) ) {
                        results['global'] = results['global'] || { text: 'Global', children: [] };
                        results['global'].children.push(record);
                    }
                    else {
                        results[idx] = record
                    }
                    
                    return results;
                },Object.create(null));
                
                results = Object.values(results);
                
                // Handle the null option, but only add it once
                if (element.getAttribute('data-null-option') && data.previous === null) {
                    results.unshift({
                        id: 'null',
                        text: element.getAttribute('data-null-option')
                    });
                }
                
                // Check if there are more results to page
                var page = data.next !== null;
                return {
                    results: results,
                    pagination: {
                        more: page
                    }
                };
            }
<<<<<<< HEAD
        });
    }
    initializeDynamicChoiceSelection()

    this_context.find('.nautobot-select2-multi-value-char').select2({
        allowClear: true,
        tags: true,
        theme: "bootstrap",
        placeholder: "---------",
        multiple: true,
        width: "off",
        "language": {
            "noResults": function(){
                return "Type something to add it as an option";
            }
        },
    });
    // Flatpickr selectors
    function initializeDateTimePicker(){
        this_context.find('.date-picker').flatpickr({
            allowInput: true
        });
        this_context.find('.datetime-picker').flatpickr({
            allowInput: true,
            enableSeconds: true,
            enableTime: true,
            time_24hr: true
        });
        this_context.find('.time-picker').flatpickr({
            allowInput: true,
            enableSeconds: true,
            enableTime: true,
            noCalendar: true,
            time_24hr: true
        });
    }
    initializeDateTimePicker()
=======
        }
    });
}
>>>>>>> e9b7f9cd

// Flatpickr selectors
function initializeDateTimePicker(context){
    this_context = $(context)
    this_context.find('.date-picker').flatpickr({
        allowInput: true
    });
    this_context.find('.datetime-picker').flatpickr({
        allowInput: true,
        enableSeconds: true,
        enableTime: true,
        time_24hr: true
    });
    this_context.find('.time-picker').flatpickr({
        allowInput: true,
        enableSeconds: true,
        enableTime: true,
        noCalendar: true,
        time_24hr: true
    });
}

function initializeTags(context){
    this_context = $(context)
    this_tag_field = this_context.find('#id_tags.tagfield')
    var tags = this_tag_field;
    if (tags.length > 0 && tags.val().length > 0){
        tags = this_tag_field.val().split(/,\s*/);
    } else {
        tags = [];
    }
    tag_objs = $.map(tags, function (tag) {
        return {
            id: tag,
            text: tag,
            selected: true
        }
    });
    // Replace the django issued text input with a select element
    this_tag_field.replaceWith('<select name="tags" id="id_tags" class="form-control tagfield"></select>');
    this_tag_field.select2({
        tags: true,
        data: tag_objs,
        multiple: true,
        allowClear: true,
        placeholder: "Tags",
        theme: "bootstrap",
        width: "off",
        ajax: {
            delay: 250,
            url: nautobot_api_path + "extras/tags/",
            
            data: function(params) {
                // Paging. Note that `params.page` indexes at 1
                var offset = (params.page - 1) * 50 || 0;
                var parameters = {
                    q: params.term,
                    brief: 1,
                    limit: 50,
                    offset: offset,
                };
                return parameters;
            },
            
            processResults: function (data) {
                var results = $.map(data.results, function (obj) {
                    // If tag contains space add double quotes
                    if (/\s/.test(obj.name))
                    obj.name = '"' + obj.name + '"'
                    
                    return {
                        id: obj.name,
                        text: obj.name
                    }
                });
                
                // Check if there are more results to page
                var page = data.next !== null;
                return {
                    results: results,
                    pagination: {
                        more: page
                    }
                };
            }
        }
    });
    this_tag_field.closest('form').submit(function(event){
        // django-taggit can only accept a single comma seperated string value
        // TODO(bryan): the element find here should just be event.target
        var value = $('#id_tags.tagfield').val();
        if (value.length > 0){
            var final_tags = value.join(', ');
            $('#id_tags.tagfield').val(null).trigger('change');
            var option = new Option(final_tags, final_tags, true, true);
            $('#id_tags.tagfield').append(option).trigger('change');
        }
    });
}

function initializeVLANModeSelection(context){
    this_context = $(context)
    if( this_context.find('select#id_mode').length > 0 ) { // Not certain for the length check here as if none is find it should not apply the onChange
        this_context.find('select#id_mode').on('change', function () {
            if ($(this).val() == '') {
                $('select#id_untagged_vlan').val('');
                $('select#id_untagged_vlan').trigger('change');
                $('select#id_tagged_vlans').val([]);
                $('select#id_tagged_vlans').trigger('change');
                $('select#id_untagged_vlan').parent().parent().hide();
                $('select#id_tagged_vlans').parent().parent().hide();
            }
            else if ($(this).val() == 'access') {
                $('select#id_tagged_vlans').val([]);
                $('select#id_tagged_vlans').trigger('change');
                $('select#id_untagged_vlan').parent().parent().show();
                $('select#id_tagged_vlans').parent().parent().hide();
            }
            else if ($(this).val() == 'tagged') {
                $('select#id_untagged_vlan').parent().parent().show();
                $('select#id_tagged_vlans').parent().parent().show();
            }
            else if ($(this).val() == 'tagged-all') {
                $('select#id_tagged_vlans').val([]);
                $('select#id_tagged_vlans').trigger('change');
                $('select#id_untagged_vlan').parent().parent().show();
                $('select#id_tagged_vlans').parent().parent().hide();
            }
        });
        this_context.find('select#id_mode').trigger('change');
    }
}

function initializeDynamicFilterForm(context){
    this_context = $(context)
    // Dynamic filter form
    this_context.find(".lookup_type-select").bind("change", function(){
        let parent_element = $(this).parents("tr")
        let lookup_type = parent_element.find(".lookup_type-select")
        let lookup_type_val = lookup_type.val()
        let contenttype = lookup_type.attr("data-contenttype")
        let lookup_value_element = parent_element.find(".lookup_value-input")

        if(lookup_type_val){
            $.ajax({
                url: `/api/lookup-value-dom-element/?field_name=${lookup_type_val}&contenttype=${contenttype}`,
                async: true,
                contentType: 'application/json',
                dataType: 'json',
                type: 'GET',
            }).done(function (response) {
                replaceEl(lookup_value_element, response.dom_element)
            }).fail(function (xhr, status, error) {
                // Default to Input:text field if error occurs
                createInput(lookup_value_element)
            });
        }

    })
    
    // On change of lookup_field or lookup_type field in filter form reset field value
    this_context.find(".lookup_field-select, .lookup_type-select").on("change", function(){
        let parent_element = $(this).parents("tr")
        let lookup_field_element = parent_element.find(".lookup_field-select")
        let lookup_type_element = parent_element.find(".lookup_type-select")
        let lookup_value_element = parent_element.find(".lookup_value-input")
        
        if ($(this)[0] == lookup_field_element[0])
        lookup_type_element.val(null).trigger('change')
        lookup_value_element.val(null).trigger('change')
        
    })
}

function initializeSortableList(context){
    this_context = $(context)
    // Rearrange options within a <select> list
    this_context.find('#move-option-up').bind('click', function() {
        var select_id = '#' + $(this).attr('data-target');
        $(select_id + ' option:selected').each(function () {
            var newPos = $(select_id + ' option').index(this) - 1;
            if (newPos > -1) {
                $(select_id + ' option').eq(newPos).before("<option value='" + $(this).val() + "' selected='selected'>" + $(this).text() + "</option>");
                $(this).remove();
            }
        });
    });
    this_context.find('#move-option-down').bind('click', function() {
        var select_id = '#' + $(this).attr('data-target');
        var countOptions = $(select_id + ' option').length;
        var countSelectedOptions = $(select_id + ' option:selected').length;
        $(select_id + ' option:selected').each(function () {
            var newPos = $(select_id + ' option').index(this) + countSelectedOptions;
            if (newPos < countOptions) {
                $(select_id + ' option').eq(newPos).after("<option value='" + $(this).val() + "' selected='selected'>" + $(this).text() + "</option>");
                $(this).remove();
            }
        });
    });
    this_context.find('#select-all-options').bind('click', function() {
        var select_id = '#' + $(this).attr('data-target');
        $(select_id + ' option').prop('selected',true);
    });
}

function initializeImagePreview(context){
    this_context = $(context)
    // Offset between the preview window and the window edges
    const IMAGE_PREVIEW_OFFSET_X = 20;
    const IMAGE_PREVIEW_OFFSET_Y = 10;
    // Preview an image attachment when the link is hovered over
    this_context.find('a.image-preview').on('mouseover', function(e) {
        // Twice the offset to account for all sides of the picture
        var maxWidth = window.innerWidth - (e.clientX + (IMAGE_PREVIEW_OFFSET_X * 2));
        var maxHeight = window.innerHeight - (e.clientY + (IMAGE_PREVIEW_OFFSET_Y * 2));
        var img = $('<img>').attr('id', 'image-preview-window').css({
            display: 'none',
            position: 'absolute',
            maxWidth: maxWidth + 'px',
            maxHeight: maxHeight + 'px',
            left: e.pageX + IMAGE_PREVIEW_OFFSET_X + 'px',
            top: e.pageY + IMAGE_PREVIEW_OFFSET_Y + 'px',
            boxShadow: '0 0px 12px 3px rgba(0, 0, 0, 0.4)',
        });
        
        // Remove any existing preview windows and add the current one
        $('#image-preview-window').remove();
        $('body').append(img);
        
        // Once loaded, show the preview if the image is indeed an image
        img.on('load', function(e) {
            if (e.target.complete && e.target.naturalWidth) {
                $('#image-preview-window').fadeIn('fast');
            }
        });
        
        // Begin loading
        img.attr('src', e.target.href);
    });
    
    // Fade the image out; it will be deleted when another one is previewed
    this_context.find('a.image-preview').on('mouseout', function() {
        $('#image-preview-window').fadeOut('fast');
    });
}

function initializeSelectAllForm(context){
    this_context = $(context)
    this_context.find('#select_all').click(function() {
        if ($(this).is(':checked')) {
            $('#select_all_box').find('button').prop('disabled', '');
        } else {
            $('#select_all_box').find('button').prop('disabled', 'disabled');
        }
    });
}

function initializeResultPerPageSelection(context){
    this_context = $(context)
    this_context.find('select#per_page').change(function() {
        this.form.submit();
    });
}

function replaceEl(replaced_el, replacing_el) {
    parent = replaced_el.parent()
    parent.html(replacing_el)
    initializeInputs(parent)
}

function initializeInputs(context) {
    this_context = $(context)
    initializeStaticChoiceSelection(this_context)
    initializeCheckboxes(this_context)
    initializeSlugField(this_context)
    initializeFormActionClick(this_context)
    initializeBulkEditNullification(this_context)
    initializeColorPicker(this_context)
    initializeDynamicChoiceSelection(this_context)
    initializeDateTimePicker(this_context)
    initializeTags(this_context)
    initializeVLANModeSelection(this_context)
    initializeSortableList(this_context)
    initializeImagePreview(this_context)
    initializeDynamicFilterForm(this_context)
    initializeSelectAllForm(this_context)
}

function jsify_form(context) {
    this_context = $(context)
    // Pagination
    initializeInputs(this_context)
}

/* =======
*  Input Creators
*/


function createInput(element){
    input_field = `
    <input
    type="text"
    name="${element.attr('name')}"
    class="lookup_value-input form-control"
    id="${element.attr('id')}"
    />`
    replaceEl(element, input_field)
}


$(document).ready((e) => {
    jsify_form(this.document);
})

// Scroll up an offset equal to the first nav element if a hash is present
// Cannot use '#navbar' because it is not always visible, like in small windows
function headerOffsetScroll() {
    if (window.location.hash) {
        // Short wait needed to allow the page to scroll to the element
        setTimeout(function() {
            window.scrollBy(0, -$('nav').height())
        }, 10);
    }
}

// Account for the header height when hash-scrolling
window.addEventListener('load', headerOffsetScroll);
window.addEventListener('hashchange', headerOffsetScroll);<|MERGE_RESOLUTION|>--- conflicted
+++ resolved
@@ -66,7 +66,7 @@
     // "Toggle" checkbox for object lists (PK column)
     this_context.find('input:checkbox.toggle').click(function() {
         $(this).closest('table').find('input:checkbox[name=pk]:visible').prop('checked', $(this).prop('checked'));
-        
+
         // Show the "select all" box if present
         if ($(this).is(':checked')) {
             $('#select_all_box').removeClass('hidden');
@@ -74,7 +74,7 @@
             $('#select_all').prop('checked', false);
         }
     });
-    
+
     // Uncheck the "toggle" and "select all" checkboxes if an item is unchecked
     this_context.find('input:checkbox[name=pk]').click(function (event) {
         if (!$(this).attr('checked')) {
@@ -106,7 +106,7 @@
             }
             slug_field.val(slugify(slug_str, (slug_length ? slug_length : 100)));
         };
-        
+
         for (slug_source_str of slug_source_arr) {
             let slug_source = $('#id_' + slug_source_str);
             slug_source.on('keyup change', function() {
@@ -161,18 +161,18 @@
         width: "off",
         ajax: {
             delay: 500,
-            
+
             url: function(params) {
                 var element = this[0];
                 var url = parseURL(element.getAttribute("data-url"));
-                
+
                 if (url.includes("{{")) {
                     // URL is not fully rendered yet, abort the request
                     return false;
                 }
                 return url;
             },
-            
+
             data: function(params) {
                 var element = this[0];
                 // Paging. Note that `params.page` indexes at 1
@@ -183,34 +183,34 @@
                     limit: 50,
                     offset: offset,
                 };
-                
+
                 // Set api_version
                 api_version = $(element).attr("data-api-version")
                 if(api_version)
                 parameters["api_version"] = api_version
-                
-                
+
+
                 // Allow for controlling the brief setting from within APISelect
                 parameters.brief = ( $(element).is('[data-full]') ? undefined : true );
-                
+
                 // Attach any extra query parameters
                 $.each(element.attributes, function(index, attr){
                     if (attr.name.includes("data-query-param-")){
                         var param_name = attr.name.split("data-query-param-")[1];
-                        
+
                         $.each($.parseJSON(attr.value), function(index, value) {
                             // Referencing the value of another form field
                             if (value.startsWith('$')) {
                                 let element_id = $(element).attr("id")
                                 let ref_field;
-                                
+
                                 if(element_id.includes("id_form-")){
                                     let id_prefix = element_id.match(/id_form-[0-9]+-/i, "")[0]
                                     ref_field = $("#" + id_prefix + value.slice(1));
                                 }
                                 else
                                 ref_field = $('#id_' + value.slice(1));
-                                
+
                                 if (ref_field.val() && ref_field.is(":visible")) {
                                     value = ref_field.val();
                                 } else if (ref_field.attr("required") && ref_field.attr("data-null-option")) {
@@ -231,21 +231,21 @@
                         });
                     }
                 });
-                
+
                 // Attach contenttype to parameters
                 contenttype = $(element).attr("data-contenttype")
                 if(contenttype)
                 parameters["contenttype"] = contenttype
-                
+
                 // This will handle params with multiple values (i.e. for list filter forms)
                 return $.param(parameters, true);
             },
-            
+
             processResults: function (data) {
                 var element = this.$element[0];
                 $(element).children('option').attr('disabled', false);
                 var results = data.results;
-                
+
                 results = results.reduce((results,record,idx) => {
                     record.text = record[element.getAttribute('display-field')] || record.name;
                     if (record._depth) {
@@ -261,7 +261,7 @@
                         // The disabled-indicator equated to true, so we disable this option
                         record.disabled = true;
                     }
-                    
+
                     if( record.group !== undefined && record.group !== null && record.site !== undefined && record.site !== null ) {
                         results[record.site.name + ":" + record.group.name] = results[record.site.name + ":" + record.group.name] || { text: record.site.name + " / " + record.group.name, children: [] };
                         results[record.site.name + ":" + record.group.name].children.push(record);
@@ -281,12 +281,12 @@
                     else {
                         results[idx] = record
                     }
-                    
+
                     return results;
                 },Object.create(null));
-                
+
                 results = Object.values(results);
-                
+
                 // Handle the null option, but only add it once
                 if (element.getAttribute('data-null-option') && data.previous === null) {
                     results.unshift({
@@ -294,7 +294,7 @@
                         text: element.getAttribute('data-null-option')
                     });
                 }
-                
+
                 // Check if there are more results to page
                 var page = data.next !== null;
                 return {
@@ -304,49 +304,9 @@
                     }
                 };
             }
-<<<<<<< HEAD
-        });
-    }
-    initializeDynamicChoiceSelection()
-
-    this_context.find('.nautobot-select2-multi-value-char').select2({
-        allowClear: true,
-        tags: true,
-        theme: "bootstrap",
-        placeholder: "---------",
-        multiple: true,
-        width: "off",
-        "language": {
-            "noResults": function(){
-                return "Type something to add it as an option";
-            }
-        },
-    });
-    // Flatpickr selectors
-    function initializeDateTimePicker(){
-        this_context.find('.date-picker').flatpickr({
-            allowInput: true
-        });
-        this_context.find('.datetime-picker').flatpickr({
-            allowInput: true,
-            enableSeconds: true,
-            enableTime: true,
-            time_24hr: true
-        });
-        this_context.find('.time-picker').flatpickr({
-            allowInput: true,
-            enableSeconds: true,
-            enableTime: true,
-            noCalendar: true,
-            time_24hr: true
-        });
-    }
-    initializeDateTimePicker()
-=======
-        }
-    });
-}
->>>>>>> e9b7f9cd
+        }
+    });
+}
 
 // Flatpickr selectors
 function initializeDateTimePicker(context){
@@ -398,7 +358,7 @@
         ajax: {
             delay: 250,
             url: nautobot_api_path + "extras/tags/",
-            
+
             data: function(params) {
                 // Paging. Note that `params.page` indexes at 1
                 var offset = (params.page - 1) * 50 || 0;
@@ -410,19 +370,19 @@
                 };
                 return parameters;
             },
-            
+
             processResults: function (data) {
                 var results = $.map(data.results, function (obj) {
                     // If tag contains space add double quotes
                     if (/\s/.test(obj.name))
                     obj.name = '"' + obj.name + '"'
-                    
+
                     return {
                         id: obj.name,
                         text: obj.name
                     }
                 });
-                
+
                 // Check if there are more results to page
                 var page = data.next !== null;
                 return {
@@ -478,6 +438,23 @@
         });
         this_context.find('select#id_mode').trigger('change');
     }
+}
+
+function initializeMultiValueChar(context){
+    this_context = $(context)
+    this_context.find('.nautobot-select2-multi-value-char').select2({
+        allowClear: true,
+        tags: true,
+        theme: "bootstrap",
+        placeholder: "---------",
+        multiple: true,
+        width: "off",
+        "language": {
+            "noResults": function(){
+                return "Type something to add it as an option";
+            }
+        },
+    });
 }
 
 function initializeDynamicFilterForm(context){
@@ -506,18 +483,18 @@
         }
 
     })
-    
+
     // On change of lookup_field or lookup_type field in filter form reset field value
     this_context.find(".lookup_field-select, .lookup_type-select").on("change", function(){
         let parent_element = $(this).parents("tr")
         let lookup_field_element = parent_element.find(".lookup_field-select")
         let lookup_type_element = parent_element.find(".lookup_type-select")
         let lookup_value_element = parent_element.find(".lookup_value-input")
-        
+
         if ($(this)[0] == lookup_field_element[0])
         lookup_type_element.val(null).trigger('change')
         lookup_value_element.val(null).trigger('change')
-        
+
     })
 }
 
@@ -571,22 +548,22 @@
             top: e.pageY + IMAGE_PREVIEW_OFFSET_Y + 'px',
             boxShadow: '0 0px 12px 3px rgba(0, 0, 0, 0.4)',
         });
-        
+
         // Remove any existing preview windows and add the current one
         $('#image-preview-window').remove();
         $('body').append(img);
-        
+
         // Once loaded, show the preview if the image is indeed an image
         img.on('load', function(e) {
             if (e.target.complete && e.target.naturalWidth) {
                 $('#image-preview-window').fadeIn('fast');
             }
         });
-        
+
         // Begin loading
         img.attr('src', e.target.href);
     });
-    
+
     // Fade the image out; it will be deleted when another one is previewed
     this_context.find('a.image-preview').on('mouseout', function() {
         $('#image-preview-window').fadeOut('fast');
@@ -633,6 +610,7 @@
     initializeImagePreview(this_context)
     initializeDynamicFilterForm(this_context)
     initializeSelectAllForm(this_context)
+    initializeMultiValueChar(this_context)
 }
 
 function jsify_form(context) {

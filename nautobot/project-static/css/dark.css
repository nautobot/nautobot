/* Layout */

/* Inverts all colors with a slight offset to use as a dark mode. Overrides are below */
html[data-theme="dark"] {
  background: rgb(12, 12, 12);
  filter: invert(1) hue-rotate(180deg);
}

/* Double-invert the following elements, restoring them to the original non-inverted colors */
html[data-theme="dark"] img,                              /* Images like .png, .jpg, etc */
html[data-theme="dark"] .badge,
html[data-theme="dark"] .btn.btn-default,                 /* Buttons */
html[data-theme="dark"] .btn.btn-primary,                 /* Buttons */
html[data-theme="dark"] .btn.btn-success,                 /* Buttons */
html[data-theme="dark"] .btn.btn-info,                    /* Buttons */
html[data-theme="dark"] .btn.btn-warning,                 /* Buttons */
html[data-theme="dark"] .btn.btn-danger,                  /* Buttons */
/* html[data-theme="dark"] .btn.btn-link,                    do not double-invert these! */
html[data-theme="dark"] .label,                           /* Labels */
html[data-theme="dark"] .color-block,                     /* Colored choices, like statuses */
html[data-theme="dark"] .select2-selection__choice,       /* Colored choices, like statuses */
html[data-theme="dark"] #select2-id_color-results,        /* Colored choices, like statuses */
html[data-theme="dark"] #select2-id_color-container,      /* Colored choices, like statuses */
html[data-theme="dark"] .hljs {                           /* highlight.js maintains its own dark theme */
  filter: invert(1) hue-rotate(180deg);
}

/* Labels in API Swagger docs */
html[data-theme="dark"] .opblock-summary-method {
  color: black !important;
}
/* Version stamp in API Swagger docs */
html[data-theme="dark"] .version {
  color: black !important;
}

/* Darker background color, offset to not be fully black */
html[data-theme="dark"] body,
html[data-theme="dark"] .container-fluid.wrapper {
  background-color: rgb(217, 217, 217) !important;
}

/* Lighter than the background */
html[data-theme="dark"] .navbar,                          /* Top menu navbar */
html[data-theme="dark"] .navbar-nav > li > a,
html[data-theme="dark"] .navbar-nav > li > a:hover,
html[data-theme="dark"] .navbar-nav > li > a:focus,
html[data-theme="dark"] .footer,                          /* Bottom footer bar */
html[data-theme="dark"] .footer .row {                    /* Bottom footer bar */
  background-color: rgb(222, 222, 222) !important;
}

html[data-theme="dark"] .panel,                           /* Section panels, like on home page */
html[data-theme="dark"] .panel-default,                   /* Section panels, like on home page */
html[data-theme="dark"] .panel-body,                      /* Section panels content, like on home page */
html[data-theme="dark"] .list-group,                      /* Section panels content, like on home page */
html[data-theme="dark"] .list-group-item,                 /* Item in section panels content, like on home page */
html[data-theme="dark"] .CodeMirror,                      /* GraphiQL page */
html[data-theme="dark"] .search-box input,                /* GraphiQL docs tab search box */
html[data-theme="dark"] .table-headings tr,               /* Table rows */
html[data-theme="dark"] .modal-body {                     /* Modal background */
  background-color: rgb(222, 222, 222) !important;
  color: rgb(70, 70, 70) !important;                    /* Slightly darken text color */
}

/* Slightly lighter than background to standout */
html[data-theme="dark"] .breadcrumb,                      /* Background bar for breadcrumbs */
html[data-theme="dark"] ul li.active a,                   /* Active tab highlight, eg device details page */
html[data-theme="dark"] .dropdown-menu>li>a:hover,        /* Navbar menu item when hovering */
html[data-theme="dark"] .table-responsive>table>tbody>tr:hover, /* Display objects table when hovering over row */
html[data-theme="dark"] .nav-tabs>li>a:hover,             /* Tab selection when hovering */
html[data-theme="dark"] .nav-tabs>li>a:focus,             /* Tab selection when clicked */
html[data-theme="dark"] .nav-pills>li>a:hover,            /* Tab selection when hovering */
html[data-theme="dark"] .nav-pills>li>a:focus,            /* Tab selection when clicked */
html[data-theme="dark"] .panel-default .panel-heading,    /* Panel header bars */
html[data-theme="dark"] .panel-footer,                    /* Panel footer bars */
html[data-theme="dark"] .modal-header,                    /* Header bar in modals */
html[data-theme="dark"] .modal-footer,                    /* Footer bar in modals */
html[data-theme="dark"] .table-headings th {              /* Table header bar */
  background-color: rgb(196, 204, 210) !important;
}

html[data-theme="dark"] .select2-container--default,      /* Drop down menu selections, eg adding new item */
html[data-theme="dark"] .select2-container--classic,      /* Drop down menu selections, eg adding new item */
html[data-theme="dark"] .select2-container--bootstrap,    /* Drop down menu selections, eg adding new item */
html[data-theme="dark"] .select2-selection--single,       /* Drop down menu selections, eg adding new item */
html[data-theme="dark"] .select2-selection--multiple,     /* Drop down menu selections, eg adding new item */
html[data-theme="dark"] .select2-search--dropdown,        /* Drop down menu selections for filter form */
html[data-theme="dark"] .select2-search--inline,          /* Search field in filter form */
html[data-theme="dark"] .select2-search__field,           /* Search field in filter form */
html[data-theme="dark"] .select2-close-mask,              /* Close selection */
html[data-theme="dark"] .form-control {                   /* Text fields, text boxes, etc. */
  background-color: rgb(242, 242, 242) !important;
}

html[data-theme="dark"] .form-control[disabled],
html[data-theme="dark"] .form-control[readonly],
html[data-theme="dark"] .fieldset[disabled] .form-control {
  background-color: rgb(210, 210, 210) !important;
}

html[data-theme="dark"] .scheme-container {                /* Swagger docs container header bar */
  background-color: rgb(217, 217, 217) !important;
}

/* GraphiQL */
html[data-theme="dark"] .doc-explorer,                     /* GraphiQL docs tab background */
html[data-theme="dark"] .doc-explorer-contents,            /* GraphiQL docs tab background */
html[data-theme="dark"] .CodeMirror-gutters {              /* GraphiQL primary background */
  background-color: rgb(217, 217, 217) !important;
}

/* Preserve border line across bottom of tabs row */
html[data-theme="dark"] .nav-tabs {
  border-bottom: 1px solid rgb(100, 100, 100);
}

/* Preserve border lines around active tab in tabs row */
html[data-theme="dark"] .nav-tabs>li.active>a,
html[data-theme="dark"] .nav-tabs>li.active>a:focus,
html[data-theme="dark"] .nav-tabs>li.active>a:hover {
  border: 1px solid rgb(100, 100, 100);                 /* Border left/top/right around active tab */
  border-bottom-color: transparent;                       /* Hides bottom border for active tab */
  border-radius: 6px 6px 0 0;                             /* Rounds top border corners of active tab */
  background-color: rgb(217, 217, 217) !important;      /* Blends active tab with background */
}

/* Preserve matching background for active navbar links */
html[data-theme="dark"] .navbar ul li.active a {
  background-color: transparent !important;
}

/* Preserve blue background for active navbar buttons */
html[data-theme="dark"] .navbar ul li.active a.btn {
  background-color: #0938e1 !important;
}

/* Change navbar link background color when hover */
html[data-theme="dark"] .nav-dropdown-menu>li>a:hover {
  background-color: rgb(196, 204, 210) !important;
}

/* Preserve matching background in iGraphQL text boxes */
/* Also fixes bug preventing selected text from being distinguised as selected */
html[data-theme="dark"] .CodeMirror pre {
  background: transparent !important;
}

/* Swagger API Docs */
/* html[data-theme="dark"] .swagger-ui select, */
/* html[data-theme="dark"] .swagger-ui select, */
html[data-theme="dark"] .swagger-ui select {
  background-color: rgb(222, 222, 222) !important;
}


html[data-theme="dark"] .swagger-ui input,                /* Swagger docs item input input box */
html[data-theme="dark"] .swagger-ui select,               /* Swagger docs item select input box */
html[data-theme="dark"] .swagger-ui textarea {            /* Swagger docs item text area input box */
  background: transparent !important;
  border: 1px solid #888 !important;
}

/* Swagger docs table item background */
html[data-theme="dark"] .swagger-ui table {
  background: transparent !important;
}

/* Section headers in swagger docs items */
html[data-theme="dark"] .swagger-ui .opblock .opblock-section-header {
  background: transparent !important;
  border: 1px solid #888 !important;
  background-color: rgb(217, 217, 217, 0.5) !important;
}

html[data-theme="dark"] .swagger-ui .tab li button.tablinks, /* Example tab links for each API item */
html[data-theme="dark"] .swagger-ui .btn {                /* Swagger button text */
  color: rgb(174, 190, 196) !important;
}

/* Form fields and backdrops, lighter than headers, navbars, etc */
html[data-theme="dark"] #per_page,                        /* Pagination page selection dropdown menu */
html[data-theme="dark"] .dropdown-menu,                   /* Dropdown menu from navbar */
html[data-theme="dark"] .swagger-ui .servers>label select /* Swagger docs server dropdown selection */
html[data-theme="dark"] .select2-dropdown {               /* Dropdown form fields */
  background-color: rgb(222, 222, 222) !important;
}

html[data-theme="dark"] .navbar-nav>li>a:hover {          /* Navbar top level menu dropdown links on hover */
  color: rgb(224, 120, 7) !important;
}

html[data-theme="dark"] .dropdown-menu>li>a {             /* Navbar dropdown text links */
  color: rgb(51, 51, 51) !important;
}

/* This is already inverted as a button above, however we do not want it to be */
html[data-theme="dark"] .accordion-toggle {               /* Accordion dropdown header, like on Jobs page */
  filter: invert(0);                                      /* Do not invert */
  color: rgb(51, 51, 51);
}

html[data-theme="dark"] .docExplorerHide,                 /* X button to close GraphiQL docs tab */
html[data-theme="dark"] .close {                          /* X button to close modals in top right */
  color: rgb(243, 243, 243);
}

/* Code blocks */
html[data-theme="dark"] pre {
  background-color: rgb(211, 221, 222);
  color: rgb(29, 40, 42);
}

/* Breadcrumbs */
html[data-theme="dark"] .breadcrumb>li+li:before {
  color: rgb(142, 142, 142);
}

/* Dynamic filter selection outside box */
html[data-theme="dark"] .filter-container .filter-selection {
  background-color: rgb(201, 201, 201);                 /* Background color of dynamic filters selected across most pages, outer box */
  border: 1px solid rgb(170, 170, 170);                 /* Border color of dynamic filters selected across most pages, outer box */
}

/* Dynamic filter box selection inside box selected filter */
html[data-theme="dark"] .filter-container .filter-selection .filter-selection-choice {
  background-color: rgb(185, 185, 185);                 /* Background color of dynamic filters selected across most pages, inner selection box */
  border: 1px solid rgb(170, 170, 170);                 /* Border color of dynamic filters selected across most pages, inner selection box */
}

/* List View Table and Tables in Detail Views */
html[data-theme="dark"] .table-responsive>table>tbody>tr,
html[data-theme="dark"] .table-headings>tbody>tr {
    background: rgb(218, 218, 218);
}

html[data-theme="dark"] .table-responsive>table>tbody>tr:hover,
html[data-theme="dark"] .table-headings>tbody>tr:hover {
    background: rgb(213, 213, 213) !important;
}

html[data-theme="dark"] .table-responsive>table>tbody>tr>td,
html[data-theme="dark"] .table-headings>tbody>tr {
    border-top: 1px solid rgb(195, 195, 195);
}

/* Make panel being dragged opaque */
html[data-theme="dark"] .dragging {
<<<<<<< HEAD
    opacity: 0.5;
}

/*
 * Special diff block `<pre><code>...</code></pre>` backgrounds.
 * `:has` is kind of optional here but it prevents displaying light background
 * colors before `.hljs` class is added by syntax highlighting script.
 */
pre.diff-added:has(code.hljs) {
    background-color: #25171c !important;
}
pre.diff-removed:has(code.hljs) {
    background-color: #12261e !important;
=======
  opacity: 0.5;
}

/* Make Navbar dropdown menu items respond to dark mode correctly */
html[data-theme="dark"] .nav-dropdown-menu, html[data-theme="dark"] .swagger-ui .servers>label select html[data-theme="dark"] .select2-dropdown {
  background-color: rgb(222, 222, 222) !important;
}
html[data-theme="dark"] .nav-dropdown-menu>li>a {
  color: rgb(51, 51, 51) !important;
>>>>>>> e7f2aef3
}<|MERGE_RESOLUTION|>--- conflicted
+++ resolved
@@ -231,23 +231,30 @@
 /* List View Table and Tables in Detail Views */
 html[data-theme="dark"] .table-responsive>table>tbody>tr,
 html[data-theme="dark"] .table-headings>tbody>tr {
-    background: rgb(218, 218, 218);
+  background: rgb(218, 218, 218);
 }
 
 html[data-theme="dark"] .table-responsive>table>tbody>tr:hover,
 html[data-theme="dark"] .table-headings>tbody>tr:hover {
-    background: rgb(213, 213, 213) !important;
+  background: rgb(213, 213, 213) !important;
 }
 
 html[data-theme="dark"] .table-responsive>table>tbody>tr>td,
 html[data-theme="dark"] .table-headings>tbody>tr {
-    border-top: 1px solid rgb(195, 195, 195);
+  border-top: 1px solid rgb(195, 195, 195);
 }
 
 /* Make panel being dragged opaque */
 html[data-theme="dark"] .dragging {
-<<<<<<< HEAD
-    opacity: 0.5;
+  opacity: 0.5;
+}
+
+/* Make Navbar dropdown menu items respond to dark mode correctly */
+html[data-theme="dark"] .nav-dropdown-menu, html[data-theme="dark"] .swagger-ui .servers>label select html[data-theme="dark"] .select2-dropdown {
+  background-color: rgb(222, 222, 222) !important;
+}
+html[data-theme="dark"] .nav-dropdown-menu>li>a {
+  color: rgb(51, 51, 51) !important;
 }
 
 /*
@@ -256,19 +263,8 @@
  * colors before `.hljs` class is added by syntax highlighting script.
  */
 pre.diff-added:has(code.hljs) {
-    background-color: #25171c !important;
+  background-color: #25171c !important;
 }
 pre.diff-removed:has(code.hljs) {
-    background-color: #12261e !important;
-=======
-  opacity: 0.5;
-}
-
-/* Make Navbar dropdown menu items respond to dark mode correctly */
-html[data-theme="dark"] .nav-dropdown-menu, html[data-theme="dark"] .swagger-ui .servers>label select html[data-theme="dark"] .select2-dropdown {
-  background-color: rgb(222, 222, 222) !important;
-}
-html[data-theme="dark"] .nav-dropdown-menu>li>a {
-  color: rgb(51, 51, 51) !important;
->>>>>>> e7f2aef3
+  background-color: #12261e !important;
 }
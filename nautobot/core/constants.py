--- conflicted
+++ resolved
@@ -5,211 +5,6 @@
 #
 
 SEARCH_MAX_RESULTS = 15
-<<<<<<< HEAD
-SEARCH_TYPES = OrderedDict(
-    (
-        # Circuits
-        (
-            "provider",
-            {
-                "queryset": Provider.objects.annotate(count_circuits=count_related(Circuit, "provider")),
-                "filterset": ProviderFilterSet,
-                "table": ProviderTable,
-                "url": "circuits:provider_list",
-            },
-        ),
-        (
-            "circuit",
-            {
-                "queryset": Circuit.objects.select_related("type", "provider", "tenant").prefetch_related(
-                    "terminations__site"
-                ),
-                "filterset": CircuitFilterSet,
-                "table": CircuitTable,
-                "url": "circuits:circuit_list",
-            },
-        ),
-        (
-            "providernetwork",
-            {
-                "queryset": ProviderNetwork.objects.select_related("provider"),
-                "filterset": ProviderNetworkFilterSet,
-                "table": ProviderNetworkTable,
-                "url": "circuits:providernetwork_list",
-            },
-        ),
-        # DCIM
-        (
-            "site",
-            {
-                "queryset": Site.objects.select_related("region", "tenant"),
-                "filterset": SiteFilterSet,
-                "table": SiteTable,
-                "url": "dcim:site_list",
-            },
-        ),
-        (
-            "rack",
-            {
-                "queryset": Rack.objects.select_related("site", "group", "tenant", "role"),
-                "filterset": RackFilterSet,
-                "table": RackTable,
-                "url": "dcim:rack_list",
-            },
-        ),
-        (
-            "rackgroup",
-            {
-                "queryset": RackGroup.objects.annotate(rack_count=count_related(Rack, "group")).select_related("site"),
-                "filterset": RackGroupFilterSet,
-                "table": RackGroupTable,
-                "url": "dcim:rackgroup_list",
-            },
-        ),
-        (
-            "devicetype",
-            {
-                "queryset": DeviceType.objects.select_related("manufacturer").annotate(
-                    instance_count=count_related(Device, "device_type")
-                ),
-                "filterset": DeviceTypeFilterSet,
-                "table": DeviceTypeTable,
-                "url": "dcim:devicetype_list",
-            },
-        ),
-        (
-            "device",
-            {
-                "queryset": Device.objects.select_related(
-                    "device_type__manufacturer",
-                    "role",
-                    "tenant",
-                    "site",
-                    "rack",
-                    "primary_ip4",
-                    "primary_ip6",
-                ),
-                "filterset": DeviceFilterSet,
-                "table": DeviceTable,
-                "url": "dcim:device_list",
-            },
-        ),
-        (
-            "virtualchassis",
-            {
-                "queryset": VirtualChassis.objects.select_related("master").annotate(
-                    member_count=count_related(Device, "virtual_chassis")
-                ),
-                "filterset": VirtualChassisFilterSet,
-                "table": VirtualChassisTable,
-                "url": "dcim:virtualchassis_list",
-            },
-        ),
-        (
-            "cable",
-            {
-                "queryset": Cable.objects.all(),
-                "filterset": CableFilterSet,
-                "table": CableTable,
-                "url": "dcim:cable_list",
-            },
-        ),
-        (
-            "powerfeed",
-            {
-                "queryset": PowerFeed.objects.all(),
-                "filterset": PowerFeedFilterSet,
-                "table": PowerFeedTable,
-                "url": "dcim:powerfeed_list",
-            },
-        ),
-        # Virtualization
-        (
-            "cluster",
-            {
-                "queryset": Cluster.objects.select_related("cluster_type", "cluster_group").annotate(
-                    device_count=count_related(Device, "cluster"),
-                    vm_count=count_related(VirtualMachine, "cluster"),
-                ),
-                "filterset": ClusterFilterSet,
-                "table": ClusterTable,
-                "url": "virtualization:cluster_list",
-            },
-        ),
-        (
-            "virtualmachine",
-            {
-                "queryset": VirtualMachine.objects.select_related(
-                    "cluster",
-                    "tenant",
-                    "platform",
-                    "primary_ip4",
-                    "primary_ip6",
-                ),
-                "filterset": VirtualMachineFilterSet,
-                "table": VirtualMachineDetailTable,
-                "url": "virtualization:virtualmachine_list",
-            },
-        ),
-        # IPAM
-        (
-            "vrf",
-            {
-                "queryset": VRF.objects.select_related("tenant"),
-                "filterset": VRFFilterSet,
-                "table": VRFTable,
-                "url": "ipam:vrf_list",
-            },
-        ),
-        (
-            "aggregate",
-            {
-                "queryset": Aggregate.objects.select_related("rir"),
-                "filterset": AggregateFilterSet,
-                "table": AggregateTable,
-                "url": "ipam:aggregate_list",
-            },
-        ),
-        (
-            "prefix",
-            {
-                "queryset": Prefix.objects.select_related("site", "vrf__tenant", "tenant", "vlan", "role"),
-                "filterset": PrefixFilterSet,
-                "table": PrefixTable,
-                "url": "ipam:prefix_list",
-            },
-        ),
-        (
-            "ipaddress",
-            {
-                "queryset": IPAddress.objects.select_related("vrf__tenant", "tenant"),
-                "filterset": IPAddressFilterSet,
-                "table": IPAddressTable,
-                "url": "ipam:ipaddress_list",
-            },
-        ),
-        (
-            "vlan",
-            {
-                "queryset": VLAN.objects.select_related("site", "vlan_group", "tenant", "role"),
-                "filterset": VLANFilterSet,
-                "table": VLANTable,
-                "url": "ipam:vlan_list",
-            },
-        ),
-        # Tenancy
-        (
-            "tenant",
-            {
-                "queryset": Tenant.objects.select_related("tenant_group"),
-                "filterset": TenantFilterSet,
-                "table": TenantTable,
-                "url": "tenancy:tenant_list",
-            },
-        ),
-    )
-)
-=======
 
 FILTER_CHAR_BASED_LOOKUP_MAP = dict(
     n="exact",
@@ -252,5 +47,4 @@
     "REQUEST_METHOD",
     "SERVER_NAME",
     "SERVER_PORT",
-]
->>>>>>> 62ab6cf8
+]
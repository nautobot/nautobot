--- conflicted
+++ resolved
@@ -2,11 +2,7 @@
 import re
 
 from django.core import exceptions
-<<<<<<< HEAD
-from django.core.validators import RegexValidator, MaxLengthValidator, MinValueValidator
-=======
-from django.core.validators import MaxLengthValidator, RegexValidator
->>>>>>> 8c9d1650
+from django.core.validators import MaxLengthValidator, MinValueValidator, RegexValidator
 from django.db import models
 from django.utils.functional import cached_property
 from django.utils.text import slugify
@@ -385,7 +381,7 @@
         )
 
 
-<<<<<<< HEAD
+# TODO: we probably need to do the same for PositiveIntegerField as well...
 class PositiveSmallIntegerField(models.PositiveSmallIntegerField):
     """Extend models.PositiveSmallIntegerField to provide basic validators.
 
@@ -402,8 +398,6 @@
         return validators_
 
 
-# TODO: we probably need to do the same for PositiveIntegerField as well...
-=======
 class TagsField(TaggableManager):
     """Override FormField method on taggit.managers.TaggableManager to match the Nautobot UI."""
 
@@ -422,5 +416,4 @@
         kwargs.setdefault("queryset", queryset)
         kwargs.setdefault("required", False)
         kwargs.setdefault("query_params", {"content_types": self.model._meta.label_lower})
-        return super().formfield(form_class=form_class, **kwargs)
->>>>>>> 8c9d1650
+        return super().formfield(form_class=form_class, **kwargs)
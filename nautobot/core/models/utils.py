from itertools import count, groupby
import json

<<<<<<< HEAD
from django.core.exceptions import FieldDoesNotExist
=======
from django.apps import apps
>>>>>>> ece1bdb1
from django.core.serializers import serialize
from django.utils.tree import Node
from taggit.managers import _TaggableManager


def array_to_string(array):
    """
    Generate an efficient, human-friendly string from a set of integers. Intended for use with ArrayField.
    For example:
        [0, 1, 2, 10, 14, 15, 16] => "0-2, 10, 14-16"
    """
    group = (list(x) for _, x in groupby(sorted(array), lambda x, c=count(): next(c) - x))
    return ", ".join("-".join(map(str, (g[0], g[-1])[: len(g)])) for g in group)


def get_all_concrete_models(base_class):
    """Get a list of all non-abstract models that inherit from the given base_class."""
    models = []
    for appconfig in apps.get_app_configs():
        for model in appconfig.get_models():
            if issubclass(model, base_class) and not model._meta.abstract:
                models.append(model)
    return sorted(models, key=lambda model: (model._meta.app_label, model._meta.model_name))


def is_taggable(obj):
    """
    Return True if the instance can have Tags assigned to it; False otherwise.
    """
    if hasattr(obj, "tags"):
        if issubclass(obj.tags.__class__, _TaggableManager):
            return True
    return False


def pretty_print_query(query):
    """
    Given a `Q` object, display it in a more human-readable format.

    Args:
        query (Q): Query to display.

    Returns:
        str: Pretty-printed query logic

    Example:
        >>> print(pretty_print_query(Q))
        (
          site__slug='ams01' OR site__slug='bkk01' OR (
            site__slug='can01' AND status__slug='active'
          ) OR (
            site__slug='del01' AND (
              NOT (site__slug='del01' AND status__slug='decommissioning')
            )
          )
        )
    """

    def pretty_str(self, node=None, depth=0):
        """Improvement to default `Node.__str__` with a more human-readable style."""
        template = f"(\n{'  ' * (depth + 1)}"
        if self.negated:
            template += "NOT (%s)"
        else:
            template += "%s"
        template += f"\n{'  ' * depth})"
        children = []

        # If we don't have a node, we are the node!
        if node is None:
            node = self

        # Iterate over children. They will be either a Q object (a Node subclass) or a 2-tuple.
        for child in node.children:
            # Trust that we can stringify the child if it is a Node instance.
            if isinstance(child, Node):
                children.append(pretty_str(child, depth=depth + 1))
            # If a 2-tuple, stringify to key=value
            else:
                key, value = child
                children.append(f"{key}={value!r}")

        return template % (f" {self.connector} ".join(children))

    # Use pretty_str() as the string generator vs. just stringify the `Q` object.
    return pretty_str(query)


def serialize_object(obj, extra=None, exclude=None):
    """
    Return a generic JSON representation of an object using Django's built-in serializer. (This is used for things like
    change logging, not the REST API.) Optionally include a dictionary to supplement the object data. A list of keys
    can be provided to exclude them from the returned dictionary. Private fields (prefaced with an underscore) are
    implicitly excluded.
    """
    json_str = serialize("json", [obj])
    data = json.loads(json_str)[0]["fields"]

    # Include custom_field_data as "custom_fields"
    if hasattr(obj, "_custom_field_data"):
        data["custom_fields"] = data.pop("_custom_field_data")

    # Include any tags. Check for tags cached on the instance; fall back to using the manager.
    if is_taggable(obj):
        tags = getattr(obj, "_tags", []) or obj.tags.all()
        data["tags"] = [tag.name for tag in tags]

    # Append any extra data
    if extra is not None:
        data.update(extra)

    # Copy keys to list to avoid 'dictionary changed size during iteration' exception
    for key in list(data):
        # Private fields shouldn't be logged in the object change
        if isinstance(key, str) and key.startswith("_"):
            data.pop(key)

        # Explicitly excluded keys
        if isinstance(exclude, (list, tuple)) and key in exclude:
            data.pop(key)

    return data


def serialize_object_v2(obj):
    """
    Return a JSON serialized representation of an object using obj's serializer.
    """
    from nautobot.core.api.exceptions import SerializerNotFound
    from nautobot.core.api.utils import get_serializer_for_model

    # Try serializing obj(model instance) using its API Serializer
    try:
        serializer_class = get_serializer_for_model(obj.__class__)
        data = serializer_class(obj, context={"request": None}).data
    except SerializerNotFound:
        # Fall back to generic JSON representation of obj
        data = serialize_object(obj)

    return data


def find_models_with_matching_fields(app_models, field_names, field_attributes=None):
    """
    Find all models that have fields with the specified names, and return them grouped by app.

    Args:
        app_models: A list of model classes to search through.
        field_names: A list of names of fields that must be present in order for the model to be considered
        field_attributes: Optional dictionary of attributes to filter the fields by.

    Return:
        A dictionary where the keys are app labels and the values are sets of model names.
    """
    registry_items = {}
    field_attributes = field_attributes or {}
    for model_class in app_models:
        app_label, model_name = model_class._meta.label_lower.split(".")
        for field_name in field_names:
            try:
                field = model_class._meta.get_field(field_name)
                if all((getattr(field, item, None) == value for item, value in field_attributes.items())):
                    registry_items.setdefault(app_label, set()).add(model_name)
            except FieldDoesNotExist:
                pass
    registry_items = {key: sorted(value) for key, value in registry_items.items()}
    return registry_items<|MERGE_RESOLUTION|>--- conflicted
+++ resolved
@@ -1,11 +1,8 @@
 from itertools import count, groupby
 import json
 
-<<<<<<< HEAD
+from django.apps import apps
 from django.core.exceptions import FieldDoesNotExist
-=======
-from django.apps import apps
->>>>>>> ece1bdb1
 from django.core.serializers import serialize
 from django.utils.tree import Node
 from taggit.managers import _TaggableManager

--- conflicted
+++ resolved
@@ -1,16 +1,12 @@
 import uuid
 
-<<<<<<< HEAD
 from django.core.exceptions import FieldDoesNotExist
 from django.db import models
 from django.urls import NoReverseMatch, reverse
 from django.utils.encoding import is_protected_type
-=======
 from django.conf import settings
 from django.contrib.contenttypes.models import ContentType
 from django.core.cache import cache
-from django.db import models
->>>>>>> 56bbb42a
 from django.utils.functional import classproperty
 
 from nautobot.core.models.managers import BaseManager
@@ -57,7 +53,6 @@
         """
         return not self._state.adding
 
-<<<<<<< HEAD
     def get_absolute_url(self, api=False):
         """
         Return the canonical URL for this object in either the UI or the REST API.
@@ -80,7 +75,7 @@
                     continue
 
         return AttributeError(f"Cannot find a URL for {self} ({self._meta.app_label}.{self._meta.model_name})")
-=======
+
     @classproperty  # https://github.com/PyCQA/pylint-django/issues/240
     def _content_type(cls):  # pylint: disable=no-self-argument
         """
@@ -104,7 +99,6 @@
         """
 
         return cache.get_or_set(cls._content_type_cache_key, cls._content_type, settings.CONTENT_TYPE_CACHE_TIMEOUT)
->>>>>>> 56bbb42a
 
     class Meta:
         abstract = True

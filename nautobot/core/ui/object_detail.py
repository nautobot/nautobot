"""Classes and utilities for defining an object detail view through a NautobotUIViewSet."""

from collections import namedtuple
import contextlib
from dataclasses import dataclass
import logging

from django.contrib.contenttypes.models import ContentType
from django.core.exceptions import FieldDoesNotExist
from django.db import models
from django.db.models.fields import URLField
from django.db.models.fields.related import ManyToManyField
from django.template import Context
from django.template.defaultfilters import truncatechars
from django.template.loader import get_template, render_to_string
from django.templatetags.l10n import localize
from django.urls import NoReverseMatch, reverse
from django.utils.html import format_html, format_html_join
from django_tables2 import RequestConfig

from nautobot.core.models.tree_queries import TreeModel
from nautobot.core.templatetags.helpers import (
    badge,
    bettertitle,
    HTML_NONE,
    hyperlinked_field,
    hyperlinked_object,
    hyperlinked_object_with_color,
    placeholder,
    render_ancestor_hierarchy,
    render_boolean,
    render_content_types,
    render_json,
    render_markdown,
    slugify,
    validated_viewname,
)
from nautobot.core.ui.choices import LayoutChoices, SectionChoices
from nautobot.core.utils.lookup import get_filterset_for_model, get_route_for_model
from nautobot.core.utils.permissions import get_permission_for_model
from nautobot.core.views.paginator import EnhancedPaginator, get_paginate_count
from nautobot.core.views.utils import get_obj_from_context
from nautobot.extras.choices import CustomFieldTypeChoices
from nautobot.tenancy.models import Tenant

logger = logging.getLogger(__name__)


class ObjectDetailContent:
    """
    Base class for UI framework definition of the contents of an Object Detail (Object Retrieve) page.

    This currently defines the tabs and their panel contents, but does NOT describe the page title, breadcrumbs, etc.

    Basic usage for a `NautobotUIViewSet` looks like:

    ```py
    from nautobot.apps.ui import ObjectDetailContent, ObjectFieldsPanel, SectionChoices


    class MyModelUIViewSet(NautobotUIViewSet):
        queryset = MyModel.objects.all()
        object_detail_content = ObjectDetailContent(
            panels=[ObjectFieldsPanel(section=SectionChoices.LEFT_HALF, weight=100, fields="__all__")],
        )
    ```

    A legacy `ObjectView` can similarly define its own `object_detail_content` attribute as well.
    """

    def __init__(self, *, panels=(), layout=LayoutChoices.DEFAULT, extra_tabs=None):
        """
        Create an ObjectDetailContent with a "main" tab and all standard "extras" tabs (advanced, contacts, etc.).

        Args:
            panels (list): List of `Panel` instances to include in this layout by default. Standard `extras` Panels
                (custom fields, relationships, etc.) do not need to be specified as they will be automatically included.
            layout (str): One of the `LayoutChoices` values, indicating the layout of the "main" tab for this view.
            extra_tabs (list): Optional list of `Tab` instances. Standard `extras` Tabs (advanced, contacts,
                dynamic-groups, metadata, etc.) do not need to be specified as they will be automatically included.
        """
        tabs = [
            _ObjectDetailMainTab(
                layout=layout,
                panels=panels,
            ),
            # Inject "standard" extra tabs
            _ObjectDetailAdvancedTab(),
            _ObjectDetailContactsTab(),
            _ObjectDetailGroupsTab(),
            _ObjectDetailMetadataTab(),
        ]
        if extra_tabs is not None:
            tabs.extend(extra_tabs)
        self.tabs = tabs

    @property
    def tabs(self):
        """The tabs defined for this detail view, ordered by their `weight`."""
        return sorted(self._tabs, key=lambda tab: tab.weight)

    @tabs.setter
    def tabs(self, value):
        self._tabs = value


class Component:
    """Common base class for renderable components (tabs, panels, etc.)."""

    def __init__(self, *, weight):
        """Initialize common Component properties.

        Args:
            weight (int): A relative weighting of this Component relative to its peers. Typically lower weights will be
                rendered "first", usually towards the top left of the page.
        """
        self.weight = weight

    def should_render(self, context: dict):
        """
        Check whether this component should be rendered at all.

        This API is designed to provide "short-circuit" logic for skipping what otherwise might be expensive rendering.
        In general most Components may also return an empty string when actually rendered, which is typically also a
        means to specify that they do not need to be rendered, but may be more expensive to derive.

        Returns:
            (bool): `True` (default) if this component should be rendered.
        """
        return True

    def render(self, context):
        """
        Render this component to HTML.

        Note that not all Components are fully or solely rendered by their `render()` method alone, for example,
        a Tab has a separate "label" that must be rendered by calling its `render_label_wrapper()` API instead.

        Returns:
            (str): HTML fragment, normally generated by a call(s) to `format_html()` or `format_html_join()`.
        """
        return ""

    def get_extra_context(self, context):
        """
        Provide additional data to include in the rendering context, based on the configuration of this component.

        Returns:
            (dict): Additional context data.
        """
        return {}

    def local_context(self, context, **kwargs):
        """
        Augment the given rendering context with additional data as provided.

        Args:
            context (Context, dict): The existing rendering context.
            **kwargs (dict): Additional dictionary data to add to the context.

        Returns:
            (dict): The augmented rendering context.
        """
        if isinstance(context, Context):
            context = context.flatten()
        return {**context, **kwargs}

    def get_obj_from_context(self, context):
        return context.get("obj") or context.get("object")


class Tab(Component):
    """Base class for UI framework definition of a single tabbed pane within an Object Detail (Object Retrieve) page."""

    def __init__(
        self,
        *,
        tab_id,
        label,
        panels=(),
        layout=LayoutChoices.DEFAULT,
        label_wrapper_template_path="components/tab/label_wrapper.html",
        content_wrapper_template_path="components/tab/content_wrapper.html",
        **kwargs,
    ):
        """Initialize a Tab component.

        Args:
            tab_id (str): HTML ID for the tab content element, used to link the tab label and its content together.
            label (str): User-facing label to display for this tab.
            panels (tuple): Set of `Panel` components to potentially display within this tab.
            layout (str): One of the `LayoutChoices` values, describing the layout of panels within this tab.
            label_wrapper_template_path (str): Template path to use for rendering the tab label to HTML.
            content_wrapper_template_path (str): Template path to use for rendering the tab contents to HTML.
        """
        self.tab_id = tab_id
        self.label = label
        self.panels = panels
        self.layout = layout
        self.label_wrapper_template_path = label_wrapper_template_path
        self.content_wrapper_template_path = content_wrapper_template_path
        super().__init__(**kwargs)

    LAYOUT_TEMPLATE_PATHS = {
        LayoutChoices.TWO_OVER_ONE: "components/layout/two_over_one.html",
        LayoutChoices.ONE_OVER_TWO: "components/layout/one_over_two.html",
    }

    WEIGHT_MAIN_TAB = 100
    WEIGHT_ADVANCED_TAB = 200
    WEIGHT_CONTACTS_TAB = 300
    WEIGHT_GROUPS_TAB = 400
    WEIGHT_METADATA_TAB = 500
    WEIGHT_NOTES_TAB = 600  # reserved, not yet using this framework
    WEIGHT_CHANGELOG_TAB = 700  # reserved, not yet using this framework

    def panels_for_section(self, section):
        """
        Get the subset of this tab's panels that apply to the given layout section, ordered by their `weight`.

        Args:
            section (str): One of `SectionChoices`.

        Returns:
            (list[Panel]): Sorted list of Panel instances.
        """
        return sorted((panel for panel in self.panels if panel.section == section), key=lambda panel: panel.weight)

    def render_label_wrapper(self, context):
        """
        Render the tab's label (as opposed to its contents) and wrapping HTML elements.

        In most cases you should not need to override this method; override `render_label()` instead.
        """
        if not self.should_render(context):
            return ""

        context = self.local_context(
            context,
            tab_id=self.tab_id,
            label=self.render_label(context),
        )

        return get_template(self.label_wrapper_template_path).render(context)

    def render_label(self, context):
        """
        Render the tab's label text in a form suitable for display to the user.

        Defaults to just returning `self.label`, but may be overridden if context-specific formatting is needed.
        """
        return self.label

    def render(self, context):
        """Render the tab's contents (layout and panels) to HTML."""
        if not self.should_render(context):
            return ""

        context = self.local_context(
            context,
            tab_id=self.tab_id,
            label=self.render_label(context),
            include_plugin_content=self.tab_id == "main",
            left_half_panels=self.panels_for_section(SectionChoices.LEFT_HALF),
            right_half_panels=self.panels_for_section(SectionChoices.RIGHT_HALF),
            full_width_panels=self.panels_for_section(SectionChoices.FULL_WIDTH),
        )

        tab_content = get_template(self.LAYOUT_TEMPLATE_PATHS[self.layout]).render(context)

        return get_template(self.content_wrapper_template_path).render({**context, "tab_content": tab_content})


class Panel(Component):
    """Base class for defining an individual display panel within a Layout within a Tab."""

    WEIGHT_COMMENTS_PANEL = 200
    WEIGHT_CUSTOM_FIELDS_PANEL = 300
    WEIGHT_COMPUTED_FIELDS_PANEL = 400
    WEIGHT_RELATIONSHIPS_PANEL = 500
    WEIGHT_TAGS_PANEL = 600

    def __init__(
        self,
        *,
        label="",
        section=SectionChoices.FULL_WIDTH,
        body_id=None,
        body_content_template_path=None,
        header_extra_content_template_path=None,
        footer_content_template_path=None,
        template_path="components/panel/panel.html",
        body_wrapper_template_path="components/panel/body_wrapper_generic.html",
        **kwargs,
    ):
        """
        Initialize a Panel component that can be rendered as a self-contained HTML fragment.

        Args:
            label (str): Label to display for this panel. Optional; if an empty string, the panel will have no label.
            section (str): One of the `SectionChoices` values, indicating the layout section this Panel belongs to.
            body_id (str): HTML element `id` to attach to the rendered body wrapper of the panel.
            body_content_template_path (str): Template path to render the content contained *within* the panel body.
            header_extra_content_template_path (str): Template path to render extra content into the panel header,
                if any, not including its label if any.
            footer_content_template_path (str): Template path to render content into the panel footer, if any.
            template_path (str): Template path to render the Panel as a whole. Generally you won't override this.
            body_wrapper_template_path (str): Template path to render the panel body, including both its "wrapper"
                (a `div` or `table`) as well as its contents. Generally you won't override this as a user.
        """
        self.label = label
        self.section = section
        self.body_id = body_id
        self.body_content_template_path = body_content_template_path
        self.header_extra_content_template_path = header_extra_content_template_path
        self.footer_content_template_path = footer_content_template_path
        self.template_path = template_path
        self.body_wrapper_template_path = body_wrapper_template_path
        super().__init__(**kwargs)

    def render(self, context):
        """
        Render the panel as a whole.

        Default implementation calls `render_label()`, `render_header_extra_content()`, `render_body()`,
        and `render_footer_extra_content()`, then wraps them all into the templated defined by `self.template_path`.

        Typically you'll override one or more of the aforementioned methods in a subclass, rather than replacing this
        entire method as a whole.
        """
        if not self.should_render(context):
            return ""
        context = self.local_context(context, **self.get_extra_context(context))
        return get_template(self.template_path).render(
            {
                **context,
                "label": self.render_label(context),
                "header_extra_content": self.render_header_extra_content(context),
                "body": self.render_body(context),
                "footer_content": self.render_footer_content(context),
            }
        )

    def render_label(self, context):
        """Render the label of this panel, if any."""
        return self.label

    def render_header_extra_content(self, context):
        """
        Render any additional (non-label) content to include in this panel's header.

        Default implementation renders the template from `self.header_extra_content_template_path` if any.
        """
        if self.header_extra_content_template_path:
            return get_template(self.header_extra_content_template_path).render(context)
        return ""

    def render_body(self, context):
        """
        Render the panel body *including its HTML wrapper element(s)*.

        Default implementation calls `render_body_content()` and wraps that in the template defined at
        `self.body_wrapper_template_path`.

        Normally you won't want to override this method in a subclass, instead overriding `render_body_content()`.
        """
        return get_template(self.body_wrapper_template_path).render(
            {
                **context,
                "body_id": self.body_id,
                "body_content": self.render_body_content(context),
            }
        )

    def render_body_content(self, context):
        """
        Render the content to include in this panel's body.

        Default implementation renders the template from `self.body_content_template_path` if any.
        """
        if self.body_content_template_path:
            return get_template(self.body_content_template_path).render(context)
        return ""

    def render_footer_content(self, context):
        """
        Render any non-default content to include in this panel's footer.

        Default implementation renders the template from `self.footer_content_template_path` if any.
        """
        if self.footer_content_template_path:
            return get_template(self.footer_content_template_path).render(context)
        return ""


class ObjectsTablePanel(Panel):
    """A panel that renders a table of objects (typically related objects, rather than the "main" object of a view)."""

    def __init__(
        self,
        *,
        table_key,
        table_title=None,
        max_display_count=None,
        include_fields=None,
        exclude_fields=None,
        add_button_route="default",
        add_permissions=None,
        related_field_name=None,
        body_wrapper_template_path="components/panel/body_wrapper_table.html",
        body_content_template_path="components/panel/body_content_table.html",
        header_extra_content_template_path="components/panel/header_extra_content_table.html",
        footer_content_template_path="components/panel/footer_content_table.html",
        **kwargs,
    ):
        """Instantiate an ObjectsTable panel.

        Args:
            table_key (str): The render context key string that contains the BaseTable instance of interest.
            max_display_count (int, optional):  Maximum number of items to display in the table.
                If None, defaults to the `get_paginate_count()`(which is user's preference or a global setting).
            table_title (str, optional): The title to display in the panel heading for the table.
                If None, defaults to the plural verbose name of the table model.
            include_fields (list, optional): A list of field names to include in the table display.
                If provided, only these fields will be displayed in the table.
            exclude_fields (list, optional): A list of field names to exclude from the table display.
                Cannot be used together with `include_fields`.
            add_button_route (str, optional): The route used to generate the "add" button URL. Defaults to "default",
                which uses the default table's model `add` route.
            add_permissions (list, optional): A list of permissions required for the "add" button to be displayed. If not provided,
                permissions are determined by default based on the model.
            related_field_name (str, optional): The name of the field used to filter related objects (typically for query string parameters).
        """
        self.table_key = table_key
        self.table_title = table_title
        self.max_display_count = max_display_count
        if exclude_fields and include_fields:
            raise ValueError("You can only specify either `exclude_fields` or `include_fields`")
        self.include_fields = include_fields
        self.exclude_fields = exclude_fields
        self.add_button_route = add_button_route
        self.add_permissions = add_permissions
        self.related_field_name = related_field_name

        super().__init__(
            body_wrapper_template_path=body_wrapper_template_path,
            body_content_template_path=body_content_template_path,
            header_extra_content_template_path=header_extra_content_template_path,
            footer_content_template_path=footer_content_template_path,
            **kwargs,
        )

    def _get_table_add_url(self, context):
        """Generate the URL for the "Add" button in the table panel.

        This method determines the URL for adding a new object to the table. It checks if the user has
        the necessary permissions and creates the appropriate URL based on the specified add button route.
        """
        obj = get_obj_from_context(context)
        body_content_table_add_url = None
        request = context["request"]
        related_field_name = self.related_field_name or obj._meta.model_name
        return_url = context.get("return_url", obj.get_absolute_url())

        if self.add_button_route == "default":
            body_content_table = context[self.table_key]

            body_content_table_model = body_content_table.Meta.model
            permission_name = get_permission_for_model(body_content_table_model, "add")
            if request.user.has_perms([permission_name]):
                try:
                    add_route = reverse(get_route_for_model(body_content_table_model, "add"))
                    body_content_table_add_url = f"{add_route}?{related_field_name}={obj.pk}&return_url={return_url}"
                except NoReverseMatch:
                    logger.warning("add route for `body_content_table_model` not found")

        elif self.add_button_route is not None:
            if request.user.has_perms(self.add_permissions or []):
                add_route = reverse(self.add_button_route)
                body_content_table_add_url = f"{add_route}?{related_field_name}={obj.pk}&return_url={return_url}"

        return body_content_table_add_url

    def get_extra_context(self, context):
        """Add additional context for rendering the table panel.

        This method processes the table data, configures pagination, and generates URLs
        for listing and adding objects. It also handles field inclusion/exclusion and
        displays the appropriate table title if provided.
        """
        body_content_table = context[self.table_key]
        request = context["request"]

        if self.exclude_fields or self.include_fields:
            for column in body_content_table.columns:
                if (self.exclude_fields and column.name in self.exclude_fields) or (
                    self.include_fields and column.name not in self.include_fields
                ):
                    body_content_table.columns.hide(column.name)
                else:
                    body_content_table.columns.show(column.name)

        per_page = self.max_display_count if self.max_display_count is not None else get_paginate_count(request)
        paginate = {"paginator_class": EnhancedPaginator, "per_page": per_page}
        RequestConfig(request, paginate).configure(body_content_table)
        more_queryset_count = max(body_content_table.data.data.count() - per_page, 0)

        obj = get_obj_from_context(context)
        body_content_table_model = body_content_table.Meta.model
        related_field_name = self.related_field_name or obj._meta.model_name

        try:
            list_route = reverse(get_route_for_model(body_content_table_model, "list"))
            body_content_table_list_url = f"{list_route}?{related_field_name}={obj.pk}"
        except NoReverseMatch:
            body_content_table_list_url = None

        body_content_table_add_url = self._get_table_add_url(context)
        body_content_table_verbose_name_plural = self.table_title or body_content_table_model._meta.verbose_name_plural

        return {
            "body_content_table": body_content_table,
            "body_content_table_add_url": body_content_table_add_url,
            "body_content_table_list_url": body_content_table_list_url,
            "body_content_table_verbose_name": body_content_table_model._meta.verbose_name,
            "body_content_table_verbose_name_plural": body_content_table_verbose_name_plural,
            "more_queryset_count": more_queryset_count,
        }


class KeyValueTablePanel(Panel):
    """A panel that displays a two-column table of keys and values, as seen in most object detail views."""

    def __init__(
        self,
        *,
        data,
        hide_if_unset=(),
        value_transforms=None,
        body_wrapper_template_path="components/panel/body_wrapper_key_value_table.html",
        **kwargs,
    ):
        """
        Instantiate a KeyValueTablePanel.

        Args:
            data (dict): The dictionary of key/value data to display in this panel.
                May be `None` if it will be derived dynamically by `get_data()` instead.
            hide_if_unset (list): Keys that should be omitted from the display entirely if they have a falsey value,
                instead of displaying the usual em-dash placeholder text.
            value_transforms (dict): Dictionary of `{key: [list of transform functions]}`, used to specify custom
                rendering of specific key values without needing to implement a new subclass for this purpose.
                Many of the `templatetags.helpers` functions are suitable for this purpose; examples:

                - `[render_markdown, placeholder]` - render the given text as Markdown, or render a placeholder if blank
                - `[humanize_speed, placeholder]` - convert the given kbps value to Mbps or Gbps for display
        """
        self.data = data
        self.hide_if_unset = hide_if_unset
        self.value_transforms = value_transforms or {}
        super().__init__(body_wrapper_template_path=body_wrapper_template_path, **kwargs)

    def should_render(self, context):
        return bool(self.get_data(context))

    def get_data(self, context):
        """
        Get the data for this panel, by default from `self.data` or the key `"data"` in the provided context.

        Subclasses may need to override this method if the derivation of the data is more involved.

        Returns:
            (dict): Key/value dictionary to be rendered in this panel.
        """
        return self.data or context["data"]

    def render_key(self, key, value, context):
        """
        Render the provided key in human-readable form.

        The default implementation simply replaces underscores with spaces and title-cases it with `bettertitle()`.
        """
        return bettertitle(key.replace("_", " "))

    def queryset_list_url_filter(self, key, value, context):
        """
        Get a filter parameter to use when hyperlinking queryset data to an object list URL to provide filtering.

        Returns:
            (str): A URL parameter string of the form `"filter=value"`, or `""` if none is known.

        The default implementation returns `""`, which means "no appropriate filter parameter is known,
        do not hyperlink the queryset text." Subclasses may wish to override this to provide appropriate intelligence.

        Examples:
            - For a queryset of VRFs in a Location detail view for instance `aaf814ef-2ef6-463e-9440-54f6514afe0e`,
              this might return the string `"locations=aaf814ef-2ef6-463e-9440-54f6514afe0e"`, resulting in the
              hyperlinked URL `/ipam/vrfs/?locations=aaf814ef-2ef6-463e-9440-54f6514afe0e`
            - For a queryset of Devices associated to Circuit Termination `4182ce87-0f90-450e-a682-9af5992b4bb7`
              by a Relationship with key `termination_to_devices`, this might return the string
              `"cr_termination_to_devices__source=4182ce87-0f90-450e-a682-9af5992b4bb7"`, resulting in the hyperlinked
              URL `/dcim/devices/?cr_termination_to_device__source=4182ce87-0f90-450e-a682-9af5992b4bb7`
        """
        return ""

    def render_value(self, key, value, context) -> str:
        """
        Render the provided value in human-readable form.

        Returns:
            (str): String or HTML representation of the given value. May return `""` to indicate that this value
                should be skipped entirely, i.e. not displayed in the table at all.
                May return `placeholder(value)` to display a consistent placeholder representation of any unset value.

        Behavior is influenced by:

        - `self.value_transforms` - if it has an entry for the given `key`, then the given functions provided there
          will be used to render the `value`, in place of any default processing and rendering for this data type.
        - `self.hide_if_unset` - any key in this list, if having a corresponding value of `None`, will be omitted from
          the display (returning `""` instead of a placeholder).

        There is a lot of "intelligence" built in to this method to handle various data types, including:

        - Instances of `Status`, `Role` and similar models will be represented as an appropriately-colored hyperlinked
          badge (using `hyperlinked_object_with_color()`)
        - Instances of `Tenant` will be hyperlinked and will also display their hyperlinked `TenantGroup` if any
        - Instances of other models will be hyperlinked (using `hyperlinked_object()`)
        - Model QuerySets will render the first several objects in the QuerySet (as above), and if more objects are
          present, and `self.queryset_list_url_filter()` returns an appropriate filter string, will render the link to
          the filtered list view of that model.
        - Etc.
        """
        display = value
        if key in self.value_transforms:
            for transform in self.value_transforms[key]:
                display = transform(display)

        elif value is None:
            if key in self.hide_if_unset:
                display = ""
            else:
                display = placeholder(value)

        elif isinstance(value, bool):
            return render_boolean(value)

        elif isinstance(value, models.Model):
            if hasattr(value, "color"):
                display = hyperlinked_object_with_color(value)
            elif isinstance(value, Tenant) and value.tenant_group is not None:
                display = format_html("{} / {}", hyperlinked_object(value.tenant_group), hyperlinked_object(value))
            # TODO: render location hierarchy for Location objects
            else:
                display = hyperlinked_object(value)

        elif isinstance(value, models.QuerySet):
            if not value.exists():
                display = placeholder(None)
            else:
                # Link to the filtered list, and display up to 3 records individually as a list
                count = value.count()
                model = value.model

                # If we can find the list URL and the appropriate filter parameter for this listing, wrap the above
                # in an appropriate hyperlink:
                list_url = None
                list_url_filter = self.queryset_list_url_filter(key, value, context)
                list_url_name = validated_viewname(model, "list")
                if list_url_filter and list_url_name:
                    list_url = f"{reverse(list_url_name)}?{list_url_filter}"

                display = format_html_join(
                    ", ", "{}", ([self.render_value(key, record, context)] for record in value[:3])
                )
                if count > 3:
                    if list_url:
                        display += format_html(
                            ', and <a href="{}">{} other {}</a>',
                            list_url,
                            count - 3,
                            model._meta.verbose_name if count - 3 == 1 else model._meta.verbose_name_plural,
                        )
                    else:
                        display += format_html(
                            ", and {} other {}",
                            count - 3,
                            model._meta.verbose_name if count - 3 == 1 else model._meta.verbose_name_plural,
                        )
        else:
            display = placeholder(localize(value))

        # TODO: apply additional smart formatting such as JSON/Markdown rendering, etc.
        return display

    def render_body_content(self, context):
        """Render key-value pairs as table rows, using `render_key()` and `render_value()` methods as applicable."""
        data = self.get_data(context)

        if not data:
            return format_html('<tr><td colspan="2">{}</td></tr>', placeholder(data))

        result = format_html("")
        panel_label = slugify(self.label or "")
        for key, value in data.items():
            key_display = self.render_key(key, value, context)

            if value_display := self.render_value(key, value, context):
                if value_display is HTML_NONE:
                    value_tag = value_display
                else:
                    value_tag = format_html(
                        """
                            <span class="hover_copy">
                                <span id="{unique_id}_value_{key}">{value}</span>
                                <button class="btn btn-inline btn-default hover_copy_button" data-clipboard-target="#{unique_id}_value_{key}">
                                    <span class="mdi mdi-content-copy"></span>
                                </button>
                            </span>
                        """,
                        # key might not be globally unique in a page, but is unique to a panel;
                        # Hence we add the panel label to make it globally unique to the page
                        unique_id=panel_label,
                        key=slugify(key),
                        value=value_display,
                    )
                result += format_html("<tr><td>{key}</td><td>{value}</td></tr>", key=key_display, value=value_tag)

        return result


class ObjectFieldsPanel(KeyValueTablePanel):
    """A panel that renders a table of object instance attributes and their values."""

    def __init__(
        self,
        *,
        fields="__all__",
        exclude_fields=(),
        context_object_key="object",
        ignore_nonexistent_fields=False,
        label=None,
        **kwargs,
    ):
        """
        Instantiate an ObjectFieldsPanel.

        Args:
            fields (str, list): The ordered list of fields to display, or `"__all__"` to display fields automatically.
                Note that ManyToMany fields and reverse relations are **not** included in `"__all__"` at this time, nor
                are any hidden fields, nor the specially handled `id`, `created`, `last_updated` fields on most models.
            exclude_fields (list): Only relevant if `fields == "__all__"`, in which case it excludes the given fields.
            context_object_key (str): The key in the render context that will contain the object to derive fields from.
            ignore_nonexistent_fields (bool): If True, `fields` is permitted to include field names that don't actually
                exist on the provided object; otherwise an exception will be raised at render time.
            label (str): If omitted, the provided object's `verbose_name` will be rendered as the label
                (see `render_label()`).
        """
        self.fields = fields
        self.exclude_fields = exclude_fields
        self.context_object_key = context_object_key
        self.ignore_nonexistent_fields = ignore_nonexistent_fields
        super().__init__(data=None, label=label, **kwargs)

    def render_label(self, context):
        """Default to rendering the provided object's `verbose_name` if no more specific `label` was defined."""
        if self.label is None:
            return bettertitle(context["object"]._meta.verbose_name)
        return super().render_label(context)

    def render_value(self, key, value, context):
        try:
            field_instance = get_obj_from_context(context)._meta.get_field(key)
        except FieldDoesNotExist:
            field_instance = None

        if key == "_hierarchy":
            return render_ancestor_hierarchy(value)

        if isinstance(field_instance, URLField):
            return hyperlinked_field(value)

        if isinstance(field_instance, ManyToManyField) and field_instance.related_model == ContentType:
            return render_content_types(value)

        return super().render_value(key, value, context)

    def get_data(self, context):
        """
        Load data from the object provided in the render context based on the given set of `fields`.

        Returns:
            (dict): Key-value pairs corresponding to the object's fields, or `{}` if no object is present.
        """
        fields = self.fields
        instance = context.get(self.context_object_key, None)

        if instance is None:
            return {}

        if fields == "__all__":
            # Derive the list of fields from the instance, skipping certain fields by default.
            fields = []
            for field in instance._meta.get_fields():
                if field.hidden or field.name.startswith("_"):
                    continue
                if field.name in ("id", "created", "last_updated", "tags", "comments"):
                    # Handled elsewhere in the detail view
                    continue
                if field.is_relation and field.one_to_many:
                    continue
                fields.append(field.name)
            # TODO: apply a default ordering "smarter" than declaration order? Alphabetical? By field type?
            # TODO: allow model to specify an alternative field ordering?

        data = {}

        if isinstance(instance, TreeModel) and (self.fields == "__all__" or "_hierarchy" in self.fields):
            # using `_hierarchy` with the prepended `_` to try to archive a unique name, in cases where a model might have hierarchy field.
            data["_hierarchy"] = instance

        for field_name in fields:
            if field_name in self.exclude_fields:
                continue
            try:
                field_value = getattr(instance, field_name)
            except AttributeError:
                if self.ignore_nonexistent_fields:
                    continue
                raise

            data[field_name] = field_value

        return data

    def render_key(self, key, value, context):
        """Render the `verbose_name` of the model field whose name corresponds to the given key, if applicable."""
        instance = context.get(self.context_object_key, None)

        if instance is not None:
            try:
                field = instance._meta.get_field(key)
                return bettertitle(field.verbose_name)
            # Not all fields have a verbose name, ManyToOneRel for example.
            except (FieldDoesNotExist, AttributeError):
                pass

        return super().render_key(key, value, context)


class GroupedKeyValueTablePanel(KeyValueTablePanel):
    """
    A KeyValueTablePanel that displays its data within collapsible accordion groupings, such as object custom fields.

    Expects data in the form `{grouping1: {key1: value1, key2: value2, ...}, grouping2: {...}, ...}`.

    The special grouping `""` may be used to indicate top-level key/value pairs that don't belong to a group.
    """

    def __init__(self, *, body_id, **kwargs):
        super().__init__(body_id=body_id, **kwargs)

    def render_header_extra_content(self, context):
        """Add a "Collapse All" button to the header."""
        return format_html(
            '<button type="button" class="btn-xs btn-primary pull-right accordion-toggle-all" data-target="#{body_id}">'
            "Collapse All</button>",
            body_id=self.body_id,
        )

    def render_body_content(self, context):
        """Render groups of key-value pairs to HTML."""
        data = self.get_data(context)

        if not data:
            return format_html('<tr><td colspan="2">{}</td></tr>', placeholder(data))

        result = format_html("")
        counter = 0
        for grouping, entry in data.items():
            counter += 1
            if grouping:
                result += get_template("components/panel/grouping_toggle.html").render(
                    {**context, "grouping": grouping, "body_id": self.body_id, "counter": counter}
                )
            for key, value in entry.items():
                key_display = self.render_key(key, value, context)
                value_display = self.render_value(key, value, context)
                if value_display:
                    # TODO: add a copy button on hover to all display items
                    result += format_html(
                        '<tr class="collapseme-{body_id}-{counter} collapse in" data-parent="#{body_id}">'
                        "<td>{key}</td><td>{value}</td></tr>",
                        counter=counter,
                        body_id=self.body_id,
                        key=key_display,
                        value=value_display,
                    )

        return result


<<<<<<< HEAD
class _BaseTextPanel(Panel):
    """A panel that renders simple text or markdown"""

    RENDER_OPTIONS = namedtuple("RENDER_OPTIONS", ["plaintext", "json", "yaml", "markdown"])

    def __init__(
        self,
        *,
        render_as=RENDER_OPTIONS.markdown,
        body_content_template_path="components/panel/body_content_text.html",
        render_placeholder=True,
        **kwargs,
    ):
        self.render_as = render_as
        self.render_placeholder = render_placeholder
        super().__init__(body_content_template_path=body_content_template_path, **kwargs)

    def render_body_content(self, context):
        text_content = self.get_text(context)
        render_as = self.render_as

        if not text_content and self.render_placeholder:
            text_content = HTML_NONE
            render_as = self.RENDER_OPTIONS.plaintext

        if self.body_content_template_path:
            return get_template(self.body_content_template_path).render(
                {
                    **context,
                    "render_as": render_as,
                    "text_content": text_content,
                    "render_options": self.RENDER_OPTIONS,
                }
            )
        return text_content

    def get_text(self, context):
        raise NotImplementedError


class ObjectTextPanel(_BaseTextPanel):
    """
    Panel that renders text or markdown from given object in the context and given field.
    """

    def __init__(self, *, object_field=None, **kwargs):
        self.object_field = object_field

        super().__init__(**kwargs)

    def get_text(self, context):
        if not context.get("object"):
            return ""
        obj = self.get_obj_from_context(context)
        return getattr(obj, self.object_field, "")


class TextPanel(_BaseTextPanel):
    """Panel that render text or markdown from given value in the context."""

    def __init__(self, *, context_field="text", **kwargs):
        self.context_field = context_field
        super().__init__(**kwargs)

    def get_text(self, context):
        return context.get(self.context_field, "")
=======
class StatsPanel(Panel):
    def __init__(
        self,
        *,
        filter_name,
        related_models=None,
        body_content_template_path="components/panel/stats_panel_body.html",
        **kwargs,
    ):
        """
        Instantiate a `StatsPanel`.
        filter_name (str) is a valid query filter append to the anchor tag for each stat button.
        e.g. the `tenant` query parameter in the url `/circuits/circuits/?tenant=f4b48e9d-56fc-4090-afa5-dcbe69775b13`.
        related_models is a list of model classes and/or tuples of (model_class, query_string).
        e.g. [Device, Prefix, (Circuit, "circuit_terminations__location__in"), (VirtualMachine, "cluster__location__in")]
        """

        self.filter_name = filter_name
        self.related_models = related_models
        super().__init__(body_content_template_path=body_content_template_path, **kwargs)

    def should_render(self, context):
        """Always should render this panel as the permission is reinforced in python with .restrict(request.user, "view")"""
        return True

    def render_body_content(self, context):
        """
        Transform self.related_models to a dictionary with key, value pairs as follows:
        {
            <related_object_model_class_1>: [related_object_model_class_list_url_1, related_object_count_1, related_object_title_1],
            <related_object_model_class_2>: [related_object_model_class_list_url_2, related_object_count_2, related_object_title_2],
            <related_object_model_class_3>: [related_object_model_class_list_url_3, related_object_count_3, related_object_title_3],
            ...
        }
        """
        instance = get_obj_from_context(context)
        request = context["request"]
        if isinstance(instance, TreeModel):
            self.filter_pks = (
                instance.descendants(include_self=True).restrict(request.user, "view").values_list("pk", flat=True)
            )
        else:
            self.filter_pks = [instance.pk]

        if self.body_content_template_path:
            stats = {}
            if not self.related_models:
                return ""
            for related_field in self.related_models:
                if isinstance(related_field, tuple):
                    related_object_model_class, query = related_field
                else:
                    related_object_model_class, query = related_field, f"{self.filter_name}__in"
                filter_dict = {query: self.filter_pks}
                related_object_count = (
                    related_object_model_class.objects.restrict(request.user, "view").filter(**filter_dict).count()
                )
                related_object_model_class_meta = related_object_model_class._meta
                related_object_list_url = validated_viewname(related_object_model_class, "list")
                related_object_title = bettertitle(related_object_model_class_meta.verbose_name_plural)
                value = [related_object_list_url, related_object_count, related_object_title]
                stats[related_object_model_class] = value
                related_object_model_filterset = get_filterset_for_model(related_object_model_class)
                if self.filter_name not in related_object_model_filterset.declared_filters:
                    raise FieldDoesNotExist(
                        f"{self.filter_name} is not a valid filter field for {related_object_model_class_meta.verbose_name}"
                    )

            return get_template(self.body_content_template_path).render(
                {
                    **context,
                    "stats": stats,
                    "filter_name": self.filter_name,
                }
            )
        return ""
>>>>>>> 131ba05f


class _ObjectCustomFieldsPanel(GroupedKeyValueTablePanel):
    """A panel that renders a table of object custom fields."""

    def __init__(
        self,
        *,
        advanced_ui=False,
        weight=Panel.WEIGHT_CUSTOM_FIELDS_PANEL,
        label="Custom Fields",
        section=SectionChoices.LEFT_HALF,
        **kwargs,
    ):
        """Instantiate an `_ObjectCustomFieldsPanel`.

        Args:
            advanced_ui (bool): Whether this is on the "main" tab (False) or the "advanced" tab (True)
        """
        self.advanced_ui = advanced_ui
        super().__init__(
            data=None,
            body_id=f"custom_fields_{advanced_ui}",
            weight=weight,
            label=label,
            section=section,
            **kwargs,
        )

    def should_render(self, context):
        """Render only if any custom fields are present."""
        if not hasattr(context["object"], "get_custom_field_groupings"):
            return False
        self.custom_field_data = context["object"].get_custom_field_groupings(advanced_ui=self.advanced_ui)
        return bool(self.custom_field_data)

    def get_data(self, context):
        """Remap the response from `get_custom_field_groupings()` to a nested dict as expected by the parent class."""
        data = {}
        for grouping, entries in self.custom_field_data.items():
            data[grouping] = {entry[0]: entry[1] for entry in entries}
        return data

    def render_key(self, key, value, context):
        """Render the custom field's description as well as its label."""
        return format_html('<span title="{}">{}</span>', key.description, key)

    def render_value(self, key, value, context):
        """Render a given custom field value appropriately depending on what type of custom field it is."""
        cf = key
        if cf.type == CustomFieldTypeChoices.TYPE_BOOLEAN:
            return render_boolean(value)
        elif cf.type == CustomFieldTypeChoices.TYPE_URL and value:
            return format_html('<a href="{}">{}</a>', value, truncatechars(value, 70))
        elif cf.type == CustomFieldTypeChoices.TYPE_MULTISELECT and value:
            return format_html_join(", ", "{}", ([v] for v in value))
        elif cf.type == CustomFieldTypeChoices.TYPE_MARKDOWN and value:
            return render_markdown(value)
        elif cf.type == CustomFieldTypeChoices.TYPE_JSON and value is not None:
            return format_html(
                """<p>
                    <button class="btn btn-xs btn-primary" type="button" data-toggle="collapse"
                            data-target="#cf_{field_key}" aria-expanded="false" aria-controls="cf_{field_key}">
                        Show/Hide
                    </button>
                </p>
                <pre class="collapse" id="cf_{field_key}">{rendered_value}</pre>""",
                field_key=cf.key,
                rendered_value=render_json(value),
            )
        elif value or value == 0:
            return format_html("{}", value)
        elif cf.required:
            return format_html('<span class="text-warning">Not defined</span>')
        return placeholder(value)


class _ObjectComputedFieldsPanel(GroupedKeyValueTablePanel):
    """A panel that renders a table of object computed field values."""

    def __init__(
        self,
        *,
        advanced_ui=False,
        weight=Panel.WEIGHT_COMPUTED_FIELDS_PANEL,
        label="Computed Fields",
        section=SectionChoices.LEFT_HALF,
        **kwargs,
    ):
        """Instantiate this panel.

        Args:
            advanced_ui (bool): Whether this is on the "main" tab (False) or the "advanced" tab (True)
        """
        self.advanced_ui = advanced_ui
        super().__init__(
            data=None,
            body_id=f"computed_fields_{advanced_ui}",
            weight=weight,
            label=label,
            section=section,
            **kwargs,
        )

    def should_render(self, context):
        """Render only if any relevant computed fields are defined."""
        if not hasattr(context["object"], "get_computed_fields_grouping"):
            return False
        self.computed_fields_data = context["object"].get_computed_fields_grouping(advanced_ui=self.advanced_ui)
        return bool(self.computed_fields_data)

    def get_data(self, context):
        """Remap `get_computed_fields_grouping()` to the nested dict format expected by the base class."""
        data = {}
        for grouping, entries in self.computed_fields_data.items():
            data[grouping] = {entry[0]: entry[1] for entry in entries}
        return data

    def render_key(self, key, value, context):
        """Render the computed field's description as well as its label."""
        return format_html('<span title="{}">{}</span>', key.description, key)


class _ObjectRelationshipsPanel(KeyValueTablePanel):
    """A panel that renders a table of object "custom" relationships."""

    def __init__(
        self,
        *,
        advanced_ui=False,
        weight=Panel.WEIGHT_RELATIONSHIPS_PANEL,
        label="Relationships",
        section=SectionChoices.LEFT_HALF,
        **kwargs,
    ):
        """Instantiate this panel.

        Args:
            advanced_ui (bool): Whether this is on the "main" tab (False) or the "advanced" tab (True)
        """
        self.advanced_ui = advanced_ui
        super().__init__(data=None, weight=weight, label=label, section=section, **kwargs)

    def should_render(self, context):
        """Render only if any relevant relationships are defined."""
        if not hasattr(context["object"], "get_relationships_with_related_objects"):
            return False
        self.relationships_data = context["object"].get_relationships_with_related_objects(
            advanced_ui=self.advanced_ui, include_hidden=False
        )
        return bool(
            self.relationships_data["source"]
            or self.relationships_data["destination"]
            or self.relationships_data["peer"]
        )

    def get_data(self, context):
        """Remap `get_relationships_with_related_objects()` to the flat dict format expected by the base class."""
        data = {}
        for side, relationships in self.relationships_data.items():
            for relationship, value in relationships.items():
                key = (relationship, side)
                data[key] = value

        return data

    def render_key(self, key, value, context):
        """Render the relationship's label and key as well as the related-objects label."""
        relationship, side = key
        return format_html(
            '<span title="{} ({})">{}</span>',
            relationship.label,
            relationship.key,
            bettertitle(relationship.get_label(side)),
        )

    def queryset_list_url_filter(self, key, value, context):
        """Filter the list URL based on the given relationship key and side."""
        relationship, side = key
        obj = context["object"]
        return f"cr_{relationship.key}__{side}={obj.pk}"


class _ObjectTagsPanel(Panel):
    """Panel displaying an object's tags as a space-separated list of color-coded tag names."""

    def __init__(
        self,
        *,
        weight=Panel.WEIGHT_TAGS_PANEL,
        label="Tags",
        section=SectionChoices.LEFT_HALF,
        body_content_template_path="components/panel/body_content_tags.html",
        **kwargs,
    ):
        """Instantiate an `_ObjectTagsPanel`."""
        super().__init__(
            weight=weight,
            label=label,
            section=section,
            body_content_template_path=body_content_template_path,
            **kwargs,
        )

    def should_render(self, context):
        return hasattr(context["object"], "tags")

    def get_extra_context(self, context):
        return {
            "tags": context["object"].tags.all(),
            "list_url_name": validated_viewname(context["object"], "list"),
        }


class _ObjectCommentPanel(ObjectTextPanel):
    """Panel displaying an object's comments as a Markdown formatted panel."""

    def __init__(
        self,
        *,
        label="Comments",
        section=SectionChoices.LEFT_HALF,
        weight=Panel.WEIGHT_COMMENTS_PANEL,
        object_field="comments",
        **kwargs,
    ):
        super().__init__(
            weight=weight,
            label=label,
            section=section,
            object_field=object_field,
            **kwargs,
        )

    def should_render(self, context):
        return hasattr(context["object"], "comments")


class _ObjectDetailMainTab(Tab):
    """Base class for a main display tab containing an overview of object fields and similar data."""

    def __init__(
        self,
        *,
        tab_id="main",
        label="",  # see render_label()
        weight=Tab.WEIGHT_MAIN_TAB,
        panels=(),
        **kwargs,
    ):
        panels = list(panels)
        # Inject standard panels (custom fields, relationships, tags, etc.) as appropriate
        panels.append(_ObjectCommentPanel())
        panels.append(_ObjectCustomFieldsPanel())
        panels.append(_ObjectComputedFieldsPanel())
        panels.append(_ObjectRelationshipsPanel())
        panels.append(_ObjectTagsPanel())

        super().__init__(tab_id=tab_id, label=label, weight=weight, panels=panels, **kwargs)

    def render_label(self, context):
        """Use the `verbose_name` of the given instance's Model as the tab label by default."""
        return bettertitle(context["object"]._meta.verbose_name)


class _ObjectDataProvenancePanel(ObjectFieldsPanel):
    """Built-in class for a Panel displaying data provenance information on the Advanced tab."""

    def __init__(
        self,
        *,
        weight=150,
        label="Data Provenance",
        section=SectionChoices.LEFT_HALF,
        fields=("created", "last_updated", "created_by", "last_updated_by", "api_url"),
        ignore_nonexistent_fields=True,
        **kwargs,
    ):
        super().__init__(
            weight=weight,
            label=label,
            section=section,
            fields=fields,
            ignore_nonexistent_fields=ignore_nonexistent_fields,
            **kwargs,
        )

    def get_data(self, context):
        data = super().get_data(context)
        # 3.0 TODO: instead of passing these around as context variables, just call
        # `get_created_and_last_updated_usernames_for_model(context[self.context_object_key])` right here?
        data["created_by"] = context["created_by"]
        data["last_updated_by"] = context["last_updated_by"]
        with contextlib.suppress(AttributeError):
            data["api_url"] = context[self.context_object_key].get_absolute_url(api=True)
        return data

    def render_key(self, key, value, context):
        if key == "api_url":
            return "View in API Browser"
        return super().render_key(key, value, context)

    def render_value(self, key, value, context):
        if key == "api_url":
            return format_html('<a href="{}" target="_blank"><span class="mdi mdi-open-in-new"></span></a>', value)
        return super().render_value(key, value, context)


class _ObjectDetailAdvancedTab(Tab):
    """Built-in class for a Tab displaying "advanced" information such as PKs and data provenance."""

    def __init__(
        self,
        *,
        tab_id="advanced",
        label="Advanced",
        weight=Tab.WEIGHT_ADVANCED_TAB,
        panels=None,
        **kwargs,
    ):
        if not panels:
            panels = (
                ObjectFieldsPanel(
                    label="Object Details",
                    section=SectionChoices.LEFT_HALF,
                    weight=100,
                    fields=["id", "natural_slug", "slug"],
                    ignore_nonexistent_fields=True,
                ),
                _ObjectDataProvenancePanel(),
                _ObjectCustomFieldsPanel(advanced_ui=True),
                _ObjectComputedFieldsPanel(advanced_ui=True),
                _ObjectRelationshipsPanel(advanced_ui=True),
            )

        super().__init__(tab_id=tab_id, label=label, weight=weight, panels=panels, **kwargs)


class _ObjectDetailContactsTab(Tab):
    """Built-in class for a Tab displaying information about contact/team associations."""

    def __init__(
        self,
        *,
        tab_id="contacts",
        label="Contacts",
        weight=Tab.WEIGHT_CONTACTS_TAB,
        panels=None,
        **kwargs,
    ):
        if panels is None:
            panels = (
                ObjectsTablePanel(
                    weight=100,
                    table_key="associated_contacts_table",
                    # TODO: we should provide a standard reusable component template for bulk-actions in the footer
                    footer_content_template_path="components/panel/footer_contacts_table.html",
                    header_extra_content_template_path=None,
                ),
            )
        super().__init__(tab_id=tab_id, label=label, weight=weight, panels=panels, **kwargs)

    def should_render(self, context):
        return getattr(context["object"], "is_contact_associable_model", False)

    def render_label(self, context):
        return format_html(
            "{} {}",
            self.label,
            render_to_string("utilities/templatetags/badge.html", badge(context["object"].associated_contacts.count())),
        )


@dataclass
class _ObjectDetailGroupsTab(Tab):
    """Built-in class for a Tab displaying information about associated dynamic groups."""

    def __init__(
        self,
        *,
        tab_id="dynamic_groups",
        label="Dynamic Groups",
        weight=Tab.WEIGHT_GROUPS_TAB,
        panels=None,
        **kwargs,
    ):
        if panels is None:
            panels = (ObjectsTablePanel(weight=100, table_key="associated_dynamic_groups_table"),)
        super().__init__(tab_id=tab_id, label=label, weight=weight, panels=panels, **kwargs)

    def should_render(self, context):
        return (
            getattr(context["object"], "is_dynamic_group_associable_model", False)
            and context["request"].user.has_perm("extras.view_dynamicgroup")
            and context["object"].dynamic_groups.exists()
        )

    def render_label(self, context):
        return format_html(
            "{} {}",
            self.label,
            render_to_string("utilities/templatetags/badge.html", badge(context["object"].dynamic_groups.count())),
        )


@dataclass
class _ObjectDetailMetadataTab(Tab):
    """Built-in class for a Tab displaying information about associated object metadata."""

    def __init__(
        self,
        *,
        tab_id="object_metadata",
        label="Object Metadata",
        weight=Tab.WEIGHT_METADATA_TAB,
        panels=None,
        **kwargs,
    ):
        if panels is None:
            panels = (ObjectsTablePanel(weight=100, table_key="associated_object_metadata_table"),)
        super().__init__(tab_id=tab_id, label=label, weight=weight, panels=panels, **kwargs)

    def should_render(self, context):
        return (
            getattr(context["object"], "is_metadata_associable_model", False)
            and context["request"].user.has_perm("extras.view_objectmetadata")
            and context["object"].associated_object_metadata.exists()
        )

    def render_label(self, context):
        return format_html(
            "{} {}",
            self.label,
            render_to_string(
                "utilities/templatetags/badge.html", badge(context["object"].associated_object_metadata.count())
            ),
        )<|MERGE_RESOLUTION|>--- conflicted
+++ resolved
@@ -899,7 +899,6 @@
         return result
 
 
-<<<<<<< HEAD
 class _BaseTextPanel(Panel):
     """A panel that renders simple text or markdown"""
 
@@ -966,7 +965,8 @@
 
     def get_text(self, context):
         return context.get(self.context_field, "")
-=======
+      
+
 class StatsPanel(Panel):
     def __init__(
         self,
@@ -1043,7 +1043,6 @@
                 }
             )
         return ""
->>>>>>> 131ba05f
 
 
 class _ObjectCustomFieldsPanel(GroupedKeyValueTablePanel):

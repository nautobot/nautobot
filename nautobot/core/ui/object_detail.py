--- conflicted
+++ resolved
@@ -1065,15 +1065,10 @@
     class RenderOptions(Enum):
         PLAINTEXT = "plaintext"
         JSON = "json"
-<<<<<<< HEAD
         JSON_PRETTY = "json_pretty"
         YAML = "yaml"
         MARKDOWN = "markdown"
         CODE = "code"
-=======
-        YAML = "yaml"
-        MARKDOWN = "markdown"
->>>>>>> 62da972e
 
     def __init__(
         self,

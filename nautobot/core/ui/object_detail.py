"""Classes and utilities for defining an object detail view through a NautobotUIViewSet."""

import contextlib
from dataclasses import dataclass
from enum import Enum
import logging

from django.contrib.contenttypes.models import ContentType
from django.core.exceptions import FieldDoesNotExist, ObjectDoesNotExist
from django.db import models
from django.db.models import CharField, JSONField, Q, URLField
from django.db.models.fields.related import ManyToManyField
from django.template import Context
from django.template.defaultfilters import truncatechars
from django.template.loader import render_to_string
from django.templatetags.l10n import localize
from django.urls import NoReverseMatch, reverse
from django.utils.html import format_html, format_html_join
from django_tables2 import RequestConfig

from nautobot.core.choices import ButtonColorChoices
from nautobot.core.models.tree_queries import TreeModel
from nautobot.core.templatetags.helpers import (
    badge,
    bettertitle,
    HTML_NONE,
    hyperlinked_field,
    hyperlinked_object,
    hyperlinked_object_with_color,
    placeholder,
    render_ancestor_hierarchy,
    render_boolean,
    render_content_types,
    render_json,
    render_markdown,
    slugify,
    validated_viewname,
)
from nautobot.core.ui.choices import LayoutChoices, SectionChoices
from nautobot.core.ui.utils import render_component_template
from nautobot.core.utils.lookup import get_filterset_for_model, get_route_for_model
from nautobot.core.utils.permissions import get_permission_for_model
from nautobot.core.views.paginator import EnhancedPaginator, get_paginate_count
from nautobot.core.views.utils import get_obj_from_context
from nautobot.extras.choices import CustomFieldTypeChoices
from nautobot.extras.tables import AssociatedContactsTable, DynamicGroupTable, ObjectMetadataTable
from nautobot.tenancy.models import Tenant

logger = logging.getLogger(__name__)


class ObjectDetailContent:
    """
    Base class for UI framework definition of the contents of an Object Detail (Object Retrieve) page.

    This currently defines the tabs and their panel contents, but does NOT describe the page title, breadcrumbs, etc.

    Basic usage for a `NautobotUIViewSet` looks like:

    ```py
    from nautobot.apps.ui import ObjectDetailContent, ObjectFieldsPanel, SectionChoices


    class MyModelUIViewSet(NautobotUIViewSet):
        queryset = MyModel.objects.all()
        object_detail_content = ObjectDetailContent(
            panels=[ObjectFieldsPanel(section=SectionChoices.LEFT_HALF, weight=100, fields="__all__")],
        )
    ```

    A legacy `ObjectView` can similarly define its own `object_detail_content` attribute as well.
    """

    def __init__(self, *, panels=(), layout=LayoutChoices.DEFAULT, extra_buttons=None, extra_tabs=None):
        """
        Create an ObjectDetailContent with a "main" tab and all standard "extras" tabs (advanced, contacts, etc.).

        Args:
            panels (list): List of `Panel` instances to include in this layout by default. Standard `extras` Panels
                (custom fields, relationships, etc.) do not need to be specified as they will be automatically included.
            layout (str): One of the `LayoutChoices` values, indicating the layout of the "main" tab for this view.
            extra_buttons (list): Optional list of `Button` instances. Standard detail-view "actions" dropdown
                (clone, edit, delete) does not need to be specified as it will be automatically included.
            extra_tabs (list): Optional list of `Tab` instances. Standard `extras` Tabs (advanced, contacts,
                dynamic-groups, metadata, etc.) do not need to be specified as they will be automatically included.
        """
        tabs = [
            _ObjectDetailMainTab(
                layout=layout,
                panels=panels,
            ),
            # Inject "standard" extra tabs
            _ObjectDetailAdvancedTab(),
            _ObjectDetailContactsTab(),
            _ObjectDetailGroupsTab(),
            _ObjectDetailMetadataTab(),
        ]
        if extra_tabs is not None:
            tabs.extend(extra_tabs)
        self.extra_buttons = extra_buttons or []
        self.tabs = tabs

    @property
    def extra_buttons(self):
        """The extra buttons defined for this detail view, ordered by their `weight`."""
        return sorted(self._extra_buttons, key=lambda button: button.weight)

    @extra_buttons.setter
    def extra_buttons(self, value):
        self._extra_buttons = value

    @property
    def tabs(self):
        """The tabs defined for this detail view, ordered by their `weight`."""
        return sorted(self._tabs, key=lambda tab: tab.weight)

    @tabs.setter
    def tabs(self, value):
        self._tabs = value


class Component:
    """Common base class for renderable components (tabs, panels, etc.)."""

    def __init__(self, *, weight):
        """Initialize common Component properties.

        Args:
            weight (int): A relative weighting of this Component relative to its peers. Typically lower weights will be
                rendered "first", usually towards the top left of the page.
        """
        self.weight = weight

    def should_render(self, context: dict):
        """
        Check whether this component should be rendered at all.

        This API is designed to provide "short-circuit" logic for skipping what otherwise might be expensive rendering.
        In general most Components may also return an empty string when actually rendered, which is typically also a
        means to specify that they do not need to be rendered, but may be more expensive to derive.

        Returns:
            (bool): `True` (default) if this component should be rendered.
        """
        return True

    def render(self, context: Context):
        """
        Render this component to HTML.

        Note that not all Components are fully or solely rendered by their `render()` method alone, for example,
        a Tab has a separate "label" that must be rendered by calling its `render_label_wrapper()` API instead.

        Returns:
            (str): HTML fragment, normally generated by a call(s) to `format_html()` or `format_html_join()`.
        """
        return ""

    def get_extra_context(self, context: Context):
        """
        Provide additional data to include in the rendering context, based on the configuration of this component.

        Returns:
            (dict): Additional context data.
        """
        return {}


class Button(Component):
    """Base class for UI framework definition of a single button within an Object Detail (Object Retrieve) page."""

    def __init__(
        self,
        *,
        label,
        color=ButtonColorChoices.DEFAULT,
        link_name=None,
        icon=None,
        template_path="components/button/default.html",
        required_permissions=None,
        javascript_template_path=None,
        attributes=None,
        size=None,
        **kwargs,
    ):
        """
        Initialize a Button component.

        Args:
            label (str): The text of this button, not including any icon.
            color (ButtonColorChoices): The color (class) of this button.
            link_name (str, optional): View name to link to, for example "dcim:locationtype_retrieve".
                This link will be reversed and will automatically include the current object's PK as a parameter to the
                `reverse()` call when the button is rendered. For more complex link construction, you can subclass this
                and override the `get_link()` method.
            icon (str, optional): Material Design Icons icon, to include on the button, for example `"mdi-plus-bold"`.
            template_path (str): Template to render for this button.
            required_permissions (list, optional): Permissions such as `["dcim.add_consoleport"]`.
                The button will only be rendered if the user has these permissions.
            javascript_template_path (str, optional): JavaScript template to render and include with this button.
                Does not need to include the wrapping `<script>...</script>` tags as those will be added automatically.
            attributes (dict, optional): Additional HTML attributes and their values to attach to the button.
            size (str, optional): The size of the button (e.g. `xs` or `sm`), used to apply a Bootstrap-style sizing.
        """
        self.label = label
        self.color = color
        self.link_name = link_name
        self.icon = icon
        self.template_path = template_path
        self.required_permissions = required_permissions or []
        self.javascript_template_path = javascript_template_path
        self.attributes = attributes
        self.size = size
        super().__init__(**kwargs)

    def should_render(self, context: Context):
        """Render if and only if the requesting user has appropriate permissions (if any)."""
        return context["request"].user.has_perms(self.required_permissions)

    def get_link(self, context: Context):
        """
        Get the hyperlink URL (if any) for this button.

        Defaults to reversing `self.link_name` with `pk: obj.pk` as a kwarg, but subclasses may override this for
        more advanced link construction.
        """
        if self.link_name:
            obj = get_obj_from_context(context)
            return reverse(self.link_name, kwargs={"pk": obj.pk})
        return None

    def get_extra_context(self, context: Context):
        """Add the relevant attributes of this Button to the context."""
        return {
            "link": self.get_link(context),
            "label": self.label,
            "color": self.color,
            "icon": self.icon,
            "attributes": self.attributes,
            "size": self.size,
        }

    def render(self, context: Context):
        """Render this button to HTML, possibly including any associated JavaScript."""
        if not self.should_render(context):
            return ""

        button = render_component_template(self.template_path, context, **self.get_extra_context(context))
        if self.javascript_template_path:
            button += format_html(
                "<script>{}</script>", render_component_template(self.javascript_template_path, context)
            )
        return button


class DropdownButton(Button):
    """A Button that has one or more other buttons as `children`, which it renders into a dropdown menu."""

    def __init__(self, children: list[Button], template_path="components/button/dropdown.html", **kwargs):
        """Initialize a DropdownButton component.

        Args:
            children (list[Button]): Elements of the dropdown menu associated to this DropdownButton.
            template_path (str): Dropdown-specific template file.
        """
        self.children = children
        super().__init__(template_path=template_path, **kwargs)

    def get_extra_context(self, context: Context):
        """Add the children of this DropdownButton to the other Button context."""
        return {
            **super().get_extra_context(context),
            "children": [child.get_extra_context(context) for child in self.children if child.should_render(context)],
        }


class FormButton(Button):
    def __init__(self, form_id: str, link_name: str, template_path="components/button/formbutton.html", **kwargs):
        """
        Initialize a FormButton instance.

        Args:
            link_name (str, optional): View name to link to, for example "dcim:locationtype_retrieve".
                This link will be reversed and will automatically include the current object's PK as a parameter to the
                `reverse()` call when the button is rendered. For more complex link construction, you can subclass this
                and override the `get_link()` method.
        """
        self.form_id = form_id
        self.link_name = link_name

        if not self.link_name:
            raise ValueError("FormButton requires a 'link_name'.")

        if not self.form_id:
            raise ValueError("FormButton requires 'form_id' to be set in ObjectsTablePanel.")

        super().__init__(link_name=link_name, template_path=template_path, **kwargs)

    def get_extra_context(self, context: Context):
        return {
            **super().get_extra_context(context),
            "form_id": self.form_id,
        }


class Tab(Component):
    """Base class for UI framework definition of a single tabbed pane within an Object Detail (Object Retrieve) page."""

    def __init__(
        self,
        *,
        tab_id,
        label,
        panels=(),
        layout=LayoutChoices.DEFAULT,
        label_wrapper_template_path="components/tab/label_wrapper.html",
        content_wrapper_template_path="components/tab/content_wrapper.html",
        **kwargs,
    ):
        """Initialize a Tab component.

        Args:
            tab_id (str): HTML ID for the tab content element, used to link the tab label and its content together.
            label (str): User-facing label to display for this tab.
            panels (tuple): Set of `Panel` components to potentially display within this tab.
            layout (str): One of the [LayoutChoices](./ui.md#nautobot.apps.ui.LayoutChoices) values, describing the layout of panels within this tab.
            label_wrapper_template_path (str): Template path to use for rendering the tab label to HTML.
            content_wrapper_template_path (str): Template path to use for rendering the tab contents to HTML.
        """
        self.tab_id = tab_id
        self.label = label
        self.panels = panels
        self.layout = layout
        self.label_wrapper_template_path = label_wrapper_template_path
        self.content_wrapper_template_path = content_wrapper_template_path
        super().__init__(**kwargs)

    LAYOUT_TEMPLATE_PATHS = {
        LayoutChoices.TWO_OVER_ONE: "components/layout/two_over_one.html",
        LayoutChoices.ONE_OVER_TWO: "components/layout/one_over_two.html",
    }

    WEIGHT_MAIN_TAB = 100
    WEIGHT_ADVANCED_TAB = 200
    WEIGHT_CONTACTS_TAB = 300
    WEIGHT_GROUPS_TAB = 400
    WEIGHT_METADATA_TAB = 500
    WEIGHT_NOTES_TAB = 600  # reserved, not yet using this framework
    WEIGHT_CHANGELOG_TAB = 700  # reserved, not yet using this framework

    def panels_for_section(self, section):
        """
        Get the subset of this tab's panels that apply to the given layout section, ordered by their `weight`.

        Args:
            section (str): One of `SectionChoices`.

        Returns:
            (list[Panel]): Sorted list of Panel instances.
        """
        return sorted((panel for panel in self.panels if panel.section == section), key=lambda panel: panel.weight)

    def render_label_wrapper(self, context: Context):
        """
        Render the tab's label (as opposed to its contents) and wrapping HTML elements.

        In most cases you should not need to override this method; override `render_label()` instead.
        """
        if not self.should_render(context):
            return ""

        return render_component_template(
            self.label_wrapper_template_path,
            context,
            tab_id=self.tab_id,
            label=self.render_label(context),
            **self.get_extra_context(context),
        )

    def render_label(self, context: Context):
        """
        Render the tab's label text in a form suitable for display to the user.

        Defaults to just returning `self.label`, but may be overridden if context-specific formatting is needed.
        """
        return self.label

    def render(self, context: Context):
        """Render the tab's contents (layout and panels) to HTML."""
        if not self.should_render(context):
            return ""

        with context.update(
            {
                "tab_id": self.tab_id,
                "label": self.render_label(context),
                "include_plugin_content": self.tab_id == "main",
                "left_half_panels": self.panels_for_section(SectionChoices.LEFT_HALF),
                "right_half_panels": self.panels_for_section(SectionChoices.RIGHT_HALF),
                "full_width_panels": self.panels_for_section(SectionChoices.FULL_WIDTH),
                **self.get_extra_context(context),
            }
        ):
            tab_content = render_component_template(self.LAYOUT_TEMPLATE_PATHS[self.layout], context)
            return render_component_template(self.content_wrapper_template_path, context, tab_content=tab_content)


class DistinctViewTab(Tab):
    """
    A Tab that doesn't render inline on the same page, but instead links to a distinct view of its own when clicked.

    Args:
        url_name (str): The name of the URL pattern to link to, which will be reversed to generate the URL.
        label_wrapper_template_path (str, optional): Template path to render the tab label to HTML.
        related_object_attribute (str, optional): The name of the related object attribute to count for the tab label.
    """

    def __init__(
        self,
        *,
        url_name,
        label_wrapper_template_path="components/tab/label_wrapper_distinct_view.html",
        related_object_attribute="",
        **kwargs,
    ):
        self.url_name = url_name
        self.related_object_attribute = related_object_attribute
        super().__init__(label_wrapper_template_path=label_wrapper_template_path, **kwargs)

    def get_extra_context(self, context: Context):
        return {"url": reverse(self.url_name, kwargs={"pk": get_obj_from_context(context).pk})}

    def render_label(self, context: Context):
        if not self.related_object_attribute:
            return super().render_label(context)

        obj = get_obj_from_context(context)
        if not hasattr(obj, self.related_object_attribute):
            logger.warning(
                f"{obj} does not have a related attribute {self.related_object_attribute} to count for tab label."
            )
            return super().render_label(context)

        try:
            related_obj_count = getattr(obj, self.related_object_attribute).count()
            return format_html(
                "{} {}",
                self.label,
                render_to_string("utilities/templatetags/badge.html", badge(related_obj_count)),
            )
        except AttributeError:
            logger.warning(
                f"{obj}'s attribute {self.related_object_attribute} is not a related manager to count for tab label."
            )
            return super().render_label(context)


class Panel(Component):
    """Base class for defining an individual display panel within a Layout within a Tab."""

    WEIGHT_COMMENTS_PANEL = 200
    WEIGHT_CUSTOM_FIELDS_PANEL = 300
    WEIGHT_COMPUTED_FIELDS_PANEL = 400
    WEIGHT_RELATIONSHIPS_PANEL = 500
    WEIGHT_TAGS_PANEL = 600

    def __init__(
        self,
        *,
        label="",
        section=SectionChoices.FULL_WIDTH,
        body_id=None,
        body_content_template_path=None,
        header_extra_content_template_path=None,
        footer_content_template_path=None,
        template_path="components/panel/panel.html",
        body_wrapper_template_path="components/panel/body_wrapper_generic.html",
        **kwargs,
    ):
        """
        Initialize a Panel component that can be rendered as a self-contained HTML fragment.

        Args:
            label (str): Label to display for this panel. Optional; if an empty string, the panel will have no label.
            section (str): One of the [`SectionChoices`](./ui.md#nautobot.apps.ui.SectionChoices) values, indicating the layout section this Panel belongs to.
            body_id (str): HTML element `id` to attach to the rendered body wrapper of the panel.
            body_content_template_path (str): Template path to render the content contained *within* the panel body.
            header_extra_content_template_path (str): Template path to render extra content into the panel header,
                if any, not including its label if any.
            footer_content_template_path (str): Template path to render content into the panel footer, if any.
            template_path (str): Template path to render the Panel as a whole. Generally you won't override this.
            body_wrapper_template_path (str): Template path to render the panel body, including both its "wrapper"
                (a `div` or `table`) as well as its contents. Generally you won't override this as a user.
        """
        self.label = label
        self.section = section
        self.body_id = body_id
        self.body_content_template_path = body_content_template_path
        self.header_extra_content_template_path = header_extra_content_template_path
        self.footer_content_template_path = footer_content_template_path
        self.template_path = template_path
        self.body_wrapper_template_path = body_wrapper_template_path
        super().__init__(**kwargs)

    def render(self, context: Context):
        """
        Render the panel as a whole.

        Default implementation calls `render_label()`, `render_header_extra_content()`, `render_body()`,
        and `render_footer_extra_content()`, then wraps them all into the templated defined by `self.template_path`.

        Typically you'll override one or more of the aforementioned methods in a subclass, rather than replacing this
        entire method as a whole.
        """
        if not self.should_render(context):
            return ""
        with context.update(self.get_extra_context(context)):
            return render_component_template(
                self.template_path,
                context,
                label=self.render_label(context),
                header_extra_content=self.render_header_extra_content(context),
                body=self.render_body(context),
                footer_content=self.render_footer_content(context),
            )

    def render_label(self, context: Context):
        """Render the label of this panel, if any."""
        return self.label

    def render_header_extra_content(self, context: Context):
        """
        Render any additional (non-label) content to include in this panel's header.

        Default implementation renders the template from `self.header_extra_content_template_path` if any.
        """
        if self.header_extra_content_template_path:
            return render_component_template(self.header_extra_content_template_path, context)
        return ""

    def render_body(self, context: Context):
        """
        Render the panel body *including its HTML wrapper element(s)*.

        Default implementation calls `render_body_content()` and wraps that in the template defined at
        `self.body_wrapper_template_path`.

        Normally you won't want to override this method in a subclass, instead overriding `render_body_content()`.
        """
        return render_component_template(
            self.body_wrapper_template_path,
            context,
            body_id=self.body_id,
            body_content=self.render_body_content(context),
        )

    def render_body_content(self, context: Context):
        """
        Render the content to include in this panel's body.

        Default implementation renders the template from `self.body_content_template_path` if any.
        """
        if self.body_content_template_path:
            return render_component_template(self.body_content_template_path, context)
        return ""

    def render_footer_content(self, context: Context):
        """
        Render any non-default content to include in this panel's footer.

        Default implementation renders the template from `self.footer_content_template_path` if any.
        """
        if self.footer_content_template_path:
            return render_component_template(self.footer_content_template_path, context)
        return ""


class DataTablePanel(Panel):
    """
    A panel that renders a table generated directly from a list of dicts, without using a django_tables2 Table class.
    """

    def __init__(
        self,
        *,
        context_data_key,
        columns=None,
        context_columns_key=None,
        column_headers=None,
        context_column_headers_key=None,
        body_wrapper_template_path="components/panel/body_wrapper_table.html",
        body_content_template_path="components/panel/body_content_data_table.html",
        **kwargs,
    ):
        """
        Instantiate a DataDictTablePanel.

        Args:
            context_data_key (str): The key in the render context that stores the data used to populate the table.
            columns (list, optional): Ordered list of data keys used to order the columns of the rendered table.
                Mutually exclusive with `context_columns_key`.
                If neither are specified, the keys of the first dict in the data will be used.
            context_columns_key (str, optional): The key in the render context that stores the columns list, if any.
                Mutually exclusive with `columns`.
                If neither are specified, the keys of the first dict in the data will be used.
            column_headers (list, optional): List of column header labels, in the same order as `columns` data.
                Mutually exclusive with `context_column_headers_key`.
            context_column_headers_key (str, optional): The key in the render context that stores the column headers.
                Mutually exclusive with `column_headers`.
        """
        self.context_data_key = context_data_key
        if columns and context_columns_key:
            raise ValueError("You can only specify one of `columns` or `context_columns_key`.")
        self.columns = columns
        self.context_columns_key = context_columns_key
        if column_headers and context_column_headers_key:
            raise ValueError("You can only specify one of `column_headers` or `context_column_headers_key`.")
        self.column_headers = column_headers
        self.context_column_headers_key = context_column_headers_key

        super().__init__(
            body_wrapper_template_path=body_wrapper_template_path,
            body_content_template_path=body_content_template_path,
            **kwargs,
        )

    def get_columns(self, context: Context):
        if self.columns:
            return self.columns
        if self.context_columns_key:
            return context.get(self.context_columns_key)
        return list(context.get(self.context_data_key)[0].keys())

    def get_column_headers(self, context: Context):
        if self.column_headers:
            return self.column_headers
        if self.context_column_headers_key:
            return context.get(self.context_column_headers_key)
        return []

    def get_extra_context(self, context: Context):
        return {
            "data": context.get(self.context_data_key),
            "columns": self.get_columns(context),
            "column_headers": self.get_column_headers(context),
        }


class ObjectsTablePanel(Panel):
    """A panel that renders a Table of objects (typically related objects, rather than the "main" object of a view).
    Has built-in pagination support and "Add" button at bottom of the Table.

    It renders the django-tables2 classes with Nautobot additions. You can pass the instance of Table Class
    already configured in context and set the `context_table_key` or pass a Table Class to `__init__` via `table_class`.

    When `table_class` is set, you need to pass `table_filter` or `table_attribute` for fetching data purpose.

    Data fetching can be optimized by using `select_related_fields`, `prefetch_related_fields`.

    How Table is displayed can be changed by using `include_columns`, `exclude_columns`, `table_title`,
    `hide_hierarchy_ui`, `related_field_name` or `enable_bulk_actions`.

    Please check the Args list for further details.
    """

    def __init__(
        self,
        *,
        context_table_key=None,
        table_class=None,
        table_filter=None,
        table_attribute=None,
        select_related_fields=None,
        prefetch_related_fields=None,
        order_by_fields=None,
        table_title=None,
        max_display_count=None,
        include_columns=None,
        exclude_columns=None,
        add_button_route="default",
        add_permissions=None,
        hide_hierarchy_ui=False,
        related_field_name=None,
        enable_bulk_actions=False,
        tab_id=None,
        body_wrapper_template_path="components/panel/body_wrapper_table.html",
        body_content_template_path="components/panel/body_content_objects_table.html",
        header_extra_content_template_path="components/panel/header_extra_content_table.html",
        footer_content_template_path="components/panel/footer_content_table.html",
        footer_buttons=None,
        form_id=None,
        **kwargs,
    ):
        """Instantiate an ObjectsTable panel.

        Args:
            context_table_key (str): The key in the render context that will contain an already-populated-and-configured
                Table (`BaseTable`) instance. Mutually exclusive with `table_class`, `table_filter`, `table_attribute`.
            table_class (obj): The table class that will be instantiated and rendered e.g. CircuitTable, DeviceTable.
                Mutually exclusive with `context_table_key`.
            table_filter (str, list, optional): The filter(s) to apply to the queryset to initialize the table class.
                For example, in a LocationType detail view, for an ObjectsTablePanel of related Locations, this would
                be `location_type`, because `Location.objects.filter(location_type=obj)` gives the desired queryset.
                Mutually exclusive with `table_attribute`.
                For example, in ProviderNetwork detail view, for an ObjectsTablePanel of related Circuits, this would
                be `["circuit_termination_a__provider_network", "circuit_termination_z__provider_network"]` because
                `Circuit.objects.filter(Q(circuit_termination_a__provider_network=instance)
                | Q(circuit_termination_z__provider_network=instance))` gives the desired queryset.
            table_attribute (str, optional): The attribute of the detail view instance that contains the queryset to
                initialize the table class. e.g. `dynamic_groups`.
                Mutually exclusive with `table_filter`.
            select_related_fields (list, optional): list of fields to pass to table queryset's `select_related` method.
            prefetch_related_fields (list, optional): list of fields to pass to table queryset's `prefetch_related`
                method.
            order_by_fields (list, optional): list of fields to order the table queryset by.
            max_display_count (int, optional):  Maximum number of items to display in the table.
                If None, defaults to the `get_paginate_count()` (which is user's preference or a global setting).
            table_title (str, optional): The title to display in the panel heading for the table.
                If None, defaults to the plural verbose name of the table model.
            include_columns (list, optional): A list of field names to include in the table display.
                If provided, only these fields will be displayed in the table.
            exclude_columns (list, optional): A list of field names to exclude from the table display.
                Mutually exclusive with `include_columns`.
            add_button_route (str, optional): The route used to generate the "add" button URL. Defaults to "default",
                which uses the default table's model `add` route.
            add_permissions (list, optional): A list of permissions required for the "add" button to be displayed.
                If not provided, permissions are determined by default based on the model.
            hide_hierarchy_ui (bool, optional): Don't display hierarchy-based indentation of tree models in this table
            related_field_name (str, optional): The name of the filter/form field for the related model that links back
                to the base model. Defaults to the same as `table_filter` if unset. Used to populate URLs.
            enable_bulk_actions (bool, optional): Show the pk toggle columns on the table if the user has the
                appropriate permissions.
<<<<<<< HEAD
            tab_id (str, optional): The ID of the tab this panel belongs to. Used to append to a `return_url` when
                users navigate away from the tab and redirect them back to the correct one.
=======
            footer_buttons (list, optional): A list of Button or FormButton components to render in the panel footer.
                These buttons typically perform actions like bulk delete, edit, or custom form submission.
            form_id (str, optional): A unique ID for this table's form; used to set the `data-form-id` attribute on each `FormButton`.
>>>>>>> 0f094672
        """
        if context_table_key and any(
            [
                table_class,
                table_filter,
                table_attribute,
                select_related_fields,
                prefetch_related_fields,
                order_by_fields,
                hide_hierarchy_ui,
            ]
        ):
            raise ValueError(
                "context_table_key cannot be combined with any of the args that are used to dynamically construct the "
                "table (table_class, table_filter, table_attribute, select_related_fields, prefetch_related_fields, "
                "order_by_fields, hide_hierarchy_ui)."
            )
        self.context_table_key = context_table_key
        self.table_class = table_class
        if table_filter and table_attribute:
            raise ValueError("You can only specify either `table_filter` or `table_attribute`")
        if table_class and not (table_filter or table_attribute):
            raise ValueError("You must specify either `table_filter` or `table_attribute`")
        self.table_filter = table_filter
        self.table_attribute = table_attribute
        self.select_related_fields = select_related_fields
        self.prefetch_related_fields = prefetch_related_fields
        self.order_by_fields = order_by_fields
        self.table_title = table_title
        self.max_display_count = max_display_count
        if exclude_columns and include_columns:
            raise ValueError("You can only specify either `exclude_columns` or `include_columns`")
        self.include_columns = include_columns
        self.exclude_columns = exclude_columns
        self.add_button_route = add_button_route
        self.add_permissions = add_permissions
        self.hide_hierarchy_ui = hide_hierarchy_ui
        self.related_field_name = related_field_name
        self.enable_bulk_actions = enable_bulk_actions
<<<<<<< HEAD
        self.tab_id = tab_id
=======
        self.footer_buttons = footer_buttons
        self.form_id = form_id
>>>>>>> 0f094672

        super().__init__(
            body_wrapper_template_path=body_wrapper_template_path,
            body_content_template_path=body_content_template_path,
            header_extra_content_template_path=header_extra_content_template_path,
            footer_content_template_path=footer_content_template_path,
            **kwargs,
        )

    def _get_table_add_url(self, context: Context):
        """Generate the URL for the "Add" button in the table panel.

        This method determines the URL for adding a new object to the table. It checks if the user has
        the necessary permissions and creates the appropriate URL based on the specified add button route.
        """
        obj = get_obj_from_context(context)
        body_content_table_add_url = None
        request = context["request"]
        related_field_name = self.related_field_name or self.table_filter or obj._meta.model_name
        return_url = context.get("return_url", obj.get_absolute_url())
        if self.tab_id:
            return_url += f"?tab={self.tab_id}"

        if self.add_button_route == "default":
            body_content_table_class = self.table_class or context[self.context_table_key].__class__
            body_content_table_model = body_content_table_class.Meta.model
            permission_name = get_permission_for_model(body_content_table_model, "add")
            if request.user.has_perms([permission_name]):
                try:
                    add_route = reverse(get_route_for_model(body_content_table_model, "add"))
                    body_content_table_add_url = f"{add_route}?{related_field_name}={obj.pk}&return_url={return_url}"
                except NoReverseMatch:
                    logger.warning("add route for `body_content_table_model` not found")

        elif self.add_button_route is not None:
            if request.user.has_perms(self.add_permissions or []):
                add_route = reverse(self.add_button_route)
                body_content_table_add_url = f"{add_route}?{related_field_name}={obj.pk}&return_url={return_url}"

        return body_content_table_add_url

    def get_extra_context(self, context: Context):
        """Add additional context for rendering the table panel.

        This method processes the table data, configures pagination, and generates URLs
        for listing and adding objects. It also handles field inclusion/exclusion and
        displays the appropriate table title if provided.
        """
        request = context["request"]
        if self.context_table_key:
            body_content_table = context.get(self.context_table_key)
        else:
            body_content_table_class = self.table_class
            body_content_table_model = body_content_table_class.Meta.model
            instance = get_obj_from_context(context)

            if self.table_attribute:
                body_content_table_queryset = getattr(instance, self.table_attribute)
            else:
                if isinstance(self.table_filter, str):
                    table_filters = [self.table_filter]
                elif isinstance(self.table_filter, list):
                    table_filters = self.table_filter
                else:
                    table_filters = []
                query = Q()
                for table_filter in table_filters:
                    query = query | Q(**{table_filter: instance})
                body_content_table_queryset = body_content_table_model.objects.filter(query)

            body_content_table_queryset = body_content_table_queryset.restrict(request.user, "view")
            if self.select_related_fields:
                body_content_table_queryset = body_content_table_queryset.select_related(*self.select_related_fields)
            if self.prefetch_related_fields:
                body_content_table_queryset = body_content_table_queryset.prefetch_related(
                    *self.prefetch_related_fields
                )
            if self.order_by_fields:
                body_content_table_queryset = body_content_table_queryset.order_by(*self.order_by_fields)
            body_content_table_queryset = body_content_table_queryset.distinct()
            body_content_table = body_content_table_class(
                body_content_table_queryset, hide_hierarchy_ui=self.hide_hierarchy_ui
            )
            if self.tab_id and "actions" in body_content_table.columns:
                # Use the `self.tab_id`, if it exists, to determine the correct return URL for the table
                # to redirect the user back to the correct tab after editing/deleteing an object
                body_content_table.columns["actions"].column.extra_context["return_url_extra"] = f"?tab={self.tab_id}"

        if self.exclude_columns or self.include_columns:
            for column in body_content_table.columns:
                if (self.exclude_columns and column.name in self.exclude_columns) or (
                    self.include_columns and column.name not in self.include_columns
                ):
                    body_content_table.columns.hide(column.name)
                else:
                    body_content_table.columns.show(column.name)
        # Enable bulk action toggle if the user has appropriate permissions
        user = request.user
        if self.enable_bulk_actions and (
            user.has_perm(get_permission_for_model(body_content_table_model, "delete"))
            or user.has_perm(get_permission_for_model(body_content_table_model, "change"))
        ):
            body_content_table.columns.show("pk")

        per_page = self.max_display_count if self.max_display_count is not None else get_paginate_count(request)
        paginate = {"paginator_class": EnhancedPaginator, "per_page": per_page}
        RequestConfig(request, paginate).configure(body_content_table)
        more_queryset_count = max(body_content_table.data.data.count() - per_page, 0)

        obj = get_obj_from_context(context)
        body_content_table_model = body_content_table.Meta.model
        related_field_name = self.related_field_name or self.table_filter or obj._meta.model_name

        try:
            list_route = reverse(get_route_for_model(body_content_table_model, "list"))
            body_content_table_list_url = f"{list_route}?{related_field_name}={obj.pk}"
        except NoReverseMatch:
            body_content_table_list_url = None

        body_content_table_add_url = self._get_table_add_url(context)
        body_content_table_verbose_name_plural = self.table_title or body_content_table_model._meta.verbose_name_plural

        return {
            "body_content_table": body_content_table,
            "body_content_table_add_url": body_content_table_add_url,
            "body_content_table_list_url": body_content_table_list_url,
            "body_content_table_verbose_name": body_content_table_model._meta.verbose_name,
            "body_content_table_verbose_name_plural": body_content_table_verbose_name_plural,
            "footer_buttons": self.footer_buttons,
            "form_id": self.form_id,
            "more_queryset_count": more_queryset_count,
        }


class KeyValueTablePanel(Panel):
    """A panel that displays a two-column table of keys and values, as seen in most object detail views."""

    def __init__(
        self,
        *,
        data=None,
        context_data_key=None,
        hide_if_unset=(),
        value_transforms=None,
        body_wrapper_template_path="components/panel/body_wrapper_key_value_table.html",
        **kwargs,
    ):
        """
        Instantiate a KeyValueTablePanel.

        Args:
            data (dict): The dictionary of key/value data to display in this panel.
                May be `None` if it will be derived dynamically by `get_data()` or from `context_data_key` instead.
            context_data_key (str): The render context key that will contain the data, if `data` wasn't provided.
            hide_if_unset (list): Keys that should be omitted from the display entirely if they have a falsey value,
                instead of displaying the usual em-dash placeholder text.
            value_transforms (dict): Dictionary of `{key: [list of transform functions]}`, used to specify custom
                rendering of specific key values without needing to implement a new subclass for this purpose.
                Many of the `templatetags.helpers` functions are suitable for this purpose; examples:

                - `[render_markdown, placeholder]` - render the given text as Markdown, or render a placeholder if blank
                - `[humanize_speed, placeholder]` - convert the given kbps value to Mbps or Gbps for display
        """
        if data and context_data_key:
            raise ValueError("The data and context_data_key parameters are mutually exclusive")
        self.data = data
        self.context_data_key = context_data_key or "data"
        self.hide_if_unset = hide_if_unset
        self.value_transforms = value_transforms or {}
        super().__init__(body_wrapper_template_path=body_wrapper_template_path, **kwargs)

    def should_render(self, context: Context):
        return bool(self.get_data(context))

    def get_data(self, context: Context):
        """
        Get the data for this panel, by default from `self.data` or the key `"data"` in the provided context.

        Subclasses may need to override this method if the derivation of the data is more involved.

        Returns:
            (dict): Key/value dictionary to be rendered in this panel.
        """
        return self.data or context[self.context_data_key]

    def render_key(self, key, value, context: Context):
        """
        Render the provided key in human-readable form.

        The default implementation simply replaces underscores with spaces and title-cases it with `bettertitle()`.
        """
        return bettertitle(key.replace("_", " "))

    def queryset_list_url_filter(self, key, value, context: Context):
        """
        Get a filter parameter to use when hyperlinking queryset data to an object list URL to provide filtering.

        Returns:
            (str): A URL parameter string of the form `"filter=value"`, or `""` if none is known.

        The default implementation returns `""`, which means "no appropriate filter parameter is known,
        do not hyperlink the queryset text." Subclasses may wish to override this to provide appropriate intelligence.

        Examples:
            - For a queryset of VRFs in a Location detail view for instance `aaf814ef-2ef6-463e-9440-54f6514afe0e`,
              this might return the string `"locations=aaf814ef-2ef6-463e-9440-54f6514afe0e"`, resulting in the
              hyperlinked URL `/ipam/vrfs/?locations=aaf814ef-2ef6-463e-9440-54f6514afe0e`
            - For a queryset of Devices associated to Circuit Termination `4182ce87-0f90-450e-a682-9af5992b4bb7`
              by a Relationship with key `termination_to_devices`, this might return the string
              `"cr_termination_to_devices__source=4182ce87-0f90-450e-a682-9af5992b4bb7"`, resulting in the hyperlinked
              URL `/dcim/devices/?cr_termination_to_device__source=4182ce87-0f90-450e-a682-9af5992b4bb7`
        """
        return ""

    def render_value(self, key, value, context) -> str:
        """
        Render the provided value in human-readable form.

        Returns:
            (str): String or HTML representation of the given value. May return `""` to indicate that this value
                should be skipped entirely, i.e. not displayed in the table at all.
                May return `placeholder(value)` to display a consistent placeholder representation of any unset value.

        Behavior is influenced by:

        - `self.value_transforms` - if it has an entry for the given `key`, then the given functions provided there
          will be used to render the `value`, in place of any default processing and rendering for this data type.
        - `self.hide_if_unset` - any key in this list, if having a corresponding value of `None`, will be omitted from
          the display (returning `""` instead of a placeholder).

        There is a lot of "intelligence" built in to this method to handle various data types, including:

        - Instances of `Status`, `Role` and similar models will be represented as an appropriately-colored hyperlinked
          badge (using `hyperlinked_object_with_color()`)
        - Instances of `Tenant` will be hyperlinked and will also display their hyperlinked `TenantGroup` if any
        - Instances of other models will be hyperlinked (using `hyperlinked_object()`)
        - Model QuerySets will render the first several objects in the QuerySet (as above), and if more objects are
          present, and `self.queryset_list_url_filter()` returns an appropriate filter string, will render the link to
          the filtered list view of that model.
        - Etc.
        """
        display = value
        if key in self.value_transforms:
            for transform in self.value_transforms[key]:
                display = transform(display)

        elif value is None:
            if key in self.hide_if_unset:
                display = ""
            else:
                display = placeholder(value)

        elif isinstance(value, bool):
            return render_boolean(value)

        elif isinstance(value, models.Model):
            if hasattr(value, "color"):
                display = hyperlinked_object_with_color(value)
            elif isinstance(value, Tenant) and value.tenant_group is not None:
                display = format_html("{} / {}", hyperlinked_object(value.tenant_group), hyperlinked_object(value))
            # TODO: render location hierarchy for Location objects
            else:
                display = hyperlinked_object(value)

        elif isinstance(value, models.QuerySet):
            if not value.exists():
                display = placeholder(None)
            else:
                # Link to the filtered list, and display up to 3 records individually as a list
                count = value.count()
                model = value.model

                # If we can find the list URL and the appropriate filter parameter for this listing, wrap the above
                # in an appropriate hyperlink:
                list_url = None
                list_url_filter = self.queryset_list_url_filter(key, value, context)
                list_url_name = validated_viewname(model, "list")
                if list_url_filter and list_url_name:
                    list_url = f"{reverse(list_url_name)}?{list_url_filter}"

                display = format_html_join(
                    ", ", "{}", ([self.render_value(key, record, context)] for record in value[:3])
                )
                if count > 3:
                    if list_url:
                        display += format_html(
                            ', and <a href="{}">{} other {}</a>',
                            list_url,
                            count - 3,
                            model._meta.verbose_name if count - 3 == 1 else model._meta.verbose_name_plural,
                        )
                    else:
                        display += format_html(
                            ", and {} other {}",
                            count - 3,
                            model._meta.verbose_name if count - 3 == 1 else model._meta.verbose_name_plural,
                        )
        else:
            display = placeholder(localize(value))

        # TODO: apply additional smart formatting such as JSON/Markdown rendering, etc.
        return display

    def render_body_content(self, context: Context):
        """Render key-value pairs as table rows, using `render_key()` and `render_value()` methods as applicable."""
        data = self.get_data(context)

        if not data:
            return format_html('<tr><td colspan="2">{}</td></tr>', placeholder(data))

        result = format_html("")
        panel_label = slugify(self.label or "")
        for key, value in data.items():
            key_display = self.render_key(key, value, context)

            if value_display := self.render_value(key, value, context):
                if value_display is HTML_NONE:
                    value_tag = value_display
                else:
                    value_tag = format_html(
                        """
                            <span class="hover_copy">
                                <span id="{unique_id}_value_{key}">{value}</span>
                                <button class="btn btn-inline btn-default hover_copy_button" data-clipboard-target="#{unique_id}_value_{key}">
                                    <span class="mdi mdi-content-copy"></span>
                                </button>
                            </span>
                        """,
                        # key might not be globally unique in a page, but is unique to a panel;
                        # Hence we add the panel label to make it globally unique to the page
                        unique_id=panel_label,
                        key=slugify(key),
                        value=value_display,
                    )
                result += format_html("<tr><td>{key}</td><td>{value}</td></tr>", key=key_display, value=value_tag)

        return result


class ObjectFieldsPanel(KeyValueTablePanel):
    """A panel that renders a table of object instance attributes and their values."""

    def __init__(
        self,
        *,
        fields="__all__",
        exclude_fields=(),
        context_object_key=None,
        ignore_nonexistent_fields=False,
        label=None,
        **kwargs,
    ):
        """
        Instantiate an ObjectFieldsPanel.

        Args:
            fields (str, list): The ordered list of fields to display, or `"__all__"` to display fields automatically.
                Note that ManyToMany fields and reverse relations are **not** included in `"__all__"` at this time, nor
                are any hidden fields, nor the specially handled `id`, `created`, `last_updated` fields on most models.
            exclude_fields (list): Only relevant if `fields == "__all__"`, in which case it excludes the given fields.
            context_object_key (str): The key in the render context that will contain the object to derive fields from.
            ignore_nonexistent_fields (bool): If True, `fields` is permitted to include field names that don't actually
                exist on the provided object; otherwise an exception will be raised at render time.
            label (str): If omitted, the provided object's `verbose_name` will be rendered as the label
                (see `render_label()`).
        """
        self.fields = fields
        self.exclude_fields = exclude_fields
        self.context_object_key = context_object_key
        self.ignore_nonexistent_fields = ignore_nonexistent_fields
        super().__init__(data=None, label=label, **kwargs)

    def render_label(self, context: Context):
        """Default to rendering the provided object's `verbose_name` if no more specific `label` was defined."""
        if self.label is None:
            return bettertitle(get_obj_from_context(context, self.context_object_key)._meta.verbose_name)
        return super().render_label(context)

    def render_value(self, key, value, context: Context):
        obj = get_obj_from_context(context, self.context_object_key)
        try:
            field_instance = obj._meta.get_field(key)
        except FieldDoesNotExist:
            field_instance = None

        if key == "_hierarchy":
            return render_ancestor_hierarchy(value)

        if isinstance(field_instance, URLField):
            return hyperlinked_field(value)

        if isinstance(field_instance, JSONField):
            return format_html("<pre>{}</pre>", render_json(value))

        if isinstance(field_instance, ManyToManyField) and field_instance.related_model == ContentType:
            return render_content_types(value)

        if isinstance(field_instance, CharField) and hasattr(obj, f"get_{key}_display"):
            # For example, Secret.provider -> Secret.get_provider_display()
            # Note that we *don't* want to do this for models with a StatusField and its `get_status_display()`
            return super().render_value(key, getattr(obj, f"get_{key}_display")(), context)

        return super().render_value(key, value, context)

    def get_data(self, context: Context):
        """
        Load data from the object provided in the render context based on the given set of `fields`.

        Returns:
            (dict): Key-value pairs corresponding to the object's fields, or `{}` if no object is present.
        """
        fields = self.fields
        instance = get_obj_from_context(context, self.context_object_key)

        if instance is None:
            return {}

        if fields == "__all__":
            # Derive the list of fields from the instance, skipping certain fields by default.
            fields = []
            for field in instance._meta.get_fields():
                if field.hidden or field.name.startswith("_"):
                    continue
                if field.name in ("id", "created", "last_updated", "tags", "comments"):
                    # Handled elsewhere in the detail view
                    continue
                if field.is_relation and field.one_to_many:
                    # Reverse relations should be handled by ObjectsTablePanel
                    continue
                if field.is_relation and field.many_to_many and field.related_model != ContentType:
                    # Many-to-many relations should be handled by ObjectsTablePanel, *except* for ContentTypes, where
                    # we keep the historic pattern of just rendering them as a list since there's no need for a table
                    continue
                fields.append(field.name)
            # TODO: apply a default ordering "smarter" than declaration order? Alphabetical? By field type?
            # TODO: allow model to specify an alternative field ordering?

        data = {}

        if isinstance(instance, TreeModel) and (self.fields == "__all__" or "_hierarchy" in self.fields):
            # using `_hierarchy` with the prepended `_` to try to archive a unique name, in cases where a model might have hierarchy field.
            data["_hierarchy"] = instance

        for field_name in fields:
            if field_name in self.exclude_fields:
                continue
            try:
                field_value = getattr(instance, field_name)
            except ObjectDoesNotExist:
                field_value = None
            except AttributeError:
                if self.ignore_nonexistent_fields:
                    continue
                raise

            data[field_name] = field_value

        return data

    def render_key(self, key, value, context: Context):
        """Render the `verbose_name` of the model field whose name corresponds to the given key, if applicable."""
        instance = get_obj_from_context(context, self.context_object_key)

        if instance is not None:
            try:
                field = instance._meta.get_field(key)
                return bettertitle(field.verbose_name)
            # Not all fields have a verbose name, ManyToOneRel for example.
            except (FieldDoesNotExist, AttributeError):
                pass

        return super().render_key(key, value, context)


class GroupedKeyValueTablePanel(KeyValueTablePanel):
    """
    A KeyValueTablePanel that displays its data within collapsible accordion groupings, such as object custom fields.

    Expects data in the form `{grouping1: {key1: value1, key2: value2, ...}, grouping2: {...}, ...}`.

    The special grouping `""` may be used to indicate top-level key/value pairs that don't belong to a group.
    """

    def __init__(self, *, body_id, **kwargs):
        super().__init__(body_id=body_id, **kwargs)

    def render_header_extra_content(self, context: Context):
        """Add a "Collapse All" button to the header."""
        return format_html(
            '<button type="button" class="btn-xs btn-primary pull-right accordion-toggle-all" data-target="#{body_id}">'
            "Collapse All</button>",
            body_id=self.body_id,
        )

    def render_body_content(self, context: Context):
        """Render groups of key-value pairs to HTML."""
        data = self.get_data(context)

        if not data:
            return format_html('<tr><td colspan="2">{}</td></tr>', placeholder(data))

        result = format_html("")
        counter = 0
        for grouping, entry in data.items():
            counter += 1
            if grouping:
                result += render_component_template(
                    "components/panel/grouping_toggle.html",
                    context,
                    grouping=grouping,
                    body_id=self.body_id,
                    counter=counter,
                )
            for key, value in entry.items():
                key_display = self.render_key(key, value, context)
                value_display = self.render_value(key, value, context)
                if value_display:
                    # TODO: add a copy button on hover to all display items
                    result += format_html(
                        '<tr class="collapseme-{body_id}-{counter} collapse in" data-parent="#{body_id}">'
                        "<td>{key}</td><td>{value}</td></tr>",
                        counter=counter,
                        body_id=self.body_id,
                        key=key_display,
                        value=value_display,
                    )

        return result


class BaseTextPanel(Panel):
    """A panel that renders a single value as text, Markdown, JSON, or YAML."""

    class RenderOptions(Enum):
        """Options available for text panels for different type of rendering a given input.

        Attributes:
            PLAINTEXT (str): Plain text format (value: "plaintext").
            JSON (str): Dict will be dumped into JSON and pretty-formatted (value: "json").
            YAML (str): Dict will be displayed as pretty-formatted yaml (value: "yaml")
            MARKDOWN (str): Markdown format (value: "markdown").
            CODE (str): Code format. Just wraps content within <pre> tags (value: "code").
        """

        PLAINTEXT = "plaintext"
        JSON = "json"
        YAML = "yaml"
        MARKDOWN = "markdown"
        CODE = "code"

    def __init__(
        self,
        *,
        render_as=RenderOptions.MARKDOWN,
        body_content_template_path="components/panel/body_content_text.html",
        render_placeholder=True,
        **kwargs,
    ):
        """
        Instantiate BaseTextPanel.

        Args:
            render_as (RenderOptions): One of BaseTextPanel.RenderOptions to define rendering function.
            render_placeholder (bool): Whether to render placeholder text if given value is "falsy".
            body_content_template_path (str): The path of the template to use for the body content.
                Can be overridden for custom use cases.
            kwargs (dict): Additional keyword arguments passed to `Panel.__init__`.
        """
        self.render_as = render_as
        self.render_placeholder = render_placeholder
        super().__init__(body_content_template_path=body_content_template_path, **kwargs)

    def render_body_content(self, context: Context):
        value = self.get_value(context)

        if not value and self.render_placeholder:
            return HTML_NONE

        if self.body_content_template_path:
            return render_component_template(
                self.body_content_template_path, context, render_as=self.render_as.value, value=value
            )
        return value

    def get_value(self, context: Context):
        raise NotImplementedError


class ObjectTextPanel(BaseTextPanel):
    """
    Panel that renders text, Markdown, JSON or YAML from the given field on the given object in the context.

    Args:
        object_field (str): The name of the object field to be rendered. None by default.
        kwargs (dict): Additional keyword arguments passed to `BaseTextPanel.__init__`.
    """

    def __init__(self, *, object_field=None, **kwargs):
        self.object_field = object_field

        super().__init__(**kwargs)

    def get_value(self, context: Context):
        obj = get_obj_from_context(context)
        if not obj:
            return ""
        return getattr(obj, self.object_field, "")


class TextPanel(BaseTextPanel):
    """Panel that renders text, Markdown, JSON or YAML from the given value in the context.

    Args:
        context_field (str): source field from context with value for `TextPanel`.
        kwargs (dict): Additional keyword arguments passed to `BaseTextPanel.__init__`.
    """

    def __init__(self, *, context_field="text", **kwargs):
        self.context_field = context_field
        super().__init__(**kwargs)

    def get_value(self, context: Context):
        return context.get(self.context_field, "")


class StatsPanel(Panel):
    def __init__(
        self,
        *,
        filter_name,
        related_models=None,
        body_content_template_path="components/panel/stats_panel_body.html",
        **kwargs,
    ):
        """
        Instantiate a `StatsPanel`.
        filter_name (str) is a valid query filter append to the anchor tag for each stat button.
        e.g. the `tenant` query parameter in the url `/circuits/circuits/?tenant=f4b48e9d-56fc-4090-afa5-dcbe69775b13`.
        related_models is a list of model classes and/or tuples of (model_class, query_string).
        e.g. [Device, Prefix, (Circuit, "circuit_terminations__location__in"), (VirtualMachine, "cluster__location__in")]
        """

        self.filter_name = filter_name
        self.related_models = related_models
        super().__init__(body_content_template_path=body_content_template_path, **kwargs)

    def should_render(self, context: Context):
        """Always should render this panel as the permission is reinforced in python with .restrict(request.user, "view")"""
        return True

    def render_body_content(self, context: Context):
        """
        Transform self.related_models to a dictionary with key, value pairs as follows:
        {
            <related_object_model_class_1>: [related_object_model_class_list_url_1, related_object_count_1, related_object_title_1],
            <related_object_model_class_2>: [related_object_model_class_list_url_2, related_object_count_2, related_object_title_2],
            <related_object_model_class_3>: [related_object_model_class_list_url_3, related_object_count_3, related_object_title_3],
            ...
        }
        """
        instance = get_obj_from_context(context)
        request = context["request"]
        if isinstance(instance, TreeModel):
            self.filter_pks = (
                instance.descendants(include_self=True).restrict(request.user, "view").values_list("pk", flat=True)
            )
        else:
            self.filter_pks = [instance.pk]

        if self.body_content_template_path:
            stats = {}
            if not self.related_models:
                return ""
            for related_field in self.related_models:
                if isinstance(related_field, tuple):
                    related_object_model_class, query = related_field
                else:
                    related_object_model_class, query = related_field, f"{self.filter_name}__in"
                filter_dict = {query: self.filter_pks}
                related_object_count = (
                    related_object_model_class.objects.restrict(request.user, "view").filter(**filter_dict).count()
                )
                related_object_model_class_meta = related_object_model_class._meta
                related_object_list_url = validated_viewname(related_object_model_class, "list")
                related_object_title = bettertitle(related_object_model_class_meta.verbose_name_plural)
                value = [related_object_list_url, related_object_count, related_object_title]
                stats[related_object_model_class] = value
                related_object_model_filterset = get_filterset_for_model(related_object_model_class)
                if self.filter_name not in related_object_model_filterset.get_filters():
                    raise FieldDoesNotExist(
                        f"{self.filter_name} is not a valid filter field for {related_object_model_class_meta.verbose_name}"
                    )

            return render_component_template(
                self.body_content_template_path, context, stats=stats, filter_name=self.filter_name
            )
        return ""


class _ObjectCustomFieldsPanel(GroupedKeyValueTablePanel):
    """A panel that renders a table of object custom fields."""

    def __init__(
        self,
        *,
        advanced_ui=False,
        weight=Panel.WEIGHT_CUSTOM_FIELDS_PANEL,
        label="Custom Fields",
        section=SectionChoices.LEFT_HALF,
        **kwargs,
    ):
        """Instantiate an `_ObjectCustomFieldsPanel`.

        Args:
            advanced_ui (bool): Whether this is on the "main" tab (False) or the "advanced" tab (True)
        """
        self.advanced_ui = advanced_ui
        super().__init__(
            data=None,
            body_id=f"custom_fields_{advanced_ui}",
            weight=weight,
            label=label,
            section=section,
            **kwargs,
        )

    def should_render(self, context: Context):
        """Render only if any custom fields are present."""
        obj = get_obj_from_context(context)
        if not hasattr(obj, "get_custom_field_groupings"):
            return False
        self.custom_field_data = obj.get_custom_field_groupings(advanced_ui=self.advanced_ui)
        return bool(self.custom_field_data)

    def get_data(self, context: Context):
        """Remap the response from `get_custom_field_groupings()` to a nested dict as expected by the parent class."""
        data = {}
        for grouping, entries in self.custom_field_data.items():
            data[grouping] = {entry[0]: entry[1] for entry in entries}
        return data

    def render_key(self, key, value, context: Context):
        """Render the custom field's description as well as its label."""
        return format_html('<span title="{}">{}</span>', key.description, key)

    def render_value(self, key, value, context: Context):
        """Render a given custom field value appropriately depending on what type of custom field it is."""
        cf = key
        if cf.type == CustomFieldTypeChoices.TYPE_BOOLEAN:
            return render_boolean(value)
        elif cf.type == CustomFieldTypeChoices.TYPE_URL and value:
            return format_html('<a href="{}">{}</a>', value, truncatechars(value, 70))
        elif cf.type == CustomFieldTypeChoices.TYPE_MULTISELECT and value:
            return format_html_join(", ", "{}", ([v] for v in value))
        elif cf.type == CustomFieldTypeChoices.TYPE_MARKDOWN and value:
            return render_markdown(value)
        elif cf.type == CustomFieldTypeChoices.TYPE_JSON and value is not None:
            return format_html(
                """<p>
                    <button class="btn btn-xs btn-primary" type="button" data-toggle="collapse"
                            data-target="#cf_{field_key}" aria-expanded="false" aria-controls="cf_{field_key}">
                        Show/Hide
                    </button>
                </p>
                <pre class="collapse" id="cf_{field_key}">{rendered_value}</pre>""",
                field_key=cf.key,
                rendered_value=render_json(value),
            )
        elif value or value == 0:
            return format_html("{}", value)
        elif cf.required:
            return format_html('<span class="text-warning">Not defined</span>')
        return placeholder(value)


class _ObjectComputedFieldsPanel(GroupedKeyValueTablePanel):
    """A panel that renders a table of object computed field values."""

    def __init__(
        self,
        *,
        advanced_ui=False,
        weight=Panel.WEIGHT_COMPUTED_FIELDS_PANEL,
        label="Computed Fields",
        section=SectionChoices.LEFT_HALF,
        **kwargs,
    ):
        """Instantiate this panel.

        Args:
            advanced_ui (bool): Whether this is on the "main" tab (False) or the "advanced" tab (True)
        """
        self.advanced_ui = advanced_ui
        super().__init__(
            data=None,
            body_id=f"computed_fields_{advanced_ui}",
            weight=weight,
            label=label,
            section=section,
            **kwargs,
        )

    def should_render(self, context: Context):
        """Render only if any relevant computed fields are defined."""
        obj = get_obj_from_context(context)
        if not hasattr(obj, "get_computed_fields_grouping"):
            return False
        self.computed_fields_data = obj.get_computed_fields_grouping(advanced_ui=self.advanced_ui)
        return bool(self.computed_fields_data)

    def get_data(self, context: Context):
        """Remap `get_computed_fields_grouping()` to the nested dict format expected by the base class."""
        data = {}
        for grouping, entries in self.computed_fields_data.items():
            data[grouping] = {entry[0]: entry[1] for entry in entries}
        return data

    def render_key(self, key, value, context: Context):
        """Render the computed field's description as well as its label."""
        return format_html('<span title="{}">{}</span>', key.description, key)


class _ObjectRelationshipsPanel(KeyValueTablePanel):
    """A panel that renders a table of object "custom" relationships."""

    def __init__(
        self,
        *,
        advanced_ui=False,
        weight=Panel.WEIGHT_RELATIONSHIPS_PANEL,
        label="Relationships",
        section=SectionChoices.LEFT_HALF,
        **kwargs,
    ):
        """Instantiate this panel.

        Args:
            advanced_ui (bool): Whether this is on the "main" tab (False) or the "advanced" tab (True)
        """
        self.advanced_ui = advanced_ui
        super().__init__(data=None, weight=weight, label=label, section=section, **kwargs)

    def should_render(self, context: Context):
        """Render only if any relevant relationships are defined."""
        obj = get_obj_from_context(context)
        if not hasattr(obj, "get_relationships_with_related_objects"):
            return False
        self.relationships_data = obj.get_relationships_with_related_objects(
            advanced_ui=self.advanced_ui, include_hidden=False
        )
        return bool(
            self.relationships_data["source"]
            or self.relationships_data["destination"]
            or self.relationships_data["peer"]
        )

    def get_data(self, context: Context):
        """Remap `get_relationships_with_related_objects()` to the flat dict format expected by the base class."""
        data = {}
        for side, relationships in self.relationships_data.items():
            for relationship, value in relationships.items():
                key = (relationship, side)
                data[key] = value

        return data

    def render_key(self, key, value, context: Context):
        """Render the relationship's label and key as well as the related-objects label."""
        relationship, side = key
        return format_html(
            '<span title="{} ({})">{}</span>',
            relationship.label,
            relationship.key,
            bettertitle(relationship.get_label(side)),
        )

    def queryset_list_url_filter(self, key, value, context: Context):
        """Filter the list URL based on the given relationship key and side."""
        relationship, side = key
        obj = get_obj_from_context(context)
        return f"cr_{relationship.key}__{side}={obj.pk}"


class _ObjectTagsPanel(Panel):
    """Panel displaying an object's tags as a space-separated list of color-coded tag names."""

    def __init__(
        self,
        *,
        weight=Panel.WEIGHT_TAGS_PANEL,
        label="Tags",
        section=SectionChoices.LEFT_HALF,
        body_content_template_path="components/panel/body_content_tags.html",
        **kwargs,
    ):
        """Instantiate an `_ObjectTagsPanel`."""
        super().__init__(
            weight=weight,
            label=label,
            section=section,
            body_content_template_path=body_content_template_path,
            **kwargs,
        )

    def should_render(self, context: Context):
        return hasattr(get_obj_from_context(context), "tags")

    def get_extra_context(self, context: Context):
        obj = get_obj_from_context(context)
        return {
            "tags": obj.tags.all(),
            "list_url_name": validated_viewname(obj, "list"),
        }


class _ObjectCommentPanel(ObjectTextPanel):
    """Panel displaying an object's comments as a Markdown formatted panel."""

    def __init__(
        self,
        *,
        label="Comments",
        section=SectionChoices.LEFT_HALF,
        weight=Panel.WEIGHT_COMMENTS_PANEL,
        object_field="comments",
        **kwargs,
    ):
        super().__init__(
            weight=weight,
            label=label,
            section=section,
            object_field=object_field,
            **kwargs,
        )

    def should_render(self, context: Context):
        return hasattr(get_obj_from_context(context), "comments")


class _ObjectDetailMainTab(Tab):
    """Base class for a main display tab containing an overview of object fields and similar data."""

    def __init__(
        self,
        *,
        tab_id="main",
        label="",  # see render_label()
        weight=Tab.WEIGHT_MAIN_TAB,
        panels=(),
        **kwargs,
    ):
        panels = list(panels)
        # Inject standard panels (custom fields, relationships, tags, etc.) as appropriate
        panels.append(_ObjectCommentPanel())
        panels.append(_ObjectCustomFieldsPanel())
        panels.append(_ObjectComputedFieldsPanel())
        panels.append(_ObjectRelationshipsPanel())
        panels.append(_ObjectTagsPanel())

        super().__init__(tab_id=tab_id, label=label, weight=weight, panels=panels, **kwargs)

    def render_label(self, context: Context):
        """Use the `verbose_name` of the given instance's Model as the tab label by default."""
        return bettertitle(get_obj_from_context(context)._meta.verbose_name)


class _ObjectDataProvenancePanel(ObjectFieldsPanel):
    """Built-in class for a Panel displaying data provenance information on the Advanced tab."""

    def __init__(
        self,
        *,
        weight=150,
        label="Data Provenance",
        section=SectionChoices.LEFT_HALF,
        fields=("created", "last_updated", "created_by", "last_updated_by", "api_url"),
        ignore_nonexistent_fields=True,
        **kwargs,
    ):
        super().__init__(
            weight=weight,
            label=label,
            section=section,
            fields=fields,
            ignore_nonexistent_fields=ignore_nonexistent_fields,
            **kwargs,
        )

    def get_data(self, context: Context):
        data = super().get_data(context)
        # 3.0 TODO: instead of passing these around as context variables, just call
        # `get_created_and_last_updated_usernames_for_model(context[self.context_object_key])` right here?
        data["created_by"] = context["created_by"]
        data["last_updated_by"] = context["last_updated_by"]
        with contextlib.suppress(AttributeError):
            data["api_url"] = get_obj_from_context(context, self.context_object_key).get_absolute_url(api=True)
        return data

    def render_key(self, key, value, context: Context):
        if key == "api_url":
            return "View in API Browser"
        return super().render_key(key, value, context)

    def render_value(self, key, value, context: Context):
        if key == "api_url":
            return format_html('<a href="{}" target="_blank"><span class="mdi mdi-open-in-new"></span></a>', value)
        return super().render_value(key, value, context)


class _ObjectDetailAdvancedTab(Tab):
    """Built-in class for a Tab displaying "advanced" information such as PKs and data provenance."""

    def __init__(
        self,
        *,
        tab_id="advanced",
        label="Advanced",
        weight=Tab.WEIGHT_ADVANCED_TAB,
        panels=None,
        **kwargs,
    ):
        if not panels:
            panels = (
                ObjectFieldsPanel(
                    label="Object Details",
                    section=SectionChoices.LEFT_HALF,
                    weight=100,
                    fields=["id", "natural_slug", "slug"],
                    ignore_nonexistent_fields=True,
                ),
                _ObjectDataProvenancePanel(),
                _ObjectCustomFieldsPanel(advanced_ui=True),
                _ObjectComputedFieldsPanel(advanced_ui=True),
                _ObjectRelationshipsPanel(advanced_ui=True),
            )

        super().__init__(tab_id=tab_id, label=label, weight=weight, panels=panels, **kwargs)


class _ObjectDetailContactsTab(Tab):
    """Built-in class for a Tab displaying information about contact/team associations."""

    def __init__(
        self,
        *,
        tab_id="contacts",
        label="Contacts",
        weight=Tab.WEIGHT_CONTACTS_TAB,
        panels=None,
        **kwargs,
    ):
        if panels is None:
            panels = (
                ObjectsTablePanel(
                    weight=100,
                    table_class=AssociatedContactsTable,
                    table_attribute="associated_contacts",
                    order_by_fields=["role__name"],
                    enable_bulk_actions=True,
                    max_display_count=100,  # since there isn't a separate list view for ContactAssociations!
                    # TODO: we should provide a standard reusable component template for bulk-actions in the footer
                    footer_content_template_path="components/panel/footer_contacts_table.html",
                    header_extra_content_template_path=None,
                ),
            )
        super().__init__(tab_id=tab_id, label=label, weight=weight, panels=panels, **kwargs)

    def should_render(self, context: Context):
        return getattr(get_obj_from_context(context), "is_contact_associable_model", False)

    def render_label(self, context: Context):
        return format_html(
            "{} {}",
            self.label,
            render_to_string(
                "utilities/templatetags/badge.html", badge(get_obj_from_context(context).associated_contacts.count())
            ),
        )


@dataclass
class _ObjectDetailGroupsTab(Tab):
    """Built-in class for a Tab displaying information about associated dynamic groups."""

    def __init__(
        self,
        *,
        tab_id="dynamic_groups",
        label="Dynamic Groups",
        weight=Tab.WEIGHT_GROUPS_TAB,
        panels=None,
        **kwargs,
    ):
        if panels is None:
            panels = (
                ObjectsTablePanel(
                    weight=100,
                    table_class=DynamicGroupTable,
                    table_attribute="dynamic_groups",
                    exclude_columns=["content_type"],
                    add_button_route=None,
                    related_field_name="member_id",
                ),
            )
        super().__init__(tab_id=tab_id, label=label, weight=weight, panels=panels, **kwargs)

    def should_render(self, context: Context):
        obj = get_obj_from_context(context)
        return (
            getattr(obj, "is_dynamic_group_associable_model", False)
            and context["request"].user.has_perm("extras.view_dynamicgroup")
            and obj.dynamic_groups.exists()
        )

    def render_label(self, context: Context):
        return format_html(
            "{} {}",
            self.label,
            render_to_string(
                "utilities/templatetags/badge.html", badge(get_obj_from_context(context).dynamic_groups.count())
            ),
        )


@dataclass
class _ObjectDetailMetadataTab(Tab):
    """Built-in class for a Tab displaying information about associated object metadata."""

    def __init__(
        self,
        *,
        tab_id="object_metadata",
        label="Object Metadata",
        weight=Tab.WEIGHT_METADATA_TAB,
        panels=None,
        **kwargs,
    ):
        if panels is None:
            panels = (
                ObjectsTablePanel(
                    weight=100,
                    table_class=ObjectMetadataTable,
                    table_attribute="associated_object_metadata",
                    order_by_fields=["metadata_type", "scoped_fields"],
                    exclude_columns=["assigned_object"],
                    add_button_route=None,
                    related_field_name="assigned_object_id",
                    header_extra_content_template_path=None,
                ),
            )
        super().__init__(tab_id=tab_id, label=label, weight=weight, panels=panels, **kwargs)

    def should_render(self, context: Context):
        obj = get_obj_from_context(context)
        return (
            getattr(obj, "is_metadata_associable_model", False)
            and context["request"].user.has_perm("extras.view_objectmetadata")
            and obj.associated_object_metadata.exists()
        )

    def render_label(self, context: Context):
        return format_html(
            "{} {}",
            self.label,
            render_to_string(
                "utilities/templatetags/badge.html",
                badge(get_obj_from_context(context).associated_object_metadata.count()),
            ),
        )<|MERGE_RESOLUTION|>--- conflicted
+++ resolved
@@ -730,14 +730,11 @@
                 to the base model. Defaults to the same as `table_filter` if unset. Used to populate URLs.
             enable_bulk_actions (bool, optional): Show the pk toggle columns on the table if the user has the
                 appropriate permissions.
-<<<<<<< HEAD
             tab_id (str, optional): The ID of the tab this panel belongs to. Used to append to a `return_url` when
                 users navigate away from the tab and redirect them back to the correct one.
-=======
             footer_buttons (list, optional): A list of Button or FormButton components to render in the panel footer.
                 These buttons typically perform actions like bulk delete, edit, or custom form submission.
             form_id (str, optional): A unique ID for this table's form; used to set the `data-form-id` attribute on each `FormButton`.
->>>>>>> 0f094672
         """
         if context_table_key and any(
             [
@@ -777,12 +774,9 @@
         self.hide_hierarchy_ui = hide_hierarchy_ui
         self.related_field_name = related_field_name
         self.enable_bulk_actions = enable_bulk_actions
-<<<<<<< HEAD
         self.tab_id = tab_id
-=======
         self.footer_buttons = footer_buttons
         self.form_id = form_id
->>>>>>> 0f094672
 
         super().__init__(
             body_wrapper_template_path=body_wrapper_template_path,

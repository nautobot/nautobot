--- conflicted
+++ resolved
@@ -235,11 +235,6 @@
                     if view.filterset_form_class is not None:
                         filter_form = view.filterset_form_class(view.filter_params, label_suffix="")
                 table = self.construct_table(view, request=request, permissions=permissions)
-<<<<<<< HEAD
-=======
-                q_placeholder = "Search " + bettertitle(model._meta.verbose_name_plural)
-                search_form = SearchForm(data=view.filter_params, q_placeholder=q_placeholder)
->>>>>>> b9ee9663
             elif view.action == "destroy":
                 form = form_class(initial=request.GET)
             elif view.action in ["create", "update"]:

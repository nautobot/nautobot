--- conflicted
+++ resolved
@@ -23,13 +23,9 @@
 from nautobot.core.views.paginator import EnhancedPaginator, get_paginate_count
 from nautobot.core.views.utils import (
     check_filter_for_display,
-<<<<<<< HEAD
+    common_detail_view_context,
     get_csv_form_fields_from_serializer_class,
     view_changes_not_saved,
-=======
-    common_detail_view_context,
-    get_csv_form_fields_from_serializer_class,
->>>>>>> 896597ad
 )
 from nautobot.extras.models.change_logging import ObjectChange
 from nautobot.extras.utils import get_base_template

--- conflicted
+++ resolved
@@ -233,13 +233,8 @@
     )
     err_message += format_html_join(
         ", ",
-<<<<<<< HEAD
         "<a>{}</a>",
-        ((dependent.__str__(),) for dependent in objects_without_absolute_url),
-=======
-        "<p>{}</p>",
         ((dependent,) for dependent in objects_without_absolute_url),
->>>>>>> 510d56e2
     )
 
     messages.error(request, err_message)

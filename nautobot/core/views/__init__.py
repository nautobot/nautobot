--- conflicted
+++ resolved
@@ -482,7 +482,6 @@
     return get_file(request, *args, **kwargs)
 
 
-<<<<<<< HEAD
 class AboutView(AccessMixin, TemplateView):
     """
     Nautobot About View which displays general information about Nautobot and contact details
@@ -523,9 +522,9 @@
         )
 
         return self.render_to_response(context)
-=======
+
+
 class RenderJinjaView(LoginRequiredMixin, TemplateView):
     """Render a Jinja template with context data."""
 
-    template_name = "utilities/render_jinja2.html"
->>>>>>> 64f17b33
+    template_name = "utilities/render_jinja2.html"
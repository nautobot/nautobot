--- conflicted
+++ resolved
@@ -1,7 +1,3 @@
-<<<<<<< HEAD
-from logging import exception
-=======
->>>>>>> 958dfc1b
 import os
 import platform
 import sys

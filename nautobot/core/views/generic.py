--- conflicted
+++ resolved
@@ -969,13 +969,9 @@
                 form_custom_fields = getattr(form, "custom_fields", [])
                 form_relationships = getattr(form, "relationships", [])
                 standard_fields = [
-<<<<<<< HEAD
                     field
                     for field in form.fields
-                    if field not in custom_fields + relationships + ["pk"] + ["object_note"]
-=======
-                    field for field in form.fields if field not in form_custom_fields + form_relationships + ["pk"]
->>>>>>> d576004f
+                    if field not in form_custom_fields + form_relationships + ["pk"] + ["object_note"]
                 ]
                 nullified_fields = request.POST.getlist("_nullify")
 

from copy import deepcopy
import logging
import re

from django.conf import settings
from django.contrib import messages
from django.contrib.contenttypes.models import ContentType
from django.core.exceptions import (
    FieldDoesNotExist,
    ObjectDoesNotExist,
    ValidationError,
)
from django.db import transaction, IntegrityError
from django.db.models import ManyToManyField, ProtectedError
from django.forms import Form, ModelMultipleChoiceField, MultipleHiddenInput, Textarea
from django.http import HttpResponse, JsonResponse
from django.shortcuts import get_object_or_404, redirect, render
from django.utils.html import escape
from django.utils.http import is_safe_url
from django.utils.safestring import mark_safe
from django.views.generic import View
from django_tables2 import RequestConfig

from nautobot.core.forms import SearchForm
from nautobot.core.exceptions import AbortTransaction
from nautobot.core.forms import (
    BootstrapMixin,
    BulkRenameForm,
    ConfirmationForm,
    CSVDataField,
    CSVFileField,
    ImportForm,
    TableConfigForm,
    restrict_form_fields,
)
from nautobot.core.forms.forms import DynamicFilterFormSet
from nautobot.core.templatetags.helpers import bettertitle, validated_viewname
from nautobot.core.utils.permissions import get_permission_for_model
from nautobot.core.utils.requests import (
    convert_querydict_to_factory_formset_acceptable_querydict,
    get_filterable_params_from_filter_params,
    normalize_querydict,
)
from nautobot.core.views.paginator import EnhancedPaginator, get_paginate_count
from nautobot.core.views.mixins import GetReturnURLMixin, ObjectPermissionRequiredMixin
from nautobot.core.views.utils import check_filter_for_display, csv_format, handle_protectederror, prepare_cloned_fields
from nautobot.extras.models import CustomField, ExportTemplate
from nautobot.extras.utils import remove_prefix_from_cf_key


class ObjectView(ObjectPermissionRequiredMixin, View):
    """
    Retrieve a single object for display.

    queryset: The base queryset for retrieving the object
    template_name: Name of the template to use
    """

    queryset = None
    template_name = None

    def get_required_permission(self):
        return get_permission_for_model(self.queryset.model, "view")

    def get_template_name(self):
        """
        Return self.template_name if set. Otherwise, resolve the template path by model app_label and name.
        """
        if self.template_name is not None:
            return self.template_name
        model_opts = self.queryset.model._meta
        return f"{model_opts.app_label}/{model_opts.model_name}.html"

    def get_extra_context(self, request, instance):
        """
        Return any additional context data for the template.

        Args:
            request (Request): The current request
            instance (Model): The object being viewed

        Returns:
            (dict): Additional context data
        """
        return {
            "active_tab": request.GET.get("tab", "main"),
        }

    def get(self, request, *args, **kwargs):
        """
        Generic GET handler for accessing an object by PK or slug
        """
        instance = get_object_or_404(self.queryset, **kwargs)

<<<<<<< HEAD
        changelog_url = None

        if isinstance(instance, ChangeLoggedModel):
            changelog_url = instance.get_changelog_url()

        # TODO: this feels inelegant - should the tabs lookup be a dedicated endpoint rather than piggybacking
        # on the object-retrieve endpoint?
        # TODO: similar functionality probably needed in NautobotUIViewSet as well, not currently present
        if request.GET.get("viewconfig", None) == "true":
            # TODO: we shouldn't be importing a private-named function from another module. Should it be renamed?
            from nautobot.extras.templatetags.plugins import _get_registered_content

            temp_fake_context = {
                "object": instance,
                "request": request,
                "settings": {},
                "csrf_token": "",
                "perms": {},
            }

            plugin_tabs = _get_registered_content(instance, "detail_tabs", temp_fake_context, return_html=False)
            resp = {"tabs": plugin_tabs}
            return JsonResponse(resp)
        else:
            return render(
                request,
                self.get_template_name(),
                {
                    "object": instance,
                    "verbose_name": self.queryset.model._meta.verbose_name,
                    "verbose_name_plural": self.queryset.model._meta.verbose_name_plural,
                    "changelog_url": changelog_url,  # 2.0 TODO: Remove in 2.0. This information can be retrieved from the object itself now.
                    **self.get_extra_context(request, instance),
                },
            )
=======
        return render(
            request,
            self.get_template_name(),
            {
                "object": instance,
                "verbose_name": self.queryset.model._meta.verbose_name,
                "verbose_name_plural": self.queryset.model._meta.verbose_name_plural,
                **self.get_extra_context(request, instance),
            },
        )
>>>>>>> 29348b13


class ObjectListView(ObjectPermissionRequiredMixin, View):
    """
    List a series of objects.

    queryset: The queryset of objects to display. Note: Prefetching related objects is not necessary, as the
      table will prefetch objects as needed depending on the columns being displayed.
    filter: A django-filter FilterSet that is applied to the queryset
    filter_form: The form used to render filter options
    table: The django-tables2 Table used to render the objects list
    template_name: The name of the template
    non_filter_params: List of query parameters that are **not** used for queryset filtering
    """

    queryset = None
    filterset = None
    filterset_form = None
    table = None
    template_name = "generic/object_list.html"
    action_buttons = ("add", "import", "export")
    non_filter_params = (
        "export",  # trigger for CSV/export-template/YAML export
        "page",  # used by django-tables2.RequestConfig
        "per_page",  # used by get_paginate_count
        "sort",  # table sorting
    )

    def get_filter_params(self, request):
        """Helper function - take request.GET and discard any parameters that are not used for queryset filtering."""
        filter_params = request.GET.copy()
        return get_filterable_params_from_filter_params(filter_params, self.non_filter_params, self.filterset())

    def get_required_permission(self):
        return get_permission_for_model(self.queryset.model, "view")

    def queryset_to_yaml(self):
        """
        Export the queryset of objects as concatenated YAML documents.
        """
        yaml_data = [obj.to_yaml() for obj in self.queryset]

        return "---\n".join(yaml_data)

    def queryset_to_csv(self):
        """
        Export the queryset of objects as comma-separated value (CSV), using the model's to_csv() method.
        """
        csv_data = []
        custom_field_keys = []

        # Start with the column headers
        headers = self.queryset.model.csv_headers.copy()

        # Add custom field headers, if any
        if hasattr(self.queryset.model, "_custom_field_data"):
            for custom_field in CustomField.objects.get_for_model(self.queryset.model):
                headers.append(custom_field.add_prefix_to_cf_key())
                custom_field_keys.append(custom_field.key)

        csv_data.append(",".join(headers))

        # Iterate through the queryset appending each object
        for obj in self.queryset:
            data = obj.to_csv()

            for custom_field_key in custom_field_keys:
                data += (obj.cf.get(custom_field_key, ""),)

            csv_data.append(csv_format(data))

        return "\n".join(csv_data)

    def validate_action_buttons(self, request):
        """Verify actions in self.action_buttons are valid view actions."""

        always_valid_actions = ("export",)
        valid_actions = []
        invalid_actions = []
        # added check for whether the action_buttons exist because of issue #2107
        if self.action_buttons is None:
            self.action_buttons = []
        for action in self.action_buttons:
            if action in always_valid_actions or validated_viewname(self.queryset.model, action) is not None:
                valid_actions.append(action)
            else:
                invalid_actions.append(action)
        if invalid_actions:
            messages.error(request, f"Missing views for action(s) {', '.join(invalid_actions)}")
        return valid_actions

    def get(self, request):
        model = self.queryset.model
        content_type = ContentType.objects.get_for_model(model)

        display_filter_params = []
        dynamic_filter_form = None
        filter_form = None

        if self.filterset:
            filter_params = self.get_filter_params(request)
            filterset = self.filterset(filter_params, self.queryset)
            self.queryset = filterset.qs
            if not filterset.is_valid():
                messages.error(
                    request,
                    mark_safe(f"Invalid filters were specified: {filterset.errors}"),
                )
                self.queryset = self.queryset.none()

            display_filter_params = [
                check_filter_for_display(filterset.filters, field_name, values)
                for field_name, values in filter_params.items()
            ]

            if request.GET:
                factory_formset_params = convert_querydict_to_factory_formset_acceptable_querydict(
                    request.GET, filterset
                )
                dynamic_filter_form = DynamicFilterFormSet(filterset=filterset, data=factory_formset_params)
            else:
                dynamic_filter_form = DynamicFilterFormSet(filterset=filterset)

            if self.filterset_form:
                filter_form = self.filterset_form(filter_params, label_suffix="")

        # Check for export template rendering
        if request.GET.get("export"):
            et = get_object_or_404(
                ExportTemplate,
                content_type=content_type,
                name=request.GET.get("export"),
            )
            try:
                return et.render_to_response(self.queryset)
            except Exception as e:
                messages.error(
                    request,
                    f"There was an error rendering the selected export template ({et.name}): {e}",
                )

        # Check for YAML export support
        elif "export" in request.GET and hasattr(model, "to_yaml"):
            response = HttpResponse(self.queryset_to_yaml(), content_type="text/yaml")
            filename = f"{settings.BRANDING_PREPENDED_FILENAME}{self.queryset.model._meta.verbose_name_plural}.yaml"
            response["Content-Disposition"] = f'attachment; filename="{filename}"'
            return response

        # Fall back to built-in CSV formatting if export requested but no template specified
        elif "export" in request.GET and hasattr(model, "to_csv"):
            response = HttpResponse(self.queryset_to_csv(), content_type="text/csv")
            filename = f"{settings.BRANDING_PREPENDED_FILENAME}{self.queryset.model._meta.verbose_name_plural}.csv"
            response["Content-Disposition"] = f'attachment; filename="{filename}"'
            return response

        # Provide a hook to tweak the queryset based on the request immediately prior to rendering the object list
        self.queryset = self.alter_queryset(request)

        # Compile a dictionary indicating which permissions are available to the current user for this model
        permissions = {}
        for action in ("add", "change", "delete", "view"):
            perm_name = get_permission_for_model(model, action)
            permissions[action] = request.user.has_perm(perm_name)

        table = None
        table_config_form = None
        if self.table:
            # Construct the objects table
            table = self.table(self.queryset, user=request.user)
            if "pk" in table.base_columns and (permissions["change"] or permissions["delete"]):
                table.columns.show("pk")

            # Apply the request context
            paginate = {
                "paginator_class": EnhancedPaginator,
                "per_page": get_paginate_count(request),
            }
            RequestConfig(request, paginate).configure(table)
            table_config_form = TableConfigForm(table=table)

        # For the search form field, use a custom placeholder.
        q_placeholder = "Search " + bettertitle(model._meta.verbose_name_plural)
        search_form = SearchForm(data=request.GET, q_placeholder=q_placeholder)

        valid_actions = self.validate_action_buttons(request)

        context = {
            "content_type": content_type,
            "table": table,
            "permissions": permissions,
            "action_buttons": valid_actions,
            "table_config_form": table_config_form,
            "filter_params": display_filter_params,
            "filter_form": filter_form,
            "dynamic_filter_form": dynamic_filter_form,
            "search_form": search_form,
            "list_url": validated_viewname(model, "list"),
            "title": bettertitle(model._meta.verbose_name_plural),
        }

        # `extra_context()` would require `request` access, however `request` parameter cannot simply be
        # added to `extra_context()` because  this method has been used by multiple apps without any parameters.
        # Changing 'def extra context()' to 'def extra context(request)' might break current methods
        # in plugins and core that either override or implement it without request.
        setattr(self, "request", request)
        context.update(self.extra_context())

        return render(request, self.template_name, context)

    def alter_queryset(self, request):
        # .all() is necessary to avoid caching queries
        return self.queryset.all()

    def extra_context(self):
        return {}


class ObjectEditView(GetReturnURLMixin, ObjectPermissionRequiredMixin, View):
    """
    Create or edit a single object.

    queryset: The base queryset for the object being modified
    model_form: The form used to create or edit the object
    template_name: The name of the template
    """

    queryset = None
    model_form = None
    template_name = "generic/object_edit.html"

    def get_required_permission(self):
        # self._permission_action is set by dispatch() to either "add" or "change" depending on whether
        # we are modifying an existing object or creating a new one.
        return get_permission_for_model(self.queryset.model, self._permission_action)

    def get_object(self, kwargs):
        """Retrieve an object based on `kwargs`."""
        # Look up an existing object by slug, PK, or name, if provided.
        for field in ("slug", "pk", "name"):
            if field in kwargs:
                return get_object_or_404(self.queryset, **{field: kwargs[field]})
        return self.queryset.model()

    def get_extra_context(self, request, instance):
        """
        Return any additional context data for the template.

        Args:
            request: The current request
            instance: The object being edited

        Returns:
            dict
        """
        return {}

    def alter_obj(self, obj, request, url_args, url_kwargs):
        # Allow views to add extra info to an object before it is processed. For example, a parent object can be defined
        # given some parameter from the request URL.
        return obj

    def dispatch(self, request, *args, **kwargs):
        # Determine required permission based on whether we are editing an existing object
        self._permission_action = "change" if kwargs else "add"

        return super().dispatch(request, *args, **kwargs)

    def get(self, request, *args, **kwargs):
        obj = self.alter_obj(self.get_object(kwargs), request, args, kwargs)

        initial_data = normalize_querydict(request.GET, form_class=self.model_form)
        form = self.model_form(instance=obj, initial=initial_data)
        restrict_form_fields(form, request.user)

        return render(
            request,
            self.template_name,
            {
                "obj": obj,
                "obj_type": self.queryset.model._meta.verbose_name,
                "form": form,
                "return_url": self.get_return_url(request, obj),
                "editing": obj.present_in_database,
                **self.get_extra_context(request, obj),
            },
        )

    def post(self, request, *args, **kwargs):
        logger = logging.getLogger(__name__ + ".ObjectEditView")
        obj = self.alter_obj(self.get_object(kwargs), request, args, kwargs)
        form = self.model_form(data=request.POST, files=request.FILES, instance=obj)
        restrict_form_fields(form, request.user)

        if form.is_valid():
            logger.debug("Form validation was successful")

            try:
                with transaction.atomic():
                    object_created = not form.instance.present_in_database
                    obj = form.save()

                    # Check that the new object conforms with any assigned object-level permissions
                    self.queryset.get(pk=obj.pk)

                if hasattr(form, "save_note") and callable(form.save_note):
                    form.save_note(instance=obj, user=request.user)
                verb = "Created" if object_created else "Modified"
                msg = f"{verb} {self.queryset.model._meta.verbose_name}"
                logger.info(f"{msg} {obj} (PK: {obj.pk})")
                if hasattr(obj, "get_absolute_url"):
                    msg = f'{msg} <a href="{obj.get_absolute_url()}">{escape(obj)}</a>'
                else:
                    msg = f"{msg} {escape(obj)}"
                messages.success(request, mark_safe(msg))

                if "_addanother" in request.POST:
                    # If the object has clone_fields, pre-populate a new instance of the form
                    if hasattr(obj, "clone_fields"):
                        url = f"{request.path}?{prepare_cloned_fields(obj)}"
                        return redirect(url)

                    return redirect(request.get_full_path())

                return_url = form.cleaned_data.get("return_url")
                if return_url is not None and is_safe_url(url=return_url, allowed_hosts=request.get_host()):
                    return redirect(return_url)
                else:
                    return redirect(self.get_return_url(request, obj))

            except ObjectDoesNotExist:
                msg = "Object save failed due to object-level permissions violation"
                logger.debug(msg)
                form.add_error(None, msg)

        else:
            logger.debug("Form validation failed")

        return render(
            request,
            self.template_name,
            {
                "obj": obj,
                "obj_type": self.queryset.model._meta.verbose_name,
                "form": form,
                "return_url": self.get_return_url(request, obj),
                "editing": obj.present_in_database,
                **self.get_extra_context(request, obj),
            },
        )


class ObjectDeleteView(GetReturnURLMixin, ObjectPermissionRequiredMixin, View):
    """
    Delete a single object.

    queryset: The base queryset for the object being deleted
    template_name: The name of the template
    """

    queryset = None
    template_name = "generic/object_delete.html"

    def get_required_permission(self):
        return get_permission_for_model(self.queryset.model, "delete")

    def get_object(self, kwargs):
        """Retrieve an object based on `kwargs`."""
        # Look up an existing object by slug or PK, or name if provided.
        for field in ("slug", "pk", "name"):
            if field in kwargs:
                return get_object_or_404(self.queryset, **{field: kwargs[field]})
        return self.queryset.model()

    def get(self, request, **kwargs):
        obj = self.get_object(kwargs)
        form = ConfirmationForm(initial=request.GET)

        return render(
            request,
            self.template_name,
            {
                "obj": obj,
                "form": form,
                "obj_type": self.queryset.model._meta.verbose_name,
                "return_url": self.get_return_url(request, obj),
            },
        )

    def post(self, request, **kwargs):
        logger = logging.getLogger(__name__ + ".ObjectDeleteView")
        obj = self.get_object(kwargs)
        form = ConfirmationForm(request.POST)

        if form.is_valid():
            logger.debug("Form validation was successful")

            try:
                obj.delete()
            except ProtectedError as e:
                logger.info("Caught ProtectedError while attempting to delete object")
                handle_protectederror([obj], request, e)
                return redirect(obj.get_absolute_url())

            msg = f"Deleted {self.queryset.model._meta.verbose_name} {obj}"
            logger.info(msg)
            messages.success(request, msg)

            return_url = form.cleaned_data.get("return_url")
            if return_url is not None and is_safe_url(url=return_url, allowed_hosts=request.get_host()):
                return redirect(return_url)
            else:
                return redirect(self.get_return_url(request, obj))

        else:
            logger.debug("Form validation failed")

        return render(
            request,
            self.template_name,
            {
                "obj": obj,
                "form": form,
                "obj_type": self.queryset.model._meta.verbose_name,
                "return_url": self.get_return_url(request, obj),
            },
        )


class BulkCreateView(GetReturnURLMixin, ObjectPermissionRequiredMixin, View):
    """
    Create new objects in bulk.

    queryset: Base queryset for the objects being created
    form: Form class which provides the `pattern` field
    model_form: The ModelForm used to create individual objects
    pattern_target: Name of the field to be evaluated as a pattern (if any)
    template_name: The name of the template
    """

    queryset = None
    form = None
    model_form = None
    pattern_target = ""
    template_name = None

    def get_required_permission(self):
        return get_permission_for_model(self.queryset.model, "add")

    def get(self, request):
        # Set initial values for visible form fields from query args
        initial = {}
        for field in getattr(self.model_form._meta, "fields", []):
            if request.GET.get(field):
                initial[field] = request.GET[field]

        form = self.form()
        model_form = self.model_form(initial=initial)

        return render(
            request,
            self.template_name,
            {
                "obj_type": self.model_form._meta.model._meta.verbose_name,
                "form": form,
                "model_form": model_form,
                "return_url": self.get_return_url(request),
            },
        )

    def post(self, request):
        logger = logging.getLogger(__name__ + ".BulkCreateView")
        model = self.queryset.model
        form = self.form(request.POST)
        model_form = self.model_form(request.POST)

        if form.is_valid():
            logger.debug("Form validation was successful")
            pattern = form.cleaned_data["pattern"]
            new_objs = []

            try:
                with transaction.atomic():
                    # Create objects from the expanded. Abort the transaction on the first validation error.
                    for value in pattern:
                        # Reinstantiate the model form each time to avoid overwriting the same instance. Use a mutable
                        # copy of the POST QueryDict so that we can update the target field value.
                        model_form = self.model_form(request.POST.copy())
                        model_form.data[self.pattern_target] = value

                        # Validate each new object independently.
                        if model_form.is_valid():
                            obj = model_form.save()
                            logger.debug(f"Created {obj} (PK: {obj.pk})")
                            new_objs.append(obj)
                        else:
                            # Copy any errors on the pattern target field to the pattern form.
                            errors = model_form.errors.as_data()
                            if errors.get(self.pattern_target):
                                form.add_error("pattern", errors[self.pattern_target])
                            # Raise an IntegrityError to break the for loop and abort the transaction.
                            raise IntegrityError()

                    # Enforce object-level permissions
                    if self.queryset.filter(pk__in=[obj.pk for obj in new_objs]).count() != len(new_objs):
                        raise ObjectDoesNotExist

                    # If we make it to this point, validation has succeeded on all new objects.
                    msg = f"Added {len(new_objs)} {model._meta.verbose_name_plural}"
                    logger.info(msg)
                    messages.success(request, msg)

                    if "_addanother" in request.POST:
                        return redirect(request.path)
                    return redirect(self.get_return_url(request))

            except IntegrityError:
                pass

            except ObjectDoesNotExist:
                msg = "Object creation failed due to object-level permissions violation"
                logger.debug(msg)
                form.add_error(None, msg)

        else:
            logger.debug("Form validation failed")

        return render(
            request,
            self.template_name,
            {
                "form": form,
                "model_form": model_form,
                "obj_type": model._meta.verbose_name,
                "return_url": self.get_return_url(request),
            },
        )


class ObjectImportView(GetReturnURLMixin, ObjectPermissionRequiredMixin, View):
    """
    Import a single object (YAML or JSON format).

    queryset: Base queryset for the objects being created
    model_form: The ModelForm used to create individual objects
    related_object_forms: A dictionary mapping of forms to be used for the creation of related (child) objects
    template_name: The name of the template
    """

    queryset = None
    model_form = None
    related_object_forms = {}
    template_name = "generic/object_import.html"

    def get_required_permission(self):
        return get_permission_for_model(self.queryset.model, "add")

    def get(self, request):
        form = ImportForm()

        return render(
            request,
            self.template_name,
            {
                "form": form,
                "obj_type": self.queryset.model._meta.verbose_name,
                "return_url": self.get_return_url(request),
            },
        )

    def post(self, request):
        logger = logging.getLogger(__name__ + ".ObjectImportView")
        form = ImportForm(request.POST)

        if form.is_valid():
            logger.debug("Import form validation was successful")

            # Initialize model form
            data = form.cleaned_data["data"]
            model_form = self.model_form(data)
            restrict_form_fields(model_form, request.user)

            # Assign default values for any fields which were not specified. We have to do this manually because passing
            # 'initial=' to the form on initialization merely sets default values for the widgets. Since widgets are not
            # used for YAML/JSON import, we first bind the imported data normally, then update the form's data with the
            # applicable field defaults as needed prior to form validation.
            for field_name, field in model_form.fields.items():
                if field_name not in data and hasattr(field, "initial"):
                    model_form.data[field_name] = field.initial

            if model_form.is_valid():
                try:
                    with transaction.atomic():
                        # Save the primary object
                        obj = model_form.save()

                        # Enforce object-level permissions
                        self.queryset.get(pk=obj.pk)

                        logger.debug(f"Created {obj} (PK: {obj.pk})")

                        # Iterate through the related object forms (if any), validating and saving each instance.
                        for (
                            field_name,
                            related_object_form,
                        ) in self.related_object_forms.items():
                            logger.debug("Processing form for related objects: {related_object_form}")

                            related_obj_pks = []
                            for i, rel_obj_data in enumerate(data.get(field_name, [])):
                                f = related_object_form(obj, rel_obj_data)

                                for subfield_name, field in f.fields.items():
                                    if subfield_name not in rel_obj_data and hasattr(field, "initial"):
                                        f.data[subfield_name] = field.initial

                                if f.is_valid():
                                    related_obj = f.save()
                                    related_obj_pks.append(related_obj.pk)
                                else:
                                    # Replicate errors on the related object form to the primary form for display
                                    for subfield_name, errors in f.errors.items():
                                        for err in errors:
                                            err_msg = f"{field_name}[{i}] {subfield_name}: {err}"
                                            model_form.add_error(None, err_msg)
                                    raise AbortTransaction()

                            # Enforce object-level permissions on related objects
                            model = related_object_form.Meta.model
                            if model.objects.filter(pk__in=related_obj_pks).count() != len(related_obj_pks):
                                raise ObjectDoesNotExist

                except AbortTransaction:
                    pass

                except ObjectDoesNotExist:
                    msg = "Object creation failed due to object-level permissions violation"
                    logger.debug(msg)
                    form.add_error(None, msg)

            if not model_form.errors:
                logger.info(f"Import object {obj} (PK: {obj.pk})")
                messages.success(
                    request,
                    mark_safe(f'Imported object: <a href="{obj.get_absolute_url()}">{obj}</a>'),
                )

                if "_addanother" in request.POST:
                    return redirect(request.get_full_path())

                return_url = form.cleaned_data.get("return_url")
                if return_url is not None and is_safe_url(url=return_url, allowed_hosts=request.get_host()):
                    return redirect(return_url)
                else:
                    return redirect(self.get_return_url(request, obj))

            else:
                logger.debug("Model form validation failed")

                # Replicate model form errors for display
                for field, errors in model_form.errors.items():
                    for err in errors:
                        if field == "__all__":
                            form.add_error(None, err)
                        else:
                            form.add_error(None, f"{field}: {err}")

        else:
            logger.debug("Import form validation failed")

        return render(
            request,
            self.template_name,
            {
                "form": form,
                "obj_type": self.queryset.model._meta.verbose_name,
                "return_url": self.get_return_url(request),
            },
        )


class BulkImportView(GetReturnURLMixin, ObjectPermissionRequiredMixin, View):
    """
    Import objects in bulk (CSV format).

    queryset: Base queryset for the model
    model_form: The form used to create each imported object
    table: The django-tables2 Table used to render the list of imported objects
    template_name: The name of the template
    widget_attrs: A dict of attributes to apply to the import widget (e.g. to require a session key)
    """

    queryset = None
    model_form = None
    table = None
    template_name = "generic/object_bulk_import.html"
    widget_attrs = {}

    def _import_form(self, *args, **kwargs):
        class CSVImportForm(BootstrapMixin, Form):
            csv_data = CSVDataField(from_form=self.model_form, widget=Textarea(attrs=self.widget_attrs))
            csv_file = CSVFileField(from_form=self.model_form)

        return CSVImportForm(*args, **kwargs)

    def _save_obj(self, obj_form, request):
        """
        Provide a hook to modify the object immediately before saving it (e.g. to encrypt secret data).
        """
        return obj_form.save()

    def get_required_permission(self):
        return get_permission_for_model(self.queryset.model, "add")

    def get(self, request):
        return render(
            request,
            self.template_name,
            {
                "form": self._import_form(),
                "fields": self.model_form().fields,
                "obj_type": self.model_form._meta.model._meta.verbose_name,
                "return_url": self.get_return_url(request),
                "active_tab": "csv-data",
            },
        )

    def post(self, request):
        logger = logging.getLogger(__name__ + ".BulkImportView")
        new_objs = []
        form = self._import_form(request.POST, request.FILES)

        if form.is_valid():
            logger.debug("Form validation was successful")

            try:
                # Iterate through CSV data and bind each row to a new model form instance.
                with transaction.atomic():
                    if request.FILES:
                        field_name = "csv_file"
                    else:
                        field_name = "csv_data"
                    headers, records = form.cleaned_data[field_name]
                    for row, data in enumerate(records, start=1):
                        obj_form = self.model_form(data, headers=headers)
                        restrict_form_fields(obj_form, request.user)

                        if obj_form.is_valid():
                            obj = self._save_obj(obj_form, request)
                            new_objs.append(obj)
                        else:
                            for field, err in obj_form.errors.items():
                                form.add_error(field_name, f"Row {row} {field}: {err[0]}")
                            raise ValidationError("")

                    # Enforce object-level permissions
                    if self.queryset.filter(pk__in=[obj.pk for obj in new_objs]).count() != len(new_objs):
                        raise ObjectDoesNotExist

                # Compile a table containing the imported objects
                obj_table = self.table(new_objs)

                if new_objs:
                    msg = f"Imported {len(new_objs)} {new_objs[0]._meta.verbose_name_plural}"
                    logger.info(msg)
                    messages.success(request, msg)

                    return render(
                        request,
                        "import_success.html",
                        {
                            "table": obj_table,
                            "return_url": self.get_return_url(request),
                        },
                    )

            except ValidationError:
                pass

            except ObjectDoesNotExist:
                msg = "Object import failed due to object-level permissions violation"
                logger.debug(msg)
                form.add_error(None, msg)

        else:
            logger.debug("Form validation failed")

        return render(
            request,
            self.template_name,
            {
                "form": form,
                "fields": self.model_form().fields,
                "obj_type": self.model_form._meta.model._meta.verbose_name,
                "return_url": self.get_return_url(request),
                "active_tab": "csv-file" if form.has_error("csv_file") else "csv-data",
            },
        )


class BulkEditView(GetReturnURLMixin, ObjectPermissionRequiredMixin, View):
    """
    Edit objects in bulk.

    queryset: Custom queryset to use when retrieving objects (e.g. to select related objects)
    filter: FilterSet to apply when deleting by QuerySet
    table: The table used to display devices being edited
    form: The form class used to edit objects in bulk
    template_name: The name of the template
    """

    queryset = None
    filterset = None
    table = None
    form = None
    template_name = "generic/object_bulk_edit.html"

    def get_required_permission(self):
        return get_permission_for_model(self.queryset.model, "change")

    def get(self, request):
        return redirect(self.get_return_url(request))

    def alter_obj(self, obj, request, url_args, url_kwargs):
        # Allow views to add extra info to an object before it is processed.
        # For example, a parent object can be defined given some parameter from the request URL.
        return obj

    def post(self, request, **kwargs):
        logger = logging.getLogger(__name__ + ".BulkEditView")
        model = self.queryset.model

        # If we are editing *all* objects in the queryset, replace the PK list with all matched objects.
        if request.POST.get("_all"):
            if self.filterset is not None:
                pk_list = self.filterset(request.GET, model.objects.only("pk")).qs
            else:
                pk_list = model.objects.all()
        else:
            pk_list = request.POST.getlist("pk")

        if "_apply" in request.POST:
            form = self.form(model, request.POST)
            restrict_form_fields(form, request.user)

            if form.is_valid():
                logger.debug("Form validation was successful")
                form_custom_fields = getattr(form, "custom_fields", [])
                form_relationships = getattr(form, "relationships", [])
                standard_fields = [
                    field
                    for field in form.fields
                    if field not in form_custom_fields + form_relationships + ["pk"] + ["object_note"]
                ]
                nullified_fields = request.POST.getlist("_nullify")

                try:
                    with transaction.atomic():
                        updated_objects = []
                        for obj in self.queryset.filter(pk__in=form.cleaned_data["pk"]):
                            obj = self.alter_obj(obj, request, [], kwargs)

                            # Update standard fields. If a field is listed in _nullify, delete its value.
                            for name in standard_fields:
                                try:
                                    model_field = model._meta.get_field(name)
                                except FieldDoesNotExist:
                                    # This form field is used to modify a field rather than set its value directly
                                    model_field = None

                                # Handle nullification
                                if name in form.nullable_fields and name in nullified_fields:
                                    if isinstance(model_field, ManyToManyField):
                                        getattr(obj, name).set([])
                                    else:
                                        setattr(obj, name, None if model_field is not None and model_field.null else "")

                                # ManyToManyFields
                                elif isinstance(model_field, ManyToManyField):
                                    if form.cleaned_data[name]:
                                        getattr(obj, name).set(form.cleaned_data[name])
                                # Normal fields
                                elif form.cleaned_data[name] not in (None, ""):
                                    setattr(obj, name, form.cleaned_data[name])

                            # Update custom fields
                            for field_name in form_custom_fields:
                                if field_name in form.nullable_fields and field_name in nullified_fields:
                                    obj.cf[remove_prefix_from_cf_key(field_name)] = None
                                elif form.cleaned_data.get(field_name) not in (None, "", []):
                                    obj.cf[remove_prefix_from_cf_key(field_name)] = form.cleaned_data[field_name]

                            obj.full_clean()
                            obj.save()
                            updated_objects.append(obj)
                            logger.debug(f"Saved {obj} (PK: {obj.pk})")

                            # Add/remove tags
                            if form.cleaned_data.get("add_tags", None):
                                obj.tags.add(*form.cleaned_data["add_tags"])
                            if form.cleaned_data.get("remove_tags", None):
                                obj.tags.remove(*form.cleaned_data["remove_tags"])

                            if hasattr(form, "save_relationships") and callable(form.save_relationships):
                                # Add/remove relationship associations
                                form.save_relationships(instance=obj, nullified_fields=nullified_fields)

                            if hasattr(form, "save_note") and callable(form.save_note):
                                form.save_note(instance=obj, user=request.user)

                        # Enforce object-level permissions
                        if self.queryset.filter(pk__in=[obj.pk for obj in updated_objects]).count() != len(
                            updated_objects
                        ):
                            raise ObjectDoesNotExist

                    if updated_objects:
                        msg = f"Updated {len(updated_objects)} {model._meta.verbose_name_plural}"
                        logger.info(msg)
                        messages.success(self.request, msg)

                    return redirect(self.get_return_url(request))

                except ValidationError as e:
                    messages.error(self.request, f"{obj} failed validation: {e}")

                except ObjectDoesNotExist:
                    msg = "Object update failed due to object-level permissions violation"
                    logger.debug(msg)
                    form.add_error(None, msg)

            else:
                logger.debug("Form validation failed")

        else:
            # Include the PK list as initial data for the form
            initial_data = {"pk": pk_list}

            # Check for other contextual data needed for the form. We avoid passing all of request.GET because the
            # filter values will conflict with the bulk edit form fields.
            # TODO: Find a better way to accomplish this
            if "device" in request.GET:
                initial_data["device"] = request.GET.get("device")
            elif "device_type" in request.GET:
                initial_data["device_type"] = request.GET.get("device_type")

            form = self.form(model, initial=initial_data)
            restrict_form_fields(form, request.user)

        # Retrieve objects being edited
        table = self.table(self.queryset.filter(pk__in=pk_list), orderable=False)
        if not table.rows:
            messages.warning(request, f"No {model._meta.verbose_name_plural} were selected.")
            return redirect(self.get_return_url(request))

        context = {
            "form": form,
            "table": table,
            "obj_type_plural": model._meta.verbose_name_plural,
            "return_url": self.get_return_url(request),
        }
        context.update(self.extra_context())
        return render(request, self.template_name, context)

    def extra_context(self):
        return {}


class BulkRenameView(GetReturnURLMixin, ObjectPermissionRequiredMixin, View):
    """
    An extendable view for renaming objects in bulk.
    """

    queryset = None
    template_name = "generic/object_bulk_rename.html"

    def __init__(self, *args, **kwargs):
        super().__init__(*args, **kwargs)

        # Create a new Form class from BulkRenameForm
        class _Form(BulkRenameForm):
            pk = ModelMultipleChoiceField(queryset=self.queryset, widget=MultipleHiddenInput())

        self.form = _Form

    def get_required_permission(self):
        return get_permission_for_model(self.queryset.model, "change")

    def post(self, request):
        logger = logging.getLogger(__name__ + ".BulkRenameView")
        query_pks = request.POST.getlist("pk")
        selected_objects = self.queryset.filter(pk__in=query_pks) if query_pks else None

        # selected_objects would return False; if no query_pks or invalid query_pks
        if not selected_objects:
            messages.warning(request, f"No valid {self.queryset.model._meta.verbose_name_plural} were selected.")
            return redirect(self.get_return_url(request))

        if "_preview" in request.POST or "_apply" in request.POST:
            form = self.form(request.POST, initial={"pk": query_pks})
            if form.is_valid():
                try:
                    with transaction.atomic():
                        renamed_pks = []
                        for obj in selected_objects:
                            find = form.cleaned_data["find"]
                            replace = form.cleaned_data["replace"]
                            if form.cleaned_data["use_regex"]:
                                try:
                                    obj.new_name = re.sub(find, replace, obj.name)
                                # Catch regex group reference errors
                                except re.error:
                                    obj.new_name = obj.name
                            else:
                                obj.new_name = obj.name.replace(find, replace)
                            renamed_pks.append(obj.pk)

                        if "_apply" in request.POST:
                            for obj in selected_objects:
                                obj.name = obj.new_name
                                obj.save()

                            # Enforce constrained permissions
                            if self.queryset.filter(pk__in=renamed_pks).count() != len(selected_objects):
                                raise ObjectDoesNotExist

                            messages.success(
                                request,
                                f"Renamed {len(selected_objects)} {self.queryset.model._meta.verbose_name_plural}",
                            )
                            return redirect(self.get_return_url(request))

                except ObjectDoesNotExist:
                    msg = "Object update failed due to object-level permissions violation"
                    logger.debug(msg)
                    form.add_error(None, msg)

        else:
            form = self.form(initial={"pk": query_pks})

        return render(
            request,
            self.template_name,
            {
                "form": form,
                "obj_type_plural": self.queryset.model._meta.verbose_name_plural,
                "selected_objects": selected_objects,
                "return_url": self.get_return_url(request),
                "parent_name": self.get_selected_objects_parents_name(selected_objects),
            },
        )

    def get_selected_objects_parents_name(self, selected_objects):
        """
        Return selected_objects parent name.

        Args:
            selected_objects: The objects being renamed
        """

        return ""


class BulkDeleteView(GetReturnURLMixin, ObjectPermissionRequiredMixin, View):
    """
    Delete objects in bulk.

    queryset: Custom queryset to use when retrieving objects (e.g. to select related objects)
    filter: FilterSet to apply when deleting by QuerySet
    table: The table used to display devices being deleted
    form: The form class used to delete objects in bulk
    template_name: The name of the template
    """

    queryset = None
    filterset = None
    table = None
    form = None
    template_name = "generic/object_bulk_delete.html"

    def get_required_permission(self):
        return get_permission_for_model(self.queryset.model, "delete")

    def get(self, request):
        return redirect(self.get_return_url(request))

    def post(self, request, **kwargs):
        logger = logging.getLogger(__name__ + ".BulkDeleteView")
        model = self.queryset.model

        # Are we deleting *all* objects in the queryset or just a selected subset?
        if request.POST.get("_all"):
            if self.filterset is not None:
                pk_list = self.filterset(request.GET, model.objects.only("pk")).qs
            else:
                pk_list = model.objects.all()
        else:
            pk_list = request.POST.getlist("pk")

        form_cls = self.get_form()

        if "_confirm" in request.POST:
            form = form_cls(request.POST)
            if form.is_valid():
                logger.debug("Form validation was successful")

                # Delete objects
                queryset = self.queryset.filter(pk__in=pk_list)

                self.perform_pre_delete(request, queryset)
                try:
                    _, deleted_info = queryset.delete()
                    deleted_count = deleted_info[model._meta.label]
                except ProtectedError as e:
                    logger.info("Caught ProtectedError while attempting to delete objects")
                    handle_protectederror(queryset, request, e)
                    return redirect(self.get_return_url(request))

                msg = f"Deleted {deleted_count} {model._meta.verbose_name_plural}"
                logger.info(msg)
                messages.success(request, msg)
                return redirect(self.get_return_url(request))

            else:
                logger.debug("Form validation failed")

        else:
            form = form_cls(
                initial={
                    "pk": pk_list,
                    "return_url": self.get_return_url(request),
                }
            )

        # Retrieve objects being deleted
        table = self.table(self.queryset.filter(pk__in=pk_list), orderable=False)
        if not table.rows:
            messages.warning(
                request,
                f"No {model._meta.verbose_name_plural} were selected for deletion.",
            )
            return redirect(self.get_return_url(request))

        context = {
            "form": form,
            "obj_type_plural": model._meta.verbose_name_plural,
            "table": table,
            "return_url": self.get_return_url(request),
        }
        context.update(self.extra_context())
        return render(request, self.template_name, context)

    def perform_pre_delete(self, request, queryset):
        pass

    def extra_context(self):
        return {}

    def get_form(self):
        """
        Provide a standard bulk delete form if none has been specified for the view
        """

        class BulkDeleteForm(ConfirmationForm):
            pk = ModelMultipleChoiceField(queryset=self.queryset, widget=MultipleHiddenInput)

        if self.form:
            return self.form

        return BulkDeleteForm


#
# Device/VirtualMachine components
#


# TODO: Replace with BulkCreateView
class ComponentCreateView(GetReturnURLMixin, ObjectPermissionRequiredMixin, View):
    """
    Add one or more components (e.g. interfaces, console ports, etc.) to a Device or VirtualMachine.
    """

    queryset = None
    form = None
    model_form = None
    template_name = None

    def get_required_permission(self):
        return get_permission_for_model(self.queryset.model, "add")

    def get(self, request):
        form = self.form(initial=request.GET)
        model_form = self.model_form(request.GET)

        return render(
            request,
            self.template_name,
            {
                "component_type": self.queryset.model._meta.verbose_name,
                "model_form": model_form,
                "form": form,
                "return_url": self.get_return_url(request),
            },
        )

    def post(self, request):
        logger = logging.getLogger(__name__ + ".ComponentCreateView")
        form = self.form(request.POST, initial=request.GET)
        model_form = self.model_form(request.POST)

        if form.is_valid():
            new_components = []
            data = deepcopy(request.POST)

            names = form.cleaned_data["name_pattern"]
            labels = form.cleaned_data.get("label_pattern")
            for i, name in enumerate(names):
                label = labels[i] if labels else None
                # Initialize the individual component form
                data["name"] = name
                data["label"] = label
                if hasattr(form, "get_iterative_data"):
                    data.update(form.get_iterative_data(i))
                component_form = self.model_form(data)

                if component_form.is_valid():
                    new_components.append(component_form)
                else:
                    for field, errors in component_form.errors.as_data().items():
                        # Assign errors on the child form's name/label field to name_pattern/label_pattern on the parent form
                        if field == "name":
                            field = "name_pattern"
                        elif field == "label":
                            field = "label_pattern"
                        for e in errors:
                            err_str = ", ".join(e)
                            form.add_error(field, f"{name}: {err_str}")

            if not form.errors:
                try:
                    with transaction.atomic():
                        # Create the new components
                        new_objs = []
                        for component_form in new_components:
                            obj = component_form.save()
                            new_objs.append(obj)

                        # Enforce object-level permissions
                        if self.queryset.filter(pk__in=[obj.pk for obj in new_objs]).count() != len(new_objs):
                            raise ObjectDoesNotExist

                    messages.success(
                        request,
                        f"Added {len(new_components)} {self.queryset.model._meta.verbose_name_plural}",
                    )
                    if "_addanother" in request.POST:
                        return redirect(request.get_full_path())
                    else:
                        return redirect(self.get_return_url(request))

                except ObjectDoesNotExist:
                    msg = "Component creation failed due to object-level permissions violation"
                    logger.debug(msg)
                    form.add_error(None, msg)

        return render(
            request,
            self.template_name,
            {
                "component_type": self.queryset.model._meta.verbose_name,
                "form": form,
                "model_form": model_form,
                "return_url": self.get_return_url(request),
            },
        )


class BulkComponentCreateView(GetReturnURLMixin, ObjectPermissionRequiredMixin, View):
    """
    Add one or more components (e.g. interfaces, console ports, etc.) to a set of Devices or VirtualMachines.
    """

    parent_model = None
    parent_field = None
    form = None
    queryset = None
    model_form = None
    filterset = None
    table = None
    template_name = "generic/object_bulk_add_component.html"

    def get_required_permission(self):
        return f"dcim.add_{self.queryset.model._meta.model_name}"

    def post(self, request):
        logger = logging.getLogger(__name__ + ".BulkComponentCreateView")
        parent_model_name = self.parent_model._meta.verbose_name_plural
        model_name = self.queryset.model._meta.verbose_name_plural
        model = self.queryset.model

        # Are we editing *all* objects in the queryset or just a selected subset?
        if request.POST.get("_all") and self.filterset is not None:
            pk_list = [obj.pk for obj in self.filterset(request.GET, self.parent_model.objects.only("pk")).qs]
        else:
            pk_list = request.POST.getlist("pk")

        selected_objects = self.parent_model.objects.filter(pk__in=pk_list)
        if not selected_objects:
            messages.warning(
                request,
                f"No {self.parent_model._meta.verbose_name_plural} were selected.",
            )
            return redirect(self.get_return_url(request))
        table = self.table(selected_objects)

        if "_create" in request.POST:
            form = self.form(model, request.POST)

            if form.is_valid():
                logger.debug("Form validation was successful")

                new_components = []
                data = deepcopy(form.cleaned_data)

                try:
                    with transaction.atomic():
                        for obj in data["pk"]:
                            names = data["name_pattern"]
                            labels = data["label_pattern"] if "label_pattern" in data else None
                            for i, name in enumerate(names):
                                label = labels[i] if labels else None

                                component_data = {
                                    self.parent_field: obj.pk,
                                    "name": name,
                                    "label": label,
                                }
                                component_data.update(data)
                                component_form = self.model_form(component_data)
                                if component_form.is_valid():
                                    instance = component_form.save()
                                    logger.debug(f"Created {instance} on {instance.parent}")
                                    new_components.append(instance)
                                else:
                                    for (
                                        field,
                                        errors,
                                    ) in component_form.errors.as_data().items():
                                        for e in errors:
                                            err_str = ", ".join(e)
                                            form.add_error(
                                                field,
                                                f"{obj} {name}: {err_str}",
                                            )

                        # Enforce object-level permissions
                        if self.queryset.filter(pk__in=[obj.pk for obj in new_components]).count() != len(
                            new_components
                        ):
                            raise ObjectDoesNotExist

                except IntegrityError:
                    pass

                except ObjectDoesNotExist:
                    msg = "Component creation failed due to object-level permissions violation"
                    logger.debug(msg)
                    form.add_error(None, msg)

                if not form.errors:
                    msg = f"Added {len(new_components)} {model_name} to {len(form.cleaned_data['pk'])} {parent_model_name}."
                    logger.info(msg)
                    messages.success(request, msg)

                    return redirect(self.get_return_url(request))

            else:
                logger.debug("Form validation failed")

        else:
            form = self.form(model, initial={"pk": pk_list})

        return render(
            request,
            self.template_name,
            {
                "form": form,
                "parent_model_name": parent_model_name,
                "model_name": model_name,
                "table": table,
                "return_url": self.get_return_url(request),
            },
        )<|MERGE_RESOLUTION|>--- conflicted
+++ resolved
@@ -92,12 +92,6 @@
         """
         instance = get_object_or_404(self.queryset, **kwargs)
 
-<<<<<<< HEAD
-        changelog_url = None
-
-        if isinstance(instance, ChangeLoggedModel):
-            changelog_url = instance.get_changelog_url()
-
         # TODO: this feels inelegant - should the tabs lookup be a dedicated endpoint rather than piggybacking
         # on the object-retrieve endpoint?
         # TODO: similar functionality probably needed in NautobotUIViewSet as well, not currently present
@@ -124,22 +118,9 @@
                     "object": instance,
                     "verbose_name": self.queryset.model._meta.verbose_name,
                     "verbose_name_plural": self.queryset.model._meta.verbose_name_plural,
-                    "changelog_url": changelog_url,  # 2.0 TODO: Remove in 2.0. This information can be retrieved from the object itself now.
                     **self.get_extra_context(request, instance),
                 },
             )
-=======
-        return render(
-            request,
-            self.get_template_name(),
-            {
-                "object": instance,
-                "verbose_name": self.queryset.model._meta.verbose_name,
-                "verbose_name_plural": self.queryset.model._meta.verbose_name_plural,
-                **self.get_extra_context(request, instance),
-            },
-        )
->>>>>>> 29348b13
 
 
 class ObjectListView(ObjectPermissionRequiredMixin, View):

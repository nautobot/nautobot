--- conflicted
+++ resolved
@@ -192,16 +192,11 @@
 
     def get_filter_params(self, request):
         """Helper function - take request.GET and discard any parameters that are not used for queryset filtering."""
-<<<<<<< HEAD
-        filter_params = request.GET.copy()
-        return get_filterable_params_from_filter_params(filter_params, self.non_filter_params, self.filterset())
-=======
         params = request.GET.copy()
         filter_params = get_filterable_params_from_filter_params(params, self.non_filter_params, self.filterset())
         if params.get("saved_view") and not filter_params and not params.get("table_changes_pending"):
             return SavedView.objects.get(pk=params.get("saved_view")).config.get("filter_params", {})
         return filter_params
->>>>>>> 4b23b9fb
 
     def get_required_permission(self):
         return get_permission_for_model(self.queryset.model, "view")

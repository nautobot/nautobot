--- conflicted
+++ resolved
@@ -619,11 +619,11 @@
 
 @library.filter()
 @register.filter()
-<<<<<<< HEAD
 def dbm(value):
     """Display value as dBm."""
     return f"{value} dBm" if value else placeholder(value)
-=======
+
+
 def hyperlinked_field(value, hyperlink=None):
     """Render a value as a hyperlink."""
     if not value:
@@ -664,7 +664,6 @@
     result += append_to_result
 
     return result
->>>>>>> 2923b95c
 
 
 #

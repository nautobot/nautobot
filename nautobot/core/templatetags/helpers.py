--- conflicted
+++ resolved
@@ -642,14 +642,11 @@
 
 @library.filter()
 @register.filter()
-<<<<<<< HEAD
 def dbm(value):
     """Display value as dBm."""
     return f"{value} dBm" if value else placeholder(value)
 
 
-=======
->>>>>>> 9359009b
 def hyperlinked_field(value, hyperlink=None):
     """Render a value as a hyperlink."""
     if not value:

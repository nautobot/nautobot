--- conflicted
+++ resolved
@@ -762,7 +762,44 @@
 
 @library.filter()
 @register.filter()
-<<<<<<< HEAD
+def render_button_class(value):
+    """
+    Render a string as a styled HTML button using Bootstrap classes.
+
+    Args:
+        value (str): A string representing the button class (e.g., 'primary').
+
+    Returns:
+        str: HTML string for a button with the given class.
+
+    Example:
+        >>> render_button_class("primary")
+        '<button class="btn btn-primary">primary</button>'
+    """
+    if value:
+        base = value.split()[0]
+        return format_html('<button class="btn btn-{}">{}</button>', base.lower(), base.capitalize())
+    return ""
+
+
+def render_job_run_link(value):
+    """
+    Render the job as a hyperlink to its 'run' view using the class_path.
+
+    Args:
+        value (Job): The job object.
+
+    Returns:
+        str: HTML anchor tag linking to the job's run view.
+    """
+    if hasattr(value, "class_path"):
+        url = reverse("extras:job_run_by_class_path", kwargs={"class_path": value.class_path})
+        return format_html('<a href="{}">{}</a>', url, value)
+    return str(value)
+
+
+@library.filter()
+@register.filter()
 def label_list(value, suffix=""):
     """Render a list of values with optional suffix (like 'MHz') as span labels."""
     if not value:
@@ -772,42 +809,6 @@
         '<span class="label label-default">{0}{1}</span>',
         ((item, f" {suffix}" if suffix else "") for item in value),
     )
-=======
-def render_button_class(value):
-    """
-    Render a string as a styled HTML button using Bootstrap classes.
-
-    Args:
-        value (str): A string representing the button class (e.g., 'primary').
-
-    Returns:
-        str: HTML string for a button with the given class.
-
-    Example:
-        >>> render_button_class("primary")
-        '<button class="btn btn-primary">primary</button>'
-    """
-    if value:
-        base = value.split()[0]
-        return format_html('<button class="btn btn-{}">{}</button>', base.lower(), base.capitalize())
-    return ""
-
-
-def render_job_run_link(value):
-    """
-    Render the job as a hyperlink to its 'run' view using the class_path.
-
-    Args:
-        value (Job): The job object.
-
-    Returns:
-        str: HTML anchor tag linking to the job's run view.
-    """
-    if hasattr(value, "class_path"):
-        url = reverse("extras:job_run_by_class_path", kwargs={"class_path": value.class_path})
-        return format_html('<a href="{}">{}</a>', url, value)
-    return str(value)
->>>>>>> eace9204
 
 
 #

<<<<<<< HEAD
import graphene

from django.db.models import JSONField
=======
from django.db.models import JSONField, BigIntegerField
>>>>>>> f6d3b05a
from django.db.models.fields import BinaryField
from django.test.client import RequestFactory

from nautobot.extras.context_managers import web_request_context
from nautobot.extras.models import GraphQLQuery

import graphene
from graphene.types import generic
from graphene_django.converter import convert_django_field
<<<<<<< HEAD
from graphene_django.settings import graphene_settings
from graphql import get_default_backend
=======
from graphql.language import ast
>>>>>>> f6d3b05a


@convert_django_field.register(JSONField)
def convert_json(field, registry=None):
    """Convert JSONField to GenericScalar."""
    return generic.GenericScalar()


@convert_django_field.register(BinaryField)
def convert_binary(field, registry=None):
    """Convert BinaryField to String."""
    return graphene.String()


<<<<<<< HEAD
def execute_query(query, variables=None, request=None, user=None):
    """Execute a query from the ORM.

    Args:
        - query (str): String with GraphQL query.
        - variables (dict, optional): If the query has variables they need to be passed in as a dictionary.
        - request (django.test.client.RequestFactory, optional): Used to authenticate.
        - user (django.contrib.auth.models.User, optional): Used to authenticate.

    Returns:
        GraphQL Object: Result for query
    """
    if not request and not user:
        raise ValueError("Either request or username should be provided")
    if not request:
        request = RequestFactory().post("/graphql/")
        request.user = user
    backend = get_default_backend()
    schema = graphene_settings.SCHEMA
    document = backend.document_from_string(schema, query)
    if variables:
        return document.execute(context_value=request, variable_values=variables)
    else:
        return document.execute(context_value=request)


def execute_saved_query(saved_query_slug, **kwargs):
    """Execute saved query from the ORM.

    Args:
        - saved_query_slug (str): Slug of a saved GraphQL query.
        - variables (dict, optional): If the query has variables they need to be passed in as a dictionary.
        - request (django.test.client.RequestFactory, optional): Used to authenticate.
        - user (django.contrib.auth.models.User, optional): Used to authenticate.

    Returns:
        GraphQL Object: Result for query
    """
    query = GraphQLQuery.objects.get(slug=saved_query_slug)
    return execute_query(query=query.query, **kwargs)
=======
# See also:
# https://github.com/graphql-python/graphene-django/issues/241
# https://github.com/graphql-python/graphene/pull/1261 (graphene 3.0)
class BigInteger(graphene.types.Scalar):
    """An integer which, unlike GraphQL's native Int type, doesn't reject values outside (-2^31, 2^31-1).

    Currently only used for ASNField, which goes up to 2^32-1 (i.e., unsigned 32-bit int); it's possible
    that this approach may fail for values in excess of 2^53-1 (the largest integer value supported in JavaScript).
    """

    serialize = int
    parse_value = int

    @staticmethod
    def parse_literal(node):
        if isinstance(node, ast.IntValue):
            return int(node.value)


@convert_django_field.register(BigIntegerField)
def convert_biginteger(field, registry=None):
    """Convert BigIntegerField to BigInteger scalar."""
    return BigInteger()
>>>>>>> f6d3b05a
<|MERGE_RESOLUTION|>--- conflicted
+++ resolved
@@ -1,10 +1,4 @@
-<<<<<<< HEAD
-import graphene
-
-from django.db.models import JSONField
-=======
 from django.db.models import JSONField, BigIntegerField
->>>>>>> f6d3b05a
 from django.db.models.fields import BinaryField
 from django.test.client import RequestFactory
 
@@ -14,12 +8,9 @@
 import graphene
 from graphene.types import generic
 from graphene_django.converter import convert_django_field
-<<<<<<< HEAD
 from graphene_django.settings import graphene_settings
 from graphql import get_default_backend
-=======
 from graphql.language import ast
->>>>>>> f6d3b05a
 
 
 @convert_django_field.register(JSONField)
@@ -34,7 +25,6 @@
     return graphene.String()
 
 
-<<<<<<< HEAD
 def execute_query(query, variables=None, request=None, user=None):
     """Execute a query from the ORM.
 
@@ -75,7 +65,8 @@
     """
     query = GraphQLQuery.objects.get(slug=saved_query_slug)
     return execute_query(query=query.query, **kwargs)
-=======
+
+
 # See also:
 # https://github.com/graphql-python/graphene-django/issues/241
 # https://github.com/graphql-python/graphene/pull/1261 (graphene 3.0)
@@ -98,5 +89,4 @@
 @convert_django_field.register(BigIntegerField)
 def convert_biginteger(field, registry=None):
     """Convert BigIntegerField to BigInteger scalar."""
-    return BigInteger()
->>>>>>> f6d3b05a
+    return BigInteger()
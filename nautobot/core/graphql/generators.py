"""Library of generators for GraphQL."""

import logging

import graphene
import graphene_django_optimizer as gql_optimizer
from graphql import GraphQLError
from graphene_django import DjangoObjectType

from nautobot.core.graphql.utils import str_to_var_name, get_filtering_args_from_filterset
from nautobot.extras.choices import RelationshipSideChoices
from nautobot.extras.models import RelationshipAssociation
from nautobot.utilities.utils import get_filterset_for_model

logger = logging.getLogger("nautobot.graphql.generators")
RESOLVER_PREFIX = "resolve_"


def generate_restricted_queryset():
    """
    Generate a function to return a restricted queryset compatible with the internal permissions system.

    Note that for built-in models such as ContentType the queryset has no `restrict` method, so we have to
    fail gracefully in that case.
    """

    def get_queryset(queryset, info):
        if not hasattr(queryset, "restrict"):
            logger.debug(f"Queryset {queryset} is not restrictable")
            return queryset
        return queryset.restrict(info.context.user, "view")

    return get_queryset


def generate_null_choices_resolver(name, resolver_name):
    """
    Generate function to resolve appropriate type when a field has `null=False` (default), `blank=True`, and
    `choices` defined.

    Args:
        name (str): name of the field to resolve
        resolver_name (str): name of the resolver as declare in DjangoObjectType
    """

    def resolve_fields_w_choices(model, info, **kwargs):
        field_value = getattr(model, name)
        if field_value:
            return field_value
        return None

    resolve_fields_w_choices.__name__ = resolver_name
    return resolve_fields_w_choices


def generate_filter_resolver(schema_type, resolver_name, field_name):
    """
    Generate function to resolve OneToMany filtering.

    Args:
        schema_type (DjangoObjectType): DjangoObjectType for a given model
        resolver_name (str): name of the resolver
        field_name (str): name of OneToMany field to filter
    """
    filterset_class = schema_type._meta.filterset_class

    def resolve_filter(self, *args, **kwargs):
        if not filterset_class:
            return getattr(self, field_name).all()

        resolved_obj = filterset_class(kwargs, getattr(self, field_name).all())

        # Check result filter for errors.
        if not resolved_obj.errors:
            return resolved_obj.qs.all()

        errors = {}

        # Build error message from results
        # Error messages are collected from each filter object
        for key in resolved_obj.errors:
            errors[key] = resolved_obj.errors[key]

        # Raising this exception will send the error message in the response of the GraphQL request
        raise GraphQLError(errors)

    resolve_filter.__name__ = resolver_name
    return resolve_filter


def generate_custom_field_resolver(name, resolver_name):
    """Generate function to resolve each custom field within each DjangoObjectType.

    Args:
        name (str): name of the custom field to resolve
        resolver_name (str): name of the resolver as declare in DjangoObjectType
    """

    def resolve_custom_field(self, info, **kwargs):
        return self.cf.get(name, None)

    resolve_custom_field.__name__ = resolver_name
    return resolve_custom_field


def generate_computed_field_resolver(name, resolver_name):
    """Generate an instance method for resolving an individual computed field within a given DjangoObjectType.

    Args:
        name (str): name of the computed field to resolve
        resolver_name (str): name of the resolver as declare in DjangoObjectType
    """

    def resolve_computed_field(self, info, **kwargs):
        return self.get_computed_field(slug=name)

    resolve_computed_field.__name__ = resolver_name
    return resolve_computed_field


def generate_relationship_resolver(name, resolver_name, relationship, side, peer_model):
    """Generate function to resolve each custom relationship within each DjangoObjectType.

    Args:
        name (str): name of the custom field to resolve
        resolver_name (str): name of the resolver as declare in DjangoObjectType
        relationship (Relationship): Relationship object to generate a resolver for
        side (str): side of the relationship to use for the resolver
        peer_model (Model): Django Model of the peer of this relationship
    """

    def resolve_relationship(self, info, **kwargs):
        """Return a queryset or an object depending on the type of the relationship."""
        peer_side = RelationshipSideChoices.OPPOSITE[side]
        query_params = {"relationship": relationship}
<<<<<<< HEAD
        if not relationship.symmetric:
            # Get the objects on the other side of this relationship
            query_params[f"{side}_id"] = self.pk
            queryset_ids = RelationshipAssociation.objects.filter(**query_params).values_list(
                f"{peer_side}_id", flat=True
            )
        else:
            # Get objects that are peers for this relationship, regardless of side
            queryset_ids = list(
                RelationshipAssociation.objects.filter(source_id=self.pk, **query_params).values_list(
                    "destination_id", flat=True
                )
            )
            queryset_ids += list(
                RelationshipAssociation.objects.filter(destination_id=self.pk, **query_params).values_list(
                    "source_id", flat=True
                )
            )
=======
        query_params[f"{side}_id"] = self.pk
        queryset_ids = gql_optimizer.query(
            RelationshipAssociation.objects.filter(**query_params).values_list(f"{peer_side}_id", flat=True), info
        )
>>>>>>> 4f7817bf

        if relationship.has_many(peer_side):
            return gql_optimizer.query(peer_model.objects.filter(id__in=queryset_ids), info)

        return gql_optimizer.query(peer_model.objects.filter(id__in=queryset_ids).first(), info)

    resolve_relationship.__name__ = resolver_name
    return resolve_relationship


def generate_schema_type(app_name: str, model: object) -> DjangoObjectType:
    """
    Take a Django model and generate a Graphene Type class definition.

    Args:
        app_name (str): name of the application or plugin the Model is part of.
        model (object): Django Model

    Example:
        For a model with a name of "Device", the following class definition is generated:

        class DeviceType(DjangoObjectType):
            Meta:
                model = Device
                fields = ["__all__"]

        If a FilterSet exists for this model at
        '<app_name>.filters.<ModelName>FilterSet' the filterset will be stored in
        filterset_class as follows:

        class DeviceType(DjangoObjectType):
            Meta:
                model = Device
                fields = ["__all__"]
                filterset_class = DeviceFilterSet
    """

    main_attrs = {}
    meta_attrs = {"model": model, "fields": "__all__"}

    # We'll attempt to find a FilterSet corresponding to the model
    # Not all models have a FilterSet defined so the function return none if it can't find a filterset
    meta_attrs["filterset_class"] = get_filterset_for_model(model)

    main_attrs["Meta"] = type("Meta", (object,), meta_attrs)

    schema_type = type(f"{model.__name__}Type", (DjangoObjectType,), main_attrs)
    return schema_type


def generate_list_search_parameters(schema_type):
    """Generate list of query parameters for the list resolver based on a filterset."""

    search_params = {}
    if schema_type._meta.filterset_class is not None:
        search_params = get_filtering_args_from_filterset(
            schema_type._meta.filterset_class,
        )

    return search_params


def generate_single_item_resolver(schema_type, resolver_name):
    """Generate a resolver for a single element of schema_type

    Args:
        schema_type (DjangoObjectType): DjangoObjectType for a given model
        resolver_name (str): name of the resolver

    Returns:
        callable: Resolver function for a single element
    """
    model = schema_type._meta.model

    def single_resolver(self, info, **kwargs):

        obj_id = kwargs.get("id", None)
        if obj_id:
            return gql_optimizer.query(model.objects.restrict(info.context.user, "view").get(pk=obj_id), info)
        return None

    single_resolver.__name__ = resolver_name
    return single_resolver


def generate_list_resolver(schema_type, resolver_name):
    """
    Generate resolver for a list of schema_type.

    If a filterset_class is associated with the schema_type,
    the resolver will pass all arguments received to the FilterSet
    If not, it will return a restricted queryset for all objects

    Args:
        schema_type (DjangoObjectType): DjangoObjectType for a given model
        resolver_name (str): name of the resolver

    Returns:
        callable: Resolver function for list of element
    """
    model = schema_type._meta.model

    def list_resolver(self, info, **kwargs):
        filterset_class = schema_type._meta.filterset_class
        if filterset_class is not None:
            resolved_obj = filterset_class(kwargs, model.objects.restrict(info.context.user, "view").all())

            # Check result filter for errors.
            if resolved_obj.errors:
                errors = {}

                # Build error message from results
                # Error messages are collected from each filter object
                for key in resolved_obj.errors:
                    errors[key] = resolved_obj.errors[key]

                # Raising this exception will send the error message in the response of the GraphQL request
                raise GraphQLError(errors)

            return gql_optimizer.query(resolved_obj.qs.all(), info)

        return gql_optimizer.query(model.objects.restrict(info.context.user, "view").all(), info)

    list_resolver.__name__ = resolver_name
    return list_resolver


def generate_attrs_for_schema_type(schema_type):
    """Generate both attributes and resolvers for a given schema_type.

    Args:
        schema_type (DjangoObjectType): DjangoObjectType for a given model

    Returns:
        dict: Dict of attributes ready to merge into the QueryMixin class
    """
    attrs = {}
    model = schema_type._meta.model

    single_item_name = str_to_var_name(model._meta.verbose_name)
    list_name = str_to_var_name(model._meta.verbose_name_plural)

    # Define Attributes for single item and list with their search parameters
    search_params = generate_list_search_parameters(schema_type)
    attrs[single_item_name] = graphene.Field(schema_type, id=graphene.ID())
    attrs[list_name] = graphene.List(schema_type, **search_params)

    # Define Resolvers for both single item and list
    single_item_resolver_name = f"{RESOLVER_PREFIX}{single_item_name}"
    list_resolver_name = f"{RESOLVER_PREFIX}{list_name}"
    attrs[single_item_resolver_name] = generate_single_item_resolver(schema_type, single_item_resolver_name)
    attrs[list_resolver_name] = generate_list_resolver(schema_type, list_resolver_name)

    return attrs<|MERGE_RESOLUTION|>--- conflicted
+++ resolved
@@ -133,31 +133,30 @@
         """Return a queryset or an object depending on the type of the relationship."""
         peer_side = RelationshipSideChoices.OPPOSITE[side]
         query_params = {"relationship": relationship}
-<<<<<<< HEAD
         if not relationship.symmetric:
             # Get the objects on the other side of this relationship
             query_params[f"{side}_id"] = self.pk
-            queryset_ids = RelationshipAssociation.objects.filter(**query_params).values_list(
-                f"{peer_side}_id", flat=True
+            queryset_ids = gql_optimizer.query(
+                RelationshipAssociation.objects.filter(**query_params).values_list(f"{peer_side}_id", flat=True), info
             )
         else:
             # Get objects that are peers for this relationship, regardless of side
             queryset_ids = list(
-                RelationshipAssociation.objects.filter(source_id=self.pk, **query_params).values_list(
-                    "destination_id", flat=True
+                gql_optimizer.query(
+                    RelationshipAssociation.objects.filter(source_id=self.pk, **query_params).values_list(
+                        "destination_id", flat=True
+                    ),
+                    info,
                 )
             )
             queryset_ids += list(
-                RelationshipAssociation.objects.filter(destination_id=self.pk, **query_params).values_list(
-                    "source_id", flat=True
+                gql_optimizer.query(
+                    RelationshipAssociation.objects.filter(destination_id=self.pk, **query_params).values_list(
+                        "source_id", flat=True
+                    ),
+                    info,
                 )
             )
-=======
-        query_params[f"{side}_id"] = self.pk
-        queryset_ids = gql_optimizer.query(
-            RelationshipAssociation.objects.filter(**query_params).values_list(f"{peer_side}_id", flat=True), info
-        )
->>>>>>> 4f7817bf
 
         if relationship.has_many(peer_side):
             return gql_optimizer.query(peer_model.objects.filter(id__in=queryset_ids), info)

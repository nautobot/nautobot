--- conflicted
+++ resolved
@@ -101,11 +101,7 @@
         return getattr(instance, "display", str(instance))
 
     def extend_field_names(self, fields, field_name, at_start=False, opt_in_only=False):
-<<<<<<< HEAD
-        """Helper method to get_field_names."""
-=======
         """Prepend or append the given field_name to `fields` and optionally self.Meta.opt_in_fields as well."""
->>>>>>> d50810a9
         if field_name not in fields:
             if at_start:
                 fields.insert(0, field_name)
@@ -120,12 +116,7 @@
 
     def get_field_names(self, declared_fields, info):
         """
-<<<<<<< HEAD
-        Override get_field_names() to prepend the `id` and `display` fields so they are always included in the
-        serializer's `Meta.fields`.
-=======
         Override get_field_names() to ensure certain fields are present even when not explicitly stated in Meta.fields.
->>>>>>> d50810a9
 
         DRF does not automatically add declared fields to `Meta.fields`, nor does it require that declared fields
         on a super class be included in `Meta.fields` to allow for a subclass to include only a subset of declared
@@ -139,15 +130,12 @@
         fields = list(super().get_field_names(declared_fields, info))  # Meta.fields could be defined as a tuple
         self.extend_field_names(fields, "display", at_start=True)
         self.extend_field_names(fields, "id", at_start=True)
-<<<<<<< HEAD
-=======
         # Needed because we don't have a common base class for all nested serializers vs non-nested serializers
         if not self.__class__.__name__.startswith("Nested"):
             if hasattr(self.Meta.model, "created"):
                 self.extend_field_names(fields, "created")
             if hasattr(self.Meta.model, "last_updated"):
                 self.extend_field_names(fields, "last_updated")
->>>>>>> d50810a9
         return fields
 
 

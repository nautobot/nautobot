--- conflicted
+++ resolved
@@ -157,15 +157,9 @@
         # foreign key relationship
         elif self.queryset:
             model = self.queryset.model
-<<<<<<< HEAD
-        elif isinstance(self.parent, ManyRelatedField) and getattr(self.parent.parent.Meta.model, self.source, False):
-            model = getattr(self.parent.parent.Meta.model, self.source).field.model
+
+        # foreign key relationship when the destination field is referenced by string not by class
         elif getattr(self.parent, "Meta", None) and getattr(self.parent.Meta.model, self.source, False):
-=======
-
-        # foreign key relationship when the destination field is referenced by string not by class
-        elif getattr(self.parent.Meta.model, self.source, False):
->>>>>>> b1c9ef3b
             model = getattr(self.parent.Meta.model, self.source).field.model
         else:
             logger.warning(

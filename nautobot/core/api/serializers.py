--- conflicted
+++ resolved
@@ -157,15 +157,8 @@
         # foreign key relationship
         elif self.queryset:
             model = self.queryset.model
-<<<<<<< HEAD
-        elif isinstance(value, Model):
-            model = value._meta.model
-        elif isinstance(self.parent, ManyRelatedField) and getattr(self.parent.parent.Meta.model, self.source, False):
-            model = getattr(self.parent.parent.Meta.model, self.source).field.model
-=======
 
         # foreign key relationship when the destination field is referenced by string not by class
->>>>>>> b1c9ef3b
         elif getattr(self.parent.Meta.model, self.source, False):
             model = getattr(self.parent.Meta.model, self.source).field.model
         else:

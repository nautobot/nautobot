import contextlib
from typing import Any, Dict, List

from django.core.exceptions import PermissionDenied
import django_filters
from django.http import Http404
from django.urls import reverse
from django.urls.exceptions import NoReverseMatch
import drf_react_template.schema_form_encoder as schema
from rest_framework import exceptions
from rest_framework import fields as drf_fields, serializers as drf_serializers
from rest_framework.metadata import SimpleMetadata
from rest_framework.request import clone_request

from nautobot.core.utils.lookup import get_route_for_model
from nautobot.core.utils.filtering import build_lookup_label, get_filter_field_label


# FIXME(jathan): I hate this pattern that these fields are hard-coded here. But for the moment, this
# works reliably.
BOTTOM_FIELDS = ["computed_fields", "custom_fields", "relationships"]


class NautobotProcessingMixin(schema.ProcessingMixin):
    """Processing mixin to account for custom field types and behaviors for Nautobot."""

    def _get_type_map_value(self, field: schema.SerializerType):
        """Overload default to add "required" as a default mapping."""
        # This adds "required" as a default type mapping compared to drf_react_template core.
        result = {
            "type": field.style.get("schema:type"),
            "enum": field.style.get("schema:enum"),
            "format": field.style.get("schema:format"),
            "widget": field.style.get("ui:widget"),
            "required": field.style.get("schema:required"),
            "readOnly": field.style.get("schema:readOnly"),
        }
        result_default = self.TYPE_MAP.get(type(field).__name__, {})
        for k in result_default:
            if result[k] is None:
                result[k] = result_default[k]
        return result

    def order_fields(self, fields):
        """Explicitly order the "big ugly" fields to the bottom."""
        # FIXME(jathan): Correct the behavior introduced in #3500 by switching to `__all__` to
        # assert these get added at the end.
        for field_name in BOTTOM_FIELDS:
            if field_name in fields:
                fields.remove(field_name)
                fields.append(field_name)
        return fields


class NautobotSchemaProcessor(NautobotProcessingMixin, schema.SchemaProcessor):
    """SchemaProcessor to account for custom field types and behaviors for Nautobot."""

    def _get_field_properties(self, field: schema.SerializerType, name: str) -> Dict[str, Any]:
        """
        This method is used to generate the proper schema based on serializer field mappings or
        per-field attribute markup.

        This has been overloaded with an `elif` to account for `ManyRelatedField`.
        """
        type_map_obj = self._get_type_map_value(field)
        result = {
            "type": type_map_obj["type"] or "string",
            "title": self._get_title(field, name),
        }

        if isinstance(field, drf_serializers.ListField):
            if field.allow_empty:
                result["required"] = not getattr(field, "allow_empty", True)
            result["items"] = self._get_field_properties(field.child, "")
            result["uniqueItems"] = True
        elif isinstance(field, drf_serializers.ManyRelatedField):
            if field.allow_empty:
                result["required"] = type_map_obj.get("required", [])
            result["items"] = self._get_field_properties(field.child_relation, "")
            result["uniqueItems"] = True
        else:
            if isinstance(field, drf_serializers.RelatedField):
                result["uniqueItems"] = True
                if hasattr(field, "queryset") and hasattr(field.queryset, "model"):
                    # We construct the correct list view url here so we can just append the object id to the end of the url in our frontend.
                    # e.g. /dcim/locations/
                    try:
                        model_url = reverse(get_route_for_model(model=field.queryset.model, action="list"))
                    except NoReverseMatch:
                        model_url = None
                    model_options = field.queryset.model._meta
                    result["required"] = field.required
                    # Custom Keyword: modelName, modelNamePlural and appLabel
                    # modelName represents the model name of the uuid model
                    # modelUrl represents the UI URL to list instances of this model
                    # and appLabel represents the app_name of the model
                    result["modelName"] = model_options.model_name
                    result["appLabel"] = model_options.app_label
                    result["modelUrl"] = model_url
            if field.allow_null:
                result["type"] = [result["type"], "null"]
            if enum := type_map_obj.get("enum"):
                if enum == "choices":
                    choices = field.choices
                    result["enum"] = list(choices.keys())
                    result["enumNames"] = list(choices.values())
                if isinstance(enum, (list, tuple)):
                    result["enum"] = [item[0] for item in enum]
                    result["enumNames"] = [item[1] for item in enum]
            if format_ := type_map_obj["format"]:
                result["format"] = format_

            if read_only := field.read_only:
                result["readOnly"] = read_only

            with contextlib.suppress(drf_fields.SkipField):
                result["default"] = field.get_default()

        result = self._set_validation_properties(field, result)

        return result

    @staticmethod
    def _filter_fields(all_fields):
        """
        Override super._filter_fields to return all fields, including read-only fields,
        as read-only fields have to be displayed in Detail View.
        """
        return tuple((name, field) for name, field in all_fields)


class NautobotUiSchemaProcessor(NautobotProcessingMixin, schema.UiSchemaProcessor):
    """UiSchemaProcessor to account for custom field types and behaviors for Nautobot."""

    def _field_order(self) -> List[str]:
        """
        Overload the base which just returns `Meta.fields` and doesn't play nicely with "__all__".

        This instead calls `get_fields()` and returns the keys.
        """
        if self._is_list_serializer(self.serializer):
            fields = self.serializer.child.get_fields()
        else:
            fields = self.serializer.get_fields()

        field_names = self.order_fields(list(fields))

        return field_names

    def _get_ui_field_properties(self, field: schema.SerializerType, name: str) -> Dict[str, Any]:
        """
        We had to overload this here to make it so that array types with children validate properly
        and to also use `NautobotUiSchemaProcessor` over the default.
        """
        data_index = self._generate_data_index(name)
        result = {}
        is_list = False
        if self._is_field_serializer(field):
            return NautobotUiSchemaProcessor(field, self.renderer_context, prefix=data_index).get_ui_schema()
        elif isinstance(field, drf_serializers.ListField):
            is_list = True
            child = field.child
            is_int = isinstance(child, drf_serializers.IntegerField)
            widget = self._get_type_map_value(field=child).get("widget")
            if not widget and isinstance(child, drf_serializers.ChoiceField):
                widget = "checkbox"
        else:
            widget = self._get_type_map_value(field=field).get("widget")
        help_text = field.help_text
        if widget:
            if is_list and is_int:
                if "items" not in result:
                    result["items"] = {}
                result["items"]["ui:widget"] = widget
            else:
                result["ui:widget"] = widget
        if help_text:
            result["ui:help"] = help_text
        result.update(self._get_style_dict(field))
        result = self._set_validation_properties(field, result)
        return result


class NautobotColumnProcessor(NautobotProcessingMixin, schema.ColumnProcessor):
    """ColumnProcessor to account for custom field types and behaviors for Nautobot."""


class NautobotMetadata(SimpleMetadata):
    """
    Metadata class that emits JSON schema. It contains `schema` and `uiSchema` keys where:

    - schema: The object JSON schema
    - uiSchema: The object UI schema which describes the form layout in the UI
    """

    def determine_actions(self, request, view):
        """Generate the actions and return the names of the allowed methods."""
        actions = []
        for method in {"PUT", "POST"} & set(view.allowed_methods):
            view.request = clone_request(request, method)
            try:
                # Test global permissions
                if hasattr(view, "check_permissions"):
                    view.check_permissions(view.request)
                # Test object permissions (if viewing a specific object)
                if method == "PUT" and view.lookup_url_kwarg and hasattr(view, "get_object"):
                    view.get_object()
            except (exceptions.APIException, PermissionDenied, Http404):
                pass
            else:
                actions.append(method)
            finally:
                view.request = request
        return actions

    def get_list_display_fields(self, serializer):
        """Try to get the list display fields or default to an empty list."""
        serializer_meta = getattr(serializer, "Meta", None)
        return list(getattr(serializer_meta, "list_display_fields", []))

    def determine_metadata(self, request, view):
        """This is the metadata that gets returned on an `OPTIONS` request."""
        metadata = super().determine_metadata(request, view)

        # Include the object type label for this model.
        object_type = view.queryset.model._meta.label_lower if getattr(view, "queryset", None) else "unknown"
        metadata["object_type"] = object_type

        # If there's a serializer, do the needful to bind the schema/uiSchema.
        if hasattr(view, "get_serializer"):
            serializer = view.get_serializer()
            # TODO(jathan): Bit of a WIP here. Will likely refactor. There might be cases where we
            # want to explicitly override the UI field ordering, but that's not yet accounted for
            # here. For now the assertion is always put the `list_display_fields` first, and then
            # include the rest in whatever order.
            # See: https://rjsf-team.github.io/react-jsonschema-form/docs/usage/objects#specifying-property-order
            ui_schema = NautobotUiSchemaProcessor(serializer, request.parser_context).get_ui_schema()
            ui_schema["ui:order"] = self.get_list_display_fields(serializer) + ["*"]
            metadata.update(
                {
                    "schema": NautobotSchemaProcessor(serializer, request.parser_context).get_schema(),
                    "uiSchema": ui_schema,
                }
            )

<<<<<<< HEAD
            metadata["view_options"] = self.determine_view_options(request, serializer)
            metadata["filters"] = self.get_filter_info(view)

        return metadata

    def get_filter_info(self, view):
        """Enumerate filterset information for the view. Returns a dictionary with the following format:

        {
            "filter_name": {
                "label": "Filter Label",
                "lookup_types": [
                    {"value": "filter_name__n", "label": "not exact (n)"},
                    {"value": "filter_name__re", "label": "matches regex (re)"},
                    ...
                ]
            }
        }

        """

        if not getattr(view, "filterset_class", None):
            return {}
        filterset = view.filterset_class
        filters = {}
        for filter_name, filter_instance in sorted(
            filterset.base_filters.items(),
            key=lambda x: get_filter_field_label(x[1]),
        ):
            filter_key = filter_name.rsplit("__", 1)[0]
            label = get_filter_field_label(filter_instance)
            lookup_label = self._filter_lookup_label(filter_name, filter_instance)
            filters.setdefault(filter_key, {"label": label})
            filters[filter_key].setdefault("lookup_types", []).append({"value": filter_name, "label": lookup_label})
        return filters

    # TODO: move this into `build_lookup_label` when the legacy UI is removed
    def _filter_lookup_label(self, filter_name, filter_instance):
        """Fix confusing lookup labels for boolean filters."""
        if isinstance(filter_instance, django_filters.BooleanFilter):
            return "exact"
        return build_lookup_label(filter_name, filter_instance.lookup_expr)

    def add_missing_field_to_view_config_layout(self, view_config_layout, exclude_fields):
        """Add fields from view serializer fields that are missing from view_config_layout."""
        serializer_fields = self.view_serializer.fields.keys()
        view_config_fields = [
            field for config in view_config_layout for field_list in config.values() for field in field_list["fields"]
        ]
        missing_fields = sorted(set(serializer_fields) - set(view_config_fields) - set(exclude_fields))
        view_config_layout[0]["Other Fields"] = {"fields": missing_fields}
        return view_config_layout

    def restructure_view_config(self, serializer, view_config, detail=True):
        """
        Restructure the view config by removing specific fields
        ("composite_key", "url", "display", "status", "id", "created", "last_updated") from the view config.

        This operation aims to establish a standardized and consistent way of displaying the fields.

        Example:
            >>> view_config = [
                {
                    Location: {fields: ["display", "name",...]},
                    Others: {fields: ["tenant", "tenant_group", "status"]}
                },
                ...
            ]
            >>> restructure_view_config(serializer, view_config)
            [
                {
                    Location: {fields: ["name","id","composite_key","url"]},
                    Others: {fields: ["tenant", "tenant_group"]}
                },
                ...
            ]
        """
        if detail:
            # TODO(timizuo): Add a standardized way of handling `tenant` and `tags` fields, Possible should be on last items on second col.
            fields_to_remove = [
                "display",
                "status",
                "tags",
                "custom_fields",
                "relationships",
                "computed_fields",
                "notes_url",
            ]
            fields_to_remove += self.get_advanced_tab_fields(serializer)
        else:
            fields_to_remove = []

        # Make a deepcopy to avoid altering view_config
        view_config_layout = deepcopy(view_config.get("layout"))

        for section in view_config_layout:
            for value in section.values():
                for field in fields_to_remove:
                    if field in value["fields"]:
                        value["fields"].remove(field)

        if view_config.get("include_others", False) and detail:
            view_config_layout = self.add_missing_field_to_view_config_layout(view_config_layout, fields_to_remove)
        return view_config_layout

    def get_m2m_and_non_m2m_fields(self, serializer):
        """
        Retrieve the many-to-many (m2m) fields and other non-m2m fields from the serializer.

        Returns:
            A tuple containing two lists: m2m_fields and non m2m fields.
                - m2m_fields: A list of dictionaries, each containing the name and label of an m2m field.
                - non_m2m_fields: A list of dictionaries, each containing the name and label of a non m2m field.
        """
        m2m_fields = []
        non_m2m_fields = []

        for field_name, field in serializer.fields.items():
            if isinstance(field, drf_relations.ManyRelatedField):
                m2m_fields.append({"name": field_name, "label": field.label or field_name})
            else:
                non_m2m_fields.append({"name": field_name, "label": field.label or field_name})

        return m2m_fields, non_m2m_fields

    def get_default_advanced_view_config(self):
        """
        Generate advanced view config for the view

        Examples:
            >>> get_advanced_detail_view_config(serializer).
            {
                "layout":[
                    {
                        "Object Details": {
                            "fields": ["id", "url", "composite_key", "created", "last_updated"]
                        }
                    },
                ]
            }

        Returns:
            A list representing the advanced view config.
        """
        return {"layout": [{"Object Details": {"fields": self.advanced_tab_fields}}]}

    def get_default_detail_view_config(self, serializer):
        """
        Generate detail view config for the view based on the serializer's fields.

        Examples:
            >>> get_default_detail_view_config(serializer).
            {
                "layout":[
                    {
                        Device: {
                            "fields": ["name", "subdevice_role", "height", "comments"...]
                        }
                    },
                    {
                        Tags: {
                            "fields": ["tags"]
                        }
                    }
                ]
            }

        Returns:
            A list representing the view config.
        """
        m2m_fields, other_fields = self.get_m2m_and_non_m2m_fields(serializer)
        # TODO(timizuo): How do we get verbose_name of not model serializers?
        model_verbose_name = serializer.Meta.model._meta.verbose_name
        return {
            "layout": [
                {
                    bettertitle(model_verbose_name): {
                        "fields": [field["name"] for field in other_fields],
                    }
                },
                {field["label"]: {"fields": [field["name"]]} for field in m2m_fields},
            ]
        }

    def determine_detail_view_schema(self, serializer):
        """Determine the layout option that would be used for the detail view"""
        if hasattr(serializer.Meta, "detail_view_config"):
            view_config = self.validate_view_config(serializer.Meta.detail_view_config)
        else:
            view_config = self.get_default_detail_view_config(serializer)
        return self.restructure_view_config(serializer, view_config)

    def determine_advanced_view_schema(self, serializer):
        """Determine the layout option that would be used for the detail view advanced tab"""
        if hasattr(serializer.Meta, "advanced_view_config"):
            view_config = self.validate_view_config(serializer.Meta.advanced_view_config)
        else:
            view_config = self.get_default_advanced_view_config()
        return self.restructure_view_config(serializer, view_config, detail=False)

    def validate_view_config(self, view_config):
        """Validate view config"""

        # 1. Validate key `layout` is in view_config; as this is a required key is creating a view config
        if not view_config["layout"]:
            raise ViewConfigException("`layout` is a required key in creating a custom view_config")

        # 2. Validate `Other Fields` is not part of a layout group name, as this is a nautobot reserver keyword for group names
        for col in view_config["layout"]:
            for group_name in col.keys():
                if group_name in RESERVED_NAMES_FOR_OBJECT_DETAIL_VIEW_SCHEMA:
                    raise ViewConfigException(f"`{group_name}` is a reserved group name keyword.")
=======
            if hasattr(serializer, "determine_view_options"):
                metadata["view_options"] = serializer.determine_view_options(request)
>>>>>>> c0bdaded

        return metadata<|MERGE_RESOLUTION|>--- conflicted
+++ resolved
@@ -243,9 +243,10 @@
                 }
             )
 
-<<<<<<< HEAD
-            metadata["view_options"] = self.determine_view_options(request, serializer)
             metadata["filters"] = self.get_filter_info(view)
+
+            if hasattr(serializer, "determine_view_options"):
+                metadata["view_options"] = serializer.determine_view_options(request)
 
         return metadata
 
@@ -285,180 +286,4 @@
         """Fix confusing lookup labels for boolean filters."""
         if isinstance(filter_instance, django_filters.BooleanFilter):
             return "exact"
-        return build_lookup_label(filter_name, filter_instance.lookup_expr)
-
-    def add_missing_field_to_view_config_layout(self, view_config_layout, exclude_fields):
-        """Add fields from view serializer fields that are missing from view_config_layout."""
-        serializer_fields = self.view_serializer.fields.keys()
-        view_config_fields = [
-            field for config in view_config_layout for field_list in config.values() for field in field_list["fields"]
-        ]
-        missing_fields = sorted(set(serializer_fields) - set(view_config_fields) - set(exclude_fields))
-        view_config_layout[0]["Other Fields"] = {"fields": missing_fields}
-        return view_config_layout
-
-    def restructure_view_config(self, serializer, view_config, detail=True):
-        """
-        Restructure the view config by removing specific fields
-        ("composite_key", "url", "display", "status", "id", "created", "last_updated") from the view config.
-
-        This operation aims to establish a standardized and consistent way of displaying the fields.
-
-        Example:
-            >>> view_config = [
-                {
-                    Location: {fields: ["display", "name",...]},
-                    Others: {fields: ["tenant", "tenant_group", "status"]}
-                },
-                ...
-            ]
-            >>> restructure_view_config(serializer, view_config)
-            [
-                {
-                    Location: {fields: ["name","id","composite_key","url"]},
-                    Others: {fields: ["tenant", "tenant_group"]}
-                },
-                ...
-            ]
-        """
-        if detail:
-            # TODO(timizuo): Add a standardized way of handling `tenant` and `tags` fields, Possible should be on last items on second col.
-            fields_to_remove = [
-                "display",
-                "status",
-                "tags",
-                "custom_fields",
-                "relationships",
-                "computed_fields",
-                "notes_url",
-            ]
-            fields_to_remove += self.get_advanced_tab_fields(serializer)
-        else:
-            fields_to_remove = []
-
-        # Make a deepcopy to avoid altering view_config
-        view_config_layout = deepcopy(view_config.get("layout"))
-
-        for section in view_config_layout:
-            for value in section.values():
-                for field in fields_to_remove:
-                    if field in value["fields"]:
-                        value["fields"].remove(field)
-
-        if view_config.get("include_others", False) and detail:
-            view_config_layout = self.add_missing_field_to_view_config_layout(view_config_layout, fields_to_remove)
-        return view_config_layout
-
-    def get_m2m_and_non_m2m_fields(self, serializer):
-        """
-        Retrieve the many-to-many (m2m) fields and other non-m2m fields from the serializer.
-
-        Returns:
-            A tuple containing two lists: m2m_fields and non m2m fields.
-                - m2m_fields: A list of dictionaries, each containing the name and label of an m2m field.
-                - non_m2m_fields: A list of dictionaries, each containing the name and label of a non m2m field.
-        """
-        m2m_fields = []
-        non_m2m_fields = []
-
-        for field_name, field in serializer.fields.items():
-            if isinstance(field, drf_relations.ManyRelatedField):
-                m2m_fields.append({"name": field_name, "label": field.label or field_name})
-            else:
-                non_m2m_fields.append({"name": field_name, "label": field.label or field_name})
-
-        return m2m_fields, non_m2m_fields
-
-    def get_default_advanced_view_config(self):
-        """
-        Generate advanced view config for the view
-
-        Examples:
-            >>> get_advanced_detail_view_config(serializer).
-            {
-                "layout":[
-                    {
-                        "Object Details": {
-                            "fields": ["id", "url", "composite_key", "created", "last_updated"]
-                        }
-                    },
-                ]
-            }
-
-        Returns:
-            A list representing the advanced view config.
-        """
-        return {"layout": [{"Object Details": {"fields": self.advanced_tab_fields}}]}
-
-    def get_default_detail_view_config(self, serializer):
-        """
-        Generate detail view config for the view based on the serializer's fields.
-
-        Examples:
-            >>> get_default_detail_view_config(serializer).
-            {
-                "layout":[
-                    {
-                        Device: {
-                            "fields": ["name", "subdevice_role", "height", "comments"...]
-                        }
-                    },
-                    {
-                        Tags: {
-                            "fields": ["tags"]
-                        }
-                    }
-                ]
-            }
-
-        Returns:
-            A list representing the view config.
-        """
-        m2m_fields, other_fields = self.get_m2m_and_non_m2m_fields(serializer)
-        # TODO(timizuo): How do we get verbose_name of not model serializers?
-        model_verbose_name = serializer.Meta.model._meta.verbose_name
-        return {
-            "layout": [
-                {
-                    bettertitle(model_verbose_name): {
-                        "fields": [field["name"] for field in other_fields],
-                    }
-                },
-                {field["label"]: {"fields": [field["name"]]} for field in m2m_fields},
-            ]
-        }
-
-    def determine_detail_view_schema(self, serializer):
-        """Determine the layout option that would be used for the detail view"""
-        if hasattr(serializer.Meta, "detail_view_config"):
-            view_config = self.validate_view_config(serializer.Meta.detail_view_config)
-        else:
-            view_config = self.get_default_detail_view_config(serializer)
-        return self.restructure_view_config(serializer, view_config)
-
-    def determine_advanced_view_schema(self, serializer):
-        """Determine the layout option that would be used for the detail view advanced tab"""
-        if hasattr(serializer.Meta, "advanced_view_config"):
-            view_config = self.validate_view_config(serializer.Meta.advanced_view_config)
-        else:
-            view_config = self.get_default_advanced_view_config()
-        return self.restructure_view_config(serializer, view_config, detail=False)
-
-    def validate_view_config(self, view_config):
-        """Validate view config"""
-
-        # 1. Validate key `layout` is in view_config; as this is a required key is creating a view config
-        if not view_config["layout"]:
-            raise ViewConfigException("`layout` is a required key in creating a custom view_config")
-
-        # 2. Validate `Other Fields` is not part of a layout group name, as this is a nautobot reserver keyword for group names
-        for col in view_config["layout"]:
-            for group_name in col.keys():
-                if group_name in RESERVED_NAMES_FOR_OBJECT_DETAIL_VIEW_SCHEMA:
-                    raise ViewConfigException(f"`{group_name}` is a reserved group name keyword.")
-=======
-            if hasattr(serializer, "determine_view_options"):
-                metadata["view_options"] = serializer.determine_view_options(request)
->>>>>>> c0bdaded
-
-        return metadata+        return build_lookup_label(filter_name, filter_instance.lookup_expr)
--- conflicted
+++ resolved
@@ -147,23 +147,14 @@
             elif isinstance(value, (list, tuple, set)):
                 if isinstance(value, set):
                     value = sorted(value)
-<<<<<<< HEAD
-                if value and isinstance(value[0], dict) and ("composite_key" in value[0] or "id" in value[0]):
-=======
                 if value and isinstance(value[0], dict) and ("id" in value[0]):
                     # TODO: Potentially reintroduce "composite_key" above? ` or "composite_key" in value[0]`
->>>>>>> b5d50017
                     # Multiple nested related objects
                     if value[0].get("generic_foreign_key"):
                         # Multiple *generic* nested related obects
                         value = [COMPOSITE_KEY_SEPARATOR.join([v["object_type"], v["composite_key"]]) for v in value]
-<<<<<<< HEAD
-                    elif value[0].get("composite_key"):
-                        value = [v["composite_key"] for v in value]
-=======
                     # elif value[0].get("composite_key"):  # TODO: Potentially reintroduce "composite_key"?
                     #     value = [v["composite_key"] for v in value]
->>>>>>> b5d50017
                     else:
                         value = [v["id"] for v in value]
                 # The below makes for better UX than `json.dump()` for most current cases.

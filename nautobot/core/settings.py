import os
import platform
import re
import sys

from django.contrib.messages import constants as messages
import django.forms

from nautobot import __version__
from nautobot.core.settings_funcs import is_truthy, parse_redis_connection  # noqa: F401

#
# Environment setup
#

# This is used for display in the UI.
VERSION = __version__

# Hostname of the system. This is displayed in the web UI footers along with the
# version.
HOSTNAME = platform.node()

# Set the base directory two levels up (i.e. the base nautobot/ directory)
BASE_DIR = os.path.dirname(os.path.dirname(os.path.abspath(__file__)))

# Set the swapable User model to the Nautobot custom User model
AUTH_USER_MODEL = "users.User"

# Set the default AutoField for 3rd party apps
# N.B. Ideally this would be a `UUIDField`, but due to Django restrictions
#      we can’t do that yet
DEFAULT_AUTO_FIELD = "django.db.models.BigAutoField"


###############################################################
# NAUTOBOT - Settings for Nautobot internals/plugins/defaults #
###############################################################

#
# Nautobot optional settings/defaults
#
ALLOWED_URL_SCHEMES = (
    "file",
    "ftp",
    "ftps",
    "http",
    "https",
    "irc",
    "mailto",
    "sftp",
    "ssh",
    "tel",
    "telnet",
    "tftp",
    "vnc",
    "xmpp",
)

# Base directory wherein all created files (jobs, git repositories, file uploads, static files) will be stored)
NAUTOBOT_ROOT = os.getenv("NAUTOBOT_ROOT", os.path.expanduser("~/.nautobot"))

# Disable linking of Config Context objects via Dynamic Groups by default. This could cause performance impacts
# when a large number of dynamic groups are present
CONFIG_CONTEXT_DYNAMIC_GROUPS_ENABLED = is_truthy(os.getenv("NAUTOBOT_CONFIG_CONTEXT_DYNAMIC_GROUPS_ENABLED", "False"))

# By default, Nautobot will permit users to create duplicate prefixes and IP addresses in the global
# table (that is, those which are not assigned to any VRF). This behavior can be disabled by setting
# ENFORCE_GLOBAL_UNIQUE to True.
ENFORCE_GLOBAL_UNIQUE = is_truthy(os.getenv("NAUTOBOT_ENFORCE_GLOBAL_UNIQUE", "False"))

# Exclude potentially sensitive models from wildcard view exemption. These may still be exempted
# by specifying the model individually in the EXEMPT_VIEW_PERMISSIONS configuration parameter.
EXEMPT_EXCLUDE_MODELS = (
    ("auth", "group"),
    ("users", "user"),
    ("users", "objectpermission"),
)

# Models to exempt from the enforcement of view permissions
EXEMPT_VIEW_PERMISSIONS = []

# The file path to a directory where cloned Git repositories will be located
GIT_ROOT = os.getenv("NAUTOBOT_GIT_ROOT", os.path.join(NAUTOBOT_ROOT, "git").rstrip("/"))

# HTTP proxies to use for outbound requests originating from Nautobot (e.g. when sending webhook requests)
HTTP_PROXIES = None

# Send anonymized installation metrics when post_upgrade or send_installation_metrics management commands are run
INSTALLATION_METRICS_ENABLED = is_truthy(os.getenv("NAUTOBOT_INSTALLATION_METRICS_ENABLED", "True"))

# The file path to a directory where locally installed Jobs can be discovered
JOBS_ROOT = os.getenv("NAUTOBOT_JOBS_ROOT", os.path.join(NAUTOBOT_ROOT, "jobs").rstrip("/"))

# Log Nautobot deprecation warnings. Note that this setting is ignored (deprecation logs always enabled) if DEBUG = True
LOG_DEPRECATION_WARNINGS = is_truthy(os.getenv("NAUTOBOT_LOG_DEPRECATION_WARNINGS", "False"))

MAINTENANCE_MODE = is_truthy(os.getenv("NAUTOBOT_MAINTENANCE_MODE", "False"))
# Metrics
METRICS_ENABLED = is_truthy(os.getenv("NAUTOBOT_METRICS_ENABLED", "False"))

# Napalm
NAPALM_ARGS = {}
NAPALM_PASSWORD = os.getenv("NAUTOBOT_NAPALM_PASSWORD", "")
NAPALM_TIMEOUT = int(os.getenv("NAUTOBOT_NAPALM_TIMEOUT", "30"))
NAPALM_USERNAME = os.getenv("NAUTOBOT_NAPALM_USERNAME", "")

# Plugins
PLUGINS = []
PLUGINS_CONFIG = {}

# Global 3rd-party authentication settings
EXTERNAL_AUTH_DEFAULT_GROUPS = []
EXTERNAL_AUTH_DEFAULT_PERMISSIONS = {}

# Remote auth backend settings
REMOTE_AUTH_AUTO_CREATE_USER = False
REMOTE_AUTH_HEADER = "HTTP_REMOTE_USER"

# SSO backend settings https://python-social-auth.readthedocs.io/en/latest/configuration/settings.html
SOCIAL_AUTH_POSTGRES_JSONFIELD = False
# Nautobot related - May be overridden if using custom social auth backend
SOCIAL_AUTH_BACKEND_PREFIX = "social_core.backends"

# Job log entry sanitization and similar
SANITIZER_PATTERNS = [
    # General removal of username-like and password-like tokens
    (re.compile(r"(https?://)?\S+\s*@", re.IGNORECASE), r"\1{replacement}@"),
    (re.compile(r"(username|password|passwd|pwd)((?:\s+is.?|:)?\s+)\S+", re.IGNORECASE), r"\1\2{replacement}"),
]

# Storage
STORAGE_BACKEND = None
STORAGE_CONFIG = {}

# Test runner that is aware of our use of "integration" tags and only runs
# integration tests if explicitly passed in with `nautobot-server test --tag integration`.
TEST_RUNNER = "nautobot.core.tests.runner.NautobotTestRunner"
# Disable test data factories by default so as not to cause issues for plugins.
# The nautobot_config.py that Nautobot core uses for its own tests will override this to True.
TEST_USE_FACTORIES = is_truthy(os.getenv("NAUTOBOT_TEST_USE_FACTORIES", "False"))
# Pseudo-random number generator seed, for reproducibility of test results.
TEST_FACTORY_SEED = os.getenv("NAUTOBOT_TEST_FACTORY_SEED", None)

#
# django-slowtests
#

# Performance test uses `NautobotPerformanceTestRunner` to run, which is only available once you have `django-slowtests` installed in your dev environment.
# `invoke performance-test` and adding `--performance-report` or `--performance-snapshot` at the end of the `invoke` command
# will automatically opt to NautobotPerformanceTestRunner to run the tests.

# The baseline file that the performance test is running against
# TODO we need to replace the baselines in this file with more consistent results at least for CI
TEST_PERFORMANCE_BASELINE_FILE = os.getenv(
    "NAUTOBOT_TEST_PERFORMANCE_BASELINE_FILE", "nautobot/core/tests/performance_baselines.yml"
)

#
# Django cryptography
#

# CRYPTOGRAPHY_BACKEND = cryptography.hazmat.backends.default_backend()
# CRYPTOGRAPHY_DIGEST = cryptography.hazmat.primitives.hashes.SHA256
CRYPTOGRAPHY_KEY = None  # Defaults to SECRET_KEY if unset
CRYPTOGRAPHY_SALT = "nautobot-cryptography"


#
# Django Prometheus
#

PROMETHEUS_EXPORT_MIGRATIONS = False


#
# Django filters
#

FILTERS_NULL_CHOICE_LABEL = "None"
FILTERS_NULL_CHOICE_VALUE = "null"

STRICT_FILTERING = is_truthy(os.getenv("NAUTOBOT_STRICT_FILTERING", "True"))

#
# Django REST framework (API)
#

REST_FRAMEWORK_VERSION = VERSION.rsplit(".", 1)[0]  # Use major.minor as API version
current_major, current_minor = REST_FRAMEWORK_VERSION.split(".")
# We support all major.minor API versions from 1.2 to the present latest version.
# This will need to be elaborated upon when we move to version 2.0
# Similar logic exists in tasks.py, please keep them in sync!
assert current_major == "1", f"REST_FRAMEWORK_ALLOWED_VERSIONS needs to be updated to handle version {current_major}"
REST_FRAMEWORK_ALLOWED_VERSIONS = [f"{current_major}.{minor}" for minor in range(2, int(current_minor) + 1)]

REST_FRAMEWORK = {
    "ALLOWED_VERSIONS": REST_FRAMEWORK_ALLOWED_VERSIONS,
    "DEFAULT_AUTHENTICATION_CLASSES": (
        "rest_framework.authentication.SessionAuthentication",
        "nautobot.core.api.authentication.TokenAuthentication",
    ),
    "DEFAULT_FILTER_BACKENDS": ("nautobot.core.api.filter_backends.NautobotFilterBackend",),
    "DEFAULT_METADATA_CLASS": "nautobot.core.api.metadata.BulkOperationMetadata",
    "DEFAULT_PAGINATION_CLASS": "nautobot.core.api.pagination.OptionalLimitOffsetPagination",
    "DEFAULT_PERMISSION_CLASSES": ("nautobot.core.api.authentication.TokenPermissions",),
    "DEFAULT_RENDERER_CLASSES": (
        "rest_framework.renderers.JSONRenderer",
        "nautobot.core.api.renderers.FormlessBrowsableAPIRenderer",
    ),
    "DEFAULT_PARSER_CLASSES": ("rest_framework.parsers.JSONParser",),
    "DEFAULT_SCHEMA_CLASS": "nautobot.core.api.schema.NautobotAutoSchema",
    # Version to use if the client doesn't request otherwise.
    # This should only change (if at all) with Nautobot major (breaking) releases.
    "DEFAULT_VERSION": "1.2",
    "DEFAULT_VERSIONING_CLASS": "nautobot.core.api.versioning.NautobotAPIVersioning",
    "PAGE_SIZE": None,
    "SCHEMA_COERCE_METHOD_NAMES": {
        # Default mappings
        "retrieve": "read",
        "destroy": "delete",
        # Custom operations
        "bulk_destroy": "bulk_delete",
    },
    "VIEW_NAME_FUNCTION": "nautobot.utilities.api.get_view_name",
}


#
# drf_spectacular (OpenAPI/Swagger)
#

SPECTACULAR_SETTINGS = {
    "TITLE": "API Documentation",
    "DESCRIPTION": "Source of truth and network automation platform",
    "LICENSE": {"name": "Apache v2 License"},
    "VERSION": VERSION,
    # For a semblance of backwards-compatibility with drf-yasg / OpenAPI 2.0, where "/api" was a common "basePath"
    # in the schema.
    # OpenAPI 3.0 removes "basePath" in favor of "servers", so we now declare "/api" as the server relative URL and
    # trim it from all of the individual paths correspondingly.
    # See also https://github.com/nautobot/nautobot-ansible/pull/135 for an example of why this is desirable.
    "SERVERS": [{"url": "/api"}],
    "SCHEMA_PATH_PREFIX": "/api",
    "SCHEMA_PATH_PREFIX_TRIM": True,
    # use sidecar - locally packaged UI files, not CDN
    "SWAGGER_UI_DIST": "SIDECAR",
    "SWAGGER_UI_FAVICON_HREF": "SIDECAR",
    "REDOC_DIST": "SIDECAR",
    "ENUM_NAME_OVERRIDES": {
        # These choice enums need to be overridden because they get assigned to the `type` field and
        # result in this error:
        #    enum naming encountered a non-optimally resolvable collision for fields named "type".
        "CableTypeChoices": "nautobot.dcim.choices.CableTypeChoices",
        "ConsolePortTypeChoices": "nautobot.dcim.choices.ConsolePortTypeChoices",
        "CustomFieldTypeChoices": "nautobot.extras.choices.CustomFieldTypeChoices",
        "InterfaceTypeChoices": "nautobot.dcim.choices.InterfaceTypeChoices",
        "PortTypeChoices": "nautobot.dcim.choices.PortTypeChoices",
        "PowerFeedTypeChoices": "nautobot.dcim.choices.PowerFeedTypeChoices",
        "PowerOutletTypeChoices": "nautobot.dcim.choices.PowerOutletTypeChoices",
        "PowerPortTypeChoices": "nautobot.dcim.choices.PowerPortTypeChoices",
        "RackTypeChoices": "nautobot.dcim.choices.RackTypeChoices",
        "RelationshipTypeChoices": "nautobot.extras.choices.RelationshipTypeChoices",
        # Each of these StatusModels has bulk and non-bulk serializers, with the same status options,
        # which confounds drf-spectacular's automatic naming of enums, resulting in the below warning:
        #   enum naming encountered a non-optimally resolvable collision for fields named "status"
        # By explicitly naming the enums ourselves we avoid this warning.
        "CableStatusChoices": "nautobot.dcim.api.serializers.CableSerializer.status_choices",
        "CircuitStatusChoices": "nautobot.circuits.api.serializers.CircuitSerializer.status_choices",
        "DeviceStatusChoices": "nautobot.dcim.api.serializers.DeviceWithConfigContextSerializer.status_choices",
        "InterfaceStatusChoices": "nautobot.dcim.api.serializers.InterfaceSerializer.status_choices",
        "IPAddressStatusChoices": "nautobot.ipam.api.serializers.IPAddressSerializer.status_choices",
        "LocationStatusChoices": "nautobot.dcim.api.serializers.LocationSerializer.status_choices",
        "PowerFeedStatusChoices": "nautobot.dcim.api.serializers.PowerFeedSerializer.status_choices",
        "PrefixStatusChoices": "nautobot.ipam.api.serializers.PrefixSerializer.status_choices",
        "RackStatusChoices": "nautobot.dcim.api.serializers.RackSerializer.status_choices",
        "VirtualMachineStatusChoices": "nautobot.virtualization.api.serializers.VirtualMachineWithConfigContextSerializer.status_choices",
        "VLANStatusChoices": "nautobot.ipam.api.serializers.VLANSerializer.status_choices",
        # These choice enums need to be overridden because they get assigned to different names with the same choice set and
        # result in this error:
        #   encountered multiple names for the same choice set
        "JobExecutionTypeIntervalChoices": "nautobot.extras.choices.JobExecutionType",
    },
    # Create separate schema components for PATCH requests (fields generally are not `required` on PATCH)
    "COMPONENT_SPLIT_PATCH": True,
    # Create separate schema components for request vs response where appropriate
    "COMPONENT_SPLIT_REQUEST": True,
}


##############################################
# DJANGO - Core settings required for Django #
##############################################

#
# Databases
#

# Only PostgresSQL is supported, so database driver is hard-coded. This can
# still be overloaded in custom settings.
# https://docs.djangoproject.com/en/stable/ref/settings/#databases
DATABASES = {
    "default": {
        "NAME": os.getenv("NAUTOBOT_DB_NAME", "nautobot"),
        "USER": os.getenv("NAUTOBOT_DB_USER", ""),
        "PASSWORD": os.getenv("NAUTOBOT_DB_PASSWORD", ""),
        "HOST": os.getenv("NAUTOBOT_DB_HOST", "localhost"),
        "PORT": os.getenv("NAUTOBOT_DB_PORT", ""),
        "CONN_MAX_AGE": int(os.getenv("NAUTOBOT_DB_TIMEOUT", "300")),
        "ENGINE": os.getenv(
            "NAUTOBOT_DB_ENGINE",
            "django_prometheus.db.backends.postgresql" if METRICS_ENABLED else "django.db.backends.postgresql",
        ),
    }
}

# Ensure proper Unicode handling for MySQL
if DATABASES["default"]["ENGINE"] == "django.db.backends.mysql":
    DATABASES["default"]["OPTIONS"] = {"charset": "utf8mb4"}

# The secret key is used to encrypt session keys and salt passwords.
SECRET_KEY = os.getenv("NAUTOBOT_SECRET_KEY")

# Default overrides
ALLOWED_HOSTS = os.getenv("NAUTOBOT_ALLOWED_HOSTS", "").split(" ")
CSRF_TRUSTED_ORIGINS = []
CSRF_FAILURE_VIEW = "nautobot.core.views.csrf_failure"
DATE_FORMAT = os.getenv("NAUTOBOT_DATE_FORMAT", "N j, Y")
DATETIME_FORMAT = os.getenv("NAUTOBOT_DATETIME_FORMAT", "N j, Y g:i a")
DEBUG = is_truthy(os.getenv("NAUTOBOT_DEBUG", "False"))
INTERNAL_IPS = ("127.0.0.1", "::1")
FORCE_SCRIPT_NAME = None

TESTING = len(sys.argv) > 1 and sys.argv[1] == "test"

LOG_LEVEL = "DEBUG" if DEBUG else "INFO"

if TESTING:
    # keep log quiet by default when running unit/integration tests
    LOGGING = {}
else:
    LOGGING = {
        "version": 1,
        "disable_existing_loggers": False,
        "formatters": {
            "normal": {
                "format": "%(asctime)s.%(msecs)03d %(levelname)-7s %(name)s :\n  %(message)s",
                "datefmt": "%H:%M:%S",
            },
            "verbose": {
                "format": "%(asctime)s.%(msecs)03d %(levelname)-7s %(name)-20s %(filename)-15s %(funcName)30s() :\n  %(message)s",
                "datefmt": "%H:%M:%S",
            },
        },
        "handlers": {
            "normal_console": {
                "level": "INFO",
                "class": "logging.StreamHandler",
                "formatter": "normal",
            },
            "verbose_console": {
                "level": "DEBUG",
                "class": "logging.StreamHandler",
                "formatter": "verbose",
            },
        },
        "loggers": {
            "django": {"handlers": ["normal_console"], "level": "INFO"},
            "nautobot": {
                "handlers": ["verbose_console" if DEBUG else "normal_console"],
                "level": LOG_LEVEL,
            },
        },
    }

MEDIA_ROOT = os.path.join(NAUTOBOT_ROOT, "media").rstrip("/")
SESSION_COOKIE_AGE = int(os.getenv("NAUTOBOT_SESSION_COOKIE_AGE", "1209600"))  # 2 weeks, in seconds
SESSION_FILE_PATH = os.getenv("NAUTOBOT_SESSION_FILE_PATH", None)
SHORT_DATE_FORMAT = os.getenv("NAUTOBOT_SHORT_DATE_FORMAT", "Y-m-d")
SHORT_DATETIME_FORMAT = os.getenv("NAUTOBOT_SHORT_DATETIME_FORMAT", "Y-m-d H:i")
SHORT_TIME_FORMAT = os.getenv("NAUTOBOT_SHORT_TIME_FORMAT", "H:i:s")
TIME_FORMAT = os.getenv("NAUTOBOT_TIME_FORMAT", "g:i a")
TIME_ZONE = os.getenv("NAUTOBOT_TIME_ZONE", "UTC")

# Disable importing the WSGI module before starting the server application. This is required for
# uWSGI postfork callbacks to execute as is currently required in `nautobot.core.wsgi`.
WEBSERVER_WARMUP = False

# Installed apps and Django plugins. Nautobot plugins will be appended here later.
INSTALLED_APPS = [
    "django.contrib.auth",
    "django.contrib.contenttypes",
    "django.contrib.sessions",
    "django.contrib.messages",
    "django.contrib.staticfiles",
    "django.contrib.humanize",
    "cacheops",  # v2 TODO(jathan); Remove cacheops.
    "corsheaders",
    "django_filters",
    "django_jinja",
    "django_tables2",
    "django_prometheus",
    "mptt",
    "social_django",
    "taggit",
    "timezone_field",
    "nautobot.core.apps.NautobotConstanceConfig",  # overridden form of "constance" AppConfig
    "nautobot.core",
    "django.contrib.admin",  # Must be after `nautobot.core` for template overrides
    "django_celery_beat",  # Must be after `nautobot.core` for template overrides
    "rest_framework",  # Must be after `nautobot.core` for template overrides
    "db_file_storage",
    "nautobot.circuits",
    "nautobot.dcim",
    "nautobot.ipam",
    "nautobot.extras",
    "nautobot.tenancy",
    "nautobot.users",
    "nautobot.utilities",
    "nautobot.virtualization",
    "django_rq",  # Must come after nautobot.extras to allow overriding management commands
    "drf_spectacular",
    "drf_spectacular_sidecar",
    "graphene_django",
    "health_check",
    "health_check.storage",
    "django_extensions",
    "constance.backends.database",
    "django_ajax_tables",
]

# Middleware
MIDDLEWARE = [
    "django_prometheus.middleware.PrometheusBeforeMiddleware",
    "corsheaders.middleware.CorsMiddleware",
    "django.contrib.sessions.middleware.SessionMiddleware",
    "django.middleware.common.CommonMiddleware",
    "django.middleware.csrf.CsrfViewMiddleware",
    "django.contrib.auth.middleware.AuthenticationMiddleware",
    "django.contrib.messages.middleware.MessageMiddleware",
    "django.middleware.clickjacking.XFrameOptionsMiddleware",
    "django.middleware.security.SecurityMiddleware",
    "nautobot.core.middleware.ExceptionHandlingMiddleware",
    "nautobot.core.middleware.RemoteUserMiddleware",
    "nautobot.core.middleware.ExternalAuthMiddleware",
    "nautobot.core.middleware.ObjectChangeMiddleware",
    "django_prometheus.middleware.PrometheusAfterMiddleware",
]

ROOT_URLCONF = "nautobot.core.urls"

TEMPLATES = [
    {
        "NAME": "django",
        "BACKEND": "django.template.backends.django.DjangoTemplates",
        "DIRS": [],
        "APP_DIRS": True,
        "OPTIONS": {
            "context_processors": [
                "django.template.context_processors.debug",
                "django.template.context_processors.request",
                "django.template.context_processors.media",
                "django.contrib.auth.context_processors.auth",
                "django.contrib.messages.context_processors.messages",
                "social_django.context_processors.backends",
                "social_django.context_processors.login_redirect",
                "nautobot.core.context_processors.settings",
                "nautobot.core.context_processors.sso_auth",
            ],
        },
    },
    {
        "NAME": "jinja",
        "BACKEND": "django_jinja.backend.Jinja2",
        "DIRS": [],
        "APP_DIRS": False,
        "OPTIONS": {
            "context_processors": [
                "django.template.context_processors.debug",
                "django.template.context_processors.request",
                "django.template.context_processors.media",
                "django.contrib.auth.context_processors.auth",
                "django.contrib.messages.context_processors.messages",
                "social_django.context_processors.backends",
                "social_django.context_processors.login_redirect",
                "nautobot.core.context_processors.settings",
                "nautobot.core.context_processors.sso_auth",
            ],
            "environment": "jinja2.sandbox.SandboxedEnvironment",
        },
    },
]

# Set up authentication backends
AUTHENTICATION_BACKENDS = [
    # Always check object permissions
    "nautobot.core.authentication.ObjectPermissionBackend",
]

# Internationalization
LANGUAGE_CODE = "en-us"
USE_I18N = True
USE_TZ = True

# WSGI
WSGI_APPLICATION = "nautobot.core.wsgi.application"
SECURE_PROXY_SSL_HEADER = ("HTTP_X_FORWARDED_PROTO", "https")
USE_X_FORWARDED_HOST = True
X_FRAME_OPTIONS = "DENY"

# Static files (CSS, JavaScript, Images)
STATIC_ROOT = os.path.join(NAUTOBOT_ROOT, "static")
STATIC_URL = "static/"
STATICFILES_DIRS = (os.path.join(BASE_DIR, "project-static"),)

# Media
MEDIA_URL = "media/"

# Disable default limit of 1000 fields per request. Needed for bulk deletion of objects. (Added in Django 1.10.)
DATA_UPLOAD_MAX_NUMBER_FIELDS = None

# Messages
MESSAGE_TAGS = {
    messages.ERROR: "danger",
}

# Authentication URLs
# This is the URL route name for the login view.
LOGIN_URL = "login"

# This is the URL route name for the home page (index) view.
LOGIN_REDIRECT_URL = "home"

#
# django-constance
#

CONSTANCE_BACKEND = "constance.backends.database.DatabaseBackend"
CONSTANCE_DATABASE_PREFIX = "constance:nautobot:"
CONSTANCE_IGNORE_ADMIN_VERSION_CHECK = True  # avoid potential errors in a multi-node deployment

CONSTANCE_ADDITIONAL_FIELDS = {
    "per_page_defaults_field": [
        "nautobot.utilities.forms.fields.JSONArrayFormField",
        {
            "widget": "django.forms.TextInput",
            "base_field": django.forms.IntegerField(min_value=1),
        },
    ],
    "release_check_timeout_field": [
        "django.forms.IntegerField",
        {
            "min_value": 3600,
        },
    ],
    "release_check_url_field": [
        "django.forms.URLField",
        {
            "required": False,
        },
    ],
}

CONSTANCE_CONFIG = {
    "BANNER_BOTTOM": [
        "",
        "Custom HTML to display in a banner at the bottom of all pages.",
    ],
    "BANNER_LOGIN": [
        "",
        "Custom HTML to display in a banner at the top of the login page.",
    ],
    "BANNER_TOP": [
        "",
        "Custom HTML to display in a banner at the top of all pages.",
    ],
    "CHANGELOG_RETENTION": [
        90,
        "Number of days to retain object changelog history.\nSet this to 0 to retain changes indefinitely.",
    ],
<<<<<<< HEAD
    "CONTENT_TYPE_CACHE_TIMEOUT": [
        3600,
        "Number of seconds to cache ContentType lookups. Set to 0 to disable caching.",
=======
    "DEPLOYMENT_ID": [
        "",
        "Randomly generated UUID used to identify this installation.\n"
        "Used for sending anonymous installation metrics, when settings.INSTALLATION_METRICS_ENABLED is set to True.",
>>>>>>> bb0856eb
    ],
    "DISABLE_PREFIX_LIST_HIERARCHY": [
        False,
        "Disable rendering parent/child relationships in the IPAM Prefix list view and instead show a flat list.",
    ],
    "DYNAMIC_GROUPS_MEMBER_CACHE_TIMEOUT": [
        3600,
        "Dynamic Group member cache timeout in seconds. This is the amount of time that a Dynamic Group's member list "
        "will be cached in Django cache backend. Since retrieving the member list of a Dynamic Group can be a very "
        "expensive operation, especially in reverse, this cache is used to speed up the process of retrieving the "
        "member list. This cache is invalidated when a Dynamic Group is saved. Set to 0 to disable caching.",
    ],
    "HIDE_RESTRICTED_UI": [
        False,
        "If set to True, users with limited permissions will not be shown menu items and home-page elements that "
        "they do not have permission to access.",
    ],
    "MAX_PAGE_SIZE": [
        1000,
        "Maximum number of objects that a user can list in one UI page or one API call.\n"
        "If set to 0, a user can retrieve an unlimited number of objects.",
    ],
    "PAGINATE_COUNT": [
        50,
        "Default number of objects to display per page when listing objects in the UI and/or REST API.",
    ],
    "PER_PAGE_DEFAULTS": [
        [25, 50, 100, 250, 500, 1000],
        "Pagination options to present to the user to choose amongst.\n"
        "For proper user experience, this list should include the PAGINATE_COUNT and MAX_PAGE_SIZE values as options.",
        # Use custom field type defined above
        "per_page_defaults_field",
    ],
    "PREFER_IPV4": [
        False,
        "Whether to prefer IPv4 primary addresses over IPv6 primary addresses for devices.",
    ],
    "RACK_ELEVATION_DEFAULT_UNIT_HEIGHT": [
        22,
        "Default height (in pixels) of a rack unit in a rack elevation diagram",
    ],
    "RACK_ELEVATION_DEFAULT_UNIT_WIDTH": [
        230,
        "Default width (in pixels) of a rack unit in a rack elevation diagram",
    ],
    "RELEASE_CHECK_TIMEOUT": [
        24 * 3600,
        "Number of seconds (must be at least 3600, or one hour) to cache the result of a release check "
        "before checking again for a new release.",
        # Use custom field type defined above
        "release_check_timeout_field",
    ],
    "RELEASE_CHECK_URL": [
        "",
        "URL of GitHub repository REST API endpoint to poll periodically for availability of new Nautobot releases.\n"
        'This can be set to the official repository "https://api.github.com/repos/nautobot/nautobot/releases" or '
        "a custom fork.\nSet this to an empty string to disable automatic update checks.",
        # Use custom field type defined above
        "release_check_url_field",
    ],
}

CONSTANCE_CONFIG_FIELDSETS = {
    "Banners": ["BANNER_LOGIN", "BANNER_TOP", "BANNER_BOTTOM"],
    "Change Logging": ["CHANGELOG_RETENTION"],
    "Device Connectivity": ["PREFER_IPV4"],
    "Installation Metrics": ["DEPLOYMENT_ID"],
    "Pagination": ["PAGINATE_COUNT", "MAX_PAGE_SIZE", "PER_PAGE_DEFAULTS"],
    "Rack Elevation Rendering": ["RACK_ELEVATION_DEFAULT_UNIT_HEIGHT", "RACK_ELEVATION_DEFAULT_UNIT_WIDTH"],
    "Release Checking": ["RELEASE_CHECK_URL", "RELEASE_CHECK_TIMEOUT"],
    "User Interface": ["DISABLE_PREFIX_LIST_HIERARCHY", "HIDE_RESTRICTED_UI"],
    "Performance": ["CONTENT_TYPE_CACHE_TIMEOUT", "DYNAMIC_GROUPS_MEMBER_CACHE_TIMEOUT"],
}

#
# From django-cors-headers
#

# If True, all origins will be allowed. Other settings restricting allowed origins will be ignored.
# Defaults to False. Setting this to True can be dangerous, as it allows any website to make
# cross-origin requests to yours. Generally you'll want to restrict the list of allowed origins with
# CORS_ALLOWED_ORIGINS or CORS_ALLOWED_ORIGIN_REGEXES.
CORS_ALLOW_ALL_ORIGINS = is_truthy(os.getenv("NAUTOBOT_CORS_ALLOW_ALL_ORIGINS", "False"))

# A list of strings representing regexes that match Origins that are authorized to make cross-site
# HTTP requests. Defaults to [].
CORS_ALLOWED_ORIGIN_REGEXES = []

# A list of origins that are authorized to make cross-site HTTP requests. Defaults to [].
CORS_ALLOWED_ORIGINS = []

#
# GraphQL
#

GRAPHENE = {
    "SCHEMA": "nautobot.core.graphql.schema_init.schema",
    "DJANGO_CHOICE_FIELD_ENUM_V3_NAMING": True,  # any field with a name of type will break in Graphene otherwise.
}
GRAPHQL_CUSTOM_FIELD_PREFIX = "cf"
GRAPHQL_RELATIONSHIP_PREFIX = "rel"
GRAPHQL_COMPUTED_FIELD_PREFIX = "cpf"


#
# Caching
#

# v2 TODO(jathan): Remove all cacheops settings.
# The django-cacheops plugin is used to cache querysets. The built-in Django
# caching is not used.
CACHEOPS = {
    "auth.user": {"ops": "get", "timeout": 60 * 15},
    "auth.*": {"ops": ("fetch", "get")},
    "auth.permission": {"ops": "all"},
    "circuits.*": {"ops": "all"},
    "dcim.inventoryitem": None,  # MPTT models are exempt due to raw SQL
    "dcim.region": None,  # MPTT models are exempt due to raw SQL
    "dcim.rackgroup": None,  # MPTT models are exempt due to raw SQL
    "dcim.*": {"ops": "all"},
    "ipam.*": {"ops": "all"},
    "extras.*": {"ops": "all"},
    "users.*": {"ops": "all"},
    "tenancy.tenantgroup": None,  # MPTT models are exempt due to raw SQL
    "tenancy.*": {"ops": "all"},
    "virtualization.*": {"ops": "all"},
}
CACHEOPS_DEGRADE_ON_FAILURE = True
CACHEOPS_ENABLED = is_truthy(os.getenv("NAUTOBOT_CACHEOPS_ENABLED", "False"))
CACHEOPS_REDIS = os.getenv("NAUTOBOT_CACHEOPS_REDIS", parse_redis_connection(redis_database=1))
CACHEOPS_DEFAULTS = {"timeout": int(os.getenv("NAUTOBOT_CACHEOPS_TIMEOUT", "900"))}

# The django-redis cache is used to establish concurrent locks using Redis. The
# django-rq settings will use the same instance/database by default.
CACHES = {
    "default": {
        "BACKEND": os.getenv(
            "NAUTOBOT_CACHES_BACKEND",
            "django_prometheus.cache.backends.redis.RedisCache" if METRICS_ENABLED else "django_redis.cache.RedisCache",
        ),
        "LOCATION": parse_redis_connection(redis_database=0),
        "TIMEOUT": 300,
        "OPTIONS": {
            "CLIENT_CLASS": "django_redis.client.DefaultClient",
            "PASSWORD": "",
        },
    }
}

#
# Django RQ (used for legacy background processesing)
#

# These defaults utilize the Django caches setting defined for django-redis.
# See: https://github.com/rq/django-rq#support-for-django-redis-and-django-redis-cache
RQ_QUEUES = {
    "default": {
        "USE_REDIS_CACHE": "default",
    },
    "check_releases": {
        "USE_REDIS_CACHE": "default",
    },
    "custom_fields": {
        "USE_REDIS_CACHE": "default",
    },
    "webhooks": {
        "USE_REDIS_CACHE": "default",
    },
}

#
# Celery (used for background processing)
#

# Celery broker URL used to tell workers where queues are located
CELERY_BROKER_URL = os.getenv("NAUTOBOT_CELERY_BROKER_URL", parse_redis_connection(redis_database=0))

# Celery results backend URL to tell workers where to publish task results
CELERY_RESULT_BACKEND = os.getenv("NAUTOBOT_CELERY_RESULT_BACKEND", parse_redis_connection(redis_database=0))

# Instruct celery to report the started status of a job, instead of just `pending`, `finished`, or `failed`
CELERY_TASK_TRACK_STARTED = True

# Default celery queue name that will be used by workers and tasks if no queue is specified
CELERY_TASK_DEFAULT_QUEUE = os.getenv("NAUTOBOT_CELERY_TASK_DEFAULT_QUEUE", "default")

# Global task time limits (seconds)
# Exceeding the soft limit will result in a SoftTimeLimitExceeded exception,
# while exceeding the hard limit will result in a SIGKILL.
CELERY_TASK_SOFT_TIME_LIMIT = int(os.getenv("NAUTOBOT_CELERY_TASK_SOFT_TIME_LIMIT", str(5 * 60)))
CELERY_TASK_TIME_LIMIT = int(os.getenv("NAUTOBOT_CELERY_TASK_TIME_LIMIT", str(10 * 60)))

# Ports for prometheus metric HTTP server running on the celery worker.
# Normally this should be set to a single port, unless you have multiple workers running on a single machine, i.e.
# sharing the same available ports. In that case you need to specify a range of ports greater than or equal to the
# highest amount of workers you are running on a single machine (comma-separated, like "8080,8081,8082"). You can then
# use the `target_limit` parameter to the Prometheus `scrape_config` to ensure you are not getting duplicate metrics in
# that case. Set this to an empty string to disable it.
CELERY_WORKER_PROMETHEUS_PORTS = []
if os.getenv("NAUTOBOT_CELERY_WORKER_PROMETHEUS_PORTS"):
    CELERY_WORKER_PROMETHEUS_PORTS = [
        int(value) for value in os.getenv("NAUTOBOT_CELERY_WORKER_PROMETHEUS_PORTS").split(",")
    ]

# These settings define the custom nautobot serialization encoding as an accepted data encoding format
# and register that format for task input and result serialization
CELERY_ACCEPT_CONTENT = ["nautobot_json"]
CELERY_RESULT_ACCEPT_CONTENT = ["nautobot_json"]
CELERY_TASK_SERIALIZER = "nautobot_json"
CELERY_RESULT_SERIALIZER = "nautobot_json"

CELERY_BEAT_SCHEDULER = "nautobot.core.celery.schedulers:NautobotDatabaseScheduler"

# Sets an age out timer of redis lock. This is NOT implicitly applied to locks, must be added
# to a lock creation as `timeout=settings.REDIS_LOCK_TIMEOUT`
REDIS_LOCK_TIMEOUT = int(os.getenv("NAUTOBOT_REDIS_LOCK_TIMEOUT", "600"))

#
# Custom branding (logo and title)
#

# Branding logo locations. The logo takes the place of the Nautobot logo in the top right of the nav bar.
# The filepath should be relative to the `MEDIA_ROOT`.
BRANDING_FILEPATHS = {
    "logo": os.getenv("NAUTOBOT_BRANDING_FILEPATHS_LOGO", None),  # Navbar logo
    "favicon": os.getenv("NAUTOBOT_BRANDING_FILEPATHS_FAVICON", None),  # Browser favicon
    "icon_16": os.getenv("NAUTOBOT_BRANDING_FILEPATHS_ICON_16", None),  # 16x16px icon
    "icon_32": os.getenv("NAUTOBOT_BRANDING_FILEPATHS_ICON_32", None),  # 32x32px icon
    "icon_180": os.getenv(
        "NAUTOBOT_BRANDING_FILEPATHS_ICON_180", None
    ),  # 180x180px icon - used for the apple-touch-icon header
    "icon_192": os.getenv("NAUTOBOT_BRANDING_FILEPATHS_ICON_192", None),  # 192x192px icon
    "icon_mask": os.getenv(
        "NAUTOBOT_BRANDING_FILEPATHS_ICON_MASK", None
    ),  # mono-chrome icon used for the mask-icon header
}

# Title to use in place of "Nautobot"
BRANDING_TITLE = os.getenv("NAUTOBOT_BRANDING_TITLE", "Nautobot")

# Prepended to CSV, YAML and export template filenames (i.e. `nautobot_device.yml`)
BRANDING_PREPENDED_FILENAME = os.getenv("NAUTOBOT_BRANDING_PREPENDED_FILENAME", "nautobot_")

# Branding URLs (links in the bottom right of the footer)
BRANDING_URLS = {
    "code": os.getenv("NAUTOBOT_BRANDING_URLS_CODE", "https://github.com/nautobot/nautobot"),
    "docs": os.getenv("NAUTOBOT_BRANDING_URLS_DOCS", None),
    "help": os.getenv("NAUTOBOT_BRANDING_URLS_HELP", "https://github.com/nautobot/nautobot/wiki"),
}

# Undocumented link in the bottom right of the footer which is meant to persist any custom branding changes.
BRANDING_POWERED_BY_URL = "https://docs.nautobot.com/"

#
# Django extensions settings
#

# Dont load the 'taggit' app, since we have our own custom `Tag` and `TaggedItem` models
SHELL_PLUS_DONT_LOAD = ["taggit"]

#
# UI settings
#


# UI_RACK_VIEW_TRUNCATE_FUNCTION
def UI_RACK_VIEW_TRUNCATE_FUNCTION(device_display_name):
    """Given device display name, truncate to fit the rack elevation view.

    :param device_display_name: Full display name of the device attempting to be rendered in the rack elevation.
    :type device_display_name: str

    :return: Truncated device name
    :type: str
    """
    return str(device_display_name).split(".")[0]<|MERGE_RESOLUTION|>--- conflicted
+++ resolved
@@ -577,16 +577,14 @@
         90,
         "Number of days to retain object changelog history.\nSet this to 0 to retain changes indefinitely.",
     ],
-<<<<<<< HEAD
     "CONTENT_TYPE_CACHE_TIMEOUT": [
         3600,
         "Number of seconds to cache ContentType lookups. Set to 0 to disable caching.",
-=======
+    ],
     "DEPLOYMENT_ID": [
         "",
         "Randomly generated UUID used to identify this installation.\n"
         "Used for sending anonymous installation metrics, when settings.INSTALLATION_METRICS_ENABLED is set to True.",
->>>>>>> bb0856eb
     ],
     "DISABLE_PREFIX_LIST_HIERARCHY": [
         False,

--- conflicted
+++ resolved
@@ -842,13 +842,10 @@
     "icon_mask": os.getenv(
         "NAUTOBOT_BRANDING_FILEPATHS_ICON_MASK", None
     ),  # mono-chrome icon used for the mask-icon header
-<<<<<<< HEAD
     "header_bullet": os.getenv(
         "NAUTOBOT_BRANDING_FILEPATHS_HEADER_BULLET", None
     ),  # bullet image used for various view headers
-=======
     "nav_bullet": os.getenv("NAUTOBOT_BRANDING_FILEPATHS_NAV_BULLET", None),  # bullet image used for nav menu headers
->>>>>>> 21318bd6
 }
 
 # Title to use in place of "Nautobot"

--- conflicted
+++ resolved
@@ -248,23 +248,6 @@
         "PrefixTypeChoices": "nautobot.ipam.choices.PrefixTypeChoices",
         "RackTypeChoices": "nautobot.dcim.choices.RackTypeChoices",
         "RelationshipTypeChoices": "nautobot.extras.choices.RelationshipTypeChoices",
-<<<<<<< HEAD
-        # Each of these StatusModels has bulk and non-bulk serializers, with the same status options,
-        # which confounds drf-spectacular's automatic naming of enums, resulting in the below warning:
-        #   enum naming encountered a non-optimally resolvable collision for fields named "status"
-        # By explicitly naming the enums ourselves we avoid this warning.
-        "CableStatusChoices": "nautobot.dcim.api.serializers.CableSerializer.status_choices",
-        "CircuitStatusChoices": "nautobot.circuits.api.serializers.CircuitSerializer.status_choices",
-        "DeviceStatusChoices": "nautobot.dcim.api.serializers.DeviceWithConfigContextSerializer.status_choices",
-        "InterfaceStatusChoices": "nautobot.dcim.api.serializers.InterfaceSerializer.status_choices",
-        "IPAddressStatusChoices": "nautobot.ipam.api.serializers.IPAddressSerializer.status_choices",
-        "LocationStatusChoices": "nautobot.dcim.api.serializers.LocationSerializer.status_choices",
-        "PowerFeedStatusChoices": "nautobot.dcim.api.serializers.PowerFeedSerializer.status_choices",
-        "RackStatusChoices": "nautobot.dcim.api.serializers.RackSerializer.status_choices",
-        "VirtualMachineStatusChoices": "nautobot.virtualization.api.serializers.VirtualMachineWithConfigContextSerializer.status_choices",
-        "VLANStatusChoices": "nautobot.ipam.api.serializers.VLANSerializer.status_choices",
-=======
->>>>>>> f7e17108
         # These choice enums need to be overridden because they get assigned to different names with the same choice set and
         # result in this error:
         #   encountered multiple names for the same choice set

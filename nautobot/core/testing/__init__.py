<<<<<<< HEAD
import collections

=======
>>>>>>> 88088944
from django.contrib.auth import get_user_model
from django.test import TransactionTestCase as _TransactionTestCase
from django.test import tag

from nautobot.core.testing.api import APITestCase, APIViewTestCases
from nautobot.core.testing.filters import FilterTestCases
from nautobot.core.testing.mixins import NautobotTestCaseMixin, NautobotTestClient
from nautobot.core.testing.utils import (
    create_test_user,
    disable_warnings,
    extract_form_failures,
    extract_page_body,
    get_deletable_objects,
    post_data,
)
from nautobot.core.testing.views import ModelTestCase, ModelViewTestCase, TestCase, ViewTestCases
<<<<<<< HEAD
from nautobot.extras.jobs import get_job
from nautobot.extras.models import Job, JobResult
=======
from nautobot.extras.models import JobResult
>>>>>>> 88088944

__all__ = (
    "APITestCase",
    "APIViewTestCases",
    "create_job_result_and_run_job",
    "create_test_user",
    "disable_warnings",
    "extract_form_failures",
    "extract_page_body",
    "FilterTestCases",
    "get_deletable_objects",
    "get_job_class_and_model",
    "JobClassInfo",
    "ModelTestCase",
    "ModelViewTestCase",
    "NautobotTestCaseMixin",
    "NautobotTestClient",
    "post_data",
    "run_job_for_testing",
    "TestCase",
    "ViewTestCases",
)

# Use the proper swappable User model
User = get_user_model()


def run_job_for_testing(job, username="test-user", **kwargs):
    """
    Provide a common interface to run Nautobot jobs as part of unit tests.

    Args:
      job (Job): Job model instance (not Job class) to run
      username (str): Username of existing or to-be-created User account to own the JobResult.
      **kwargs: Input keyword arguments for Job run method.

    Returns:
      JobResult: representing the executed job
    """
    # Enable the job if it wasn't enabled before
    if not job.enabled:
        job.enabled = True
        job.validated_save()

    user_instance, _ = User.objects.get_or_create(
        username=username, defaults={"is_superuser": True, "password": "password"}
<<<<<<< HEAD
    )
    # Run the job synchronously in the current thread as if it were being executed by a worker
    job_result = JobResult.apply_job(
        job_model=job,
        user=user_instance,
        **kwargs,
    )
    return job_result


def create_job_result_and_run_job(module, name, source="local", *args, **kwargs):
    """Test helper function to call get_job_class_and_model() then call run_job_for_testing()."""
    _job_class, job_model = get_job_class_and_model(module, name, source)
    job_result = run_job_for_testing(job=job_model, **kwargs)
    job_result.refresh_from_db()
=======
    )
    # Run the job synchronously in the current thread as if it were being executed by a worker
    job_result = JobResult.execute_job(
        job_model=job,
        user=user_instance,
        **kwargs,
    )
>>>>>>> 88088944
    return job_result


#: Return value of `get_job_class_and_model()`.
JobClassInfo = collections.namedtuple("JobClassInfo", "job_class job_model")


def get_job_class_and_model(module, name, source="local"):
    """
    Test helper function to look up a job class and job model and ensure the latter is enabled.

    Args:
        module (str): Job module name
        name (str): Job class name
        source (str): Job grouping (default: "local")

    Returns:
        JobClassInfo: Named 2-tuple of (job_class, job_model)
    """
    class_path = f"{source}/{module}/{name}"
    job_class = get_job(class_path)
    job_model = Job.objects.get_for_class_path(class_path)
    job_model.enabled = True
    job_model.validated_save()
    return JobClassInfo(job_class, job_model)


@tag("unit")
class TransactionTestCase(_TransactionTestCase, NautobotTestCaseMixin):
    """
    Base test case class using the TransactionTestCase for unit testing
    """

    # 'job_logs' is a proxy connection to the same (default) database that's used exclusively for Job logging
    databases = ("default", "job_logs")

    def setUp(self):
        """Provide a clean, post-migration state before each test case.

        django.test.TransactionTestCase truncates the database after each test runs. We need at least the default
        statuses present in the database in order to run tests."""
        super().setUp()
        self.setUpNautobot(client=True, populate_status=True)<|MERGE_RESOLUTION|>--- conflicted
+++ resolved
@@ -1,8 +1,5 @@
-<<<<<<< HEAD
 import collections
 
-=======
->>>>>>> 88088944
 from django.contrib.auth import get_user_model
 from django.test import TransactionTestCase as _TransactionTestCase
 from django.test import tag
@@ -19,12 +16,8 @@
     post_data,
 )
 from nautobot.core.testing.views import ModelTestCase, ModelViewTestCase, TestCase, ViewTestCases
-<<<<<<< HEAD
 from nautobot.extras.jobs import get_job
 from nautobot.extras.models import Job, JobResult
-=======
-from nautobot.extras.models import JobResult
->>>>>>> 88088944
 
 __all__ = (
     "APITestCase",
@@ -71,10 +64,9 @@
 
     user_instance, _ = User.objects.get_or_create(
         username=username, defaults={"is_superuser": True, "password": "password"}
-<<<<<<< HEAD
     )
     # Run the job synchronously in the current thread as if it were being executed by a worker
-    job_result = JobResult.apply_job(
+    job_result = JobResult.execute_job(
         job_model=job,
         user=user_instance,
         **kwargs,
@@ -87,15 +79,6 @@
     _job_class, job_model = get_job_class_and_model(module, name, source)
     job_result = run_job_for_testing(job=job_model, **kwargs)
     job_result.refresh_from_db()
-=======
-    )
-    # Run the job synchronously in the current thread as if it were being executed by a worker
-    job_result = JobResult.execute_job(
-        job_model=job,
-        user=user_instance,
-        **kwargs,
-    )
->>>>>>> 88088944
     return job_result
 
 

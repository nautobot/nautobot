import collections

from django.contrib.auth import get_user_model
from django.test import TransactionTestCase as _TransactionTestCase
from django.test import tag

from nautobot.core.testing.api import APITestCase, APIViewTestCases
from nautobot.core.testing.filters import FilterTestCases
from nautobot.core.testing.mixins import NautobotTestCaseMixin, NautobotTestClient
from nautobot.core.testing.utils import (
    create_test_user,
    disable_warnings,
    extract_form_failures,
    extract_page_body,
    get_deletable_objects,
    post_data,
)
from nautobot.core.testing.views import ModelTestCase, ModelViewTestCase, TestCase, ViewTestCases
from nautobot.extras.jobs import get_job
from nautobot.extras.models import Job, JobResult

__all__ = (
    "APITestCase",
    "APIViewTestCases",
    "create_job_result_and_run_job",
    "create_test_user",
    "disable_warnings",
    "extract_form_failures",
    "extract_page_body",
    "FilterTestCases",
    "get_deletable_objects",
    "get_job_class_and_model",
    "JobClassInfo",
    "ModelTestCase",
    "ModelViewTestCase",
    "NautobotTestCaseMixin",
    "NautobotTestClient",
    "post_data",
    "run_job_for_testing",
    "TestCase",
    "ViewTestCases",
)

# Use the proper swappable User model
User = get_user_model()


<<<<<<< HEAD
def run_job_for_testing(job, username="test-user", **kwargs):
=======
def run_job_for_testing(job, data=None, commit=True, profile=False, username="test-user", request=None):
>>>>>>> 1c40597c
    """
    Provide a common interface to run Nautobot jobs as part of unit tests.

    Args:
      job (Job): Job model instance (not Job class) to run
<<<<<<< HEAD
      username (str): Username of existing or to-be-created User account to own the JobResult.
      **kwargs: Input keyword arguments for Job run method.
=======
      data (dict): Input data values for any Job variables.
      commit (bool): Whether to commit changes to the database or rollback when done.
      profile (bool): Whether to profile the job execution.
      username (str): Username of existing or to-be-created User account to own the JobResult. Ignored if `request.user`
        exists.
      request (HttpRequest): Existing request (if any) to own the JobResult.
>>>>>>> 1c40597c

    Returns:
      JobResult: representing the executed job
    """
    # Enable the job if it wasn't enabled before
    if not job.enabled:
        job.enabled = True
        job.validated_save()

<<<<<<< HEAD
    user_instance, _ = User.objects.get_or_create(
        username=username, defaults={"is_superuser": True, "password": "password"}
    )
    # Run the job synchronously in the current thread as if it were being executed by a worker
    job_result = JobResult.execute_job(
=======
    # If the request has a user, ignore the username argument and use that user.
    if request and request.user:
        user_instance = request.user
    else:
        user_instance, _ = User.objects.get_or_create(
            username=username, defaults={"is_superuser": True, "password": "password"}
        )
    job_result = JobResult.objects.create(
        name=job.class_path,
        task_kwargs={"data": data, "commit": commit, "profile": profile},
        obj_type=get_job_content_type(),
        user=user_instance,
>>>>>>> 1c40597c
        job_model=job,
        user=user_instance,
        **kwargs,
    )
    return job_result


<<<<<<< HEAD
def create_job_result_and_run_job(module, name, source="local", *args, **kwargs):
    """Test helper function to call get_job_class_and_model() then call run_job_for_testing()."""
    _job_class, job_model = get_job_class_and_model(module, name, source)
    job_result = run_job_for_testing(job=job_model, **kwargs)
=======
    # This runs the job synchronously in the current thread as if it were being executed by a
    # worker, therefore resulting in updating the `JobResult` as expected.
    celery_result = run_job.apply(
        kwargs={
            "data": data,
            "request": wrapped_request,
            "commit": commit,
            "job_result_pk": job_result.pk,
            "profile": profile,
        },
        task_id=job_result.task_id,
    )
    job_result.celery_result = celery_result
>>>>>>> 1c40597c
    job_result.refresh_from_db()
    return job_result


#: Return value of `get_job_class_and_model()`.
JobClassInfo = collections.namedtuple("JobClassInfo", "job_class job_model")


def get_job_class_and_model(module, name, source="local"):
    """
    Test helper function to look up a job class and job model and ensure the latter is enabled.

    Args:
        module (str): Job module name
        name (str): Job class name
        source (str): Job grouping (default: "local")

    Returns:
        JobClassInfo: Named 2-tuple of (job_class, job_model)
    """
    class_path = f"{source}/{module}/{name}"
    job_class = get_job(class_path)
    job_model = Job.objects.get_for_class_path(class_path)
    job_model.enabled = True
    job_model.validated_save()
    return JobClassInfo(job_class, job_model)


@tag("unit")
class TransactionTestCase(_TransactionTestCase, NautobotTestCaseMixin):
    """
    Base test case class using the TransactionTestCase for unit testing
    """

    # 'job_logs' is a proxy connection to the same (default) database that's used exclusively for Job logging
    databases = ("default", "job_logs")

    def setUp(self):
        """Provide a clean, post-migration state before each test case.

        django.test.TransactionTestCase truncates the database after each test runs. We need at least the default
        statuses present in the database in order to run tests."""
        super().setUp()
        self.setUpNautobot(client=True, populate_status=True)<|MERGE_RESOLUTION|>--- conflicted
+++ resolved
@@ -45,27 +45,15 @@
 User = get_user_model()
 
 
-<<<<<<< HEAD
-def run_job_for_testing(job, username="test-user", **kwargs):
-=======
-def run_job_for_testing(job, data=None, commit=True, profile=False, username="test-user", request=None):
->>>>>>> 1c40597c
+def run_job_for_testing(job, username="test-user", profile=False, **kwargs):
     """
     Provide a common interface to run Nautobot jobs as part of unit tests.
 
     Args:
       job (Job): Job model instance (not Job class) to run
-<<<<<<< HEAD
       username (str): Username of existing or to-be-created User account to own the JobResult.
+      profile (bool): Whether to profile the job execution.
       **kwargs: Input keyword arguments for Job run method.
-=======
-      data (dict): Input data values for any Job variables.
-      commit (bool): Whether to commit changes to the database or rollback when done.
-      profile (bool): Whether to profile the job execution.
-      username (str): Username of existing or to-be-created User account to own the JobResult. Ignored if `request.user`
-        exists.
-      request (HttpRequest): Existing request (if any) to own the JobResult.
->>>>>>> 1c40597c
 
     Returns:
       JobResult: representing the executed job
@@ -75,53 +63,23 @@
         job.enabled = True
         job.validated_save()
 
-<<<<<<< HEAD
     user_instance, _ = User.objects.get_or_create(
         username=username, defaults={"is_superuser": True, "password": "password"}
     )
     # Run the job synchronously in the current thread as if it were being executed by a worker
     job_result = JobResult.execute_job(
-=======
-    # If the request has a user, ignore the username argument and use that user.
-    if request and request.user:
-        user_instance = request.user
-    else:
-        user_instance, _ = User.objects.get_or_create(
-            username=username, defaults={"is_superuser": True, "password": "password"}
-        )
-    job_result = JobResult.objects.create(
-        name=job.class_path,
-        task_kwargs={"data": data, "commit": commit, "profile": profile},
-        obj_type=get_job_content_type(),
-        user=user_instance,
->>>>>>> 1c40597c
         job_model=job,
         user=user_instance,
+        profile=profile,
         **kwargs,
     )
     return job_result
 
 
-<<<<<<< HEAD
 def create_job_result_and_run_job(module, name, source="local", *args, **kwargs):
     """Test helper function to call get_job_class_and_model() then call run_job_for_testing()."""
     _job_class, job_model = get_job_class_and_model(module, name, source)
     job_result = run_job_for_testing(job=job_model, **kwargs)
-=======
-    # This runs the job synchronously in the current thread as if it were being executed by a
-    # worker, therefore resulting in updating the `JobResult` as expected.
-    celery_result = run_job.apply(
-        kwargs={
-            "data": data,
-            "request": wrapped_request,
-            "commit": commit,
-            "job_result_pk": job_result.pk,
-            "profile": profile,
-        },
-        task_id=job_result.task_id,
-    )
-    job_result.celery_result = celery_result
->>>>>>> 1c40597c
     job_result.refresh_from_db()
     return job_result
 

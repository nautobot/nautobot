--- conflicted
+++ resolved
@@ -342,28 +342,6 @@
             # Create random lowercase string to use for icontains lookup
             max_length = obj_field.max_length or CHARFIELD_MAX_LENGTH
             randomized_attr_value = "".join(random.choices(string.ascii_lowercase, k=max_length))  # noqa: S311 # pseudo-random generator
-<<<<<<< HEAD
-            setattr(obj, obj_field_name, randomized_attr_value)
-            obj.save()
-
-            # if lookup_method is iexact use the full updated attr
-            if lookup_method == "iexact":
-                lookup = randomized_attr_value.upper()
-                model_queryset = self.queryset.filter(**{f"{filter_field_name}__iexact": lookup})
-            else:
-                lookup = randomized_attr_value[1:].upper()
-                model_queryset = self.queryset.filter(**{f"{filter_field_name}__icontains": lookup})
-            params = {"q": lookup}
-            filterset_result = self.filterset(params, self.queryset)  # pylint: disable=not-callable
-
-            self.assertTrue(filterset_result.is_valid())
-            self.assertQuerySetEqualAndNotEmpty(
-                filterset_result.qs,
-                model_queryset,
-                ordered=False,
-                msg=lookup,
-            )
-=======
             try:
                 setattr(obj, obj_field_name, randomized_attr_value)
                 obj.save()
@@ -379,7 +357,7 @@
                 filterset_result = self.filterset(params, self.queryset)  # pylint: disable=not-callable
 
                 self.assertTrue(filterset_result.is_valid())
-                self.assertQuerysetEqualAndNotEmpty(
+                self.assertQuerySetEqualAndNotEmpty(
                     filterset_result.qs,
                     model_queryset,
                     ordered=False,
@@ -388,7 +366,6 @@
             finally:
                 setattr(obj, obj_field_name, original_value)
                 obj.save()
->>>>>>> e3bebaf4
 
         def _get_relevant_filterset_queryset(self, queryset, *filter_params):
             """Gets the relevant queryset based on filter parameters."""

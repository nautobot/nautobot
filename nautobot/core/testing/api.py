from typing import Optional, Sequence, Union

from django.conf import settings
from django.contrib.contenttypes.models import ContentType
from django.db.models import ForeignKey
from django.test import override_settings, tag
from django.urls import reverse
from django.utils.text import slugify
from rest_framework import status
from rest_framework.test import APITransactionTestCase as _APITransactionTestCase

from nautobot.core import testing
from nautobot.core.testing import mixins, views
from nautobot.core.utils import lookup
from nautobot.extras import choices as extras_choices
from nautobot.extras import models as extras_models
from nautobot.extras import registry
from nautobot.users import models as users_models

__all__ = (
    "APITestCase",
    "APIViewTestCases",
)


#
# REST API Tests
#


@tag("api")
class APITestCase(views.ModelTestCase):
    """
    Base test case for API requests.

    api_version: Specific API version to test. Leave unset to test the default behavior. Override with set_api_version()
    """

    api_version = None

    def setUp(self):
        """
        Create a token for API calls.
        """
        super().setUp()
        self.client.logout()
        self.token = users_models.Token.objects.create(user=self.user)
        self.header = {"HTTP_AUTHORIZATION": f"Token {self.token.key}"}
        if self.api_version:
            self.set_api_version(self.api_version)

    def set_api_version(self, api_version):
        """Set or unset a specific API version for requests in this test case."""
        if api_version is None:
            self.header["HTTP_ACCEPT"] = "application/json"
        else:
            self.header["HTTP_ACCEPT"] = f"application/json; version={api_version}"

    def _get_detail_url(self, instance):
        viewname = lookup.get_route_for_model(instance, "detail", api=True)
        return reverse(viewname, kwargs={"pk": instance.pk})

    def _get_list_url(self):
        viewname = lookup.get_route_for_model(self.model, "list", api=True)
        return reverse(viewname)


@tag("unit")
class APIViewTestCases:
    class GetObjectViewTestCase(APITestCase):
        @override_settings(EXEMPT_VIEW_PERMISSIONS=["*"])
        def test_get_object_anonymous(self):
            """
            GET a single object as an unauthenticated user.
            """
            url = self._get_detail_url(self._get_queryset().first())
            if (
                self.model._meta.app_label,
                self.model._meta.model_name,
            ) in settings.EXEMPT_EXCLUDE_MODELS:
                # Models listed in EXEMPT_EXCLUDE_MODELS should not be accessible to anonymous users
                with testing.disable_warnings("django.request"):
                    self.assertHttpStatus(self.client.get(url, **self.header), status.HTTP_403_FORBIDDEN)
            else:
                response = self.client.get(url, **self.header)
                self.assertHttpStatus(response, status.HTTP_200_OK)

        @override_settings(EXEMPT_VIEW_PERMISSIONS=[])
        def test_get_object_without_permission(self):
            """
            GET a single object as an authenticated user without the required permission.
            """
            url = self._get_detail_url(self._get_queryset().first())

            # Try GET without permission
            with testing.disable_warnings("django.request"):
                self.assertHttpStatus(self.client.get(url, **self.header), status.HTTP_403_FORBIDDEN)

        @override_settings(EXEMPT_VIEW_PERMISSIONS=[])
        def test_get_object(self):
            """
            GET a single object as an authenticated user with permission to view the object.
            """
            self.assertGreaterEqual(
                self._get_queryset().count(),
                2,
                f"Test requires the creation of at least two {self.model} instances",
            )
            instance1, instance2 = self._get_queryset()[:2]

            # Add object-level permission
            obj_perm = users_models.ObjectPermission(
                name="Test permission",
                constraints={"pk": instance1.pk},
                actions=["view"],
            )
            obj_perm.save()
            obj_perm.users.add(self.user)
            obj_perm.object_types.add(ContentType.objects.get_for_model(self.model))

            # Try GET to non-permitted object
            url = self._get_detail_url(instance2)
            self.assertHttpStatus(self.client.get(url, **self.header), status.HTTP_404_NOT_FOUND)

            # Try GET to permitted object
            url = self._get_detail_url(instance1)
            response = self.client.get(url, **self.header)
            self.assertHttpStatus(response, status.HTTP_200_OK)
            self.assertIsInstance(response.data, dict)
            # Fields that should be present in *ALL* model serializers:
            self.assertIn("id", response.data)
            self.assertEqual(str(response.data["id"]), str(instance1.pk))  # coerce to str to handle both int and uuid
            self.assertIn("url", response.data)
            self.assertIn("display", response.data)
            self.assertIsInstance(response.data["display"], str)
            # Fields that should be present in appropriate model serializers:
            if issubclass(self.model, extras_models.ChangeLoggedModel):
                self.assertIn("created", response.data)
                self.assertIn("last_updated", response.data)
            # Fields that should be absent by default (opt-in fields):
            self.assertNotIn("computed_fields", response.data)
            self.assertNotIn("relationships", response.data)

            # If opt-in fields are supported on this model, make sure they can be opted into

            custom_fields_registry = registry.registry["model_features"]["custom_fields"]
            # computed fields and custom fields use the same registry
            cf_supported = self.model._meta.model_name in custom_fields_registry.get(self.model._meta.app_label, {})
            if cf_supported:  # custom_fields is not an opt-in field, it should always be present if supported
                self.assertIn("custom_fields", response.data)
                self.assertIsInstance(response.data["custom_fields"], dict)

            relationships_registry = registry.registry["model_features"]["relationships"]
            rel_supported = self.model._meta.model_name in relationships_registry.get(self.model._meta.app_label, {})
            if cf_supported or rel_supported:
                query_params = []
                if cf_supported:
                    query_params.append("include=computed_fields")
                if rel_supported:
                    query_params.append("include=relationships")
                query_string = "&".join(query_params)
                url = f"{url}?{query_string}"

                response = self.client.get(url, **self.header)
                self.assertHttpStatus(response, status.HTTP_200_OK)
                self.assertIsInstance(response.data, dict)
                if cf_supported:
                    self.assertIn("computed_fields", response.data)
                    self.assertIsInstance(response.data["computed_fields"], dict)
                else:
                    self.assertNotIn("computed_fields", response.data)
                if rel_supported:
                    self.assertIn("relationships", response.data)
                    self.assertIsInstance(response.data["relationships"], dict)
                else:
                    self.assertNotIn("relationships", response.data)

        @override_settings(EXEMPT_VIEW_PERMISSIONS=["*"])
        def test_options_object(self):
            """
            Make an OPTIONS request for a single object.
            """
            url = self._get_detail_url(self._get_queryset().first())
            response = self.client.options(url, **self.header)
            self.assertHttpStatus(response, status.HTTP_200_OK)

    class ListObjectsViewTestCase(APITestCase):
        brief_fields = []
        choices_fields = None
        filterset = None

        def get_filterset(self):
            return self.filterset or lookup.get_filterset_for_model(self.model)

        @override_settings(EXEMPT_VIEW_PERMISSIONS=["*"])
        def test_list_objects_anonymous(self):
            """
            GET a list of objects as an unauthenticated user.
            """
            url = self._get_list_url()
            if (
                self.model._meta.app_label,
                self.model._meta.model_name,
            ) in settings.EXEMPT_EXCLUDE_MODELS:
                # Models listed in EXEMPT_EXCLUDE_MODELS should not be accessible to anonymous users
                with testing.disable_warnings("django.request"):
                    self.assertHttpStatus(self.client.get(url, **self.header), status.HTTP_403_FORBIDDEN)
            else:
                # TODO(Glenn): if we're passing **self.header, we are *by definition* **NOT** anonymous!!
                response = self.client.get(url, **self.header)
                self.assertHttpStatus(response, status.HTTP_200_OK)
                self.assertIsInstance(response.data, dict)
                self.assertIn("results", response.data)
                self.assertEqual(len(response.data["results"]), self._get_queryset().count())

        @override_settings(EXEMPT_VIEW_PERMISSIONS=[])
        def test_list_objects_brief(self):
            """
            GET a list of objects using the "brief" parameter.
            """
            self.add_permissions(f"{self.model._meta.app_label}.view_{self.model._meta.model_name}")
            url = f"{self._get_list_url()}?brief=1"
            response = self.client.get(url, **self.header)

            self.assertHttpStatus(response, status.HTTP_200_OK)
            self.assertIsInstance(response.data, dict)
            self.assertIn("results", response.data)
            self.assertEqual(len(response.data["results"]), self._get_queryset().count())
            self.assertEqual(
                sorted(response.data["results"][0]),
                self.brief_fields,
                "In order to test the brief API parameter the brief fields need to be manually added to "
                "self.brief_fields. If this is already the case, perhaps the serializer is implemented incorrectly?",
            )

        @override_settings(EXEMPT_VIEW_PERMISSIONS=[])
        def test_list_objects_without_permission(self):
            """
            GET a list of objects as an authenticated user without the required permission.
            """
            url = self._get_list_url()

            # Try GET without permission
            with testing.disable_warnings("django.request"):
                self.assertHttpStatus(self.client.get(url, **self.header), status.HTTP_403_FORBIDDEN)

        @override_settings(EXEMPT_VIEW_PERMISSIONS=[])
        def test_list_objects(self):
            """
            GET a list of objects as an authenticated user with permission to view the objects.
            """
            self.assertGreaterEqual(
                self._get_queryset().count(),
                3,
                f"Test requires the creation of at least three {self.model} instances",
            )
            instance1, instance2 = self._get_queryset()[:2]

            # Add object-level permission
            obj_perm = users_models.ObjectPermission(
                name="Test permission",
                constraints={"pk__in": [instance1.pk, instance2.pk]},
                actions=["view"],
            )
            obj_perm.save()
            obj_perm.users.add(self.user)
            obj_perm.object_types.add(ContentType.objects.get_for_model(self.model))

            # Try GET to permitted objects
            response = self.client.get(self._get_list_url(), **self.header)
            self.assertHttpStatus(response, status.HTTP_200_OK)
            self.assertIsInstance(response.data, dict)
            self.assertIn("results", response.data)
            self.assertEqual(len(response.data["results"]), 2)

        @override_settings(EXEMPT_VIEW_PERMISSIONS=[])
        def test_list_objects_filtered(self):
            """
            GET a list of objects filtered by ID.
            """
            self.assertGreaterEqual(
                self._get_queryset().count(),
                3,
                f"Test requires the creation of at least three {self.model} instances",
            )
            self.add_permissions(f"{self.model._meta.app_label}.view_{self.model._meta.model_name}")
            instance1, instance2 = self._get_queryset()[:2]
            response = self.client.get(f"{self._get_list_url()}?id={instance1.pk}&id={instance2.pk}", **self.header)
            self.assertHttpStatus(response, status.HTTP_200_OK)
            self.assertIsInstance(response.data, dict)
            self.assertIn("results", response.data)
            self.assertEqual(len(response.data["results"]), 2)
            for entry in response.data["results"]:
                self.assertIn(str(entry["id"]), [str(instance1.pk), str(instance2.pk)])

        @override_settings(EXEMPT_VIEW_PERMISSIONS=[], STRICT_FILTERING=True)
        def test_list_objects_unknown_filter_strict_filtering(self):
            """
            GET a list of objects with an unknown filter parameter and strict filtering, expect a 400 response.
            """
            self.add_permissions(f"{self.model._meta.app_label}.view_{self.model._meta.model_name}")
            with testing.disable_warnings("django.request"):
                response = self.client.get(f"{self._get_list_url()}?ice_cream_flavor=rocky-road", **self.header)
            self.assertHttpStatus(response, status.HTTP_400_BAD_REQUEST)
            self.assertIsInstance(response.data, dict)
            self.assertIn("ice_cream_flavor", response.data)
            self.assertIsInstance(response.data["ice_cream_flavor"], list)
            self.assertEqual("Unknown filter field", str(response.data["ice_cream_flavor"][0]))

        @override_settings(EXEMPT_VIEW_PERMISSIONS=[], STRICT_FILTERING=False)
        def test_list_objects_unknown_filter_no_strict_filtering(self):
            """
            GET a list of objects with an unknown filter parameter and no strict filtering, expect it to be ignored.
            """
            self.add_permissions(f"{self.model._meta.app_label}.view_{self.model._meta.model_name}")
            with self.assertLogs("nautobot.core.filters") as cm:
                response = self.client.get(f"{self._get_list_url()}?ice_cream_flavor=rocky-road", **self.header)
            self.assertEqual(
                cm.output,
                [
                    f"WARNING:nautobot.core.filters:{self.get_filterset().__name__}: "
                    'Unknown filter field "ice_cream_flavor"',
                ],
            )
            self.assertHttpStatus(response, status.HTTP_200_OK)
            self.assertIsInstance(response.data, dict)
            self.assertIn("results", response.data)
            self.assertEqual(len(response.data["results"]), self._get_queryset().count())

        @override_settings(EXEMPT_VIEW_PERMISSIONS=["*"])
        def test_options_objects(self):
            """
            Make an OPTIONS request for a list endpoint.
            """
            response = self.client.options(self._get_list_url(), **self.header)
            self.assertHttpStatus(response, status.HTTP_200_OK)

    class CreateObjectViewTestCase(APITestCase):
        create_data = []
        validation_excluded_fields = []
        slug_source: Optional[Union[str, Sequence[str]]] = None
        slugify_function = staticmethod(slugify)

        def test_create_object_without_permission(self):
            """
            POST a single object without permission.
            """
            url = self._get_list_url()

            # Try POST without permission
            with testing.disable_warnings("django.request"):
                response = self.client.post(url, self.create_data[0], format="json", **self.header)
                self.assertHttpStatus(response, status.HTTP_403_FORBIDDEN)

        def check_expected_slug(self, obj):
<<<<<<< HEAD
            if getattr(self, "slug_source", None):
                slug_source = self.slug_source if isinstance(self.slug_source, (list, tuple)) else [self.slug_source]
                expected_slug = ""
                for source_item in slug_source:
                    # e.g. self.slug_source = ["parent__name", "name"]
                    source_keys = source_item.split("__")
                    try:
                        val = getattr(obj, source_keys[0])
                        for key in source_keys[1:]:
                            val = getattr(val, key)
                    except AttributeError:
                        val = ""
                    if val:
                        if expected_slug != "":
                            expected_slug += "-"
                        expected_slug += self.slugify_function(val)

                self.assertNotEqual(expected_slug, "")
                self.assertEqual(obj.slug, expected_slug)
=======
            slug_source = self.slug_source if isinstance(self.slug_source, (list, tuple)) else [self.slug_source]
            expected_slug = ""
            for source_item in slug_source:
                # e.g. self.slug_source = ["parent__name", "name"]
                source_keys = source_item.split("__")
                try:
                    val = getattr(obj, source_keys[0])
                    for key in source_keys[1:]:
                        val = getattr(val, key)
                except AttributeError:
                    val = ""
                if val:
                    if expected_slug != "":
                        expected_slug += "-"
                    expected_slug += self.slugify_function(val)

            self.assertNotEqual(expected_slug, "")
            if hasattr(obj, "slug"):
                self.assertEqual(obj.slug, expected_slug)
            else:
                self.assertEqual(obj.key, expected_slug)
>>>>>>> f4d61df9

        def test_create_object(self):
            """
            POST a single object with permission.
            """
            # Add object-level permission
            obj_perm = users_models.ObjectPermission(name="Test permission", actions=["add"])
            obj_perm.save()
            obj_perm.users.add(self.user)
            obj_perm.object_types.add(ContentType.objects.get_for_model(self.model))

            initial_count = self._get_queryset().count()
            for i, create_data in enumerate(self.create_data):
                response = self.client.post(self._get_list_url(), create_data, format="json", **self.header)
                self.assertHttpStatus(response, status.HTTP_201_CREATED)
                self.assertEqual(self._get_queryset().count(), initial_count + i + 1)
                instance = self._get_queryset().get(pk=response.data["id"])
                self.assertInstanceEqual(
                    instance,
                    create_data,
                    exclude=self.validation_excluded_fields,
                    api=True,
                )

                # Check if Slug field is automatically created
                if self.slug_source is not None and "slug" not in create_data:
                    self.check_expected_slug(self._get_queryset().get(pk=response.data["id"]))

                # Verify ObjectChange creation
                if hasattr(self.model, "to_objectchange"):
                    objectchanges = lookup.get_changes_for_model(instance)
                    self.assertEqual(len(objectchanges), 1)
                    self.assertEqual(objectchanges[0].action, extras_choices.ObjectChangeActionChoices.ACTION_CREATE)

        def test_bulk_create_objects(self):
            """
            POST a set of objects in a single request.
            """
            # Add object-level permission
            obj_perm = users_models.ObjectPermission(name="Test permission", actions=["add"])
            obj_perm.save()
            obj_perm.users.add(self.user)
            obj_perm.object_types.add(ContentType.objects.get_for_model(self.model))

            initial_count = self._get_queryset().count()
            response = self.client.post(self._get_list_url(), self.create_data, format="json", **self.header)
            self.assertHttpStatus(response, status.HTTP_201_CREATED)
            self.assertEqual(len(response.data), len(self.create_data))
            self.assertEqual(self._get_queryset().count(), initial_count + len(self.create_data))
            for i, obj in enumerate(response.data):
                for field in self.create_data[i]:
                    if field not in self.validation_excluded_fields:
                        self.assertIn(
                            field,
                            obj,
                            f"Bulk create field '{field}' missing from object {i} in response",
                        )
            for i, obj in enumerate(response.data):
                self.assertInstanceEqual(
                    self._get_queryset().get(pk=obj["id"]),
                    self.create_data[i],
                    exclude=self.validation_excluded_fields,
                    api=True,
                )
                if self.slug_source is not None and "slug" not in self.create_data[i]:
                    self.check_expected_slug(self._get_queryset().get(pk=obj["id"]))

    class UpdateObjectViewTestCase(APITestCase):
        update_data = {}
        bulk_update_data: Optional[dict] = None
        validation_excluded_fields = []
        choices_fields = None

        def test_update_object_without_permission(self):
            """
            PATCH a single object without permission.
            """
            url = self._get_detail_url(self._get_queryset().first())
            update_data = self.update_data or getattr(self, "create_data")[0]

            # Try PATCH without permission
            with testing.disable_warnings("django.request"):
                response = self.client.patch(url, update_data, format="json", **self.header)
                self.assertHttpStatus(response, status.HTTP_403_FORBIDDEN)

        def test_update_object(self):
            """
            PATCH a single object identified by its ID.
            """
            instance = self._get_queryset().first()
            url = self._get_detail_url(instance)
            update_data = self.update_data or getattr(self, "create_data")[0]

            # Add object-level permission
            obj_perm = users_models.ObjectPermission(name="Test permission", actions=["change"])
            obj_perm.save()
            obj_perm.users.add(self.user)
            obj_perm.object_types.add(ContentType.objects.get_for_model(self.model))

            response = self.client.patch(url, update_data, format="json", **self.header)
            self.assertHttpStatus(response, status.HTTP_200_OK)
            instance.refresh_from_db()
            self.assertInstanceEqual(instance, update_data, exclude=self.validation_excluded_fields, api=True)

            # Verify ObjectChange creation
            if hasattr(self.model, "to_objectchange"):
                objectchanges = lookup.get_changes_for_model(instance)
                self.assertEqual(len(objectchanges), 1)
                self.assertEqual(objectchanges[0].action, extras_choices.ObjectChangeActionChoices.ACTION_UPDATE)

        def test_bulk_update_objects(self):
            """
            PATCH a set of objects in a single request.
            """
            if self.bulk_update_data is None:
                self.skipTest("Bulk update data not set")

            # Add object-level permission
            obj_perm = users_models.ObjectPermission(name="Test permission", actions=["change"])
            obj_perm.save()
            obj_perm.users.add(self.user)
            obj_perm.object_types.add(ContentType.objects.get_for_model(self.model))

            id_list = list(self._get_queryset().values_list("id", flat=True)[:3])
            self.assertEqual(len(id_list), 3, "Insufficient number of objects to test bulk update")
            data = [{"id": id, **self.bulk_update_data} for id in id_list]

            response = self.client.patch(self._get_list_url(), data, format="json", **self.header)
            self.assertHttpStatus(response, status.HTTP_200_OK)
            for i, obj in enumerate(response.data):
                for field, _value in self.bulk_update_data.items():
                    self.assertIn(
                        field,
                        obj,
                        f"Bulk update field '{field}' missing from object {i} in response",
                    )
                    # TODO(Glenn): shouldn't we also check that obj[field] == value?
            for instance in self._get_queryset().filter(pk__in=id_list):
                self.assertInstanceEqual(
                    instance,
                    self.bulk_update_data,
                    exclude=self.validation_excluded_fields,
                    api=True,
                )

        @override_settings(EXEMPT_VIEW_PERMISSIONS=[])
        def test_options_objects_returns_display_and_value(self):
            """
            Make an OPTIONS request for a list endpoint and validate choices use the display and value keys.
            """
            # Save self.user as superuser to be able to view available choices on list views.
            self.user.is_superuser = True
            self.user.save()

            response = self.client.options(self._get_list_url(), **self.header)
            self.assertHttpStatus(response, status.HTTP_200_OK)
            data = response.json()

            self.assertIn("actions", data)

            # Grab any field that has choices defined (fields with enums)
            if "POST" in data["actions"]:
                field_choices = {k: v["choices"] for k, v in data["actions"]["POST"].items() if "choices" in v}
            elif "PUT" in data["actions"]:  # JobModelViewSet supports editing but not creation
                field_choices = {k: v["choices"] for k, v in data["actions"]["PUT"].items() if "choices" in v}
            else:
                self.fail(f"Neither PUT nor POST are available actions in: {data['actions']}")

            # Will successfully assert if field_choices has entries and will not fail if model as no enum choices
            # Broken down to provide better failure messages
            for field, choices in field_choices.items():
                for choice in choices:
                    self.assertIn("display", choice, f"A choice in {field} is missing the display key")
                    self.assertIn("value", choice, f"A choice in {field} is missing the value key")

        @override_settings(EXEMPT_VIEW_PERMISSIONS=[])
        def test_options_returns_expected_choices(self):
            """
            Make an OPTIONS request for a list endpoint and validate choices match expected choices for serializer.
            """
            # Set self.choices_fields as empty set to compare classes that shouldn't have any choices on serializer.
            if not self.choices_fields:
                self.choices_fields = set()

            # Save self.user as superuser to be able to view available choices on list views.
            self.user.is_superuser = True
            self.user.save()

            response = self.client.options(self._get_list_url(), **self.header)
            self.assertHttpStatus(response, status.HTTP_200_OK)
            data = response.json()

            self.assertIn("actions", data)

            # Grab any field name that has choices defined (fields with enums)
            if "POST" in data["actions"]:
                field_choices = {k for k, v in data["actions"]["POST"].items() if "choices" in v}
            elif "PUT" in data["actions"]:  # JobModelViewSet supports editing but not creation
                field_choices = {k for k, v in data["actions"]["PUT"].items() if "choices" in v}
            else:
                self.fail(f"Neither PUT nor POST are available actions in: {data['actions']}")

            self.assertEqual(
                set(self.choices_fields),
                field_choices,
                "All field names of choice fields for a given model serializer need to be manually added to "
                "self.choices_fields. If this is already the case, perhaps the serializer is implemented incorrectly?",
            )

    class DeleteObjectViewTestCase(APITestCase):
        def get_deletable_object(self):
            """
            Get an instance that can be deleted.

            For some models this may just be any random object, but when we have FKs with `on_delete=models.PROTECT`
            (as is often the case) we need to find or create an instance that doesn't have such entanglements.
            """
            instance = testing.get_deletable_objects(self.model, self._get_queryset()).first()
            if instance is None:
                self.fail("Couldn't find a single deletable object!")
            return instance

        def get_deletable_object_pks(self):
            """
            Get a list of PKs corresponding to objects that can be safely bulk-deleted.

            For some models this may just be any random objects, but when we have FKs with `on_delete=models.PROTECT`
            (as is often the case) we need to find or create an instance that doesn't have such entanglements.
            """
            instances = testing.get_deletable_objects(self.model, self._get_queryset()).values_list("pk", flat=True)[:3]
            if len(instances) < 3:
                self.fail(f"Couldn't find 3 deletable objects, only found {len(instances)}!")
            return instances

        def test_delete_object_without_permission(self):
            """
            DELETE a single object without permission.
            """
            url = self._get_detail_url(self.get_deletable_object())

            # Try DELETE without permission
            with testing.disable_warnings("django.request"):
                response = self.client.delete(url, **self.header)
                self.assertHttpStatus(response, status.HTTP_403_FORBIDDEN)

        def test_delete_object(self):
            """
            DELETE a single object identified by its primary key.
            """
            instance = self.get_deletable_object()
            url = self._get_detail_url(instance)

            # Add object-level permission
            obj_perm = users_models.ObjectPermission(name="Test permission", actions=["delete"])
            obj_perm.save()
            obj_perm.users.add(self.user)
            obj_perm.object_types.add(ContentType.objects.get_for_model(self.model))

            response = self.client.delete(url, **self.header)
            self.assertHttpStatus(response, status.HTTP_204_NO_CONTENT)
            self.assertFalse(self._get_queryset().filter(pk=instance.pk).exists())

            # Verify ObjectChange creation
            if hasattr(self.model, "to_objectchange"):
                objectchanges = lookup.get_changes_for_model(instance)
                self.assertEqual(len(objectchanges), 1)
                self.assertEqual(objectchanges[0].action, extras_choices.ObjectChangeActionChoices.ACTION_DELETE)

        def test_bulk_delete_objects(self):
            """
            DELETE a set of objects in a single request.
            """
            id_list = self.get_deletable_object_pks()
            # Add object-level permission
            obj_perm = users_models.ObjectPermission(name="Test permission", actions=["delete"])
            obj_perm.save()
            obj_perm.users.add(self.user)
            obj_perm.object_types.add(ContentType.objects.get_for_model(self.model))

            data = [{"id": id} for id in id_list]

            initial_count = self._get_queryset().count()
            response = self.client.delete(self._get_list_url(), data, format="json", **self.header)
            self.assertHttpStatus(response, status.HTTP_204_NO_CONTENT)
            self.assertEqual(self._get_queryset().count(), initial_count - len(id_list))

    class NotesURLViewTestCase(APITestCase):
        """Validate Notes URL on objects that have the Note model Mixin."""

        @override_settings(EXEMPT_VIEW_PERMISSIONS=[])
        def test_notes_url_on_object(self):
            notes = getattr(self.model, "notes", None)
            if notes and isinstance(notes, ForeignKey):
                instance1 = self._get_queryset().first()
                # Add object-level permission
                obj_perm = users_models.ObjectPermission(
                    name="Test permission",
                    constraints={"pk": instance1.pk},
                    actions=["view"],
                )
                obj_perm.save()
                obj_perm.users.add(self.user)
                obj_perm.object_types.add(ContentType.objects.get_for_model(self.model))
                url = self._get_detail_url(instance1)
                response = self.client.get(url, **self.header)
                self.assertHttpStatus(response, status.HTTP_200_OK)
                self.assertIn("notes_url", response.data)
                self.assertIn(f"{url}notes/", str(response.data["notes_url"]))

    class APIViewTestCase(
        GetObjectViewTestCase,
        ListObjectsViewTestCase,
        CreateObjectViewTestCase,
        UpdateObjectViewTestCase,
        DeleteObjectViewTestCase,
        NotesURLViewTestCase,
    ):
        pass


@tag("unit")
class APITransactionTestCase(_APITransactionTestCase, mixins.NautobotTestCaseMixin):
    def setUp(self):
        """
        Create a superuser and token for API calls.
        """
        super().setUpNautobot(populate_status=True)
        self.user.is_superuser = True
        self.user.save()
        self.token = users_models.Token.objects.create(user=self.user)
        self.header = {"HTTP_AUTHORIZATION": f"Token {self.token.key}"}<|MERGE_RESOLUTION|>--- conflicted
+++ resolved
@@ -353,7 +353,6 @@
                 self.assertHttpStatus(response, status.HTTP_403_FORBIDDEN)
 
         def check_expected_slug(self, obj):
-<<<<<<< HEAD
             if getattr(self, "slug_source", None):
                 slug_source = self.slug_source if isinstance(self.slug_source, (list, tuple)) else [self.slug_source]
                 expected_slug = ""
@@ -372,30 +371,10 @@
                         expected_slug += self.slugify_function(val)
 
                 self.assertNotEqual(expected_slug, "")
-                self.assertEqual(obj.slug, expected_slug)
-=======
-            slug_source = self.slug_source if isinstance(self.slug_source, (list, tuple)) else [self.slug_source]
-            expected_slug = ""
-            for source_item in slug_source:
-                # e.g. self.slug_source = ["parent__name", "name"]
-                source_keys = source_item.split("__")
-                try:
-                    val = getattr(obj, source_keys[0])
-                    for key in source_keys[1:]:
-                        val = getattr(val, key)
-                except AttributeError:
-                    val = ""
-                if val:
-                    if expected_slug != "":
-                        expected_slug += "-"
-                    expected_slug += self.slugify_function(val)
-
-            self.assertNotEqual(expected_slug, "")
-            if hasattr(obj, "slug"):
-                self.assertEqual(obj.slug, expected_slug)
-            else:
-                self.assertEqual(obj.key, expected_slug)
->>>>>>> f4d61df9
+                if hasattr(obj, "slug"):
+                    self.assertEqual(obj.slug, expected_slug)
+                else:
+                    self.assertEqual(obj.key, expected_slug)
 
         def test_create_object(self):
             """

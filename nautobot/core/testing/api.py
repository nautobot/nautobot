import csv
from io import StringIO
from typing import Optional, Sequence, Union

from django.conf import settings
from django.contrib.contenttypes.fields import GenericForeignKey
from django.contrib.contenttypes.models import ContentType
from django.db.models import ForeignKey, ManyToManyField
from django.test import override_settings, tag
from django.urls import reverse
from django.utils.text import slugify
from rest_framework import status
from rest_framework.test import APITransactionTestCase as _APITransactionTestCase

from nautobot.core import testing
from nautobot.core.api.utils import get_serializer_for_model
from nautobot.core.models import fields as core_fields
from nautobot.core.models.tree_queries import TreeModel
from nautobot.core.testing import mixins, views
from nautobot.core.utils import lookup
from nautobot.core.utils.data import is_uuid
from nautobot.extras import choices as extras_choices
from nautobot.extras import models as extras_models
from nautobot.extras import registry
from nautobot.users import models as users_models

__all__ = (
    "APITestCase",
    "APIViewTestCases",
)


#
# REST API Tests
#


@tag("api")
class APITestCase(views.ModelTestCase):
    """
    Base test case for API requests.

    api_version: Specific API version to test. Leave unset to test the default behavior. Override with set_api_version()
    """

    api_version = None

    def setUp(self):
        """
        Create a token for API calls.
        """
        super().setUp()
        self.client.logout()
        self.token = users_models.Token.objects.create(user=self.user)
        self.header = {"HTTP_AUTHORIZATION": f"Token {self.token.key}"}
        if self.api_version:
            self.set_api_version(self.api_version)

    def set_api_version(self, api_version):
        """Set or unset a specific API version for requests in this test case."""
        if api_version is None:
            self.header["HTTP_ACCEPT"] = "application/json"
        else:
            self.header["HTTP_ACCEPT"] = f"application/json; version={api_version}"

    def _get_detail_url(self, instance):
        viewname = lookup.get_route_for_model(instance, "detail", api=True)
        return reverse(viewname, kwargs={"pk": instance.pk})

    def _get_list_url(self):
        viewname = lookup.get_route_for_model(self.model, "list", api=True)
        return reverse(viewname)


@tag("unit")
class APIViewTestCases:
    class GetObjectViewTestCase(APITestCase):
        @override_settings(EXEMPT_VIEW_PERMISSIONS=["*"])
        def test_get_object_anonymous(self):
            """
            GET a single object as an unauthenticated user.
            """
            url = self._get_detail_url(self._get_queryset().first())
            if (
                self.model._meta.app_label,
                self.model._meta.model_name,
            ) in settings.EXEMPT_EXCLUDE_MODELS:
                # Models listed in EXEMPT_EXCLUDE_MODELS should not be accessible to anonymous users
                with testing.disable_warnings("django.request"):
                    self.assertHttpStatus(self.client.get(url, **self.header), status.HTTP_403_FORBIDDEN)
            else:
                response = self.client.get(url, **self.header)
                self.assertHttpStatus(response, status.HTTP_200_OK)

        @override_settings(EXEMPT_VIEW_PERMISSIONS=[])
        def test_get_object_without_permission(self):
            """
            GET a single object as an authenticated user without the required permission.
            """
            url = self._get_detail_url(self._get_queryset().first())

            # Try GET without permission
            with testing.disable_warnings("django.request"):
                self.assertHttpStatus(self.client.get(url, **self.header), status.HTTP_403_FORBIDDEN)

        @override_settings(EXEMPT_VIEW_PERMISSIONS=[])
        def test_get_object(self):
            """
            GET a single object as an authenticated user with permission to view the object.
            """
            self.assertGreaterEqual(
                self._get_queryset().count(),
                2,
                f"Test requires the creation of at least two {self.model} instances",
            )
            instance1, instance2 = self._get_queryset()[:2]

            # Add object-level permission
            obj_perm = users_models.ObjectPermission(
                name="Test permission",
                constraints={"pk": instance1.pk},
                actions=["view"],
            )
            obj_perm.save()
            obj_perm.users.add(self.user)
            obj_perm.object_types.add(ContentType.objects.get_for_model(self.model))

            # Try GET to non-permitted object
            url = self._get_detail_url(instance2)
            self.assertHttpStatus(self.client.get(url, **self.header), status.HTTP_404_NOT_FOUND)

            # Try GET to permitted object
            url = self._get_detail_url(instance1)
            response = self.client.get(url, **self.header)
            self.assertHttpStatus(response, status.HTTP_200_OK)
            self.assertIsInstance(response.data, dict)
            # Fields that should be present in *ALL* model serializers:
            self.assertIn("id", response.data)
            self.assertEqual(str(response.data["id"]), str(instance1.pk))  # coerce to str to handle both int and uuid
            self.assertIn("url", response.data)
            self.assertIn("display", response.data)
            self.assertIsInstance(response.data["display"], str)
            # Fields that should be present in appropriate model serializers:
            if issubclass(self.model, extras_models.ChangeLoggedModel):
                self.assertIn("created", response.data)
                self.assertIn("last_updated", response.data)
            # Fields that should be absent by default (opt-in fields):
            self.assertNotIn("computed_fields", response.data)
            self.assertNotIn("relationships", response.data)

            # If opt-in fields are supported on this model, make sure they can be opted into

            custom_fields_registry = registry.registry["model_features"]["custom_fields"]
            # computed fields and custom fields use the same registry
            cf_supported = self.model._meta.model_name in custom_fields_registry.get(self.model._meta.app_label, {})
            if cf_supported:  # custom_fields is not an opt-in field, it should always be present if supported
                self.assertIn("custom_fields", response.data)
                self.assertIsInstance(response.data["custom_fields"], dict)

            relationships_registry = registry.registry["model_features"]["relationships"]
            rel_supported = self.model._meta.model_name in relationships_registry.get(self.model._meta.app_label, {})
            if cf_supported or rel_supported:
                query_params = []
                if cf_supported:
                    query_params.append("include=computed_fields")
                if rel_supported:
                    query_params.append("include=relationships")
                query_string = "&".join(query_params)
                url = f"{url}?{query_string}"

                response = self.client.get(url, **self.header)
                self.assertHttpStatus(response, status.HTTP_200_OK)
                self.assertIsInstance(response.data, dict)
                if cf_supported:
                    self.assertIn("computed_fields", response.data)
                    self.assertIsInstance(response.data["computed_fields"], dict)
                else:
                    self.assertNotIn("computed_fields", response.data)
                if rel_supported:
                    self.assertIn("relationships", response.data)
                    self.assertIsInstance(response.data["relationships"], dict)
                else:
                    self.assertNotIn("relationships", response.data)

        @override_settings(EXEMPT_VIEW_PERMISSIONS=["*"])
        def test_options_object(self):
            """
            Make an OPTIONS request for a single object.
            """
            url = self._get_detail_url(self._get_queryset().first())
            response = self.client.options(url, **self.header)
            self.assertHttpStatus(response, status.HTTP_200_OK)

            with self.subTest("Asset Detail View Config is generated well"):
                serializer = get_serializer_for_model(self._get_queryset().model)
                # TODO(timizuo): Also test for default case, where detail_view_config is not provided and detail_view_config with `include_others`
                if detail_view_config := getattr(serializer.Meta, "detail_view_config", None):
                    response_view_config = response.data["view_options"]["retrieve"]
                    self.assertHttpStatus(response, status.HTTP_200_OK)

                    # By Convention all special fields should only be present at the end of the first col group fields.
                    # Assert special fields(`id`, `composite_key`, `url`) are present only at the end of the first col group fields.
                    with self.subTest("Assert special fields(`id`, `composite_key`, `url`)."):
                        special_fields = ["id", "composite_key", "url"]
                        for col_idx, col in enumerate(response_view_config):
                            for group_idx, (group_title, group) in enumerate(col.items()):
                                group_fields = group["fields"]
                                # Config on the serializer
                                fields = detail_view_config[col_idx][group_title]["fields"]
                                if group_idx == 0 == col_idx:
<<<<<<< HEAD
                                    # Asset that the 3 special fields only exists at the end of this group fields.
                                    self.assertEqual(special_fields, group_fields[-len(special_fields) :])
                                    self.assertFalse(
                                        any(field in special_fields for field in group_fields[: -len(special_fields)])
                                    )
=======
                                    # Assert that the 3 special fields exists at the end of this group fields
                                    self.assertEqual(special_fields, group_fields[-3:])
                                    self.assertFalse(any(field in special_fields for field in group_fields[:-3]))
>>>>>>> e843bb27
                                else:
                                    self.assertFalse(any(field in special_fields for field in group_fields))
                                # Assert response from options correspond to the view config set on the serializer
                                self.assertTrue(
                                    all(field in group_fields for field in fields if field not in special_fields)
                                )

    class ListObjectsViewTestCase(APITestCase):
        choices_fields = None
        filterset = None

        def get_filterset(self):
            return self.filterset or lookup.get_filterset_for_model(self.model)

        def get_depth_fields(self):
            """Get a list of model fields that could be tested with the ?depth query parameter"""
            depth_fields = []
            for field in self.model._meta.fields:
                if not field.name.startswith("_"):
                    if isinstance(field, (ForeignKey, GenericForeignKey, ManyToManyField, core_fields.TagsField)) and (
                        # we represent content-types as "app_label.modelname" rather than as FKs
                        field.related_model != ContentType
                        # user is a model field on Token but not a field on TokenSerializer
                        and not (field.name == "user" and self.model == users_models.Token)
                    ):
                        depth_fields.append(field.name)
            return depth_fields

        @override_settings(EXEMPT_VIEW_PERMISSIONS=["*"])
        def test_list_objects_anonymous(self):
            """
            GET a list of objects as an unauthenticated user.
            """
            url = self._get_list_url()
            if (
                self.model._meta.app_label,
                self.model._meta.model_name,
            ) in settings.EXEMPT_EXCLUDE_MODELS:
                # Models listed in EXEMPT_EXCLUDE_MODELS should not be accessible to anonymous users
                with testing.disable_warnings("django.request"):
                    self.assertHttpStatus(self.client.get(url, **self.header), status.HTTP_403_FORBIDDEN)
            else:
                # TODO(Glenn): if we're passing **self.header, we are *by definition* **NOT** anonymous!!
                response = self.client.get(url, **self.header)
                self.assertHttpStatus(response, status.HTTP_200_OK)
                self.assertIsInstance(response.data, dict)
                self.assertIn("results", response.data)
                self.assertEqual(len(response.data["results"]), self._get_queryset().count())

        @override_settings(EXEMPT_VIEW_PERMISSIONS=[])
        def test_list_objects_depth_0(self):
            """
            GET a list of objects using the "?depth=0" parameter.
            """
            depth_fields = self.get_depth_fields()
            self.add_permissions(f"{self.model._meta.app_label}.view_{self.model._meta.model_name}")
            url = f"{self._get_list_url()}?depth=0"
            response = self.client.get(url, **self.header)

            self.assertHttpStatus(response, status.HTTP_200_OK)
            self.assertIsInstance(response.data, dict)
            self.assertIn("results", response.data)
            self.assertEqual(len(response.data["results"]), self._get_queryset().count())

            for response_data in response.data["results"]:
                for field in depth_fields:
                    self.assertIn(field, response_data)
                    if isinstance(response_data[field], list):
                        for entry in response_data[field]:
                            self.assertIsInstance(entry, dict)
                            self.assertTrue(is_uuid(entry["id"]))
                    else:
                        if response_data[field] is not None:
                            self.assertIsInstance(response_data[field], dict)
                            url = response_data[field]["url"]
                            pk = response_data[field]["id"]
                            object_type = response_data[field]["object_type"]
                            # The response should be a brief API object, containing an ID, object_type, and URL ending in the UUID of the relevant object
                            # http://nautobot.example.com/api/circuits/providers/<uuid>/
                            #                                                    ^^^^^^
                            self.assertTrue(is_uuid(url.split("/")[-2]))
                            self.assertTrue(is_uuid(pk))

                            with self.subTest(f"Assert object_type {object_type} is valid"):
                                app_label, model_name = object_type.split(".")
                                ContentType.objects.get(app_label=app_label, model=model_name)

        @override_settings(EXEMPT_VIEW_PERMISSIONS=[])
        def test_list_objects_depth_1(self):
            """
            GET a list of objects using the "?depth=1" parameter.
            """
            depth_fields = self.get_depth_fields()
            self.add_permissions(f"{self.model._meta.app_label}.view_{self.model._meta.model_name}")
            url = f"{self._get_list_url()}?depth=1"
            response = self.client.get(url, **self.header)

            self.assertHttpStatus(response, status.HTTP_200_OK)
            self.assertIsInstance(response.data, dict)
            self.assertIn("results", response.data)
            self.assertEqual(len(response.data["results"]), self._get_queryset().count())

            for response_data in response.data["results"]:
                for field in depth_fields:
                    self.assertIn(field, response_data)
                    if isinstance(response_data[field], list):
                        for entry in response_data[field]:
                            self.assertIsInstance(entry, dict)
                            self.assertTrue(is_uuid(entry["id"]))
                    else:
                        if response_data[field] is not None:
                            self.assertIsInstance(response_data[field], dict)
                            self.assertTrue(is_uuid(response_data[field]["id"]))

        @override_settings(EXEMPT_VIEW_PERMISSIONS=[])
        def test_list_objects_without_permission(self):
            """
            GET a list of objects as an authenticated user without the required permission.
            """
            url = self._get_list_url()

            # Try GET without permission
            with testing.disable_warnings("django.request"):
                self.assertHttpStatus(self.client.get(url, **self.header), status.HTTP_403_FORBIDDEN)

        @override_settings(EXEMPT_VIEW_PERMISSIONS=[])
        def test_list_objects(self):
            """
            GET a list of objects as an authenticated user with permission to view the objects.
            """
            self.assertGreaterEqual(
                self._get_queryset().count(),
                3,
                f"Test requires the creation of at least three {self.model} instances",
            )
            instance1, instance2 = self._get_queryset()[:2]

            # Add object-level permission
            obj_perm = users_models.ObjectPermission(
                name="Test permission",
                constraints={"pk__in": [instance1.pk, instance2.pk]},
                actions=["view"],
            )
            obj_perm.save()
            obj_perm.users.add(self.user)
            obj_perm.object_types.add(ContentType.objects.get_for_model(self.model))

            # Try GET to permitted objects
            response = self.client.get(self._get_list_url(), **self.header)
            self.assertHttpStatus(response, status.HTTP_200_OK)
            self.assertIsInstance(response.data, dict)
            self.assertIn("results", response.data)
            self.assertEqual(len(response.data["results"]), 2)

        @override_settings(EXEMPT_VIEW_PERMISSIONS=[])
        def test_list_objects_filtered(self):
            """
            GET a list of objects filtered by ID.
            """
            self.assertGreaterEqual(
                self._get_queryset().count(),
                3,
                f"Test requires the creation of at least three {self.model} instances",
            )
            self.add_permissions(f"{self.model._meta.app_label}.view_{self.model._meta.model_name}")
            instance1, instance2 = self._get_queryset()[:2]
            response = self.client.get(f"{self._get_list_url()}?id={instance1.pk}&id={instance2.pk}", **self.header)
            self.assertHttpStatus(response, status.HTTP_200_OK)
            self.assertIsInstance(response.data, dict)
            self.assertIn("results", response.data)
            self.assertEqual(len(response.data["results"]), 2)
            for entry in response.data["results"]:
                self.assertIn(str(entry["id"]), [str(instance1.pk), str(instance2.pk)])

        @override_settings(EXEMPT_VIEW_PERMISSIONS=[])
        def test_list_objects_ascending_ordered(self):
            # Simple sorting check for models with a "name" field
            # TreeModels don't support sorting at this time (order_by is not supported by TreeQuerySet)
            #   They will pass api == queryset tests below but will fail the user expected sort test
            if hasattr(self.model, "name") and not issubclass(self.model, TreeModel):
                self.add_permissions(f"{self.model._meta.app_label}.view_{self.model._meta.model_name}")
                response = self.client.get(f"{self._get_list_url()}?sort=name&limit=3", **self.header)
                self.assertHttpStatus(response, status.HTTP_200_OK)
                result_list = list(map(lambda p: p["name"], response.data["results"]))
                self.assertEqual(
                    result_list,
                    list(self._get_queryset().order_by("name").values_list("name", flat=True)[:3]),
                    "API sort not identical to QuerySet.order_by",
                )

        @override_settings(EXEMPT_VIEW_PERMISSIONS=[])
        def test_list_objects_descending_ordered(self):
            # Simple sorting check for models with a "name" field
            # TreeModels don't support sorting at this time (order_by is not supported by TreeQuerySet)
            #   They will pass api == queryset tests below but will fail the user expected sort test
            if hasattr(self.model, "name") and not issubclass(self.model, TreeModel):
                self.add_permissions(f"{self.model._meta.app_label}.view_{self.model._meta.model_name}")
                response = self.client.get(f"{self._get_list_url()}?sort=-name&limit=3", **self.header)
                self.assertHttpStatus(response, status.HTTP_200_OK)
                result_list = list(map(lambda p: p["name"], response.data["results"]))
                self.assertEqual(
                    result_list,
                    list(self._get_queryset().order_by("-name").values_list("name", flat=True)[:3]),
                    "API sort not identical to QuerySet.order_by",
                )

                response_ascending = self.client.get(f"{self._get_list_url()}?sort=name&limit=3", **self.header)
                self.assertHttpStatus(response, status.HTTP_200_OK)
                result_list_ascending = list(map(lambda p: p["name"], response_ascending.data["results"]))

                self.assertNotEqual(
                    result_list,
                    result_list_ascending,
                    "Same results obtained when sorting by name and by -name (QuerySet not ordering)",
                )

        @override_settings(EXEMPT_VIEW_PERMISSIONS=[], STRICT_FILTERING=True)
        def test_list_objects_unknown_filter_strict_filtering(self):
            """
            GET a list of objects with an unknown filter parameter and strict filtering, expect a 400 response.
            """
            self.add_permissions(f"{self.model._meta.app_label}.view_{self.model._meta.model_name}")
            with testing.disable_warnings("django.request"):
                response = self.client.get(f"{self._get_list_url()}?ice_cream_flavor=rocky-road", **self.header)
            self.assertHttpStatus(response, status.HTTP_400_BAD_REQUEST)
            self.assertIsInstance(response.data, dict)
            self.assertIn("ice_cream_flavor", response.data)
            self.assertIsInstance(response.data["ice_cream_flavor"], list)
            self.assertEqual("Unknown filter field", str(response.data["ice_cream_flavor"][0]))

        @override_settings(EXEMPT_VIEW_PERMISSIONS=[], STRICT_FILTERING=False)
        def test_list_objects_unknown_filter_no_strict_filtering(self):
            """
            GET a list of objects with an unknown filter parameter and no strict filtering, expect it to be ignored.
            """
            self.add_permissions(f"{self.model._meta.app_label}.view_{self.model._meta.model_name}")
            with self.assertLogs("nautobot.core.filters") as cm:
                response = self.client.get(f"{self._get_list_url()}?ice_cream_flavor=rocky-road", **self.header)
            self.assertEqual(
                cm.output,
                [
                    f"WARNING:nautobot.core.filters:{self.get_filterset().__name__}: "
                    'Unknown filter field "ice_cream_flavor"',
                ],
            )
            self.assertHttpStatus(response, status.HTTP_200_OK)
            self.assertIsInstance(response.data, dict)
            self.assertIn("results", response.data)
            self.assertEqual(len(response.data["results"]), self._get_queryset().count())

        @override_settings(EXEMPT_VIEW_PERMISSIONS=["*"])
        def test_options_objects(self):
            """
            Make an OPTIONS request for a list endpoint.
            """
            response = self.client.options(self._get_list_url(), **self.header)
            self.assertHttpStatus(response, status.HTTP_200_OK)

        @override_settings(EXEMPT_VIEW_PERMISSIONS=[])
        def test_list_objects_csv(self):
            """
            GET a list of objects in CSV format as an authenticated user with permission to view some objects.
            """
            self.assertGreaterEqual(
                self._get_queryset().count(),
                3,
                f"Test requires the creation of at least three {self.model} instances",
            )
            instance1, instance2, instance3 = self._get_queryset()[:3]

            # Add object-level permission
            obj_perm = users_models.ObjectPermission(
                name="Test permission",
                constraints={"pk__in": [instance1.pk, instance2.pk]},
                actions=["view"],
            )
            obj_perm.save()
            obj_perm.users.add(self.user)
            obj_perm.object_types.add(ContentType.objects.get_for_model(self.model))

            # Try filtered GET to objects specifying CSV format as a query parameter
            response_1 = self.client.get(
                f"{self._get_list_url()}?format=csv&id={instance1.pk}&id={instance3.pk}", **self.header
            )
            self.assertHttpStatus(response_1, status.HTTP_200_OK)
            self.assertEqual(response_1.get("Content-Type"), "text/csv; charset=UTF-8")

            # Try same request specifying CSV format via the ACCEPT header
            response_2 = self.client.get(
                f"{self._get_list_url()}?id={instance1.pk}&id={instance3.pk}", **self.header, HTTP_ACCEPT="text/csv"
            )
            self.assertHttpStatus(response_2, status.HTTP_200_OK)
            self.assertEqual(response_2.get("Content-Type"), "text/csv; charset=UTF-8")

            self.maxDiff = None
            # This check is more useful than it might seem. Any related object that wasn't CSV-converted correctly
            # will likely be rendered incorrectly as an API URL, and that API URL *will* differ between the
            # two responses based on the inclusion or omission of the "?format=csv" parameter. If
            # you run into this, make sure all serializers have `Meta.fields = "__all__"` set.
            self.assertEqual(
                response_1.content.decode(response_1.charset), response_2.content.decode(response_2.charset)
            )

            # Load the csv data back into a list of object dicts
            reader = csv.DictReader(StringIO(response_1.content.decode(response_1.charset)))
            rows = list(reader)
            # Should only have one entry (instance1) since we filtered out instance2 and permissions block instance3
            self.assertEqual(1, len(rows))
            self.assertEqual(rows[0]["id"], str(instance1.pk))
            self.assertEqual(rows[0]["display"], getattr(instance1, "display", str(instance1)))
            if hasattr(self.model, "_custom_field_data"):
                custom_fields = extras_models.CustomField.objects.get_for_model(self.model)
                for cf in custom_fields:
                    self.assertIn(f"cf_{cf.key}", rows[0])
                    self.assertEqual(rows[0][f"cf_{cf.key}"], instance1._custom_field_data.get(cf.key) or "")
            # TODO what other generic tests should we run on the data?

    class CreateObjectViewTestCase(APITestCase):
        create_data = []
        validation_excluded_fields = []
        slug_source: Optional[Union[str, Sequence[str]]] = None
        slugify_function = staticmethod(slugify)

        def test_create_object_without_permission(self):
            """
            POST a single object without permission.
            """
            url = self._get_list_url()

            # Try POST without permission
            with testing.disable_warnings("django.request"):
                response = self.client.post(url, self.create_data[0], format="json", **self.header)
                self.assertHttpStatus(response, status.HTTP_403_FORBIDDEN)

        def check_expected_slug(self, obj):
            if not getattr(self, "slug_source", None):
                self.skipTest("No slug_source defined for this test")

            slug_source = self.slug_source if isinstance(self.slug_source, (list, tuple)) else [self.slug_source]
            expected_slug = ""
            for source_item in slug_source:
                # e.g. self.slug_source = ["parent__name", "name"]
                source_keys = source_item.split("__")
                try:
                    val = getattr(obj, source_keys[0])
                    for key in source_keys[1:]:
                        val = getattr(val, key)
                except AttributeError:
                    val = ""
                if val:
                    if expected_slug != "":
                        expected_slug += "-"
                    expected_slug += self.slugify_function(val)

            self.assertNotEqual(expected_slug, "")
            if hasattr(obj, "slug"):
                self.assertEqual(obj.slug, expected_slug)
            else:
                self.assertEqual(obj.key, expected_slug)

        def test_create_object(self):
            """
            POST a single object with permission.
            """
            # Add object-level permission
            obj_perm = users_models.ObjectPermission(name="Test permission", actions=["add"])
            obj_perm.save()
            obj_perm.users.add(self.user)
            obj_perm.object_types.add(ContentType.objects.get_for_model(self.model))

            initial_count = self._get_queryset().count()
            for i, create_data in enumerate(self.create_data):
                if i == len(self.create_data) - 1:
                    # Test to see if depth parameter is ignored in POST request.
                    response = self.client.post(
                        self._get_list_url() + "?depth=3", create_data, format="json", **self.header
                    )
                else:
                    response = self.client.post(self._get_list_url(), create_data, format="json", **self.header)
                self.assertHttpStatus(response, status.HTTP_201_CREATED)
                self.assertEqual(self._get_queryset().count(), initial_count + i + 1)
                instance = self._get_queryset().get(pk=response.data["id"])
                self.assertInstanceEqual(
                    instance,
                    create_data,
                    exclude=self.validation_excluded_fields,
                    api=True,
                )

                # Check if Slug field is automatically created
                if self.slug_source is not None and "slug" not in create_data:
                    self.check_expected_slug(self._get_queryset().get(pk=response.data["id"]))

                # Verify ObjectChange creation
                if hasattr(self.model, "to_objectchange"):
                    objectchanges = lookup.get_changes_for_model(instance)
                    self.assertEqual(len(objectchanges), 1)
                    self.assertEqual(objectchanges[0].action, extras_choices.ObjectChangeActionChoices.ACTION_CREATE)

        def test_recreate_object_csv(self):
            """CSV export an object, delete it, and recreate it via CSV import."""
            if hasattr(self, "get_deletable_object"):
                # provided by DeleteObjectViewTestCase mixin
                instance = self.get_deletable_object()
            else:
                # try to do it ourselves
                instance = testing.get_deletable_objects(self.model, self._get_queryset()).first()
            if instance is None:
                self.fail("Couldn't find a single deletable object!")

            # Add object-level permission
            obj_perm = users_models.ObjectPermission(name="Test permission", actions=["add", "view"])
            obj_perm.save()
            obj_perm.users.add(self.user)
            obj_perm.object_types.add(ContentType.objects.get_for_model(self.model))

            response = self.client.get(self._get_detail_url(instance) + "?format=csv", **self.header)
            self.assertHttpStatus(response, status.HTTP_200_OK)
            csv_data = response.content.decode(response.charset)

            serializer_class = get_serializer_for_model(self.model)
            old_serializer = serializer_class(instance, context={"request": None})
            old_data = old_serializer.data
            instance.delete()

            response = self.client.post(self._get_list_url(), csv_data, content_type="text/csv", **self.header)
            self.assertHttpStatus(response, status.HTTP_201_CREATED, csv_data)
            # Note that create via CSV is always treated as a bulk-create, and so the response is always a list of dicts
            new_instance = self._get_queryset().get(pk=response.data[0]["id"])
            self.assertNotEqual(new_instance.pk, instance.pk)

            new_serializer = serializer_class(new_instance, context={"request": None})
            new_data = new_serializer.data
            for field_name, field in new_serializer.fields.items():
                if field.read_only or field.write_only:
                    continue
                if field_name in ["created", "last_updated"]:
                    self.assertNotEqual(
                        old_data[field_name],
                        new_data[field_name],
                        f"{field_name} should have been updated on delete/recreate but it didn't change!",
                    )
                else:
                    self.assertEqual(
                        old_data[field_name],
                        new_data[field_name],
                        f"{field_name} should have been unchanged on delete/recreate but it differs!",
                    )

        def test_bulk_create_objects(self):
            """
            POST a set of objects in a single request.
            """
            # Add object-level permission
            obj_perm = users_models.ObjectPermission(name="Test permission", actions=["add"])
            obj_perm.save()
            obj_perm.users.add(self.user)
            obj_perm.object_types.add(ContentType.objects.get_for_model(self.model))

            initial_count = self._get_queryset().count()
            response = self.client.post(self._get_list_url(), self.create_data, format="json", **self.header)
            self.assertHttpStatus(response, status.HTTP_201_CREATED)
            self.assertEqual(len(response.data), len(self.create_data))
            self.assertEqual(self._get_queryset().count(), initial_count + len(self.create_data))
            for i, obj in enumerate(response.data):
                for field in self.create_data[i]:
                    if field not in self.validation_excluded_fields:
                        self.assertIn(
                            field,
                            obj,
                            f"Bulk create field '{field}' missing from object {i} in response",
                        )
            for i, obj in enumerate(response.data):
                self.assertInstanceEqual(
                    self._get_queryset().get(pk=obj["id"]),
                    self.create_data[i],
                    exclude=self.validation_excluded_fields,
                    api=True,
                )
                if self.slug_source is not None and "slug" not in self.create_data[i]:
                    self.check_expected_slug(self._get_queryset().get(pk=obj["id"]))

    class UpdateObjectViewTestCase(APITestCase):
        update_data = {}
        bulk_update_data: Optional[dict] = None
        validation_excluded_fields = []
        choices_fields = None

        def test_update_object_without_permission(self):
            """
            PATCH a single object without permission.
            """
            url = self._get_detail_url(self._get_queryset().first())
            update_data = self.update_data or getattr(self, "create_data")[0]

            # Try PATCH without permission
            with testing.disable_warnings("django.request"):
                response = self.client.patch(url, update_data, format="json", **self.header)
                self.assertHttpStatus(response, status.HTTP_403_FORBIDDEN)

        def test_update_object(self):
            """
            PATCH a single object identified by its ID.
            """

            def strip_serialized_object(this_object):
                """
                Only here to work around acceptable differences in PATCH response vs GET response which are known bugs.
                """
                # Work around for https://github.com/nautobot/nautobot/issues/3321
                this_object.pop("last_updated", None)
                # PATCH response always includes "opt-in" fields, but GET response does not.
                this_object.pop("computed_fields", None)
                this_object.pop("config_context", None)
                this_object.pop("relationships", None)

                for value in this_object.values():
                    if isinstance(value, dict):
                        strip_serialized_object(value)
                    elif isinstance(value, list):
                        for list_dict in value:
                            if isinstance(list_dict, dict):
                                strip_serialized_object(list_dict)

            self.maxDiff = None
            instance = self._get_queryset().first()
            url = self._get_detail_url(instance)
            update_data = self.update_data or getattr(self, "create_data")[0]

            # Add object-level permission
            obj_perm = users_models.ObjectPermission(name="Test permission", actions=["change"])
            obj_perm.save()
            obj_perm.users.add(self.user)
            obj_perm.object_types.add(ContentType.objects.get_for_model(self.model))

            # Verify that an empty PATCH results in no change to the object.
            # This is to catch issues like https://github.com/nautobot/nautobot/issues/3533

            # Add object-level permission for GET
            obj_perm.actions = ["view"]
            obj_perm.save()
            # Get initial serialized object representation
            get_response = self.client.get(url, **self.header)
            self.assertHttpStatus(get_response, status.HTTP_200_OK)
            initial_serialized_object = get_response.json()
            strip_serialized_object(initial_serialized_object)

            # Redefine object-level permission for PATCH
            obj_perm.actions = ["change"]
            obj_perm.save()

            # Send empty PATCH request
            response = self.client.patch(url, {}, format="json", **self.header)
            self.assertHttpStatus(response, status.HTTP_200_OK)
            serialized_object = response.json()
            strip_serialized_object(serialized_object)
            self.assertEqual(initial_serialized_object, serialized_object)

            # Verify ObjectChange creation -- yes, even though nothing actually changed
            # This may change (hah) at some point -- see https://github.com/nautobot/nautobot/issues/3321
            if hasattr(self.model, "to_objectchange"):
                objectchanges = lookup.get_changes_for_model(instance)
                self.assertEqual(len(objectchanges), 1)
                self.assertEqual(objectchanges[0].action, extras_choices.ObjectChangeActionChoices.ACTION_UPDATE)
                objectchanges.delete()

            # Verify that a PATCH with some data updates that data correctly.
            response = self.client.patch(url, update_data, format="json", **self.header)
            self.assertHttpStatus(response, status.HTTP_200_OK)
            # Check for unexpected side effects on fields we DIDN'T intend to update
            for field in initial_serialized_object:
                if field not in update_data:
                    self.assertEqual(initial_serialized_object[field], serialized_object[field])
            instance.refresh_from_db()
            self.assertInstanceEqual(instance, update_data, exclude=self.validation_excluded_fields, api=True)

            # Verify ObjectChange creation
            if hasattr(self.model, "to_objectchange"):
                objectchanges = lookup.get_changes_for_model(instance)
                self.assertEqual(len(objectchanges), 1)
                self.assertEqual(objectchanges[0].action, extras_choices.ObjectChangeActionChoices.ACTION_UPDATE)

        def test_get_put_round_trip(self):
            """GET and then PUT an object and verify that it's accepted and unchanged."""
            self.maxDiff = None
            # Add object-level permission
            obj_perm = users_models.ObjectPermission(name="Test permission", actions=["view", "change"])
            obj_perm.save()
            obj_perm.users.add(self.user)
            obj_perm.object_types.add(ContentType.objects.get_for_model(self.model))

            instance = self._get_queryset().first()
            url = self._get_detail_url(instance)

            # GET object representation
            opt_in_fields = getattr(get_serializer_for_model(self.model).Meta, "opt_in_fields", None)
            if opt_in_fields:
                url += "?" + "&".join([f"include={field}" for field in opt_in_fields])
            get_response = self.client.get(url, **self.header)
            self.assertHttpStatus(get_response, status.HTTP_200_OK)
            initial_serialized_object = get_response.json()

            # PUT same object representation
            put_response = self.client.put(url, initial_serialized_object, format="json", **self.header)
            self.assertHttpStatus(put_response, status.HTTP_200_OK, initial_serialized_object)
            updated_serialized_object = put_response.json()

            # Work around for https://github.com/nautobot/nautobot/issues/3321
            initial_serialized_object.pop("last_updated", None)
            updated_serialized_object.pop("last_updated", None)
            self.assertEqual(initial_serialized_object, updated_serialized_object)

        def test_bulk_update_objects(self):
            """
            PATCH a set of objects in a single request.
            """
            if self.bulk_update_data is None:
                self.skipTest("Bulk update data not set")

            # Add object-level permission
            obj_perm = users_models.ObjectPermission(name="Test permission", actions=["change"])
            obj_perm.save()
            obj_perm.users.add(self.user)
            obj_perm.object_types.add(ContentType.objects.get_for_model(self.model))

            id_list = list(self._get_queryset().values_list("id", flat=True)[:3])
            self.assertEqual(len(id_list), 3, "Insufficient number of objects to test bulk update")
            data = [{"id": id, **self.bulk_update_data} for id in id_list]

            response = self.client.patch(self._get_list_url(), data, format="json", **self.header)
            self.assertHttpStatus(response, status.HTTP_200_OK)
            for i, obj in enumerate(response.data):
                for field, _value in self.bulk_update_data.items():
                    self.assertIn(
                        field,
                        obj,
                        f"Bulk update field '{field}' missing from object {i} in response",
                    )
                    # TODO(Glenn): shouldn't we also check that obj[field] == value?
            for instance in self._get_queryset().filter(pk__in=id_list):
                self.assertInstanceEqual(
                    instance,
                    self.bulk_update_data,
                    exclude=self.validation_excluded_fields,
                    api=True,
                )

        @override_settings(EXEMPT_VIEW_PERMISSIONS=[])
        def test_options_returns_expected_choices(self):
            """
            Make an OPTIONS request for a list endpoint and validate choices match expected choices for serializer.
            """
            # Set self.choices_fields as empty set to compare classes that shouldn't have any choices on serializer.
            if not self.choices_fields:
                self.choices_fields = set()

            # Save self.user as superuser to be able to view available choices on list views.
            self.user.is_superuser = True
            self.user.save()

            response = self.client.options(self._get_list_url(), **self.header)
            self.assertHttpStatus(response, status.HTTP_200_OK)
            data = response.json()

            self.assertIn("actions", data)

            # Grab any field that has choices defined (fields with enums)
            if any(
                [
                    "POST" in data["actions"],
                    "PUT" in data["actions"],
                ]
            ):
                schema = data["schema"]
                props = schema["properties"]
                fields = props.keys()
                field_choices = set()
                for field_name in fields:
                    obj = props[field_name]
                    if "enum" in obj and "enumNames" in obj:
                        enum = obj["enum"]
                        # Zipping to assert that the enum and the mapping have the same number of items.
                        model_field_choices = dict(zip(obj["enumNames"], enum))
                        self.assertEqual(len(enum), len(model_field_choices))
                        field_choices.add(field_name)
            else:
                self.fail(f"Neither PUT nor POST are available actions in: {data['actions']}")

            self.assertEqual(
                set(self.choices_fields),
                field_choices,
                "All field names of choice fields for a given model serializer need to be manually added to "
                "self.choices_fields. If this is already the case, perhaps the serializer is implemented incorrectly?",
            )

    class DeleteObjectViewTestCase(APITestCase):
        def get_deletable_object(self):
            """
            Get an instance that can be deleted.

            For some models this may just be any random object, but when we have FKs with `on_delete=models.PROTECT`
            (as is often the case) we need to find or create an instance that doesn't have such entanglements.
            """
            instance = testing.get_deletable_objects(self.model, self._get_queryset()).first()
            if instance is None:
                self.fail("Couldn't find a single deletable object!")
            return instance

        def get_deletable_object_pks(self):
            """
            Get a list of PKs corresponding to objects that can be safely bulk-deleted.

            For some models this may just be any random objects, but when we have FKs with `on_delete=models.PROTECT`
            (as is often the case) we need to find or create an instance that doesn't have such entanglements.
            """
            instances = testing.get_deletable_objects(self.model, self._get_queryset()).values_list("pk", flat=True)[:3]
            if len(instances) < 3:
                self.fail(f"Couldn't find 3 deletable objects, only found {len(instances)}!")
            return instances

        def test_delete_object_without_permission(self):
            """
            DELETE a single object without permission.
            """
            url = self._get_detail_url(self.get_deletable_object())

            # Try DELETE without permission
            with testing.disable_warnings("django.request"):
                response = self.client.delete(url, **self.header)
                self.assertHttpStatus(response, status.HTTP_403_FORBIDDEN)

        def test_delete_object(self):
            """
            DELETE a single object identified by its primary key.
            """
            instance = self.get_deletable_object()
            url = self._get_detail_url(instance)

            # Add object-level permission
            obj_perm = users_models.ObjectPermission(name="Test permission", actions=["delete"])
            obj_perm.save()
            obj_perm.users.add(self.user)
            obj_perm.object_types.add(ContentType.objects.get_for_model(self.model))

            response = self.client.delete(url, **self.header)
            self.assertHttpStatus(response, status.HTTP_204_NO_CONTENT)
            self.assertFalse(self._get_queryset().filter(pk=instance.pk).exists())

            # Verify ObjectChange creation
            if hasattr(self.model, "to_objectchange"):
                objectchanges = lookup.get_changes_for_model(instance)
                self.assertEqual(len(objectchanges), 1)
                self.assertEqual(objectchanges[0].action, extras_choices.ObjectChangeActionChoices.ACTION_DELETE)

        def test_bulk_delete_objects(self):
            """
            DELETE a set of objects in a single request.
            """
            id_list = self.get_deletable_object_pks()
            # Add object-level permission
            obj_perm = users_models.ObjectPermission(name="Test permission", actions=["delete"])
            obj_perm.save()
            obj_perm.users.add(self.user)
            obj_perm.object_types.add(ContentType.objects.get_for_model(self.model))

            data = [{"id": id} for id in id_list]

            initial_count = self._get_queryset().count()
            response = self.client.delete(self._get_list_url(), data, format="json", **self.header)
            self.assertHttpStatus(response, status.HTTP_204_NO_CONTENT)
            self.assertEqual(self._get_queryset().count(), initial_count - len(id_list))

    class NotesURLViewTestCase(APITestCase):
        """Validate Notes URL on objects that have the Note model Mixin."""

        @override_settings(EXEMPT_VIEW_PERMISSIONS=[])
        def test_notes_url_on_object(self):
            notes = getattr(self.model, "notes", None)
            if notes and isinstance(notes, ForeignKey):
                instance1 = self._get_queryset().first()
                # Add object-level permission
                obj_perm = users_models.ObjectPermission(
                    name="Test permission",
                    constraints={"pk": instance1.pk},
                    actions=["view"],
                )
                obj_perm.save()
                obj_perm.users.add(self.user)
                obj_perm.object_types.add(ContentType.objects.get_for_model(self.model))
                url = self._get_detail_url(instance1)
                response = self.client.get(url, **self.header)
                self.assertHttpStatus(response, status.HTTP_200_OK)
                self.assertIn("notes_url", response.data)
                self.assertIn(f"{url}notes/", str(response.data["notes_url"]))

    class TreeModelAPIViewTestCaseMixin:
        """Test `?depth=2` query parameter for TreeModel"""

        @override_settings(EXEMPT_VIEW_PERMISSIONS=[])
        def test_list_objects_depth_2(self):
            """
            GET a list of objects using the "?depth=2" parameter.
            TreeModel Only
            """
            field = "parent"

            self.add_permissions(f"{self.model._meta.app_label}.view_{self.model._meta.model_name}")
            url = f"{self._get_list_url()}?depth=2"
            response = self.client.get(url, **self.header)

            self.assertHttpStatus(response, status.HTTP_200_OK)
            self.assertIsInstance(response.data, dict)
            self.assertIn("results", response.data)
            self.assertEqual(len(response.data["results"]), self._get_queryset().count())

            response_data = response.data["results"]
            for data in response_data:
                # First Level Parent
                self.assertEqual(field in data, True)
                if data[field] is not None:
                    self.assertIsInstance(data[field], dict)
                    self.assertTrue(is_uuid(data[field]["id"]))
                    # Second Level Parent
                    self.assertIn(field, data[field])
                    if data[field][field] is not None:
                        self.assertIsInstance(data[field][field], dict)
                        self.assertTrue(is_uuid(data[field][field]["id"]))

    class APIViewTestCase(
        GetObjectViewTestCase,
        ListObjectsViewTestCase,
        CreateObjectViewTestCase,
        UpdateObjectViewTestCase,
        DeleteObjectViewTestCase,
        NotesURLViewTestCase,
    ):
        pass


@tag("unit")
class APITransactionTestCase(_APITransactionTestCase, mixins.NautobotTestCaseMixin):
    def setUp(self):
        """
        Create a superuser and token for API calls.
        """
        super().setUpNautobot(populate_status=True)
        self.user.is_superuser = True
        self.user.save()
        self.token = users_models.Token.objects.create(user=self.user)
        self.header = {"HTTP_AUTHORIZATION": f"Token {self.token.key}"}<|MERGE_RESOLUTION|>--- conflicted
+++ resolved
@@ -208,17 +208,11 @@
                                 # Config on the serializer
                                 fields = detail_view_config[col_idx][group_title]["fields"]
                                 if group_idx == 0 == col_idx:
-<<<<<<< HEAD
-                                    # Asset that the 3 special fields only exists at the end of this group fields.
+                                    # Assert that the 3 special fields only exists at the end of this group fields.
                                     self.assertEqual(special_fields, group_fields[-len(special_fields) :])
                                     self.assertFalse(
                                         any(field in special_fields for field in group_fields[: -len(special_fields)])
                                     )
-=======
-                                    # Assert that the 3 special fields exists at the end of this group fields
-                                    self.assertEqual(special_fields, group_fields[-3:])
-                                    self.assertFalse(any(field in special_fields for field in group_fields[:-3]))
->>>>>>> e843bb27
                                 else:
                                     self.assertFalse(any(field in special_fields for field in group_fields))
                                 # Assert response from options correspond to the view config set on the serializer

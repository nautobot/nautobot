import argparse

from django.core.management import call_command
from django.core.management.base import BaseCommand


HELP_TEXT = """
Performs Nautobot common server upgrade operations using a single entrypoint.

This will run the following management commands with default settings, in order:

- migrate
- trace_paths
- collectstatic
- remove_stale_contenttypes
- clearsessions
- invalidate all
- send_installation_metrics
"""


class Command(BaseCommand):
    help = HELP_TEXT

    def create_parser(self, *args, **kwargs):
        """Custom parser that can display multiline help."""
        parser = super().create_parser(*args, **kwargs)
        parser.formatter_class = argparse.RawTextHelpFormatter
        return parser

    def add_arguments(self, parser):
        parser.add_argument(
            "--no-clearsessions",
            action="store_false",
            dest="clearsessions",
            default=True,
            help="Do not automatically clean out expired sessions.",
        )
        parser.add_argument(
            "--no-collectstatic",
            action="store_false",
            dest="collectstatic",
            default=True,
            help="Do not automatically collect static files into a single location.",
        )
        parser.add_argument(
            "--no-invalidate-all",
            action="store_false",
            dest="invalidate_all",
            default=True,
            help="Do not automatically invalidate cache for entire application.",
        )
        parser.add_argument(
            "--no-migrate",
            action="store_false",
            dest="migrate",
            default=True,
            help="Do not automatically perform any database migrations.",
        )
        parser.add_argument(
            "--no-remove-stale-contenttypes",
            action="store_false",
            dest="remove_stale_contenttypes",
            default=True,
            help="Do not automatically remove stale content types.",
        )
        parser.add_argument(
            "--no-trace-paths",
            action="store_false",
            dest="trace_paths",
            default=True,
            help="Do not automatically generate missing cable paths.",
        )
        parser.add_argument(
<<<<<<< HEAD
            "--no-refresh-dynamic-group-member-caches",
            action="store_false",
            dest="refresh_dynamic_group_member_caches",
            default=True,
            help="Do not automatically refresh dynamic group member caches.",
        )
        parser.add_argument(
            "--no-refresh-content-type-cache",
            action="store_false",
            dest="refresh_content_type_cache",
            default=True,
            help="Do not automatically refresh content type cache.",
=======
            "--no-send-installation-metrics",
            action="store_false",
            dest="send_installation_metrics",
            default=True,
            help="Do not automatically send installation metrics.",
>>>>>>> bb0856eb
        )

    def handle(self, *args, **options):
        # Run migrate
        if options.get("migrate"):
            self.stdout.write("Performing database migrations...")
            call_command(
                "migrate",
                interactive=False,
                traceback=options["traceback"],
                verbosity=options["verbosity"],
            )
            self.stdout.write()

        # Run trace_paths
        if options.get("trace_paths"):
            self.stdout.write("Generating cable paths...")
            call_command("trace_paths", no_input=True)
            self.stdout.write()

        # Run collectstatic
        if options.get("collectstatic"):
            self.stdout.write("Collecting static files...")
            call_command("collectstatic", interactive=False)
            self.stdout.write()

        # Run remove_stale_contenttypes
        if options.get("remove_stale_contenttypes"):
            self.stdout.write("Removing stale content types...")
            call_command("remove_stale_contenttypes", interactive=False)
<<<<<<< HEAD

        # Run refresh_content_type_cache
        if options.get("remove_stale_contenttypes") or options.get("refresh_content_type_cache"):
            print("Refreshing _content_type cache")
            call_command("refresh_content_type_cache")
            print()
=======
            self.stdout.write()
>>>>>>> bb0856eb

        # Run clearsessions
        if options.get("clearsessions"):
            self.stdout.write("Removing expired sessions...")
            call_command("clearsessions")
            self.stdout.write()

        # Run invalidate all
        if options.get("invalidate_all"):
            self.stdout.write("Invalidating cache...")
            call_command("invalidate", "all")
<<<<<<< HEAD
            print()

        # Run refresh_dynamic_group_member_caches
        if options.get("refresh_dynamic_group_member_caches"):
            print("Refreshing dynamic group member caches...")
            call_command("refresh_dynamic_group_member_caches")
            print()
=======
            self.stdout.write()

        # Send installation metrics
        if options.get("send_installation_metrics"):
            self.stdout.write("Sending installation metrics...")
            call_command("send_installation_metrics")
            self.stdout.write()
        else:
            self.stdout.write("--no-send-installation-metrics was specified; skipping installation metrics.")
>>>>>>> bb0856eb
<|MERGE_RESOLUTION|>--- conflicted
+++ resolved
@@ -72,7 +72,13 @@
             help="Do not automatically generate missing cable paths.",
         )
         parser.add_argument(
-<<<<<<< HEAD
+            "--no-send-installation-metrics",
+            action="store_false",
+            dest="send_installation_metrics",
+            default=True,
+            help="Do not automatically send installation metrics.",
+        )
+        parser.add_argument(
             "--no-refresh-dynamic-group-member-caches",
             action="store_false",
             dest="refresh_dynamic_group_member_caches",
@@ -85,13 +91,6 @@
             dest="refresh_content_type_cache",
             default=True,
             help="Do not automatically refresh content type cache.",
-=======
-            "--no-send-installation-metrics",
-            action="store_false",
-            dest="send_installation_metrics",
-            default=True,
-            help="Do not automatically send installation metrics.",
->>>>>>> bb0856eb
         )
 
     def handle(self, *args, **options):
@@ -122,16 +121,7 @@
         if options.get("remove_stale_contenttypes"):
             self.stdout.write("Removing stale content types...")
             call_command("remove_stale_contenttypes", interactive=False)
-<<<<<<< HEAD
-
-        # Run refresh_content_type_cache
-        if options.get("remove_stale_contenttypes") or options.get("refresh_content_type_cache"):
-            print("Refreshing _content_type cache")
-            call_command("refresh_content_type_cache")
-            print()
-=======
             self.stdout.write()
->>>>>>> bb0856eb
 
         # Run clearsessions
         if options.get("clearsessions"):
@@ -143,15 +133,6 @@
         if options.get("invalidate_all"):
             self.stdout.write("Invalidating cache...")
             call_command("invalidate", "all")
-<<<<<<< HEAD
-            print()
-
-        # Run refresh_dynamic_group_member_caches
-        if options.get("refresh_dynamic_group_member_caches"):
-            print("Refreshing dynamic group member caches...")
-            call_command("refresh_dynamic_group_member_caches")
-            print()
-=======
             self.stdout.write()
 
         # Send installation metrics
@@ -161,4 +142,16 @@
             self.stdout.write()
         else:
             self.stdout.write("--no-send-installation-metrics was specified; skipping installation metrics.")
->>>>>>> bb0856eb
+            self.stdout.write()
+
+        # Run refresh_dynamic_group_member_caches
+        if options.get("refresh_dynamic_group_member_caches"):
+            self.stdout.write("Refreshing dynamic group member caches...")
+            call_command("refresh_dynamic_group_member_caches")
+            self.stdout.write()
+
+        # Run refresh_content_type_cache
+        if options.get("remove_stale_contenttypes") or options.get("refresh_content_type_cache"):
+            self.stdout.write("Refreshing _content_type cache")
+            call_command("refresh_content_type_cache")
+            self.stdout.write()
--- conflicted
+++ resolved
@@ -46,12 +46,8 @@
             help='The database to generate the test data in. Defaults to the "default" database.',
         )
 
-<<<<<<< HEAD
-    def _generate_factory_data(self, seed):
-=======
     def _generate_factory_data(self, seed, db_name):
 
->>>>>>> 452f0285
         try:
             import factory.random
 
@@ -108,95 +104,62 @@
         TenantGroupFactory.create_batch(10, has_parent=False, using=db_name)
         TenantGroupFactory.create_batch(10, has_parent=True, using=db_name)
         self.stdout.write("Creating Tenants...")
-<<<<<<< HEAD
-        TenantFactory.create_batch(10, has_tenant_group=False)
-        TenantFactory.create_batch(10, has_tenant_group=True)
-=======
-        TenantFactory.create_batch(10, has_group=False, using=db_name)
-        TenantFactory.create_batch(10, has_group=True, using=db_name)
-        self.stdout.write("Creating Regions...")
-        RegionFactory.create_batch(15, has_parent=False, using=db_name)
-        RegionFactory.create_batch(5, has_parent=True, using=db_name)
-        self.stdout.write("Creating Sites...")
-        SiteFactory.create_batch(15, using=db_name)
->>>>>>> 452f0285
+        TenantFactory.create_batch(10, has_tenant_group=False, using=db_name)
+        TenantFactory.create_batch(10, has_tenant_group=True, using=db_name)
         self.stdout.write("Creating LocationTypes...")
         LocationTypeFactory.create_batch(7, using=db_name)  # only 7 unique LocationTypes are hard-coded presently
         self.stdout.write("Creating Locations...")
-<<<<<<< HEAD
         # First 7 locations must be created in specific order so subsequent objects have valid parents to reference
-        LocationFactory.create_batch(7, has_parent=True)
-        LocationFactory.create_batch(40)
-        LocationFactory.create_batch(10, has_parent=False)
-=======
-        LocationFactory.create_batch(20, using=db_name)  # we need more locations with sites since it can be nested now.
->>>>>>> 452f0285
+        LocationFactory.create_batch(7, has_parent=True, using=db_name)
+        LocationFactory.create_batch(40, using=db_name)
+        LocationFactory.create_batch(10, has_parent=False, using=db_name)
         self.stdout.write("Creating RIRs...")
         RIRFactory.create_batch(9, using=db_name)  # only 9 unique RIR names are hard-coded presently
         self.stdout.write("Creating RouteTargets...")
-<<<<<<< HEAD
-        RouteTargetFactory.create_batch(20)
+        RouteTargetFactory.create_batch(20, using=db_name)
         self.stdout.write("Creating Namespaces...")
-        NamespaceFactory.create_batch(10)
+        NamespaceFactory.create_batch(10, using=db_name)
         self.stdout.write("Creating VRFs...")
-        VRFFactory.create_batch(10, has_tenant=True)
-        VRFFactory.create_batch(10, has_tenant=False)
-=======
-        RouteTargetFactory.create_batch(20, using=db_name)
-        self.stdout.write("Creating VRFs...")
-        VRFFactory.create_batch(20, using=db_name)
-        self.stdout.write("Creating IP/VLAN Roles...")
-        RoleFactory.create_batch(10, using=db_name)
->>>>>>> 452f0285
+        VRFFactory.create_batch(10, has_tenant=True, using=db_name)
+        VRFFactory.create_batch(10, has_tenant=False, using=db_name)
         self.stdout.write("Creating VLANGroups...")
         VLANGroupFactory.create_batch(20, using=db_name)
         self.stdout.write("Creating VLANs...")
-<<<<<<< HEAD
-        VLANFactory.create_batch(20)
+        VLANFactory.create_batch(20, using=db_name)
         self.stdout.write("Creating Prefixes and IP Addresses...")
-        PrefixFactory.create_batch(30)
+        PrefixFactory.create_batch(30, using=db_name)
         self.stdout.write("Creating Empty Namespaces...")
-        NamespaceFactory.create_batch(5)
+        NamespaceFactory.create_batch(5, using=db_name)
         self.stdout.write("Creating Manufacturers...")
-        ManufacturerFactory.create_batch(8)  # First 8 hard-coded Manufacturers
-=======
-        VLANFactory.create_batch(20, using=db_name)
-        self.stdout.write("Creating Aggregates, Prefixes and IP Addresses...")
-        AggregateFactory.create_batch(5, has_tenant_group=True, using=db_name)
-        AggregateFactory.create_batch(5, has_tenant_group=False, has_tenant=True, using=db_name)
-        AggregateFactory.create_batch(10, using=db_name)
-        self.stdout.write("Creating Manufacturers...")
-        ManufacturerFactory.create_batch(14, using=db_name)  # All 14 hard-coded Manufacturers for now.
->>>>>>> 452f0285
+        ManufacturerFactory.create_batch(8, using=db_name)  # First 8 hard-coded Manufacturers
         self.stdout.write("Creating Platforms (with manufacturers)...")
         PlatformFactory.create_batch(20, has_manufacturer=True, using=db_name)
         self.stdout.write("Creating Platforms (without manufacturers)...")
-<<<<<<< HEAD
-        PlatformFactory.create_batch(5, has_manufacturer=False)
+        PlatformFactory.create_batch(5, has_manufacturer=False, using=db_name)
         self.stdout.write("Creating Manufacturers without Platforms...")
-        ManufacturerFactory.create_batch(4)  # 4 more hard-coded Manufacturers
+        ManufacturerFactory.create_batch(4, using=db_name)  # 4 more hard-coded Manufacturers
         self.stdout.write("Creating DeviceTypes...")
-        DeviceTypeFactory.create_batch(30)
+        DeviceTypeFactory.create_batch(30, using=db_name)
         self.stdout.write("Creating Manufacturers without DeviceTypes or Platforms...")
-        ManufacturerFactory.create_batch(2)  # Last 2 hard-coded Manufacturers
+        ManufacturerFactory.create_batch(2, using=db_name)  # Last 2 hard-coded Manufacturers
         self.stdout.write("Creating DeviceRedundancyGroups...")
-        DeviceRedundancyGroupFactory.create_batch(20)
+        DeviceRedundancyGroupFactory.create_batch(20, using=db_name)
         self.stdout.write("Creating CircuitTypes...")
-        CircuitTypeFactory.create_batch(20)
+        CircuitTypeFactory.create_batch(20, using=db_name)
         self.stdout.write("Creating Providers...")
-        ProviderFactory.create_batch(20)
+        ProviderFactory.create_batch(20, using=db_name)
         self.stdout.write("Creating ProviderNetworks...")
-        ProviderNetworkFactory.create_batch(20)
+        ProviderNetworkFactory.create_batch(20, using=db_name)
         self.stdout.write("Creating Circuits...")
-        CircuitFactory.create_batch(40)
+        CircuitFactory.create_batch(40, using=db_name)
         self.stdout.write("Creating Providers without Circuits...")
-        ProviderFactory.create_batch(20)
+        ProviderFactory.create_batch(20, using=db_name)
         self.stdout.write("Creating CircuitTerminations...")
-        CircuitTerminationFactory.create_batch(2, has_location=True, term_side="A")
-        CircuitTerminationFactory.create_batch(2, has_location=True, term_side="Z")
-        CircuitTerminationFactory.create_batch(2, has_location=False, term_side="A")
-        CircuitTerminationFactory.create_batch(2, has_location=False, term_side="Z")
-        CircuitTerminationFactory.create_batch(2, has_port_speed=True, has_upstream_speed=False)
+        CircuitTerminationFactory.create_batch(2, has_location=True, term_side="A", using=db_name)
+        CircuitTerminationFactory.create_batch(2, has_location=True, term_side="Z", using=db_name)
+        CircuitTerminationFactory.create_batch(2, has_location=False, term_side="A", using=db_name)
+        CircuitTerminationFactory.create_batch(2, has_location=False, term_side="Z", using=db_name)
+        CircuitTerminationFactory.create_batch(2, has_port_speed=True, has_upstream_speed=False, using=db_name)
         CircuitTerminationFactory.create_batch(
             size=2,
             has_location=True,
@@ -205,6 +168,7 @@
             has_xconnect_id=True,
             has_pp_info=True,
             has_description=True,
+            using=db_name,
         )
         # TODO: nautobot.tenancy.tests.test_filters currently calls the following additional factories:
         # UserFactory.create_batch(10)
@@ -258,15 +222,6 @@
             model_ids = list(model.objects.order_by("id").values_list("id", flat=True))
             sha256_hash = hashlib.sha256(json.dumps(model_ids, cls=DjangoJSONEncoder).encode()).hexdigest()
             self.stdout.write(f"SHA256 hash for {model.__name__}: {sha256_hash}")
-=======
-        PlatformFactory.create_batch(5, has_manufacturer=False, using=db_name)
-        self.stdout.write("Creating DeviceTypes...")
-        DeviceTypeFactory.create_batch(20, using=db_name)
-        self.stdout.write("Creating DeviceRedundancyGroups...")
-        DeviceRedundancyGroupFactory.create_batch(10, using=db_name)
-        self.stdout.write("Creating DeviceRoles...")
-        DeviceRoleFactory.create_batch(10, using=db_name)
->>>>>>> 452f0285
 
     def handle(self, *args, **options):
         if options["flush"]:

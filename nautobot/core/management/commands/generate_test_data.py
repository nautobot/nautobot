--- conflicted
+++ resolved
@@ -356,10 +356,7 @@
         )
         _create_batch(MetadataChoiceFactory, 100)
         _create_batch(ObjectChangeFactory, 100)
-<<<<<<< HEAD
-=======
         _create_batch(JobQueueFactory, 30)
->>>>>>> 2923b95c
         _create_batch(JobResultFactory, 20)
         _create_batch(JobLogEntryFactory, 100)
         _create_batch(ObjectMetadataFactory, 100)

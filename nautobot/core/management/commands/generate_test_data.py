--- conflicted
+++ resolved
@@ -109,11 +109,6 @@
                 MetadataTypeFactory,
                 ObjectChangeFactory,
                 RoleFactory,
-<<<<<<< HEAD
-                StaticGroupAssociationFactory,
-=======
-                StaticGroupFactory,
->>>>>>> 6638b322
                 StatusFactory,
                 TagFactory,
                 TeamFactory,
@@ -283,78 +278,12 @@
         # _create_batch(ClusterFactory, 10)
         # _create_batch(VirtualMachineFactory, 10)
         # We need to remove them from there and enable them here instead, but that will require many test updates.
-<<<<<<< HEAD
-        self.stdout.write("Creating DynamicGroups and StaticGroupAssociations...")
-        DynamicGroupFactory.create_batch(20, using=db_name)
-        self.stdout.write("Creating ObjectChanges...")
-        ObjectChangeFactory.create_batch(100, using=db_name)
-        self.stdout.write("Creating JobResults...")
-        JobResultFactory.create_batch(20, using=db_name)
-        self.stdout.write("Creating JobLogEntries...")
-        JobLogEntryFactory.create_batch(100, using=db_name)
-
-        self._output_hash_for_factory_models(
-            factories=[
-                CircuitFactory,
-                CircuitTerminationFactory,
-                CircuitTypeFactory,
-                ConsolePortTemplateFactory,
-                ConsoleServerPortTemplateFactory,
-                CloudAccountFactory,
-                ContactFactory,
-                ControllerFactory,
-                ControllerManagedDeviceGroupFactory,
-                DeviceFactory,
-                DeviceFamilyFactory,
-                DeviceRedundancyGroupFactory,
-                DeviceTypeFactory,
-                DynamicGroupFactory,
-                ExternalIntegrationFactory,
-                FrontPortTemplateFactory,
-                InterfaceTemplateFactory,
-                IPAddressFactory,
-                JobLogEntryFactory,
-                JobResultFactory,
-                LocationFactory,
-                LocationTypeFactory,
-                ManufacturerFactory,
-                ModuleBayTemplateFactory,
-                ModuleFactory,
-                ModuleTypeFactory,
-                NamespaceFactory,
-                ObjectChangeFactory,
-                PlatformFactory,
-                PowerOutletTemplateFactory,
-                PowerPortTemplateFactory,
-                PrefixFactory,
-                ProviderFactory,
-                ProviderNetworkFactory,
-                RearPortTemplateFactory,
-                RIRFactory,
-                RoleFactory,
-                RouteTargetFactory,
-                SavedViewFactory,
-                SoftwareImageFileFactory,
-                SoftwareVersionFactory,
-                StaticGroupAssociationFactory,
-                StatusFactory,
-                TagFactory,
-                TeamFactory,
-                TenantFactory,
-                TenantGroupFactory,
-                UserFactory,
-                VLANFactory,
-                VLANGroupFactory,
-                VRFFactory,
-            ]
-=======
-        _create_batch(StaticGroupFactory, 20)
+        _create_batch(DynamicGroupFactory, 20, description="and StaticGroupAssociations")
         _create_batch(
             MetadataTypeFactory,
             len(MetadataTypeDataTypeChoices.CHOICES),
             description="on all content-types",
             content_types=ContentType.objects.filter(FeatureQuery("metadata").get_query()),
->>>>>>> 6638b322
         )
         _create_batch(
             MetadataTypeFactory,

import hashlib
import json
import os

from django.core.management import call_command
from django.core.management.base import BaseCommand, CommandError
from django.core.serializers.json import DjangoJSONEncoder
from django.db import connections, DEFAULT_DB_ALIAS
from django.utils.crypto import get_random_string

from nautobot.core.settings_funcs import is_truthy


class Command(BaseCommand):
    help = "Populate the database with various data as a baseline for testing (automated or manual)."

    def add_arguments(self, parser):
        parser.add_argument(
            "--seed",
            help="String to use as a random generator seed for reproducible results.",
        )
        parser.add_argument(
            "--flush",
            action="store_true",
            help="Flush any existing data from the database before generating new data.",
        )
        parser.add_argument(
            "--no-input",
            action="store_false",
            dest="interactive",
            help="Do NOT prompt the user for input or confirmation of any kind.",
        )
        parser.add_argument(
            "--cache-test-fixtures",
            action="store_true",
            help="Save test database to a json fixture file to re-use on subsequent tests.",
        )
        parser.add_argument(
            "--fixture-file",
            default="development/factory_dump.json",
            help="Fixture file to use with --cache-test-fixtures.",
        )
        parser.add_argument(
            "--database",
            default=DEFAULT_DB_ALIAS,
            help='The database to generate the test data in. Defaults to the "default" database.',
        )

    def _generate_factory_data(self, seed, db_name):
        try:
            import factory.random

            from nautobot.circuits.factory import (
                CircuitFactory,
                CircuitTerminationFactory,
                CircuitTypeFactory,
                ProviderFactory,
                ProviderNetworkFactory,
            )
            from nautobot.cloud.factory import (
                CloudAccountFactory,
            )
            from nautobot.dcim.factory import (
                ConsolePortTemplateFactory,
                ConsoleServerPortTemplateFactory,
                ControllerFactory,
                ControllerManagedDeviceGroupFactory,
                DeviceFactory,
                DeviceFamilyFactory,
                DeviceRedundancyGroupFactory,
                DeviceTypeFactory,
                FrontPortTemplateFactory,
                InterfaceTemplateFactory,
                LocationFactory,
                LocationTypeFactory,
                ManufacturerFactory,
                ModuleBayTemplateFactory,
                ModuleFactory,
                ModuleTypeFactory,
                PlatformFactory,
                PowerOutletTemplateFactory,
                PowerPortTemplateFactory,
                RearPortTemplateFactory,
                SoftwareImageFileFactory,
                SoftwareVersionFactory,
            )
            from nautobot.extras.factory import (
                ContactFactory,
                ExternalIntegrationFactory,
                JobLogEntryFactory,
                JobResultFactory,
                ObjectChangeFactory,
                RoleFactory,
                StaticGroupAssociationFactory,
                StaticGroupFactory,
                StatusFactory,
                TagFactory,
                TeamFactory,
            )
            from nautobot.extras.management import populate_role_choices, populate_status_choices
            from nautobot.extras.utils import TaggableClassesQuery
            from nautobot.ipam.choices import PrefixTypeChoices
            from nautobot.ipam.factory import (
                IPAddressFactory,
                NamespaceFactory,
                PrefixFactory,
                RIRFactory,
                RouteTargetFactory,
                VLANFactory,
                VLANGroupFactory,
                VRFFactory,
            )
            from nautobot.tenancy.factory import TenantFactory, TenantGroupFactory
            from nautobot.users.factory import SavedViewFactory, UserFactory
        except ImportError as err:
            raise CommandError('Unable to load data factories. Is the "factory-boy" package installed?') from err

        if not seed:
            seed = get_random_string(16)
        self.stdout.write(f'Seeding the pseudo-random number generator with seed "{seed}"...')
        factory.random.reseed_random(seed)

        self.stdout.write("Creating Roles...")
        populate_role_choices(verbosity=0, using=db_name)
        RoleFactory.create_batch(20)
        self.stdout.write("Creating Statuses...")
        populate_status_choices(verbosity=0, using=db_name)
        StatusFactory.create_batch(10, using=db_name)
        self.stdout.write("Creating Tags...")
        # Ensure that we have some tags that are applicable to all relevant content-types
        TagFactory.create_batch(5, content_types=TaggableClassesQuery().as_queryset(), using=db_name)
        # ...and some tags that apply to a random subset of content-types
        TagFactory.create_batch(15, using=db_name)
        self.stdout.write("Creating Users...")
        UserFactory.create_batch(5, using=db_name)
        self.stdout.write("Creating SavedViews...")
        SavedViewFactory.create_batch(20, using=db_name)
        self.stdout.write("Creating Contacts...")
        ContactFactory.create_batch(20, using=db_name)
        self.stdout.write("Creating Teams...")
        TeamFactory.create_batch(20, using=db_name)
        self.stdout.write("Creating TenantGroups...")
        TenantGroupFactory.create_batch(10, has_parent=False, using=db_name)
        TenantGroupFactory.create_batch(10, has_parent=True, using=db_name)
        self.stdout.write("Creating Tenants...")
        TenantFactory.create_batch(10, has_tenant_group=False, using=db_name)
        TenantFactory.create_batch(10, has_tenant_group=True, using=db_name)
        self.stdout.write("Creating LocationTypes...")
        LocationTypeFactory.create_batch(7, using=db_name)  # only 7 unique LocationTypes are hard-coded presently
        self.stdout.write("Creating Locations...")
        # First 7 locations must be created in specific order so subsequent objects have valid parents to reference
        LocationFactory.create_batch(7, has_parent=True, using=db_name)
        LocationFactory.create_batch(40, using=db_name)
        LocationFactory.create_batch(10, has_parent=False, using=db_name)
        self.stdout.write("Creating Controller with Groups...")
        ControllerFactory.create_batch(1)
        ControllerManagedDeviceGroupFactory.create_batch(5)
        self.stdout.write("Creating RIRs...")
        RIRFactory.create_batch(9, using=db_name)  # only 9 unique RIR names are hard-coded presently
        self.stdout.write("Creating RouteTargets...")
        RouteTargetFactory.create_batch(20, using=db_name)
        self.stdout.write("Creating Namespaces...")
        NamespaceFactory.create_batch(10, using=db_name)
        self.stdout.write("Creating VRFs...")
        VRFFactory.create_batch(10, has_tenant=True, using=db_name)
        VRFFactory.create_batch(10, has_tenant=False, using=db_name)
        self.stdout.write("Creating VLANGroups...")
        VLANGroupFactory.create_batch(20, using=db_name)
        self.stdout.write("Creating VLANs...")
        VLANFactory.create_batch(20, using=db_name)
        self.stdout.write("Creating Prefixes and IP Addresses...")
        for i in range(30):
            PrefixFactory.create(prefix=f"10.{i}.0.0/16", type=PrefixTypeChoices.TYPE_CONTAINER, using=db_name)
            PrefixFactory.create(prefix=f"2001:db8:0:{i}::/64", type=PrefixTypeChoices.TYPE_CONTAINER, using=db_name)
        self.stdout.write("Creating Empty Namespaces...")
        NamespaceFactory.create_batch(5, using=db_name)
        self.stdout.write("Creating Device Families...")
        DeviceFamilyFactory.create_batch(20)
        self.stdout.write("Creating Manufacturers...")
        ManufacturerFactory.create_batch(8, using=db_name)  # First 8 hard-coded Manufacturers
        self.stdout.write("Creating Platforms (with manufacturers)...")
        PlatformFactory.create_batch(20, has_manufacturer=True, using=db_name)
        self.stdout.write("Creating Platforms (without manufacturers)...")
        PlatformFactory.create_batch(5, has_manufacturer=False, using=db_name)
        self.stdout.write("Creating SoftwareVersions...")
        SoftwareVersionFactory.create_batch(20)
        self.stdout.write("Creating SoftwareImageFiles...")
        SoftwareImageFileFactory.create_batch(25)
        self.stdout.write("Creating Manufacturers without Platforms...")
        ManufacturerFactory.create_batch(4, using=db_name)  # 4 more hard-coded Manufacturers
        self.stdout.write("Creating DeviceTypes...")
        DeviceTypeFactory.create_batch(30, using=db_name)
        self.stdout.write("Creating ModuleTypes...")
        ModuleTypeFactory.create_batch(20, using=db_name)
        self.stdout.write("Creating Modular Device Component Templates...")
        ConsolePortTemplateFactory.create_batch(30, using=db_name)
        ConsoleServerPortTemplateFactory.create_batch(30, using=db_name)
        RearPortTemplateFactory.create_batch(30, using=db_name)
        FrontPortTemplateFactory.create_batch(30, using=db_name)
        InterfaceTemplateFactory.create_batch(30, using=db_name)
        PowerPortTemplateFactory.create_batch(30, using=db_name)
        PowerOutletTemplateFactory.create_batch(30, using=db_name)
        ModuleBayTemplateFactory.create_batch(30, using=db_name)
        self.stdout.write("Creating Manufacturers without DeviceTypes, ModuleTypes or Platforms...")
        ManufacturerFactory.create_batch(2, using=db_name)  # Last 2 hard-coded Manufacturers
        self.stdout.write("Creating DeviceRedundancyGroups...")
        DeviceRedundancyGroupFactory.create_batch(20, using=db_name)
        self.stdout.write("Creating Devices...")
        DeviceFactory.create_batch(20, using=db_name)
        self.stdout.write("Creating Modules...")
        ModuleFactory.create_batch(20, using=db_name)
        self.stdout.write("Creating SoftwareVersions with Devices, InventoryItems or VirtualMachines...")
        SoftwareVersionFactory.create_batch(5)
        self.stdout.write("Creating SoftwareImageFiles without DeviceTypes...")
        SoftwareImageFileFactory.create_batch(5)
        self.stdout.write("Creating CloudAccounts...")
        CloudAccountFactory.create_batch(10, using=db_name)
        self.stdout.write("Creating CircuitTypes...")
        CircuitTypeFactory.create_batch(40, using=db_name)
        self.stdout.write("Creating Providers...")
        ProviderFactory.create_batch(20, using=db_name)
        self.stdout.write("Creating ProviderNetworks...")
        ProviderNetworkFactory.create_batch(20, using=db_name)
        self.stdout.write("Creating Circuits...")
        CircuitFactory.create_batch(40, using=db_name)
        self.stdout.write("Creating Providers without Circuits...")
        ProviderFactory.create_batch(20, using=db_name)
        self.stdout.write("Creating CircuitTerminations...")
        CircuitTerminationFactory.create_batch(2, has_location=True, term_side="A", using=db_name)
        CircuitTerminationFactory.create_batch(2, has_location=True, term_side="Z", using=db_name)
        CircuitTerminationFactory.create_batch(2, has_location=False, term_side="A", using=db_name)
        CircuitTerminationFactory.create_batch(2, has_location=False, term_side="Z", using=db_name)
        CircuitTerminationFactory.create_batch(2, has_port_speed=True, has_upstream_speed=False, using=db_name)
        CircuitTerminationFactory.create_batch(
            size=2,
            has_location=True,
            has_port_speed=True,
            has_upstream_speed=True,
            has_xconnect_id=True,
            has_pp_info=True,
            has_description=True,
            using=db_name,
        )
        self.stdout.write("Creating ExternalIntegrations...")
        ExternalIntegrationFactory.create_batch(20, using=db_name)
        self.stdout.write("Creating Controllers with Device or DeviceRedundancyGroups...")
        ControllerFactory.create_batch(10)
        ControllerManagedDeviceGroupFactory.create_batch(30)
        # make sure we have some tenants that have null relationships to make filter tests happy
        self.stdout.write("Creating Tenants without Circuits, Locations, IPAddresses, or Prefixes...")
        TenantFactory.create_batch(10, using=db_name)
        # TODO: nautobot.tenancy.tests.test_filters currently calls the following additional factories:
        # UserFactory.create_batch(10)
        # RackFactory.create_batch(10)
        # RackReservationFactory.create_batch(10)
        # ClusterTypeFactory.create_batch(10)
        # ClusterGroupFactory.create_batch(10)
        # ClusterFactory.create_batch(10)
        # VirtualMachineFactory.create_batch(10)
        # We need to remove them from there and enable them here instead, but that will require many test updates.
        self.stdout.write("Creating StaticGroups and StaticGroupAssociations...")
        StaticGroupFactory.create_batch(20, using=db_name)
        self.stdout.write("Creating ObjectChanges...")
        ObjectChangeFactory.create_batch(100, using=db_name)
        self.stdout.write("Creating JobResults...")
        JobResultFactory.create_batch(20, using=db_name)
        self.stdout.write("Creating JobLogEntries...")
        JobLogEntryFactory.create_batch(100, using=db_name)

        self._output_hash_for_factory_models(
            factories=[
                CircuitFactory,
                CircuitTerminationFactory,
                CircuitTypeFactory,
<<<<<<< HEAD
                ConsolePortTemplateFactory,
                ConsoleServerPortTemplateFactory,
=======
                CloudAccountFactory,
>>>>>>> 9a670657
                ContactFactory,
                ControllerFactory,
                ControllerManagedDeviceGroupFactory,
                DeviceFactory,
                DeviceFamilyFactory,
                DeviceRedundancyGroupFactory,
                DeviceTypeFactory,
                ExternalIntegrationFactory,
                FrontPortTemplateFactory,
                InterfaceTemplateFactory,
                IPAddressFactory,
                JobLogEntryFactory,
                JobResultFactory,
                LocationFactory,
                LocationTypeFactory,
                ManufacturerFactory,
                ModuleBayTemplateFactory,
                ModuleFactory,
                ModuleTypeFactory,
                NamespaceFactory,
                ObjectChangeFactory,
                PlatformFactory,
                PowerOutletTemplateFactory,
                PowerPortTemplateFactory,
                PrefixFactory,
                ProviderFactory,
                ProviderNetworkFactory,
                RearPortTemplateFactory,
                RIRFactory,
                RoleFactory,
                RouteTargetFactory,
                SavedViewFactory,
                SoftwareImageFileFactory,
                SoftwareVersionFactory,
                StaticGroupAssociationFactory,
                StaticGroupFactory,
                StatusFactory,
                TagFactory,
                TeamFactory,
                TenantFactory,
                TenantGroupFactory,
                UserFactory,
                VLANFactory,
                VLANGroupFactory,
                VRFFactory,
            ]
        )

    def _output_hash_for_factory_models(self, factories):
        """Output a hash of the IDs of all objects in the given factories' model.

        Used for identifying factory determinism problems in unit tests. Only prints if GITHUB_ACTIONS environment variable is set to "true".
        """
        if not is_truthy(os.environ.get("GITHUB_ACTIONS", "false")):
            return

        for factory in factories:
            model = factory._meta.get_model_class()
            model_ids = list(model.objects.order_by("id").values_list("id", flat=True))
            sha256_hash = hashlib.sha256(json.dumps(model_ids, cls=DjangoJSONEncoder).encode()).hexdigest()
            self.stdout.write(f"SHA256 hash for {model.__name__}: {sha256_hash}")

    def handle(self, *args, **options):
        if options["flush"]:
            if options["interactive"]:
                confirm = input(
                    f"""\
You have requested a flush of the database before generating new data.
This will IRREVERSIBLY DESTROY all data in the "{connections[options['database']].settings_dict['NAME']}" database,
including all user accounts, and return each table to an empty state.
Are you SURE you want to do this?

Type 'yes' to continue, or 'no' to cancel: """
                )
                if confirm != "yes":
                    self.stdout.write("Cancelled.")
                    return

            self.stdout.write(
                self.style.WARNING(f'Flushing all existing data from the database "{options["database"]}"...')
            )

            # If we already have a fixture file to use, suppress the "post_migrate" signal that "flush" would normally
            # trigger, as that would lead to creation of Job records (etc.) that WILL conflict with the fixture data.
            inhibit_post_migrate = options["cache_test_fixtures"] and os.path.exists(options["fixture_file"])
            call_command(
                "flush", "--no-input", "--database", options["database"], inhibit_post_migrate=inhibit_post_migrate
            )

        if options["cache_test_fixtures"] and os.path.exists(options["fixture_file"]):
            self.stdout.write(self.style.WARNING(f"Loading factory data from file {options['fixture_file']}"))
            call_command("loaddata", "--database", options["database"], options["fixture_file"])
        else:
            self._generate_factory_data(options["seed"], options["database"])

            if options["cache_test_fixtures"]:
                self.stdout.write(self.style.WARNING(f"Saving factory data to file {options['fixture_file']}"))

                call_command(
                    "dumpdata",
                    indent=2,
                    format="json",
                    exclude=["auth.permission"],
                    output=options["fixture_file"],
                )

                self.stdout.write(self.style.SUCCESS(f"Dumped factory data to {options['fixture_file']}"))

        self.stdout.write(self.style.SUCCESS(f"Database {options['database']} populated successfully!"))<|MERGE_RESOLUTION|>--- conflicted
+++ resolved
@@ -272,12 +272,9 @@
                 CircuitFactory,
                 CircuitTerminationFactory,
                 CircuitTypeFactory,
-<<<<<<< HEAD
                 ConsolePortTemplateFactory,
                 ConsoleServerPortTemplateFactory,
-=======
                 CloudAccountFactory,
->>>>>>> 9a670657
                 ContactFactory,
                 ControllerFactory,
                 ControllerManagedDeviceGroupFactory,

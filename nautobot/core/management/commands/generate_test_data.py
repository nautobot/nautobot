--- conflicted
+++ resolved
@@ -30,16 +30,13 @@
 
             from nautobot.extras.factory import StatusFactory, TagFactory
             from nautobot.extras.management import populate_status_choices
-<<<<<<< HEAD
             from nautobot.dcim.factory import (
                 RegionFactory,
                 SiteFactory,
                 LocationTypeFactory,
                 LocationFactory,
             )
-=======
             from nautobot.extras.utils import TaggableClassesQuery
->>>>>>> e686dfb9
             from nautobot.ipam.factory import (
                 AggregateFactory,
                 RIRFactory,

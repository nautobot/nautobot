--- conflicted
+++ resolved
@@ -1,8 +1,5 @@
-<<<<<<< HEAD
 import os
-=======
 import json
->>>>>>> 06c6e0e4
 import re
 import tempfile
 from unittest import mock, skipIf

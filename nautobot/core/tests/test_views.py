import json
import os
import re
import types
from unittest import mock
import urllib.parse

from django.contrib.contenttypes.models import ContentType
from django.core.files.uploadedfile import SimpleUploadedFile
from django.test import override_settings, RequestFactory
from django.test.utils import override_script_prefix
from django.urls import get_script_prefix, reverse
from jsonschema.exceptions import SchemaError, ValidationError
from jsonschema.validators import Draft7Validator
from prometheus_client.parser import text_string_to_metric_families

from nautobot.core import settings
from nautobot.core.testing import TestCase
from nautobot.core.utils.permissions import get_permission_for_model
from nautobot.core.views.mixins import GetReturnURLMixin
from nautobot.dcim.models.locations import Location
from nautobot.extras.choices import CustomFieldTypeChoices
from nautobot.extras.models import FileProxy
from nautobot.extras.models.customfields import CustomField, CustomFieldChoice
from nautobot.extras.registry import registry
from nautobot.users.models import ObjectPermission


class GetReturnURLMixinTestCase(TestCase):
    """Tests for the API of GetReturnURLMixin."""

    @classmethod
    def setUpTestData(cls):
        cls.factory = RequestFactory(SERVER_NAME="nautobot.example.com")
        cls.mixin = GetReturnURLMixin()

    def test_get_return_url_explicit(self):
        request = self.factory.get("/", {"return_url": "/dcim/devices/"})
        self.assertEqual(self.mixin.get_return_url(request=request, obj=None), "/dcim/devices/")
        self.assertEqual(self.mixin.get_return_url(request=request, obj=Location.objects.first()), "/dcim/devices/")

        request = self.factory.get("/", {"return_url": "/dcim/devices/?status=Active"})
        self.assertEqual(self.mixin.get_return_url(request=request, obj=None), "/dcim/devices/?status=Active")

    def test_get_return_url_explicit_unsafe(self):
        request = self.factory.get("/", {"return_url": "http://example.com"})
        self.assertEqual(self.mixin.get_return_url(request=request, obj=None), reverse("home"))

    def test_get_return_url_explicit_punycode(self):
        """
        Replace the 'i' in '/dcim/' with a unicode dotless 'ı' and make sure we're not fooled by it.
        """  # noqa: RUF002  # ambiguous-unicode-character-docstring -- fully intentional here!
        request = self.factory.get("/", {"return_url": "/dcım/devices/"})  # noqa: RUF001  # ambiguous-unicode-character-string -- fully intentional here!
        self.assertEqual(self.mixin.get_return_url(request=request, obj=None), "/dc%C4%B1m/devices/")

    def test_get_return_url_default_with_obj(self):
        request = self.factory.get("/")
        location = Location.objects.first()
        self.assertEqual(self.mixin.get_return_url(request=request, obj=location), location.get_absolute_url())


class HomeViewTestCase(TestCase):
    def test_home(self):
        url = reverse("home")

        response = self.client.get(url)
        self.assertHttpStatus(response, 200)

    def test_search(self):
        url = reverse("search")
        params = {
            "q": "foo",
        }

        response = self.client.get(f"{url}?{urllib.parse.urlencode(params)}")
        self.assertHttpStatus(response, 200)

    def make_request(self):
        url = reverse("home")
        response = self.client.get(url)

        # Search bar in nav
        nav_search_bar_pattern = re.compile(
            '<nav.*<form action="/search/" method="get" class="navbar-form" id="navbar_search" role="search">.*</form>.*</nav>'
        )
        nav_search_bar_result = nav_search_bar_pattern.search(
            response.content.decode(response.charset).replace("\n", "")
        )

        # Global search bar in body/container-fluid wrapper
        body_search_bar_pattern = re.compile(
            '<div class="container-fluid wrapper">.*<form action="/search/" method="get" class="form-inline">.*</form>.*</div>'
        )
        body_search_bar_result = body_search_bar_pattern.search(
            response.content.decode(response.charset).replace("\n", "")
        )

        return nav_search_bar_result, body_search_bar_result

    def test_search_bar_not_visible_if_user_not_authenticated(self):
        self.client.logout()

        nav_search_bar_result, body_search_bar_result = self.make_request()

        self.assertIsNone(nav_search_bar_result)
        self.assertIsNone(body_search_bar_result)

    def test_search_bar_visible_if_user_authenticated(self):
        nav_search_bar_result, body_search_bar_result = self.make_request()

        self.assertIsNotNone(nav_search_bar_result)
        self.assertIsNotNone(body_search_bar_result)

    @override_settings(VERSION="1.2.3")
    def test_footer_version_visible_authenticated_users_only(self):
        url = reverse("home")
        response = self.client.get(url)
        response_content = response.content.decode(response.charset).replace("\n", "")

        footer_hostname_version_pattern = re.compile(r'<p class="text-muted">\s+\S+\s+\(v1\.2\.3\)\s+</p>')
        self.assertRegex(response_content, footer_hostname_version_pattern)

        self.client.logout()
        response = self.client.get(url)
        response_content = response.content.decode(response.charset).replace("\n", "")
        self.assertNotRegex(response_content, footer_hostname_version_pattern)


@override_settings(BRANDING_TITLE="Nautobot")
class SearchFieldsTestCase(TestCase):
    def test_search_bar_redirect_to_login(self):
        self.client.logout()
        response = self.client.get(reverse("search") + "?q=prefix")
        # Assert that if the user is not logged in
        # SearchForm will redirect the user to the login Page
        self.assertEqual(response.status_code, 302)

    def test_global_and_model_search_bar(self):
        self.add_permissions("dcim.view_location", "dcim.view_device")

        # Assert model search bar present in list UI
        response = self.client.get(reverse("dcim:location_list"))
        self.assertInHTML(
            '<input type="text" name="q" class="form-control" required placeholder="Search Locations" id="id_q">',
            response.content.decode(response.charset),
        )

        response = self.client.get(reverse("dcim:device_list"))
        self.assertInHTML(
            '<input type="text" name="q" class="form-control" required placeholder="Search Devices" id="id_q">',
            response.content.decode(response.charset),
        )

        # Assert global search bar present in UI
        self.assertInHTML(
            '<input type="text" name="q" class="form-control" placeholder="Search Nautobot">',
            response.content.decode(response.charset),
        )


class FilterFormsTestCase(TestCase):
    def test_support_for_both_default_and_dynamic_filter_form_in_ui(self):
        self.add_permissions("dcim.view_location", "circuits.view_circuit")

        filter_tabs = """
            <ul id="tabs" class="nav nav-tabs">
                <li role="presentation" class="active">
                    <a href="#default-filter" role="tab" data-toggle="tab">
                        Default
                    </a>
                </li>
                <li role="presentation" class="">
                    <a href="#advanced-filter" role="tab" data-toggle="tab">
                        Advanced
                    </a>
                </li>
            </ul>
            """

        response = self.client.get(reverse("dcim:location_list"))
        self.assertInHTML(
            filter_tabs,
            response.content.decode(response.charset),
        )

        response = self.client.get(reverse("circuits:circuit_list"))
        self.assertInHTML(
            filter_tabs,
            response.content.decode(response.charset),
        )

    def test_filtering_on_custom_select_filter_field(self):
        """Assert CustomField select and multiple select fields can be filtered using multiple entries"""
        self.add_permissions("dcim.view_location")

        multi_select_cf = CustomField.objects.create(
            type=CustomFieldTypeChoices.TYPE_MULTISELECT, label="Multiple Choice"
        )
        select_cf = CustomField.objects.create(type=CustomFieldTypeChoices.TYPE_SELECT, label="choice")
        choices = ["Foo", "Bar", "FooBar"]
        for cf in [multi_select_cf, select_cf]:
            cf.content_types.set([ContentType.objects.get_for_model(Location)])
            CustomFieldChoice.objects.create(custom_field=cf, value=choices[0])
            CustomFieldChoice.objects.create(custom_field=cf, value=choices[1])
            CustomFieldChoice.objects.create(custom_field=cf, value=choices[2])

        locations = Location.objects.all()[:3]
        for idx, location in enumerate(locations):
            location.cf[multi_select_cf.key] = choices[:2]
            location.cf[select_cf.key] = choices[idx]
            location.save()

        query_param = (
            f"?cf_{multi_select_cf.key}={choices[0]}&cf_{multi_select_cf.key}={choices[1]}"
            f"&cf_{select_cf.key}={choices[0]}&cf_{select_cf.key}={choices[1]}"
        )
        url = reverse("dcim:location_list") + query_param
        response = self.client.get(url)
        response_content = response.content.decode(response.charset).replace("\n", "")
        self.assertInHTML(locations[0].name, response_content)
        self.assertInHTML(locations[1].name, response_content)


class ForceScriptNameTestcase(TestCase):
    """Basic test to assert that `settings.FORCE_SCRIPT_NAME` works as intended."""

    @override_settings(
        FORCE_SCRIPT_NAME="/nautobot/",
    )
    @override_script_prefix("/nautobot/")
    def test_subdirectory_routes(self):
        # We must call `set_script_prefix()` to set the URL resolver script prefix outside of the
        # request/response cycle (e.g. in scripts/tests) to generate correct URLs when `SCRIPT_NAME`
        # is not `/`.
        #
        # We must then call it again to reset the script pefix after we're done because
        # the state is stored in the thread-local scope and will "infect" other tests.
        prefix = get_script_prefix()
        self.assertEqual(prefix, "/nautobot/")

        # And that routes will start w/ the prefix vs. just "/" (the default).
        routes = ("home", "login", "search", "api-root")
        for route in routes:
            url = reverse(route)
            self.assertTrue(url.startswith(prefix))


class NavRestrictedUI(TestCase):
    def setUp(self):
        super().setUp()

        self.url = reverse("plugins:plugins_list")
        self.item_weight = 100  # TODO: not easy to introspect from the nav menu struct, so hard-code it here for now

    def make_request(self):
        response = self.client.get(reverse("home"))
        return response.content.decode(response.charset)

    def test_installed_apps_visible_to_staff(self):
        """The "Installed Apps" menu item should be available to is_staff user."""
        # Make user admin
        self.user.is_staff = True
        self.user.save()

        response_content = self.make_request()
        self.assertInHTML(
            f"""
            <a href="{self.url}"
                data-item-weight="{self.item_weight}">
                Installed Plugins
            </a>
            """,
            response_content,
        )

    def test_installed_apps_not_visible_to_non_staff_user_without_permission(self):
        """The "Installed Apps" menu item should be hidden from a non-staff user without permission."""
        response_content = self.make_request()

        self.assertNotRegex(response_content, r"Installed\s+Plugins")


class LoginUI(TestCase):
    def setUp(self):
        super().setUp()

        self.footer_elements = [
            '<a href="#theme_modal" data-toggle="modal" data-target="#theme_modal" id="btn-theme-modal"><i class="mdi mdi-theme-light-dark text-primary"></i>Theme</a>',
            '<a href="/static/docs/index.html">Docs</a>',
            '<i class="mdi mdi-cloud-braces text-primary"></i> <a href="/api/docs/">API</a>',
            '<i class="mdi mdi-graphql text-primary"></i> <a href="/graphql/">GraphQL</a>',
            '<i class="mdi mdi-xml text-primary"></i> <a href="https://github.com/nautobot/nautobot">Code</a>',
            '<i class="mdi mdi-lifebuoy text-primary"></i> <a href="https://github.com/nautobot/nautobot/wiki">Help</a>',
        ]

    def make_request(self):
        response = self.client.get(reverse("login"))
        sso_login_pattern = re.compile('<a href=".*">Continue with SSO</a>')
        return sso_login_pattern.search(response.content.decode(response.charset))

    def test_sso_login_button_not_visible(self):
        """Test Continue with SSO button not visible if SSO is enabled"""
        self.client.logout()

        sso_login_search_result = self.make_request()
        self.assertIsNone(sso_login_search_result)

    @override_settings(
        AUTHENTICATION_BACKENDS=[
            "social_core.backends.google.GoogleOAuth2",
            "nautobot.core.authentication.ObjectPermissionBackend",
        ]
    )
    def test_sso_login_button_visible(self):
        self.client.logout()
        sso_login_search_result = self.make_request()
        self.assertIsNotNone(sso_login_search_result)

    @override_settings(BANNER_TOP="Hello, Banner Top", BANNER_BOTTOM="Hello, Banner Bottom")
    def test_routes_redirect_back_to_login_unauthenticated(self):
        """Assert that api docs and graphql redirects to login page if user is unauthenticated."""
        self.client.logout()
        headers = {"HTTP_ACCEPT": "text/html"}
        urls = [reverse("api_docs"), reverse("graphql")]
        for url in urls:
            response = self.client.get(url, follow=True, **headers)
            self.assertHttpStatus(response, 200)
            redirect_chain = [(f"/login/?next={url}", 302)]
            self.assertEqual(response.redirect_chain, redirect_chain)
            response_content = response.content.decode(response.charset).replace("\n", "")
            # Assert Footer items(`self.footer_elements`), Banner and Banner Top is hidden
            for footer_text in self.footer_elements:
                self.assertNotIn(footer_text, response_content)
            # Only API Docs implements BANNERS
            if url == urls[0]:
                self.assertNotIn("Hello, Banner Top", response_content)
                self.assertNotIn("Hello, Banner Bottom", response_content)


class MetricsViewTestCase(TestCase):
    def query_and_parse_metrics(self):
        response = self.client.get(reverse("metrics"))
        self.assertHttpStatus(response, 200, msg="/metrics should return a 200 HTTP status code.")
        page_content = response.content.decode(response.charset)
        return text_string_to_metric_families(page_content)

    def test_metrics_extensibility(self):
        """Assert that the example metric from the Example App shows up _exactly_ when the app is enabled."""
        test_metric_name = "nautobot_example_metric_count"
        metrics_with_app = self.query_and_parse_metrics()
        metric_names_with_app = {metric.name for metric in metrics_with_app}
        self.assertIn(test_metric_name, metric_names_with_app)
        with override_settings(PLUGINS=[]):
            # Clear out the app metric registry because it is not updated when settings are changed but Nautobot is not
            # restarted.
            registry["app_metrics"].clear()
            metrics_without_app = self.query_and_parse_metrics()
            metric_names_without_app = {metric.name for metric in metrics_without_app}
            self.assertNotIn(test_metric_name, metric_names_without_app)
        metric_names_with_app.remove(test_metric_name)
        self.assertSetEqual(metric_names_with_app, metric_names_without_app)


class ErrorPagesTestCase(TestCase):
    """Tests for 4xx and 5xx error page rendering."""

    @override_settings(DEBUG=False)
    def test_404_default_support_message(self):
        """Nautobot's custom 404 page should be used and should include a default support message."""
        with self.assertTemplateUsed("404.html"):
            response = self.client.get("/foo/bar")
        self.assertContains(response, "Network to Code", status_code=404)
        response_content = response.content.decode(response.charset)
        self.assertInHTML(
            "If further assistance is required, please join the <code>#nautobot</code> channel on "
            '<a href="https://slack.networktocode.com/" rel="noopener noreferrer">Network to Code\'s '
            "Slack community</a> and post your question.",
            response_content,
        )

    @override_settings(DEBUG=False, SUPPORT_MESSAGE="Hello world!")
    def test_404_custom_support_message(self):
        """Nautobot's custom 404 page should be used and should include a custom support message if defined."""
        with self.assertTemplateUsed("404.html"):
            response = self.client.get("/foo/bar")
        self.assertNotContains(response, "Network to Code", status_code=404)
        response_content = response.content.decode(response.charset)
        self.assertInHTML("Hello world!", response_content)

    @override_settings(DEBUG=False)
    @mock.patch("nautobot.core.views.HomeView.get", side_effect=Exception)
    def test_500_default_support_message(self, mock_get):
        """Nautobot's custom 500 page should be used and should include a default support message."""
        url = reverse("home")
        with self.assertTemplateUsed("500.html"):
            self.client.raise_request_exception = False
            response = self.client.get(url)
        self.assertContains(response, "Network to Code", status_code=500)
        response_content = response.content.decode(response.charset)
        self.assertInHTML(
            "If further assistance is required, please join the <code>#nautobot</code> channel on "
            '<a href="https://slack.networktocode.com/" rel="noopener noreferrer">Network to Code\'s '
            "Slack community</a> and post your question.",
            response_content,
        )

    @override_settings(DEBUG=False, SUPPORT_MESSAGE="Hello world!")
    @mock.patch("nautobot.core.views.HomeView.get", side_effect=Exception)
    def test_500_custom_support_message(self, mock_get):
        """Nautobot's custom 500 page should be used and should include a custom support message if defined."""
        url = reverse("home")
        with self.assertTemplateUsed("500.html"):
            self.client.raise_request_exception = False
            response = self.client.get(url)
        self.assertNotContains(response, "Network to Code", status_code=500)
        response_content = response.content.decode(response.charset)
        self.assertInHTML("Hello world!", response_content)


class DBFileStorageViewTestCase(TestCase):
    """Test authentication/permission enforcement for django_db_file_storage views."""

    def setUp(self):
        super().setUp()
        self.test_file_1 = SimpleUploadedFile(name="test_file_1.txt", content=b"I am content.\n")
        self.file_proxy_1 = FileProxy.objects.create(name=self.test_file_1.name, file=self.test_file_1)
        self.test_file_2 = SimpleUploadedFile(name="test_file_2.txt", content=b"I am content.\n")
        self.file_proxy_2 = FileProxy.objects.create(name=self.test_file_2.name, file=self.test_file_2)
        self.url = f"{reverse('db_file_storage.download_file')}?name={self.file_proxy_1.file.name}"

    def test_get_file_anonymous(self):
        self.client.logout()
        response = self.client.get(self.url)
        self.assertHttpStatus(response, 403)

    def test_get_file_without_permission(self):
        response = self.client.get(self.url)
        self.assertHttpStatus(response, 403)

    def test_get_object_with_permission(self):
        self.add_permissions(get_permission_for_model(FileProxy, "view"))
        response = self.client.get(self.url)
        self.assertHttpStatus(response, 200)

    def test_get_object_with_constrained_permission(self):
        obj_perm = ObjectPermission(
            name="Test permission",
            constraints={"pk": self.file_proxy_1.pk},
            actions=["view"],
        )
        obj_perm.save()
        obj_perm.users.add(self.user)
        obj_perm.object_types.add(ContentType.objects.get_for_model(FileProxy))
        response = self.client.get(self.url)
        self.assertHttpStatus(response, 200)
        url = f"{reverse('db_file_storage.download_file')}?name={self.file_proxy_2.file.name}"
        response = self.client.get(url)
        self.assertHttpStatus(response, 404)


<<<<<<< HEAD
class SettingsJSONSchemaViewTestCase(TestCase):
    """Test for the JSON Schema in nautobot/core/settings.json"""

    @classmethod
    def setUpTestData(cls):
        file_path = os.path.dirname(os.path.dirname(os.path.abspath(__file__))) + "/settings.json"
        with open(file_path, "r") as jsonfile:
            cls.json_data = json.load(jsonfile)

    def test_settings_json_schema_valid(self):
        """Test the validity of the JSON Schema in settings.json"""
        try:
            Draft7Validator.check_schema(self.json_data)
        except SchemaError as e:
            raise ValidationError({"data_schema": e.message})

    def test_settings_json_schema_contains_valid_setting_variables(self):
        """Test the validity of the settings variables from settings.json and their types with those in settings.py"""
        TYPE_MAPPING = {
            "string": [str],
            "object": [dict],
            "integer": [int],
            "boolean": [bool],
            "array": [list, tuple],
            "#/definitions/absolute_path": [str],
            "#/definitions/callable": [types.FunctionType],
            "#/definitions/regex": [str],
            "#/definitions/relative_path": [str],
            "#/definitions/url": [str],
        }
        for key, value in self.json_data["properties"].items():
            settings_value = getattr(settings, key, None)
            if settings_value:
                self.assertIn(type(settings_value), TYPE_MAPPING[value.get("type", value.get("$ref", None))])
=======
class SilkUIAccessTestCase(TestCase):
    """Test access control related to the django-silk UI"""

    def test_access_for_non_superuser(self):
        # Login as non-superuser
        self.user.is_superuser = False
        self.user.save()
        self.client.force_login(self.user)

        # Attempt to access the view
        response = self.client.get(reverse("silk:summary"))

        # Check for redirect or forbidden status code (302 or 403)
        self.assertIn(response.status_code, [302, 403])

    def test_access_for_superuser(self):
        # Login as superuser
        self.user.is_superuser = True
        self.user.save()
        self.client.force_login(self.user)

        # Attempt to access the view
        response = self.client.get(reverse("silk:summary"))

        # Check for success status code (e.g., 200)
        self.assertEqual(response.status_code, 200)
>>>>>>> 0d040f29
<|MERGE_RESOLUTION|>--- conflicted
+++ resolved
@@ -458,7 +458,6 @@
         self.assertHttpStatus(response, 404)
 
 
-<<<<<<< HEAD
 class SettingsJSONSchemaViewTestCase(TestCase):
     """Test for the JSON Schema in nautobot/core/settings.json"""
 
@@ -493,7 +492,8 @@
             settings_value = getattr(settings, key, None)
             if settings_value:
                 self.assertIn(type(settings_value), TYPE_MAPPING[value.get("type", value.get("$ref", None))])
-=======
+
+
 class SilkUIAccessTestCase(TestCase):
     """Test access control related to the django-silk UI"""
 
@@ -519,5 +519,4 @@
         response = self.client.get(reverse("silk:summary"))
 
         # Check for success status code (e.g., 200)
-        self.assertEqual(response.status_code, 200)
->>>>>>> 0d040f29
+        self.assertEqual(response.status_code, 200)
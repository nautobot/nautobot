--- conflicted
+++ resolved
@@ -769,20 +769,11 @@
         url = reverse("circuits:provider", args=(provider.pk,))
         response = self.client.get(f"{url}?tab=main")
         self.assertHttpStatus(response, 200)
-<<<<<<< HEAD
-        response_data = response.content.decode(response.charset)
-        print(response_data)
-        view_move_url = reverse("circuits:circuit_list") + f"?provider={provider.id}"
-
-        # Assert Badge Count in table panel header
-        panel_header = f"""<div class="card-header"><strong>Circuits</strong> <a href="{view_move_url}" class="badge badge-primary">10</a></div>"""
-=======
         response_data = extract_page_body(response.content.decode(response.charset))
         view_move_url = reverse("circuits:circuit_list") + f"?provider={provider.id}"
 
         # Assert Badge Count in table panel header
-        panel_header = f"""<strong>Circuits</strong> <a href="{view_move_url}" class="badge badge-primary">10</a>"""
->>>>>>> ba2b3028
+        panel_header = f"""<div class="card-header"><strong>Circuits</strong> <a href="{view_move_url}" class="badge bg-primary">10</a></div>"""
         self.assertInHTML(panel_header, response_data)
 
         # Assert view X more btn

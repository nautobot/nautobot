--- conflicted
+++ resolved
@@ -1095,11 +1095,7 @@
         cls.backend = get_default_backend()
 
     def execute_query(self, query, variables=None):
-<<<<<<< HEAD
-        document = self.backend.document_from_string(graphene_settings.SCHEMA, query)
-=======
         document = self.backend.document_from_string(self.SCHEMA, query)
->>>>>>> 673789aa
         if variables:
             return document.execute(context_value=self.request, variable_values=variables)
         else:

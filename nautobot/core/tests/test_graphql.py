import random
import types
from unittest import skip
import uuid

from django.contrib.auth import get_user_model
from django.contrib.auth.models import Group
from django.contrib.contenttypes.models import ContentType
from django.db.models import Q
from django.test import TestCase, override_settings
from django.test.client import RequestFactory
from django.urls import reverse
from graphql import GraphQLError
import graphene.types
from graphene_django import DjangoObjectType
from graphene_django.settings import graphene_settings
from graphql.error.located_error import GraphQLLocatedError
from graphql import get_default_backend
from rest_framework import status

from nautobot.circuits.models import Provider, CircuitTermination
from nautobot.core.graphql.generators import (
    generate_list_search_parameters,
    generate_schema_type,
)
from nautobot.core.graphql import execute_query, execute_saved_query
from nautobot.core.graphql.utils import str_to_var_name
from nautobot.core.graphql.schema import (
    extend_schema_type,
    extend_schema_type_custom_field,
    extend_schema_type_tags,
    extend_schema_type_config_context,
    extend_schema_type_relationships,
    extend_schema_type_null_field_choice,
)
from nautobot.core.testing import NautobotTestClient, create_test_user
from nautobot.dcim.choices import InterfaceTypeChoices, InterfaceModeChoices, PortTypeChoices, ConsolePortTypeChoices
from nautobot.dcim.filters import DeviceFilterSet, LocationFilterSet
from nautobot.dcim.graphql.types import DeviceType as DeviceTypeGraphQL
from nautobot.dcim.models import (
    Cable,
    ConsolePort,
    ConsoleServerPort,
    Device,
    DeviceType,
    FrontPort,
    Interface,
    Location,
    LocationType,
    PowerFeed,
    PowerPort,
    PowerOutlet,
    PowerPanel,
    Rack,
    RearPort,
)
from nautobot.extras.choices import CustomFieldTypeChoices
from nautobot.extras.models import (
    ChangeLoggedModel,
    CustomField,
    ConfigContext,
    GraphQLQuery,
    Relationship,
    RelationshipAssociation,
    Role,
    Status,
    Webhook,
)
from nautobot.ipam.models import IPAddress, VLAN
from nautobot.users.models import ObjectPermission, Token
from nautobot.tenancy.models import Tenant
from nautobot.virtualization.models import Cluster, ClusterType, VirtualMachine, VMInterface

# Use the proper swappable User model
User = get_user_model()


class GraphQLTestCase(TestCase):
    def setUp(self):
        self.user = create_test_user("graphql_testuser")
        GraphQLQuery.objects.create(name="GQL 1", slug="gql-1", query="{ query: locations {name} }")
        GraphQLQuery.objects.create(
            name="GQL 2", slug="gql-2", query="query ($name: [String!]) { locations(name:$name) {name} }"
        )
        self.location_type = LocationType.objects.get(name="Campus")
        self.locations = (
            Location.objects.create(name="Location-1", slug="location-1", location_type=self.location_type),
            Location.objects.create(name="Location-2", slug="location-2", location_type=self.location_type),
            Location.objects.create(name="Location-3", slug="location-3", location_type=self.location_type),
        )

    @override_settings(EXEMPT_VIEW_PERMISSIONS=["*"])
    def test_execute_query(self):
        query = "{ query: locations {name} }"
        resp = execute_query(query, user=self.user).to_dict()
        self.assertFalse(resp["data"].get("error"))
        self.assertEqual(len(resp["data"]["query"]), Location.objects.all().count())

    @override_settings(EXEMPT_VIEW_PERMISSIONS=["*"])
    def test_execute_query_with_variable(self):
        query = "query ($name: [String!]) { locations(name:$name) {name} }"
        resp = execute_query(query, user=self.user, variables={"name": "Location-1"}).to_dict()
        self.assertFalse(resp.get("error"))
        self.assertEqual(len(resp["data"]["locations"]), 1)

    def test_execute_query_with_error(self):
        query = "THIS TEST WILL ERROR"
        with self.assertRaises(GraphQLError):
            execute_query(query, user=self.user).to_dict()

    def test_execute_saved_query(self):
        resp = execute_saved_query("gql-1", user=self.user).to_dict()
        self.assertFalse(resp["data"].get("error"))

    def test_execute_saved_query_with_variable(self):
        resp = execute_saved_query("gql-2", user=self.user, variables={"name": "location-1"}).to_dict()
        self.assertFalse(resp["data"].get("error"))


class GraphQLUtilsTestCase(TestCase):
    def test_str_to_var_name(self):

        self.assertEqual(str_to_var_name("IP Addresses"), "ip_addresses")
        self.assertEqual(str_to_var_name("My New VAR"), "my_new_var")
        self.assertEqual(str_to_var_name("My-VAR"), "my_var")


class GraphQLGenerateSchemaTypeTestCase(TestCase):
    def test_model_w_filterset(self):

        schema = generate_schema_type(app_name="dcim", model=Device)
        self.assertEqual(schema.__bases__[0], DjangoObjectType)
        self.assertEqual(schema._meta.model, Device)
        self.assertEqual(schema._meta.filterset_class, DeviceFilterSet)

    def test_model_wo_filterset(self):

        schema = generate_schema_type(app_name="wrong_app", model=ChangeLoggedModel)
        self.assertEqual(schema.__bases__[0], DjangoObjectType)
        self.assertEqual(schema._meta.model, ChangeLoggedModel)
        self.assertIsNone(schema._meta.filterset_class)


class GraphQLExtendSchemaType(TestCase):
    def setUp(self):

        self.datas = (
            {"field_name": "my_text", "field_type": CustomFieldTypeChoices.TYPE_TEXT},
            {
                "field_name": "my new field",
                "field_type": CustomFieldTypeChoices.TYPE_TEXT,
            },
            {
                "field_name": "my_int1",
                "field_type": CustomFieldTypeChoices.TYPE_INTEGER,
            },
            {
                "field_name": "my_int2",
                "field_type": CustomFieldTypeChoices.TYPE_INTEGER,
            },
            {
                "field_name": "my_bool_t",
                "field_type": CustomFieldTypeChoices.TYPE_BOOLEAN,
            },
            {
                "field_name": "my_bool_f",
                "field_type": CustomFieldTypeChoices.TYPE_BOOLEAN,
            },
            {"field_name": "my_date", "field_type": CustomFieldTypeChoices.TYPE_DATE},
            {"field_name": "my_url", "field_type": CustomFieldTypeChoices.TYPE_URL},
        )

        obj_type = ContentType.objects.get_for_model(Location)

        # Create custom fields for Location objects
        for data in self.datas:
            cf = CustomField.objects.create(type=data["field_type"], name=data["field_name"], required=False)
            cf.content_types.set([obj_type])

        self.schema = generate_schema_type(app_name="dcim", model=Location)

    @override_settings(GRAPHQL_CUSTOM_FIELD_PREFIX="pr")
    def test_extend_custom_field_w_prefix(self):

        schema = extend_schema_type_custom_field(self.schema, Location)

        for data in self.datas:
            field_name = f"pr_{str_to_var_name(data['field_name'])}"
            self.assertIn(field_name, schema._meta.fields.keys())

    @override_settings(GRAPHQL_CUSTOM_FIELD_PREFIX="")
    def test_extend_custom_field_wo_prefix(self):

        schema = extend_schema_type_custom_field(self.schema, Location)

        for data in self.datas:
            field_name = str_to_var_name(data["field_name"])
            self.assertIn(field_name, schema._meta.fields.keys())

    @override_settings(GRAPHQL_CUSTOM_FIELD_PREFIX=None)
    def test_extend_custom_field_prefix_none(self):

        schema = extend_schema_type_custom_field(self.schema, Location)

        for data in self.datas:
            field_name = str_to_var_name(data["field_name"])
            self.assertIn(field_name, schema._meta.fields.keys())

    def test_extend_tags_enabled(self):

        schema = extend_schema_type_tags(self.schema, Location)

        self.assertTrue(hasattr(schema, "resolve_tags"))
        self.assertIsInstance(getattr(schema, "resolve_tags"), types.FunctionType)

    def test_extend_config_context(self):

        schema = extend_schema_type_config_context(DeviceTypeGraphQL, Device)
        self.assertIn("config_context", schema._meta.fields.keys())

    def test_extend_schema_device(self):

        # The below *will* log an error as DeviceTypeGraphQL has already been extended automatically...?
        schema = extend_schema_type(DeviceTypeGraphQL)
        self.assertIn("config_context", schema._meta.fields.keys())
        self.assertTrue(hasattr(schema, "resolve_tags"))
        self.assertIsInstance(getattr(schema, "resolve_tags"), types.FunctionType)

    def test_extend_schema_location(self):

        schema = extend_schema_type(self.schema)
        self.assertNotIn("config_context", schema._meta.fields.keys())
        self.assertTrue(hasattr(schema, "resolve_tags"))
        self.assertIsInstance(getattr(schema, "resolve_tags"), types.FunctionType)

    def test_extend_schema_null_field_choices(self):

        schema = extend_schema_type_null_field_choice(self.schema, Interface)

        self.assertTrue(hasattr(schema, "resolve_mode"))
        self.assertIsInstance(getattr(schema, "resolve_mode"), types.FunctionType)


class GraphQLExtendSchemaRelationship(TestCase):
    def setUp(self):

        location_ct = ContentType.objects.get_for_model(Location)
        rack_ct = ContentType.objects.get_for_model(Rack)
        vlan_ct = ContentType.objects.get_for_model(VLAN)

        self.m2m_1 = Relationship(
            name="Vlan to Rack",
            slug="vlan-rack",
            source_type=rack_ct,
            source_label="My Vlans",
            destination_type=vlan_ct,
            destination_label="My Racks",
            type="many-to-many",
        )
        self.m2m_1.validated_save()

        self.m2m_2 = Relationship(
            name="Another Vlan to Rack",
            slug="vlan-rack-2",
            source_type=rack_ct,
            destination_type=vlan_ct,
            type="many-to-many",
        )
        self.m2m_2.validated_save()

        self.o2m_1 = Relationship(
            name="generic location to vlan",
            slug="location-vlan",
            source_type=location_ct,
            destination_type=vlan_ct,
            type="one-to-many",
        )
        self.o2m_1.validated_save()

        self.o2o_1 = Relationship(
            name="Primary Rack per Location",
            slug="primary-rack-location",
            source_type=rack_ct,
            source_hidden=True,
            destination_type=location_ct,
            destination_label="Primary Rack",
            type="one-to-one",
        )
        self.o2o_1.validated_save()

        self.o2os_1 = Relationship(
            name="Redundant Location",
            slug="redundant-location",
            source_type=location_ct,
            destination_type=location_ct,
            type="symmetric-one-to-one",
        )
        self.o2os_1.validated_save()

        self.o2m_same_type_1 = Relationship(
            name="Some sort of location hierarchy?",
            slug="location-hierarchy",
            source_type=location_ct,
            destination_type=location_ct,
            type="one-to-many",
        )
        self.o2m_same_type_1.validated_save()

        self.location_schema = generate_schema_type(app_name="dcim", model=Location)
        self.vlan_schema = generate_schema_type(app_name="ipam", model=VLAN)

    def test_extend_relationship_default_prefix(self):
        """Verify that relationships are correctly added to the schema."""
        schema = extend_schema_type_relationships(self.vlan_schema, VLAN)

        # Relationships on VLAN
        for rel, peer_side in [
            (self.m2m_1, "source"),
            (self.m2m_2, "source"),
            (self.o2m_1, "source"),
        ]:
            field_name = f"rel_{str_to_var_name(rel.slug)}"
            self.assertIn(field_name, schema._meta.fields.keys())
            self.assertIsInstance(schema._meta.fields[field_name], graphene.types.field.Field)
            if rel.has_many(peer_side):
                self.assertIsInstance(schema._meta.fields[field_name].type, graphene.types.structures.List)
            else:
                self.assertNotIsInstance(schema._meta.fields[field_name].type, graphene.types.structures.List)

        # Relationships not on VLAN
        for rel in [self.o2o_1, self.o2os_1]:
            field_name = f"rel_{str_to_var_name(rel.slug)}"
            self.assertNotIn(field_name, schema._meta.fields.keys())

    @override_settings(GRAPHQL_RELATIONSHIP_PREFIX="pr")
    def test_extend_relationship_w_prefix(self):
        """Verify that relationships are correctly added to the schema when using a custom prefix setting."""
        schema = extend_schema_type_relationships(self.location_schema, Location)

        # Relationships on Location
        for rel, peer_side in [
            (self.o2m_1, "destination"),
            (self.o2o_1, "source"),
            (self.o2os_1, "peer"),
        ]:
            field_name = f"pr_{str_to_var_name(rel.slug)}"
            self.assertIn(field_name, schema._meta.fields.keys())
            self.assertIsInstance(schema._meta.fields[field_name], graphene.types.field.Field)
            if rel.has_many(peer_side):
                self.assertIsInstance(schema._meta.fields[field_name].type, graphene.types.structures.List)
            else:
                self.assertNotIsInstance(schema._meta.fields[field_name].type, graphene.types.structures.List)

        # Special handling of same-type non-symmetric relationships
        for rel in [self.o2m_same_type_1]:
            for peer_side in ["source", "destination"]:
                field_name = f"pr_{str_to_var_name(rel.slug)}_{peer_side}"
                self.assertIn(field_name, schema._meta.fields.keys())
                self.assertIsInstance(schema._meta.fields[field_name], graphene.types.field.Field)
                if rel.has_many(peer_side):
                    self.assertIsInstance(schema._meta.fields[field_name].type, graphene.types.structures.List)
                else:
                    self.assertNotIsInstance(schema._meta.fields[field_name].type, graphene.types.structures.List)

        # Relationships not on Location
        for rel in [self.m2m_1, self.m2m_2]:
            field_name = f"pr_{str_to_var_name(rel.slug)}"
            self.assertNotIn(field_name, schema._meta.fields.keys())


class GraphQLSearchParameters(TestCase):
    def setUp(self):

        self.schema = generate_schema_type(app_name="dcim", model=Location)

    def test_search_parameters(self):

        fields = LocationFilterSet().filters.keys()
        params = generate_list_search_parameters(self.schema)
        exclude_filters = ["type"]

        for field in fields:
            field = str_to_var_name(field)
            if field not in exclude_filters:
                self.assertIn(field, params.keys())
            else:
                self.assertNotIn(field, params.keys())


class GraphQLAPIPermissionTest(TestCase):
    client_class = NautobotTestClient

    def setUp(self):
        """Initialize the Database with some datas and multiple users associated with different permissions."""
        self.groups = (
            Group.objects.create(name="Group 1"),
            Group.objects.create(name="Group 2"),
        )

        self.users = (
            User.objects.create(username="User 1", is_active=True),
            User.objects.create(username="User 2", is_active=True),
            User.objects.create(username="Super User", is_active=True, is_superuser=True),
            User.objects.create(username="Nobody", is_active=True),
        )

        self.tokens = (
            Token.objects.create(user=self.users[0], key="0123456789abcdef0123456789abcdef01234567"),
            Token.objects.create(user=self.users[1], key="abcd456789abcdef0123456789abcdef01234567"),
            Token.objects.create(user=self.users[2], key="efgh456789abcdef0123456789abcdef01234567"),
            Token.objects.create(user=self.users[3], key="ijkl456789abcdef0123456789abcdef01234567"),
        )

        self.clients = [self.client_class(), self.client_class(), self.client_class(), self.client_class()]
        self.clients[0].credentials(HTTP_AUTHORIZATION=f"Token {self.tokens[0].key}")
        self.clients[1].credentials(HTTP_AUTHORIZATION=f"Token {self.tokens[1].key}")
        self.clients[2].credentials(HTTP_AUTHORIZATION=f"Token {self.tokens[2].key}")
        self.clients[3].credentials(HTTP_AUTHORIZATION=f"Token {self.tokens[3].key}")

        self.location_type = LocationType.objects.get(name="Campus")
        self.locations = (
            Location.objects.create(name="Location 1", slug="test1", location_type=self.location_type),
            Location.objects.create(name="Location 2", slug="test2", location_type=self.location_type),
        )

        location_object_type = ContentType.objects.get(app_label="dcim", model="location")
        rack_object_type = ContentType.objects.get(app_label="dcim", model="rack")

        # Apply permissions only to User 1 & 2
        for i in range(2):
            # Rack permission
            rack_obj_permission = ObjectPermission.objects.create(
                name=f"Permission Rack {i+1}",
                actions=["view", "add", "change", "delete"],
                constraints={"location__slug": f"test{i+1}"},
            )
            rack_obj_permission.object_types.add(rack_object_type)
            rack_obj_permission.groups.add(self.groups[i])
            rack_obj_permission.users.add(self.users[i])

            location_obj_permission = ObjectPermission.objects.create(
                name=f"Permission Location {i+1}",
                actions=["view", "add", "change", "delete"],
                constraints={"slug": f"test{i+1}"},
            )
            location_obj_permission.object_types.add(location_object_type)
            location_obj_permission.groups.add(self.groups[i])
            location_obj_permission.users.add(self.users[i])

        self.rack_grp1 = (
            Rack.objects.create(name="Rack 1-1", location=self.locations[0]),
            Rack.objects.create(name="Rack 1-2", location=self.locations[0]),
        )
        self.rack_grp2 = (
            Rack.objects.create(name="Rack 2-1", location=self.locations[1]),
            Rack.objects.create(name="Rack 2-2", location=self.locations[1]),
        )

        self.api_url = reverse("graphql-api")

        self.get_racks_query = """
        query {
            racks {
                name
            }
        }
        """

        self.get_racks_params_query = """
        query {
            racks(location: "test1") {
                name
            }
        }
        """

        self.get_racks_var_query = """
        query ($location: [String]) {
            racks(location: $location) {
                name
            }
        }
        """

        self.get_locations_racks_query = """
        query {
            locations {
                name
                racks {
                    name
                }
            }
        }
        """

        self.get_rack_query = """
        query ($id: ID!) {
            rack (id: $id) {
                name
            }
        }
        """

    def test_graphql_api_token_with_perm(self):
        """Validate that users can query based on their permissions."""
        # First user
        response = self.clients[0].post(self.api_url, {"query": self.get_racks_query}, format="json")
        self.assertEqual(response.status_code, status.HTTP_200_OK)
        self.assertIsInstance(response.data["data"]["racks"], list)
        names = [item["name"] for item in response.data["data"]["racks"]]
        self.assertEqual(names, ["Rack 1-1", "Rack 1-2"])

        # Second user
        response = self.clients[1].post(self.api_url, {"query": self.get_racks_query}, format="json")
        self.assertEqual(response.status_code, status.HTTP_200_OK)
        self.assertIsInstance(response.data["data"]["racks"], list)
        names = [item["name"] for item in response.data["data"]["racks"]]
        self.assertEqual(names, ["Rack 2-1", "Rack 2-2"])

    def test_graphql_api_token_super_user(self):
        """Validate a superuser can query everything."""
        response = self.clients[2].post(self.api_url, {"query": self.get_racks_query}, format="json")
        self.assertEqual(response.status_code, status.HTTP_200_OK)
        self.assertIsInstance(response.data["data"]["racks"], list)
        names = [item["name"] for item in response.data["data"]["racks"]]
        self.assertEqual(names, ["Rack 1-1", "Rack 1-2", "Rack 2-1", "Rack 2-2"])

    def test_graphql_api_token_no_group(self):
        """Validate users with no permission are not able to query anything by default."""
        response = self.clients[3].post(self.api_url, {"query": self.get_racks_query}, format="json")
        self.assertEqual(response.status_code, status.HTTP_200_OK)
        self.assertIsInstance(response.data["data"]["racks"], list)
        names = [item["name"] for item in response.data["data"]["racks"]]
        self.assertEqual(names, [])

    @override_settings(EXEMPT_VIEW_PERMISSIONS=["*"])
    def test_graphql_api_token_no_group_exempt(self):
        """Validate users with no permission are able to query based on the exempt permissions."""
        response = self.clients[3].post(self.api_url, {"query": self.get_racks_query}, format="json")
        self.assertEqual(response.status_code, status.HTTP_200_OK)
        self.assertIsInstance(response.data["data"]["racks"], list)
        names = [item["name"] for item in response.data["data"]["racks"]]
        self.assertEqual(names, ["Rack 1-1", "Rack 1-2", "Rack 2-1", "Rack 2-2"])

    def test_graphql_api_no_token(self):
        """Validate unauthenticated users are not able to query anything by default."""
        response = self.client.post(self.api_url, {"query": self.get_racks_query}, format="json")
        self.assertEqual(response.status_code, status.HTTP_200_OK)
        self.assertIsInstance(response.data["data"]["racks"], list)
        names = [item["name"] for item in response.data["data"]["racks"]]
        self.assertEqual(names, [])

    @override_settings(EXEMPT_VIEW_PERMISSIONS=["*"])
    def test_graphql_api_no_token_exempt(self):
        """Validate unauthenticated users are able to query based on the exempt permissions."""
        response = self.client.post(self.api_url, {"query": self.get_racks_query}, format="json")
        self.assertEqual(response.status_code, status.HTTP_200_OK)
        self.assertIsInstance(response.data["data"]["racks"], list)
        names = [item["name"] for item in response.data["data"]["racks"]]
        self.assertEqual(names, ["Rack 1-1", "Rack 1-2", "Rack 2-1", "Rack 2-2"])

    def test_graphql_api_wrong_token(self):
        """Validate a wrong token return 403."""
        self.client.credentials(HTTP_AUTHORIZATION="Token zzzzzzzzzzabcdef0123456789abcdef01234567")
        response = self.client.post(self.api_url, {"query": self.get_racks_query}, format="json")
        self.assertEqual(response.status_code, status.HTTP_403_FORBIDDEN)

    def test_graphql_query_params(self):
        """Validate query parameters are available for a model."""
        response = self.clients[2].post(self.api_url, {"query": self.get_racks_params_query}, format="json")
        self.assertEqual(response.status_code, status.HTTP_200_OK)
        self.assertIsInstance(response.data["data"]["racks"], list)
        names = [item["name"] for item in response.data["data"]["racks"]]
        self.assertEqual(names, ["Rack 1-1", "Rack 1-2"])

    def test_graphql_query_variables(self):
        """Validate graphql variables are working as expected."""
        payload = {"query": self.get_racks_var_query, "variables": {"location": "test1"}}
        response = self.clients[2].post(self.api_url, payload, format="json")
        self.assertEqual(response.status_code, status.HTTP_200_OK)
        self.assertIsInstance(response.data["data"]["racks"], list)
        names = [item["name"] for item in response.data["data"]["racks"]]
        self.assertEqual(names, ["Rack 1-1", "Rack 1-2"])

        payload = {"query": self.get_racks_var_query, "variables": {"location": "test2"}}
        response = self.clients[2].post(self.api_url, payload, format="json")
        self.assertEqual(response.status_code, status.HTTP_200_OK)
        self.assertIsInstance(response.data["data"]["racks"], list)
        names = [item["name"] for item in response.data["data"]["racks"]]
        self.assertEqual(names, ["Rack 2-1", "Rack 2-2"])

    def test_graphql_single_object_query(self):
        """Validate graphql query for a single object as opposed to a set of objects also works."""
        payload = {"query": self.get_rack_query, "variables": {"id": Rack.objects.first().pk}}
        response = self.clients[2].post(self.api_url, payload, format="json")
        self.assertEqual(response.status_code, status.HTTP_200_OK)
        self.assertIsInstance(response.data["data"]["rack"], dict)
        self.assertEqual(response.data["data"]["rack"]["name"], Rack.objects.first().name)

    def test_graphql_query_multi_level(self):
        """Validate request with multiple levels return the proper information, following the permissions."""
        response = self.clients[0].post(self.api_url, {"query": self.get_locations_racks_query}, format="json")
        self.assertEqual(response.status_code, status.HTTP_200_OK)
        self.assertIsInstance(response.data["data"]["locations"], list)
        location_names = [item["name"] for item in response.data["data"]["locations"]]
        rack_names = [item["name"] for item in response.data["data"]["locations"][0]["racks"]]
        self.assertEqual(location_names, ["Location 1"])
        self.assertEqual(rack_names, ["Rack 1-1", "Rack 1-2"])

    def test_graphql_query_format(self):
        """Validate application/graphql query is working properly."""
        self.client.credentials(HTTP_AUTHORIZATION=f"Token {self.tokens[2].key}")
        response = self.client.post(
            self.api_url,
            data=self.get_locations_racks_query,
            content_type="application/graphql",
        )
        self.assertEqual(response.status_code, status.HTTP_200_OK)
        self.assertIsInstance(response.data["data"]["locations"], list)
        location_names = [item["name"] for item in response.data["data"]["locations"]]
        location_list = list(Location.objects.values_list("name", flat=True))
        self.assertEqual(location_names, location_list)


class GraphQLQueryTest(TestCase):
    """Execute various GraphQL queries and verify their correct responses."""

    @classmethod
    def setUpTestData(cls):
        """Initialize the Database with some datas."""
        super().setUpTestData()
        cls.user = User.objects.create(username="Super User", is_active=True, is_superuser=True)

        # Remove random IPAddress fixtures for this custom test
        IPAddress.objects.all().delete()

        # Initialize fake request that will be required to execute GraphQL query
        cls.request = RequestFactory().request(SERVER_NAME="WebRequestContext")
        cls.request.id = uuid.uuid4()
        cls.request.user = cls.user

        # Populate Data
        cls.device_type1 = DeviceType.objects.first()
        cls.device_type2 = DeviceType.objects.last()
        roles = Role.objects.get_for_model(Device)
        cls.device_role1 = roles[0]
        cls.device_role2 = roles[1]
        cls.device_role3 = random.choice(roles)
        cls.location_statuses = list(Status.objects.get_for_model(Location))[:2]
        cls.location_type = LocationType.objects.get(name="Campus")
        cls.location1 = Location.objects.filter(location_type=cls.location_type).first()
        cls.location2 = Location.objects.filter(location_type=cls.location_type).last()
        cls.location1.name = "Location-1"
        cls.location2.name = "Location-2"
        cls.location1.status = cls.location_statuses[0]
        cls.location2.status = cls.location_statuses[1]
        cls.location1.validated_save()
        cls.location2.validated_save()
        cls.rack1 = Rack.objects.create(name="Rack 1", location=cls.location1)
        cls.rack2 = Rack.objects.create(name="Rack 2", location=cls.location2)
        cls.tenant1 = Tenant.objects.create(name="Tenant 1", slug="tenant-1")
        cls.tenant2 = Tenant.objects.create(name="Tenant 2", slug="tenant-2")

        cls.vlan1 = VLAN.objects.create(name="VLAN 1", vid=100, location=cls.location1)
        cls.vlan2 = VLAN.objects.create(name="VLAN 2", vid=200, location=cls.location2)

        cls.location1_power_panels = [
            PowerPanel.objects.create(name="location1-powerpanel1", location=cls.location1),
            PowerPanel.objects.create(name="location1-powerpanel2", location=cls.location1),
            PowerPanel.objects.create(name="location1-powerpanel3", location=cls.location1),
        ]
        cls.location1_power_feeds = [
            PowerFeed.objects.create(
                name="location1-powerfeed1",
                status=Status.objects.get(name="Active"),
                power_panel=cls.location1_power_panels[0],
            ),
            PowerFeed.objects.create(
                name="location1-powerfeed2",
                status=Status.objects.get(name="Active"),
                power_panel=cls.location1_power_panels[1],
            ),
        ]

        cls.device_statuses = list(Status.objects.get_for_model(Device))[:2]
        cls.upsdevice1 = Device.objects.create(
            name="UPS 1",
            device_type=cls.device_type2,
            role=cls.device_role3,
            location=cls.location1,
            status=cls.device_statuses[0],
            rack=cls.rack1,
            tenant=cls.tenant1,
            face="front",
            comments="UPS Device",
        )
        cls.upsdevice1_power_ports = [
            PowerPort.objects.create(device=cls.upsdevice1, name="Power Port 1"),
            PowerPort.objects.create(device=cls.upsdevice1, name="Power Port 2"),
        ]
        cls.upsdevice1_power_outlets = [
            PowerOutlet.objects.create(name="Power Outlet 1", device=cls.upsdevice1),
            PowerOutlet.objects.create(name="Power Outlet 2", device=cls.upsdevice1),
        ]

        cls.device1 = Device.objects.create(
            name="Device 1",
            device_type=cls.device_type1,
            role=cls.device_role1,
            location=cls.location1,
            status=cls.device_statuses[0],
            rack=cls.rack1,
            tenant=cls.tenant1,
            face="front",
            comments="First Device",
        )

        cls.device1_rear_ports = (
            RearPort.objects.create(device=cls.device1, name="Rear Port 1", type=PortTypeChoices.TYPE_8P8C),
            RearPort.objects.create(device=cls.device1, name="Rear Port 2", type=PortTypeChoices.TYPE_8P8C),
            RearPort.objects.create(device=cls.device1, name="Rear Port 3", type=PortTypeChoices.TYPE_8P8C),
            RearPort.objects.create(device=cls.device1, name="Rear Port 4", type=PortTypeChoices.TYPE_8P4C),
        )

        cls.device1_console_ports = (
            ConsolePort.objects.create(
                device=cls.device1, name="Console Port 1", type=ConsolePortTypeChoices.TYPE_RJ45
            ),
            ConsolePort.objects.create(
                device=cls.device1, name="Console Port 2", type=ConsolePortTypeChoices.TYPE_RJ45
            ),
        )

        cls.device1_console_server_ports = (
            ConsoleServerPort.objects.create(
                device=cls.device1, name="Console Port 1", type=ConsolePortTypeChoices.TYPE_RJ45
            ),
            ConsoleServerPort.objects.create(
                device=cls.device1, name="Console Port 2", type=ConsolePortTypeChoices.TYPE_RJ45
            ),
        )

        cls.device1_power_ports = [
            PowerPort.objects.create(device=cls.device1, name="Power Port 1"),
            PowerPort.objects.create(device=cls.device1, name="Power Port 2"),
        ]

        cls.device1_front_ports = [
            FrontPort.objects.create(
                device=cls.device1,
                name="Front Port 1",
                type=PortTypeChoices.TYPE_8P8C,
                rear_port=cls.device1_rear_ports[0],
            ),
            FrontPort.objects.create(
                device=cls.device1,
                name="Front Port 2",
                type=PortTypeChoices.TYPE_8P8C,
                rear_port=cls.device1_rear_ports[1],
            ),
            FrontPort.objects.create(
                device=cls.device1,
                name="Front Port 3",
                type=PortTypeChoices.TYPE_8P8C,
                rear_port=cls.device1_rear_ports[2],
            ),
            FrontPort.objects.create(
                device=cls.device1,
                name="Front Port 4",
                type=PortTypeChoices.TYPE_8P4C,
                rear_port=cls.device1_rear_ports[3],
            ),
        ]

        cls.interface11 = Interface.objects.create(
            name="Int1",
            type=InterfaceTypeChoices.TYPE_VIRTUAL,
            device=cls.device1,
            mac_address="00:11:11:11:11:11",
            mode=InterfaceModeChoices.MODE_ACCESS,
            untagged_vlan=cls.vlan1,
        )
        cls.interface12 = Interface.objects.create(
            name="Int2",
            type=InterfaceTypeChoices.TYPE_VIRTUAL,
            device=cls.device1,
        )
        cls.ip_statuses = list(Status.objects.get_for_model(IPAddress))[:2]
        cls.ipaddr1 = IPAddress.objects.create(
            address="10.0.1.1/24", status=cls.ip_statuses[0], assigned_object=cls.interface11
        )

        cls.device2 = Device.objects.create(
            name="Device 2",
            device_type=cls.device_type1,
            role=cls.device_role2,
            location=cls.location1,
            status=cls.device_statuses[1],
            rack=cls.rack2,
            tenant=cls.tenant2,
            face="rear",
        )

        cls.interface21 = Interface.objects.create(
            name="Int1",
            type=InterfaceTypeChoices.TYPE_VIRTUAL,
            device=cls.device2,
            untagged_vlan=cls.vlan2,
            mode=InterfaceModeChoices.MODE_ACCESS,
        )
        cls.interface22 = Interface.objects.create(
            name="Int2", type=InterfaceTypeChoices.TYPE_1GE_FIXED, device=cls.device2, mac_address="00:12:12:12:12:12"
        )
        cls.ipaddr2 = IPAddress.objects.create(
            address="10.0.2.1/30", status=cls.ip_statuses[1], assigned_object=cls.interface12
        )

        cls.device3 = Device.objects.create(
            name="Device 3",
            device_type=cls.device_type1,
            role=cls.device_role1,
            location=cls.location2,
            status=cls.device_statuses[0],
        )

        cls.interface31 = Interface.objects.create(
            name="Int1", type=InterfaceTypeChoices.TYPE_VIRTUAL, device=cls.device3
        )
        cls.interface31 = Interface.objects.create(
            name="Mgmt1",
            type=InterfaceTypeChoices.TYPE_VIRTUAL,
            device=cls.device3,
            mgmt_only=True,
            enabled=False,
        )

        cls.cable1 = Cable.objects.create(
            termination_a=cls.interface11,
            termination_b=cls.interface12,
            status=Status.objects.get_for_model(Cable)[0],
        )
        cls.cable2 = Cable.objects.create(
            termination_a=cls.interface31,
            termination_b=cls.interface21,
            status=Status.objects.get_for_model(Cable)[1],
        )

        # Power Cables
        cls.cable3 = Cable.objects.create(
            termination_a=cls.device1_power_ports[0],
            termination_b=cls.upsdevice1_power_outlets[0],
            status=Status.objects.get(name="Active"),
        )
        cls.cable3 = Cable.objects.create(
            termination_a=cls.upsdevice1_power_ports[0],
            termination_b=cls.location1_power_feeds[0],
            status=Status.objects.get(name="Active"),
        )

        ConfigContext.objects.create(name="context 1", weight=101, data={"a": 123, "b": 456, "c": 777})

        Provider.objects.create(name="provider 1", slug="provider-1", asn=1)
        Provider.objects.create(name="provider 2", slug="provider-2", asn=4294967295)

        webhook1 = Webhook.objects.create(name="webhook 1", type_delete=True, enabled=False)
        webhook1.content_types.add(ContentType.objects.get_for_model(Device))
        webhook2 = Webhook.objects.create(name="webhook 2", type_update=True, enabled=False)
        webhook2.content_types.add(ContentType.objects.get_for_model(Interface))

        clustertype = ClusterType.objects.create(name="Cluster Type 1", slug="cluster-type-1")
        cluster = Cluster.objects.create(name="Cluster 1", cluster_type=clustertype)
        cls.virtualmachine = VirtualMachine.objects.create(
            name="Virtual Machine 1",
            cluster=cluster,
            status=Status.objects.get_for_model(VirtualMachine)[0],
        )
        cls.vminterface = VMInterface.objects.create(
            virtual_machine=cls.virtualmachine,
            name="eth0",
        )
        cls.vmipaddr = IPAddress.objects.create(
            address="1.1.1.1/32", status=cls.ip_statuses[0], assigned_object=cls.vminterface
        )

        cls.relationship_o2o_1 = Relationship(
            name="Device to VirtualMachine",
            slug="device-to-vm",
            source_type=ContentType.objects.get_for_model(Device),
            destination_type=ContentType.objects.get_for_model(VirtualMachine),
            type="one-to-one",
        )
        cls.relationship_o2o_1.validated_save()

        cls.ro2o_assoc_1 = RelationshipAssociation(
            relationship=cls.relationship_o2o_1,
            source=cls.device1,
            destination=cls.virtualmachine,
        )
        cls.ro2o_assoc_1.validated_save()

        cls.relationship_m2ms_1 = Relationship(
            name="Device Group",
            slug="device-group",
            source_type=ContentType.objects.get_for_model(Device),
            destination_type=ContentType.objects.get_for_model(Device),
            type="symmetric-many-to-many",
        )
        cls.relationship_m2ms_1.validated_save()

        cls.rm2ms_assoc_1 = RelationshipAssociation(
            relationship=cls.relationship_m2ms_1,
            source=cls.device1,
            destination=cls.device2,
        )
        cls.rm2ms_assoc_1.validated_save()
        cls.rm2ms_assoc_2 = RelationshipAssociation(
            relationship=cls.relationship_m2ms_1,
            source=cls.device2,
            destination=cls.device3,
        )
        cls.rm2ms_assoc_2.validated_save()
        cls.rm2ms_assoc_3 = RelationshipAssociation(
            relationship=cls.relationship_m2ms_1,
            source=cls.device3,
            destination=cls.device1,
        )
        cls.rm2ms_assoc_3.validated_save()

        cls.backend = get_default_backend()
        cls.schema = graphene_settings.SCHEMA

    def execute_query(self, query, variables=None):

        document = self.backend.document_from_string(self.schema, query)
        if variables:
            return document.execute(context_value=self.request, variable_values=variables)
        else:
            return document.execute(context_value=self.request)

    @override_settings(EXEMPT_VIEW_PERMISSIONS=["*"])
    def test_query_circuit_terminations_cable_peer(self):
        """Test querying circuit terminations for their cable peers"""

        query = """\
query {
    circuit_terminations {
        id
        cable_peer_circuit_termination { id }
        cable_peer_front_port { id }
        cable_peer_interface { id }
        cable_peer_rear_port { id }
    }
}"""

        result = self.execute_query(query)
        self.assertIsNone(result.errors)
        self.assertEqual(len(CircuitTermination.objects.all()), len(result.data["circuit_terminations"]))
        for circuit_term_entry in result.data["circuit_terminations"]:
            circuit_term_obj = CircuitTermination.objects.get(id=circuit_term_entry["id"])
            cable_peer = circuit_term_obj.get_cable_peer()

            # Extract Expected Properties from CircuitTermination object
            cable_peer_circuit_termination = (
                {"id": str(cable_peer.id)} if isinstance(cable_peer, CircuitTermination) else None
            )
            cable_peer_interface = {"id": str(cable_peer.id)} if isinstance(cable_peer, Interface) else None
            cable_peer_front_port = {"id": str(cable_peer.id)} if isinstance(cable_peer, FrontPort) else None
            cable_peer_rear_port = {"id": str(cable_peer.id)} if isinstance(cable_peer, RearPort) else None

            # Assert GraphQL returned properties match those expected
            self.assertEqual(circuit_term_entry["cable_peer_circuit_termination"], cable_peer_circuit_termination)
            self.assertEqual(circuit_term_entry["cable_peer_interface"], cable_peer_interface)
            self.assertEqual(circuit_term_entry["cable_peer_front_port"], cable_peer_front_port)
            self.assertEqual(circuit_term_entry["cable_peer_rear_port"], cable_peer_rear_port)

    @override_settings(EXEMPT_VIEW_PERMISSIONS=["*"])
    def test_query_circuit_termination_connected_endpoint(self):
        """Test querying circuit terminations for their connnected endpoints."""

        query = """\
query {
    circuit_terminations {
        id
        connected_circuit_termination { id }
        connected_interface { id }
    }
}"""

        result = self.execute_query(query)
        self.assertIsNone(result.errors)
        self.assertEqual(len(CircuitTermination.objects.all()), len(result.data["circuit_terminations"]))
        for circuit_term_entry in result.data["circuit_terminations"]:
            circuit_term_obj = CircuitTermination.objects.get(id=circuit_term_entry["id"])
            connected_endpoint = circuit_term_obj.connected_endpoint

            # Extract Expected Properties from CircuitTermination object
            connected_circuit_termination = (
                {"id": str(connected_endpoint.id)} if isinstance(connected_endpoint, CircuitTermination) else None
            )
            connected_interface = (
                {"id": str(connected_endpoint.id)} if isinstance(connected_endpoint, Interface) else None
            )

            # Assert GraphQL returned properties match those expected
            self.assertEqual(circuit_term_entry["connected_circuit_termination"], connected_circuit_termination)
            self.assertEqual(circuit_term_entry["connected_interface"], connected_interface)

    @override_settings(EXEMPT_VIEW_PERMISSIONS=["*"])
    def test_query_config_context_and_custom_field_data(self):

        query = (
            # pylint: disable=consider-using-f-string
            """
                query {
                    devices {
                        name
                        config_context
                        _custom_field_data
                    }
                    device (id: "%s") {
                        name
                        config_context
                        _custom_field_data
                    }
                }
            """
            % (self.device1.id)
        )

        expected_data = {"a": 123, "b": 456, "c": 777}

        result = self.execute_query(query)

        self.assertIsInstance(result.data["devices"], list)
        self.assertIsInstance(result.data["device"], dict)

        device_names = [item["name"] for item in result.data["devices"]]
        self.assertEqual(sorted(device_names), ["Device 1", "Device 2", "Device 3", "UPS 1"])
        self.assertEqual(result.data["device"]["name"], "Device 1")

        config_contexts = [item["config_context"] for item in result.data["devices"]]
        self.assertIsInstance(config_contexts[0], dict)
        self.assertDictEqual(config_contexts[0], expected_data)
        self.assertEqual(result.data["device"]["config_context"], expected_data)

        custom_field_data = [item["_custom_field_data"] for item in result.data["devices"]]
        self.assertIsInstance(custom_field_data[0], dict)
        self.assertEqual(custom_field_data[0], {})
        self.assertEqual(result.data["device"]["_custom_field_data"], {})

    @override_settings(EXEMPT_VIEW_PERMISSIONS=["*"])
    def test_query_console_ports_cable_peer(self):
        """Test querying console port terminations for their cable peers"""

        query = """\
query {
    console_ports {
        id
        cable_peer_console_server_port { id }
        cable_peer_front_port { id }
        cable_peer_rear_port { id }
    }
}"""

        result = self.execute_query(query)
        self.assertIsNone(result.errors)
        self.assertEqual(len(ConsolePort.objects.all()), len(result.data["console_ports"]))
        for console_port_entry in result.data["console_ports"]:
            console_port_obj = ConsolePort.objects.get(id=console_port_entry["id"])
            cable_peer = console_port_obj.get_cable_peer()

            # Extract Expected Properties from CircuitTermination object
            cable_peer_console_server_port = (
                {"id": str(cable_peer.id)} if isinstance(cable_peer, ConsoleServerPort) else None
            )
            cable_peer_front_port = {"id": str(cable_peer.id)} if isinstance(cable_peer, FrontPort) else None
            cable_peer_rear_port = {"id": str(cable_peer.id)} if isinstance(cable_peer, RearPort) else None

            # Assert GraphQL returned properties match those expected
            self.assertEqual(console_port_entry["cable_peer_console_server_port"], cable_peer_console_server_port)
            self.assertEqual(console_port_entry["cable_peer_front_port"], cable_peer_front_port)
            self.assertEqual(console_port_entry["cable_peer_rear_port"], cable_peer_rear_port)

    @override_settings(EXEMPT_VIEW_PERMISSIONS=["*"])
    def test_query_console_ports_connected_endpoint(self):
        """Test querying console ports for their connnected endpoints."""

        query = """\
query {
    console_ports {
        id
        connected_console_server_port { id }
    }
}"""

        result = self.execute_query(query)
        self.assertIsNone(result.errors)
        self.assertEqual(len(ConsolePort.objects.all()), len(result.data["console_ports"]))
        for console_port_entry in result.data["console_ports"]:
            console_port_obj = ConsolePort.objects.get(id=console_port_entry["id"])
            connected_endpoint = console_port_obj.connected_endpoint

            # Extract Expected Properties from CircuitTermination object
            connected_console_server_port = (
                {"id": str(connected_endpoint.id)} if isinstance(connected_endpoint, ConsoleServerPort) else None
            )

            # Assert GraphQL returned properties match those expected
            self.assertEqual(console_port_entry["connected_console_server_port"], connected_console_server_port)

    @override_settings(EXEMPT_VIEW_PERMISSIONS=["*"])
    def test_query_console_server_ports_cable_peer(self):
        """Test querying console server port terminations for their cable peers"""

        query = """\
query {
    console_server_ports {
        id
        cable_peer_console_port { id }
        cable_peer_front_port { id }
        cable_peer_rear_port { id }
    }
}"""

        result = self.execute_query(query)
        self.assertIsNone(result.errors)
        self.assertEqual(len(ConsoleServerPort.objects.all()), len(result.data["console_server_ports"]))
        for console_server_port_entry in result.data["console_server_ports"]:
            console_server_port_obj = ConsoleServerPort.objects.get(id=console_server_port_entry["id"])
            cable_peer = console_server_port_obj.get_cable_peer()

            # Extract Expected Properties from CircuitTermination object
            cable_peer_console_port = {"id": str(cable_peer.id)} if isinstance(cable_peer, ConsolePort) else None
            cable_peer_front_port = {"id": str(cable_peer.id)} if isinstance(cable_peer, FrontPort) else None
            cable_peer_rear_port = {"id": str(cable_peer.id)} if isinstance(cable_peer, RearPort) else None

            # Assert GraphQL returned properties match those expected
            self.assertEqual(console_server_port_entry["cable_peer_console_port"], cable_peer_console_port)
            self.assertEqual(console_server_port_entry["cable_peer_front_port"], cable_peer_front_port)
            self.assertEqual(console_server_port_entry["cable_peer_rear_port"], cable_peer_rear_port)

    @override_settings(EXEMPT_VIEW_PERMISSIONS=["*"])
    def test_query_console_server_ports_connected_endpoint(self):
        """Test querying console server ports for their connnected endpoints."""

        query = """\
query {
    console_server_ports {
        id
        connected_console_port { id }
    }
}"""

        result = self.execute_query(query)
        self.assertIsNone(result.errors)
        self.assertEqual(len(ConsoleServerPort.objects.all()), len(result.data["console_server_ports"]))
        for console_server_port_entry in result.data["console_server_ports"]:
            console_server_port_obj = ConsoleServerPort.objects.get(id=console_server_port_entry["id"])
            connected_endpoint = console_server_port_obj.connected_endpoint

            # Extract Expected Properties from CircuitTermination object
            connected_console_port = (
                {"id": str(connected_endpoint.id)} if isinstance(connected_endpoint, ConsolePort) else None
            )

            # Assert GraphQL returned properties match those expected
            self.assertEqual(console_server_port_entry["connected_console_port"], connected_console_port)

    @skip("Works in isolation, fails as part of the overall test suite due to issue #446")
    @override_settings(EXEMPT_VIEW_PERMISSIONS=["*"])
    def test_query_relationship_associations(self):
        """Test queries involving relationship associations."""

        # Query testing for https://github.com/nautobot/nautobot/issues/1228

        query = (
            # pylint: disable=consider-using-f-string
            """
                query {
                    device (id: "%s") {
                        name
                        rel_device_to_vm {
                            id
                        }
                        rel_device_group {
                            id
                        }
                    }
                }
            """
            % (self.device1.id)
        )
        result = self.execute_query(query)

        self.assertIsInstance(result.data, dict, result)
        self.assertIsInstance(result.data["device"], dict, result)
        self.assertEqual(result.data["device"]["name"], self.device1.name)
        self.assertIsInstance(result.data["device"]["rel_device_to_vm"], dict, result)
        self.assertEqual(result.data["device"]["rel_device_to_vm"]["id"], str(self.virtualmachine.id))
        self.assertIsInstance(result.data["device"]["rel_device_group"], list, result)
        self.assertIn(str(self.device2.id), set(item["id"] for item in result.data["device"]["rel_device_group"]))
        self.assertIn(str(self.device3.id), set(item["id"] for item in result.data["device"]["rel_device_group"]))

    @override_settings(EXEMPT_VIEW_PERMISSIONS=["*"])
    def test_query_device_role_filter(self):

        query = (
            # pylint: disable=consider-using-f-string
            """
                query {
                    devices(role: "%s") {
                        id
                        name
                    }
                }
            """
            % (self.device_role1.slug,)
        )
        result = self.execute_query(query)

        expected = list(Device.objects.filter(role=self.device_role1).values_list("name", flat=True))
        self.assertEqual(len(result.data["devices"]), len(expected))
        device_names = [item["name"] for item in result.data["devices"]]
        self.assertEqual(sorted(device_names), sorted(expected))

    @override_settings(EXEMPT_VIEW_PERMISSIONS=["*"])
    def test_query_with_bad_filter(self):

        query = """
            query {
                devices(role: "EXPECT NO ENTRIES") {
                    id
                    name
                }
            }
        """

        response = self.execute_query(query)
        self.assertEqual(len(response.errors), 1)
        self.assertIsInstance(response.errors[0], GraphQLLocatedError)

    @override_settings(EXEMPT_VIEW_PERMISSIONS=["*"])
    def test_query_locations_filter(self):

        filters = (
            ('name: "Location-1"', 1),
            ('name: ["Location-1"]', 1),
            ('name: ["Location-1", "Location-2"]', 2),
            ('name__ic: "Location"', Location.objects.filter(name__icontains="Location").count()),
            ('name__ic: ["Location"]', Location.objects.filter(name__icontains="Location").count()),
            ('name__nic: "Location"', Location.objects.exclude(name__icontains="Location").count()),
            ('name__nic: ["Location"]', Location.objects.exclude(name__icontains="Location").count()),
            ("asn: 65000", Location.objects.filter(asn="65000").count()),
            ("asn: [65099]", Location.objects.filter(asn="65099").count()),
            ("asn: [65000, 65099]", Location.objects.filter(asn__in=["65000", "65099"]).count()),
            (f'id: "{self.location1.pk}"', 1),
            (f'id: ["{self.location1.pk}"]', 1),
            (f'id: ["{self.location1.pk}", "{self.location2.pk}"]', 2),
            (
                f'status: "{self.location_statuses[0].slug}"',
                Location.objects.filter(status=self.location_statuses[0]).count(),
            ),
            (
                f'status: ["{self.location_statuses[1].slug}"]',
                Location.objects.filter(status=self.location_statuses[1]).count(),
            ),
            (
                f'status: ["{self.location_statuses[0].slug}", "{self.location_statuses[1].slug}"]',
                Location.objects.filter(status__in=self.location_statuses[:2]).count(),
            ),
        )

        for filterv, nbr_expected_results in filters:
            with self.subTest(msg=f"Checking {filterv}", filterv=filterv, nbr_expected_results=nbr_expected_results):
                query = "query { locations(" + filterv + "){ name }}"
                result = self.execute_query(query)
                self.assertIsNone(result.errors)
                self.assertEqual(len(result.data["locations"]), nbr_expected_results)

    @override_settings(EXEMPT_VIEW_PERMISSIONS=["*"])
    def test_query_devices_filter(self):

        filterset_class = DeviceFilterSet
        queryset = Device.objects.all()

        def _count(params, filterset_class=filterset_class, queryset=queryset):
            return filterset_class(params, queryset).qs.count()

        filters = {
            f'name: "{self.device1.name}"': _count({"name": [self.device1.name]}),
            f'name: ["{self.device1.name}"]': _count({"name": [self.device1.name]}),
            f'name: ["{self.device1.name}", "{self.device2.name}"]': _count(
                {"name": [self.device1.name, self.device2.name]}
            ),
            'name__ic: "Device"': _count({"name__ic": ["Device"]}),
            'name__ic: ["Device"]': _count({"name__ic": ["Device"]}),
            'name__nic: "Device"': _count({"name__nic": ["Device"]}),
            'name__nic: ["Device"]': _count({"name__nic": ["Device"]}),
            f'id: "{self.device1.pk}"': _count({"id": [self.device1.pk]}),
            f'id: ["{self.device1.pk}"]': _count({"id": [self.device1.pk]}),
            f'id: ["{self.device1.pk}", "{self.device2.pk}"]': _count({"id": [self.device1.pk, self.device2.pk]}),
            f'role: "{self.device_role1.slug}"': _count({"role": [self.device_role1.slug]}),
            f'role: ["{self.device_role1.slug}"]': _count({"role": [self.device_role1.slug]}),
            f'role: ["{self.device_role1.slug}", "{self.device_role2.slug}"]': _count(
                {"role": [self.device_role1.slug, self.device_role2.slug]}
            ),
            f'location: "{self.location1.slug}"': _count({"location": [self.location1.slug]}),
            f'location: ["{self.location1.slug}"]': _count({"location": [self.location1.slug]}),
            f'location: ["{self.location1.slug}", "{self.location2.slug}"]': _count(
                {"location": [self.location1.slug, self.location2.slug]}
            ),
            'face: "front"': _count({"face": "front"}),
            'face: "rear"': _count({"face": "rear"}),
            f'status: "{self.device_statuses[0].slug}"': _count({"status": [self.device_statuses[0].slug]}),
            f'status: ["{self.device_statuses[1].slug}"]': _count({"status": [self.device_statuses[1].slug]}),
            f'status: ["{self.device_statuses[0].slug}", "{self.device_statuses[1].slug}"]': _count(
                {"status": [self.device_statuses[0].slug, self.device_statuses[1].slug]}
            ),
            "is_full_depth: true": _count({"is_full_depth": True}),
            "is_full_depth: false": _count({"is_full_depth": False}),
            "has_primary_ip: true": _count({"has_primary_ip": True}),
            "has_primary_ip: false": _count({"has_primary_ip": False}),
            'mac_address: "00:11:11:11:11:11"': _count({"mac_address": ["00:11:11:11:11:11"]}),
            'mac_address: ["00:12:12:12:12:12"]': _count({"mac_address": ["00:12:12:12:12:12"]}),
            'mac_address: ["00:11:11:11:11:11", "00:12:12:12:12:12"]': _count(
                {"mac_address": ["00:11:11:11:11:11", "00:12:12:12:12:12"]}
            ),
            'mac_address: "99:11:11:11:11:11"': _count({"mac_address": ["99:11:11:11:11:11"]}),
            'q: "first"': _count({"q": "first"}),
            'q: "notthere"': _count({"q": "notthere"}),
        }

        for filterv, nbr_expected_results in filters.items():
            with self.subTest(msg=f"Checking {filterv}", filterv=filterv, nbr_expected_results=nbr_expected_results):
                query = "query {devices(" + filterv + "){ name }}"
                result = self.execute_query(query)
                self.assertIsNone(result.errors)
                self.assertEqual(len(result.data["devices"]), nbr_expected_results)

    @override_settings(EXEMPT_VIEW_PERMISSIONS=["*"])
    def test_query_ip_addresses_filter(self):

        filters = (
            (
                'address: "10.0.1.1"',
                IPAddress.objects.filter(host="10.0.1.1").count(),
            ),
            (
                "family: 4",
                IPAddress.objects.ip_family(4).count(),
            ),
            (
                f'status: "{self.ip_statuses[0].slug}"',
                IPAddress.objects.filter(status=self.ip_statuses[0]).count(),
            ),
            (
                f'status: ["{self.ip_statuses[1].slug}"]',
                IPAddress.objects.filter(status=self.ip_statuses[1]).count(),
            ),
            (
                f'status: ["{self.ip_statuses[0].slug}", "{self.ip_statuses[1].slug}"]',
                IPAddress.objects.filter(status__in=[self.ip_statuses[0], self.ip_statuses[1]]).count(),
            ),
            (
                "mask_length: 24",
                IPAddress.objects.filter(prefix_length=24).count(),
            ),
            (
                "mask_length: 30",
                IPAddress.objects.filter(prefix_length=30).count(),
            ),
            (
                "mask_length: 32",
                IPAddress.objects.filter(prefix_length=32).count(),
            ),
            (
                "mask_length: 28",
                IPAddress.objects.filter(prefix_length=28).count(),
            ),
            (
                'parent: "10.0.0.0/16"',
                IPAddress.objects.net_host_contained("10.0.0.0/16").count(),
            ),
            (
                'parent: "10.0.2.0/24"',
                IPAddress.objects.net_host_contained("10.0.2.0/24").count(),
            ),
        )

        for filterv, nbr_expected_results in filters:
            with self.subTest(msg=f"Checking {filterv}", filterv=filterv, nbr_expected_results=nbr_expected_results):
                query = "query { ip_addresses(" + filterv + "){ address }}"
                result = self.execute_query(query)
                self.assertIsNone(result.errors)
                self.assertEqual(len(result.data["ip_addresses"]), nbr_expected_results)

    @override_settings(EXEMPT_VIEW_PERMISSIONS=["*"])
    def test_query_ip_addresses_assigned_object(self):
        """Query IP Address assigned_object values."""

        query = """\
query {
    ip_addresses {
        address
        assigned_object {
            ... on InterfaceType {
                name
                device { name }
            }
            ... on VMInterfaceType {
                name
                virtual_machine { name }
            }
        }
        family
        interface { name }
        vminterface { name }
    }
}"""
        result = self.execute_query(query)
        self.assertIsNone(result.errors)
        self.assertEqual(len(result.data["ip_addresses"]), 3)
        for entry in result.data["ip_addresses"]:
            self.assertIn(
                entry["address"], (str(self.ipaddr1.address), str(self.ipaddr2.address), str(self.vmipaddr.address))
            )
            self.assertIn("assigned_object", entry)
            self.assertIn(entry["family"], (4, 6))
            if entry["address"] == str(self.vmipaddr.address):
                self.assertEqual(entry["assigned_object"]["name"], self.vminterface.name)
                self.assertEqual(entry["vminterface"]["name"], self.vminterface.name)
                self.assertIsNone(entry["interface"])
                self.assertIn("virtual_machine", entry["assigned_object"])
                self.assertNotIn("device", entry["assigned_object"])
                self.assertEqual(entry["assigned_object"]["virtual_machine"]["name"], self.virtualmachine.name)
            else:
                self.assertIn(entry["assigned_object"]["name"], (self.interface11.name, self.interface12.name))
                self.assertIn(entry["interface"]["name"], (self.interface11.name, self.interface12.name))
                self.assertIsNone(entry["vminterface"])
                self.assertIn("device", entry["assigned_object"])
                self.assertNotIn("virtual_machine", entry["assigned_object"])
                self.assertEqual(entry["assigned_object"]["device"]["name"], self.device1.name)

    @override_settings(EXEMPT_VIEW_PERMISSIONS=["*"])
    def test_query_cables_filter(self):

        filters = (
            (f'device_id: "{self.device1.id}"', 2),
            ('device: "Device 3"', 1),
            ('device: ["Device 1", "Device 3"]', 3),
            (f'rack_id: "{self.rack1.id}"', 3),
            ('rack: "Rack 2"', 1),
            ('rack: ["Rack 1", "Rack 2"]', 4),
            (f'location_id: "{self.location1.id}"', 4),
            (f'location: "{self.location2.slug}"', 1),
            (f'location: ["{self.location1.slug}", "{self.location2.slug}"]', 4),
            (f'tenant_id: "{self.tenant1.id}"', 3),
            ('tenant: "tenant-2"', 1),
            ('tenant: ["tenant-1", "tenant-2"]', 4),
        )

        for filterv, nbr_expected_results in filters:
            with self.subTest(msg=f"Checking {filterv}", filterv=filterv, nbr_expected_results=nbr_expected_results):
                query = "query { cables(" + filterv + "){ id }}"
                result = self.execute_query(query)
                self.assertIsNone(result.errors)
                self.assertEqual(len(result.data["cables"]), nbr_expected_results)

    @override_settings(EXEMPT_VIEW_PERMISSIONS=["*"])
    def test_query_front_port_filter_second_level(self):
        """Test "second-level" filtering of FrontPorts within a Devices query."""

        filters = (
<<<<<<< HEAD
            (
                f'name: "{self.device1_frontports[0].name}"',
                Q(name=self.device1_frontports[0].name),
            ),
            (
                f'device: "{self.device1.name}"',
                Q(device=self.device1),
            ),
            (
                f'_type: "{PortTypeChoices.TYPE_8P8C}"',
                Q(type=PortTypeChoices.TYPE_8P8C),
            ),
        )

        for filterv, qs_filter in filters:
            with self.subTest(msg=f"Checking {filterv}", filterv=filterv, qs_filter=qs_filter):
                matched = 0
                query = "query { devices{ id, frontports(" + filterv + "){ id }}}"
                result = self.execute_query(query)
                self.assertIsNone(result.errors)
                for device in result.data["devices"]:
                    qs = FrontPort.objects.filter(device_id=device["id"])
                    expected_count = qs.filter(qs_filter).count()
                    matched = max(matched, len(device["frontports"]))
                    self.assertEqual(len(device["frontports"]), expected_count)
                self.assertGreater(matched, 0, msg="At least one object matched GraphQL query")
=======
            (f'name: "{self.device1_front_ports[0].name}"', 1),
            (f'device: "{self.device1.name}"', 4),
            (f'_type: "{PortTypeChoices.TYPE_8P8C}"', 3),
        )

        for filterv, nbr_expected_results in filters:
            with self.subTest(msg=f"Checking {filterv}", filterv=filterv, nbr_expected_results=nbr_expected_results):
                query = "query { devices{ front_ports(" + filterv + "){ id }}}"
                result = self.execute_query(query)
                self.assertIsNone(result.errors)
                self.assertEqual(len(result.data["devices"][0]["front_ports"]), nbr_expected_results)
>>>>>>> bfe41bf8

    @override_settings(EXEMPT_VIEW_PERMISSIONS=["*"])
    def test_query_front_port_filter_third_level(self):
        """Test "third-level" filtering of FrontPorts within Devices within Locations."""

        filters = (
<<<<<<< HEAD
            (
                f'name: "{self.device1_frontports[0].name}"',
                Q(name=self.device1_frontports[0].name),
            ),
            (
                f'device: "{self.device1.name}"',
                Q(device=self.device1),
            ),
            (
                f'_type: "{PortTypeChoices.TYPE_8P8C}"',
                Q(type=PortTypeChoices.TYPE_8P8C),
            ),
        )

        for filterv, qs_filter in filters:
            with self.subTest(msg=f"Checking {filterv}", filterv=filterv, qs_filter=qs_filter):
                matched = 0
                query = "query { locations{ devices{ id, frontports(" + filterv + "){ id }}}}"
                result = self.execute_query(query)
                self.assertIsNone(result.errors)
                for location in result.data["locations"]:
                    for device in location["devices"]:
                        qs = FrontPort.objects.filter(device_id=device["id"])
                        expected_count = qs.filter(qs_filter).count()
                        matched = max(matched, len(device["frontports"]))
                        self.assertEqual(len(device["frontports"]), expected_count)
                self.assertGreater(matched, 0, msg="At least one object matched GraphQL query")
=======
            (f'name: "{self.device1_front_ports[0].name}"', 1),
            (f'device: "{self.device1.name}"', 4),
            (f'_type: "{PortTypeChoices.TYPE_8P8C}"', 3),
        )

        for filterv, nbr_expected_results in filters:
            with self.subTest(msg=f"Checking {filterv}", filterv=filterv, nbr_expected_results=nbr_expected_results):
                query = "query { locations{ devices{ front_ports(" + filterv + "){ id }}}}"
                result = self.execute_query(query)
                self.assertIsNone(result.errors)
                for count, _ in enumerate(result.data["locations"]):
                    if result.data["locations"][count]["devices"]:
                        self.assertEqual(
                            len(result.data["locations"][count]["devices"][0]["front_ports"]), nbr_expected_results
                        )
                        break
>>>>>>> bfe41bf8

    @override_settings(EXEMPT_VIEW_PERMISSIONS=["*"])
    def test_query_front_ports_cable_peer(self):
        """Test querying front port terminations for their cable peers"""

        query = """\
query {
    front_ports {
        id
        cable_peer_circuit_termination { id }
        cable_peer_console_port { id }
        cable_peer_console_server_port { id }
        cable_peer_front_port { id }
        cable_peer_interface { id }
        cable_peer_rear_port { id }
    }
}"""

        result = self.execute_query(query)
        self.assertIsNone(result.errors)
        self.assertEqual(len(FrontPort.objects.all()), len(result.data["front_ports"]))
        for entry in result.data["front_ports"]:
            front_port_obj = FrontPort.objects.get(id=entry["id"])
            cable_peer = front_port_obj.get_cable_peer()

            # Extract Expected Properties from CircuitTermination object
            cable_peer_circuit_termination = (
                {"id": str(cable_peer.id)} if isinstance(cable_peer, CircuitTermination) else None
            )
            cable_peer_console_port = {"id": str(cable_peer.id)} if isinstance(cable_peer, ConsolePort) else None
            cable_peer_console_server_port = (
                {"id": str(cable_peer.id)} if isinstance(cable_peer, ConsoleServerPort) else None
            )
            cable_peer_front_port = {"id": str(cable_peer.id)} if isinstance(cable_peer, FrontPort) else None
            cable_peer_interface = {"id": str(cable_peer.id)} if isinstance(cable_peer, Interface) else None
            cable_peer_rear_port = {"id": str(cable_peer.id)} if isinstance(cable_peer, RearPort) else None

            # Assert GraphQL returned properties match those expected
            self.assertEqual(entry["cable_peer_circuit_termination"], cable_peer_circuit_termination)
            self.assertEqual(entry["cable_peer_console_port"], cable_peer_console_port)
            self.assertEqual(entry["cable_peer_console_server_port"], cable_peer_console_server_port)
            self.assertEqual(entry["cable_peer_front_port"], cable_peer_front_port)
            self.assertEqual(entry["cable_peer_interface"], cable_peer_interface)
            self.assertEqual(entry["cable_peer_rear_port"], cable_peer_rear_port)

    @override_settings(EXEMPT_VIEW_PERMISSIONS=["*"])
    def test_query_rear_ports_cable_peer(self):
        """Test querying rear port terminations for their cable peers"""

        query = """\
query {
    rear_ports {
        id
        cable_peer_circuit_termination { id }
        cable_peer_console_port { id }
        cable_peer_console_server_port { id }
        cable_peer_front_port { id }
        cable_peer_interface { id }
        cable_peer_rear_port { id }
    }
}"""

        result = self.execute_query(query)
        self.assertIsNone(result.errors)
        self.assertEqual(len(RearPort.objects.all()), len(result.data["rear_ports"]))
        for entry in result.data["rear_ports"]:
            rear_port_obj = RearPort.objects.get(id=entry["id"])
            cable_peer = rear_port_obj.get_cable_peer()

            # Extract Expected Properties from CircuitTermination object
            cable_peer_circuit_termination = (
                {"id": str(cable_peer.id)} if isinstance(cable_peer, CircuitTermination) else None
            )
            cable_peer_console_port = {"id": str(cable_peer.id)} if isinstance(cable_peer, ConsolePort) else None
            cable_peer_console_server_port = (
                {"id": str(cable_peer.id)} if isinstance(cable_peer, ConsoleServerPort) else None
            )
            cable_peer_front_port = {"id": str(cable_peer.id)} if isinstance(cable_peer, FrontPort) else None
            cable_peer_interface = {"id": str(cable_peer.id)} if isinstance(cable_peer, Interface) else None
            cable_peer_rear_port = {"id": str(cable_peer.id)} if isinstance(cable_peer, RearPort) else None

            # Assert GraphQL returned properties match those expected
            self.assertEqual(entry["cable_peer_circuit_termination"], cable_peer_circuit_termination)
            self.assertEqual(entry["cable_peer_console_port"], cable_peer_console_port)
            self.assertEqual(entry["cable_peer_console_server_port"], cable_peer_console_server_port)
            self.assertEqual(entry["cable_peer_front_port"], cable_peer_front_port)
            self.assertEqual(entry["cable_peer_interface"], cable_peer_interface)
            self.assertEqual(entry["cable_peer_rear_port"], cable_peer_rear_port)

    @override_settings(EXEMPT_VIEW_PERMISSIONS=["*"])
    def test_query_interfaces_filter(self):
        """Test custom interface filter fields and boolean, not other concrete fields."""

        filters = (
            (
                f'device_id: "{self.device1.id}"',
                Interface.objects.filter(device=self.device1).count(),
            ),
            (
                'device: "Device 3"',
                Interface.objects.filter(device=self.device3).count(),
            ),
            (
                'device: ["Device 1", "Device 3"]',
                Interface.objects.filter(device__in=[self.device1, self.device3]).count(),
            ),
            (
                'kind: "virtual"',
                Interface.objects.filter(type=InterfaceTypeChoices.TYPE_VIRTUAL).count(),
            ),
            (
                'mac_address: "00:11:11:11:11:11"',
                Interface.objects.filter(mac_address="00:11:11:11:11:11").count(),
            ),
            (
                "vlan: 100",
                Interface.objects.filter(Q(untagged_vlan__vid=100) | Q(tagged_vlans__vid=100)).count(),
            ),
            (
                f'vlan_id: "{self.vlan1.id}"',
                Interface.objects.filter(Q(untagged_vlan=self.vlan1) | Q(tagged_vlans=self.vlan1)).count(),
            ),
            (
                "mgmt_only: true",
                Interface.objects.filter(mgmt_only=True).count(),
            ),
            (
                "enabled: false",
                Interface.objects.filter(enabled=False).count(),
            ),
        )

        for filterv, nbr_expected_results in filters:
            with self.subTest(msg=f"Checking {filterv}", filterv=filterv, nbr_expected_results=nbr_expected_results):
                query = "query { interfaces(" + filterv + "){ id }}"
                result = self.execute_query(query)
                self.assertIsNone(result.errors)
                self.assertEqual(len(result.data["interfaces"]), nbr_expected_results)

    @override_settings(EXEMPT_VIEW_PERMISSIONS=["*"])
    def test_query_interfaces_filter_second_level(self):
        """Test "second-level" filtering of Interfaces within a Devices query."""

        filters = (
            (
                f'device_id: "{self.device1.id}"',
                Q(device=self.device1),
            ),
            (
                'kind: "virtual"',
                Q(type=InterfaceTypeChoices.TYPE_VIRTUAL),
            ),
            (
                'mac_address: "00:11:11:11:11:11"',
                Q(mac_address="00:11:11:11:11:11"),
            ),
            (
                "vlan: 100",
                Q(untagged_vlan__vid=100) | Q(tagged_vlans__vid=100),
            ),
            (
                f'vlan_id: "{self.vlan1.id}"',
                Q(untagged_vlan=self.vlan1) | Q(tagged_vlans=self.vlan1),
            ),
        )

        for filterv, qs_filter in filters:
            with self.subTest(msg=f"Checking {filterv}", filterv=filterv, qs_filter=qs_filter):
                matched = 0
                query = "query { devices{ id, interfaces(" + filterv + "){ id }}}"
                result = self.execute_query(query)
                self.assertIsNone(result.errors)
                for device in result.data["devices"]:
                    qs = Interface.objects.filter(device_id=device["id"])
                    expected_count = qs.filter(qs_filter).count()
                    matched = max(matched, len(device["interfaces"]))
                    self.assertEqual(len(device["interfaces"]), expected_count)
                self.assertGreater(matched, 0, msg="At least one object matched GraphQL query")

    @override_settings(EXEMPT_VIEW_PERMISSIONS=["*"])
    def test_query_interfaces_filter_third_level(self):
        """Test "third-level" filtering of Interfaces within Devices within Locations."""

        filters = (
            (
                f'device_id: "{self.device1.id}"',
                Q(device=self.device1),
            ),
            (
                'kind: "virtual"',
                Q(type=InterfaceTypeChoices.TYPE_VIRTUAL),
            ),
            (
                'mac_address: "00:11:11:11:11:11"',
                Q(mac_address="00:11:11:11:11:11"),
            ),
            (
                "vlan: 100",
                Q(untagged_vlan__vid=100) | Q(tagged_vlans__vid=100),
            ),
            (
                f'vlan_id: "{self.vlan1.id}"',
                Q(untagged_vlan=self.vlan1) | Q(tagged_vlans=self.vlan1),
            ),
        )

        for filterv, qs_filter in filters:
            with self.subTest(msg=f"Checking {filterv}", filter=filterv, qs_filter=qs_filter):
                matched = 0
                query = "query { locations{ devices{ id, interfaces(" + filterv + "){ id }}}}"
                result = self.execute_query(query)
                self.assertIsNone(result.errors)
                for location in result.data["locations"]:
                    for device in location["devices"]:
                        qs = Interface.objects.filter(device_id=device["id"])
                        expected_count = qs.filter(qs_filter).count()
                        matched = max(matched, len(device["interfaces"]))
                        self.assertEqual(len(device["interfaces"]), expected_count)
                self.assertGreater(matched, 0, msg="At least one object matched GraphQL query")

    @override_settings(EXEMPT_VIEW_PERMISSIONS=["*"])
    def test_query_interfaces_connected_endpoint(self):
        """Test querying interfaces for their connected endpoints."""

        query = """\
query {
    interfaces {
        connected_endpoint {
            ... on InterfaceType {
                name
                device { name }
            }
        }
        connected_interface {
            name
            device { name }
        }
        connected_circuit_termination { id }
    }
}"""

        result = self.execute_query(query)
        self.assertIsNone(result.errors)
        self.assertEqual(len(Interface.objects.all()), len(result.data["interfaces"]))
        for interface_entry in result.data["interfaces"]:
            if interface_entry["connected_endpoint"] is None:
                self.assertIsNone(interface_entry["connected_interface"])
            else:
                self.assertEqual(
                    interface_entry["connected_endpoint"]["name"], interface_entry["connected_interface"]["name"]
                )
                self.assertEqual(
                    interface_entry["connected_endpoint"]["device"]["name"],
                    interface_entry["connected_interface"]["device"]["name"],
                )
            # TODO: it would be nice to have connections to circuit terminations to test!
            self.assertIsNone(interface_entry["connected_circuit_termination"])

    @override_settings(EXEMPT_VIEW_PERMISSIONS=["*"])
    def test_query_interfaces_cable_peer(self):
        """Test querying interfaces for their cable peers"""

        query = """\
query {
    interfaces {
        id
        cable_peer { __typename }
        cable_peer_circuit_termination { id }
        cable_peer_interface { id }
        cable_peer_front_port { id }
        cable_peer_rear_port { id }
    }
}"""

        result = self.execute_query(query)
        self.assertIsNone(result.errors)
        self.assertEqual(len(Interface.objects.all()), len(result.data["interfaces"]))
        for interface_entry in result.data["interfaces"]:
            intf_obj = Interface.objects.get(id=interface_entry["id"])
            cable_peer = intf_obj.get_cable_peer()

            # Extract Expected Properties from Interface object
            cable_peer_circuit_termination = (
                {"id": str(cable_peer.id)} if isinstance(cable_peer, CircuitTermination) else None
            )
            cable_peer_interface = {"id": str(cable_peer.id)} if isinstance(cable_peer, Interface) else None
            cable_peer_front_port = {"id": str(cable_peer.id)} if isinstance(cable_peer, FrontPort) else None
            cable_peer_rear_port = {"id": str(cable_peer.id)} if isinstance(cable_peer, RearPort) else None

            # Assert GraphQL returned properties match those expected
            self.assertEqual(interface_entry["cable_peer_circuit_termination"], cable_peer_circuit_termination)
            self.assertEqual(interface_entry["cable_peer_interface"], cable_peer_interface)
            self.assertEqual(interface_entry["cable_peer_front_port"], cable_peer_front_port)
            self.assertEqual(interface_entry["cable_peer_rear_port"], cable_peer_rear_port)

    @override_settings(EXEMPT_VIEW_PERMISSIONS=["*"])
    def test_query_interfaces_mode(self):
        """Test querying interfaces for their mode and make sure a string or None is returned."""

        query = """\
query {
    devices(name: "Device 1") {
        interfaces {
            name
            mode
        }
    }
}"""

        result = self.execute_query(query)
        self.assertIsNone(result.errors)
        for intf in result.data["devices"][0]["interfaces"]:
            intf_name = intf["name"]
            if intf_name == "Int1":
                self.assertEqual(intf["mode"], InterfaceModeChoices.MODE_ACCESS.upper())
            elif intf_name == "Int2":
                self.assertIsNone(intf["mode"])

    @override_settings(EXEMPT_VIEW_PERMISSIONS=["*"])
    def test_query_providers_filter(self):
        """Test provider filtering by ASN (issue #428)."""
        filters = (
            ("asn: [4294967295]", 1),
            ("asn: [1, 4294967295]", 2),
        )

        for filterv, nbr_expected_results in filters:
            with self.subTest(msg=f"Checking {filterv}", filterv=filterv, nbr_expected_results=nbr_expected_results):
                query = "query { providers (" + filterv + "){ id asn }}"
                result = self.execute_query(query)
                self.assertIsNone(result.errors)
                self.assertEqual(len(result.data["providers"]), nbr_expected_results)
                for provider in result.data["providers"]:
                    self.assertEqual(provider["asn"], Provider.objects.get(id=provider["id"]).asn)

    @override_settings(EXEMPT_VIEW_PERMISSIONS=["*"])
    def test_query_webhooks_filter(self):
        """Test webhook querying and filtering with content types."""
        filters = (
            ('content_types: ["dcim.device"]', 1),
            ('content_types: ["dcim.interface"]', 1),
            # Since content_types is a many-to-many field, this query is an AND, not an OR
            ('content_types: ["dcim.device", "dcim.interface"]', 0),
            ('content_types: ["ipam.ipaddress"]', 0),
        )

        for filterv, nbr_expected_results in filters:
            with self.subTest(msg=f"Checking {filterv}", filterv=filterv, nbr_expected_results=nbr_expected_results):
                query = "query { webhooks (" + filterv + "){ id name content_types {app_label model}}}"
                result = self.execute_query(query)
                self.assertIsNone(result.errors)
                self.assertEqual(len(result.data["webhooks"]), nbr_expected_results)

    @override_settings(EXEMPT_VIEW_PERMISSIONS=["*"])
    def test_query_device_types(self):
        """Test querying of device types, specifically checking for issue #1203."""
        query = """
        query {
            device_types {
                model
            }
        }
        """
        result = self.execute_query(query)
        self.assertIsNone(result.errors)
        self.assertIsInstance(result.data, dict, result)
        self.assertIsInstance(result.data["device_types"], list, result)
        self.assertEqual(result.data["device_types"][0]["model"], self.device_type1.model, result)

    @override_settings(EXEMPT_VIEW_PERMISSIONS=["*"])
    def test_query_interface_pagination(self):

        query_pagination = """\
query {
    interfaces(limit: 2, offset: 3) {
        id
        name
        device {
          name
        }
    }
}"""
        query_all = """\
query {
    interfaces {
        id
        name
        device {
          name
        }
    }
}"""

        result_1 = self.execute_query(query_pagination)
        self.assertEqual(len(result_1.data.get("interfaces", [])), 2)

        # With the limit and skip implemented in the GQL query, this should return Device 2 (Int1) and
        # Device 3 (Int2). This test will validate that the correct device/interface combinations are returned.
        device_names = [item["device"]["name"] for item in result_1.data.get("interfaces", [])]
        self.assertEqual(sorted(device_names), ["Device 2", "Device 3"])
        interface_names = [item["name"] for item in result_1.data.get("interfaces", [])]
        self.assertEqual(interface_names, ["Int2", "Int1"])

        result_2 = self.execute_query(query_all)
        self.assertEqual(len(result_2.data.get("interfaces", [])), 6)

    @override_settings(EXEMPT_VIEW_PERMISSIONS=["*"])
    def test_query_power_feeds_cable_peer(self):
        """Test querying power feeds for their cable peers"""

        query = """\
query {
    power_feeds {
        id
        cable_peer_power_port { id }
    }
}"""

        result = self.execute_query(query)
        self.assertIsNone(result.errors)
        self.assertEqual(len(PowerFeed.objects.all()), len(result.data["power_feeds"]))
        for entry in result.data["power_feeds"]:
            power_feed_obj = PowerFeed.objects.get(id=entry["id"])
            cable_peer = power_feed_obj.get_cable_peer()

            # Extract Expected Properties from CircuitTermination object
            cable_peer_power_port = {"id": str(cable_peer.id)} if isinstance(cable_peer, PowerPort) else None

            # Assert GraphQL returned properties match those expected
            self.assertEqual(entry["cable_peer_power_port"], cable_peer_power_port)

    @override_settings(EXEMPT_VIEW_PERMISSIONS=["*"])
    def test_query_power_feeds_connected_endpoint(self):
        """Test querying power feeds for their connected endpoints"""

        query = """\
query {
    power_feeds {
        id
        connected_power_port { id }
    }
}"""

        result = self.execute_query(query)
        self.assertIsNone(result.errors)
        self.assertEqual(len(PowerFeed.objects.all()), len(result.data["power_feeds"]))
        for entry in result.data["power_feeds"]:
            power_feed_obj = PowerFeed.objects.get(id=entry["id"])
            connected_endpoint = power_feed_obj.connected_endpoint

            # Extract Expected Properties from CircuitTermination object
            connected_power_port = (
                {"id": str(connected_endpoint.id)} if isinstance(connected_endpoint, PowerPort) else None
            )

            # Assert GraphQL returned properties match those expected
            self.assertEqual(entry["connected_power_port"], connected_power_port)

    @override_settings(EXEMPT_VIEW_PERMISSIONS=["*"])
    def test_query_power_outlets_cable_peer(self):
        """Test querying power outlets for their cable peers"""

        query = """\
query {
    power_outlets {
        id
        cable_peer_power_port { id }
    }
}"""

        result = self.execute_query(query)
        self.assertIsNone(result.errors)
        self.assertEqual(len(PowerOutlet.objects.all()), len(result.data["power_outlets"]))
        for entry in result.data["power_outlets"]:
            power_outlet_obj = PowerOutlet.objects.get(id=entry["id"])
            cable_peer = power_outlet_obj.get_cable_peer()

            # Extract Expected Properties from CircuitTermination object
            cable_peer_power_port = {"id": str(cable_peer.id)} if isinstance(cable_peer, PowerPort) else None

            # Assert GraphQL returned properties match those expected
            self.assertEqual(entry["cable_peer_power_port"], cable_peer_power_port)

    @override_settings(EXEMPT_VIEW_PERMISSIONS=["*"])
    def test_query_power_outlets_connected_endpoint(self):
        """Test querying power outlets for their connected endpoints"""

        query = """\
query {
    power_outlets {
        id
        connected_power_port { id }
    }
}"""

        result = self.execute_query(query)
        self.assertIsNone(result.errors)
        self.assertEqual(len(PowerOutlet.objects.all()), len(result.data["power_outlets"]))
        for entry in result.data["power_outlets"]:
            power_outlet_obj = PowerOutlet.objects.get(id=entry["id"])
            connected_endpoint = power_outlet_obj.connected_endpoint

            # Extract Expected Properties from CircuitTermination object
            connected_power_port = (
                {"id": str(connected_endpoint.id)} if isinstance(connected_endpoint, PowerPort) else None
            )

            # Assert GraphQL returned properties match those expected
            self.assertEqual(entry["connected_power_port"], connected_power_port)

    @override_settings(EXEMPT_VIEW_PERMISSIONS=["*"])
    def test_query_power_ports_cable_peer(self):
        """Test querying power ports for their cable peers"""

        query = """\
query {
    power_ports {
        id
        cable_peer_power_feed { id }
        cable_peer_power_outlet { id }
    }
}"""

        result = self.execute_query(query)
        self.assertIsNone(result.errors)
        self.assertEqual(len(PowerPort.objects.all()), len(result.data["power_ports"]))
        for entry in result.data["power_ports"]:
            power_port_obj = PowerPort.objects.get(id=entry["id"])
            cable_peer = power_port_obj.get_cable_peer()

            # Extract Expected Properties from CircuitTermination object
            cable_peer_power_feed = {"id": str(cable_peer.id)} if isinstance(cable_peer, PowerFeed) else None
            cable_peer_power_outlet = {"id": str(cable_peer.id)} if isinstance(cable_peer, PowerOutlet) else None

            # Assert GraphQL returned properties match those expected
            self.assertEqual(entry["cable_peer_power_feed"], cable_peer_power_feed)
            self.assertEqual(entry["cable_peer_power_outlet"], cable_peer_power_outlet)

    @override_settings(EXEMPT_VIEW_PERMISSIONS=["*"])
    def test_query_power_ports_connected_endpoint(self):
        """Test querying power ports for their connected endpoints"""

        query = """\
query {
    power_ports {
        id
        connected_power_feed { id }
        connected_power_outlet { id }
    }
}"""

        result = self.execute_query(query)
        self.assertIsNone(result.errors)
        self.assertEqual(len(PowerPort.objects.all()), len(result.data["power_ports"]))
        for entry in result.data["power_ports"]:
            power_port_obj = PowerPort.objects.get(id=entry["id"])
            connected_endpoint = power_port_obj.connected_endpoint

            # Extract Expected Properties from CircuitTermination object
            connected_power_feed = (
                {"id": str(connected_endpoint.id)} if isinstance(connected_endpoint, PowerFeed) else None
            )
            connected_power_outlet = (
                {"id": str(connected_endpoint.id)} if isinstance(connected_endpoint, PowerOutlet) else None
            )

            # Assert GraphQL returned properties match those expected
            self.assertEqual(entry["connected_power_feed"], connected_power_feed)
            self.assertEqual(entry["connected_power_outlet"], connected_power_outlet)

    def test_query_with_nested_onetoone(self):
        """Test that querying a nested OneToOne field works as expected"""
        query = """
        query ($device_id: ID!) {
            device(id: $device_id) {
                interfaces {
                    ip_addresses {
                        primary_ip4_for {
                            id
                        }
                    }
                }
            }
        }
        """
        # set device1.primary_ip4
        self.device1.primary_ip4 = self.ipaddr1
        self.device1.save()
        result = self.execute_query(query, variables={"device_id": str(self.device1.id)})
        self.assertNotIn("error", str(result))
        expected_interfaces_first = {"ip_addresses": [{"primary_ip4_for": {"id": str(self.device1.id)}}]}
        self.assertEqual(result.data["device"]["interfaces"][0], expected_interfaces_first)<|MERGE_RESOLUTION|>--- conflicted
+++ resolved
@@ -1471,10 +1471,9 @@
         """Test "second-level" filtering of FrontPorts within a Devices query."""
 
         filters = (
-<<<<<<< HEAD
-            (
-                f'name: "{self.device1_frontports[0].name}"',
-                Q(name=self.device1_frontports[0].name),
+            (
+                f'name: "{self.device1_front_ports[0].name}"',
+                Q(name=self.device1_front_ports[0].name),
             ),
             (
                 f'device: "{self.device1.name}"',
@@ -1489,38 +1488,24 @@
         for filterv, qs_filter in filters:
             with self.subTest(msg=f"Checking {filterv}", filterv=filterv, qs_filter=qs_filter):
                 matched = 0
-                query = "query { devices{ id, frontports(" + filterv + "){ id }}}"
+                query = "query { devices{ id, front_ports(" + filterv + "){ id }}}"
                 result = self.execute_query(query)
                 self.assertIsNone(result.errors)
                 for device in result.data["devices"]:
                     qs = FrontPort.objects.filter(device_id=device["id"])
                     expected_count = qs.filter(qs_filter).count()
-                    matched = max(matched, len(device["frontports"]))
-                    self.assertEqual(len(device["frontports"]), expected_count)
+                    matched = max(matched, len(device["front_ports"]))
+                    self.assertEqual(len(device["front_ports"]), expected_count)
                 self.assertGreater(matched, 0, msg="At least one object matched GraphQL query")
-=======
-            (f'name: "{self.device1_front_ports[0].name}"', 1),
-            (f'device: "{self.device1.name}"', 4),
-            (f'_type: "{PortTypeChoices.TYPE_8P8C}"', 3),
-        )
-
-        for filterv, nbr_expected_results in filters:
-            with self.subTest(msg=f"Checking {filterv}", filterv=filterv, nbr_expected_results=nbr_expected_results):
-                query = "query { devices{ front_ports(" + filterv + "){ id }}}"
-                result = self.execute_query(query)
-                self.assertIsNone(result.errors)
-                self.assertEqual(len(result.data["devices"][0]["front_ports"]), nbr_expected_results)
->>>>>>> bfe41bf8
 
     @override_settings(EXEMPT_VIEW_PERMISSIONS=["*"])
     def test_query_front_port_filter_third_level(self):
         """Test "third-level" filtering of FrontPorts within Devices within Locations."""
 
         filters = (
-<<<<<<< HEAD
-            (
-                f'name: "{self.device1_frontports[0].name}"',
-                Q(name=self.device1_frontports[0].name),
+            (
+                f'name: "{self.device1_front_ports[0].name}"',
+                Q(name=self.device1_front_ports[0].name),
             ),
             (
                 f'device: "{self.device1.name}"',
@@ -1535,34 +1520,16 @@
         for filterv, qs_filter in filters:
             with self.subTest(msg=f"Checking {filterv}", filterv=filterv, qs_filter=qs_filter):
                 matched = 0
-                query = "query { locations{ devices{ id, frontports(" + filterv + "){ id }}}}"
+                query = "query { locations{ devices{ id, front_ports(" + filterv + "){ id }}}}"
                 result = self.execute_query(query)
                 self.assertIsNone(result.errors)
                 for location in result.data["locations"]:
                     for device in location["devices"]:
                         qs = FrontPort.objects.filter(device_id=device["id"])
                         expected_count = qs.filter(qs_filter).count()
-                        matched = max(matched, len(device["frontports"]))
-                        self.assertEqual(len(device["frontports"]), expected_count)
+                        matched = max(matched, len(device["front_ports"]))
+                        self.assertEqual(len(device["front_ports"]), expected_count)
                 self.assertGreater(matched, 0, msg="At least one object matched GraphQL query")
-=======
-            (f'name: "{self.device1_front_ports[0].name}"', 1),
-            (f'device: "{self.device1.name}"', 4),
-            (f'_type: "{PortTypeChoices.TYPE_8P8C}"', 3),
-        )
-
-        for filterv, nbr_expected_results in filters:
-            with self.subTest(msg=f"Checking {filterv}", filterv=filterv, nbr_expected_results=nbr_expected_results):
-                query = "query { locations{ devices{ front_ports(" + filterv + "){ id }}}}"
-                result = self.execute_query(query)
-                self.assertIsNone(result.errors)
-                for count, _ in enumerate(result.data["locations"]):
-                    if result.data["locations"][count]["devices"]:
-                        self.assertEqual(
-                            len(result.data["locations"][count]["devices"][0]["front_ports"]), nbr_expected_results
-                        )
-                        break
->>>>>>> bfe41bf8
 
     @override_settings(EXEMPT_VIEW_PERMISSIONS=["*"])
     def test_query_front_ports_cable_peer(self):

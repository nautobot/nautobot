import types
import uuid

from django.contrib.auth import get_user_model
from django.contrib.auth.models import Group
from django.contrib.contenttypes.models import ContentType
from django.test import TestCase, override_settings
from django.test.client import RequestFactory
from django.urls import reverse
from graphql import GraphQLError
from graphene_django import DjangoObjectType
<<<<<<< HEAD
from rest_framework import status
from rest_framework.test import APIClient

from nautobot.utilities.testing import APITestCase
from nautobot.users.models import ObjectPermission, Token
from nautobot.dcim.models import (
    Device,
    Site,
    Region,
    Rack,
    Manufacturer,
    DeviceType,
    DeviceRole,
)
from nautobot.dcim.graphql.types import DeviceType as DeviceTypeGraphQL
from nautobot.dcim.filters import DeviceFilterSet, SiteFilterSet
from nautobot.ipam.models import VLAN
from nautobot.extras.models import (
    ChangeLoggedModel,
    CustomField,
    ConfigContext,
    GraphQLQuery,
    Relationship,
=======
from graphene_django.settings import graphene_settings
from graphql.error.located_error import GraphQLLocatedError
from graphql import get_default_backend
from rest_framework import status
from rest_framework.test import APIClient

from nautobot.core.graphql.generators import (
    generate_list_search_parameters,
    generate_schema_type,
>>>>>>> c5140b3d
)
from nautobot.core.graphql import execute_query, execute_saved_query
from nautobot.core.graphql.utils import str_to_var_name
from nautobot.core.graphql.schema import (
    extend_schema_type,
    extend_schema_type_custom_field,
    extend_schema_type_tags,
    extend_schema_type_config_context,
    extend_schema_type_relationships,
)
from nautobot.dcim.choices import InterfaceTypeChoices, InterfaceModeChoices
from nautobot.dcim.filters import DeviceFilterSet, SiteFilterSet
from nautobot.dcim.graphql.types import DeviceType as DeviceTypeGraphQL
from nautobot.dcim.models import Cable, Device, DeviceRole, DeviceType, Interface, Manufacturer, Rack, Region, Site
from nautobot.extras.choices import CustomFieldTypeChoices
<<<<<<< HEAD
from nautobot.utilities.testing.utils import create_test_user


class GraphQLTestCase(TestCase):
    @classmethod
    def setUp(self):
        self.user = create_test_user("graphql_testuser")
        GraphQLQuery.objects.create(name="GQL 1", slug="gql-1", query="{ query: sites {name} }")
        GraphQLQuery.objects.create(
            name="GQL 2", slug="gql-2", query="query ($name: String!) { sites(name:$name) {name} }"
        )
        self.region = Region.objects.create(name="Region")
        self.sites = (
            Site.objects.create(name="Site-1", slug="site-1", region=self.region),
            Site.objects.create(name="Site-2", slug="site-2", region=self.region),
            Site.objects.create(name="Site-3", slug="site-3", region=self.region),
        )

    @override_settings(EXEMPT_VIEW_PERMISSIONS=["*"])
    def test_execute_query(self):
        query = "{ query: sites {name} }"
        resp = execute_query(query, user=self.user).to_dict()
        self.assertFalse(resp["data"].get("error"))
        self.assertEquals(len(resp["data"]["query"]), 3)

    @override_settings(EXEMPT_VIEW_PERMISSIONS=["*"])
    def test_execute_query_with_variable(self):
        query = "query ($name: String!) { sites(name:$name) {name} }"
        resp = execute_query(query, user=self.user, variables={"name": "Site-1"}).to_dict()
        self.assertFalse(resp["data"].get("error"))
        self.assertEquals(len(resp["data"]["sites"]), 1)

    def test_execute_query_with_error(self):
        query = "THIS TEST WILL ERROR"
        with self.assertRaises(GraphQLError):
            execute_query(query, user=self.user).to_dict()
            self.assertTrue("Exception was not raised.")

    def test_execute_saved_query(self):
        resp = execute_saved_query("gql-1", user=self.user).to_dict()
        self.assertFalse(resp["data"].get("error"))

    def test_execute_saved_query_with_variable(self):
        resp = execute_saved_query("gql-2", user=self.user, variables={"name": "site-1"}).to_dict()
        self.assertFalse(resp["data"].get("error"))

=======
from nautobot.extras.models import ChangeLoggedModel, CustomField, ConfigContext, Relationship, Status
from nautobot.ipam.models import IPAddress, VLAN
from nautobot.users.models import ObjectPermission, Token
from nautobot.tenancy.models import Tenant
>>>>>>> c5140b3d

# Use the proper swappable User model
User = get_user_model()


class GraphQLUtilsTestCase(TestCase):
    def test_str_to_var_name(self):

        self.assertEqual(str_to_var_name("IP Addresses"), "ip_addresses")
        self.assertEqual(str_to_var_name("My New VAR"), "my_new_var")
        self.assertEqual(str_to_var_name("My-VAR"), "my_var")


class GraphQLGenerateSchemaTypeTestCase(TestCase):
    def test_model_w_filterset(self):

        schema = generate_schema_type(app_name="dcim", model=Device)
        self.assertEqual(schema.__bases__[0], DjangoObjectType)
        self.assertEqual(schema._meta.model, Device)
        self.assertEqual(schema._meta.filterset_class, DeviceFilterSet)

    def test_model_wo_filterset(self):

        schema = generate_schema_type(app_name="wrong_app", model=ChangeLoggedModel)
        self.assertEqual(schema.__bases__[0], DjangoObjectType)
        self.assertEqual(schema._meta.model, ChangeLoggedModel)
        self.assertIsNone(schema._meta.filterset_class)


class GraphQLExtendSchemaType(TestCase):
    def setUp(self):

        self.datas = (
            {"field_name": "my_text", "field_type": CustomFieldTypeChoices.TYPE_TEXT},
            {
                "field_name": "my new field",
                "field_type": CustomFieldTypeChoices.TYPE_TEXT,
            },
            {
                "field_name": "my_int1",
                "field_type": CustomFieldTypeChoices.TYPE_INTEGER,
            },
            {
                "field_name": "my_int2",
                "field_type": CustomFieldTypeChoices.TYPE_INTEGER,
            },
            {
                "field_name": "my_bool_t",
                "field_type": CustomFieldTypeChoices.TYPE_BOOLEAN,
            },
            {
                "field_name": "my_bool_f",
                "field_type": CustomFieldTypeChoices.TYPE_BOOLEAN,
            },
            {"field_name": "my_date", "field_type": CustomFieldTypeChoices.TYPE_DATE},
            {"field_name": "my_url", "field_type": CustomFieldTypeChoices.TYPE_URL},
        )

        obj_type = ContentType.objects.get_for_model(Site)

        # Create custom fields for Site objects
        for data in self.datas:
            cf = CustomField.objects.create(type=data["field_type"], name=data["field_name"], required=False)
            cf.content_types.set([obj_type])

        self.schema = generate_schema_type(app_name="dcim", model=Site)

    @override_settings(GRAPHQL_CUSTOM_FIELD_PREFIX="pr")
    def test_extend_custom_field_w_prefix(self):

        schema = extend_schema_type_custom_field(self.schema, Site)

        for data in self.datas:
            field_name = f"pr_{str_to_var_name(data['field_name'])}"
            self.assertIn(field_name, schema._meta.fields.keys())

    @override_settings(GRAPHQL_CUSTOM_FIELD_PREFIX="")
    def test_extend_custom_field_wo_prefix(self):

        schema = extend_schema_type_custom_field(self.schema, Site)

        for data in self.datas:
            field_name = str_to_var_name(data["field_name"])
            self.assertIn(field_name, schema._meta.fields.keys())

    @override_settings(GRAPHQL_CUSTOM_FIELD_PREFIX=None)
    def test_extend_custom_field_prefix_none(self):

        schema = extend_schema_type_custom_field(self.schema, Site)

        for data in self.datas:
            field_name = str_to_var_name(data["field_name"])
            self.assertIn(field_name, schema._meta.fields.keys())

    def test_extend_tags_enabled(self):

        schema = extend_schema_type_tags(self.schema, Site)

        self.assertTrue(hasattr(schema, "resolve_tags"))
        self.assertIsInstance(getattr(schema, "resolve_tags"), types.FunctionType)

    def test_extend_custom_context(self):

        schema = extend_schema_type_config_context(DeviceTypeGraphQL, Device)
        self.assertIn("config_context", schema._meta.fields.keys())

    def test_extend_schema_device(self):

        schema = extend_schema_type(DeviceTypeGraphQL)
        self.assertIn("config_context", schema._meta.fields.keys())
        self.assertTrue(hasattr(schema, "resolve_tags"))
        self.assertIsInstance(getattr(schema, "resolve_tags"), types.FunctionType)

    def test_extend_schema_site(self):

        schema = extend_schema_type(self.schema)
        self.assertNotIn("config_context", schema._meta.fields.keys())
        self.assertTrue(hasattr(schema, "resolve_tags"))
        self.assertIsInstance(getattr(schema, "resolve_tags"), types.FunctionType)


class GraphQLExtendSchemaRelationship(TestCase):
    def setUp(self):

        site_ct = ContentType.objects.get_for_model(Site)
        rack_ct = ContentType.objects.get_for_model(Rack)
        vlan_ct = ContentType.objects.get_for_model(VLAN)

        self.m2m_1 = Relationship.objects.create(
            name="Vlan to Rack",
            slug="vlan-rack",
            source_type=rack_ct,
            source_label="My Vlans",
            destination_type=vlan_ct,
            destination_label="My Racks",
            type="many-to-many",
        )

        self.m2m_2 = Relationship.objects.create(
            name="Another Vlan to Rack",
            slug="vlan-rack-2",
            source_type=rack_ct,
            destination_type=vlan_ct,
            type="many-to-many",
        )

        self.o2m_1 = Relationship.objects.create(
            name="generic site to vlan",
            slug="site-vlan",
            source_type=site_ct,
            destination_type=vlan_ct,
            type="one-to-many",
        )

        self.o2o_1 = Relationship.objects.create(
            name="Primary Rack per Site",
            slug="primary-rack-site",
            source_type=rack_ct,
            source_hidden=True,
            destination_type=site_ct,
            destination_label="Primary Rack",
            type="one-to-one",
        )

        self.sites = [
            Site.objects.create(name="Site A", slug="site-a"),
            Site.objects.create(name="Site B", slug="site-b"),
            Site.objects.create(name="Site C", slug="site-c"),
        ]

        self.racks = [
            Rack.objects.create(name="Rack A", site=self.sites[0]),
            Rack.objects.create(name="Rack B", site=self.sites[1]),
            Rack.objects.create(name="Rack C", site=self.sites[2]),
        ]

        self.vlans = [
            VLAN.objects.create(name="VLAN A", vid=100, site=self.sites[0]),
            VLAN.objects.create(name="VLAN B", vid=100, site=self.sites[1]),
            VLAN.objects.create(name="VLAN C", vid=100, site=self.sites[2]),
        ]

        self.schema = generate_schema_type(app_name="dcim", model=Site)

    @override_settings(GRAPHQL_CUSTOM_RELATIONSHIP_PREFIX="pr")
    def test_extend_relationship_w_prefix(self):

        schema = extend_schema_type_relationships(self.schema, Site)

        datas = [
            {"field_slug": "primary-rack-site"},
            {"field_slug": "site-vlan"},
        ]

        for data in datas:
            field_name = f"rel_{str_to_var_name(data['field_slug'])}"
            self.assertIn(field_name, schema._meta.fields.keys())


class GraphQLSearchParameters(TestCase):
    def setUp(self):

        self.schema = generate_schema_type(app_name="dcim", model=Site)

    def test_search_parameters(self):

        fields = SiteFilterSet.get_filters().keys()
        params = generate_list_search_parameters(self.schema)
        exclude_filters = ["type"]

        for field in fields:
            if field not in exclude_filters:
                self.assertIn(field, params.keys())
            else:
                self.assertNotIn(field, params.keys())


class GraphQLAPIPermissionTest(TestCase):
    def setUp(self):
        """Initialize the Database with some datas and multiple users associated with different permissions."""
        self.groups = (
            Group.objects.create(name="Group 1"),
            Group.objects.create(name="Group 2"),
        )

        self.users = (
            User.objects.create(username="User 1", is_active=True),
            User.objects.create(username="User 2", is_active=True),
            User.objects.create(username="Super User", is_active=True, is_superuser=True),
            User.objects.create(username="Nobody", is_active=True),
        )

        self.tokens = (
            Token.objects.create(user=self.users[0], key="0123456789abcdef0123456789abcdef01234567"),
            Token.objects.create(user=self.users[1], key="abcd456789abcdef0123456789abcdef01234567"),
            Token.objects.create(user=self.users[2], key="efgh456789abcdef0123456789abcdef01234567"),
            Token.objects.create(user=self.users[3], key="ijkl456789abcdef0123456789abcdef01234567"),
        )

        self.clients = [APIClient(), APIClient(), APIClient(), APIClient()]
        self.clients[0].credentials(HTTP_AUTHORIZATION=f"Token {self.tokens[0].key}")
        self.clients[1].credentials(HTTP_AUTHORIZATION=f"Token {self.tokens[1].key}")
        self.clients[2].credentials(HTTP_AUTHORIZATION=f"Token {self.tokens[2].key}")
        self.clients[3].credentials(HTTP_AUTHORIZATION=f"Token {self.tokens[3].key}")

        self.regions = (
            Region.objects.create(name="Region 1", slug="region1"),
            Region.objects.create(name="Region 2", slug="region2"),
        )

        self.sites = (
            Site.objects.create(name="Site 1", slug="test1", region=self.regions[0]),
            Site.objects.create(name="Site 2", slug="test2", region=self.regions[1]),
        )

        site_object_type = ContentType.objects.get(app_label="dcim", model="site")
        rack_object_type = ContentType.objects.get(app_label="dcim", model="rack")

        # Apply permissions only to User 1 & 2
        for i in range(2):
            # Rack permission
            rack_obj_permission = ObjectPermission.objects.create(
                name=f"Permission Rack {i+1}",
                actions=["view", "add", "change", "delete"],
                constraints={"site__slug": f"test{i+1}"},
            )
            rack_obj_permission.object_types.add(rack_object_type)
            rack_obj_permission.groups.add(self.groups[i])
            rack_obj_permission.users.add(self.users[i])

            site_obj_permission = ObjectPermission.objects.create(
                name=f"Permission Site {i+1}",
                actions=["view", "add", "change", "delete"],
                constraints={"region__slug": f"region{i+1}"},
            )
            site_obj_permission.object_types.add(site_object_type)
            site_obj_permission.groups.add(self.groups[i])
            site_obj_permission.users.add(self.users[i])

        self.rack_grp1 = (
            Rack.objects.create(name="Rack 1-1", site=self.sites[0]),
            Rack.objects.create(name="Rack 1-2", site=self.sites[0]),
        )
        self.rack_grp2 = (
            Rack.objects.create(name="Rack 2-1", site=self.sites[1]),
            Rack.objects.create(name="Rack 2-2", site=self.sites[1]),
        )

        self.api_url = reverse("graphql-api")

        self.get_racks_query = """
        query {
            racks {
                name
            }
        }
        """

        self.get_racks_params_query = """
        query {
            racks(site: "test1") {
                name
            }
        }
        """

        self.get_racks_var_query = """
        query ($site: [String]) {
            racks(site: $site) {
                name
            }
        }
        """

        self.get_sites_racks_query = """
        query {
            sites {
                name
                racks {
                    name
                }
            }
        }
        """

    def test_graphql_api_token_with_perm(self):
        """Validate a users can query basedo n their permissions."""
        # First user
        response = self.clients[0].post(self.api_url, {"query": self.get_racks_query}, format="json")
        self.assertEqual(response.status_code, status.HTTP_200_OK)
        self.assertIsInstance(response.data["data"]["racks"], list)
        names = [item["name"] for item in response.data["data"]["racks"]]
        self.assertEqual(names, ["Rack 1-1", "Rack 1-2"])

        # Second user
        response = self.clients[1].post(self.api_url, {"query": self.get_racks_query}, format="json")
        self.assertEqual(response.status_code, status.HTTP_200_OK)
        self.assertIsInstance(response.data["data"]["racks"], list)
        names = [item["name"] for item in response.data["data"]["racks"]]
        self.assertEqual(names, ["Rack 2-1", "Rack 2-2"])

    def test_graphql_api_token_super_user(self):
        """Validate a superuser can query everything."""
        response = self.clients[2].post(self.api_url, {"query": self.get_racks_query}, format="json")
        self.assertEqual(response.status_code, status.HTTP_200_OK)
        self.assertIsInstance(response.data["data"]["racks"], list)
        names = [item["name"] for item in response.data["data"]["racks"]]
        self.assertEqual(names, ["Rack 1-1", "Rack 1-2", "Rack 2-1", "Rack 2-2"])

    def test_graphql_api_token_no_group(self):
        """Validate User with no permission users are not able to query anything by default."""
        response = self.clients[3].post(self.api_url, {"query": self.get_racks_query}, format="json")
        self.assertEqual(response.status_code, status.HTTP_200_OK)
        self.assertIsInstance(response.data["data"]["racks"], list)
        names = [item["name"] for item in response.data["data"]["racks"]]
        self.assertEqual(names, [])

    @override_settings(EXEMPT_VIEW_PERMISSIONS=["*"])
    def test_graphql_api_token_no_group_exempt(self):
        """Validate User with no permission users are able to query based on the exempt permissions."""
        response = self.clients[3].post(self.api_url, {"query": self.get_racks_query}, format="json")
        self.assertEqual(response.status_code, status.HTTP_200_OK)
        self.assertIsInstance(response.data["data"]["racks"], list)
        names = [item["name"] for item in response.data["data"]["racks"]]
        self.assertEqual(names, ["Rack 1-1", "Rack 1-2", "Rack 2-1", "Rack 2-2"])

    def test_graphql_api_no_token(self):
        """Validate unauthenticated users are not able to query anything by default."""
        client = APIClient()
        response = client.post(self.api_url, {"query": self.get_racks_query}, format="json")
        self.assertEqual(response.status_code, status.HTTP_200_OK)
        self.assertIsInstance(response.data["data"]["racks"], list)
        names = [item["name"] for item in response.data["data"]["racks"]]
        self.assertEqual(names, [])

    @override_settings(EXEMPT_VIEW_PERMISSIONS=["*"])
    def test_graphql_api_no_token_exempt(self):
        """Validate unauthenticated users are able to query based on the exempt permissions."""
        client = APIClient()
        response = client.post(self.api_url, {"query": self.get_racks_query}, format="json")
        self.assertEqual(response.status_code, status.HTTP_200_OK)
        self.assertIsInstance(response.data["data"]["racks"], list)
        names = [item["name"] for item in response.data["data"]["racks"]]
        self.assertEqual(names, ["Rack 1-1", "Rack 1-2", "Rack 2-1", "Rack 2-2"])

    def test_graphql_api_wrong_token(self):
        """Validate a wrong token return 403."""
        client = APIClient()
        client.credentials(HTTP_AUTHORIZATION="Token zzzzzzzzzzabcdef0123456789abcdef01234567")
        response = client.post(self.api_url, {"query": self.get_racks_query}, format="json")
        self.assertEqual(response.status_code, status.HTTP_403_FORBIDDEN)

    def test_graphql_query_params(self):
        """Validate query parameters are available for a model."""
        response = self.clients[2].post(self.api_url, {"query": self.get_racks_params_query}, format="json")
        self.assertEqual(response.status_code, status.HTTP_200_OK)
        self.assertIsInstance(response.data["data"]["racks"], list)
        names = [item["name"] for item in response.data["data"]["racks"]]
        self.assertEqual(names, ["Rack 1-1", "Rack 1-2"])

    def test_graphql_query_variables(self):
        """Validate graphql variables are working as expected."""
        payload = {"query": self.get_racks_var_query, "variables": {"site": "test1"}}
        response = self.clients[2].post(self.api_url, payload, format="json")
        self.assertEqual(response.status_code, status.HTTP_200_OK)
        self.assertIsInstance(response.data["data"]["racks"], list)
        names = [item["name"] for item in response.data["data"]["racks"]]
        self.assertEqual(names, ["Rack 1-1", "Rack 1-2"])

        payload = {"query": self.get_racks_var_query, "variables": {"site": "test2"}}
        response = self.clients[2].post(self.api_url, payload, format="json")
        self.assertEqual(response.status_code, status.HTTP_200_OK)
        self.assertIsInstance(response.data["data"]["racks"], list)
        names = [item["name"] for item in response.data["data"]["racks"]]
        self.assertEqual(names, ["Rack 2-1", "Rack 2-2"])

    def test_graphql_query_multi_level(self):
        """Validate request with multiple levels return the proper information, following the permissions."""
        response = self.clients[0].post(self.api_url, {"query": self.get_sites_racks_query}, format="json")
        self.assertEqual(response.status_code, status.HTTP_200_OK)
        self.assertIsInstance(response.data["data"]["sites"], list)
        site_names = [item["name"] for item in response.data["data"]["sites"]]
        self.assertEqual(site_names, ["Site 1"])
        rack_names = [item["name"] for item in response.data["data"]["sites"][0]["racks"]]
        self.assertEqual(rack_names, ["Rack 1-1", "Rack 1-2"])

    def test_graphql_query_format(self):
        """Validate application/graphql query is working properly."""
        client = APIClient()
        client.credentials(HTTP_AUTHORIZATION=f"Token {self.tokens[2].key}")
        response = client.post(
            self.api_url,
            data=self.get_sites_racks_query,
            content_type="application/graphql",
        )
        self.assertEqual(response.status_code, status.HTTP_200_OK)
        self.assertIsInstance(response.data["data"]["sites"], list)
        site_names = [item["name"] for item in response.data["data"]["sites"]]
        self.assertEqual(site_names, ["Site 1", "Site 2"])


<<<<<<< HEAD
class GraphQLQueryTest(APITestCase):
=======
class GraphQLQuery(TestCase):
>>>>>>> c5140b3d
    def setUp(self):
        """Initialize the Database with some datas."""
        super().setUp()
        self.user = User.objects.create(username="Super User", is_active=True, is_superuser=True)

        # Initialize fake request that will be required to execute GraphQL query
        self.request = RequestFactory().request(SERVER_NAME="WebRequestContext")
        self.request.id = uuid.uuid4()
        self.request.user = self.user

        self.backend = get_default_backend()
        self.schema = graphene_settings.SCHEMA

        # Populate Data
        manufacturer = Manufacturer.objects.create(name="Manufacturer 1", slug="manufacturer-1")
        self.devicetype = DeviceType.objects.create(
            manufacturer=manufacturer, model="Device Type 1", slug="device-type-1"
        )
        self.devicerole1 = DeviceRole.objects.create(name="Device Role 1", slug="device-role-1")
        self.devicerole2 = DeviceRole.objects.create(name="Device Role 2", slug="device-role-2")
        self.status1 = Status.objects.create(name="status1", slug="status1")
        self.status2 = Status.objects.create(name="status2", slug="status2")
        self.region1 = Region.objects.create(name="Region1", slug="region1")
        self.region2 = Region.objects.create(name="Region2", slug="region2")
        self.site1 = Site.objects.create(
            name="Site-1", slug="site-1", asn=65000, status=self.status1, region=self.region1
        )
        self.site2 = Site.objects.create(
            name="Site-2", slug="site-2", asn=65099, status=self.status2, region=self.region2
        )
        self.rack1 = Rack.objects.create(name="Rack 1", site=self.site1)
        self.rack2 = Rack.objects.create(name="Rack 2", site=self.site2)
        self.tenant1 = Tenant.objects.create(name="Tenant 1", slug="tenant-1")
        self.tenant2 = Tenant.objects.create(name="Tenant 2", slug="tenant-2")

        self.vlan1 = VLAN.objects.create(name="VLAN 1", vid=100, site=self.site1)
        self.vlan2 = VLAN.objects.create(name="VLAN 2", vid=200, site=self.site2)

        self.device1 = Device.objects.create(
            name="Device 1",
            device_type=self.devicetype,
            device_role=self.devicerole1,
            site=self.site1,
            status=self.status1,
            rack=self.rack1,
            tenant=self.tenant1,
            face="front",
            comments="First Device",
        )

        self.interface11 = Interface.objects.create(
            name="Int1",
            type=InterfaceTypeChoices.TYPE_VIRTUAL,
            device=self.device1,
            mac_address="00:11:11:11:11:11",
            mode=InterfaceModeChoices.MODE_ACCESS,
            untagged_vlan=self.vlan1,
        )
        self.interface12 = Interface.objects.create(
            name="Int2",
            type=InterfaceTypeChoices.TYPE_VIRTUAL,
            device=self.device1,
        )
        self.ipaddr1 = IPAddress.objects.create(
            address="10.0.1.1/24", status=self.status1, assigned_object=self.interface11
        )

        self.device2 = Device.objects.create(
            name="Device 2",
            device_type=self.devicetype,
            device_role=self.devicerole2,
            site=self.site1,
            status=self.status2,
            rack=self.rack2,
            tenant=self.tenant2,
            face="rear",
        )

        self.interface21 = Interface.objects.create(
            name="Int1",
            type=InterfaceTypeChoices.TYPE_VIRTUAL,
            device=self.device2,
            untagged_vlan=self.vlan2,
            mode=InterfaceModeChoices.MODE_ACCESS,
        )
        self.interface22 = Interface.objects.create(
            name="Int2", type=InterfaceTypeChoices.TYPE_1GE_FIXED, device=self.device2, mac_address="00:12:12:12:12:12"
        )
        self.ipaddr2 = IPAddress.objects.create(
            address="10.0.2.1/30", status=self.status2, assigned_object=self.interface12
        )

        self.device3 = Device.objects.create(
            name="Device 3",
            device_type=self.devicetype,
            device_role=self.devicerole1,
            site=self.site2,
            status=self.status1,
        )

        self.interface31 = Interface.objects.create(
            name="Int1", type=InterfaceTypeChoices.TYPE_VIRTUAL, device=self.device3
        )
        self.interface31 = Interface.objects.create(
            name="Mgmt1",
            type=InterfaceTypeChoices.TYPE_VIRTUAL,
            device=self.device3,
            mgmt_only=True,
            enabled=False,
        )

        self.cable1 = Cable.objects.create(
            termination_a=self.interface11,
            termination_b=self.interface12,
            status=self.status1,
        )
        self.cable2 = Cable.objects.create(
            termination_a=self.interface31,
            termination_b=self.interface21,
            status=self.status2,
        )

        context1 = ConfigContext.objects.create(name="context 1", weight=101, data={"a": 123, "b": 456, "c": 777})
        context1.regions.add(self.region1)

    def execute_query(self, query, variables=None):

        document = self.backend.document_from_string(self.schema, query)
        if variables:
            return document.execute(context_value=self.request, variable_values=variables)
        else:
            return document.execute(context_value=self.request)

    @override_settings(EXEMPT_VIEW_PERMISSIONS=["*"])
    def test_query_config_context(self):

        query = """
        query {
            devices {
                name
                config_context
            }
        }
        """

        expected_data = {"a": 123, "b": 456, "c": 777}

        result = self.execute_query(query)

        self.assertIsInstance(result.data["devices"], list)
        device_names = [item["name"] for item in result.data["devices"]]
        self.assertEqual(sorted(device_names), ["Device 1", "Device 2", "Device 3"])

        config_context = [item["config_context"] for item in result.data["devices"]]
        self.assertIsInstance(config_context[0], dict)
        self.assertDictEqual(config_context[0], expected_data)

    @override_settings(EXEMPT_VIEW_PERMISSIONS=["*"])
    def test_query_device_role_filter(self):

        query = """
            query {
                devices(role: "device-role-1") {
                    id
                    name
                }
            }
        """
        result = self.execute_query(query)

        self.assertEqual(len(result.data["devices"]), 2)
        device_names = [item["name"] for item in result.data["devices"]]
        self.assertEqual(sorted(device_names), ["Device 1", "Device 3"])

    @override_settings(EXEMPT_VIEW_PERMISSIONS=["*"])
    def test_query_with_bad_filter(self):

        query = """
            query {
                devices(role: "EXPECT NO ENTRIES") {
                    id
                    name
                }
            }
        """

        response = self.execute_query(query)
        self.assertEqual(len(response.errors), 1)
        self.assertIsInstance(response.errors[0], GraphQLLocatedError)

    @override_settings(EXEMPT_VIEW_PERMISSIONS=["*"])
    def test_query_sites_filter(self):

        filters = (
            ('name: "Site-1"', 1),
            ('name: ["Site-1"]', 1),
            ('name: ["Site-1", "Site-2"]', 2),
            ('name__ic: "Site"', 2),
            ('name__ic: ["Site"]', 2),
            ('name__nic: "Site"', 0),
            ('name__nic: ["Site"]', 0),
            ('region: "region1"', 1),
            ('region: ["region1"]', 1),
            ('region: ["region1", "region2"]', 2),
            ("asn: 65000", 1),
            ("asn: [65099]", 1),
            ("asn: [65000, 65099]", 2),
            (f'id: "{self.site1.pk}"', 1),
            (f'id: ["{self.site1.pk}"]', 1),
            (f'id: ["{self.site1.pk}", "{self.site2.pk}"]', 2),
            ('status: "status1"', 1),
            ('status: ["status2"]', 1),
            ('status: ["status1", "status2"]', 2),
        )

        for filter, nbr_expected_results in filters:
            with self.subTest(msg=f"Checking {filter}", filter=filter, nbr_expected_results=nbr_expected_results):
                query = "query { sites(" + filter + "){ name }}"
                result = self.execute_query(query)
                self.assertIsNone(result.errors)
                self.assertEqual(len(result.data["sites"]), nbr_expected_results)

    @override_settings(EXEMPT_VIEW_PERMISSIONS=["*"])
    def test_query_devices_filter(self):

        filters = (
            ('name: "Device 1"', 1),
            ('name: ["Device 1"]', 1),
            ('name: ["Device 1", "Device 2"]', 2),
            ('name__ic: "Device"', 3),
            ('name__ic: ["Device"]', 3),
            ('name__nic: "Device"', 0),
            ('name__nic: ["Device"]', 0),
            (f'id: "{self.device1.pk}"', 1),
            (f'id: ["{self.device1.pk}"]', 1),
            (f'id: ["{self.device1.pk}", "{self.device2.pk}"]', 2),
            ('role: "device-role-1"', 2),
            ('role: ["device-role-1"]', 2),
            ('role: ["device-role-1", "device-role-2"]', 3),
            ('site: "site-1"', 2),
            ('site: ["site-1"]', 2),
            ('site: ["site-1", "site-2"]', 3),
            ('region: "region1"', 2),
            ('region: ["region1"]', 2),
            ('region: ["region1", "region2"]', 3),
            ('face: "front"', 1),
            ('face: "rear"', 1),
            ('status: "status1"', 2),
            ('status: ["status2"]', 1),
            ('status: ["status1", "status2"]', 3),
            ("is_full_depth: true", 3),
            ("is_full_depth: false", 0),
            ("has_primary_ip: true", 0),
            ("has_primary_ip: false", 3),
            ('mac_address: "00:11:11:11:11:11"', 1),
            ('mac_address: ["00:12:12:12:12:12"]', 1),
            ('mac_address: ["00:11:11:11:11:11", "00:12:12:12:12:12"]', 2),
            ('mac_address: "99:11:11:11:11:11"', 0),
            ('q: "first"', 1),
            ('q: "notthere"', 0),
        )

        for filter, nbr_expected_results in filters:
            with self.subTest(msg=f"Checking {filter}", filter=filter, nbr_expected_results=nbr_expected_results):
                query = "query {devices(" + filter + "){ name }}"
                result = self.execute_query(query)
                self.assertIsNone(result.errors)
                self.assertEqual(len(result.data["devices"]), nbr_expected_results)

    @override_settings(EXEMPT_VIEW_PERMISSIONS=["*"])
    def test_query_ip_addresses_filter(self):

        filters = (
            ('address: "10.0.1.1"', 1),
            ("family: 4", 2),
            ('status: "status1"', 1),
            ('status: ["status2"]', 1),
            ('status: ["status1", "status2"]', 2),
            ("mask_length: 24", 1),
            ("mask_length: 30", 1),
            ("mask_length: 28", 0),
            ('parent: "10.0.0.0/16"', 2),
            ('parent: "10.0.2.0/24"', 1),
        )

        for filter, nbr_expected_results in filters:
            with self.subTest(msg=f"Checking {filter}", filter=filter, nbr_expected_results=nbr_expected_results):
                query = "query { ip_addresses(" + filter + "){ address }}"
                result = self.execute_query(query)
                self.assertIsNone(result.errors)
                self.assertEqual(len(result.data["ip_addresses"]), nbr_expected_results)

    @override_settings(EXEMPT_VIEW_PERMISSIONS=["*"])
    def test_query_cables_filter(self):

        filters = (
            (f'device_id: "{self.device1.id}"', 1),
            ('device: "Device 3"', 1),
            ('device: ["Device 1", "Device 3"]', 2),
            (f'rack_id: "{self.rack1.id}"', 1),
            ('rack: "Rack 2"', 1),
            ('rack: ["Rack 1", "Rack 2"]', 2),
            (f'site_id: "{self.site1.id}"', 2),
            ('site: "site-2"', 1),
            ('site: ["site-1", "site-2"]', 2),
            (f'tenant_id: "{self.tenant1.id}"', 1),
            ('tenant: "tenant-2"', 1),
            ('tenant: ["tenant-1", "tenant-2"]', 2),
        )

        for filter, nbr_expected_results in filters:
            with self.subTest(msg=f"Checking {filter}", filter=filter, nbr_expected_results=nbr_expected_results):
                query = "query { cables(" + filter + "){ id }}"
                result = self.execute_query(query)
                self.assertIsNone(result.errors)
                self.assertEqual(len(result.data["cables"]), nbr_expected_results)

    @override_settings(EXEMPT_VIEW_PERMISSIONS=["*"])
    def test_query_interfaces_filter(self):
        """Test custom interface filter fields and boolean, not other concrete fields."""

        filters = (
            (f'device_id: "{self.device1.id}"', 2),
            ('device: "Device 3"', 2),
            ('device: ["Device 1", "Device 3"]', 4),
            ('kind: "virtual"', 5),
            ('mac_address: "00:11:11:11:11:11"', 1),
            ("vlan: 100", 1),
            (f'vlan_id: "{self.vlan1.id}"', 1),
            ("mgmt_only: true", 1),
            ("enabled: false", 1),
        )

        for filter, nbr_expected_results in filters:
            with self.subTest(msg=f"Checking {filter}", filter=filter, nbr_expected_results=nbr_expected_results):
                query = "query { interfaces(" + filter + "){ id }}"
                result = self.execute_query(query)
                self.assertIsNone(result.errors)
                self.assertEqual(len(result.data["interfaces"]), nbr_expected_results)<|MERGE_RESOLUTION|>--- conflicted
+++ resolved
@@ -9,31 +9,6 @@
 from django.urls import reverse
 from graphql import GraphQLError
 from graphene_django import DjangoObjectType
-<<<<<<< HEAD
-from rest_framework import status
-from rest_framework.test import APIClient
-
-from nautobot.utilities.testing import APITestCase
-from nautobot.users.models import ObjectPermission, Token
-from nautobot.dcim.models import (
-    Device,
-    Site,
-    Region,
-    Rack,
-    Manufacturer,
-    DeviceType,
-    DeviceRole,
-)
-from nautobot.dcim.graphql.types import DeviceType as DeviceTypeGraphQL
-from nautobot.dcim.filters import DeviceFilterSet, SiteFilterSet
-from nautobot.ipam.models import VLAN
-from nautobot.extras.models import (
-    ChangeLoggedModel,
-    CustomField,
-    ConfigContext,
-    GraphQLQuery,
-    Relationship,
-=======
 from graphene_django.settings import graphene_settings
 from graphql.error.located_error import GraphQLLocatedError
 from graphql import get_default_backend
@@ -43,7 +18,6 @@
 from nautobot.core.graphql.generators import (
     generate_list_search_parameters,
     generate_schema_type,
->>>>>>> c5140b3d
 )
 from nautobot.core.graphql import execute_query, execute_saved_query
 from nautobot.core.graphql.utils import str_to_var_name
@@ -59,8 +33,15 @@
 from nautobot.dcim.graphql.types import DeviceType as DeviceTypeGraphQL
 from nautobot.dcim.models import Cable, Device, DeviceRole, DeviceType, Interface, Manufacturer, Rack, Region, Site
 from nautobot.extras.choices import CustomFieldTypeChoices
-<<<<<<< HEAD
 from nautobot.utilities.testing.utils import create_test_user
+
+from nautobot.extras.models import ChangeLoggedModel, CustomField, ConfigContext, GraphQLQuery, Relationship, Status
+from nautobot.ipam.models import IPAddress, VLAN
+from nautobot.users.models import ObjectPermission, Token
+from nautobot.tenancy.models import Tenant
+
+# Use the proper swappable User model
+User = get_user_model()
 
 
 class GraphQLTestCase(TestCase):
@@ -105,16 +86,6 @@
     def test_execute_saved_query_with_variable(self):
         resp = execute_saved_query("gql-2", user=self.user, variables={"name": "site-1"}).to_dict()
         self.assertFalse(resp["data"].get("error"))
-
-=======
-from nautobot.extras.models import ChangeLoggedModel, CustomField, ConfigContext, Relationship, Status
-from nautobot.ipam.models import IPAddress, VLAN
-from nautobot.users.models import ObjectPermission, Token
-from nautobot.tenancy.models import Tenant
->>>>>>> c5140b3d
-
-# Use the proper swappable User model
-User = get_user_model()
 
 
 class GraphQLUtilsTestCase(TestCase):
@@ -553,11 +524,7 @@
         self.assertEqual(site_names, ["Site 1", "Site 2"])
 
 
-<<<<<<< HEAD
-class GraphQLQueryTest(APITestCase):
-=======
 class GraphQLQuery(TestCase):
->>>>>>> c5140b3d
     def setUp(self):
         """Initialize the Database with some datas."""
         super().setUp()

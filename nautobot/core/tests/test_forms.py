from unittest import mock

from django import forms as django_forms
from django.contrib.contenttypes.models import ContentType
from django.http import QueryDict
from django.test import TestCase
from django.urls import reverse
from netaddr import IPNetwork

from nautobot.core import filters, forms, testing
from nautobot.core.utils import requests
from nautobot.dcim import filters as dcim_filters, forms as dcim_forms, models as dcim_models
from nautobot.dcim.tests import test_views
from nautobot.extras import filters as extras_filters, models as extras_models
from nautobot.ipam import forms as ipam_forms, models as ipam_models


class SearchFormTestCase(TestCase):
    def test_q_placeholder(self):
        from nautobot.core.forms import SearchForm

        self.assertEqual(SearchForm().fields["q"].widget.attrs["placeholder"], "Search")

        # Assert the q field placeholder is overridden
        self.assertEqual(
            SearchForm(q_placeholder="Search Locations").fields["q"].widget.attrs["placeholder"], "Search Locations"
        )


class ExpandIPAddress(TestCase):
    """
    Validate the operation of expand_ipaddress_pattern().
    """

    def test_ipv4_range(self):
        input_ = "1.2.3.[9-10]/32"
        output = sorted(
            [
                "1.2.3.9/32",
                "1.2.3.10/32",
            ]
        )

        self.assertEqual(sorted(forms.expand_ipaddress_pattern(input_, 4)), output)

    def test_ipv4_set(self):
        input_ = "1.2.3.[4,44]/32"
        output = sorted(
            [
                "1.2.3.4/32",
                "1.2.3.44/32",
            ]
        )

        self.assertEqual(sorted(forms.expand_ipaddress_pattern(input_, 4)), output)

    def test_ipv4_multiple_ranges(self):
        input_ = "1.[9-10].3.[9-11]/32"
        output = sorted(
            [
                "1.9.3.9/32",
                "1.9.3.10/32",
                "1.9.3.11/32",
                "1.10.3.9/32",
                "1.10.3.10/32",
                "1.10.3.11/32",
            ]
        )

        self.assertEqual(sorted(forms.expand_ipaddress_pattern(input_, 4)), output)

    def test_ipv4_multiple_sets(self):
        input_ = "1.[2,22].3.[4,44]/32"
        output = sorted(
            [
                "1.2.3.4/32",
                "1.2.3.44/32",
                "1.22.3.4/32",
                "1.22.3.44/32",
            ]
        )

        self.assertEqual(sorted(forms.expand_ipaddress_pattern(input_, 4)), output)

    def test_ipv4_set_and_range(self):
        input_ = "1.[2,22].3.[9-11]/32"
        output = sorted(
            [
                "1.2.3.9/32",
                "1.2.3.10/32",
                "1.2.3.11/32",
                "1.22.3.9/32",
                "1.22.3.10/32",
                "1.22.3.11/32",
            ]
        )

        self.assertEqual(sorted(forms.expand_ipaddress_pattern(input_, 4)), output)

    def test_ipv6_range(self):
        input_ = "fec::abcd:[9-b]/64"
        output = sorted(
            [
                "fec::abcd:9/64",
                "fec::abcd:a/64",
                "fec::abcd:b/64",
            ]
        )

        self.assertEqual(sorted(forms.expand_ipaddress_pattern(input_, 6)), output)

    def test_ipv6_range_multichar_field(self):
        input_ = "fec::abcd:[f-11]/64"
        output = sorted(
            [
                "fec::abcd:f/64",
                "fec::abcd:10/64",
                "fec::abcd:11/64",
            ]
        )

        self.assertEqual(sorted(forms.expand_ipaddress_pattern(input_, 6)), output)

    def test_ipv6_set(self):
        input_ = "fec::abcd:[9,ab]/64"
        output = sorted(
            [
                "fec::abcd:9/64",
                "fec::abcd:ab/64",
            ]
        )

        self.assertEqual(sorted(forms.expand_ipaddress_pattern(input_, 6)), output)

    def test_ipv6_multiple_ranges(self):
        input_ = "fec::[1-2]bcd:[9-b]/64"
        output = sorted(
            [
                "fec::1bcd:9/64",
                "fec::1bcd:a/64",
                "fec::1bcd:b/64",
                "fec::2bcd:9/64",
                "fec::2bcd:a/64",
                "fec::2bcd:b/64",
            ]
        )

        self.assertEqual(sorted(forms.expand_ipaddress_pattern(input_, 6)), output)

    def test_ipv6_multiple_sets(self):
        input_ = "fec::[a,f]bcd:[9,ab]/64"
        output = sorted(
            [
                "fec::abcd:9/64",
                "fec::abcd:ab/64",
                "fec::fbcd:9/64",
                "fec::fbcd:ab/64",
            ]
        )

        self.assertEqual(sorted(forms.expand_ipaddress_pattern(input_, 6)), output)

    def test_ipv6_set_and_range(self):
        input_ = "fec::[dead,beaf]:[9-b]/64"
        output = sorted(
            [
                "fec::dead:9/64",
                "fec::dead:a/64",
                "fec::dead:b/64",
                "fec::beaf:9/64",
                "fec::beaf:a/64",
                "fec::beaf:b/64",
            ]
        )

        self.assertEqual(sorted(forms.expand_ipaddress_pattern(input_, 6)), output)

    def test_invalid_address_version(self):
        with self.assertRaisesRegex(Exception, "Invalid IP address version: 5"):
            sorted(forms.expand_ipaddress_pattern(None, 5))

    def test_invalid_non_pattern(self):
        with self.assertRaises(ValueError):
            sorted(forms.expand_ipaddress_pattern("1.2.3.4/32", 4))

    def test_invalid_range(self):
        with self.assertRaises(ValueError):
            sorted(forms.expand_ipaddress_pattern("1.2.3.[4-]/32", 4))

        with self.assertRaises(ValueError):
            sorted(forms.expand_ipaddress_pattern("1.2.3.[-4]/32", 4))

        with self.assertRaises(ValueError):
            sorted(forms.expand_ipaddress_pattern("1.2.3.[4--5]/32", 4))

    def test_invalid_range_bounds(self):
        self.assertEqual(sorted(forms.expand_ipaddress_pattern("1.2.3.[4-3]/32", 6)), [])

    def test_invalid_set(self):
        with self.assertRaises(ValueError):
            sorted(forms.expand_ipaddress_pattern("1.2.3.[4]/32", 4))

        with self.assertRaises(ValueError):
            sorted(forms.expand_ipaddress_pattern("1.2.3.[4,]/32", 4))

        with self.assertRaises(ValueError):
            sorted(forms.expand_ipaddress_pattern("1.2.3.[,4]/32", 4))

        with self.assertRaises(ValueError):
            sorted(forms.expand_ipaddress_pattern("1.2.3.[4,,5]/32", 4))


class ExpandAlphanumeric(TestCase):
    """
    Validate the operation of expand_alphanumeric_pattern().
    """

    def test_range_numberic(self):
        input_ = "r[9-11]a"
        output = sorted(
            [
                "r9a",
                "r10a",
                "r11a",
            ]
        )

        self.assertEqual(sorted(forms.expand_alphanumeric_pattern(input_)), output)

    def test_range_alpha(self):
        input_ = "[r-t]1a"
        output = sorted(
            [
                "r1a",
                "s1a",
                "t1a",
            ]
        )

        self.assertEqual(sorted(forms.expand_alphanumeric_pattern(input_)), output)

    def test_set(self):
        input_ = "[r,t]1a"
        output = sorted(
            [
                "r1a",
                "t1a",
            ]
        )

        self.assertEqual(sorted(forms.expand_alphanumeric_pattern(input_)), output)

    def test_set_multichar(self):
        input_ = "[ra,tb]1a"
        output = sorted(
            [
                "ra1a",
                "tb1a",
            ]
        )

        self.assertEqual(sorted(forms.expand_alphanumeric_pattern(input_)), output)

    def test_multiple_ranges(self):
        input_ = "[r-t]1[a-b]"
        output = sorted(
            [
                "r1a",
                "r1b",
                "s1a",
                "s1b",
                "t1a",
                "t1b",
            ]
        )

        self.assertEqual(sorted(forms.expand_alphanumeric_pattern(input_)), output)

    def test_multiple_sets(self):
        input_ = "[ra,tb]1[ax,by]"
        output = sorted(
            [
                "ra1ax",
                "ra1by",
                "tb1ax",
                "tb1by",
            ]
        )

        self.assertEqual(sorted(forms.expand_alphanumeric_pattern(input_)), output)

    def test_set_and_range(self):
        input_ = "[ra,tb]1[a-c]"
        output = sorted(
            [
                "ra1a",
                "ra1b",
                "ra1c",
                "tb1a",
                "tb1b",
                "tb1c",
            ]
        )

        self.assertEqual(sorted(forms.expand_alphanumeric_pattern(input_)), output)

    def test_invalid_non_pattern(self):
        with self.assertRaises(ValueError):
            sorted(forms.expand_alphanumeric_pattern("r9a"))

    def test_invalid_range(self):
        with self.assertRaises(ValueError):
            sorted(forms.expand_alphanumeric_pattern("r[8-]a"))

        with self.assertRaises(ValueError):
            sorted(forms.expand_alphanumeric_pattern("r[-8]a"))

        with self.assertRaises(ValueError):
            sorted(forms.expand_alphanumeric_pattern("r[8--9]a"))

    def test_invalid_range_alphanumeric(self):
        self.assertEqual(sorted(forms.expand_alphanumeric_pattern("r[9-a]a")), [])
        self.assertEqual(sorted(forms.expand_alphanumeric_pattern("r[a-9]a")), [])

    def test_invalid_range_bounds(self):
        self.assertEqual(sorted(forms.expand_alphanumeric_pattern("r[9-8]a")), [])
        self.assertEqual(sorted(forms.expand_alphanumeric_pattern("r[b-a]a")), [])

    def test_invalid_range_len(self):
        with self.assertRaises(django_forms.ValidationError):
            sorted(forms.expand_alphanumeric_pattern("r[a-bb]a"))

    def test_invalid_set(self):
        with self.assertRaises(ValueError):
            sorted(forms.expand_alphanumeric_pattern("r[a]a"))

        with self.assertRaises(ValueError):
            sorted(forms.expand_alphanumeric_pattern("r[a,]a"))

        with self.assertRaises(ValueError):
            sorted(forms.expand_alphanumeric_pattern("r[,a]a"))

        with self.assertRaises(ValueError):
            sorted(forms.expand_alphanumeric_pattern("r[a,,b]a"))


class AddFieldToFormClassTest(TestCase):
    def test_field_added(self):
        """
        Test adding of a new field to an existing form.
        """
        new_form_field = django_forms.CharField(required=False, label="Added Field Description")
        new_form_field_name = "added_form_field_name"
        self.assertNotIn(new_form_field_name, ipam_forms.ServiceFilterForm().fields.keys())
        forms.add_field_to_filter_form_class(ipam_forms.ServiceFilterForm, new_form_field_name, new_form_field)
        self.assertIn(new_form_field_name, ipam_forms.ServiceFilterForm().fields.keys())

    def test_field_validation(self):
        """
        Test that the helper function performs validation on field to be added:
            - Name collission not permitted
            - Field must be inheriting from django.forms.Field
        """
        with self.assertRaises(TypeError):
            forms.add_field_to_filter_form_class(
                ipam_forms.ServiceFilterForm, "my_custom_field_name", ipam_models.IPAddress
            )
        with self.assertRaises(AttributeError):
            forms.add_field_to_filter_form_class(
                ipam_forms.ServiceFilterForm,
                "ports",
                django_forms.CharField(required=False, label="Added Field Description"),
            )


class DynamicModelChoiceFieldTest(TestCase):
    """Tests for DynamicModelChoiceField."""

    def setUp(self):
        self.field = forms.DynamicModelChoiceField(queryset=ipam_models.IPAddress.objects.all())
        self.field_with_to_field_name = forms.DynamicModelChoiceField(
            queryset=ipam_models.IPAddress.objects.all(), to_field_name="address"
        )

    def test_prepare_value_invalid_uuid(self):
        """A nonexistent UUID PK value should be handled gracefully."""
        value = "c671a001-4c17-4ca1-80fd-fe1609bcadec"
        self.assertEqual(self.field.prepare_value(value), value)
        self.assertEqual(self.field_with_to_field_name.prepare_value(value), value)

    def test_prepare_value_valid_uuid(self):
        """A UUID PK referring to an actual object should be handled correctly."""
        ipaddr_status = extras_models.Status.objects.get_for_model(ipam_models.IPAddress).first()
        prefix_status = extras_models.Status.objects.get_for_model(ipam_models.Prefix).first()
        namespace = ipam_models.Namespace.objects.first()
        ipam_models.Prefix.objects.create(prefix="10.1.1.0/24", namespace=namespace, status=prefix_status)
        address = ipam_models.IPAddress.objects.create(address="10.1.1.1/24", namespace=namespace, status=ipaddr_status)
        self.assertEqual(self.field.prepare_value(address.pk), address.pk)
        self.assertEqual(self.field_with_to_field_name.prepare_value(address.pk), address.address)

    def test_prepare_value_valid_object(self):
        """An object reference should be handled correctly."""
        ipaddr_status = extras_models.Status.objects.get_for_model(ipam_models.IPAddress).first()
        prefix_status = extras_models.Status.objects.get_for_model(ipam_models.Prefix).first()
        namespace = ipam_models.Namespace.objects.first()
        ipam_models.Prefix.objects.create(prefix="10.1.1.0/24", namespace=namespace, status=prefix_status)
        address = ipam_models.IPAddress.objects.create(address="10.1.1.1/24", namespace=namespace, status=ipaddr_status)
        self.assertEqual(self.field.prepare_value(address), address.pk)
        self.assertEqual(self.field_with_to_field_name.prepare_value(address), address.address)


class DynamicModelMultipleChoiceFieldTest(TestCase):
    """Tests for DynamicModelMultipleChoiceField."""

    def setUp(self):
        self.field = forms.DynamicModelMultipleChoiceField(queryset=ipam_models.IPAddress.objects.all())
        self.field_with_to_field_name = forms.DynamicModelMultipleChoiceField(
            queryset=ipam_models.IPAddress.objects.all(), to_field_name="address"
        )

    def test_prepare_value_multiple_str(self):
        """A list of string (UUID) values should be handled as-is."""
        values = ["c671a001-4c17-4ca1-80fd-fe1609bcadec", "097581e8-1fd5-444f-bbf4-46324e924826"]
        self.assertEqual(self.field.prepare_value(values), values)
        self.assertEqual(self.field_with_to_field_name.prepare_value(values), values)

    def test_prepare_value_multiple_object(self):
        """A list of object values should be translated to a list of PKs."""
        ipaddr_status = extras_models.Status.objects.get_for_model(ipam_models.IPAddress).first()
        prefix_status = extras_models.Status.objects.get_for_model(ipam_models.Prefix).first()
        namespace = ipam_models.Namespace.objects.first()
        ipam_models.Prefix.objects.create(prefix="10.1.1.0/24", namespace=namespace, status=prefix_status)
        address_1 = ipam_models.IPAddress.objects.create(
            address="10.1.1.1/24", namespace=namespace, status=ipaddr_status
        )
        address_2 = ipam_models.IPAddress.objects.create(
            address="10.1.1.2/24", namespace=namespace, status=ipaddr_status
        )
        self.assertEqual(
            self.field.prepare_value([address_1, address_2]),
            [address_1.pk, address_2.pk],
        )
        self.assertEqual(
            self.field_with_to_field_name.prepare_value([address_1, address_2]),
            [address_1.address, address_2.address],
        )


class MultiValueCharFieldTest(TestCase):
    def setUp(self):
        self.filter = filters.MultiValueCharFilter()
        self.field = forms.MultiValueCharField()

    def test_field_class(self):
        """
        A MultiValueCharFilter should have a MultiValueCharField field_class attribute.
        """
        self.assertEqual(
            self.filter.field_class,
            forms.MultiValueCharField,
        )

    def test_to_python_single_str(self):
        """
        A single str value should be converted to a list containing a single str value.
        """
        self.assertEqual(
            self.field.to_python("device-1"),
            ["device-1"],
        )

    def test_to_python_multiple_str(self):
        """
        Multiple str values in a list should be handled as is.
        """
        self.assertEqual(
            self.field.to_python(["device-1", "device-2", "rack-1"]),
            ["device-1", "device-2", "rack-1"],
        )


class NumericArrayFieldTest(TestCase):
    def setUp(self):
        super().setUp()
        # We need to use a field with required=False so we can test empty/None inputs
        self.field = dcim_forms.DeviceFilterForm().fields["device_redundancy_group_priority"]

    def test_valid_input(self):
        # Mapping of input => expected
        tests = {
            None: [],
            "": [],
            "80,443-444": [80, 443, 444],
            "1024-1028,31337": [1024, 1025, 1026, 1027, 1028, 31337],
        }
        for test, expected in tests.items():
            self.assertEqual(self.field.clean(test), expected)

    def test_invalid_input(self):
        tests = [
            "pizza",
            "-41",
        ]
        for test in tests:
            with self.assertRaises(django_forms.ValidationError):
                self.field.clean(test)


class AddressFieldMixinTest(TestCase):
    """Test cases for the AddressFieldMixin."""

    def setUp(self):
        """Setting up shared variables for the AddressFieldMixin."""
        ipaddr_status = extras_models.Status.objects.get_for_model(ipam_models.IPAddress).first()
        prefix_status = extras_models.Status.objects.get_for_model(ipam_models.Prefix).first()
        self.namespace = ipam_models.Namespace.objects.first()
        self.prefix, _ = ipam_models.Prefix.objects.get_or_create(
            prefix="10.0.0.0/24", namespace=self.namespace, defaults={"status": prefix_status}
        )
        self.ip, _ = ipam_models.IPAddress.objects.get_or_create(
            address="10.0.0.1/32", parent=self.prefix, defaults={"status": ipaddr_status}
        )
        self.initial = {"address": self.ip.address}

        with mock.patch("nautobot.core.forms.forms.forms.ModelForm.__init__") as mock_init:
            ip_none = ipam_models.IPAddress()
            forms.AddressFieldMixin(initial=self.initial, instance=ip_none)
            mock_init.assert_called_with(initial=self.initial, instance=ip_none)

    def test_address_instance(self):
        """Ensure override with computed field when initial kwargs for address is not passed in."""

        # Mock the django.forms.ModelForm __init__ function used in nautobot.core.forms.forms
        with mock.patch("nautobot.core.forms.forms.forms.ModelForm.__init__") as mock_init:
            forms.AddressFieldMixin(instance=self.ip)
            mock_init.assert_called_with(initial=self.initial, instance=self.ip)


class PrefixFieldMixinTest(TestCase):
    """Test cases for the PrefixFieldMixin."""

    def setUp(self):
        """Setting up shared variables for the PrefixFieldMixin."""
        status = extras_models.Status.objects.get_for_model(ipam_models.Prefix).first()
        self.prefix = ipam_models.Prefix.objects.create(prefix=IPNetwork("10.0.0.0/24"), status=status)
        self.initial = {"prefix": self.prefix.prefix}

    def test_prefix_initial(self):
        """Ensure initial kwargs for prefix is passed through."""
        with mock.patch("nautobot.core.forms.forms.forms.ModelForm.__init__") as mock_init:
            prefix_none = ipam_models.Prefix()
            forms.PrefixFieldMixin(initial=self.initial, instance=prefix_none)
            mock_init.assert_called_with(initial=self.initial, instance=prefix_none)

    def test_prefix_instance(self):
        """Ensure override with computed field when initial kwargs for prefix is not passed in."""

        # Mock the django.forms.ModelForm __init__ function used in nautobot.core.forms.forms
        with mock.patch("nautobot.core.forms.forms.forms.ModelForm.__init__") as mock_init:
            forms.PrefixFieldMixin(instance=self.prefix)
            mock_init.assert_called_with(initial=self.initial, instance=self.prefix)


class JSONFieldTest(testing.TestCase):
    def test_no_exception_raised(self):
        """
        Demonstrate that custom fields with JSON type handle None values correctly
        """
        self.user.is_superuser = True
        self.user.save()
        test_views.create_test_device("Foo Device")
        custom_field = extras_models.CustomField(
            type="json",
            label="JSON Field",
            required=False,
        )
        custom_field.save()
        device_content_type = ContentType.objects.get_for_model(dcim_models.Device)
        custom_field.content_types.set([device_content_type])
        # Fetch URL with filter parameter
        response = self.client.get(f'{reverse("dcim:device_list")}?name=Foo%20Device')
        self.assertIn("Foo Device", str(response.content))

    def test_prepare_value_with_utf8(self):
        self.assertEqual('"I am UTF-8! 😀"', forms.JSONField().prepare_value("I am UTF-8! 😀"))


class MultiMatchModelMultipleChoiceFieldTest(TestCase):
    def test_clean(self):
        field = forms.MultiMatchModelMultipleChoiceField(
            queryset=ipam_models.VLANGroup.objects.all(), to_field_name="name"
        )
        vlan_groups = (
            ipam_models.VLANGroup.objects.create(name="VLAN Group 1"),
            ipam_models.VLANGroup.objects.create(name="VLAN Group 2"),
            ipam_models.VLANGroup.objects.create(name="VLAN Group 3"),
        )
        input_ = [vlan_groups[0].pk, vlan_groups[1].name]
        qs = field.clean(input_)
        expected_output = [vlan_groups[0].pk, vlan_groups[1].pk]
        self.assertQuerysetEqual(qs, values=expected_output, transform=lambda x: x.pk)

        invalid_values = [
            "",
            [["test"]],
            ["test"],
            [vlan_groups[0].pk, "test"],
            [None],
            vlan_groups[0].pk,
        ]
        for value in invalid_values:
            with self.assertRaises(django_forms.ValidationError):
                field.clean(value)


class WidgetsTest(TestCase):
    def test_api_select_add_query_param_with_utf8(self):
        widget = forms.APISelect()
        widget.add_query_param("utf8", "I am UTF-8! 😀")
        self.assertEqual('["I am UTF-8! 😀"]', widget.attrs["data-query-param-utf8"])


class DynamicFilterFormTest(TestCase):
    # TODO(timizuo): investigate why test fails on CI
    # def test_dynamic_filter_form_with_missing_attr(self):
    #     with self.assertRaises(AttributeError) as err:
    #         DynamicFilterForm()
    #     self.assertEqual("'DynamicFilterForm' object requires `filterset_class` attribute", str(err.exception))

    def test_dynamic_filter_form(self):
        form = forms.DynamicFilterForm(filterset=extras_filters.StatusFilterSet())
        location_form = forms.DynamicFilterForm(filterset=dcim_filters.LocationFilterSet())
        self.maxDiff = None

        with self.subTest("Assert get_lookup_field_choices"):
            self.assertEqual(
                form._get_lookup_field_choices(),
                [
                    ("color", "Color"),
                    ("contacts", "Contacts (name or ID)"),
                    ("content_types", "Content type(s)"),
                    ("created", "Created"),
                    ("dynamic_groups", "Dynamic groups (name or ID)"),
                    ("id", "Id"),
                    ("last_updated", "Last updated"),
                    ("name", "Name"),
<<<<<<< HEAD
=======
                    ("static_groups", "Static groups (name or ID)"),
                    ("teams", "Teams (name or ID)"),
>>>>>>> 0dcce471
                ],
            )
            self.assertEqual(
                location_form._get_lookup_field_choices(),
                [
                    ("asn", "ASN"),
                    ("child_location_type", "Child location type (name or ID)"),
                    ("circuit_terminations", "Circuit terminations"),
                    ("clusters", "Clusters (name or ID)"),
                    ("comments", "Comments"),
                    ("contact_email", "Contact E-mail"),
                    ("contact_name", "Contact name"),
                    ("contact_phone", "Contact phone"),
                    ("contacts", "Contacts (name or ID)"),
                    ("created", "Created"),
                    ("description", "Description"),
                    ("devices", "Devices (name or ID)"),
                    ("dynamic_groups", "Dynamic groups (name or ID)"),
                    ("cf_example_app_auto_custom_field", "Example App Automatically Added Custom Field"),
                    ("facility", "Facility"),
                    ("has_vlan_groups", "Has VLAN groups"),
                    ("has_vlans", "Has VLANs"),
                    ("has_circuit_terminations", "Has circuit terminations"),
                    ("has_clusters", "Has clusters"),
                    ("has_devices", "Has devices"),
                    ("has_power_panels", "Has power panels"),
                    ("has_prefixes", "Has prefixes"),
                    ("has_rack_groups", "Has rack groups"),
                    ("has_racks", "Has racks"),
                    ("id", "Id"),
                    ("last_updated", "Last updated"),
                    ("latitude", "Latitude"),
                    ("location_type", "Location type (name or ID)"),
                    ("subtree", "Location(s) and descendants thereof (name or ID)"),
                    ("longitude", "Longitude"),
                    ("name", "Name"),
                    ("content_type", "Object types allowed to be associated with this Location Type"),
                    ("parent", "Parent location (name or ID)"),
                    ("physical_address", "Physical address"),
                    ("power_panels", "Power panels (name or ID)"),
                    ("prefixes", "Prefixes"),
                    ("racks", "Rack (name or ID)"),
                    ("rack_groups", "Rack groups (name or ID)"),
                    ("shipping_address", "Shipping address"),
                    ("status", "Status (name or ID)"),
                    ("vlans", "Tagged VLANs (VID or ID)"),
                    ("tags", "Tags"),
                    ("teams", "Teams (name or ID)"),
                    ("tenant_id", 'Tenant (ID) (deprecated, use "tenant" filter instead)'),
                    ("tenant", "Tenant (name or ID)"),
                    ("tenant_group", "Tenant Group (name or ID)"),
                    ("time_zone", "Time zone"),
                    ("vlan_groups", "VLAN groups (name or ID)"),
                ],
            )

        with self.subTest(
            "Assert that the `filterset_filters` property of DynamicFilterForm instance "
            "gets the accurate `filterset_class` filters"
        ):

            def get_dict_of_field_and_value_class_from_filters(filters_dict):
                """return a dict of the filters' field and field value class.

                This is required because instantiated classes of the same type are not equal.
                For Example `Location()` != `Location()` but `Location().__class__` == `Location().__class__`
                """
                return {field: value.__class__ for field, value in filters_dict.items()}

            self.assertEqual(
                get_dict_of_field_and_value_class_from_filters(form.filterset_filters),
                get_dict_of_field_and_value_class_from_filters(extras_filters.StatusFilterSet().filters),
            )
            self.assertEqual(
                get_dict_of_field_and_value_class_from_filters(location_form.filterset_filters),
                get_dict_of_field_and_value_class_from_filters(dcim_filters.LocationFilterSet().filters),
            )

        with self.subTest("Assert lookup_field, lookup_value & lookup_type fields has accurate attributes"):
            self.assertEqual(
                form.fields["lookup_field"]._choices,
                [
                    (None, "---------"),
                    ("color", "Color"),
                    ("contacts", "Contacts (name or ID)"),
                    ("content_types", "Content type(s)"),
                    ("created", "Created"),
                    ("dynamic_groups", "Dynamic groups (name or ID)"),
                    ("id", "Id"),
                    ("last_updated", "Last updated"),
                    ("name", "Name"),
<<<<<<< HEAD
=======
                    ("static_groups", "Static groups (name or ID)"),
                    ("teams", "Teams (name or ID)"),
>>>>>>> 0dcce471
                ],
            )
            self.assertEqual(
                form.fields["lookup_field"].widget.attrs,
                {"class": "nautobot-select2-static lookup_field-select", "placeholder": "Field"},
            )

            self.assertEqual(
                form.fields["lookup_type"].widget.attrs,
                {
                    "class": "nautobot-select2-api lookup_type-select",
                    "placeholder": None,
                    "data-query-param-field_name": '["$lookup_field"]',
                    "data-contenttype": "extras.status",
                    "data-url": reverse("core-api:filtersetfield-list-lookupchoices"),
                },
            )

            self.assertEqual(
                form.fields["lookup_value"].widget.attrs,
                {"class": "form-control lookup_value-input form-control", "placeholder": "Value"},
            )

    def test_dynamic_filter_form_with_data_and_prefix(self):
        """Assert that lookup value implements the right field (CharField, ChoiceField etc.) and widget."""

        request_querydict = QueryDict(mutable=True)
        request_querydict.setlistdefault("name__ic", ["Location"])
        request_querydict.setlistdefault("status", ["active"])
        request_querydict.setlistdefault("has_vlans", ["True"])
        request_querydict.setlistdefault("created__gte", ["2022-09-05 11:22:33"])
        request_querydict.setlistdefault("asn", ["4"])

        location_filterset = dcim_filters.LocationFilterSet()

        with self.subTest("Test for lookup_value with a CharField"):
            # If `lookup_field` value is a CharField and or `lookup_type` lookup expr is not `exact` or `in` then,
            # `lookup_value` field should be a CharField
            data = requests.convert_querydict_to_factory_formset_acceptable_querydict(
                request_querydict, location_filterset
            )
            form = forms.DynamicFilterForm(filterset=location_filterset, data=data, prefix="form-0")
            self.assertEqual(form.fields["lookup_type"]._choices, [("name__ic", "contains (ic)")])
            # Assert lookup_value is a CharField
            self.assertIsInstance(form.fields["lookup_value"], django_forms.CharField)

        with self.subTest("Test for lookup_value with a ChoiceField and APISelectMultiple widget"):
            # If `lookup_field` value is a relational field(ManyToMany, ForeignKey etc.) and `lookup_type` lookup expr is `exact` or `in` then,
            # `lookup_value` field should be a ChoiceField with APISelectMultiple widget
            form = forms.DynamicFilterForm(filterset=location_filterset, data=data, prefix="form-1")
            self.assertEqual(
                form.fields["lookup_type"].widget.attrs,
                {
                    "class": "nautobot-select2-api lookup_type-select",
                    "placeholder": None,
                    "data-query-param-field_name": '["$lookup_field"]',
                    "data-contenttype": "dcim.location",
                    "data-url": reverse("core-api:filtersetfield-list-lookupchoices"),
                },
            )
            self.assertIsInstance(form.fields["lookup_value"], django_forms.ChoiceField)
            self.assertIsInstance(form.fields["lookup_value"].widget, forms.APISelectMultiple)
            self.assertEqual(
                form.fields["lookup_value"].widget.attrs,
                {
                    "class": "form-control nautobot-select2-api lookup_value-input form-control",
                    "data-depth": 0,
                    "data-multiple": 1,
                    "data-query-param-content_types": '["dcim.location"]',
                    "display-field": "display",
                    "value-field": "name",
                },
            )

        with self.subTest("Test for lookup_value with a ChoiceField and StaticSelect2 widget"):
            # If `lookup_field` value is a boolean filter and `lookup_type` lookup expr is `exact`, then
            # `lookup_value` field should be a ChoiceField with StaticSelect2 widget
            form = forms.DynamicFilterForm(filterset=location_filterset, data=data, prefix="form-2")
            self.assertEqual(
                form.fields["lookup_type"].widget.attrs,
                {
                    "class": "nautobot-select2-api lookup_type-select",
                    "data-contenttype": "dcim.location",
                    "data-query-param-field_name": '["$lookup_field"]',
                    "data-url": reverse("core-api:filtersetfield-list-lookupchoices"),
                    "placeholder": None,
                },
            )
            self.assertIsInstance(form.fields["lookup_value"], django_forms.ChoiceField)
            self.assertEqual(
                form.fields["lookup_value"].widget.attrs,
                {"class": "form-control nautobot-select2-static lookup_value-input form-control"},
            )
            self.assertIsInstance(form.fields["lookup_value"].widget, forms.StaticSelect2)
            self.assertEqual(form.fields["lookup_value"].widget.choices, [("True", "Yes"), ("False", "No")])

        with self.subTest("Test for lookup_value with a DateTimeField"):
            form = forms.DynamicFilterForm(filterset=location_filterset, data=data, prefix="form-3")
            self.assertEqual(
                form.fields["lookup_type"].widget.attrs,
                {
                    "class": "nautobot-select2-api lookup_type-select",
                    "data-contenttype": "dcim.location",
                    "data-query-param-field_name": '["$lookup_field"]',
                    "data-url": reverse("core-api:filtersetfield-list-lookupchoices"),
                    "placeholder": None,
                },
            )
            self.assertIsInstance(form.fields["lookup_value"].widget, forms.DateTimePicker)

        with self.subTest("Test for lookup_value with an IntegerField"):
            form = forms.DynamicFilterForm(filterset=location_filterset, data=data, prefix="form-4")
            self.assertEqual(
                form.fields["lookup_type"].widget.attrs,
                {
                    "class": "nautobot-select2-api lookup_type-select",
                    "data-contenttype": "dcim.location",
                    "data-query-param-field_name": '["$lookup_field"]',
                    "data-url": reverse("core-api:filtersetfield-list-lookupchoices"),
                    "placeholder": None,
                },
            )
            self.assertIsInstance(form.fields["lookup_value"], django_forms.IntegerField)<|MERGE_RESOLUTION|>--- conflicted
+++ resolved
@@ -644,11 +644,7 @@
                     ("id", "Id"),
                     ("last_updated", "Last updated"),
                     ("name", "Name"),
-<<<<<<< HEAD
-=======
-                    ("static_groups", "Static groups (name or ID)"),
                     ("teams", "Teams (name or ID)"),
->>>>>>> 0dcce471
                 ],
             )
             self.assertEqual(
@@ -740,11 +736,7 @@
                     ("id", "Id"),
                     ("last_updated", "Last updated"),
                     ("name", "Name"),
-<<<<<<< HEAD
-=======
-                    ("static_groups", "Static groups (name or ID)"),
                     ("teams", "Teams (name or ID)"),
->>>>>>> 0dcce471
                 ],
             )
             self.assertEqual(

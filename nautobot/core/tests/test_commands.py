from io import StringIO

from django.core.management import call_command
import yaml

from nautobot.core.testing import TestCase


class ManagementCommandTestCase(TestCase):
    """Test case for core management commands."""

    def setUp(self):
        """Initialize user and client."""
        super().setUpNautobot()
        self.user.is_superuser = True
        self.user.is_staff = True
        self.user.save()
        self.client.force_login(self.user)

    def test_generate_performance_test_endpoints(self):
        """Test the generate_performance_test_endpoints management command."""
        out = StringIO()
        call_command("generate_performance_test_endpoints", stdout=out)
        endpoints_dict = yaml.safe_load(out.getvalue())["endpoints"]
        for view_name, value in endpoints_dict.items():
            for endpoint in value:
                with self.subTest(endpoint=endpoint):
                    response = self.client.get(endpoint, follow=True)
                    self.assertHttpStatus(
                        response,
                        200,
                        f"{view_name}: {endpoint} returns status Code {response.status_code} instead of 200",
<<<<<<< HEAD
                    )
=======
                    )

    def test_check_job_approval_status_no_jobs(self):
        out = StringIO()
        # update all jobs to not have approval_required=True
        Job.objects.update(approval_required=False)
        call_command("check_job_approval_status", stdout=out)
        output = out.getvalue()
        self.assertIn("No approval_required jobs or scheduled jobs found.", output)

    def test_check_job_approval_status_with__with_approval_required_jobs(self):
        out = StringIO()
        self.assertTrue(Job.objects.filter(approval_required=True).exists())
        self.assertFalse(ScheduledJob.objects.filter(approval_required=True).exists())
        call_command("check_job_approval_status", stdout=out)
        output = out.getvalue()
        self.assertIn("Following jobs still have `approval_required=True`.", output)

    def test_check_job_approval_status_with_approval_required_scheduled_jobs(self):
        job = Job.objects.first()
        scheduled_job = ScheduledJob.objects.create(
            name="Scheduled Job",
            task="test_managment_command.TestManagmentCommand",
            job_model=job,
            interval=JobExecutionType.TYPE_IMMEDIATELY,
            user=self.user,
            approval_required=True,
            start_time=now(),
        )
        self.assertTrue(ScheduledJob.objects.filter(approval_required=True).exists())
        with self.assertRaises(ApprovalRequiredScheduledJobsError) as cm:
            call_command("check_job_approval_status")

        self.assertIn(
            "These need to be approved (and run) or denied before upgrading to Nautobot v3", str(cm.exception)
        )
        self.assertIn(scheduled_job.name, str(cm.exception))
>>>>>>> 0b95600f
<|MERGE_RESOLUTION|>--- conflicted
+++ resolved
@@ -30,9 +30,6 @@
                         response,
                         200,
                         f"{view_name}: {endpoint} returns status Code {response.status_code} instead of 200",
-<<<<<<< HEAD
-                    )
-=======
                     )
 
     def test_check_job_approval_status_no_jobs(self):
@@ -69,5 +66,4 @@
         self.assertIn(
             "These need to be approved (and run) or denied before upgrading to Nautobot v3", str(cm.exception)
         )
-        self.assertIn(scheduled_job.name, str(cm.exception))
->>>>>>> 0b95600f
+        self.assertIn(scheduled_job.name, str(cm.exception))
from nautobot.core import testing
from nautobot.core.utils import logging


class LoggingUtilitiesTest(testing.TestCase):
    DIRTY_CLEAN = (
        # should match first default pattern
        ("http://user:password@localhost", "http://(redacted)@localhost"),
        ("HTTPS://:password@EXAMPLE.COM", "HTTPS://(redacted)@EXAMPLE.COM"),
        # should match second default pattern
        ("username myusername, password mypassword", "username (redacted) password (redacted)"),
        ("Username: me Password: you", "Username: (redacted) Password: (redacted)"),
        ("My username is someuser", "My username is (redacted)"),
        ("My password is: supersecret!123", "My password is: (redacted)"),
        # both patterns need to be applied together
        (
            "I use username FOO and password BAR to log in as https://FOO:BAR@example.com",
            "I use username (redacted) and password (redacted) to log in as https://(redacted)@example.com",
        ),
        ("Password is1234", "Password (redacted)"),
        ("Password: is1234", "Password: (redacted)"),
        ("Password is: is1234", "Password is: (redacted)"),
        ("Password is is1234", "Password is (redacted)"),
<<<<<<< HEAD
        # sanitize bytestrings too
        ("password: is1234".encode("utf-8"), "password: (redacted)".encode("utf-8")),
        # and lists
        (
            ["username: myusername", "password: is1234".encode("utf-8")],
            ["username: (redacted)", "password: (redacted)".encode("utf-8")],
        ),
        # and tuples, and nested data
        (
            ("username: myusername", ["password: is1234"]),
            ("username: (redacted)", ["password: (redacted)"]),
        ),
=======
        ("secret is: is1234", "secret is: (redacted)"),
        ("secret is is1234", "secret is (redacted)"),
        ("secrets is: is1234", "secrets is: (redacted)"),
        ("secrets is is1234", "secrets is (redacted)"),
        ('{"username": "is1234"}', '{"username": (redacted)'),
        ('{"password": "is1234"}', '{"password": (redacted)'),
        ('{"secret": "is1234"}', '{"secret": (redacted)'),
        ('{"secrets": "is1234"}', '{"secrets": (redacted)'),
>>>>>>> fba50699
    )

    def test_sanitize_default_coverage(self):
        """Test that the default sanitizer patterns cover a variety of cases."""
        for dirty, clean in self.DIRTY_CLEAN:
            self.assertEqual(logging.sanitize(dirty), clean)

    def test_sanitize_idempotent(self):
        """Test that sanitizing the same string repeatedly doesn't cascade oddly."""
        for dirty, clean in self.DIRTY_CLEAN:
            self.assertEqual(logging.sanitize(logging.sanitize(dirty)), clean)

    def test_sanitize_invalid_replacement(self):
        """Test that the replacement string can't contain backreferences."""
        with self.assertRaises(RuntimeError):
            logging.sanitize("password: is1234", replacement=r" actually \1")
        with self.assertRaises(RuntimeError):
            logging.sanitize("password: is1234", replacement=r" actually \g<1>")<|MERGE_RESOLUTION|>--- conflicted
+++ resolved
@@ -21,7 +21,14 @@
         ("Password: is1234", "Password: (redacted)"),
         ("Password is: is1234", "Password is: (redacted)"),
         ("Password is is1234", "Password is (redacted)"),
-<<<<<<< HEAD
+        ("secret is: is1234", "secret is: (redacted)"),
+        ("secret is is1234", "secret is (redacted)"),
+        ("secrets is: is1234", "secrets is: (redacted)"),
+        ("secrets is is1234", "secrets is (redacted)"),
+        ('{"username": "is1234"}', '{"username": (redacted)'),
+        ('{"password": "is1234"}', '{"password": (redacted)'),
+        ('{"secret": "is1234"}', '{"secret": (redacted)'),
+        ('{"secrets": "is1234"}', '{"secrets": (redacted)'),
         # sanitize bytestrings too
         ("password: is1234".encode("utf-8"), "password: (redacted)".encode("utf-8")),
         # and lists
@@ -34,16 +41,6 @@
             ("username: myusername", ["password: is1234"]),
             ("username: (redacted)", ["password: (redacted)"]),
         ),
-=======
-        ("secret is: is1234", "secret is: (redacted)"),
-        ("secret is is1234", "secret is (redacted)"),
-        ("secrets is: is1234", "secrets is: (redacted)"),
-        ("secrets is is1234", "secrets is (redacted)"),
-        ('{"username": "is1234"}', '{"username": (redacted)'),
-        ('{"password": "is1234"}', '{"password": (redacted)'),
-        ('{"secret": "is1234"}', '{"secret": (redacted)'),
-        ('{"secrets": "is1234"}', '{"secrets": (redacted)'),
->>>>>>> fba50699
     )
 
     def test_sanitize_default_coverage(self):

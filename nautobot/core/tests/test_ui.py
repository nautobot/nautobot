"""Test cases for nautobot.core.ui module."""

from unittest.mock import patch

from django.db.models import Sum
from django.template import Context
from django.test import RequestFactory
from django.urls import reverse

from nautobot.cloud.models import CloudNetwork, CloudResourceType, CloudService
from nautobot.cloud.tables import CloudServiceTable
from nautobot.cloud.views import CloudResourceTypeUIViewSet
from nautobot.core.models.querysets import count_related
from nautobot.core.templatetags.helpers import HTML_NONE
from nautobot.core.testing import TestCase
from nautobot.core.ui.choices import EChartsTypeChoices
from nautobot.core.ui.echarts import (
    EChartsBase,
    queryset_to_nested_dict_keys_as_series,
    queryset_to_nested_dict_records_as_series,
)
from nautobot.core.ui.object_detail import (
    _ObjectDetailAdvancedTab,
    _ObjectDetailMainTab,
    BaseTextPanel,
    DataTablePanel,
    DistinctViewTab,
    ObjectDetailContent,
    ObjectFieldsPanel,
    ObjectsTablePanel,
    Panel,
    SectionChoices,
)
<<<<<<< HEAD
from nautobot.dcim.models import Device, DeviceRedundancyGroup, Location
from nautobot.dcim.tables.devices import DeviceTable
from nautobot.ipam.models import Prefix
=======
from nautobot.dcim.models import Device, DeviceRedundancyGroup
from nautobot.dcim.tables import DeviceModuleInterfaceTable
from nautobot.dcim.tables.devices import DeviceTable
from nautobot.dcim.views import DeviceUIViewSet
>>>>>>> 9f0f468f


class DataTablePanelTest(TestCase):
    def test_init(self):
        # Minimal arguments
        DataTablePanel(context_data_key="data", weight=100)

        # Conflicting arguments
        with self.assertRaises(ValueError):
            DataTablePanel(context_data_key="data", weight=100, columns=[1, 2, 3], context_columns_key="columns")
        with self.assertRaises(ValueError):
            DataTablePanel(
                context_data_key="data",
                weight=100,
                column_headers=[1, 2, 3],
                context_column_headers_key="column_headers",
            )

        # Maximal arguments
        DataTablePanel(context_data_key="data", weight=100, columns=[1, 2, 3], column_headers=["One", "Two", "Three"])
        DataTablePanel(context_data_key="data", weight=100, context_columns_key="c", context_column_headers_key="ch")

    def test_get_columns(self):
        context = Context({"data": [{1: 1, 2: 2, 3: 3}, {1: 10, 2: 20, 3: 30}], "columns": [1, 3]})

        self.assertEqual(DataTablePanel(context_data_key="data", weight=100).get_columns(context), [1, 2, 3])
        self.assertEqual(
            DataTablePanel(context_data_key="data", weight=100, columns=[1, 2]).get_columns(context), [1, 2]
        )
        self.assertEqual(
            DataTablePanel(context_data_key="data", weight=100, context_columns_key="columns").get_columns(context),
            [1, 3],
        )

    def test_get_column_headers(self):
        context = Context(
            {
                "data": [{1: 1, 2: 2, 3: 3}, {1: 10, 2: 20, 3: 30}],
                "columns": [1, 3],
                "column_headers": ["One", "Three"],
            }
        )

        self.assertEqual(DataTablePanel(context_data_key="data", weight=100).get_column_headers(context), [])
        self.assertEqual(
            DataTablePanel(context_data_key="data", weight=100, column_headers=["one", "two"]).get_column_headers(
                context
            ),
            ["one", "two"],
        )
        self.assertEqual(
            DataTablePanel(
                context_data_key="data", weight=100, context_column_headers_key="column_headers"
            ).get_column_headers(context),
            ["One", "Three"],
        )


class ObjectFieldsPanelTest(TestCase):
    def test_get_data_ignore_nonexistent_fields(self):
        panel = ObjectFieldsPanel(weight=100, fields=["name", "foo", "bar"], ignore_nonexistent_fields=True)
        redundancy_group = DeviceRedundancyGroup.objects.first()
        context = Context({"object": redundancy_group})
        data = panel.get_data(context)
        self.assertEqual(data, {"name": redundancy_group.name})  # no keys for nonexistent fields

        panel = ObjectFieldsPanel(weight=100, fields=["name", "foo", "bar"], ignore_nonexistent_fields=False)
        with self.assertRaises(AttributeError):
            data = panel.get_data(context)


class BaseTextPanelTest(TestCase):
    def test_init_set_object_params(self):
        # Test default settings
        panel = BaseTextPanel(weight=100)
        self.assertEqual(panel.render_as, BaseTextPanel.RenderOptions.MARKDOWN)
        self.assertTrue(panel.render_placeholder)

        # Test initialization with custom arguments
        panel = BaseTextPanel(weight=100, render_as=BaseTextPanel.RenderOptions.JSON, render_placeholder=False)
        self.assertEqual(panel.render_as, BaseTextPanel.RenderOptions.JSON)
        self.assertFalse(panel.render_placeholder)

    @patch.object(Panel, "__init__")
    def test_init_passes_args_and_kwargs(self, panel_init_mock):
        custom_template_path = "custom_template_path.html"

        BaseTextPanel(weight=100, body_content_template_path=custom_template_path)

        panel_init_mock.assert_called_once_with(weight=100, body_content_template_path=custom_template_path)

    @patch.object(BaseTextPanel, "get_value")
    def test_render_body_content(self, get_value_mock):
        test_cases = [
            {
                "render_as": BaseTextPanel.RenderOptions.JSON,
                "value": {"key": "value"},
                "expected_output": '<pre><code class="language-json">{    &quot;key&quot;: &quot;value&quot; }</code></pre>',
            },
            {
                "render_as": BaseTextPanel.RenderOptions.YAML,
                "value": {"key": "value"},
                "expected_output": '<pre><code class="language-yaml">key: value</code></pre>',
            },
            {
                "render_as": BaseTextPanel.RenderOptions.MARKDOWN,
                "value": "# Header",
                "expected_output": "<h1>Header</h1>",
            },
            {
                "render_as": BaseTextPanel.RenderOptions.CODE,
                "value": "print('Hello, world!')",
                "expected_output": "<pre>print(&#x27;Hello, world!&#x27;)</pre>",
            },
            {
                "render_as": BaseTextPanel.RenderOptions.PLAINTEXT,
                "value": "Simple text",
                "expected_output": "Simple text",
            },
        ]

        for case in test_cases:
            with self.subTest(render_as=case["render_as"]):
                panel = BaseTextPanel(weight=100, render_as=case["render_as"])

                get_value_mock.return_value = case["value"]
                context = Context()

                result = panel.render_body_content(context)

                self.assertHTMLEqual(result, case["expected_output"])

    @patch.object(BaseTextPanel, "get_value")
    def test_render_body_content_render_placeholder(self, get_value_mock):
        get_value_mock.return_value = ""
        context = Context()

        panel = BaseTextPanel(weight=100, render_as=BaseTextPanel.RenderOptions.PLAINTEXT)

        self.assertHTMLEqual(panel.render_body_content(context), HTML_NONE)

    @patch.object(BaseTextPanel, "get_value")
    def test_render_body_content_not_render_placeholder(self, get_value_mock):
        get_value_mock.return_value = ""
        context = Context()

        panel = BaseTextPanel(weight=100, render_as=BaseTextPanel.RenderOptions.PLAINTEXT, render_placeholder=False)

        self.assertHTMLEqual(panel.render_body_content(context), "")

    def test_get_value(self):
        panel = BaseTextPanel(weight=100)
        with self.assertRaises(NotImplementedError):
            panel.get_value({})


class ObjectsTablePanelTest(TestCase):
    def setUp(self):
        super().setUp()
        self.factory = RequestFactory()
        self.request = self.factory.get("/")
        self.request.user = self.user

    def test_include_exclude_columns(self):
        panel = ObjectsTablePanel(
            weight=100,
            table_class=DeviceTable,
            table_attribute="devices_sorted",
            related_field_name="device_redundancy_group",
            include_columns=[
                "device_redundancy_group_priority",
            ],
            exclude_columns=[
                "rack",
            ],
        )
        redundancy_group = DeviceRedundancyGroup.objects.first()
        context = {
            "request": self.request,
            "object": redundancy_group,
        }
        result = panel.get_extra_context(context)
        columns = result["body_content_table"].columns
        self.assertIn("device_redundancy_group_priority", [col.name for col in columns])
        self.assertNotIn("rack", [col.name for col in columns])

    def test_invalid_include_columns(self):
        with self.assertRaises(ValueError) as context:
            panel = ObjectsTablePanel(
                weight=100,
                table_class=DeviceTable,
                table_attribute="devices_sorted",
                related_field_name="device_redundancy_group",
                include_columns=["non_existent_column"],
            )
            redundancy_group = DeviceRedundancyGroup.objects.first()
            context_data = {
                "request": self.request,
                "object": redundancy_group,
            }
            panel.get_extra_context(context_data)

        self.assertIn("non-existent column `non_existent_column`", str(context.exception))


class EChartsBaseTests(TestCase):
    def setUp(self):
        self.data_normalized = {"x": ["A", "B"], "series": [{"name": "S1", "data": [1, 2]}]}
        self.data_nested = {
            "Series1": {"x1": 10, "x2": 20},
            "Series2": {"x1": 30, "x2": 40},
        }
        self.chart = EChartsBase()

    def test_transform_data_internal_format(self):
        data = {"x": ["A", "B"], "series": [{"name": "S1", "data": [1, 2]}]}
        result = self.chart._transform_data(data)
        self.assertEqual(result, data)

    def test_transform_data_empty_dict(self):
        result = self.chart._transform_data({})
        self.assertEqual(result, {"x": [], "series": []})

    def test_transform_data_none_input(self):
        result = self.chart._transform_data(None)
        self.assertEqual(result, {"x": [], "series": []})

    def test_transform_data_nested_format(self):
        data = {"Series1": {"x1": 5, "x2": 10}, "Series2": {"x1": 7, "x2": 14}}
        expected = {
            "x": ["x1", "x2"],
            "series": [{"name": "Series1", "data": [5, 10]}, {"name": "Series2", "data": [7, 14]}],
        }
        result = self.chart._transform_data(data)
        self.assertEqual(result, expected)

    def test_transform_data_nested_format_mismatched_keys(self):
        data = {"Series1": {"x1": 5, "x2": 10}, "Series2": {"x2": 14, "x3": 20}}
        result = self.chart._transform_data(data)
        # Should use union of all x labels and fill missing with 0
        self.assertEqual(result["x"], ["x1", "x2", "x3"])
        series1_data = next(s["data"] for s in result["series"] if s["name"] == "Series1")
        series2_data = next(s["data"] for s in result["series"] if s["name"] == "Series2")
        self.assertEqual(series1_data, [5, 10, 0])
        self.assertEqual(series2_data, [0, 14, 20])

    def test_transform_data_non_dict_input(self):
        result = self.chart._transform_data([1, 2, 3])
        self.assertEqual(result, {"x": [], "series": []})

    def test_get_config_basic(self):
        chart = EChartsBase(
            chart_type=EChartsTypeChoices.BAR,
            header="Test Chart",
            description="Test Description",
            data=self.data_normalized,
        )

        config = chart.get_config()
        self.assertEqual(config["title"]["text"], "Test Chart")
        self.assertEqual(config["title"]["subtext"], "Test Description")
        self.assertEqual(config["tooltip"], {})
        self.assertEqual(
            config["toolbox"],
            {
                "show": True,
                "feature": {
                    "dataView": {"readOnly": True, "show": True},
                    "saveAsImage": {"name": "Test Chart", "show": True},
                },
            },
        )
        self.assertEqual(config["series"], [{"name": "S1", "data": [1, 2], "type": "bar"}])
        self.assertEqual(config["xAxis"]["data"], ["A", "B"])

    def test_get_config_with_raw_nested_data(self):
        chart = EChartsBase(data=self.data_nested)
        config = chart.get_config()
        self.assertEqual(len(config["series"]), 2)
        self.assertEqual(
            config["series"],
            [
                {"name": "Series1", "data": [10, 20], "type": "bar"},
                {"name": "Series2", "data": [30, 40], "type": "bar"},
            ],
        )
        self.assertEqual(config["xAxis"]["data"], ["x1", "x2"])

    def test_get_config_empty_data(self):
        chart = EChartsBase(data={})
        config = chart.get_config()
        self.assertEqual(config["series"], [])
        self.assertEqual(config["xAxis"]["data"], [])

    def test_get_config_additional_config(self):
        chart = EChartsBase(
            data=self.data_normalized,
        )
        config = chart.get_config()
        self.assertNotIn("grid", config)

        chart = EChartsBase(data=self.data_normalized, additional_config={"grid": {"show": True}})
        config = chart.get_config()
        self.assertIn("grid", config)
        self.assertEqual(config["grid"]["show"], True)

    def test_get_config_with_legend(self):
        legend = {"orient": "vertical", "right": 10, "top": "center"}
        chart = EChartsBase(data=self.data_normalized, legend=legend)
        config = chart.get_config()
        self.assertEqual(config["legend"], legend)

    def test_get_config_combined_charts(self):
        chart2 = EChartsBase(data={"x": ["A"], "series": [{"name": "S2", "data": [3]}]})
        chart1 = EChartsBase(data=self.data_normalized, combined_with=chart2)

        config = chart1.get_config()
        self.assertEqual(len(config["series"]), 2)
        self.assertEqual(config["series"][0]["name"], "S1")
        self.assertEqual(config["series"][1]["name"], "S2")

    def test_get_config_with_callable_data(self):
        chart = EChartsBase(data=lambda: self.data_normalized)
        config = chart.get_config()
        self.assertEqual(config["series"][0]["data"], [1, 2])


class QuerySetToNestedDictTests(TestCase):
    def setUp(self):
        self.qs = Location.objects.annotate(
            device_count=count_related(Device, "location"), prefix_count=count_related(Prefix, "locations")
        )

    def test_records_as_series_basic_grouping(self):
        data = queryset_to_nested_dict_records_as_series(
            self.qs, record_key="name", value_keys=["device_count", "prefix_count"]
        )
        location_name = self.qs.first().name
        location_name_device_count = self.qs.get(name=location_name).device_count
        location_name_prefix_count = self.qs.get(name=location_name).prefix_count

        self.assertEqual(data[location_name]["device_count"], location_name_device_count)
        self.assertEqual(data[location_name]["prefix_count"], location_name_prefix_count)

    def test_keys_as_series_basic_series(self):
        data = queryset_to_nested_dict_keys_as_series(
            self.qs, record_key="name", value_keys=["device_count", "prefix_count"]
        )
        location_name = self.qs.first().name
        location_name_device_count = self.qs.get(name=location_name).device_count
        location_name_prefix_count = self.qs.get(name=location_name).prefix_count

        self.assertEqual(data["device_count"][location_name], location_name_device_count)
        self.assertEqual(data["prefix_count"][location_name], location_name_prefix_count)

    def test_records_as_series_accumulation(self):
        # If repeats should sum up
        data = queryset_to_nested_dict_records_as_series(self.qs, record_key="status", value_keys=["device_count"])
        location_status = str(self.qs.first().status)
        device_count_total = self.qs.filter(status__name=location_status).aggregate(total=Sum("device_count"))["total"]
        self.assertEqual(data[location_status]["device_count"], device_count_total)

    def test_keys_as_series_accumulation(self):
        # If repeats should sum up
        data = queryset_to_nested_dict_keys_as_series(self.qs, record_key="status", value_keys=["device_count"])
        location_status = str(self.qs.first().status)
        device_count_total = self.qs.filter(status__name=location_status).aggregate(total=Sum("device_count"))["total"]
        self.assertEqual(data["device_count"][location_status], device_count_total)

    def test_records_as_series_nested_record_key(self):
        data = queryset_to_nested_dict_records_as_series(
            self.qs, record_key="location_type__nestable", value_keys=["device_count"]
        )
        # should map boolean to friendly labels
        # "Nestable" and Not Nestable instead of True and False
        self.assertIn("Nestable", data)
        self.assertIn("Not Nestable", data)

    def test_keys_as_series_nested_record_key(self):
        data = queryset_to_nested_dict_keys_as_series(
            self.qs, record_key="location_type__nestable", value_keys=["device_count"]
        )
        # should map boolean to friendly labels
        # In this case "Nestable" and Not Nestable instead of True and False
        self.assertIn("Nestable", data["device_count"])
        self.assertIn("Not Nestable", data["device_count"])

    def test_records_as_series_empty_queryset(self):
        data = queryset_to_nested_dict_records_as_series(
            Location.objects.none(), record_key="name", value_keys=["device_count"]
        )
        self.assertEqual(data, {})

    def test_keys_as_series_empty_queryset(self):
        data = queryset_to_nested_dict_keys_as_series(
            Location.objects.none(), record_key="name", value_keys=["device_count"]
        )
        self.assertEqual(data, {"device_count": {}})


class ObjectDetailContentExtraTabsTest(TestCase):
    """
    Test suite for verifying the behavior of ObjectDetailContent when rendering default and extra tabs.
    """

    user_permissions = ["cloud.view_cloudresourcetype", "cloud.view_cloudservice", "cloud.view_cloudnetwork"]

    def setUp(self):
        super().setUp()
        self.factory = RequestFactory()
        self.request = self.factory.get("/")
        self.request.user = self.user
        self.default_tabs_id = ["main", "advanced", "contacts", "dynamic_groups", "object_metadata", "data_compliance"]

    def test_default_extra_tabs_exist(self):
        """
        Test the default set of tabs (main, advanced, contacts, dynamic_groups, object_metadata) is present.
        """
        content = ObjectDetailContent(
            panels=[],
        )

        self.assertEqual(len(content.tabs), len(self.default_tabs_id))
        tab_ids = [t.tab_id for t in content.tabs]
        self.assertListEqual(tab_ids, self.default_tabs_id)

    def test_extra_tabs_exist(self):
        """
        Test that extra tabs (e.g. "services") can be injected via the `extra_tabs` argument.
        Validating that tab IDs are correctly combined when extra tabs are provided.
        """
        content = ObjectDetailContent(
            panels=[],
            extra_tabs=[
                DistinctViewTab(
                    weight=1000,
                    tab_id="services",
                    label="Cloud Services",
                    url_name="cloud:cloudresourcetype_services",
                    related_object_attribute="cloud_services",
                    panels=(
                        ObjectsTablePanel(
                            section=SectionChoices.FULL_WIDTH,
                            weight=100,
                            table_class=CloudServiceTable,
                            table_filter="cloud_resource_type",
                            tab_id="services",
                        ),
                    ),
                ),
            ],
        )

        self.assertEqual(len(content.tabs), len(self.default_tabs_id) + 1)
        tab_ids = [t.tab_id for t in content.tabs]
        self.default_tabs_id.append("services")
        self.assertListEqual(tab_ids, self.default_tabs_id)

    def test_tab_id_url_as_action(self):
        """
        Test that when you create a panel with a tab_id that matches a viewset action,
        the return_url is constructed correctly.
        """
        self.add_permissions("dcim.add_interface", "dcim.change_interface")
        device_info = Device.objects.first()

        panel = DeviceUIViewSet.DeviceInterfacesTablePanel(
            weight=100,
            section=SectionChoices.FULL_WIDTH,
            table_title="Interfaces",
            table_class=DeviceModuleInterfaceTable,
            table_attribute="vc_interfaces",
            related_field_name="device",
            tab_id="interfaces",
        )
        context = {"request": self.request, "object": device_info}
        panel_context = panel.get_extra_context(context)

        return_url = f"/dcim/devices/{device_info.pk}/interfaces/"
        self.assertTrue(panel_context["body_content_table_add_url"].endswith(return_url))

    def test_tab_id_url_as_param(self):
        """
        Test that when you create a panel with a tab_id that does NOT matches a viewset action,
        the return_url is constructed correctly.
        """
        self.add_permissions("dcim.add_interface", "dcim.change_interface")
        device_info = Device.objects.first()

        panel = DeviceUIViewSet.DeviceInterfacesTablePanel(
            weight=100,
            section=SectionChoices.FULL_WIDTH,
            table_title="Interfaces",
            table_class=DeviceModuleInterfaceTable,
            table_attribute="vc_interfaces",
            related_field_name="device",
            tab_id="interfaces-not-exist",
        )
        context = {"request": self.request, "object": device_info}
        panel_context = panel.get_extra_context(context)

        return_url = f"&return_url=/dcim/devices/{device_info.pk}/?tab=interfaces-not-exist"
        self.assertTrue(panel_context["body_content_table_add_url"].endswith(return_url))

    def test_extra_tab_panel_context(self):
        """
        Confirming that extra tab panels produce the correct context,
        including `url` and `body_content_table` populated with the expected related objects.
        """
        cloud_resource_type = CloudResourceType.objects.get_for_model(CloudNetwork)[0]
        cloud_services = CloudService.objects.filter(cloud_resource_type=cloud_resource_type)

        tab = DistinctViewTab(
            weight=1000,
            tab_id="services",
            label="Cloud Services",
            url_name="cloud:cloudresourcetype_services",
            related_object_attribute="cloud_services",
            panels=(
                ObjectsTablePanel(
                    section=SectionChoices.FULL_WIDTH,
                    weight=100,
                    table_class=CloudServiceTable,
                    table_filter="cloud_resource_type",
                    tab_id="services",
                ),
            ),
        )
        context = {"request": self.request, "object": cloud_resource_type}
        extra_context = tab.get_extra_context(context)
        self.assertIn("url", extra_context)
        self.assertTrue(extra_context["url"].endswith("/services/"))

        panel = tab.panels[0]
        panel_context = panel.get_extra_context(context)

        self.assertIn("body_content_table", panel_context)
        table = panel_context["body_content_table"]
        self.assertQuerySetEqual(cloud_services, table.data)

    def test_tab_conditional_rendering(self):
        """
        Assert default tabs render on the main detail view but not sub-views, while distinct-view-tabs do the reverse.
        """
        cloud_resource_type = CloudResourceType.objects.get_for_model(CloudNetwork)[0]
        content = CloudResourceTypeUIViewSet.object_detail_content

        # Main detail view renders all base tabs and no DistinctViewTabs
        request = self.factory.get(cloud_resource_type.get_absolute_url())
        request.user = self.user
        context_data = {
            "request": request,
            "user": self.user,
            "object": cloud_resource_type,
            "settings": {},
            "csrf_token": "",
            "perms": [],
            "created_by": self.request.user,
            "last_updated_by": self.request.user,
            "view_action": "retrieve",
            "detail": True,
        }
        context = Context(context_data)
        for tab in content.tabs:
            if isinstance(tab, DistinctViewTab):
                with patch.object(tab.panels[0], "render", wraps=tab.panels[0].render) as panel_render:
                    self.assertEqual(tab.render(context), "")
                    panel_render.assert_not_called()
            elif isinstance(tab, (_ObjectDetailMainTab, _ObjectDetailAdvancedTab)):  # other base tabs might not render
                with patch.object(tab.panels[0], "render", wraps=tab.panels[0].render) as panel_render:
                    self.assertNotEqual(tab.render(context), "")
                    panel_render.assert_called()

        # Distinct tab view renders its tab *only*
        request = self.factory.get(reverse("cloud:cloudresourcetype_networks", kwargs={"pk": cloud_resource_type.pk}))
        request.user = self.user
        context_data["request"] = request
        context_data["view_action"] = "networks"
        context = Context(context_data)
        for tab in content.tabs:
            if isinstance(tab, DistinctViewTab) and tab.url_name == "cloud:cloudresourcetype_networks":  # pylint: disable=no-member
                with patch.object(tab.panels[0], "render", wraps=tab.panels[0].render) as panel_render:
                    self.assertNotEqual(tab.render(context), "")
                    panel_render.assert_called()
            else:
                with patch.object(tab.panels[0], "render", wraps=tab.panels[0].render) as panel_render:
                    self.assertEqual(tab.render(context), "")
                    panel_render.assert_not_called()

        # Same, but for a different distinct view tab
        request = self.factory.get(reverse("cloud:cloudresourcetype_services", kwargs={"pk": cloud_resource_type.pk}))
        request.user = self.user
        context_data["request"] = request
        context_data["view_action"] = "services"
        context = Context(context_data)
        for tab in content.tabs:
            if isinstance(tab, DistinctViewTab) and tab.url_name == "cloud:cloudresourcetype_services":  # pylint: disable=no-member
                with patch.object(tab.panels[0], "render", wraps=tab.panels[0].render) as panel_render:
                    self.assertNotEqual(tab.render(context), "")
                    panel_render.assert_called()
            else:
                with patch.object(tab.panels[0], "render", wraps=tab.panels[0].render) as panel_render:
                    self.assertEqual(tab.render(context), "")
                    panel_render.assert_not_called()<|MERGE_RESOLUTION|>--- conflicted
+++ resolved
@@ -31,16 +31,11 @@
     Panel,
     SectionChoices,
 )
-<<<<<<< HEAD
 from nautobot.dcim.models import Device, DeviceRedundancyGroup, Location
-from nautobot.dcim.tables.devices import DeviceTable
-from nautobot.ipam.models import Prefix
-=======
-from nautobot.dcim.models import Device, DeviceRedundancyGroup
 from nautobot.dcim.tables import DeviceModuleInterfaceTable
 from nautobot.dcim.tables.devices import DeviceTable
 from nautobot.dcim.views import DeviceUIViewSet
->>>>>>> 9f0f468f
+from nautobot.ipam.models import Prefix
 
 
 class DataTablePanelTest(TestCase):

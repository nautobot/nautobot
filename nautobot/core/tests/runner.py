<<<<<<< HEAD
import json
import yaml

=======
from django.conf import settings
>>>>>>> 0044eaf0
from django.core.management import call_command
from django.conf import settings
from django_slowtests.testrunner import DiscoverSlowestTestsRunner


class NautobotTestRunner(DiscoverSlowestTestsRunner):
    """
    Custom test runner that excludes integration tests by default.

    This test runner is aware of our use of the "integration" tag and only runs integration tests if
    explicitly passed in with `nautobot-server test --tag integration`.

    By Nautobot convention, integration tests must be tagged with "integration". The base
    `nautobot.utilities.testing.integration.SeleniumTestCase` has this tag, therefore any test cases
    inheriting from that class do not need to be explicitly tagged.

    Only integration tests that DO NOT inherit from `SeleniumTestCase` will need to be explicitly tagged.

    `ModelViewTestCase` is tagged with `performance` to test the time it will take to retrieve, list, create, bulk_create,
    delete, bulk_delete, edit, bulk_edit object(s) and various other operations.

    The results are compared to the corresponding entries in PERFORMANCE_BASELINES and only results that are significantly slower
    than baseline will be exposed to the user.
    """

    exclude_tags = ["integration"]

    def __init__(self, **kwargs):
        # Assert "integration" hasn't been provided w/ --tag
        incoming_tags = kwargs.get("tags") or []

        # Assert "exclude_tags" hasn't been provided w/ --exclude-tag; else default to our own.
        incoming_exclude_tags = kwargs.get("exclude_tags") or []

        # Only include our excluded tags if "integration" isn't provided w/ --tag
        if "integration" not in incoming_tags:
            incoming_exclude_tags.extend(self.exclude_tags)
            kwargs["exclude_tags"] = incoming_exclude_tags

        super().__init__(**kwargs)

    def setup_databases(self, **kwargs):
        result = super().setup_databases(**kwargs)

        if settings.TEST_USE_FACTORIES:
            print("Pre-populating test database with factory data...")
            command = ["generate_test_data", "--flush", "--no-input"]
            if settings.TEST_FACTORY_SEED is not None:
                command += ["--seed", settings.TEST_FACTORY_SEED]
            call_command(*command)

        return result

    def teardown_databases(self, old_config, **kwargs):
        if settings.TEST_USE_FACTORIES:
            print("Emptying test database...")
            call_command("flush", "--no-input")
            print("Database emptied!")

        super().teardown_databases(old_config, **kwargs)

    def generate_report(self, test_results, result):
        """
        Generate Performance Report consists of unittests that are significantly slower than baseline.
        """
        test_result_count = len(test_results)

        # Add `--generate_report` to the end of `invoke` commands to generate a report.json file consist of the performance tests result
        if self.report_path:
            data = {
                "tests": [{"name": func_name, "execution_time": float(timing)} for func_name, timing in test_results],
                "test_count": result.testsRun,
                "failed_count": len(result.errors + result.failures),
                "total_execution_time": result.timeTaken,
            }
            with open(self.report_path, "w") as outfile:
                json.dump(data, outfile)
        # Print the results in the CLI.
        else:
            if test_result_count:
                print(f"\n{test_result_count} abnormally slower tests:")
                for func_name, timing in test_results:
                    time = float(timing)
                    baseline = float(self.baselines[func_name])
                    print(f"{time:.4f}s {func_name} is significantly slower than the baseline {baseline:.4f}s")
                # Make the test fail if there are tests significantly slower
                assert test_result_count == 0, "Performance Tests failed due to significantly slower tests"

            if not test_results:
                print("\nNo tests signficantly slower than baseline. Success!")

    def get_baselines(self):
        """Load the performance_baselines.yml file for result comparison."""
        baselines = {}
        input_file = getattr(
            settings, "TEST_PERFORMANCE_BASELINE_FILE", "nautobot/core/tests/performance_baselines.yml"
        )

        with open(input_file) as f:
            data = yaml.safe_load(f)
            for entry in data["tests"]:
                baselines[entry["name"]] = entry["execution_time"]
        return baselines

    def suite_result(self, suite, result):
        """Compile the performance test results"""
        return_value = super(DiscoverSlowestTestsRunner, self).suite_result(suite, result)
        self.baselines = self.get_baselines()

        # You can set `TEST_ALWAYS_GENERATE_SLOW_REPORT` to True or add `--report` to `invoke` commands to generate report.
        # e.g. `invoke unittest --report`
        should_generate_report = getattr(settings, "TEST_ALWAYS_GENERATE_SLOW_REPORT") or self.should_generate_report
        if not should_generate_report:
            self.remove_timing_tmp_files()
            return return_value

        # Grab slowest tests
        timings = self.get_timings()
        # Sort the results by test names x[0]
        by_time = sorted(timings, key=lambda x: x[0])
        test_results = by_time

        if self.baselines:
            # Filter tests by baseline numbers
            test_results = []

            for entry in by_time:
                # Convert test time from seconds to miliseconds for comparison
                result_time_ms = entry[1] * 1000
                # If self.report_path, that means the user wants to update the performance baselines.
                # so we append every result that is available to us.
                if self.report_path:
                    test_results.append(entry)
                else:
                    # If the test is completed under 1.5 times the baseline or the difference between the result and the baseline is less than 3 seconds,
                    # dont show the test to the user.

                    # baseline duration in milliseconds
                    baseline_ms = self.baselines.get(entry[0], 0) * 1000
                    # Arbitrary criteria to not make performance test fail easily
                    if result_time_ms <= baseline_ms * 1.5 or result_time_ms - baseline_ms <= 3000:
                        continue

                    test_results.append(entry)

        self.generate_report(test_results, result)
        return return_value<|MERGE_RESOLUTION|>--- conflicted
+++ resolved
@@ -1,10 +1,7 @@
-<<<<<<< HEAD
+from django.conf import settings
 import json
 import yaml
 
-=======
-from django.conf import settings
->>>>>>> 0044eaf0
 from django.core.management import call_command
 from django.conf import settings
 from django_slowtests.testrunner import DiscoverSlowestTestsRunner

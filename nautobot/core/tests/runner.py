<<<<<<< HEAD
import json
from django.conf import settings
from django_slowtests.testrunner import DiscoverSlowestTestsRunner
import yaml
=======
from django.core.management import call_command
from django.test.runner import DiscoverRunner
>>>>>>> d7c0323f

import factory.random

from nautobot.ipam.factory import AggregateFactory, RIRFactory
from nautobot.tenancy.factory import TenantFactory, TenantGroupFactory


class NautobotTestRunner(DiscoverSlowestTestsRunner):
    """
    Custom test runner that excludes integration tests by default.

    This test runner is aware of our use of the "integration" tag and only runs integration tests if
    explicitly passed in with `nautobot-server test --tag integration`.

    By Nautobot convention, integration tests must be tagged with "integration". The base
    `nautobot.utilities.testing.integration.SeleniumTestCase` has this tag, therefore any test cases
    inheriting from that class do not need to be explicitly tagged.

    Only integration tests that DO NOT inherit from `SeleniumTestCase` will need to be explicitly tagged.

    `ModelViewTestCase` is tagged with `performance` to test the time it will take to retrieve, list, create, bulk_create,
    delete, bulk_delete, edit, bulk_edit object(s) and various other operations.

    The results are compared to the corresponding entries in PERFORMANCE_BASELINES and only results that are significantly slower
    than baseline will be exposed to the user.
    """

    exclude_tags = ["integration"]

    def __init__(self, **kwargs):
        # Assert "integration" hasn't been provided w/ --tag
        incoming_tags = kwargs.get("tags") or []

        # Assert "exclude_tags" hasn't been provided w/ --exclude-tag; else default to our own.
        incoming_exclude_tags = kwargs.get("exclude_tags") or []

        # Only include our excluded tags if "integration" isn't provided w/ --tag
        if "integration" not in incoming_tags:
            incoming_exclude_tags.extend(self.exclude_tags)
            kwargs["exclude_tags"] = incoming_exclude_tags

        super().__init__(**kwargs)

<<<<<<< HEAD
    def generate_report(self, test_results, result):
        """
        Generate Performance Report consists of unittests that are significantly slower than baseline.
        """
        test_result_count = len(test_results)

        # Add `--generate_report` to the end of `invoke` commands to generate a report.json file consist of the performance tests result
        if self.report_path:
            data = {
                "tests": [{"name": func_name, "execution_time": float(timing)} for func_name, timing in test_results],
                "test_count": result.testsRun,
                "failed_count": len(result.errors + result.failures),
                "total_execution_time": result.timeTaken,
            }
            with open(self.report_path, "w") as outfile:
                json.dump(data, outfile)
        # Print the results in the CLI.
        else:
            if test_result_count:
                print(f"\n{test_result_count} abnormally slower tests:")
                for func_name, timing in test_results:
                    time = float(timing)
                    baseline = float(self.baselines[func_name])
                    print(f"{time:.4f}s {func_name} is significantly slower than the baseline {baseline:.4f}s")
                # Make the test fail if there are tests significantly slower
                assert test_result_count == 0, "Performance Tests failed due to significantly slower tests"

            if not test_results:
                print("\nNo tests signficantly slower than baseline. Success!")

    def get_baselines(self):
        """Load the performance_baselines.yml file for result comparison."""
        baselines = {}
        input_file = "nautobot/core/tests/performance_baselines.yml"

        with open(input_file) as f:
            data = yaml.safe_load(f)
            for entry in data["tests"]:
                baselines[entry["name"]] = entry["execution_time"]
        return baselines

    def suite_result(self, suite, result):
        """Compile the performance test results"""
        return_value = super(DiscoverSlowestTestsRunner, self).suite_result(suite, result)
        self.baselines = self.get_baselines()

        # You can set `TEST_ALWAYS_GENERATE_SLOW_REPORT` to True or add `--report` to `invoke` commands to generate report.
        # e.g. `invoke unittest --report`
        should_generate_report = getattr(settings, "TEST_ALWAYS_GENERATE_SLOW_REPORT") or self.should_generate_report
        if not should_generate_report:
            self.remove_timing_tmp_files()
            return return_value

        # Grab slowest tests
        timings = self.get_timings()
        # Sort the results by test names x[0]
        by_time = sorted(timings, key=lambda x: x[0])
        test_results = by_time

        if self.baselines:
            # Filter tests by baseline numbers
            test_results = []

            for entry in by_time:
                # Convert test time from seconds to miliseconds for comparison
                result_time_ms = entry[1] * 1000
                # If self.report_path, that means the user wants to update the performance baselines.
                # so we append every result that is available to us.
                if self.report_path:
                    test_results.append(entry)
                else:
                    # If the test completed under 1.5 times the baseline or the difference between the result and the baseline is less than 5 seconds,
                    # dont show the test to the user.

                    # baseline duration in milliseconds
                    baseline_ms = self.baselines.get(entry[0], 0) * 1000
                    # Arbitrary criteria to not make performance test fail easily
                    if result_time_ms <= baseline_ms * 1.5 or result_time_ms - baseline_ms <= 3000:
                        continue

                    test_results.append(entry)

        self.generate_report(test_results, result)
        return return_value
=======
    def setup_databases(self, **kwargs):
        result = super().setup_databases(**kwargs)
        print("Beginning database pre-population...")

        print("Flushing any leftover test data from previous runs...")
        call_command("flush", "--no-input")

        # Set constant seed for reproducible "randomness"
        # TODO: it would be nice to use a random seed each time (for test robustness)
        #       but also provide an option to use a specified seed to reproduce problems.
        factory.random.reseed_random("Nautobot")

        print("Creating TenantGroups...")
        TenantGroupFactory.create_batch(10, has_parent=False)
        TenantGroupFactory.create_batch(10, has_parent=True)
        print("Creating Tenants...")
        TenantFactory.create_batch(10, has_group=False)
        TenantFactory.create_batch(10, has_group=True)
        print("Creating RIRs...")
        RIRFactory.create_batch(9)  # only 9 unique RIR names are hard-coded presently
        print("Creating Aggregates...")
        AggregateFactory.create_batch(20)

        print("Database pre-population completed!")
        return result

    def teardown_databases(self, old_config, **kwargs):
        print("Emptying test database...")
        call_command("flush", "--no-input")
        print("Database emptied!")

        super().teardown_databases(old_config, **kwargs)
>>>>>>> d7c0323f
<|MERGE_RESOLUTION|>--- conflicted
+++ resolved
@@ -1,12 +1,9 @@
-<<<<<<< HEAD
 import json
+import yaml
+
+from django.core.management import call_command
 from django.conf import settings
 from django_slowtests.testrunner import DiscoverSlowestTestsRunner
-import yaml
-=======
-from django.core.management import call_command
-from django.test.runner import DiscoverRunner
->>>>>>> d7c0323f
 
 import factory.random
 
@@ -50,7 +47,39 @@
 
         super().__init__(**kwargs)
 
-<<<<<<< HEAD
+    def setup_databases(self, **kwargs):
+        result = super().setup_databases(**kwargs)
+        print("Beginning database pre-population...")
+
+        print("Flushing any leftover test data from previous runs...")
+        call_command("flush", "--no-input")
+
+        # Set constant seed for reproducible "randomness"
+        # TODO: it would be nice to use a random seed each time (for test robustness)
+        #       but also provide an option to use a specified seed to reproduce problems.
+        factory.random.reseed_random("Nautobot")
+
+        print("Creating TenantGroups...")
+        TenantGroupFactory.create_batch(10, has_parent=False)
+        TenantGroupFactory.create_batch(10, has_parent=True)
+        print("Creating Tenants...")
+        TenantFactory.create_batch(10, has_group=False)
+        TenantFactory.create_batch(10, has_group=True)
+        print("Creating RIRs...")
+        RIRFactory.create_batch(9)  # only 9 unique RIR names are hard-coded presently
+        print("Creating Aggregates...")
+        AggregateFactory.create_batch(20)
+
+        print("Database pre-population completed!")
+        return result
+
+    def teardown_databases(self, old_config, **kwargs):
+        print("Emptying test database...")
+        call_command("flush", "--no-input")
+        print("Database emptied!")
+
+        super().teardown_databases(old_config, **kwargs)
+
     def generate_report(self, test_results, result):
         """
         Generate Performance Report consists of unittests that are significantly slower than baseline.
@@ -134,38 +163,4 @@
                     test_results.append(entry)
 
         self.generate_report(test_results, result)
-        return return_value
-=======
-    def setup_databases(self, **kwargs):
-        result = super().setup_databases(**kwargs)
-        print("Beginning database pre-population...")
-
-        print("Flushing any leftover test data from previous runs...")
-        call_command("flush", "--no-input")
-
-        # Set constant seed for reproducible "randomness"
-        # TODO: it would be nice to use a random seed each time (for test robustness)
-        #       but also provide an option to use a specified seed to reproduce problems.
-        factory.random.reseed_random("Nautobot")
-
-        print("Creating TenantGroups...")
-        TenantGroupFactory.create_batch(10, has_parent=False)
-        TenantGroupFactory.create_batch(10, has_parent=True)
-        print("Creating Tenants...")
-        TenantFactory.create_batch(10, has_group=False)
-        TenantFactory.create_batch(10, has_group=True)
-        print("Creating RIRs...")
-        RIRFactory.create_batch(9)  # only 9 unique RIR names are hard-coded presently
-        print("Creating Aggregates...")
-        AggregateFactory.create_batch(20)
-
-        print("Database pre-population completed!")
-        return result
-
-    def teardown_databases(self, old_config, **kwargs):
-        print("Emptying test database...")
-        call_command("flush", "--no-input")
-        print("Database emptied!")
-
-        super().teardown_databases(old_config, **kwargs)
->>>>>>> d7c0323f
+        return return_value
--- conflicted
+++ resolved
@@ -569,11 +569,7 @@
 
         self.statuses = extras_models.Status.objects.get_for_model(dcim_models.Location)
         self.location1 = dcim_models.Location.objects.create(
-<<<<<<< HEAD
-            location_type=self.location_type_1, name="Location 1", status=self.statuses[0]
-=======
-            location_type=self.locations_types[0], name="Location 1", slug="location-1", status=self.statuses[0]
->>>>>>> 7fbdae6f
+            location_type=self.locations_types[0], name="Location 1", status=self.statuses[0]
         )
         self.location2 = dcim_models.Location.objects.create(
             location_type=self.locations_types[1],

--- conflicted
+++ resolved
@@ -1,9 +1,5 @@
-<<<<<<< HEAD
-=======
-import pickle
 import uuid
 
->>>>>>> 94eebbcb
 from django import forms as django_forms
 from django.contrib.auth.models import Group
 from django.contrib.contenttypes.models import ContentType

--- conflicted
+++ resolved
@@ -20,12 +20,8 @@
 from nautobot.core.utils import data as data_utils, filtering, lookup, querysets, requests
 from nautobot.core.utils.cache import construct_cache_key
 from nautobot.core.utils.migrations import update_object_change_ct_for_replaced_models
-<<<<<<< HEAD
 from nautobot.core.utils.module_loading import check_name_safe_to_import_privately, import_string_optional
 from nautobot.data_validation import models as data_validation_models
-from nautobot.dcim import filters as dcim_filters, forms as dcim_forms, models as dcim_models, tables
-=======
-from nautobot.core.utils.module_loading import check_name_safe_to_import_privately
 from nautobot.dcim import (
     filters as dcim_filters,
     forms as dcim_forms,
@@ -33,7 +29,6 @@
     tables,
     views as dcim_views,
 )
->>>>>>> 3b06026d
 from nautobot.extras import models as extras_models, utils as extras_utils
 from nautobot.extras.choices import ObjectChangeActionChoices, RelationshipTypeChoices
 from nautobot.extras.filters import StatusFilterSet
@@ -320,7 +315,6 @@
 class GetFooForModelTest(TestCase):
     """Tests for the various `get_foo_for_model()` functions."""
 
-<<<<<<< HEAD
     def test_get_user_from_instance_field_named_user(self):
         instance = extras_models.Note.objects.create(
             assigned_object_type=ContentType.objects.get_for_model(extras_models.Status),
@@ -340,7 +334,7 @@
     def test_get_user_from_instance_no_user_field(self):
         instance = extras_models.GraphQLQuery.objects.create(name="FizzBuzz", query="{devices { name }}")
         self.assertIsNone(lookup.get_user_from_instance(instance))
-=======
+
     def test_get_breadcrumbs_for_model(self):
         breadcrumbs = lookup.get_breadcrumbs_for_model(dcim_models.Device)
         self.assertEqual(breadcrumbs.items, dcim_views.DeviceUIViewSet.get_breadcrumbs(dcim_models.Device).items)
@@ -360,7 +354,6 @@
         self.assertEqual(
             context["view_titles"].titles, lookup.get_view_titles_for_model(dcim_models.Device, view_type="").titles
         )
->>>>>>> 3b06026d
 
     def test_get_filterset_for_model(self):
         """

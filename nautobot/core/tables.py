--- conflicted
+++ resolved
@@ -101,50 +101,25 @@
                     # Hide the column if it is non-default *and* not manually specified as an extra column
                     self.columns.hide(column.name)
 
-<<<<<<< HEAD
         # Apply custom column ordering for SavedView if it is available
         # Takes precedence before user config
         columns = []
+        pk = self.base_columns.pop("pk", None)
+        actions = self.base_columns.pop("actions", None)
         if saved_view is not None and not table_changes_pending:
             view_table_config = saved_view.config.get("table_config", {}).get(f"{self.__class__.__name__}", None)
             if view_table_config is not None:
                 columns = view_table_config.get("columns", [])
         else:
-            # Apply custom column ordering for user
             if user is not None and not isinstance(user, AnonymousUser):
                 columns = user.get_config(f"tables.{self.__class__.__name__}.columns")
-
         if columns:
-            pk = self.base_columns.pop("pk", None)
-            actions = self.base_columns.pop("actions", None)
-
             for name, column in self.base_columns.items():
                 if name in columns:
                     self.columns.show(name)
                 else:
                     self.columns.hide(name)
             self.sequence = [c for c in columns if c in self.base_columns]
-
-            # Always include PK and actions column, if defined on the table
-            if pk:
-                self.base_columns["pk"] = pk
-                self.sequence.insert(0, "pk")
-            if actions:
-                self.base_columns["actions"] = actions
-                self.sequence.append("actions")
-=======
-        # Apply custom column ordering for user
-        pk = self.base_columns.pop("pk", None)
-        actions = self.base_columns.pop("actions", None)
-        if user is not None and not isinstance(user, AnonymousUser):
-            columns = user.get_config(f"tables.{self.__class__.__name__}.columns")
-            if columns:
-                for name, column in self.base_columns.items():
-                    if name in columns:
-                        self.columns.show(name)
-                    else:
-                        self.columns.hide(name)
-                self.sequence = [c for c in columns if c in self.base_columns]
 
         # Always include PK and actions columns, if defined on the table, as first and last columns respectively
         if pk:
@@ -157,7 +132,6 @@
                 self.sequence.remove("actions")
             self.base_columns["actions"] = actions
             self.sequence.append("actions")
->>>>>>> 896597ad
 
         # Dynamically update the table's QuerySet to ensure related fields are pre-fetched
         if isinstance(self.data, TableQuerysetData):

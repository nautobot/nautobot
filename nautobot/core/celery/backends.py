from django_celery_results.backends import DatabaseBackend

from nautobot.core.celery import _dumps, _loads
from nautobot.extras.models import JobResult


class NautobotDatabaseBackend(DatabaseBackend):
    """
    Nautobot extensions to support database integration of Job machinery.
    """

    TaskModel = JobResult

    # overloaded to pass through actual args/kwargs to let the manager censor sensitive args before storing
    def _get_extended_properties(self, request, traceback):
        extended_props = {
            "periodic_task_name": None,
            "task_args": None,
            "task_kwargs": None,
            "task_name": None,
            "traceback": None,
            "worker": None,
        }
        if request and self.app.conf.find_value_for_key("extended", "result"):

            task_args = getattr(request, "args", None)
            task_kwargs = getattr(request, "kwargs", None)

            properties = getattr(request, "properties", {}) or {}
            periodic_task_name = properties.get("periodic_task_name", None)
            extended_props.update(
                {
                    "periodic_task_name": periodic_task_name,
                    "task_args": task_args,
                    "task_kwargs": task_kwargs,
                    "task_name": getattr(request, "task", None),
                    "traceback": traceback,
                    "worker": getattr(request, "hostname", None),
                }
            )

        return extended_props

    def encode_content(self, data):
        """Pass through encoding since we're storing as JSON explicitly."""
        return "application/x-nautobot-json", "utf-8", _dumps(data)

    def decode_content(self, obj, content):
        """Pass through decoding since we're storing as JSON explicitly."""
<<<<<<< HEAD
        return _loads(content)
=======
        return content

    def _get_extended_properties(self, request, traceback):
        """
        Overload default so that `argsrepr` and `kwargsrepr` aren't used to construct `args` and `kwargs`.
        Also adds `user` passed in on `apply_async` calls.
        """
        extended_props = {
            "periodic_task_name": None,
            "task_args": None,
            "task_kwargs": None,
            "task_name": None,
            "traceback": None,
            "user": None,
            "worker": None,
        }
        if request and self.app.conf.find_value_for_key("extended", "result"):

            # do not encode args/kwargs as we store these in a JSONField instead of TextField
            task_args = getattr(request, "args", None)
            task_kwargs = getattr(request, "kwargs", None)

            properties = getattr(request, "properties", {}) or {}
            extended_props.update(
                {
                    "periodic_task_name": properties.get("periodic_task_name", None),
                    "task_args": task_args,
                    "task_kwargs": task_kwargs,
                    "task_name": getattr(request, "task", None),
                    "traceback": traceback,
                    "user": properties.get("user", None),
                    "worker": getattr(request, "hostname", None),
                }
            )

        return extended_props
>>>>>>> 001dc248
<|MERGE_RESOLUTION|>--- conflicted
+++ resolved
@@ -1,6 +1,5 @@
 from django_celery_results.backends import DatabaseBackend
 
-from nautobot.core.celery import _dumps, _loads
 from nautobot.extras.models import JobResult
 
 
@@ -11,45 +10,12 @@
 
     TaskModel = JobResult
 
-    # overloaded to pass through actual args/kwargs to let the manager censor sensitive args before storing
-    def _get_extended_properties(self, request, traceback):
-        extended_props = {
-            "periodic_task_name": None,
-            "task_args": None,
-            "task_kwargs": None,
-            "task_name": None,
-            "traceback": None,
-            "worker": None,
-        }
-        if request and self.app.conf.find_value_for_key("extended", "result"):
-
-            task_args = getattr(request, "args", None)
-            task_kwargs = getattr(request, "kwargs", None)
-
-            properties = getattr(request, "properties", {}) or {}
-            periodic_task_name = properties.get("periodic_task_name", None)
-            extended_props.update(
-                {
-                    "periodic_task_name": periodic_task_name,
-                    "task_args": task_args,
-                    "task_kwargs": task_kwargs,
-                    "task_name": getattr(request, "task", None),
-                    "traceback": traceback,
-                    "worker": getattr(request, "hostname", None),
-                }
-            )
-
-        return extended_props
-
     def encode_content(self, data):
         """Pass through encoding since we're storing as JSON explicitly."""
-        return "application/x-nautobot-json", "utf-8", _dumps(data)
+        return "application/x-nautobot-json", "utf-8", data
 
     def decode_content(self, obj, content):
         """Pass through decoding since we're storing as JSON explicitly."""
-<<<<<<< HEAD
-        return _loads(content)
-=======
         return content
 
     def _get_extended_properties(self, request, traceback):
@@ -85,5 +51,4 @@
                 }
             )
 
-        return extended_props
->>>>>>> 001dc248
+        return extended_props
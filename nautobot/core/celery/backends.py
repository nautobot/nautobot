--- conflicted
+++ resolved
@@ -21,11 +21,7 @@
     def _get_extended_properties(self, request, traceback):
         """
         Overload default so that `argsrepr` and `kwargsrepr` aren't used to construct `args` and `kwargs`.
-<<<<<<< HEAD
-        Also adds `user` passed in on `apply_async` calls.
-=======
         Also adds `user_id` passed in on `apply_async` calls.
->>>>>>> 88088944
         """
         extended_props = {
             "periodic_task_name": None,
@@ -33,11 +29,7 @@
             "task_kwargs": None,
             "task_name": None,
             "traceback": None,
-<<<<<<< HEAD
-            "user": None,
-=======
             "user_id": None,
->>>>>>> 88088944
             "worker": None,
         }
         if request and self.app.conf.find_value_for_key("extended", "result"):
@@ -53,11 +45,7 @@
                     "task_kwargs": task_kwargs,
                     "task_name": getattr(request, "task", None),
                     "traceback": traceback,
-<<<<<<< HEAD
-                    "user": properties.get("user", None),
-=======
                     "user_id": properties.get("user_id", None),
->>>>>>> 88088944
                     "worker": getattr(request, "hostname", None),
                 }
             )

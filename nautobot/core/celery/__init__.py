import json
import os
from pathlib import Path
import pkgutil
import sys

from celery import Celery, shared_task, signals
from celery.fixups.django import DjangoFixup
from celery.utils.log import get_task_logger
from django.conf import settings

from django.utils.module_loading import import_string
from kombu.serialization import register
from prometheus_client import CollectorRegistry, multiprocess, start_http_server

<<<<<<< HEAD

logger = get_task_logger(__name__)
=======
from nautobot.core.celery.encoders import NautobotKombuJSONEncoder

logger = logging.getLogger(__name__)
>>>>>>> 1147830a

# The Celery documentation tells us to call setup on the app to initialize
# settings, but we will NOT be doing that because of a chicken-and-egg problem
# when bootstrapping the Django settings with `nautobot-server`.
#
# Note this would normally set the `DJANGO_SETTINGS_MODULE` environment variable
# which Celery and its workers need under the hood.The Celery docs and examples
# normally have you set it here, but because of our custom settings bootstrapping
# it is handled in the `nautobot.setup() call, and we have implemented a
# `nautobot-server celery` command to provide the correct context so this does
# NOT need to be called here.
# nautobot.setup()


class NautobotCelery(Celery):
    task_cls = "nautobot.core.celery.task:NautobotTask"

    def register_task(self, task, **options):
        """Override the default task name for job classes to allow app provided jobs to use the full module path."""
        from nautobot.extras.jobs import Job

        if issubclass(task, Job):
            task = task()
            task.name = task.registered_name

        return super().register_task(task, **options)


app = NautobotCelery("nautobot")

# Using a string here means the worker doesn't have to serialize
# the configuration object to child processes. Again, this is possible
# only after calling `nautobot.setup()` which sets `DJANGO_SETTINGS_MODULE`.
# - namespace='CELERY' means all celery-related configuration keys
#   should have a `CELERY_` prefix.
app.config_from_object("django.conf:settings", namespace="CELERY")

# Because of the chicken-and-egg Django settings bootstrapping issue,
# Celery doesn't automatically install its Django-specific patches.
# So we need to explicitly do so ourselves:
DjangoFixup(app).install()

# Load task modules from all registered Django apps.
app.autodiscover_tasks()


# Load jobs from JOBS_ROOT on celery workers
@signals.import_modules.connect
def import_tasks_from_jobs_root(sender, **kwargs):
    jobs_root = settings.JOBS_ROOT
    if jobs_root and os.path.exists(jobs_root):
        if jobs_root not in sys.path:
            sys.path.append(jobs_root)
        for _, module_name, _ in pkgutil.iter_modules([jobs_root]):
            try:
                sender.loader.import_task_module(module_name)
            except Exception as exc:
                # logger.error(f"Unable to load module '{module_name}' from {jobs_root}: {exc:}")
                logger.exception(exc)


@signals.worker_ready.connect
def setup_prometheus(**kwargs):
    """This sets up an HTTP server to serve prometheus metrics from the celery workers."""
    # Don't set up the server if the port is undefined
    if not settings.CELERY_WORKER_PROMETHEUS_PORTS:
        return

    logger.info("Setting up prometheus metrics HTTP server for celery worker.")

    # Ensure that the multiprocess coordination directory exists. Note that we explicitly don't clear this directory
    # out because the worker might share its filesystem with the core app or another worker. The multiprocess
    # mechanism from prometheus-client takes care of this.
    multiprocess_coordination_directory = Path(os.environ["prometheus_multiproc_dir"])
    multiprocess_coordination_directory.mkdir(parents=True, exist_ok=True)

    # Set up the collector registry
    registry = CollectorRegistry()
    multiprocess.MultiProcessCollector(registry, path=multiprocess_coordination_directory)
    for port in settings.CELERY_WORKER_PROMETHEUS_PORTS:
        try:
            start_http_server(port, registry=registry)
            break
        except OSError:
            continue
    else:
        logger.warning("Cannot export Prometheus metrics from worker, no available ports in range.")


def nautobot_kombu_json_loads_hook(data):
    """
    In concert with the NautobotKombuJSONEncoder json encoder, this object hook method decodes
    objects that implement the `__nautobot_type__` interface via the `nautobot_deserialize()` class method.
    """
    if "__nautobot_type__" in data:
        qual_name = data.pop("__nautobot_type__")
        logger.debug("Performing nautobot deserialization for type %s", qual_name)
        cls = import_string(qual_name)  # fully qualified dotted import path
        if cls:
            return cls.nautobot_deserialize(data)
        else:
            raise TypeError(f"Unable to import {qual_name} during nautobot deserialization")
    else:
        return data


# Encoder function
def _dumps(obj):
    return json.dumps(obj, cls=NautobotKombuJSONEncoder, ensure_ascii=False)


# Decoder function
def _loads(obj):
    return json.loads(obj, object_hook=nautobot_kombu_json_loads_hook)


# Register the custom serialization type
register("nautobot_json", _dumps, _loads, content_type="application/x-nautobot-json", content_encoding="utf-8")


#
# nautobot_task
#
# By exposing `shared_task` within our own namespace, we leave the door open to
# extending and expanding the usage and meaning of shared_task without having
# to undergo further refactoring of task's decorators. We could also transparently
# swap out shared_task to a custom base task.
#

nautobot_task = shared_task


def register_jobs(*jobs):
    """Helper method to register multiple jobs."""
    for job in jobs:
        app.register_task(job)<|MERGE_RESOLUTION|>--- conflicted
+++ resolved
@@ -1,4 +1,5 @@
 import json
+import logging
 import os
 from pathlib import Path
 import pkgutil
@@ -6,22 +7,15 @@
 
 from celery import Celery, shared_task, signals
 from celery.fixups.django import DjangoFixup
-from celery.utils.log import get_task_logger
 from django.conf import settings
-
 from django.utils.module_loading import import_string
 from kombu.serialization import register
 from prometheus_client import CollectorRegistry, multiprocess, start_http_server
 
-<<<<<<< HEAD
-
-logger = get_task_logger(__name__)
-=======
 from nautobot.core.celery.encoders import NautobotKombuJSONEncoder
 
+
 logger = logging.getLogger(__name__)
->>>>>>> 1147830a
-
 # The Celery documentation tells us to call setup on the app to initialize
 # settings, but we will NOT be doing that because of a chicken-and-egg problem
 # when bootstrapping the Django settings with `nautobot-server`.

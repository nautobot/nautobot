--- conflicted
+++ resolved
@@ -20,15 +20,9 @@
 #   https://docs.djangoproject.com/en/stable/ref/settings/#databases
 DATABASES = {
     "default": {
-<<<<<<< HEAD
         "NAME": os.getenv("NAUTOBOT_DB_NAME", "nautobot"),  # Database name
         "USER": os.getenv("NAUTOBOT_DB_USER", ""),  # Database username
-        "PASSWORD": os.getenv("NAUTOBOT_DB_PASSWORD", ""),  # Datbase password
-=======
-        "NAME": os.getenv("NAUTOBOT_DATABASE", "nautobot"),  # Database name
-        "USER": os.getenv("NAUTOBOT_USER", ""),  # Database username
-        "PASSWORD": os.getenv("NAUTOBOT_PASSWORD", ""),  # Database password
->>>>>>> 52b6a74d
+        "PASSWORD": os.getenv("NAUTOBOT_DB_PASSWORD", ""),  # Database password
         "HOST": os.getenv("NAUTOBOT_DB_HOST", "localhost"),  # Database server
         "PORT": os.getenv("NAUTOBOT_DB_PORT", ""),  # Database port (leave blank for default)
         "CONN_MAX_AGE": os.getenv("NAUTOBOT_DB_TIMEOUT", 300),  # Database timeout

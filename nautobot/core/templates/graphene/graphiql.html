<!--
The request to this GraphQL server provided the header "Accept: text/html"
and as a result has been presented GraphiQL - an in-browser IDE for
exploring GraphQL.
If you wish to receive JSON, provide the header "Accept: application/json" or
add "&raw" to the end of the URL within a browser.
-->
{% load static %}
{% load helpers %}
<!DOCTYPE html>
<html>
<head>
  {% include 'inc/media.html' %}
  {% block extra_styles %}{% endblock %}
  <!-- Nautobot template requirements -->
  <title>{% block title %}GraphiQL{% endblock %} - {{ settings.BRANDING_TITLE }}</title>

  <!-- GraphiQL template requirements -->
  <style>
    .graphiql-container {
      --color-primary: 211, 100%, 50% !important;  /* #007dff blue */
      --color-secondary: 208, 13%, 36% !important; /* #505d68 gray */
      --color-tertiary: 0, 0%, 10% !important; /* #1a1a1a near black */
      --color-info: var(--color-primary) !important;
      --color-success: 126, 72%, 39% !important; /* #1ca92a green */
      --color-warning: 31, 94%, 45% !important; /* #e07807 orange */
      --color-error: 0, 76%, 50% !important; /* #e01f1f red */
      --color-neutral: var(--color-secondary) !important;
      --color-base: 0, 0%, 96% !important; /* #f4f4f4 near white */

      --font-family: "Ubuntu", sans-serif !important;
      --font-family-mono: "Ubuntu Mono", monospace !important;
      --font-size-body: 14px !important;
    }
    #editor {
      margin: 0;
      width: 100%;
      height: calc(100vh - 56px - 3rem);
    }
    .graphiql-toolbar .dropdown-menu > li > a {
        clear: left;
        margin-right: 140px;  /* leave room for the "Save Changes" button if present */
    }

    /* Save Changes button */
    .graphiql-toolbar .dropdown-menu a.btn {
      color: #ffffff !important;
      margin-right: 20px;
    }

  </style>
  <!-- As Nautobot may be run without internet access, we source these files locally rather than from an online CDN -->
  <link rel="stylesheet"
<<<<<<< HEAD
        href="{% static 'dist/css/nautobot-graphiql.css' %}"
        onerror="window.location='{% url 'media_failure' %}?filename=dist/css/nautobot-graphiql.css'">
  <script src="{% static 'dist/js/nautobot-graphiql.js' %}"
      onerror="window.location='{% url 'media_failure' %}?filename=dist/js/nautobot-graphiql.js'"></script>
=======
        href="{% static 'graphiql-2.4.7/graphiql.min.css' %}"
        onerror="window.location='{% url 'media_failure' %}?filename=graphiql-2.4.7/graphiql.min.css'">
  <link rel="stylesheet"
        href="{% static 'graphiql-plugin-explorer-0.1.15/style.css' %}"
        onerror="window.location='{% url 'media_failure' %}?filename=graphiql-plugin-explorer-0.1.15/style.css'">
  <script src="{% static 'whatwg-fetch-3.6.2/fetch.umd.min.js' %}"
      onerror="window.location='{% url 'media_failure' %}?filename=whatwg-fetch-3.6.2/fetch.umd.min.js'"></script>
  <script src="{% static 'react-17.0.2/umd/react.production.min.js' %}"
          onerror="window.location='{% url 'media_failure' %}?filename=react-17.0.2/umd/react.production.min.js'"></script>
  <script src="{% static 'react-dom-17.0.2/umd/react-dom.production.min.js' %}"
          onerror="window.location='{% url 'media_failure' %}?filename=react-dom-17.0.2/umd/react-dom.production.min.js'"></script>
  <script src="{% static 'graphiql-2.4.7/graphiql.min.js' %}"
          onerror="window.location='{% url 'media_failure' %}?filename=graphiql-2.4.7/graphiql.min.js'"></script>
  <script src="{% static 'graphql-ws-5.13.1/umd/graphql-ws.min.js' %}"
      onerror="window.location='{% url 'media_failure' %}?filename=graphql-ws-5.13.1/umd/graphql-ws.min.js'"></script>
  <script src="{% static 'graphiql-plugin-explorer-0.1.15/graphiql-plugin-explorer.umd.js' %}"
          onerror="window.location='{% url 'media_failure' %}?filename=graphiql-plugin-explorer-0.1.15/graphiql-graphiql-plugin-explorer.umd.js'"></script>
>>>>>>> 1a811ee5
</head>
<body>
  <!-- Nautobot page contents -->
  {% include 'inc/nav_menu.html' %}
  {% include 'modals/modal_theme.html' with name='theme'%}
  {% include 'inc/javascript.html' %}
  <div class="container-fluid wrapper" id="main-content">
    <!-- GraphiQL page contents -->
    <div id="editor"></div>
  </div>
  {% include 'inc/footer.html' %}
  {% csrf_token %}
  <script type="application/javascript">
    window.GRAPHENE_SETTINGS = {
    {% if subscription_path %}
      subscriptionPath: "{{subscription_path}}",
    {% endif %}
      graphiqlHeaderEditorEnabled: {{ graphiql_header_editor_enabled|yesno:"true,false" }},
      graphiqlShouldPersistHeaders: {{ graphiql_should_persist_headers|yesno:"true,false" }},
      graphiqlInputValueDeprecation: {{ graphiql_input_value_deprecation|yesno:"true,false" }},
    };
  </script>
  <script src="{% static 'graphene_django/graphiql.js' %}"></script>
  <script>
  {% if perms.extras.view_graphqlquery %}
    document.addEventListener('DOMContentLoaded', function() {
      queries_tab = `
        <div class="btn-group" role="button">
          <button class="graphiql-un-styled graphiql-toolbar-button dropdown-toggle" aria-haspopup="true" aria-expanded="false" data-toggle="dropdown">
              <img class="graphiql-toolbar-icon" src="{% static 'img/nautobot_icon.svg' %}" style="height:24px">
          </button>
          <ul class="dropdown-menu" id="graphql-queries-menu">
            <li class="dropdown-header">Saved Queries</li>
              {% for query in saved_graphiql_queries %}
                <li>
                    {% if request.GET.id|slugify == query.id|slugify %}
                        <div class="buttons pull-right">
                            <a class="btn btn-xs btn-warning" onclick="save()"><i class="mdi mdi-content-save-edit"></i> Save Changes</a>
                        </div>
                        <a href="#" onclick="reload('{{ query.id }}', '{{ query.query|urlencode }}', '{{ query.variables|render_json:False|urlencode }}')">
                            <strong>{{ query.name }}</strong>
                        </a>
                    {% else %}
                        <a href="#" onclick="reload('{{ query.id }}', '{{ query.query|urlencode }}', '{{ query.variables|render_json:False|urlencode }}')">{{ query.name }}</a>
                    {% endif %}
                </li>
              {% endfor %}
              <li class="divider" role="separator"></li>
                <li>
                    <a onclick="populate_model()" data-toggle="modal" data-target="#GraphQLQueries_form" title="Query Form">Save Current Query As...</a>
                </li>
            </ul>
        </div>
      `
      $(".graphiql-toolbar").append(queries_tab);
    }, false);
  {% endif %}

    function reload(id, query, variables) {
      if (variables == null){
          variables = '{}';
      }
      window.location.replace("#");
      window.location.hash = 'query=' + query + "&variables=" + variables;

      search = new URLSearchParams(location.search);
      search.set('id', id);
      location.search = search.toString();
    }

    function getHashParams() {
      // Retrieve fragments (# params) from URL
      // All fragments are converted into a JSON object
      // To modify the GraphiQL termial, hash fragments in the URL need to be set,
      // this then adds text to the query, vairable and output text boxes in the UI.
      var hashParams = {};
      var matches,
          re_match_plus = /\+/g,  // Regex for replacing addition symbol with a space
          re_match_query_param_and_value = /([^&;=]+)=?([^&;]*)/g,
          decode_and_replace_plus_with_space = function (s) { return decodeURIComponent(s.replace(re_match_plus, " ")); },
          query_text = window.location.hash.substring(1);

      while (matches = re_match_query_param_and_value.exec(query_text))
        hashParams[decode_and_replace_plus_with_space(matches[1])] = decode_and_replace_plus_with_space(matches[2]);

      return hashParams;
    }

    function save() {
      var url = new URL(window.location.href);
      var id = url.searchParams.get("id");
      var result_window = $(".result-window").find(".CodeMirror-code");
      if (!id) {
        var html = `
<pre class="CodeMirror-code">
  <span role="presentation" style="padding-right: 0.1px">
    <span class="cm-def">Unable to find query ID.</span>
  </span>
</pre>
        `;
        result_window.html(html);
        return
      };

      var graphql_data = JSON.stringify({"query": getHashParams().query});

      $.ajax({
        url: `{% url 'extras-api:graphqlquery-list' %}${id}/`,
        method: "PATCH",
        headers: {"X-CSRFTOKEN": "{{ csrf_token }}"},
        contentType: "application/json",
        dataType: "json",
        data: graphql_data,
        success: function(data) {
            data = JSON.stringify(data, undefined, 2).split("\n");
            var html = `<pre class="CodeMirror-code"><span role="presentation" style="padding-right: 0.1px"><span class="cm-property">Success:</span></span></pre>`;
            for(var i = 0;i < data.length;i++){
              html += `<pre class="CodeMirror-code"><span role="presentation" style="padding-right: 0.1px"><span class="cm-property">${data[i]}</span></span></pre>`;
            };
            result_window.html(html);
        },
        error: function(error) {
            error = JSON.stringify(error, undefined, 2).split("\n");
            var html = `<pre class="CodeMirror-code"><span role="presentation" style="padding-right: 0.1px"><span class="cm-def">Failure:</span></span></pre>`;
            for(var i = 0;i < error.length;i++){
              html += `<pre class="CodeMirror-code"><span role="presentation" style="padding-right: 0.1px"><span class="cm-def">${error[i]}</span></span></pre>`;
            };
            result_window.html(html);
        }
      });
    }

    function populate_model() {
      query = getHashParams().query;
      model_query = $("#id_query");
      model_query.val(query);
    }

  </script>
  {% modal_form_as_dialog form editing=editing form_name="GraphQLQueries" obj=obj obj_type="GraphQLQueries" %}
</body>
</html><|MERGE_RESOLUTION|>--- conflicted
+++ resolved
@@ -51,30 +51,10 @@
   </style>
   <!-- As Nautobot may be run without internet access, we source these files locally rather than from an online CDN -->
   <link rel="stylesheet"
-<<<<<<< HEAD
         href="{% static 'dist/css/nautobot-graphiql.css' %}"
         onerror="window.location='{% url 'media_failure' %}?filename=dist/css/nautobot-graphiql.css'">
   <script src="{% static 'dist/js/nautobot-graphiql.js' %}"
       onerror="window.location='{% url 'media_failure' %}?filename=dist/js/nautobot-graphiql.js'"></script>
-=======
-        href="{% static 'graphiql-2.4.7/graphiql.min.css' %}"
-        onerror="window.location='{% url 'media_failure' %}?filename=graphiql-2.4.7/graphiql.min.css'">
-  <link rel="stylesheet"
-        href="{% static 'graphiql-plugin-explorer-0.1.15/style.css' %}"
-        onerror="window.location='{% url 'media_failure' %}?filename=graphiql-plugin-explorer-0.1.15/style.css'">
-  <script src="{% static 'whatwg-fetch-3.6.2/fetch.umd.min.js' %}"
-      onerror="window.location='{% url 'media_failure' %}?filename=whatwg-fetch-3.6.2/fetch.umd.min.js'"></script>
-  <script src="{% static 'react-17.0.2/umd/react.production.min.js' %}"
-          onerror="window.location='{% url 'media_failure' %}?filename=react-17.0.2/umd/react.production.min.js'"></script>
-  <script src="{% static 'react-dom-17.0.2/umd/react-dom.production.min.js' %}"
-          onerror="window.location='{% url 'media_failure' %}?filename=react-dom-17.0.2/umd/react-dom.production.min.js'"></script>
-  <script src="{% static 'graphiql-2.4.7/graphiql.min.js' %}"
-          onerror="window.location='{% url 'media_failure' %}?filename=graphiql-2.4.7/graphiql.min.js'"></script>
-  <script src="{% static 'graphql-ws-5.13.1/umd/graphql-ws.min.js' %}"
-      onerror="window.location='{% url 'media_failure' %}?filename=graphql-ws-5.13.1/umd/graphql-ws.min.js'"></script>
-  <script src="{% static 'graphiql-plugin-explorer-0.1.15/graphiql-plugin-explorer.umd.js' %}"
-          onerror="window.location='{% url 'media_failure' %}?filename=graphiql-plugin-explorer-0.1.15/graphiql-graphiql-plugin-explorer.umd.js'"></script>
->>>>>>> 1a811ee5
 </head>
 <body>
   <!-- Nautobot page contents -->

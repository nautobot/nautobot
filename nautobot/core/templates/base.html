{% load static %}
{% load helpers %}
{% load plugins %}

<!DOCTYPE html>
<html lang="en">
<head>
    <title>{% block title %}Home{% endblock %} - {{ settings.BRANDING_TITLE }}</title>
    <link rel="stylesheet"
          href="{% static 'bootstrap-3.4.1-dist/css/bootstrap.min.css' %}"
          onerror="window.location='{% url 'media_failure' %}?filename=bootstrap-3.4.1-dist/css/bootstrap.min.css'">
    <link rel="stylesheet"
          href="{% static 'materialdesignicons-6.5.95/css/materialdesignicons.min.css' %}"
          onerror="window.location='{% url 'media_failure' %}?filename=materialdesignicons-6.5.95/css/materialdesignicons.min.css'">
    <link rel="stylesheet"
          href="{% static 'jquery-ui-1.13.1/jquery-ui.min.css' %}"
          onerror="window.location='{% url 'media_failure' %}?filename=jquery-ui-1.13.1/jquery-ui.min.css'">
    <link rel="stylesheet"
          href="{% static 'select2-4.0.13/select2.min.css' %}"
          onerror="window.location='{% url 'media_failure' %}?filename=select2-4.0.13/select2.min.css'">
    <link rel="stylesheet"
          href="{% static 'select2-bootstrap-0.1.0-beta.10/select2-bootstrap.min.css' %}"
          onerror="window.location='{% url 'media_failure' %}?filename=select2-bootstrap-0.1.0-beta.10/select2-bootstrap.min.css'">
    <link rel="stylesheet"
          href="{% static 'flatpickr-4.6.9/themes/light.min.css' %}"
          onerror="window.location='{% url 'media_failure' %}?filename=flatpickr-4.6.9/themes/light.min.css'">
    <link rel="stylesheet" id="dark-theme"
          href="{% static 'css/dark.css' %}?v{{ settings.VERSION }}"
          onerror="window.location='{% url 'media_failure' %}?filename=css/dark.css'" disabled="disabled" />
    <link rel="stylesheet"
          href="{% static 'css/base.css' %}?v{{ settings.VERSION }}"
          onerror="window.location='{% url 'media_failure' %}?filename=css/base.css'">
    <link rel="apple-touch-icon" sizes="180x180" href="{% custom_branding_or_static 'icon_180' 'img/nautobot_icon_180x180.png' %}">
    <link rel="icon" type="image/png" sizes="32x32" href="{% custom_branding_or_static 'icon_32' 'img/nautobot_icon_32x32.png' %}">
    <link rel="icon" type="image/png" sizes="16x16" href="{% custom_branding_or_static 'icon_16' 'img/nautobot_icon_16x16.png' %}">
    <link rel="icon" type="image/png" sizes="192x192" href="{% custom_branding_or_static 'icon_192' 'img/nautobot_icon_192x192.png' %}">
    <link rel="mask-icon" type="image/png" color="#0097ff" href="{% custom_branding_or_static 'icon_mask' 'img/nautobot_icon_monochrome.png' %}">
    <link rel="shortcut icon" href="{% custom_branding_or_static 'favicon' 'img/favicon.ico' %}">
    <meta name="msapplication-TileColor" content="#2d89ef">
    <meta name="theme-color" content="#ffffff">
    <meta charset="UTF-8">
    <meta name="viewport" content="initial-scale=1, maximum-scale=1, user-scalable=no, width=device-width">
    {% block extra_styles %}{% endblock %}
</head>
<body>
    {% include 'inc/nav_menu.html' %}
    <div class="container-fluid wrapper">
        {% if "BANNER_TOP"|settings_or_config %}
            <div class="alert alert-info text-center" role="alert">
                {{ "BANNER_TOP"|settings_or_config|safe }}
            </div>
        {% endif %}
        {% if settings.MAINTENANCE_MODE %}
            <div class="alert alert-warning text-center" role="alert">
                <h4><i class="mdi mdi-alert"></i> Maintenance Mode</h4>
                <p>Nautobot is currently in maintenance mode. Functionality may be limited.</p>
            </div>
        {% endif %}
        {% plugin_banners %}
        {% for message in messages %}
            <div class="alert alert-{{ message.tags }} alert-dismissable" role="alert">
                <button type="button" class="close" data-dismiss="alert" aria-label="Close">
                    <span>&times;</span>
                </button>
                {{ message }}
            </div>
        {% endfor %}
        {% block header %}{% endblock header %}
        {% block content %}{% endblock content %}
        <div class="push"></div>
        {% if "BANNER_BOTTOM"|settings_or_config %}
            <div class="alert alert-info text-center banner-bottom" role="alert">
                {{ "BANNER_BOTTOM"|settings_or_config|safe }}
            </div>
        {% endif %}
    </div>
    <footer class="footer">
        <div class="container-fluid">
            <div class="row">
                <div class="col-xs-4">
                    <p class="text-muted">
                        {% if settings.BRANDING_FILEPATHS.logo and settings.BRANDING_POWERED_BY_URL %}<a href="{{ settings.BRANDING_POWERED_BY_URL }}"><img src="{% static 'img/nautobot_logo.svg' %}" height="20" /> Powered</a> &middot;{% endif %}
                        {{ settings.HOSTNAME }} (v{{ settings.VERSION }})
                    </p>
                </div>
                <div class="col-xs-4 text-center">
                    <p class="text-muted">{% now 'Y-m-d H:i:s T' %}</p>
                </div>
                <div class="col-xs-4 text-right noprint">
                    <p class="text-muted">
<<<<<<< HEAD
                        <a href="#theme_modal" data-toggle="modal" data-target="#theme_modal" id="btn-theme-modal"><span class="mdi mdi-theme-light-dark text-primary">Theme</span></a> &middot;
                        <span class="mdi mdi-book-open-page-variant text-primary"></span> <a href="{{ settings.BRANDING_URLS.docs }}">Docs</a> &middot;
                        <span class="mdi mdi-cloud-braces text-primary"></span> <a href="{% url 'api_docs' %}">API</a> &middot;
                        <span class="mdi mdi-graphql text-primary"></span> <a href="{% url 'graphql' %}">GraphQL</a> &middot;
                        <span class="mdi mdi-xml text-primary"></span> <a href="{{ settings.BRANDING_URLS.code }}">Code</a> &middot;
                        <span class="mdi mdi-lifebuoy text-primary"></span> <a href="{{ settings.BRANDING_URLS.help }}">Help</a>
=======
                        <i class="mdi mdi-book-open-page-variant text-primary"></i>
                        {% if settings.BRANDING_URLS.docs %}
                             <a href="{{ settings.BRANDING_URLS.docs }}">Docs</a>
                        {% else %}
                            <a href="{% static 'docs/index.html' %}">Docs</a>
                        {% endif %}
                        &middot;
                        <i class="mdi mdi-cloud-braces text-primary"></i> <a href="{% url 'api_docs' %}">API</a> &middot;
                        <i class="mdi mdi-graphql text-primary"></i> <a href="{% url 'graphql' %}">GraphQL</a> &middot;
                        <i class="mdi mdi-xml text-primary"></i> <a href="{{ settings.BRANDING_URLS.code }}">Code</a> &middot;
                        <i class="mdi mdi-lifebuoy text-primary"></i> <a href="{{ settings.BRANDING_URLS.help }}">Help</a>
>>>>>>> ecb63cf7
                    </p>
                </div>
            </div>
        </div>
    </footer>
{% include 'modals/modal_theme.html' with name='theme'%}
<script src="{% static 'js/theme.js' %}"></script>
<script src="{% static 'jquery/jquery-3.6.0.min.js' %}"
        onerror="window.location='{% url 'media_failure' %}?filename=jquery/jquery-3.6.0.min.js'"></script>
<script src="{% static 'jquery-ui-1.13.1/jquery-ui.min.js' %}"
        onerror="window.location='{% url 'media_failure' %}?filename=jquery-ui-1.13.1/jquery-ui.min.js'"></script>
<script src="{% static 'bootstrap-3.4.1-dist/js/bootstrap.min.js' %}"
        onerror="window.location='{% url 'media_failure' %}?filename=bootstrap-3.4.1-dist/js/bootstrap.min.js'"></script>
<script src="{% static 'select2-4.0.13/select2.min.js' %}"
        onerror="window.location='{% url 'media_failure' %}?filename=select2-4.0.13/select2.min.js'"></script>
<script src="{% static 'clipboard.js-2.0.9/clipboard.min.js' %}"
        onerror="window.location='{% url 'media_failure' %}?filename=clipboard.js-2.0.9/clipboard.min.js'"></script>
<script src="{% static 'flatpickr-4.6.9/flatpickr.min.js' %}"
        onerror="window.location='{% url 'media_failure' %}?filename=flatpickr-4.6.9/flatpickr.min.js'"></script>
<script src="{% static 'js/forms.js' %}?v{{ settings.VERSION }}"
        onerror="window.location='{% url 'media_failure' %}?filename=js/forms.js'"></script>
<script type="text/javascript">
    var nautobot_api_path = "{% url 'api-root' %}";
    var nautobot_csrf_token = "{{ csrf_token }}";
    var loading = $(".loading");
    $(document).ajaxStart(function() {
        loading.show();
    }).ajaxStop(function() {
        loading.hide();
    });
    /*
    this fixes the navbar blocking the main UI from being seen
    https://github.com/nautobot/nautobot/issues/1467
    */
    let setBodyPaddingTop = () => {
        document.querySelector('body').style.paddingTop = `${parseInt(window.getComputedStyle(document.querySelector('.navbar')).height)+10}px`
    }
    window.addEventListener("resize", setBodyPaddingTop);
    window.addEventListener("load", setBodyPaddingTop);
</script>
{% block javascript %}{% endblock %}
</body>
</html><|MERGE_RESOLUTION|>--- conflicted
+++ resolved
@@ -88,26 +88,19 @@
                 </div>
                 <div class="col-xs-4 text-right noprint">
                     <p class="text-muted">
-<<<<<<< HEAD
+                        <i class="mdi mdi-book-open-page-variant text-primary"></i>
+                        {% if settings.BRANDING_URLS.docs %}
+                            <a href="{{ settings.BRANDING_URLS.docs }}">Docs</a>
+                        {% else %}
+                            <a href="{% static 'docs/index.html' %}">Docs</a>
+                        {% endif %}
+                        &middot;
                         <a href="#theme_modal" data-toggle="modal" data-target="#theme_modal" id="btn-theme-modal"><span class="mdi mdi-theme-light-dark text-primary">Theme</span></a> &middot;
                         <span class="mdi mdi-book-open-page-variant text-primary"></span> <a href="{{ settings.BRANDING_URLS.docs }}">Docs</a> &middot;
                         <span class="mdi mdi-cloud-braces text-primary"></span> <a href="{% url 'api_docs' %}">API</a> &middot;
                         <span class="mdi mdi-graphql text-primary"></span> <a href="{% url 'graphql' %}">GraphQL</a> &middot;
                         <span class="mdi mdi-xml text-primary"></span> <a href="{{ settings.BRANDING_URLS.code }}">Code</a> &middot;
                         <span class="mdi mdi-lifebuoy text-primary"></span> <a href="{{ settings.BRANDING_URLS.help }}">Help</a>
-=======
-                        <i class="mdi mdi-book-open-page-variant text-primary"></i>
-                        {% if settings.BRANDING_URLS.docs %}
-                             <a href="{{ settings.BRANDING_URLS.docs }}">Docs</a>
-                        {% else %}
-                            <a href="{% static 'docs/index.html' %}">Docs</a>
-                        {% endif %}
-                        &middot;
-                        <i class="mdi mdi-cloud-braces text-primary"></i> <a href="{% url 'api_docs' %}">API</a> &middot;
-                        <i class="mdi mdi-graphql text-primary"></i> <a href="{% url 'graphql' %}">GraphQL</a> &middot;
-                        <i class="mdi mdi-xml text-primary"></i> <a href="{{ settings.BRANDING_URLS.code }}">Code</a> &middot;
-                        <i class="mdi mdi-lifebuoy text-primary"></i> <a href="{{ settings.BRANDING_URLS.help }}">Help</a>
->>>>>>> ecb63cf7
                     </p>
                 </div>
             </div>

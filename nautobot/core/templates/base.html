--- conflicted
+++ resolved
@@ -85,14 +85,9 @@
                 </div>
                 <div class="col-xs-4 text-right noprint">
                     <p class="text-muted">
-<<<<<<< HEAD
-                        <span class="mdi mdi-theme-light-dark text-primary" onclick="toggleTheme('light');" id="btn-light-theme"><a href="javascript:void(0)">Light</a></span>
-                        <span class="mdi mdi-theme-light-dark text-primary" onclick="toggleTheme('dark');" id="btn-dark-theme"><a href="javascript:void(0)">Dark</a></span> &middot;
-=======
                         <!-- <span class="mdi mdi-theme-light-dark text-primary" onclick="toggleTheme('light');" id="btn-light-theme"><a href="javascript:void(0)">Light</a></span> -->
                         <a href="#theme_modal" data-toggle="modal" data-target="#theme_modal" id="btn-theme-modal"><span class="mdi mdi-theme-light-dark text-primary">Theme</span></a> &middot;
                         <!-- <a href="modals/modal_theme.html" data-toggle="modal" data-target="#theme_modal" id="btn-theme-modal"><span class="mdi mdi-theme-light-dark text-primary">Theme</span></a> &middot; -->
->>>>>>> 28abc92f
                         <span class="mdi mdi-book-open-page-variant text-primary"></span> <a href="{{ settings.BRANDING_URLS.docs }}">Docs</a> &middot;
                         <span class="mdi mdi-cloud-braces text-primary"></span> <a href="{% url 'api_docs' %}">API</a> &middot;
                         <span class="mdi mdi-graphql text-primary"></span> <a href="{% url 'graphql' %}">GraphQL</a> &middot;
@@ -103,10 +98,7 @@
             </div>
         </div>
     </footer>
-<<<<<<< HEAD
-=======
 {% include 'modals/modal_theme.html' with name='theme'%}
->>>>>>> 28abc92f
 <script src="{% static 'js/theme.js' %}"></script>
 <script src="{% static 'jquery/jquery-3.6.0.min.js' %}"
         onerror="window.location='{% url 'media_failure' %}?filename=jquery/jquery-3.6.0.min.js'"></script>
